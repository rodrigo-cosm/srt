/*
 * SRT - Secure, Reliable, Transport
 * Copyright (c) 2018 Haivision Systems Inc.
 *
 * This Source Code Form is subject to the terms of the Mozilla Public
 * License, v. 2.0. If a copy of the MPL was not distributed with this
 * file, You can obtain one at http://mozilla.org/MPL/2.0/.
 *
 */

/*****************************************************************************
Copyright (c) 2001 - 2011, The Board of Trustees of the University of Illinois.
All rights reserved.

Redistribution and use in source and binary forms, with or without
modification, are permitted provided that the following conditions are
met:

* Redistributions of source code must retain the above
  copyright notice, this list of conditions and the
  following disclaimer.

* Redistributions in binary form must reproduce the
  above copyright notice, this list of conditions
  and the following disclaimer in the documentation
  and/or other materials provided with the distribution.

* Neither the name of the University of Illinois
  nor the names of its contributors may be used to
  endorse or promote products derived from this
  software without specific prior written permission.

THIS SOFTWARE IS PROVIDED BY THE COPYRIGHT HOLDERS AND CONTRIBUTORS "AS
IS" AND ANY EXPRESS OR IMPLIED WARRANTIES, INCLUDING, BUT NOT LIMITED TO,
THE IMPLIED WARRANTIES OF MERCHANTABILITY AND FITNESS FOR A PARTICULAR
PURPOSE ARE DISCLAIMED. IN NO EVENT SHALL THE COPYRIGHT OWNER OR
CONTRIBUTORS BE LIABLE FOR ANY DIRECT, INDIRECT, INCIDENTAL, SPECIAL,
EXEMPLARY, OR CONSEQUENTIAL DAMAGES (INCLUDING, BUT NOT LIMITED TO,
PROCUREMENT OF SUBSTITUTE GOODS OR SERVICES; LOSS OF USE, DATA, OR
PROFITS; OR BUSINESS INTERRUPTION) HOWEVER CAUSED AND ON ANY THEORY OF
LIABILITY, WHETHER IN CONTRACT, STRICT LIABILITY, OR TORT (INCLUDING
NEGLIGENCE OR OTHERWISE) ARISING IN ANY WAY OUT OF THE USE OF THIS
SOFTWARE, EVEN IF ADVISED OF THE POSSIBILITY OF SUCH DAMAGE.
*****************************************************************************/

/*****************************************************************************
written by
   Yunhong Gu, last updated 02/28/2012
modified by
   Haivision Systems Inc.
*****************************************************************************/

#include "platform_sys.h"

// Linux specific
#ifdef SRT_ENABLE_BINDTODEVICE
#include <linux/if.h>
#endif

#include <cmath>
#include <sstream>
#include <algorithm>
#include <iterator>
#include "srt.h"
#include "access_control.h" // Required for SRT_REJX_FALLBACK
#include "queue.h"
#include "api.h"
#include "core.h"
#include "logging.h"
#include "crypto.h"
#include "logging_api.h" // Required due to containing extern srt_logger_config
#include "logger_defs.h"

#if !HAVE_CXX11
// for pthread_once
#include <pthread.h>
#endif

// Again, just in case when some "smart guy" provided such a global macro
#ifdef min
#undef min
#endif
#ifdef max
#undef max
#endif

using namespace std;
using namespace srt;
using namespace srt::sync;
using namespace srt_logging;

const SRTSOCKET UDT::INVALID_SOCK = srt::CUDT::INVALID_SOCK;
const int       UDT::ERROR        = srt::CUDT::ERROR;

//#define SRT_CMD_HSREQ       1           /* SRT Handshake Request (sender) */
#define SRT_CMD_HSREQ_MINSZ 8 /* Minumum Compatible (1.x.x) packet size (bytes) */
#define SRT_CMD_HSREQ_SZ 12   /* Current version packet size */
#if SRT_CMD_HSREQ_SZ > SRT_CMD_MAXSZ
#error SRT_CMD_MAXSZ too small
#endif
/*      Handshake Request (Network Order)
        0[31..0]:   SRT version     SRT_DEF_VERSION
        1[31..0]:   Options         0 [ | SRT_OPT_TSBPDSND ][ | SRT_OPT_HAICRYPT ]
        2[31..16]:  TsbPD resv      0
        2[15..0]:   TsbPD delay     [0..60000] msec
*/

//#define SRT_CMD_HSRSP       2           /* SRT Handshake Response (receiver) */
#define SRT_CMD_HSRSP_MINSZ 8 /* Minumum Compatible (1.x.x) packet size (bytes) */
#define SRT_CMD_HSRSP_SZ 12   /* Current version packet size */
#if SRT_CMD_HSRSP_SZ > SRT_CMD_MAXSZ
#error SRT_CMD_MAXSZ too small
#endif
/*      Handshake Response (Network Order)
        0[31..0]:   SRT version     SRT_DEF_VERSION
        1[31..0]:   Options         0 [ | SRT_OPT_TSBPDRCV [| SRT_OPT_TLPKTDROP ]][ | SRT_OPT_HAICRYPT]
                                      [ | SRT_OPT_NAKREPORT ] [ | SRT_OPT_REXMITFLG ]
        2[31..16]:  TsbPD resv      0
        2[15..0]:   TsbPD delay     [0..60000] msec
*/

extern const SRT_SOCKOPT srt_post_opt_list [SRT_SOCKOPT_NPOST] = {
    SRTO_SNDSYN,
    SRTO_RCVSYN,
    SRTO_LINGER,
    SRTO_SNDTIMEO,
    SRTO_RCVTIMEO,
    SRTO_MAXBW,
    SRTO_INPUTBW,
    SRTO_MININPUTBW,
    SRTO_OHEADBW,
    SRTO_SNDDROPDELAY,
    SRTO_DRIFTTRACER,
    SRTO_LOSSMAXTTL
};

const int32_t
    SRTO_R_PREBIND = BIT(0), //< cannot be modified after srt_bind()
    SRTO_R_PRE = BIT(1),     //< cannot be modified after connection is established
    SRTO_POST_SPEC = BIT(2); //< executes some action after setting the option


namespace srt
{

struct SrtOptionAction
{
    int flags[SRTO_E_SIZE];
    std::map<SRT_SOCKOPT, std::string> private_default;
    SrtOptionAction()
    {
        // Set everything to 0 to clear all flags
        // When an option isn't present here, it means that:
        // * it is not settable, or
        // * the option is POST (non-restricted)
        // * it has no post-actions
        // The post-action may be defined independently on restrictions.
        memset(flags, 0, sizeof flags);

        flags[SRTO_MSS]                = SRTO_R_PREBIND;
        flags[SRTO_FC]                 = SRTO_R_PRE;
        flags[SRTO_SNDBUF]             = SRTO_R_PREBIND;
        flags[SRTO_RCVBUF]             = SRTO_R_PREBIND;
        flags[SRTO_UDP_SNDBUF]         = SRTO_R_PREBIND;
        flags[SRTO_UDP_RCVBUF]         = SRTO_R_PREBIND;
        flags[SRTO_RENDEZVOUS]         = SRTO_R_PRE;
        flags[SRTO_REUSEADDR]          = SRTO_R_PREBIND;
        flags[SRTO_MAXBW]              = SRTO_POST_SPEC;
        flags[SRTO_SENDER]             = SRTO_R_PRE;
        flags[SRTO_TSBPDMODE]          = SRTO_R_PRE;
        flags[SRTO_LATENCY]            = SRTO_R_PRE;
        flags[SRTO_INPUTBW]            = SRTO_POST_SPEC;
        flags[SRTO_MININPUTBW]         = SRTO_POST_SPEC;
        flags[SRTO_OHEADBW]            = SRTO_POST_SPEC;
        flags[SRTO_PASSPHRASE]         = SRTO_R_PRE;
        flags[SRTO_PBKEYLEN]           = SRTO_R_PRE;
        flags[SRTO_IPTTL]              = SRTO_R_PREBIND;
        flags[SRTO_IPTOS]              = SRTO_R_PREBIND;
        flags[SRTO_TLPKTDROP]          = SRTO_R_PRE;
        flags[SRTO_SNDDROPDELAY]       = SRTO_POST_SPEC;
        flags[SRTO_NAKREPORT]          = SRTO_R_PRE;
        flags[SRTO_VERSION]            = SRTO_R_PRE;
        flags[SRTO_CONNTIMEO]          = SRTO_R_PRE;
        flags[SRTO_LOSSMAXTTL]         = SRTO_POST_SPEC;
        flags[SRTO_RCVLATENCY]         = SRTO_R_PRE;
        flags[SRTO_PEERLATENCY]        = SRTO_R_PRE;
        flags[SRTO_MINVERSION]         = SRTO_R_PRE;
        flags[SRTO_STREAMID]           = SRTO_R_PRE;
        flags[SRTO_CONGESTION]         = SRTO_R_PRE;
        flags[SRTO_MESSAGEAPI]         = SRTO_R_PRE;
        flags[SRTO_PAYLOADSIZE]        = SRTO_R_PRE;
        flags[SRTO_TRANSTYPE]          = SRTO_R_PREBIND;
        flags[SRTO_KMREFRESHRATE]      = SRTO_R_PRE;
        flags[SRTO_KMPREANNOUNCE]      = SRTO_R_PRE;
        flags[SRTO_ENFORCEDENCRYPTION] = SRTO_R_PRE;
        flags[SRTO_IPV6ONLY]           = SRTO_R_PREBIND;
        flags[SRTO_PEERIDLETIMEO]      = SRTO_R_PRE;
#ifdef SRT_ENABLE_BINDTODEVICE
        flags[SRTO_BINDTODEVICE]       = SRTO_R_PREBIND;
#endif
#if ENABLE_BONDING
        flags[SRTO_GROUPCONNECT]       = SRTO_R_PRE;
        flags[SRTO_GROUPMINSTABLETIMEO]= SRTO_R_PRE;
#endif
        flags[SRTO_PACKETFILTER]       = SRTO_R_PRE;
        flags[SRTO_RETRANSMITALGO]     = SRTO_R_PRE;
#ifdef ENABLE_AEAD_API_PREVIEW
        flags[SRTO_CRYPTOMODE]         = SRTO_R_PRE;
#endif

        // For "private" options (not derived from the listener
        // socket by an accepted socket) provide below private_default
        // to which these options will be reset after blindly
        // copying the option object from the listener socket.
        // Note that this option cannot have runtime-dependent
        // default value, like options affected by SRTO_TRANSTYPE.

        // Options may be of different types, but this value should be only
        // used as a source of the value. For example, in case of int64_t you'd
        // have to place here a string of 8 characters. It should be copied
        // always in the hardware order, as this is what will be directly
        // passed to a setting function.
        private_default[SRTO_STREAMID] = string();
    }
};

const SrtOptionAction s_sockopt_action;

} // namespace srt

#if HAVE_CXX11

CUDTUnited& srt::CUDT::uglobal()
{
    static CUDTUnited instance;
    return instance;
}

#else // !HAVE_CXX11

static pthread_once_t s_UDTUnitedOnce = PTHREAD_ONCE_INIT;

static CUDTUnited *getInstance()
{
    static CUDTUnited instance;
    return &instance;
}

CUDTUnited& srt::CUDT::uglobal()
{
    // We don't want lock each time, pthread_once can be faster than mutex.
    pthread_once(&s_UDTUnitedOnce, reinterpret_cast<void (*)()>(getInstance));
    return *getInstance();
}

#endif

void srt::CUDT::construct()
{
    m_pSndBuffer           = NULL;
    m_pRcvBuffer           = NULL;
    m_pSndLossList         = NULL;
    m_pRcvLossList         = NULL;
    m_iReorderTolerance    = 0;
    // How many times so far the packet considered lost has been received
    // before TTL expires.
    m_iConsecEarlyDelivery   = 0; 
    m_iConsecOrderedDelivery = 0;

    m_pSndQueue = NULL;
    m_pRcvQueue = NULL;
    m_pSNode    = NULL;
    m_pRNode    = NULL;

    // Will be reset to 0 for HSv5, this value is important for HSv4.
    m_iSndHsRetryCnt = SRT_MAX_HSRETRY + 1;

    m_PeerID              = 0;
    m_bOpened             = false;
    m_bListening          = false;
    m_bConnecting         = false;
    m_bConnected          = false;
    m_bClosing            = false;
    m_bShutdown           = false;
    m_bBroken             = false;
    m_bBreakAsUnstable    = false;
    // TODO: m_iBrokenCounter should be still set to some default.
    m_bPeerHealth         = true;
    m_RejectReason        = SRT_REJ_UNKNOWN;
    m_tsLastReqTime.store(steady_clock::time_point());
    m_SrtHsSide           = HSD_DRAW;
    m_uPeerSrtVersion     = 0;  // Not defined until connected.
    m_iTsbPdDelay_ms      = 0;
    m_iPeerTsbPdDelay_ms  = 0;
    m_bPeerTsbPd          = false;
    m_bTsbPd              = false;
    m_bTsbPdAckWakeup     = false;
    m_bGroupTsbPd         = false;
    m_bPeerTLPktDrop      = false;

    // Initilize mutex and condition variables.
    initSynch();

    // TODO: Uncomment when the callback is implemented.
    // m_cbPacketArrival.set(this, &CUDT::defaultPacketArrival);
}

srt::CUDT::CUDT(CUDTSocket* parent): m_parent(parent)
{
    construct();

    (void)SRT_DEF_VERSION;

    // Runtime fields
#if ENABLE_BONDING
    m_HSGroupType           = SRT_GTYPE_UNDEFINED;
#endif
    m_bTLPktDrop            = true; // Too-late Packet Drop

    m_pCache = NULL;
    // This is in order to set it ANY kind of initial value, however
    // this value should not be used when not connected and should be
    // updated in the handshake. When this value is 0, it means that
    // packets shall not be sent, as the other party doesn't have a
    // room to receive and store it. Therefore this value should be
    // overridden before any sending happens.
    m_iFlowWindowSize = 0;

}

srt::CUDT::CUDT(CUDTSocket* parent, const CUDT& ancestor): m_parent(parent)
{
    construct();

    // XXX Consider all below fields (except m_bReuseAddr) to be put
    // into a separate class for easier copying.

    m_config            = ancestor.m_config;
    // Reset values that shall not be derived to default ones.
    // These declarations should be consistent with SRTO_R_PRIVATE flag.
    for (size_t i = 0; i < Size(s_sockopt_action.flags); ++i)
    {
        const string* pdef = map_getp(s_sockopt_action.private_default, SRT_SOCKOPT(i));
        if (pdef)
        {
            try
            {
                // Ignore errors here - this is a development-time granted
                // value, not user-provided value.
                m_config.set(SRT_SOCKOPT(i), pdef->data(), (int) pdef->size());
            }
            catch (...)
            {
                LOGC(gglog.Error, log << "IPE: failed to set a declared default option!");
            }
        }
    }

    m_SrtHsSide         = ancestor.m_SrtHsSide; // actually it sets it to HSD_RESPONDER
    m_bTLPktDrop        = ancestor.m_bTLPktDrop;
    m_iReorderTolerance = m_config.iMaxReorderTolerance;  // Initialize with maximum value

    // Runtime
    m_pCache = ancestor.m_pCache;
}

srt::CUDT::~CUDT()
{
    // release mutex/condtion variables
    destroySynch();

    // destroy the data structures
    delete m_pSndBuffer;
    delete m_pRcvBuffer;
    delete m_pSndLossList;
    delete m_pRcvLossList;
    delete m_pSNode;
    delete m_pRNode;
}

void srt::CUDT::setOpt(SRT_SOCKOPT optName, const void* optval, int optlen)
{
    if (m_bBroken || m_bClosing)
        throw CUDTException(MJ_CONNECTION, MN_CONNLOST, 0);

    // Match check (confirm optName as index for s_sockopt_action)
    if (int(optName) < 0 || int(optName) >= int(SRTO_E_SIZE))
        throw CUDTException(MJ_NOTSUP, MN_INVAL, 0);

    // Restriction check
    const int oflags = s_sockopt_action.flags[optName];

    ScopedLock cg (m_ConnectionLock);
    ScopedLock sendguard (m_SendLock);
    ScopedLock recvguard (m_RecvLock);

    HLOGC(aclog.Debug,
          log << CONID() << "OPTION: #" << optName << " value:" << FormatBinaryString((uint8_t*)optval, optlen));

    if (IsSet(oflags, SRTO_R_PREBIND) && m_bOpened)
        throw CUDTException(MJ_NOTSUP, MN_ISBOUND, 0);

    if (IsSet(oflags, SRTO_R_PRE) && (m_bConnected || m_bConnecting || m_bListening))
        throw CUDTException(MJ_NOTSUP, MN_ISCONNECTED, 0);

    // Option execution. If this returns -1, there's no such option.
    const int status = m_config.set(optName, optval, optlen);
    if (status == -1)
    {
        LOGC(aclog.Error, log << CONID() << "OPTION: #" << optName << " UNKNOWN");
        throw CUDTException(MJ_NOTSUP, MN_INVAL, 0);
    }

    // Post-action, if applicable
    if (IsSet(oflags, SRTO_POST_SPEC) && m_bConnected)
    {
        switch (optName)
        {
        case SRTO_MAXBW:
            updateCC(TEV_INIT, EventVariant(TEV_INIT_RESET));
            break;

        case SRTO_INPUTBW:
        case SRTO_MININPUTBW:
            updateCC(TEV_INIT, EventVariant(TEV_INIT_INPUTBW));
            break;

        case SRTO_OHEADBW:
            updateCC(TEV_INIT, EventVariant(TEV_INIT_OHEADBW));
            break;

        case SRTO_LOSSMAXTTL:
            m_iReorderTolerance = m_config.iMaxReorderTolerance;

        default: break;
        }
    }
}

void srt::CUDT::getOpt(SRT_SOCKOPT optName, void *optval, int &optlen)
{
    ScopedLock cg(m_ConnectionLock);

    switch (optName)
    {
    case SRTO_MSS:
        *(int *)optval = m_config.iMSS;
        optlen         = sizeof(int);
        break;

    case SRTO_SNDSYN:
        *(bool *)optval = m_config.bSynSending;
        optlen          = sizeof(bool);
        break;

    case SRTO_RCVSYN:
        *(bool *)optval = m_config.bSynRecving;
        optlen          = sizeof(bool);
        break;

    case SRTO_ISN:
        *(int *)optval = m_iISN;
        optlen         = sizeof(int);
        break;

    case SRTO_FC:
        *(int *)optval = m_config.iFlightFlagSize;
        optlen         = sizeof(int);
        break;

    case SRTO_SNDBUF:
        *(int *)optval = m_config.iSndBufSize * (m_config.iMSS - CPacket::UDP_HDR_SIZE);
        optlen         = sizeof(int);
        break;

    case SRTO_RCVBUF:
        *(int *)optval = m_config.iRcvBufSize * (m_config.iMSS - CPacket::UDP_HDR_SIZE);
        optlen         = sizeof(int);
        break;

    case SRTO_LINGER:
        if (optlen < (int)(sizeof(linger)))
            throw CUDTException(MJ_NOTSUP, MN_INVAL, 0);

        *(linger *)optval = m_config.Linger;
        optlen            = sizeof(linger);
        break;

    case SRTO_UDP_SNDBUF:
        *(int *)optval = m_config.iUDPSndBufSize;
        optlen         = sizeof(int);
        break;

    case SRTO_UDP_RCVBUF:
        *(int *)optval = m_config.iUDPRcvBufSize;
        optlen         = sizeof(int);
        break;

    case SRTO_RENDEZVOUS:
        *(bool *)optval = m_config.bRendezvous;
        optlen          = sizeof(bool);
        break;

    case SRTO_SNDTIMEO:
        *(int *)optval = m_config.iSndTimeOut;
        optlen         = sizeof(int);
        break;

    case SRTO_RCVTIMEO:
        *(int *)optval = m_config.iRcvTimeOut;
        optlen         = sizeof(int);
        break;

    case SRTO_REUSEADDR:
        *(bool *)optval = m_config.bReuseAddr;
        optlen          = sizeof(bool);
        break;

    case SRTO_MAXBW:
        if (size_t(optlen) < sizeof(m_config.llMaxBW))
            throw CUDTException(MJ_NOTSUP, MN_INVAL, 0);
        *(int64_t *)optval = m_config.llMaxBW;
        optlen             = sizeof(int64_t);
        break;

    case SRTO_INPUTBW:
        if (size_t(optlen) < sizeof(m_config.llInputBW))
            throw CUDTException(MJ_NOTSUP, MN_INVAL, 0);
       *(int64_t*)optval = m_config.llInputBW;
       optlen            = sizeof(int64_t);
       break;

    case SRTO_MININPUTBW:
        if (size_t(optlen) < sizeof (m_config.llMinInputBW))
            throw CUDTException(MJ_NOTSUP, MN_INVAL, 0);
        *(int64_t*)optval = m_config.llMinInputBW;
        optlen            = sizeof(int64_t);
        break;

    case SRTO_OHEADBW:
        *(int32_t *)optval = m_config.iOverheadBW;
        optlen = sizeof(int32_t);
        break;

    case SRTO_STATE:
        *(int32_t *)optval = uglobal().getStatus(m_SocketID);
        optlen             = sizeof(int32_t);
        break;

    case SRTO_EVENT:
    {
        int32_t event = 0;
        if (m_bBroken)
            event |= SRT_EPOLL_ERR;
        else
        {
            enterCS(m_RecvLock);
            if (m_pRcvBuffer && isRcvBufferReady())
                event |= SRT_EPOLL_IN;
            leaveCS(m_RecvLock);
            if (m_pSndBuffer && (m_config.iSndBufSize > m_pSndBuffer->getCurrBufSize()))
                event |= SRT_EPOLL_OUT;
        }
        *(int32_t *)optval = event;
        optlen             = sizeof(int32_t);
        break;
    }

    case SRTO_SNDDATA:
        if (m_pSndBuffer)
            *(int32_t *)optval = m_pSndBuffer->getCurrBufSize();
        else
            *(int32_t *)optval = 0;
        optlen = sizeof(int32_t);
        break;

    case SRTO_RCVDATA:
        if (m_pRcvBuffer)
        {
            enterCS(m_RecvLock);
            *(int32_t *)optval = m_pRcvBuffer->getRcvDataSize();
            leaveCS(m_RecvLock);
        }
        else
            *(int32_t *)optval = 0;
        optlen = sizeof(int32_t);
        break;

    case SRTO_IPTTL:
        if (m_bOpened)
            *(int32_t *)optval = m_pSndQueue->getIpTTL();
        else
            *(int32_t *)optval = m_config.iIpTTL;
        optlen = sizeof(int32_t);
        break;

    case SRTO_IPTOS:
        if (m_bOpened)
            *(int32_t *)optval = m_pSndQueue->getIpToS();
        else
            *(int32_t *)optval = m_config.iIpToS;
        optlen = sizeof(int32_t);
        break;

    case SRTO_BINDTODEVICE:
#ifdef SRT_ENABLE_BINDTODEVICE
        if (optlen < IFNAMSIZ)
            throw CUDTException(MJ_NOTSUP, MN_INVAL, 0);

        if (m_bOpened && m_pSndQueue->getBind(((char*)optval), optlen))
        {
            optlen = strlen((char*)optval);
            break;
        }

        // Fallback: return from internal data
        optlen = (int)m_config.sBindToDevice.copy((char*)optval, (size_t)optlen - 1);
        ((char*)optval)[optlen] = '\0';
#else
        LOGC(smlog.Error, log << "SRTO_BINDTODEVICE is not supported on that platform");
        throw CUDTException(MJ_NOTSUP, MN_INVAL, 0);
#endif
        break;

    case SRTO_SENDER:
        *(bool *)optval = m_config.bDataSender;
        optlen             = sizeof(bool);
        break;

    case SRTO_TSBPDMODE:
        *(bool *)optval = m_config.bTSBPD;
        optlen             = sizeof(bool);
        break;

    case SRTO_LATENCY:
    case SRTO_RCVLATENCY:
        if (m_bConnected)
            *(int32_t *)optval = m_iTsbPdDelay_ms;
        else
            *(int32_t *)optval = m_config.iRcvLatency;
        optlen             = sizeof(int32_t);
        break;

    case SRTO_PEERLATENCY:
        if (m_bConnected)
            *(int32_t *)optval = m_iPeerTsbPdDelay_ms;
        else
            *(int32_t *)optval = m_config.iPeerLatency;

        optlen             = sizeof(int32_t);
        break;

    case SRTO_TLPKTDROP:
        if (m_bConnected)
            *(bool *)optval = m_bTLPktDrop;
        else
            *(bool *)optval = m_config.bTLPktDrop;

        optlen          = sizeof(bool);
        break;

    case SRTO_SNDDROPDELAY:
        *(int32_t *)optval = m_config.iSndDropDelay;
        optlen             = sizeof(int32_t);
        break;

    case SRTO_PBKEYLEN:
        if (m_pCryptoControl)
            *(int32_t *)optval = (int32_t) m_pCryptoControl->KeyLen(); // Running Key length.
        else
            *(int32_t *)optval = m_config.iSndCryptoKeyLen; // May be 0.
        optlen = sizeof(int32_t);
        break;

    case SRTO_KMSTATE:
        if (!m_pCryptoControl)
            *(int32_t *)optval = SRT_KM_S_UNSECURED;
        else if (m_config.bDataSender)
            *(int32_t *)optval = m_pCryptoControl->m_SndKmState;
        else
            *(int32_t *)optval = m_pCryptoControl->m_RcvKmState;
        optlen = sizeof(int32_t);
        break;

    case SRTO_SNDKMSTATE: // State imposed by Agent depending on PW and KMX
        if (m_pCryptoControl)
            *(int32_t *)optval = m_pCryptoControl->m_SndKmState;
        else
            *(int32_t *)optval = SRT_KM_S_UNSECURED;
        optlen = sizeof(int32_t);
        break;

    case SRTO_RCVKMSTATE: // State returned by Peer as informed during KMX
        if (m_pCryptoControl)
            *(int32_t *)optval = m_pCryptoControl->m_RcvKmState;
        else
            *(int32_t *)optval = SRT_KM_S_UNSECURED;
        optlen = sizeof(int32_t);
        break;

    case SRTO_LOSSMAXTTL:
        *(int32_t*)optval = m_config.iMaxReorderTolerance;
        optlen = sizeof(int32_t);
        break;

    case SRTO_NAKREPORT:
        *(bool *)optval = m_config.bRcvNakReport;
        optlen          = sizeof(bool);
        break;

    case SRTO_VERSION:
        *(int32_t *)optval = m_config.uSrtVersion;
        optlen             = sizeof(int32_t);
        break;

    case SRTO_PEERVERSION:
        *(int32_t *)optval = m_uPeerSrtVersion;
        optlen             = sizeof(int32_t);
        break;

    case SRTO_CONNTIMEO:
        *(int*)optval = (int) count_milliseconds(m_config.tdConnTimeOut);
        optlen        = sizeof(int);
        break;

    case SRTO_DRIFTTRACER:
        *(bool*)optval = m_config.bDriftTracer;
        optlen         = sizeof(bool);
        break;

    case SRTO_MINVERSION:
        *(uint32_t *)optval = m_config.uMinimumPeerSrtVersion;
        optlen              = sizeof(uint32_t);
        break;

    case SRTO_STREAMID:
        if (size_t(optlen) < m_config.sStreamName.size() + 1)
            throw CUDTException(MJ_NOTSUP, MN_INVAL, 0);

        optlen = (int)m_config.sStreamName.copy((char*)optval, (size_t)optlen - 1);
        ((char*)optval)[optlen] = '\0';
        break;

    case SRTO_CONGESTION:
        if (size_t(optlen) < m_config.sCongestion.size() + 1)
            throw CUDTException(MJ_NOTSUP, MN_INVAL, 0);

        optlen = (int)m_config.sCongestion.copy((char*)optval, (size_t)optlen - 1);
        ((char*)optval)[optlen] = '\0';
        break;

    case SRTO_MESSAGEAPI:
        optlen          = sizeof(bool);
        *(bool *)optval = m_config.bMessageAPI;
        break;

    case SRTO_PAYLOADSIZE:
        optlen         = sizeof(int);
        *(int *)optval = (int) m_config.zExpPayloadSize;
        break;

    case SRTO_KMREFRESHRATE:
        optlen = sizeof(int);
        *(int*)optval = (int)m_config.uKmRefreshRatePkt;
        break;

    case SRTO_KMPREANNOUNCE:
        optlen = sizeof(int);
        *(int*)optval = (int)m_config.uKmPreAnnouncePkt;
        break;

#if ENABLE_BONDING
    case SRTO_GROUPCONNECT:
        optlen        = sizeof (int);
        *(int*)optval = m_config.iGroupConnect;
        break;

    case SRTO_GROUPMINSTABLETIMEO:
        optlen = sizeof(int);
        *(int*)optval = (int)m_config.uMinStabilityTimeout_ms;
        break;

    case SRTO_GROUPTYPE:
        optlen         = sizeof (int);
        *(int*)optval = m_HSGroupType;
        break;
#endif

    case SRTO_ENFORCEDENCRYPTION:
        optlen          = sizeof(bool);
        *(bool *)optval = m_config.bEnforcedEnc;
        break;

    case SRTO_IPV6ONLY:
        optlen         = sizeof(int);
        *(int *)optval = m_config.iIpV6Only;
        break;

    case SRTO_PEERIDLETIMEO:
        *(int *)optval = m_config.iPeerIdleTimeout_ms;
        optlen         = sizeof(int);
        break;

    case SRTO_PACKETFILTER:
        if (size_t(optlen) < m_config.sPacketFilterConfig.size() + 1)
            throw CUDTException(MJ_NOTSUP, MN_INVAL, 0);

        optlen = (int)m_config.sPacketFilterConfig.copy((char*)optval, (size_t)optlen - 1);
        ((char*)optval)[optlen] = '\0';
        break;

    case SRTO_RETRANSMITALGO:
        *(int32_t *)optval = m_config.iRetransmitAlgo;
        optlen         = sizeof(int32_t);
        break;
#ifdef ENABLE_AEAD_API_PREVIEW
    case SRTO_CRYPTOMODE:
        if (m_pCryptoControl)
            *(int32_t*)optval = m_pCryptoControl->getCryptoMode();
        else
            *(int32_t*)optval = m_config.iCryptoMode;
        optlen = sizeof(int32_t);
        break;
#endif

    default:
        throw CUDTException(MJ_NOTSUP, MN_NONE, 0);
    }
}


#if ENABLE_BONDING
SRT_ERRNO srt::CUDT::applyMemberConfigObject(const SRT_SocketOptionObject& opt)
{
    SRT_SOCKOPT this_opt = SRTO_VERSION;
    for (size_t i = 0; i < opt.options.size(); ++i)
    {
        SRT_SocketOptionObject::SingleOption* o = opt.options[i];
        HLOGC(smlog.Debug, log << CONID() << "applyMemberConfigObject: OPTION @" << m_SocketID << " #" << o->option);
        this_opt = SRT_SOCKOPT(o->option);
        setOpt(this_opt, o->storage, o->length);
    }
    return SRT_SUCCESS;
}
#endif

bool srt::CUDT::setstreamid(SRTSOCKET u, const std::string &sid)
{
    CUDT *that = getUDTHandle(u);
    if (!that)
        return false;

    if (sid.size() > CSrtConfig::MAX_SID_LENGTH)
        return false;

    if (that->m_bConnected)
        return false;

    that->m_config.sStreamName.set(sid);
    return true;
}

string srt::CUDT::getstreamid(SRTSOCKET u)
{
    CUDT *that = getUDTHandle(u);
    if (!that)
        return "";

    return that->m_config.sStreamName.str();
}

// XXX REFACTOR: Make common code for CUDT constructor and clearData,
// possibly using CUDT::construct.
// Initial sequence number, loss, acknowledgement, etc.
void srt::CUDT::clearData()
{
    m_iMaxSRTPayloadSize = m_config.iMSS - CPacket::UDP_HDR_SIZE - CPacket::HDR_SIZE;
    HLOGC(cnlog.Debug, log << CONID() << "clearData: PAYLOAD SIZE: " << m_iMaxSRTPayloadSize);

    m_iEXPCount  = 1;
    m_iBandwidth = 1; // pkts/sec
    // XXX use some constant for this 16
    m_iDeliveryRate     = 16;
    m_iByteDeliveryRate = 16 * m_iMaxSRTPayloadSize;
    m_iAckSeqNo         = 0;
    m_tsLastAckTime     = steady_clock::now();

    // trace information
    {
        ScopedLock stat_lock(m_StatsLock);

        m_stats.tsStartTime = steady_clock::now();
        m_stats.sndr.reset();
        m_stats.rcvr.reset();

        m_stats.tsLastSampleTime = steady_clock::now();
        m_stats.traceReorderDistance = 0;
        m_stats.sndDuration = m_stats.m_sndDurationTotal = 0;
    }

    // Resetting these data because this happens when agent isn't connected.
    m_bPeerTsbPd         = false;
    m_iPeerTsbPdDelay_ms = 0;

    // TSBPD as state should be set to FALSE here.
    // Only when the HSREQ handshake is exchanged,
    // should they be set to possibly true.
    m_bTsbPd         = false;
    m_bGroupTsbPd    = false;
    m_iTsbPdDelay_ms = m_config.iRcvLatency;
    m_bTLPktDrop     = m_config.bTLPktDrop;
    m_bPeerTLPktDrop = false;

    m_bPeerNakReport = false;

    m_bPeerRexmitFlag = false;

    m_RdvState           = CHandShake::RDV_INVALID;
    m_tsRcvPeerStartTime = steady_clock::time_point();
}

void srt::CUDT::open()
{
    ScopedLock cg(m_ConnectionLock);

    clearData();

    // structures for queue
    if (m_pSNode == NULL)
        m_pSNode = new CSNode;
    m_pSNode->m_pUDT      = this;
    m_pSNode->m_tsTimeStamp = steady_clock::now();
    m_pSNode->m_iHeapLoc  = -1;

    if (m_pRNode == NULL)
        m_pRNode = new CRNode;
    m_pRNode->m_pUDT      = this;
    m_pRNode->m_tsTimeStamp = steady_clock::now();
    m_pRNode->m_pPrev = m_pRNode->m_pNext = NULL;
    m_pRNode->m_bOnList                   = false;

    // Set initial values of smoothed RTT and RTT variance.
    m_iSRTT               = INITIAL_RTT;
    m_iRTTVar             = INITIAL_RTTVAR;
    m_bIsFirstRTTReceived = false;

    // set minimum NAK and EXP timeout to 300ms
    m_tdMinNakInterval = milliseconds_from(300);
    m_tdMinExpInterval = milliseconds_from(300);

    m_tdACKInterval = microseconds_from(COMM_SYN_INTERVAL_US);
    m_tdNAKInterval = m_tdMinNakInterval;

    const steady_clock::time_point currtime = steady_clock::now();
    m_tsLastRspTime.store(currtime);
    m_tsNextACKTime.store(currtime + m_tdACKInterval);
    m_tsNextNAKTime.store(currtime + m_tdNAKInterval);
    m_tsLastRspAckTime = currtime;
    m_tsLastSndTime.store(currtime);

#if ENABLE_BONDING
    m_tsUnstableSince   = steady_clock::time_point();
    m_tsFreshActivation = steady_clock::time_point();
    m_tsWarySince       = steady_clock::time_point();
#endif

    m_iReXmitCount   = 1;
    m_iPktCount      = 0;
    m_iLightACKCount = 1;
    m_tsNextSendTime = steady_clock::time_point();
    m_tdSendTimeDiff = microseconds_from(0);

    // Now UDT is opened.
    m_bOpened = true;
}

void srt::CUDT::setListenState()
{
    ScopedLock cg(m_ConnectionLock);

    if (!m_bOpened)
        throw CUDTException(MJ_NOTSUP, MN_NONE, 0);

    if (m_bConnecting || m_bConnected)
        throw CUDTException(MJ_NOTSUP, MN_ISCONNECTED, 0);

    // listen can be called more than once
    if (m_bListening)
        return;

    // if there is already another socket listening on the same port
    if (m_pRcvQueue->setListener(this) < 0)
        throw CUDTException(MJ_NOTSUP, MN_BUSY, 0);

    m_bListening = true;
}

size_t srt::CUDT::fillSrtHandshake(uint32_t *aw_srtdata, size_t srtlen, int msgtype, int hs_version)
{
    if (srtlen < SRT_HS_E_SIZE)
    {
        LOGC(cnlog.Fatal,
             log << CONID() << "IPE: fillSrtHandshake: buffer too small: " << srtlen << " (expected: " << SRT_HS_E_SIZE << ")");
        return 0;
    }

    srtlen = SRT_HS_E_SIZE; // We use only that much space.

    memset((aw_srtdata), 0, sizeof(uint32_t) * srtlen);
    /* Current version (1.x.x) SRT handshake */
    aw_srtdata[SRT_HS_VERSION] = m_config.uSrtVersion; /* Required version */
    aw_srtdata[SRT_HS_FLAGS] |= SrtVersionCapabilities();

    switch (msgtype)
    {
    case SRT_CMD_HSREQ:
        return fillSrtHandshake_HSREQ((aw_srtdata), srtlen, hs_version);
    case SRT_CMD_HSRSP:
        return fillSrtHandshake_HSRSP((aw_srtdata), srtlen, hs_version);
    default:
        LOGC(cnlog.Fatal, log << CONID() << "IPE: fillSrtHandshake/sendSrtMsg called with value " << msgtype);
        return 0;
    }
}

size_t srt::CUDT::fillSrtHandshake_HSREQ(uint32_t *aw_srtdata, size_t /* srtlen - unused */, int hs_version)
{
    // INITIATOR sends HSREQ.

    // The TSBPD(SND|RCV) options are being set only if the TSBPD is set in the current agent.
    // The agent has a decisive power only in the range of RECEIVING the data, however it can
    // also influence the peer's latency. If agent doesn't set TSBPD mode, it doesn't send any
    // latency flags, although the peer might still want to do Rx with TSBPD. When agent sets
    // TsbPd mode, it defines latency values for Rx (itself) and Tx (peer's Rx). If peer does
    // not set TsbPd mode, it will simply ignore the proposed latency (PeerTsbPdDelay), although
    // if it has received the Rx latency as well, it must honor it and respond accordingly
    // (the latter is only in case of HSv5 and bidirectional connection).
    if (m_config.bTSBPD)
    {
        m_iTsbPdDelay_ms     = m_config.iRcvLatency;
        m_iPeerTsbPdDelay_ms = m_config.iPeerLatency;
        /*
         * Sent data is real-time, use Time-based Packet Delivery,
         * set option bit and configured delay
         */
        aw_srtdata[SRT_HS_FLAGS] |= SRT_OPT_TSBPDSND;

        if (hs_version < CUDT::HS_VERSION_SRT1)
        {
            // HSv4 - this uses only one value.
            aw_srtdata[SRT_HS_LATENCY] = SRT_HS_LATENCY_LEG::wrap(m_iPeerTsbPdDelay_ms);
        }
        else
        {
            // HSv5 - this will be understood only since this version when this exists.
            aw_srtdata[SRT_HS_LATENCY] = SRT_HS_LATENCY_SND::wrap(m_iPeerTsbPdDelay_ms);

            // And in the reverse direction.
            aw_srtdata[SRT_HS_FLAGS] |= SRT_OPT_TSBPDRCV;
            aw_srtdata[SRT_HS_LATENCY] |= SRT_HS_LATENCY_RCV::wrap(m_iTsbPdDelay_ms);

            // This wasn't there for HSv4, this setting is only for the receiver.
            // HSv5 is bidirectional, so every party is a receiver.

            if (m_bTLPktDrop)
                aw_srtdata[SRT_HS_FLAGS] |= SRT_OPT_TLPKTDROP;
        }
    }

    if (m_config.bRcvNakReport)
        aw_srtdata[SRT_HS_FLAGS] |= SRT_OPT_NAKREPORT;

    // I support SRT_OPT_REXMITFLG. Do you?
    aw_srtdata[SRT_HS_FLAGS] |= SRT_OPT_REXMITFLG;

    // Declare the API used. The flag is set for "stream" API because
    // the older versions will never set this flag, but all old SRT versions use message API.
    if (!m_config.bMessageAPI)
        aw_srtdata[SRT_HS_FLAGS] |= SRT_OPT_STREAM;

    HLOGC(cnlog.Debug,
          log << CONID() << "HSREQ/snd: LATENCY[SND:" << SRT_HS_LATENCY_SND::unwrap(aw_srtdata[SRT_HS_LATENCY])
              << " RCV:" << SRT_HS_LATENCY_RCV::unwrap(aw_srtdata[SRT_HS_LATENCY]) << "] FLAGS["
              << SrtFlagString(aw_srtdata[SRT_HS_FLAGS]) << "]");

    return 3;
}

size_t srt::CUDT::fillSrtHandshake_HSRSP(uint32_t *aw_srtdata, size_t /* srtlen - unused */, int hs_version)
{
    // Setting m_tsRcvPeerStartTime is done in processSrtMsg_HSREQ(), so
    // this condition will be skipped only if this function is called without
    // getting first received HSREQ. Doesn't look possible in both HSv4 and HSv5.
    if (is_zero(m_tsRcvPeerStartTime))
    {
        LOGC(cnlog.Fatal, log << CONID() << "IPE: fillSrtHandshake_HSRSP: m_tsRcvPeerStartTime NOT SET!");
        return 0;
    }

    // If Agent doesn't set TSBPD, it will not set the TSBPD flag back to the Peer.
    // The peer doesn't have be disturbed by it anyway.
    if (isOPT_TsbPd())
    {
        /*
         * We got and transposed peer start time (HandShake request timestamp),
         * we can support Timestamp-based Packet Delivery
         */
        aw_srtdata[SRT_HS_FLAGS] |= SRT_OPT_TSBPDRCV;

        if (hs_version < HS_VERSION_SRT1)
        {
            // HSv4 - this uses only one value
            aw_srtdata[SRT_HS_LATENCY] = SRT_HS_LATENCY_LEG::wrap(m_iTsbPdDelay_ms);
        }
        else
        {
            // HSv5 - this puts "agent's" latency into RCV field and "peer's" -
            // into SND field.
            aw_srtdata[SRT_HS_LATENCY] = SRT_HS_LATENCY_RCV::wrap(m_iTsbPdDelay_ms);
        }
    }
    else
    {
        HLOGC(cnlog.Debug, log << CONID() << "HSRSP/snd: TSBPD off, NOT responding TSBPDRCV flag.");
    }

    // Hsv5, only when peer has declared TSBPD mode.
    // The flag was already set, and the value already "maximized" in processSrtMsg_HSREQ().
    if (m_bPeerTsbPd && hs_version >= HS_VERSION_SRT1)
    {
        // HSv5 is bidirectional - so send the TSBPDSND flag, and place also the
        // peer's latency into SND field.
        aw_srtdata[SRT_HS_FLAGS] |= SRT_OPT_TSBPDSND;
        aw_srtdata[SRT_HS_LATENCY] |= SRT_HS_LATENCY_SND::wrap(m_iPeerTsbPdDelay_ms);

        HLOGC(cnlog.Debug,
              log << CONID()
                  << "HSRSP/snd: HSv5 peer uses TSBPD, responding TSBPDSND latency=" << m_iPeerTsbPdDelay_ms);
    }
    else
    {
        HLOGC(cnlog.Debug,
              log << CONID() << "HSRSP/snd: HSv" << (hs_version == CUDT::HS_VERSION_UDT4 ? 4 : 5)
                  << " with peer TSBPD=" << (m_bPeerTsbPd ? "on" : "off") << " - NOT responding TSBPDSND");
    }

    if (m_bTLPktDrop)
        aw_srtdata[SRT_HS_FLAGS] |= SRT_OPT_TLPKTDROP;

    if (m_config.bRcvNakReport)
    {
        // HSv5: Note that this setting is independent on the value of
        // m_bPeerNakReport, which represent this setting in the peer.

        aw_srtdata[SRT_HS_FLAGS] |= SRT_OPT_NAKREPORT;
        /*
         * NAK Report is so efficient at controlling bandwidth that sender TLPktDrop
         * is not needed. SRT 1.0.5 to 1.0.7 sender TLPktDrop combined with SRT 1.0
         * Timestamp-Based Packet Delivery was not well implemented and could drop
         * big I-Frame tail before sending once on low latency setups.
         * Disabling TLPktDrop in the receiver SRT Handshake Reply prevents the sender
         * from enabling Too-Late Packet Drop.
         */
        if (m_uPeerSrtVersion <= SrtVersion(1, 0, 7))
            aw_srtdata[SRT_HS_FLAGS] &= ~SRT_OPT_TLPKTDROP;
    }

    if (m_config.uSrtVersion >= SrtVersion(1, 2, 0))
    {
        if (!m_bPeerRexmitFlag)
        {
            // Peer does not request to use rexmit flag, if so,
            // we won't use as well.
            HLOGC(cnlog.Debug,
                  log << CONID() << "HSRSP/snd: AGENT understands REXMIT flag, but PEER DOES NOT. NOT setting.");
        }
        else
        {
            // Request that the rexmit bit be used as a part of msgno.
            aw_srtdata[SRT_HS_FLAGS] |= SRT_OPT_REXMITFLG;
            HLOGP(cnlog.Debug, "HSRSP/snd: AGENT UNDERSTANDS REXMIT flag and PEER reported that it does, too.");
        }
    }
    else
    {
        // Since this is now in the code, it can occur only in case when you change the
        // version specification in the build configuration.
        HLOGP(cnlog.Debug, "HSRSP/snd: AGENT DOES NOT UNDERSTAND REXMIT flag");
    }

    HLOGC(cnlog.Debug,
          log << CONID() << "HSRSP/snd: LATENCY[SND:" << SRT_HS_LATENCY_SND::unwrap(aw_srtdata[SRT_HS_LATENCY])
              << " RCV:" << SRT_HS_LATENCY_RCV::unwrap(aw_srtdata[SRT_HS_LATENCY]) << "] FLAGS["
              << SrtFlagString(aw_srtdata[SRT_HS_FLAGS]) << "]");

    return 3;
}

size_t srt::CUDT::prepareSrtHsMsg(int cmd, uint32_t *srtdata, size_t size)
{
    size_t srtlen = fillSrtHandshake(srtdata, size, cmd, handshakeVersion());
    HLOGC(cnlog.Debug, log << "CMD:" << MessageTypeStr(UMSG_EXT, cmd) << "(" << cmd << ") Len:"
                           << int(srtlen * sizeof(int32_t))
                           << " Version: " << SrtVersionString(srtdata[SRT_HS_VERSION])
                           << " Flags: " << srtdata[SRT_HS_FLAGS]
                           << " (" << SrtFlagString(srtdata[SRT_HS_FLAGS]) << ") sdelay:"
                           << srtdata[SRT_HS_LATENCY]);

    return srtlen;
}

void srt::CUDT::sendSrtMsg(int cmd, uint32_t *srtdata_in, size_t srtlen_in)
{
    CPacket srtpkt;
    int32_t srtcmd = (int32_t)cmd;

    SRT_STATIC_ASSERT(SRTDATA_MAXSIZE >= SRT_HS_E_SIZE, "SRT_CMD_MAXSZ is too small to hold all the data");
    // This will be effectively larger than SRT_HS_E_SIZE, but it will be also used for incoming data.
    uint32_t srtdata[SRTDATA_MAXSIZE];

    size_t srtlen = 0;

    if (cmd == SRT_CMD_REJECT)
    {
        // This is a value returned by processSrtMsg underlying layer, potentially
        // to be reported here. Should this happen, just send a rejection message.
        cmd                     = SRT_CMD_HSRSP;
        srtdata[SRT_HS_VERSION] = 0;
    }

    switch (cmd)
    {
    case SRT_CMD_HSREQ:
    case SRT_CMD_HSRSP:
        srtlen = prepareSrtHsMsg(cmd, srtdata, SRTDATA_MAXSIZE);
        break;

    case SRT_CMD_KMREQ: // Sender
    case SRT_CMD_KMRSP: // Receiver
        srtlen = srtlen_in;
        /* Msg already in network order
         * But CChannel:sendto will swap again (assuming 32-bit fields)
         * Pre-swap to cancel it.
         */
        HtoNLA(srtdata, srtdata_in, srtlen);
        m_pCryptoControl->updateKmState(cmd, srtlen); // <-- THIS function can't be moved to CUDT

        break;

    default:
        LOGC(cnlog.Error, log << "sndSrtMsg: IPE: cmd=" << cmd << " unsupported");
        break;
    }

    if (srtlen > 0)
    {
        /* srtpkt.pack will set message data in network order */
        srtpkt.pack(UMSG_EXT, &srtcmd, srtdata, srtlen * sizeof(int32_t));
        addressAndSend(srtpkt);
    }
}

size_t srt::CUDT::fillHsExtConfigString(uint32_t* pcmdspec, int cmd, const string& str)
{
    uint32_t* space = pcmdspec + 1;
    size_t wordsize         = (str.size() + 3) / 4;
    size_t aligned_bytesize = wordsize * 4;

    memset((space), 0, aligned_bytesize);
    memcpy((space), str.data(), str.size());
    // Preswap to little endian (in place due to possible padding zeros)
    HtoILA((space), space, wordsize);

    *pcmdspec = HS_CMDSPEC_CMD::wrap(cmd) | HS_CMDSPEC_SIZE::wrap((uint32_t) wordsize);

    return wordsize;
}

#if ENABLE_BONDING
// [[using locked(m_parent->m_ControlLock)]]
// [[using locked(s_UDTUnited.m_GlobControlLock)]]
size_t srt::CUDT::fillHsExtGroup(uint32_t* pcmdspec)
{
    SRT_ASSERT(m_parent->m_GroupOf != NULL);
    uint32_t* space = pcmdspec + 1;

    SRTSOCKET id = m_parent->m_GroupOf->id();
    SRT_GROUP_TYPE tp = m_parent->m_GroupOf->type();
    uint32_t flags = 0;

    // NOTE: this code remains as is for historical reasons.
    // The initial implementation stated that the peer id be
    // extracted so that it can be reported and possibly the
    // start time somehow encoded and written into the group
    // extension, but it was later seen not necessary. Therefore
    // this code remains, but now it's informational only.
#if ENABLE_HEAVY_LOGGING
    m_parent->m_GroupOf->debugMasterData(m_SocketID);
#endif

    // See CUDT::interpretGroup()

    uint32_t dataword = 0
        | SrtHSRequest::HS_GROUP_TYPE::wrap(tp)
        | SrtHSRequest::HS_GROUP_FLAGS::wrap(flags)
        | SrtHSRequest::HS_GROUP_WEIGHT::wrap(m_parent->m_GroupMemberData->weight);

    const uint32_t storedata [GRPD_E_SIZE] = { uint32_t(id), dataword };
    memcpy((space), storedata, sizeof storedata);

    const size_t ra_size = Size(storedata);
    *pcmdspec = HS_CMDSPEC_CMD::wrap(SRT_CMD_GROUP) | HS_CMDSPEC_SIZE::wrap(ra_size);

    return ra_size;
}
#endif

size_t srt::CUDT::fillHsExtKMREQ(uint32_t* pcmdspec, size_t ki)
{
    uint32_t* space = pcmdspec + 1;

    size_t msglen = m_pCryptoControl->getKmMsg_size(ki);
    // Make ra_size back in element unit
    // Add one extra word if the size isn't aligned to 32-bit.
    size_t ra_size = (msglen / sizeof(uint32_t)) + (msglen % sizeof(uint32_t) ? 1 : 0);

    // Store the CMD + SIZE in the next field
    *pcmdspec = HS_CMDSPEC_CMD::wrap(SRT_CMD_KMREQ) | HS_CMDSPEC_SIZE::wrap((uint32_t) ra_size);

    // Copy the key - do the endian inversion because another endian inversion
    // will be done for every control message before sending, and this KM message
    // is ALREADY in network order.
    const uint32_t* keydata = reinterpret_cast<const uint32_t*>(m_pCryptoControl->getKmMsg_data(ki));

    HLOGC(cnlog.Debug,
          log << CONID() << "createSrtHandshake: KMREQ: adding key #" << ki << " length=" << ra_size
              << " words (KmMsg_size=" << msglen << ")");
    // XXX INSECURE ": [" << FormatBinaryString((uint8_t*)keydata, msglen) << "]";

    // Yes, I know HtoNLA and NtoHLA do exactly the same operation, but I want
    // to be clear about the true intention.
    NtoHLA((space), keydata, ra_size);

    return ra_size;
}

size_t srt::CUDT::fillHsExtKMRSP(uint32_t* pcmdspec, const uint32_t* kmdata, size_t kmdata_wordsize)
{
    uint32_t* space = pcmdspec + 1;
    const uint32_t failure_kmrsp[] = {SRT_KM_S_UNSECURED};
    const uint32_t* keydata = 0;

    // Shift the starting point with the value of previously added block,
    // to start with the new one.

    size_t ra_size;

    if (kmdata_wordsize == 0)
    {
        LOGC(cnlog.Warn,
             log << CONID()
                 << "createSrtHandshake: Agent has PW, but Peer sent no KMREQ. Sending error KMRSP response");
        ra_size = 1;
        keydata = failure_kmrsp;

        // Update the KM state as well
        m_pCryptoControl->m_SndKmState = SRT_KM_S_NOSECRET;  // Agent has PW, but Peer won't decrypt
        m_pCryptoControl->m_RcvKmState = SRT_KM_S_UNSECURED; // Peer won't encrypt as well.
    }
    else
    {
        if (!kmdata)
        {
            m_RejectReason = SRT_REJ_IPE;
            LOGC(cnlog.Fatal, log << CONID() << "createSrtHandshake: IPE: srtkm_cmd=SRT_CMD_KMRSP and no kmdata!");
            return 0;
        }
        ra_size = kmdata_wordsize;
        keydata = reinterpret_cast<const uint32_t *>(kmdata);
    }

    *pcmdspec = HS_CMDSPEC_CMD::wrap(SRT_CMD_KMRSP) | HS_CMDSPEC_SIZE::wrap((uint32_t) ra_size);
    HLOGC(cnlog.Debug,
          log << CONID() << "createSrtHandshake: KMRSP: applying returned key length="
              << ra_size); // XXX INSECURE << " words: [" << FormatBinaryString((uint8_t*)kmdata,
                           // kmdata_wordsize*sizeof(uint32_t)) << "]";

    NtoHLA((space), keydata, ra_size);
    return ra_size;
}


// PREREQUISITE:
// pkt must be set the buffer and configured for UMSG_HANDSHAKE.
// Note that this function replaces also serialization for the HSv4.
bool srt::CUDT::createSrtHandshake(
        int             srths_cmd,
        int             srtkm_cmd,
        const uint32_t* kmdata,
        size_t          kmdata_wordsize, // IN WORDS, NOT BYTES!!!
        CPacket&        w_pkt,
        CHandShake&     w_hs)
{
    // This function might be called before the opposite version was recognized.
    // Check if the version is exactly 4 because this means that the peer has already
    // sent something - asynchronously, and usually in rendezvous - and we already know
    // that the peer is version 4. In this case, agent must behave as HSv4, til the end.
    if (m_ConnRes.m_iVersion == HS_VERSION_UDT4)
    {
        w_hs.m_iVersion = HS_VERSION_UDT4;
        w_hs.m_iType    = UDT_DGRAM;
        if (w_hs.m_extension)
        {
            // Should be impossible
            LOGC(cnlog.Error,
                 log << CONID() << "createSrtHandshake: IPE: EXTENSION SET WHEN peer reports version 4 - fixing...");
            w_hs.m_extension = false;
        }
    }
    else
    {
        w_hs.m_iType = 0; // Prepare it for flags
    }

    HLOGC(cnlog.Debug,
          log << CONID() << "createSrtHandshake: buf size=" << w_pkt.getLength()
              << " hsx=" << MessageTypeStr(UMSG_EXT, srths_cmd) << " kmx=" << MessageTypeStr(UMSG_EXT, srtkm_cmd)
              << " kmdata_wordsize=" << kmdata_wordsize << " version=" << w_hs.m_iVersion);

    // Once you are certain that the version is HSv5, set the enc type flags
    // to advertise pbkeylen. Otherwise make sure that the old interpretation
    // will correctly pick up the type field. PBKEYLEN should be advertized
    // regardless of what URQ stage the handshake is (note that in case of rendezvous
    // CONCLUSION might be the FIRST MESSAGE EVER RECEIVED by a party).
    if (w_hs.m_iVersion > HS_VERSION_UDT4)
    {
        // Check if there was a failure to receie HSREQ before trying to craft HSRSP.
        // If fillSrtHandshake_HSRSP catches the condition of m_tsRcvPeerStartTime == steady_clock::zero(),
        // it will return size 0, which will mess up with further extension procedures;
        // PREVENT THIS HERE.
        if (w_hs.m_iReqType == URQ_CONCLUSION && srths_cmd == SRT_CMD_HSRSP && is_zero(m_tsRcvPeerStartTime))
        {
            LOGC(cnlog.Error,
                 log << CONID()
                     << "createSrtHandshake: IPE (non-fatal): Attempting to craft HSRSP without received HSREQ. "
                        "BLOCKING extensions.");
            w_hs.m_extension = false;
        }

        // The situation when this function is called without requested extensions
        // is URQ_CONCLUSION in rendezvous mode in some of the transitions.
        // In this case for version 5 just clear the m_iType field, as it has
        // different meaning in HSv5 and contains extension flags.
        //
        // Keep 0 in the SRT_HSTYPE_HSFLAGS field, but still advertise PBKEYLEN
        // in the SRT_HSTYPE_ENCFLAGS field.
        w_hs.m_iType                  = SrtHSRequest::wrapFlags(false /*no magic in HSFLAGS*/, m_config.iSndCryptoKeyLen);

        IF_HEAVY_LOGGING(bool whether = m_config.iSndCryptoKeyLen != 0);
        HLOGC(cnlog.Debug,
              log << CONID() << "createSrtHandshake: " << (whether ? "" : "NOT ")
                  << " Advertising PBKEYLEN - value = " << m_config.iSndCryptoKeyLen);

        // Note: This is required only when sending a HS message without SRT extensions.
        // When this is to be sent with SRT extensions, then KMREQ will be attached here
        // and the PBKEYLEN will be extracted from it. If this is going to attach KMRSP
        // here, it's already too late (it should've been advertised before getting the first
        // handshake message with KMREQ).
    }
    else
    {
        w_hs.m_iType = UDT_DGRAM;
    }

    // values > URQ_CONCLUSION include also error types
    // if (w_hs.m_iVersion == HS_VERSION_UDT4 || w_hs.m_iReqType > URQ_CONCLUSION) <--- This condition was checked b4 and
    // it's only valid for caller-listener mode
    if (!w_hs.m_extension)
    {
        // Serialize only the basic handshake, if this is predicted for
        // Hsv4 peer or this is URQ_INDUCTION or URQ_WAVEAHAND.
        size_t hs_size = w_pkt.getLength();
        w_hs.store_to((w_pkt.m_pcData), (hs_size));
        w_pkt.setLength(hs_size);
        HLOGC(cnlog.Debug,
              log << CONID() << "createSrtHandshake: (no ext) size=" << hs_size << " data: " << w_hs.show());
        return true;
    }

    // Sanity check, applies to HSv5 only cases.
    if (srths_cmd == SRT_CMD_HSREQ && m_SrtHsSide == HSD_RESPONDER)
    {
        m_RejectReason = SRT_REJ_IPE;
        LOGC(cnlog.Fatal,
             log << CONID() << "IPE: SRT_CMD_HSREQ was requested to be sent in HSv5 by an INITIATOR side!");
        return false; // should cause rejection
    }

    ostringstream logext;
    logext << "HSX";

    // Install the SRT extensions
    w_hs.m_iType |= CHandShake::HS_EXT_HSREQ;

    bool have_sid = false;
    if (srths_cmd == SRT_CMD_HSREQ && !m_config.sStreamName.empty())
    {
        have_sid = true;
        w_hs.m_iType |= CHandShake::HS_EXT_CONFIG;
        logext << ",SID";
    }

    // If this is a response, we have also information
    // on the peer. If Peer is NOT filter capable, don't
    // put filter config, even if agent is capable.
    bool peer_filter_capable = true;
    if (srths_cmd == SRT_CMD_HSRSP)
    {
        if (m_sPeerPktFilterConfigString != "")
        {
            peer_filter_capable = true;
        }
        else if (IsSet(m_uPeerSrtFlags, SRT_OPT_FILTERCAP))
        {
            peer_filter_capable = true;
        }
        else
        {
            peer_filter_capable = false;
        }
    }

    // Now, if this is INITIATOR, then it has its
    // filter config already set, if configured, otherwise
    // it should not attach the filter config extension.

    // If this is a RESPONDER, then it has already received
    // the filter config string from the peer and therefore
    // possibly confronted with the contents of m_OPT_FECConfigString,
    // and if it decided to go with filter, it will be nonempty.
    bool have_filter  = false;
    if (peer_filter_capable && !m_config.sPacketFilterConfig.empty())
    {
        have_filter = true;
        w_hs.m_iType |= CHandShake::HS_EXT_CONFIG;
        logext << ",filter";
    }

    bool have_congctl = false;
    const string sm = m_config.sCongestion.str();
    if (sm != "" && sm != "live")
    {
        have_congctl = true;
        w_hs.m_iType |= CHandShake::HS_EXT_CONFIG;
        logext << ",CONGCTL";
    }

    bool have_kmreq   = false;
    // Prevent adding KMRSP only in case when BOTH:
    // - Agent has set no password
    // - no KMREQ has arrived from Peer
    // KMRSP must be always sent when:
    // - Agent set a password, Peer did not send KMREQ: Agent sets snd=NOSECRET.
    // - Agent set no password, but Peer sent KMREQ: Ageng sets rcv=NOSECRET.
    if (m_config.CryptoSecret.len > 0 || kmdata_wordsize > 0)
    {
        have_kmreq = true;
        w_hs.m_iType |= CHandShake::HS_EXT_KMREQ;
        logext << ",KMX";
    }

#if ENABLE_BONDING
    bool have_group = false;

    // Note: this is done without locking because we have the following possibilities:
    //
    // 1. Most positive: the group will be the same all the time up to the moment when we use it.
    // 2. The group will disappear when next time we try to use it having now have_group set true.
    //
    // Not possible that a group is NULL now but would appear later: the group must be either empty
    // or already set as valid at this time.
    //
    // If the 2nd possibility happens, then simply it means that the group has been closed during
    // the operation and the socket got this information updated in the meantime. This means that
    // it was an abnormal interrupt during the processing so the handshake process should be aborted
    // anyway, and that's what will be done.

    // LOCKING INFORMATION: accesing this field just for NULL check doesn't
    // hurt, even if this field could be dangling in the moment. This will be
    // followed by an additional check, done this time under lock, and there will
    // be no dangling pointers at this time.
    if (m_parent->m_GroupOf)
    {
        // Whatever group this socket belongs to, the information about
        // the group is always sent the same way with the handshake.
        have_group = true;
        w_hs.m_iType |= CHandShake::HS_EXT_CONFIG;
        logext << ",GROUP";
    }
#endif

    HLOGC(cnlog.Debug, log << CONID() << "createSrtHandshake: (ext: " << logext.str() << ") data: " << w_hs.show());

    // NOTE: The HSREQ is practically always required, although may happen
    // in future that CONCLUSION can be sent multiple times for a separate
    // stream encryption support, and this way it won't enclose HSREQ.
    // Also, KMREQ may occur multiple times.

    // So, initially store the UDT legacy handshake.
    size_t hs_size = w_pkt.getLength(), total_ra_size = (hs_size / sizeof(uint32_t)); // Maximum size of data
    w_hs.store_to((w_pkt.m_pcData), (hs_size));                                        // hs_size is updated

    size_t ra_size = hs_size / sizeof(int32_t);

    // Now attach the SRT handshake for HSREQ
    size_t    offset = ra_size;
    uint32_t *p      = reinterpret_cast<uint32_t *>(w_pkt.m_pcData);
    // NOTE: since this point, ra_size has a size in int32_t elements, NOT BYTES.

    // The first 4-byte item is the CMD/LENGTH spec.
    uint32_t *pcmdspec = p + offset; // Remember the location to be filled later, when we know the length
    ++offset;

    // Now use the original function to store the actual SRT_HS data
    // ra_size after that
    // NOTE: so far, ra_size is m_iMaxSRTPayloadSize expressed in number of elements.
    // WILL BE CHANGED HERE.
    ra_size   = fillSrtHandshake((p + offset), total_ra_size - offset, srths_cmd, HS_VERSION_SRT1);
    *pcmdspec = HS_CMDSPEC_CMD::wrap(srths_cmd) | HS_CMDSPEC_SIZE::wrap((uint32_t) ra_size);

    HLOGC(cnlog.Debug,
          log << CONID() << "createSrtHandshake: after HSREQ: offset=" << offset << " HSREQ size=" << ra_size
              << " space left: " << (total_ra_size - offset));

    // Use only in REQ phase and only if stream name is set
    if (have_sid)
    {
        // Now prepare the string with 4-byte alignment. The string size is limited
        // to half the payload size. Just a sanity check to not pack too much into
        // the conclusion packet.
        size_t size_limit = m_iMaxSRTPayloadSize / 2;

        if (m_config.sStreamName.size() >= size_limit)
        {
            m_RejectReason = SRT_REJ_ROGUE;
            LOGC(cnlog.Warn,
                 log << CONID() << "createSrtHandshake: stream id too long, limited to " << (size_limit - 1)
                     << " bytes");
            return false;
        }

        offset += ra_size + 1;
        ra_size = fillHsExtConfigString(p + offset - 1, SRT_CMD_SID, m_config.sStreamName.str());

        HLOGC(cnlog.Debug,
              log << CONID() << "createSrtHandshake: after SID [" << m_config.sStreamName.c_str()
                  << "] length=" << m_config.sStreamName.size() << " alignedln=" << (4 * ra_size)
                  << ": offset=" << offset << " SID size=" << ra_size << " space left: " << (total_ra_size - offset));
    }

    if (have_congctl)
    {
        // Pass the congctl to the other side as informational.
        // The other side should reject connection if it uses a different congctl.
        // The other side should also respond with the congctl it uses, if its non-default (for backward compatibility).

        offset += ra_size + 1;
        ra_size = fillHsExtConfigString(p + offset - 1, SRT_CMD_CONGESTION, sm);

        HLOGC(cnlog.Debug,
              log << CONID() << "createSrtHandshake: after CONGCTL [" << sm << "] length=" << sm.size()
                  << " alignedln=" << (4 * ra_size) << ": offset=" << offset << " CONGCTL size=" << ra_size
                  << " space left: " << (total_ra_size - offset));
    }

    if (have_filter)
    {
        offset += ra_size + 1;
        ra_size = fillHsExtConfigString(p + offset - 1, SRT_CMD_FILTER, m_config.sPacketFilterConfig.str());

        HLOGC(cnlog.Debug,
              log << CONID() << "createSrtHandshake: after filter [" << m_config.sPacketFilterConfig.c_str()
                  << "] length=" << m_config.sPacketFilterConfig.size() << " alignedln=" << (4 * ra_size) << ": offset="
                  << offset << " filter size=" << ra_size << " space left: " << (total_ra_size - offset));
    }

#if ENABLE_BONDING
    // Note that this will fire in both cases:
    // - When the group has been set by the user on a socket (or socket was created as a part of the group),
    //   and the handshake request is to be sent with informing the peer that this conenction belongs to a group
    // - When the agent received a HS request with a group, has created its mirror group on its side, and
    //   now sends the HS response to the peer, with ITS OWN group id (the mirror one).
    //
    // XXX Probably a condition should be checked here around the group type.
    // The time synchronization should be done only on any kind of parallel sending group.
    // Currently all groups are such groups (broadcast, backup, balancing), but it may
    // need to be changed for some other types.
    if (have_group)
    {
        // NOTE: See information about mutex ordering in api.h
        ScopedLock gdrg (uglobal().m_GlobControlLock);
        if (!m_parent->m_GroupOf)
        {
            // This may only happen if since last check of m_GroupOf pointer the socket was removed
            // from the group in the meantime, which can only happen due to that the group was closed.
            // In such a case it simply means that the handshake process was requested to be interrupted.
            LOGC(cnlog.Fatal, log << CONID() << "GROUP DISAPPEARED. Socket not capable of continuing HS");
            return false;
        }
        else
        {
            if (m_parent->m_GroupOf->closing())
            {
                m_RejectReason = SRT_REJ_IPE;
                LOGC(cnlog.Error,
                     log << CONID() << "createSrtHandshake: group is closing during the process, rejecting.");
                return false;
            }
            offset += ra_size + 1;
            ra_size = fillHsExtGroup(p + offset - 1);

            HLOGC(cnlog.Debug,
                  log << CONID() << "createSrtHandshake: after GROUP [" << sm << "] length=" << sm.size() << ": offset="
                      << offset << " GROUP size=" << ra_size << " space left: " << (total_ra_size - offset));
        }
    }
#endif

    // When encryption turned on
    if (have_kmreq)
    {
        HLOGC(cnlog.Debug,
              log << CONID() << "createSrtHandshake: "
                  << (m_config.CryptoSecret.len > 0 ? "Agent uses ENCRYPTION" : "Peer requires ENCRYPTION"));

        if (!m_pCryptoControl && (srtkm_cmd == SRT_CMD_KMREQ || srtkm_cmd == SRT_CMD_KMRSP))
        {
            m_RejectReason = SRT_REJ_IPE;
            LOGC(cnlog.Error,
                 log << CONID() << "createSrtHandshake: IPE: need to send KM, but CryptoControl does not exist."
                     << " Socket state: connected=" << boolalpha << m_bConnected << ", connecting=" << m_bConnecting
                     << ", broken=" << m_bBroken << ", closing=" << m_bClosing << ".");
            return false;
        }

        if (srtkm_cmd == SRT_CMD_KMREQ)
        {
            bool have_any_keys = false;
            for (size_t ki = 0; ki < 2; ++ki)
            {
                // Skip those that have expired
                if (!m_pCryptoControl->getKmMsg_needSend(ki, false))
                    continue;

                m_pCryptoControl->getKmMsg_markSent(ki, false);

                offset += ra_size + 1;
                ra_size = fillHsExtKMREQ(p + offset - 1, ki);

                have_any_keys = true;
            }

            if (!have_any_keys)
            {
                m_RejectReason = SRT_REJ_IPE;
                LOGC(cnlog.Error, log << CONID() << "createSrtHandshake: IPE: all keys have expired, no KM to send.");
                return false;
            }
        }
        else if (srtkm_cmd == SRT_CMD_KMRSP)
        {
            offset += ra_size + 1;
            ra_size = fillHsExtKMRSP(p + offset - 1, kmdata, kmdata_wordsize);
        }
        else
        {
            m_RejectReason = SRT_REJ_IPE;
            LOGC(cnlog.Fatal, log << CONID() << "createSrtHandshake: IPE: wrong value of srtkm_cmd: " << srtkm_cmd);
            return false;
        }
    }

    if (ra_size == 0)
    {
        // m_RejectReason is expected to be set by fillHsExtKMRSP(..) in this case.
        return false;
    }

    // ra_size + offset has a value in element unit.
    // Switch it again to byte unit.
    w_pkt.setLength((ra_size + offset) * sizeof(int32_t));

    HLOGC(cnlog.Debug,
          log << CONID() << "createSrtHandshake: filled HSv5 handshake flags: "
              << CHandShake::ExtensionFlagStr(w_hs.m_iType) << " length: " << w_pkt.getLength() << " bytes");

    return true;
}

template <class Integer>
static inline int FindExtensionBlock(Integer* begin, size_t total_length,
        size_t& w_out_len, Integer*& w_next_block)
{
    // Check if there's anything to process
    if (total_length == 0)
    {
        w_next_block = NULL;
        w_out_len    = 0;
        return SRT_CMD_NONE;
    }

    // This function extracts the block command from the block and its length.
    // The command value is returned as a function result.
    // The size of that command block is stored into w_out_len.
    // The beginning of the prospective next block is stored in w_next_block.

    // The caller must be aware that:
    // - exactly one element holds the block header (cmd+size), so the actual data are after this one.
    // - the returned size is the number of uint32_t elements since that first data element
    // - the remaining size should be manually calculated as total_length - 1 - w_out_len, or
    // simply, as w_next_block - begin.

    // Note that if the total_length is too short to extract the whole block, it will return
    // SRT_CMD_NONE. Note that total_length includes this first CMDSPEC word.
    //
    // When SRT_CMD_NONE is returned, it means that nothing has been extracted and nothing else
    // can be further extracted from this block.

    int    cmd  = HS_CMDSPEC_CMD::unwrap(*begin);
    size_t size = HS_CMDSPEC_SIZE::unwrap(*begin);

    if (size + 1 > total_length)
        return SRT_CMD_NONE;

    w_out_len = size;

    if (total_length == size + 1)
        w_next_block = NULL;
    else
        w_next_block = begin + 1 + size;

    return cmd;
}

// NOTE: the rule of order of arguments is broken here because this order
// serves better the logics and readability.
template <class Integer>
static inline bool NextExtensionBlock(Integer*& w_begin, Integer* next, size_t& w_length)
{
    if (!next)
        return false;

    w_length = w_length - (next - w_begin);
    w_begin  = next;
    return true;
}

void SrtExtractHandshakeExtensions(const char* bufbegin, size_t buflength,
        vector<SrtHandshakeExtension>& w_output)
{
    const uint32_t *begin = reinterpret_cast<const uint32_t *>(bufbegin + CHandShake::m_iContentSize);
    size_t    size  = buflength - CHandShake::m_iContentSize; // Due to previous cond check we grant it's >0
    const uint32_t *next  = 0;
    size_t    length   = size / sizeof(uint32_t);
    size_t    blocklen = 0;

    for (;;) // ONE SHOT, but continuable loop
    {
        const int cmd = FindExtensionBlock(begin, length, (blocklen), (next));

        if (cmd == SRT_CMD_NONE)
        {
            // End of blocks
            break;
        }

        w_output.push_back(SrtHandshakeExtension(cmd));

        SrtHandshakeExtension& ext = w_output.back();

        std::copy(begin+1, begin+blocklen+1, back_inserter(ext.contents));

        // Any other kind of message extracted. Search on.
        if (!NextExtensionBlock((begin), next, (length)))
            break;
    }
}

#if SRT_DEBUG_RTT
class RttTracer
{
public:
    RttTracer()
    {
    }

    ~RttTracer()
    {
        srt::sync::ScopedLock lck(m_mtx);
        m_fout.close();
    }

    void trace(const srt::sync::steady_clock::time_point& currtime,
               const std::string& event, int rtt_sample, int rttvar_sample,
               bool is_smoothed_rtt_reset, int64_t recvTotal,
               int smoothed_rtt, int rttvar)
    {
        srt::sync::ScopedLock lck(m_mtx);
        create_file();
        
        m_fout << srt::sync::FormatTimeSys(currtime) << ",";
        m_fout << srt::sync::FormatTime(currtime) << ",";
        m_fout << event << ",";
        m_fout << rtt_sample << ",";
        m_fout << rttvar_sample << ",";
        m_fout << is_smoothed_rtt_reset << ",";
        m_fout << recvTotal << ",";
        m_fout << smoothed_rtt << ",";
        m_fout << rttvar << "\n";
        m_fout.flush();
    }

private:
    void print_header()
    {
        m_fout << "Timepoint_SYST,Timepoint_STDY,Event,usRTTSample,"
                  "usRTTVarSample,IsSmoothedRTTReset,pktsRecvTotal,"
                  "usSmoothedRTT,usRTTVar\n";
    }

    void create_file()
    {
        if (m_fout.is_open())
            return;

        std::string str_tnow = srt::sync::FormatTimeSys(srt::sync::steady_clock::now());
        str_tnow.resize(str_tnow.size() - 7); // remove trailing ' [SYST]' part
        while (str_tnow.find(':') != std::string::npos) {
            str_tnow.replace(str_tnow.find(':'), 1, 1, '_');
        }
        const std::string fname = "rtt_trace_" + str_tnow + "_" + SRT_SYNC_CLOCK_STR + ".csv";
        m_fout.open(fname, std::ofstream::out);
        if (!m_fout)
            std::cerr << "IPE: Failed to open " << fname << "!!!\n";

        print_header();
    }

private:
    srt::sync::Mutex m_mtx;
    std::ofstream m_fout;
};

RttTracer s_rtt_trace;
#endif


bool srt::CUDT::processSrtMsg(const CPacket *ctrlpkt)
{
    uint32_t *srtdata = (uint32_t *)ctrlpkt->m_pcData;
    size_t    len     = ctrlpkt->getLength();
    int       etype   = ctrlpkt->getExtendedType();
    uint32_t  ts      = ctrlpkt->m_iTimeStamp;

    int res = SRT_CMD_NONE;

    HLOGC(cnlog.Debug,
          log << CONID() << "Dispatching message type=" << etype << " data length=" << (len / sizeof(int32_t)));
    switch (etype)
    {
    case SRT_CMD_HSREQ:
    {
        res = processSrtMsg_HSREQ(srtdata, len, ts, CUDT::HS_VERSION_UDT4);
        break;
    }
    case SRT_CMD_HSRSP:
    {
        res = processSrtMsg_HSRSP(srtdata, len, ts, CUDT::HS_VERSION_UDT4);
        break;
    }
    case SRT_CMD_KMREQ:
        // Special case when the data need to be processed here
        // and the appropriate message must be constructed for sending.
        // No further processing required
        {
            uint32_t srtdata_out[SRTDATA_MAXSIZE];
            size_t   len_out = 0;
            res = m_pCryptoControl->processSrtMsg_KMREQ(srtdata, len, CUDT::HS_VERSION_UDT4,
                    (srtdata_out), (len_out));
            if (res == SRT_CMD_KMRSP)
            {
                if (len_out == 1)
                {
                    if (m_config.bEnforcedEnc)
                    {
                        LOGC(cnlog.Warn,
                             log << CONID() << "KMREQ FAILURE: " << KmStateStr(SRT_KM_STATE(srtdata_out[0]))
                                 << " - rejecting per enforced encryption");
                        res = SRT_CMD_NONE;
                        break;
                    }
                    HLOGC(cnlog.Debug,
                          log << CONID()
                              << "MKREQ -> KMRSP FAILURE state: " << KmStateStr(SRT_KM_STATE(srtdata_out[0])));
                }
                else
                {
                    HLOGC(cnlog.Debug, log << CONID() << "KMREQ -> requested to send KMRSP length=" << len_out);
                }
                sendSrtMsg(SRT_CMD_KMRSP, srtdata_out, len_out);
            }
            // XXX Dead code. processSrtMsg_KMREQ now doesn't return any other value now.
            // Please review later.
            else
            {
                LOGC(cnlog.Warn, log << CONID() << "KMREQ failed to process the request - ignoring");
            }

            return true; // already done what's necessary
        }

    case SRT_CMD_KMRSP:
    {
        // KMRSP doesn't expect any following action
        m_pCryptoControl->processSrtMsg_KMRSP(srtdata, len, CUDT::HS_VERSION_UDT4);
        return true; // nothing to do
    }

    default:
        return false;
    }

    if (res == SRT_CMD_NONE)
        return true;

    // Send the message that the message handler requested.
    sendSrtMsg(res);

    return true;
}

int srt::CUDT::processSrtMsg_HSREQ(const uint32_t *srtdata, size_t bytelen, uint32_t ts, int hsv)
{
    // Set this start time in the beginning, regardless as to whether TSBPD is being
    // used or not. This must be done in the Initiator as well as Responder.

    /*
     * Compute peer StartTime in our time reference
     * This takes time zone, time drift into account.
     * Also includes current packet transit time (rtt/2)
     */
    m_tsRcvPeerStartTime = steady_clock::now() - microseconds_from(ts);
    // (in case of bonding group, this value will be OVERWRITTEN
    // later in CUDT::interpretGroup).

    // Prepare the initial runtime values of latency basing on the option values.
    // They are going to get the value fixed HERE.
    m_iTsbPdDelay_ms     = m_config.iRcvLatency;
    m_iPeerTsbPdDelay_ms = m_config.iPeerLatency;

    if (bytelen < SRT_CMD_HSREQ_MINSZ)
    {
        m_RejectReason = SRT_REJ_ROGUE;
        /* Packet smaller than minimum compatible packet size */
        LOGC(cnlog.Error, log << "HSREQ/rcv: cmd=" << SRT_CMD_HSREQ << "(HSREQ) len=" << bytelen << " invalid");
        return SRT_CMD_NONE;
    }

    LOGC(cnlog.Note, log << "HSREQ/rcv: cmd=" << SRT_CMD_HSREQ << "(HSREQ) len=" << bytelen
                         << hex << " vers=0x" << srtdata[SRT_HS_VERSION] << " opts=0x" << srtdata[SRT_HS_FLAGS]
                         << dec << " delay=" << SRT_HS_LATENCY_RCV::unwrap(srtdata[SRT_HS_LATENCY]));

    m_uPeerSrtVersion = srtdata[SRT_HS_VERSION];
    m_uPeerSrtFlags   = srtdata[SRT_HS_FLAGS];

    if (hsv == CUDT::HS_VERSION_UDT4)
    {
        if (m_uPeerSrtVersion >= SRT_VERSION_FEAT_HSv5)
        {
            m_RejectReason = SRT_REJ_ROGUE;
            LOGC(cnlog.Error,
                 log << CONID() << "HSREQ/rcv: With HSv4 version >= " << SrtVersionString(SRT_VERSION_FEAT_HSv5)
                     << " is not acceptable.");
            return SRT_CMD_REJECT;
        }
    }
    else
    {
        if (m_uPeerSrtVersion < SRT_VERSION_FEAT_HSv5)
        {
            m_RejectReason = SRT_REJ_ROGUE;
            LOGC(cnlog.Error,
                 log << CONID() << "HSREQ/rcv: With HSv5 version must be >= " << SrtVersionString(SRT_VERSION_FEAT_HSv5)
                     << " .");
            return SRT_CMD_REJECT;
        }
    }

    // Check also if the version satisfies the minimum required version
    if (m_uPeerSrtVersion < m_config.uMinimumPeerSrtVersion)
    {
        m_RejectReason = SRT_REJ_VERSION;
        LOGC(cnlog.Error,
             log << CONID() << "HSREQ/rcv: Peer version: " << SrtVersionString(m_uPeerSrtVersion)
                 << " is too old for requested: " << SrtVersionString(m_config.uMinimumPeerSrtVersion)
                 << " - REJECTING");
        return SRT_CMD_REJECT;
    }

    HLOGC(cnlog.Debug,
          log << CONID() << "HSREQ/rcv: PEER Version: " << SrtVersionString(m_uPeerSrtVersion)
              << " Flags: " << m_uPeerSrtFlags << "(" << SrtFlagString(m_uPeerSrtFlags)
              << ") Min req version:" << SrtVersionString(m_config.uMinimumPeerSrtVersion));

    m_bPeerRexmitFlag = IsSet(m_uPeerSrtFlags, SRT_OPT_REXMITFLG);
    HLOGC(cnlog.Debug, log << CONID() << "HSREQ/rcv: peer " << (m_bPeerRexmitFlag ? "UNDERSTANDS" : "DOES NOT UNDERSTAND") << " REXMIT flag");

    // Check if both use the same API type. Reject if not.
    bool peer_message_api = !IsSet(m_uPeerSrtFlags, SRT_OPT_STREAM);
    if (peer_message_api != m_config.bMessageAPI)
    {
        m_RejectReason = SRT_REJ_MESSAGEAPI;
        LOGC(cnlog.Error,
             log << CONID() << "HSREQ/rcv: Agent uses " << (m_config.bMessageAPI ? "MESSAGE" : "STREAM")
                 << " API, but the Peer declares " << (peer_message_api ? "MESSAGE" : "STREAM")
                 << " API. Not compatible transmission type, rejecting.");
        return SRT_CMD_REJECT;
    }

    SRT_STATIC_ASSERT(SRT_HS_E_SIZE == SRT_HS_LATENCY + 1, "Assuming latency is the last field");
    if (bytelen < (SRT_HS_E_SIZE * sizeof(uint32_t)))
    {
        // Handshake extension message includes VERSION, FLAGS and LATENCY
        // (3 x 32 bits). SRT v1.2.0 and earlier might supply shorter extension message,
        // without LATENCY fields.
        // It is acceptable, as long as the latency flags are not set on our side.
        //
        //  0 1 2 3 4 5 6 7 8 9 0 1 2 3 4 5 6 7 8 9 0 1 2 3 4 5 6 7 8 9 0 1
        // +-+-+-+-+-+-+-+-+-+-+-+-+-+-+-+-+-+-+-+-+-+-+-+-+-+-+-+-+-+-+-+-+
        // |                          SRT Version                          |
        // +-+-+-+-+-+-+-+-+-+-+-+-+-+-+-+-+-+-+-+-+-+-+-+-+-+-+-+-+-+-+-+-+
        // |                           SRT Flags                           |
        // +-+-+-+-+-+-+-+-+-+-+-+-+-+-+-+-+-+-+-+-+-+-+-+-+-+-+-+-+-+-+-+-+
        // |      Receiver TSBPD Delay     |       Sender TSBPD Delay      |
        // +-+-+-+-+-+-+-+-+-+-+-+-+-+-+-+-+-+-+-+-+-+-+-+-+-+-+-+-+-+-+-+-+
        if (IsSet(m_uPeerSrtFlags, SRT_OPT_TSBPDSND) || IsSet(m_uPeerSrtFlags, SRT_OPT_TSBPDRCV))
        {
            m_RejectReason = SRT_REJ_ROGUE;
            LOGC(cnlog.Error,
                 log << CONID()
                     << "HSREQ/rcv: Peer sent only VERSION + FLAGS HSREQ, but TSBPD flags are set. Rejecting.");
            return SRT_CMD_REJECT;
        }

        LOGC(cnlog.Warn,
             log << CONID() << "HSREQ/rcv: Peer sent only VERSION + FLAGS HSREQ, not getting any TSBPD settings.");
        // Don't process any further settings in this case. Turn off TSBPD, just for a case.
        m_bTsbPd     = false;
        m_bPeerTsbPd = false;
        return SRT_CMD_HSRSP;
    }

    const uint32_t latencystr = srtdata[SRT_HS_LATENCY];

    if (IsSet(m_uPeerSrtFlags, SRT_OPT_TSBPDSND))
    {
        // TimeStamp-based Packet Delivery feature enabled
        if (!isOPT_TsbPd())
        {
            LOGC(cnlog.Warn,
                 log << CONID() << "HSREQ/rcv: Agent did not set rcv-TSBPD - ignoring proposed latency from peer");

            // Note: also don't set the peer TSBPD flag HERE because
            // - in HSv4 it will be a sender, so it doesn't matter anyway
            // - in HSv5 if it's going to receive, the TSBPDRCV flag will define it.
        }
        else
        {
            int peer_decl_latency;
            if (hsv < CUDT::HS_VERSION_SRT1)
            {
                // In HSv4 there is only one value and this is the latency
                // that the sender peer proposes for the agent.
                peer_decl_latency = SRT_HS_LATENCY_LEG::unwrap(latencystr);
            }
            else
            {
                // In HSv5 there are latency declared for sending and receiving separately.

                // SRT_HS_LATENCY_SND is the value that the peer proposes to be the
                // value used by agent when receiving data. We take this as a local latency value.
                peer_decl_latency = SRT_HS_LATENCY_SND::unwrap(srtdata[SRT_HS_LATENCY]);
            }

            // Use the maximum latency out of latency from our settings and the latency
            // "proposed" by the peer.
            int maxdelay = std::max(m_iTsbPdDelay_ms, peer_decl_latency);
            HLOGC(cnlog.Debug,
                  log << CONID() << "HSREQ/rcv: LOCAL/RCV LATENCY: Agent:" << m_iTsbPdDelay_ms
                      << " Peer:" << peer_decl_latency << "  Selecting:" << maxdelay);
            m_iTsbPdDelay_ms = maxdelay;
            m_bTsbPd = true;
        }
    }
    else
    {
        std::string how_about_agent = isOPT_TsbPd() ? "BUT AGENT DOES" : "and nor does Agent";
        HLOGC(cnlog.Debug, log << CONID() << "HSREQ/rcv: Peer DOES NOT USE latency for sending - " << how_about_agent);
    }

    // This happens when the HSv5 RESPONDER receives the HSREQ message; it declares
    // that the peer INITIATOR will receive the data and informs about its predefined
    // latency. We need to maximize this with our setting of the peer's latency and
    // record as peer's latency, which will be then sent back with HSRSP.
    if (hsv > CUDT::HS_VERSION_UDT4 && IsSet(m_uPeerSrtFlags, SRT_OPT_TSBPDRCV))
    {
        // So, PEER uses TSBPD, set the flag.
        // NOTE: it doesn't matter, if AGENT uses TSBPD.
        m_bPeerTsbPd = true;

        // SRT_HS_LATENCY_RCV is the value that the peer declares as to be
        // used by it when receiving data. We take this as a peer's value,
        // and select the maximum of this one and our proposed latency for the peer.
        int peer_decl_latency = SRT_HS_LATENCY_RCV::unwrap(latencystr);
        int maxdelay          = std::max(m_iPeerTsbPdDelay_ms, peer_decl_latency);
        HLOGC(cnlog.Debug,
              log << CONID() << "HSREQ/rcv: PEER/RCV LATENCY: Agent:" << m_iPeerTsbPdDelay_ms
                  << " Peer:" << peer_decl_latency << " Selecting:" << maxdelay);
        m_iPeerTsbPdDelay_ms = maxdelay;
    }
    else
    {
        std::string how_about_agent = isOPT_TsbPd() ? "BUT AGENT DOES" : "and nor does Agent";
        HLOGC(cnlog.Debug,
              log << CONID() << "HSREQ/rcv: Peer DOES NOT USE latency for receiving - " << how_about_agent);
    }

    if (hsv > CUDT::HS_VERSION_UDT4)
    {
        // This is HSv5, do the same things as required for the sending party in HSv4,
        // as in HSv5 this can also be a sender.
        if (IsSet(m_uPeerSrtFlags, SRT_OPT_TLPKTDROP))
        {
            // Too late packets dropping feature supported
            m_bPeerTLPktDrop = true;
        }
        if (IsSet(m_uPeerSrtFlags, SRT_OPT_NAKREPORT))
        {
            // Peer will send Periodic NAK Reports
            m_bPeerNakReport = true;
        }
    }

    return SRT_CMD_HSRSP;
}

int srt::CUDT::processSrtMsg_HSRSP(const uint32_t *srtdata, size_t bytelen, uint32_t ts, int hsv)
{
    // XXX Check for mis-version
    // With HSv4 we accept only version less than 1.3.0
    if (hsv == CUDT::HS_VERSION_UDT4 && srtdata[SRT_HS_VERSION] >= SRT_VERSION_FEAT_HSv5)
    {
        LOGC(cnlog.Error, log << CONID() << "HSRSP/rcv: With HSv4 version >= 1.2.0 is not acceptable.");
        return SRT_CMD_NONE;
    }

    if (bytelen < SRT_CMD_HSRSP_MINSZ)
    {
        /* Packet smaller than minimum compatible packet size */
        LOGC(cnlog.Error, log << CONID() << "HSRSP/rcv: cmd=" << SRT_CMD_HSRSP << "(HSRSP) len=" << bytelen << " invalid");
        return SRT_CMD_NONE;
    }

    // Set this start time in the beginning, regardless as to whether TSBPD is being
    // used or not. This must be done in the Initiator as well as Responder. In case when
    // agent is sender only (HSv4) this value simply won't be used.

    /*
     * Compute peer StartTime in our time reference
     * This takes time zone, time drift into account.
     * Also includes current packet transit time (rtt/2)
     */

    if (is_zero(m_tsRcvPeerStartTime))
    {
        // Do not set this time when it's already set, which may be the case
        // if the agent has this value already "borrowed" from a master socket
        // that was in the group at the time when it was added.
        m_tsRcvPeerStartTime = steady_clock::now() - microseconds_from(ts);
        HLOGC(cnlog.Debug,
              log << CONID()
                  << "HSRSP/rcv: PEER START TIME not yet defined, setting: " << FormatTime(m_tsRcvPeerStartTime));
    }
    else
    {
        HLOGC(cnlog.Debug,
              log << CONID()
                  << "HSRSP/rcv: PEER START TIME already set (derived): " << FormatTime(m_tsRcvPeerStartTime));
    }

    m_uPeerSrtVersion = srtdata[SRT_HS_VERSION];
    m_uPeerSrtFlags   = srtdata[SRT_HS_FLAGS];

    HLOGC(cnlog.Debug, log << "HSRSP/rcv: Version: " << SrtVersionString(m_uPeerSrtVersion)
                           << " Flags: SND:" << setw(8) << setfill('0') << hex << m_uPeerSrtFlags
                           << setw(0) << " (" << SrtFlagString(m_uPeerSrtFlags) << ")");
    // Basic version check
    if (m_uPeerSrtVersion < m_config.uMinimumPeerSrtVersion)
    {
        m_RejectReason = SRT_REJ_VERSION;
        LOGC(cnlog.Error,
             log << CONID() << "HSRSP/rcv: Peer version: " << SrtVersionString(m_uPeerSrtVersion)
                 << " is too old for requested: " << SrtVersionString(m_config.uMinimumPeerSrtVersion)
                 << " - REJECTING");
        return SRT_CMD_REJECT;
    }

    if (hsv == CUDT::HS_VERSION_UDT4)
    {
        // The old HSv4 way: extract just one value and put it under peer.
        if (IsSet(m_uPeerSrtFlags, SRT_OPT_TSBPDRCV))
        {
            // TsbPd feature enabled
            m_bPeerTsbPd         = true;
            m_iPeerTsbPdDelay_ms = SRT_HS_LATENCY_LEG::unwrap(srtdata[SRT_HS_LATENCY]);
            HLOGC(cnlog.Debug,
                  log << CONID() << "HSRSP/rcv: LATENCY: Peer/snd:" << m_iPeerTsbPdDelay_ms
                      << " (Agent: declared:" << m_iTsbPdDelay_ms << " rcv:" << m_iTsbPdDelay_ms << ")");
        }
        // TSBPDSND isn't set in HSv4 by the RESPONDER, because HSv4 RESPONDER is always RECEIVER.
    }
    else
    {
        // HSv5 way: extract the receiver latency and sender latency, if used.

        // PEER WILL RECEIVE TSBPD == AGENT SHALL SEND TSBPD.
        if (IsSet(m_uPeerSrtFlags, SRT_OPT_TSBPDRCV))
        {
            // TsbPd feature enabled
            m_bPeerTsbPd         = true;
            m_iPeerTsbPdDelay_ms = SRT_HS_LATENCY_RCV::unwrap(srtdata[SRT_HS_LATENCY]);
            HLOGC(cnlog.Debug, log << CONID() << "HSRSP/rcv: LATENCY: Peer/snd:" << m_iPeerTsbPdDelay_ms << "ms");
        }
        else
        {
            HLOGC(cnlog.Debug, log << CONID() << "HSRSP/rcv: Peer (responder) DOES NOT USE latency");
        }

        // PEER WILL SEND TSBPD == AGENT SHALL RECEIVE TSBPD.
        if (IsSet(m_uPeerSrtFlags, SRT_OPT_TSBPDSND))
        {
            if (!isOPT_TsbPd())
            {
                LOGC(cnlog.Warn,
                     log << CONID()
                         << "HSRSP/rcv: BUG? Peer (responder) declares sending latency, but Agent turned off TSBPD.");
            }
            else
            {
                m_bTsbPd = true; // NOTE: in case of Group TSBPD receiving, this field will be SWITCHED TO m_bGroupTsbPd.
                // Take this value as a good deal. In case when the Peer did not "correct" the latency
                // because it has TSBPD turned off, just stay with the present value defined in options.
                m_iTsbPdDelay_ms = SRT_HS_LATENCY_SND::unwrap(srtdata[SRT_HS_LATENCY]);
                HLOGC(cnlog.Debug, log << CONID() << "HSRSP/rcv: LATENCY Agent/rcv: " << m_iTsbPdDelay_ms << "ms");
            }
        }
    }

    if ((m_config.uSrtVersion >= SrtVersion(1, 0, 5)) && IsSet(m_uPeerSrtFlags, SRT_OPT_TLPKTDROP))
    {
        // Too late packets dropping feature supported
        m_bPeerTLPktDrop = true;
    }

    if ((m_config.uSrtVersion >= SrtVersion(1, 1, 0)) && IsSet(m_uPeerSrtFlags, SRT_OPT_NAKREPORT))
    {
        // Peer will send Periodic NAK Reports
        m_bPeerNakReport = true;
    }

    if (m_config.uSrtVersion >= SrtVersion(1, 2, 0))
    {
        if (IsSet(m_uPeerSrtFlags, SRT_OPT_REXMITFLG))
        {
            // Peer will use REXMIT flag in packet retransmission.
            m_bPeerRexmitFlag = true;
            HLOGP(cnlog.Debug, "HSRSP/rcv: 1.2.0+ Agent understands REXMIT flag and so does peer.");
        }
        else
        {
            HLOGP(cnlog.Debug, "HSRSP/rcv: Agent understands REXMIT flag, but PEER DOES NOT");
        }
    }
    else
    {
        HLOGP(cnlog.Debug, "HSRSP/rcv: <1.2.0 Agent DOESN'T understand REXMIT flag");
    }

    handshakeDone();

    return SRT_CMD_NONE;
}

// This function is called only when the URQ_CONCLUSION handshake has been received from the peer.
bool srt::CUDT::interpretSrtHandshake(const CHandShake& hs,
                                 const CPacket&    hspkt,
                                 uint32_t*         out_data SRT_ATR_UNUSED,
                                 size_t*           pw_len)
{
    // Initialize pw_len to 0 to handle the unencrypted case
    if (pw_len)
        *pw_len = 0;

    // The version=0 statement as rejection is used only since HSv5.
    // The HSv4 sends the AGREEMENT handshake message with version=0, do not misinterpret it.
    if (m_ConnRes.m_iVersion > HS_VERSION_UDT4 && hs.m_iVersion == 0)
    {
        m_RejectReason = SRT_REJ_PEER;
        LOGC(cnlog.Error, log << CONID() << "HS VERSION = 0, meaning the handshake has been rejected.");
        return false;
    }

    if (hs.m_iVersion < HS_VERSION_SRT1)
    {
        if (m_config.uMinimumPeerSrtVersion && m_config.uMinimumPeerSrtVersion >= SRT_VERSION_FEAT_HSv5)
        {
            m_RejectReason = SRT_REJ_VERSION;
            // This means that a version with minimum 1.3.0 that features HSv5 is required,
            // hence all HSv4 clients should be rejected.
            LOGP(cnlog.Error, "interpretSrtHandshake: minimum peer version 1.3.0 (HSv5 only), rejecting HSv4 client");
            return false;
        }
        return true; // do nothing
    }

    // Anyway, check if the handshake contains any extra data.
    if (hspkt.getLength() <= CHandShake::m_iContentSize)
    {
        m_RejectReason = SRT_REJ_ROGUE;
        // This would mean that the handshake was at least HSv5, but somehow no extras were added.
        // Dismiss it then, however this has to be logged.
        LOGC(cnlog.Error, log << CONID() << "HS VERSION=" << hs.m_iVersion << " but no handshake extension found!");
        return false;
    }

    // We still believe it should work, let's check the flags.
    const int ext_flags = SrtHSRequest::SRT_HSTYPE_HSFLAGS::unwrap(hs.m_iType);
    if (ext_flags == 0)
    {
        m_RejectReason = SRT_REJ_ROGUE;
        LOGC(cnlog.Error,
             log << CONID() << "HS VERSION=" << hs.m_iVersion << " but no handshake extension flags are set!");
        return false;
    }

    HLOGC(cnlog.Debug,
          log << CONID() << "HS VERSION=" << hs.m_iVersion
              << " EXTENSIONS: " << CHandShake::ExtensionFlagStr(ext_flags));

    // Ok, now find the beginning of an int32_t array that follows the UDT handshake.
    uint32_t* p    = reinterpret_cast<uint32_t*>(hspkt.m_pcData + CHandShake::m_iContentSize);
    size_t    size = hspkt.getLength() - CHandShake::m_iContentSize; // Due to previous cond check we grant it's >0

    int hsreq_type_cmd SRT_ATR_UNUSED = SRT_CMD_NONE;

    if (IsSet(ext_flags, CHandShake::HS_EXT_HSREQ))
    {
        HLOGC(cnlog.Debug, log << CONID() << "interpretSrtHandshake: extracting HSREQ/RSP type extension");
        uint32_t *begin    = p;
        uint32_t *next     = 0;
        size_t    length   = size / sizeof(uint32_t);
        size_t    blocklen = 0;

        for (;;) // this is ONE SHOT LOOP
        {
            int cmd = FindExtensionBlock(begin, length, (blocklen), (next));

            size_t bytelen = blocklen * sizeof(uint32_t);

            if (cmd == SRT_CMD_HSREQ)
            {
                hsreq_type_cmd = cmd;
                // Set is the size as it should, then give it for interpretation for
                // the proper function.
                if (blocklen < SRT_HS_E_SIZE)
                {
                    m_RejectReason = SRT_REJ_ROGUE;
                    LOGC(cnlog.Error,
                         log << CONID() << "HS-ext HSREQ found but invalid size: " << bytelen
                             << " (expected: " << SRT_HS_E_SIZE << ")");
                    return false; // don't interpret
                }

                int rescmd = processSrtMsg_HSREQ(begin + 1, bytelen, hspkt.m_iTimeStamp, HS_VERSION_SRT1);
                // Interpreted? Then it should be responded with SRT_CMD_HSRSP.
                if (rescmd != SRT_CMD_HSRSP)
                {
                    // m_RejectReason already set
                    LOGC(cnlog.Error,
                         log << CONID() << "interpretSrtHandshake: process HSREQ returned unexpected value " << rescmd);
                    return false;
                }
                handshakeDone();
                // updateAfterSrtHandshake -> moved to postConnect and processRendezvous
            }
            else if (cmd == SRT_CMD_HSRSP)
            {
                hsreq_type_cmd = cmd;
                // Set is the size as it should, then give it for interpretation for
                // the proper function.
                if (blocklen < SRT_HS_E_SIZE)
                {
                    m_RejectReason = SRT_REJ_ROGUE;
                    LOGC(cnlog.Error,
                         log << CONID() << "HS-ext HSRSP found but invalid size: " << bytelen
                             << " (expected: " << SRT_HS_E_SIZE << ")");

                    return false; // don't interpret
                }

                int rescmd = processSrtMsg_HSRSP(begin + 1, bytelen, hspkt.m_iTimeStamp, HS_VERSION_SRT1);
                // Interpreted? Then it should be responded with SRT_CMD_NONE.
                // (nothing to be responded for HSRSP, unless there was some kinda problem)
                if (rescmd != SRT_CMD_NONE)
                {
                    // Just formally; the current code doesn't seem to return anything else
                    // (unless it's already set)
                    if (m_RejectReason == SRT_REJ_UNKNOWN)
                        m_RejectReason = SRT_REJ_ROGUE;
                    LOGC(cnlog.Error,
                         log << CONID() << "interpretSrtHandshake: process HSRSP returned unexpected value " << rescmd);
                    return false;
                }
                handshakeDone();
                // updateAfterSrtHandshake -> moved to postConnect and processRendezvous
            }
            else if (cmd == SRT_CMD_NONE)
            {
                m_RejectReason = SRT_REJ_ROGUE;
                LOGC(cnlog.Warn,
                     log << CONID() << "interpretSrtHandshake: no HSREQ/HSRSP block found in the handshake msg!");
                // This means that there can be no more processing done by FindExtensionBlock().
                // And we haven't found what we need - otherwise one of the above cases would pass
                // and lead to exit this loop immediately.
                return false;
            }
            else
            {
                // Any other kind of message extracted. Search on.
                length -= (next - begin);
                begin = next;
                if (begin)
                    continue;
            }

            break;
        }
    }

    HLOGC(cnlog.Debug, log << CONID() << "interpretSrtHandshake: HSREQ done, checking KMREQ");

    // Now check the encrypted

    bool encrypted = false;

    if (IsSet(ext_flags, CHandShake::HS_EXT_KMREQ))
    {
        HLOGC(cnlog.Debug, log << CONID() << "interpretSrtHandshake: extracting KMREQ/RSP type extension");

#ifdef SRT_ENABLE_ENCRYPTION
        if (!m_pCryptoControl->hasPassphrase())
        {
            if (m_config.bEnforcedEnc)
            {
                m_RejectReason = SRT_REJ_UNSECURE;
                LOGC(cnlog.Error,
                     log << CONID()
                         << "HS KMREQ: Peer declares encryption, but agent does not - rejecting per enforced "
                            "encryption");
                return false;
            }

            LOGC(cnlog.Warn,
                 log << CONID()
                     << "HS KMREQ: Peer declares encryption, but agent does not - still allowing connection.");

            // Still allow for connection, and allow Agent to send unencrypted stream to the peer.
            // Also normally allow the key to be processed; worst case it will send the failure response.
        }

        uint32_t *begin    = p;
        uint32_t *next     = 0;
        size_t    length   = size / sizeof(uint32_t);
        size_t    blocklen = 0;

        for (;;) // This is one shot loop, unless REPEATED by 'continue'.
        {
            int cmd = FindExtensionBlock(begin, length, (blocklen), (next));

            HLOGC(cnlog.Debug,
                  log << CONID() << "interpretSrtHandshake: found extension: (" << cmd << ") "
                      << MessageTypeStr(UMSG_EXT, cmd));

            size_t bytelen = blocklen * sizeof(uint32_t);
            if (cmd == SRT_CMD_KMREQ)
            {
                if (!out_data || !pw_len)
                {
                    m_RejectReason = SRT_REJ_IPE;
                    LOGC(cnlog.Fatal, log << CONID() << "IPE: HS/KMREQ extracted without passing target buffer!");
                    return false;
                }

                int res = m_pCryptoControl->processSrtMsg_KMREQ(begin + 1, bytelen, HS_VERSION_SRT1,
                            (out_data), (*pw_len));
                if (res != SRT_CMD_KMRSP)
                {
                    m_RejectReason = SRT_REJ_IPE;
                    // Something went wrong.
                    HLOGC(cnlog.Debug,
                          log << CONID() << "interpretSrtHandshake: IPE/EPE KMREQ processing failed - returned "
                              << res);
                    return false;
                }
                if (*pw_len == 1)
                {
#ifdef ENABLE_AEAD_API_PREVIEW
                    if (m_pCryptoControl->m_RcvKmState == SRT_KM_S_BADCRYPTOMODE)
                    {
                        // Cryptographic modes mismatch. Not acceptable at all.
                        m_RejectReason = SRT_REJ_CRYPTO;
                        LOGC(cnlog.Error,
                             log << CONID()
                                 << "interpretSrtHandshake: KMREQ result: Bad crypto mode - rejecting");
                        return false;
                    }
#endif

                    // This means that there was an abnormal encryption situation occurred.
                    // This is inacceptable in case of strict encryption.
                    if (m_config.bEnforcedEnc)
                    {
                        if (m_pCryptoControl->m_RcvKmState == SRT_KM_S_BADSECRET)
                        {
                            m_RejectReason = SRT_REJ_BADSECRET;
                        }
                        else
                        {
                            m_RejectReason = SRT_REJ_UNSECURE;
                        }
                        LOGC(cnlog.Error,
                             log << CONID()
                                 << "interpretSrtHandshake: KMREQ result abnornal - rejecting per enforced encryption");
                        return false;
                    }
                }
                encrypted = true;
            }
            else if (cmd == SRT_CMD_KMRSP)
            {
                int res = m_pCryptoControl->processSrtMsg_KMRSP(begin + 1, bytelen, HS_VERSION_SRT1);
                if (m_config.bEnforcedEnc && res == -1)
                {
                    if (m_pCryptoControl->m_SndKmState == SRT_KM_S_BADSECRET)
                        m_RejectReason = SRT_REJ_BADSECRET;
#ifdef ENABLE_AEAD_API_PREVIEW
                    else if (m_pCryptoControl->m_SndKmState == SRT_KM_S_BADCRYPTOMODE)
                        m_RejectReason = SRT_REJ_CRYPTO;
#endif
                    else
                        m_RejectReason = SRT_REJ_UNSECURE;
                    LOGC(cnlog.Error,
                         log << CONID() << "KMRSP failed - rejecting connection as per enforced encryption.");
                    return false;
                }
                encrypted = true;
            }
            else if (cmd == SRT_CMD_NONE)
            {
                m_RejectReason = SRT_REJ_ROGUE;
                LOGC(cnlog.Error, log << CONID() << "HS KMREQ expected - none found!");
                return false;
            }
            else
            {
                HLOGC(cnlog.Debug, log << CONID() << "interpretSrtHandshake: ... skipping " << MessageTypeStr(UMSG_EXT, cmd));
                if (NextExtensionBlock((begin), next, (length)))
                    continue;
            }

            break;
        }
#else
        // When encryption is not enabled at compile time, behave as if encryption wasn't set,
        // so accordingly to StrictEncryption flag.

        if (m_config.bEnforcedEnc)
        {
            m_RejectReason = SRT_REJ_UNSECURE;
            LOGC(cnlog.Error,
                 log << CONID()
                     << "HS KMREQ: Peer declares encryption, but agent didn't enable it at compile time - rejecting "
                        "per enforced encryption");
            return false;
        }

        LOGC(cnlog.Warn,
             log << CONID()
                 << "HS KMREQ: Peer declares encryption, but agent didn't enable it at compile time - still allowing "
                    "connection.");
        encrypted = true;
#endif
    }

    bool   have_congctl = false;
    bool   have_filter  = false;
    string agsm = m_config.sCongestion.str();
    if (agsm == "")
    {
        agsm = "live";
        m_config.sCongestion.set("live", 4);
    }

    bool have_group SRT_ATR_UNUSED = false;

    if (IsSet(ext_flags, CHandShake::HS_EXT_CONFIG))
    {
        HLOGC(cnlog.Debug, log << CONID() << "interpretSrtHandshake: extracting various CONFIG extensions");

        uint32_t *begin    = p;
        uint32_t *next     = 0;
        size_t    length   = size / sizeof(uint32_t);
        size_t    blocklen = 0;

        for (;;) // This is one shot loop, unless REPEATED by 'continue'.
        {
            int cmd = FindExtensionBlock(begin, length, (blocklen), (next));

            HLOGC(cnlog.Debug,
                  log << CONID() << "interpretSrtHandshake: found extension: (" << cmd << ") "
                      << MessageTypeStr(UMSG_EXT, cmd));

            const size_t bytelen = blocklen * sizeof(uint32_t);
            if (cmd == SRT_CMD_SID)
            {
                if (!bytelen || bytelen > CSrtConfig::MAX_SID_LENGTH)
                {
                    LOGC(cnlog.Error,
                         log << CONID() << "interpretSrtHandshake: STREAMID length " << bytelen << " is 0 or > "
                             << +CSrtConfig::MAX_SID_LENGTH << " - PROTOCOL ERROR, REJECTING");
                    return false;
                }
                // Copied through a cleared array. This is because the length is aligned to 4
                // where the padding is filled by zero bytes. For the case when the string is
                // exactly of a 4-divisible length, we make a big array with maximum allowed size
                // filled with zeros. Copying to this array should then copy either only the valid
                // characters of the string (if the length is divisible by 4), or the string with
                // padding zeros. In all these cases in the resulting array we should have all
                // subsequent characters of the string plus at least one '\0' at the end. This will
                // make it a perfect NUL-terminated string, to be used to initialize a string.
                char target[CSrtConfig::MAX_SID_LENGTH + 1];
                memset((target), 0, CSrtConfig::MAX_SID_LENGTH + 1);
                memcpy((target), begin + 1, bytelen);

                // Un-swap on big endian machines
                ItoHLA((uint32_t *)target, (uint32_t *)target, blocklen);

                m_config.sStreamName.set(target, strlen(target));
                HLOGC(cnlog.Debug,
                      log << CONID() << "CONNECTOR'S REQUESTED SID [" << m_config.sStreamName.c_str()
                          << "] (bytelen=" << bytelen << " blocklen=" << blocklen << ")");
            }
            else if (cmd == SRT_CMD_CONGESTION)
            {
                if (have_congctl)
                {
                    m_RejectReason = SRT_REJ_ROGUE;
                    LOGC(cnlog.Error, log << CONID() << "CONGCTL BLOCK REPEATED!");
                    return false;
                }

                if (!bytelen || bytelen > CSrtConfig::MAX_CONG_LENGTH)
                {
                    LOGC(cnlog.Error,
                         log << CONID() << "interpretSrtHandshake: CONGESTION-control type length " << bytelen
                             << " is 0 or > " << +CSrtConfig::MAX_CONG_LENGTH << " - PROTOCOL ERROR, REJECTING");
                    return false;
                }
                // Declare that congctl has been received
                have_congctl = true;

                char target[CSrtConfig::MAX_CONG_LENGTH + 1];
                memset((target), 0, CSrtConfig::MAX_CONG_LENGTH + 1);
                memcpy((target), begin + 1, bytelen);
                // Un-swap on big endian machines
                ItoHLA((uint32_t *)target, (uint32_t *)target, blocklen);

                string sm = target;

                // As the congctl has been declared by the peer,
                // check if your congctl is compatible.
                // sm cannot be empty, but the agent's sm can be empty meaning live.
                if (sm != agsm)
                {
                    m_RejectReason = SRT_REJ_CONGESTION;
                    LOGC(cnlog.Error,
                         log << CONID() << "PEER'S CONGCTL '" << sm << "' does not match AGENT'S CONGCTL '" << agsm
                             << "'");
                    return false;
                }

                HLOGC(cnlog.Debug,
                      log << CONID() << "CONNECTOR'S CONGCTL [" << sm << "] (bytelen=" << bytelen
                          << " blocklen=" << blocklen << ")");
            }
            else if (cmd == SRT_CMD_FILTER)
            {
                if (have_filter)
                {
                    m_RejectReason = SRT_REJ_FILTER;
                    LOGC(cnlog.Error, log << CONID() << "FILTER BLOCK REPEATED!");
                    return false;
                }

                if (!bytelen || bytelen > CSrtConfig::MAX_PFILTER_LENGTH)
                {
                    LOGC(cnlog.Error,
                         log << CONID() << "interpretSrtHandshake: packet-filter type length " << bytelen
                             << " is 0 or > " << +CSrtConfig::MAX_PFILTER_LENGTH << " - PROTOCOL ERROR, REJECTING");
                    return false;
                }
                // Declare that filter has been received
                have_filter = true;

                char target[CSrtConfig::MAX_PFILTER_LENGTH + 1];
                memset((target), 0, CSrtConfig::MAX_PFILTER_LENGTH + 1);
                memcpy((target), begin + 1, bytelen);
                // Un-swap on big endian machines
                ItoHLA((uint32_t *)target, (uint32_t *)target, blocklen);

                string fltcfg = target;

                HLOGC(cnlog.Debug,
                      log << CONID() << "PEER'S FILTER CONFIG [" << fltcfg << "] (bytelen=" << bytelen
                          << " blocklen=" << blocklen << ")");

                if (!checkApplyFilterConfig(fltcfg))
                {
                    m_RejectReason = SRT_REJ_FILTER;
                    LOGC(cnlog.Error, log << CONID() << "PEER'S FILTER CONFIG [" << fltcfg << "] has been rejected");
                    return false;
                }
            }
#if ENABLE_BONDING
            else if ( cmd == SRT_CMD_GROUP )
            {
                // Note that this will fire in both cases:
                // - When receiving HS request from the Initiator, which belongs to a group, and agent must
                //   create the mirror group on his side (or join the existing one, if there's already
                //   a mirror group for that group ID).
                // - When receiving HS response from the Responder, with its mirror group ID, so the agent
                //   must put the group into his peer group data
                int32_t groupdata[GRPD_E_SIZE] = {};
                if (bytelen < GRPD_MIN_SIZE * GRPD_FIELD_SIZE || bytelen % GRPD_FIELD_SIZE)
                {
                    m_RejectReason = SRT_REJ_ROGUE;
                    LOGC(cnlog.Error, log << CONID() << "PEER'S GROUP wrong size: " << (bytelen/GRPD_FIELD_SIZE));
                    return false;
                }
                size_t groupdata_size = bytelen / GRPD_FIELD_SIZE;

                memcpy(groupdata, begin+1, bytelen);
                if (!interpretGroup(groupdata, groupdata_size, hsreq_type_cmd) )
                {
                    // m_RejectReason handled inside interpretGroup().
                    return false;
                }

                have_group = true;
                HLOGC(cnlog.Debug,
                      log << CONID() << "CONNECTOR'S PEER GROUP [" << groupdata[0] << "] (bytelen=" << bytelen
                          << " blocklen=" << blocklen << ")");
            }
#endif
            else if (cmd == SRT_CMD_NONE)
            {
                break;
            }
            else
            {
                // Found some block that is not interesting here. Skip this and get the next one.
                HLOGC(cnlog.Debug,
                      log << CONID() << "interpretSrtHandshake: ... skipping " << MessageTypeStr(UMSG_EXT, cmd));
            }

            if (!NextExtensionBlock((begin), next, (length)))
                break;
        }
    }

    // Post-checks
    // Check if peer declared encryption
    if (!encrypted && m_config.CryptoSecret.len > 0)
    {
        if (m_config.bEnforcedEnc)
        {
            m_RejectReason = SRT_REJ_UNSECURE;
            LOGC(cnlog.Error,
                 log << CONID()
                     << "HS EXT: Agent declares encryption, but Peer does not - rejecting connection per "
                        "enforced encryption.");
            return false;
        }

        LOGC(cnlog.Warn,
             log << CONID()
                 << "HS EXT: Agent declares encryption, but Peer does not (Agent can still receive unencrypted packets "
                    "from Peer).");

        // This is required so that the sender is still allowed to send data, when encryption is required,
        // just this will be for waste because the receiver won't decrypt them anyway.
        m_pCryptoControl->createFakeSndContext();
        m_pCryptoControl->m_SndKmState = SRT_KM_S_NOSECRET;  // Because Peer did not send KMX, though Agent has pw
        m_pCryptoControl->m_RcvKmState = SRT_KM_S_UNSECURED; // Because Peer has no PW, as has sent no KMREQ.
        return true;
    }

    // If agent has set some nondefault congctl, then congctl is expected from the peer.
    if (agsm != "live" && !have_congctl)
    {
        m_RejectReason = SRT_REJ_CONGESTION;
        LOGC(cnlog.Error,
             log << CONID() << "HS EXT: Agent uses '" << agsm
                 << "' congctl, but peer DID NOT DECLARE congctl (assuming 'live').");
        return false;
    }

#if ENABLE_BONDING
    // m_GroupOf and locking info: NULL check won't hurt here. If the group
    // was deleted in the meantime, it will be found out later anyway and result with error.
    if (m_SrtHsSide == HSD_INITIATOR && m_parent->m_GroupOf)
    {
        // XXX Later probably needs to check if this group REQUIRES the group
        // response. Currently this implements the bonding-category group, and this
        // always requires that the listener respond with the group id, otherwise
        // it probably DID NOT UNDERSTAND THE GROUP, so the connection should be rejected.
        if (!have_group)
        {
            m_RejectReason = SRT_REJ_GROUP;
            LOGC(cnlog.Error,
                 log << CONID()
                     << "HS EXT: agent is a group member, but the listener did not respond with group ID. Rejecting.");
            return false;
        }
    }
#endif

    // Ok, finished, for now.
    return true;
}

bool srt::CUDT::checkApplyFilterConfig(const std::string &confstr)
{
    SrtFilterConfig cfg;
    if (!ParseFilterConfig(confstr, (cfg)))
        return false;

    // Now extract the type, if present, and
    // check if you have this type of corrector available.
    if (!PacketFilter::correctConfig(cfg))
        return false;

    string thisconf = m_config.sPacketFilterConfig.str();

    // Now parse your own string, if you have it.
    if (thisconf != "")
    {
        // - for rendezvous, both must be exactly the same (it's unspecified, which will be the first one)
        if (m_config.bRendezvous && thisconf != confstr)
        {
            return false;
        }

        SrtFilterConfig mycfg;
        if (!ParseFilterConfig(thisconf, (mycfg)))
            return false;

        // Check only if both have set a filter of the same type.
        if (mycfg.type != cfg.type)
            return false;

        // If so, then:
        // - for caller-listener configuration, accept the listener version.
        if (m_SrtHsSide == HSD_INITIATOR)
        {
            // This is a caller, this should apply all parameters received
            // from the listener, forcefully.
            for (map<string, string>::iterator x = cfg.parameters.begin(); x != cfg.parameters.end(); ++x)
            {
                mycfg.parameters[x->first] = x->second;
            }
        }
        else
        {
            if (!CheckFilterCompat((mycfg), cfg))
                return false;
        }

        HLOGC(cnlog.Debug,
              log << CONID() << "checkApplyFilterConfig: param: LOCAL: " << Printable(mycfg.parameters)
                  << " FORGN: " << Printable(cfg.parameters));

        ostringstream myos;
        myos << mycfg.type;
        for (map<string, string>::iterator x = mycfg.parameters.begin(); x != mycfg.parameters.end(); ++x)
        {
            myos << "," << x->first << ":" << x->second;
        }

        m_config.sPacketFilterConfig.set(myos.str());

        HLOGC(cnlog.Debug, log << CONID() << "checkApplyFilterConfig: Effective config: " << thisconf);
    }
    else
    {
        // Take the foreign configuration as a good deal.
        HLOGC(cnlog.Debug, log << CONID() << "checkApplyFilterConfig: Good deal config: " << thisconf);
        m_config.sPacketFilterConfig.set(confstr);
    }

    size_t efc_max_payload_size = SRT_LIVE_MAX_PLSIZE - cfg.extra_size;
    if (m_config.zExpPayloadSize > efc_max_payload_size)
    {
        LOGC(cnlog.Warn,
             log << CONID() << "Due to filter-required extra " << cfg.extra_size << " bytes, SRTO_PAYLOADSIZE fixed to "
                 << efc_max_payload_size << " bytes");
        m_config.zExpPayloadSize = efc_max_payload_size;
    }

    return true;
}

#if ENABLE_BONDING
bool srt::CUDT::interpretGroup(const int32_t groupdata[], size_t data_size SRT_ATR_UNUSED, int hsreq_type_cmd SRT_ATR_UNUSED)
{
    // `data_size` isn't checked because we believe it's checked earlier.
    // Also this code doesn't predict to get any other format than the official one,
    // so there are only data in two fields. Passing this argument is only left
    // for consistency and possibly changes in future.

    // We are granted these two fields do exist
    SRTSOCKET grpid = groupdata[GRPD_GROUPID];
    uint32_t gd = groupdata[GRPD_GROUPDATA];

    SRT_GROUP_TYPE gtp = SRT_GROUP_TYPE(SrtHSRequest::HS_GROUP_TYPE::unwrap(gd));
    int link_weight = SrtHSRequest::HS_GROUP_WEIGHT::unwrap(gd);
    uint32_t link_flags = SrtHSRequest::HS_GROUP_FLAGS::unwrap(gd);

    if (m_config.iGroupConnect == 0)
    {
        m_RejectReason = SRT_REJ_GROUP;
        LOGC(cnlog.Error, log << CONID() << "HS/GROUP: this socket is not allowed for group connect.");
        return false;
    }

    // This is called when the group type has come in the handshake is invalid.
    if (gtp >= SRT_GTYPE_E_END)
    {
        m_RejectReason = SRT_REJ_GROUP;
        LOGC(cnlog.Error,
             log << CONID() << "HS/GROUP: incorrect group type value " << gtp << " (max is " << SRT_GTYPE_E_END << ")");
        return false;
    }

    if ((grpid & SRTGROUP_MASK) == 0)
    {
        m_RejectReason = SRT_REJ_ROGUE;
        LOGC(cnlog.Error, log << CONID() << "HS/GROUP: socket ID passed as a group ID is not a group ID");
        return false;
    }

    // We have the group, now take appropriate action.
    // The redundancy group requires to make a mirror group
    // on this side, and the newly created socket should
    // be made belong to it.

#if ENABLE_HEAVY_LOGGING
    static const char* hs_side_name[] = {"draw", "initiator", "responder"};
    HLOGC(cnlog.Debug,
          log << CONID() << "interpretGroup: STATE: HsSide=" << hs_side_name[m_SrtHsSide]
              << " HS MSG: " << MessageTypeStr(UMSG_EXT, hsreq_type_cmd) << " $" << grpid << " type=" << gtp
              << " weight=" << link_weight << " flags=0x" << std::hex << link_flags);
#endif

    // XXX Here are two separate possibilities:
    //
    // 1. This is a HS request and this is a newly created socket not yet part of any group.
    // 2. This is a HS response and the group is the mirror group for the group to which the agent belongs; we need to pin the mirror group as peer group
    //
    // These two situations can be only distinguished by the HS side.
    if (m_SrtHsSide == HSD_DRAW)
    {
        m_RejectReason = SRT_REJ_IPE;
        LOGC(cnlog.Error,
             log << CONID()
                 << "IPE: interpretGroup: The HS side should have been already decided; it's still DRAW. Grouping "
                    "rejected.");
        return false;
    }

    ScopedLock guard_group_existence (uglobal().m_GlobControlLock);

    if (m_SrtHsSide == HSD_INITIATOR)
    {
        // This is a connection initiator that has requested the peer to make a
        // mirror group and join it, then respond its mirror group id. The
        // `grpid` variable contains this group ID; map this as your peer
        // group. If your group already has a peer group set, check if this is
        // the same id, otherwise the connection should be rejected.

        // So, first check the group of the current socket and see if a peer is set.
        CUDTGroup* pg = m_parent->m_GroupOf;
        if (!pg)
        {
            // This means that the responder has responded with a group membership,
            // but the initiator did not request any group membership presence.
            // Currently impossible situation.
            m_RejectReason = SRT_REJ_IPE;
            LOGC(cnlog.Error, log << CONID() << "IPE: HS/RSP: group membership responded, while not requested.");
            return false;
        }

        // Group existence is guarded, so we can now lock the group as well.
        ScopedLock gl(*pg->exp_groupLock());

        // Now we know the group exists, but it might still be closed
        if (pg->closing())
        {
            LOGC(cnlog.Error, log << CONID() << "HS/RSP: group was closed in the process, can't continue connecting");
            m_RejectReason = SRT_REJ_IPE;
            return false;
        }

        SRTSOCKET peer = pg->peerid();
        if (peer == -1)
        {
            // This is the first connection within this group, so this group
            // has just been informed about the peer membership. Accept it.
            pg->set_peerid(grpid);
            HLOGC(cnlog.Debug,
                  log << CONID() << "HS/RSP: group $" << pg->id() << " -> peer $" << pg->peerid()
                      << ", copying characteristic data");

            // The call to syncWithSocket is copying
            // some interesting data from the first connected
            // socket. This should be only done for the first successful connection.
            pg->syncWithSocket(*this, HSD_INITIATOR);
        }
        // Otherwise the peer id must be the same as existing, otherwise
        // this group is considered already bound to another peer group.
        // (Note that the peer group is peer-specific, and peer id numbers
        // may repeat among sockets connected to groups established on
        // different peers).
        else if (peer != grpid)
        {
            LOGC(cnlog.Error,
                 log << CONID() << "IPE: HS/RSP: group membership responded for peer $" << grpid
                     << " but the current socket's group $" << pg->id() << " has already a peer $" << peer);
            m_RejectReason = SRT_REJ_GROUP;
            return false;
        }
        else
        {
            HLOGC(cnlog.Debug,
                  log << CONID() << "HS/RSP: group $" << pg->id() << " ALREADY MAPPED to peer mirror $"
                      << pg->peerid());
        }
    }
    else
    {
        // This is a connection responder that has been requested to make a
        // mirror group and join it. Later on, the HS response will be sent
        // and its group ID will be added to the HS extensions as mirror group
        // ID to the peer.

        SRTSOCKET lgid = makeMePeerOf(grpid, gtp, link_flags);
        if (!lgid)
            return true; // already done

        if (lgid == -1)
        {
            // NOTE: This error currently isn't reported by makeMePeerOf,
            // so this is left to handle a possible error introduced in future.
            m_RejectReason = SRT_REJ_GROUP;
            return false; // error occurred
        }

        if (!m_parent->m_GroupOf)
        {
            // Strange, we just added it...
            m_RejectReason = SRT_REJ_IPE;
            LOGC(cnlog.Fatal, log << CONID() << "IPE: socket not in group after adding to it");
            return false;
        }

        groups::SocketData* f = m_parent->m_GroupMemberData;

        f->weight = link_weight;
        f->agent = m_parent->m_SelfAddr;
        f->peer = m_PeerAddr;
    }

    m_parent->m_GroupOf->debugGroup();

    // That's all. For specific things concerning group
    // types, this will be later.
    return true;
}
#endif

#if ENABLE_BONDING
// NOTE: This function is called only in one place and it's done
// exclusively on the listener side (HSD_RESPONDER, HSv5+).

// [[using locked(s_UDTUnited.m_GlobControlLock)]]
SRTSOCKET srt::CUDT::makeMePeerOf(SRTSOCKET peergroup, SRT_GROUP_TYPE gtp, uint32_t link_flags)
{
    // Note: This function will lock pg->m_GroupLock!

    CUDTSocket* s = m_parent;

    // Note that the socket being worked out here is about to be returned
    // from `srt_accept` call, and until this moment it will be inaccessible
    // for any other thread. It is then assumed that no other thread is accessing
    // it right now so there's no need to lock s->m_ControlLock.

    // Check if there exists a group that this one is a peer of.
    CUDTGroup* gp = uglobal().findPeerGroup_LOCKED(peergroup);
    bool was_empty = true;
    if (gp)
    {
        if (gp->type() != gtp)
        {
            LOGC(gmlog.Error,
                 log << CONID() << "HS: GROUP TYPE COLLISION: peer group=$" << peergroup << " type " << gtp
                     << " agent group=$" << gp->id() << " type" << gp->type());
            return -1;
        }

        HLOGC(gmlog.Debug, log << CONID() << "makeMePeerOf: group for peer=$" << peergroup << " found: $" << gp->id());

        if (!gp->groupEmpty())
            was_empty = false;
    }
    else
    {
        try
        {
            gp = &newGroup(gtp);
        }
        catch (...)
        {
            // Expected exceptions are only those referring to system resources
            return -1;
        }

        if (!gp->applyFlags(link_flags, m_SrtHsSide))
        {
            // Wrong settings. Must reject. Delete group.
            uglobal().deleteGroup_LOCKED(gp);
            return -1;
        }

        gp->set_peerid(peergroup);
        gp->deriveSettings(this);

        // This can only happen on a listener (it's only called on a site that is
        // HSD_RESPONDER), so it was a response for a groupwise connection.
        // Therefore such a group shall always be considered opened.
        gp->setOpen();

        HLOGC(gmlog.Debug,
              log << CONID() << "makeMePeerOf: no group has peer=$" << peergroup << " - creating new mirror group $"
                  << gp->id());
    }

    {
        ScopedLock glock (*gp->exp_groupLock());
        if (gp->closing())
        {
            HLOGC(gmlog.Debug, log << CONID() << "makeMePeerOf: group $" << gp->id() << " is being closed, can't process");
        }

        if (was_empty)
        {
            gp->syncWithSocket(s->core(), HSD_RESPONDER);
        }
    }

    // Setting non-blocking reading for group socket.
    s->core().m_config.bSynRecving = false;
    s->core().m_config.bSynSending = false;

    // Copy of addSocketToGroup. No idea how many parts could be common, not much.

    // Check if the socket already is in the group
    groups::SocketData* f;
    if (gp->contains(m_SocketID, (f)))
    {
        // XXX This is internal error. Report it, but continue
        // (A newly created socket from acceptAndRespond should not have any group membership yet)
        LOGC(gmlog.Error, log << CONID() << "IPE (non-fatal): the socket is in the group, but has no clue about it!");
        s->m_GroupOf         = gp;
        s->m_GroupMemberData = f;
        return 0;
    }

    s->m_GroupMemberData = gp->add(groups::prepareSocketData(s));
    s->m_GroupOf = gp;
    m_HSGroupType = gtp;

    // Record the remote address in the group data.

    return gp->id();
}

void srt::CUDT::synchronizeWithGroup(CUDTGroup* gp)
{
    ScopedLock gl (*gp->exp_groupLock());

    // We have blocked here the process of connecting a new
    // socket and adding anything new to the group, so no such
    // thing may happen in the meantime.
    steady_clock::time_point start_time, peer_start_time;

    start_time = m_stats.tsStartTime;
    peer_start_time = m_tsRcvPeerStartTime;

    if (!gp->applyGroupTime((start_time), (peer_start_time)))
    {
        HLOGC(gmlog.Debug,
              log << CONID() << "synchronizeWithGroup: ST=" << FormatTime(m_stats.tsStartTime) << " -> "
                  << FormatTime(start_time) << " PST=" << FormatTime(m_tsRcvPeerStartTime) << " -> "
                  << FormatTime(peer_start_time));
        m_stats.tsStartTime  = start_time;
        m_tsRcvPeerStartTime = peer_start_time;
    }
    else
    {
        // This was the first connected socket and it defined start time.
        HLOGC(gmlog.Debug,
              log << CONID() << "synchronizeWithGroup: ST=" << FormatTime(m_stats.tsStartTime)
                  << " PST=" << FormatTime(m_tsRcvPeerStartTime));
    }

    steady_clock::time_point rcv_buffer_time_base;
    bool rcv_buffer_wrap_period = false;
    steady_clock::duration rcv_buffer_udrift(0);
    if (m_bTsbPd && gp->getBufferTimeBase(this, (rcv_buffer_time_base), (rcv_buffer_wrap_period), (rcv_buffer_udrift)))
    {
        // We have at least one socket in the group, each socket should have
        // the value of the timebase set exactly THE SAME.

        // In case when we have the following situation:

        // - the existing link is before [LAST30] (so wrap period is off)
        // - the new link gets the timestamp from [LAST30] range
        // --> this will be recognized as entering the wrap period, next
        //     timebase will get added a segment to this value
        //
        // The only dangerous situations could be when one link gets
        // timestamps from the [FOLLOWING30] and the other in [FIRST30],
        // but between them there's a 30s distance, considered large enough
        // time to not fill a network window.
        enterCS(m_RecvLock);
        m_pRcvBuffer->applyGroupTime(rcv_buffer_time_base, rcv_buffer_wrap_period, m_iTsbPdDelay_ms * 1000, rcv_buffer_udrift);
        m_pRcvBuffer->setPeerRexmitFlag(m_bPeerRexmitFlag);
        leaveCS(m_RecvLock);

        HLOGC(gmlog.Debug, log << "AFTER HS: Set Rcv TsbPd mode: delay="
                << (m_iTsbPdDelay_ms/1000) << "." << (m_iTsbPdDelay_ms%1000)
                << "s GROUP TIME BASE: " << FormatTime(rcv_buffer_time_base)
                << " (" << (rcv_buffer_wrap_period ? "" : "NOT") << " WRAP PERIOD)");
    }
    else
    {
        HLOGC(gmlog.Debug,
              log << CONID() << "AFTER HS: (GROUP, but "
                  << (m_bTsbPd ? "FIRST SOCKET is initialized normally)" : "no TSBPD set)"));
        updateSrtRcvSettings();
    }

    // This function currently does nothing, just left for consistency
    // with updateAfterSrtHandshake().
    updateSrtSndSettings();

    // These are the values that are normally set initially by setters.
    int32_t snd_isn = m_iSndLastAck, rcv_isn = m_iRcvLastAck;
    if (!gp->applyGroupSequences(m_SocketID, (snd_isn), (rcv_isn)))
    {
        HLOGC(gmlog.Debug,
                log << CONID() << "synchronizeWithGroup: DERIVED ISN: RCV=%" << m_iRcvLastAck << " -> %" << rcv_isn
                << " (shift by " << CSeqNo::seqcmp(rcv_isn, m_iRcvLastAck) << ") SND=%" << m_iSndLastAck
                << " -> %" << snd_isn << " (shift by " << CSeqNo::seqcmp(snd_isn, m_iSndLastAck) << ")");
        setInitialRcvSeq(rcv_isn);
        setInitialSndSeq(snd_isn);
    }
    else
    {
        HLOGC(gmlog.Debug,
                log << CONID() << "synchronizeWithGroup: DEFINED ISN: RCV=%" << m_iRcvLastAck << " SND=%"
                << m_iSndLastAck);
    }
}
#endif

void srt::CUDT::startConnect(const sockaddr_any& serv_addr, int32_t forced_isn)
{
    ScopedLock cg (m_ConnectionLock);

    HLOGC(aclog.Debug, log << CONID() << "startConnect: -> " << serv_addr.str()
            << (m_config.bSynRecving ? " (SYNCHRONOUS)" : " (ASYNCHRONOUS)") << "...");

    if (!m_bOpened)
        throw CUDTException(MJ_NOTSUP, MN_NONE, 0);

    if (m_bListening)
        throw CUDTException(MJ_NOTSUP, MN_ISCONNECTED, 0);

    if (m_bConnecting || m_bConnected)
        throw CUDTException(MJ_NOTSUP, MN_ISCONNECTED, 0);

    // record peer/server address
    m_PeerAddr = serv_addr;

    // register this socket in the rendezvous queue
    // RendezevousQueue is used to temporarily store incoming handshake, non-rendezvous connections also require this
    // function
    steady_clock::duration ttl = m_config.tdConnTimeOut;

    if (m_config.bRendezvous)
        ttl *= 10;

    const steady_clock::time_point ttl_time = steady_clock::now() + ttl;
    m_pRcvQueue->registerConnector(m_SocketID, this, serv_addr, ttl_time);

    // The m_iType is used in the INDUCTION for nothing. This value is only regarded
    // in CONCLUSION handshake, however this must be created after the handshake version
    // is already known. UDT_DGRAM is the value that was the only valid in the old SRT
    // with HSv4 (it supported only live transmission), for HSv5 it will be changed to
    // handle handshake extension flags.
    m_ConnReq.m_iType = UDT_DGRAM;

    // Auto mode for Caller and in Rendezvous is equivalent to CIPHER_MODE_AES_CTR.
    if (m_config.iCryptoMode == CSrtConfig::CIPHER_MODE_AUTO)
        m_config.iCryptoMode = CSrtConfig::CIPHER_MODE_AES_CTR;

    // This is my current configuration
    if (m_config.bRendezvous)
    {
        // For rendezvous, use version 5 in the waveahand and the cookie.
        // In case when you get the version 4 waveahand, simply switch to
        // the legacy HSv4 rendezvous and this time send version 4 CONCLUSION.

        // The HSv4 client simply won't check the version nor the cookie and it
        // will be sending its waveahands with version 4. Only when the party
        // has sent version 5 waveahand should the agent continue with HSv5
        // rendezvous.
        m_ConnReq.m_iVersion = HS_VERSION_SRT1;
        // m_ConnReq.m_iVersion = HS_VERSION_UDT4; // <--- Change in order to do regression test.
        m_ConnReq.m_iReqType = URQ_WAVEAHAND;
        m_ConnReq.m_iCookie  = bake(serv_addr);

        // This will be also passed to a HSv4 rendezvous, but fortunately the old
        // SRT didn't read this field from URQ_WAVEAHAND message, only URQ_CONCLUSION.
        m_ConnReq.m_iType           = SrtHSRequest::wrapFlags(false /* no MAGIC here */, m_config.iSndCryptoKeyLen);
        IF_HEAVY_LOGGING(const bool whether = m_config.iSndCryptoKeyLen != 0);
        HLOGC(aclog.Debug,
              log << CONID() << "startConnect (rnd): " << (whether ? "" : "NOT ")
                  << " Advertising PBKEYLEN - value = " << m_config.iSndCryptoKeyLen);
        m_RdvState  = CHandShake::RDV_WAVING;
        m_SrtHsSide = HSD_DRAW; // initially not resolved.
    }
    else
    {
        // For caller-listener configuration, set the version 4 for INDUCTION
        // due to a serious problem in UDT code being also in the older SRT versions:
        // the listener peer simply sents the EXACT COPY of the caller's induction
        // handshake, except the cookie, which means that when the caller sents version 5,
        // the listener will respond with version 5, which is a false information. Therefore
        // HSv5 clients MUST send HS_VERSION_UDT4 from the caller, regardless of currently
        // supported handshake version.
        //
        // The HSv5 listener should only respond with INDUCTION with m_iVersion == HS_VERSION_SRT1.
        m_ConnReq.m_iVersion = HS_VERSION_UDT4;
        m_ConnReq.m_iReqType = URQ_INDUCTION;
        m_ConnReq.m_iCookie  = 0;
        m_RdvState           = CHandShake::RDV_INVALID;
    }

    m_ConnReq.m_iMSS            = m_config.iMSS;
    // Defined as the size of the receiver buffer in packets, unless
    // SRTO_FC has been set to a less value.
    m_ConnReq.m_iFlightFlagSize = m_config.flightCapacity();
    m_ConnReq.m_iID             = m_SocketID;
    CIPAddress::ntop(serv_addr, (m_ConnReq.m_piPeerIP));

    if (forced_isn == SRT_SEQNO_NONE)
    {
        forced_isn = generateISN();
        HLOGC(aclog.Debug, log << CONID() << "startConnect: ISN generated = " << forced_isn);
    }
    else
    {
        HLOGC(aclog.Debug, log << CONID() << "startConnect: ISN forced = " << forced_isn);
    }

    m_iISN = m_ConnReq.m_iISN = forced_isn;

    setInitialSndSeq(m_iISN);

    // Inform the server my configurations.
    CPacket reqpkt;
    reqpkt.setControl(UMSG_HANDSHAKE);
    reqpkt.allocate(m_iMaxSRTPayloadSize);
    // XXX NOTE: Now the memory for the payload part is allocated automatically,
    // and such allocated memory is also automatically deallocated in the
    // destructor. If you use CPacket::allocate, remember that you must not:
    // - delete this memory
    // - assign to m_pcData.
    // If you use only manual assignment to m_pCData, this is then manual
    // allocation and so it won't be deallocated in the destructor.
    //
    // (Desired would be to disallow modification of m_pcData outside the
    // control of methods.)

    // ID = 0, connection request
    reqpkt.m_iID = 0;

    size_t hs_size = m_iMaxSRTPayloadSize;
    m_ConnReq.store_to((reqpkt.m_pcData), (hs_size));

    // Note that CPacket::allocate() sets also the size
    // to the size of the allocated buffer, which not
    // necessarily is to be the size of the data.
    reqpkt.setLength(hs_size);

    const steady_clock::time_point tnow = steady_clock::now();
    m_SndLastAck2Time = tnow;
    setPacketTS(reqpkt, tnow);

    HLOGC(cnlog.Debug,
          log << CONID() << "CUDT::startConnect: REQ-TIME set HIGH (TimeStamp: " << reqpkt.m_iTimeStamp
              << "). SENDING HS: " << m_ConnReq.show());

    /*
     * Race condition if non-block connect response thread scheduled before we set m_bConnecting to true?
     * Connect response will be ignored and connecting will wait until timeout.
     * Maybe m_ConnectionLock handling problem? Not used in CUDT::connect(const CPacket& response)
     */
    m_tsLastReqTime = tnow;
    m_bConnecting = true;

    // At this point m_SourceAddr is probably default-any, but this function
    // now requires that the address be specified here because there will be
    // no possibility to do it at any next stage of sending.
    m_pSndQueue->sendto(serv_addr, reqpkt, m_SourceAddr);

    //
    ///
    ////  ---> CONTINUE TO: <PEER>.CUDT::processConnectRequest()
    ///        (Take the part under condition: hs.m_iReqType == URQ_INDUCTION)
    ////  <--- RETURN WHEN: m_pSndQueue->sendto() is called.
    ////  .... SKIP UNTIL m_pRcvQueue->recvfrom() HERE....
    ////       (the first "sendto" will not be called due to being too early)
    ///
    //

    //////////////////////////////////////////////////////
    // SYNCHRO BAR
    //////////////////////////////////////////////////////
    if (!m_config.bSynRecving)
    {
        HLOGC(cnlog.Debug, log << CONID() << "startConnect: ASYNC MODE DETECTED. Deferring the process to RcvQ:worker");
        return;
    }

    // Below this bar, rest of function maintains only and exclusively
    // the SYNCHRONOUS (blocking) connection process. 

    // Wait for the negotiated configurations from the peer side.

    // This packet only prepares the storage where we will read the
    // next incoming packet.
    CPacket response;
    response.setControl(UMSG_HANDSHAKE);
    response.allocate(m_iMaxSRTPayloadSize);

    CUDTException  e;
    EConnectStatus cst = CONN_CONTINUE;
    // This is a temporary place to store the DESTINATION IP from the incoming packet.
    // We can't record this address yet until the cookie-confirmation is done, for safety reasons.
    sockaddr_any use_source_adr(serv_addr.family());

    while (!m_bClosing)
    {
        const steady_clock::time_point local_tnow = steady_clock::now();
        const steady_clock::duration tdiff = local_tnow - m_tsLastReqTime.load();
        // avoid sending too many requests, at most 1 request per 250ms

        // SHORT VERSION:
        // The immediate first run of this loop WILL SKIP THIS PART, so
        // the processing really begins AFTER THIS CONDITION.
        //
        // Note that some procedures inside may set m_tsLastReqTime to 0,
        // which will result of this condition to trigger immediately in
        // the next iteration.
        if (count_milliseconds(tdiff) > 250)
        {
            HLOGC(cnlog.Debug,
                  log << CONID() << "startConnect: LOOP: time to send (" << count_milliseconds(tdiff)
                      << " > 250 ms). size=" << reqpkt.getLength());

            if (m_config.bRendezvous)
                reqpkt.m_iID = m_ConnRes.m_iID;

#if ENABLE_HEAVY_LOGGING
            {
                CHandShake debughs;
                debughs.load_from(reqpkt.m_pcData, reqpkt.getLength());
                HLOGC(cnlog.Debug,
                      log << CONID() << "startConnect: REQ-TIME HIGH."
                          << " cont/sending HS to peer: " << debughs.show());
            }
#endif

            m_tsLastReqTime = local_tnow;
            setPacketTS(reqpkt, local_tnow);
            m_pSndQueue->sendto(serv_addr, reqpkt, use_source_adr);
        }
        else
        {
            HLOGC(cnlog.Debug,
                  log << CONID() << "startConnect: LOOP: too early to send - " << count_milliseconds(tdiff)
                      << " < 250ms");
        }

        cst = CONN_CONTINUE;
        response.setLength(m_iMaxSRTPayloadSize);
        if (m_pRcvQueue->recvfrom(m_SocketID, (response)) > 0)
        {
            use_source_adr = response.udpDestAddr();

            HLOGC(cnlog.Debug, log << CONID() << "startConnect: got response for connect request");
            cst = processConnectResponse(response, &e);

            HLOGC(cnlog.Debug, log << CONID() << "startConnect: response processing result: " << ConnectStatusStr(cst));

            // Expected is that:
            // - the peer responded with URQ_INDUCTION + cookie. This above function
            //   should check that and craft the URQ_CONCLUSION handshake, in which
            //   case this function returns CONN_CONTINUE. As an extra action taken
            //   for that case, we set the SECURING mode if encryption requested,
            //   and serialize again the handshake, possibly together with HS extension
            //   blocks, if HSv5 peer responded. The serialized handshake will be then
            //   sent again, as the loop is repeated.
            // - the peer responded with URQ_CONCLUSION. This handshake was accepted
            //   as a connection, and for >= HSv5 the HS extension blocks have been
            //   also read and interpreted. In this case this function returns:
            //   - CONN_ACCEPT, if everything was correct - break this loop and return normally
            //   - CONN_REJECT in case of any problems with the delivered handshake
            //     (incorrect data or data conflict) - throw error exception
            // - the peer responded with any of URQ_ERROR_*.  - throw error exception
            //
            // The error exception should make the API connect() function fail, if blocking
            // or mark the failure for that socket in epoll, if non-blocking.

            if (cst == CONN_RENDEZVOUS)
            {
                // When this function returned CONN_RENDEZVOUS, this requires
                // very special processing for the Rendezvous-v5 algorithm. This MAY
                // involve also preparing a new handshake form, also interpreting the
                // SRT handshake extension and crafting SRT handshake extension for the
                // peer, which should be next sent. When this function returns CONN_CONTINUE,
                // it means that it has done all that was required, however none of the below
                // things has to be done (this function will do it by itself if needed).
                // Otherwise the handshake rolling can be interrupted and considered complete.
                cst = processRendezvous(&response, serv_addr, RST_OK, (reqpkt));
                if (cst == CONN_CONTINUE)
                    continue;

                // Just in case it wasn't set, set this as a fallback
                if (m_RejectReason == SRT_REJ_UNKNOWN)
                    m_RejectReason = SRT_REJ_ROGUE;

                // rejection or erroneous code.
                reqpkt.setLength(m_iMaxSRTPayloadSize);
                reqpkt.setControl(UMSG_HANDSHAKE);
                sendRendezvousRejection(serv_addr, (reqpkt));
            }

            if (cst == CONN_REJECT)
            {
                HLOGC(cnlog.Debug,
                        log << CONID() << "startConnect: REJECTED by processConnectResponse - sending SHUTDOWN");
                sendCtrl(UMSG_SHUTDOWN);
            }

            if (cst != CONN_CONTINUE && cst != CONN_CONFUSED)
                break; // --> OUTSIDE-LOOP

            // IMPORTANT
            // [[using assert(m_pCryptoControl != nullptr)]];

            // new request/response should be sent out immediately on receiving a response
            HLOGC(cnlog.Debug,
                  log << CONID() << "startConnect: SYNC CONNECTION STATUS:" << ConnectStatusStr(cst)
                      << ", REQ-TIME: LOW.");
            m_tsLastReqTime = steady_clock::time_point();

            // Now serialize the handshake again to the existing buffer so that it's
            // then sent later in this loop.

            // First, set the size back to the original size, m_iMaxSRTPayloadSize because
            // this is the size of the originally allocated space. It might have been
            // shrunk by serializing the INDUCTION handshake (which was required before
            // sending this packet to the output queue) and therefore be too
            // small to store the CONCLUSION handshake (with HSv5 extensions).
            reqpkt.setLength(m_iMaxSRTPayloadSize);

            HLOGC(cnlog.Debug,
                  log << CONID() << "startConnect: creating HS CONCLUSION: buffer size=" << reqpkt.getLength());

            // NOTE: BUGFIX: SERIALIZE AGAIN.
            // The original UDT code didn't do it, so it was theoretically
            // turned into conclusion, but was sending still the original
            // induction handshake challenge message. It was working only
            // thanks to that simultaneously there were being sent handshake
            // messages from a separate thread (CSndQueue::worker) from
            // RendezvousQueue, this time serialized properly, which caused
            // that with blocking mode there was a kinda initial "drunk
            // passenger with taxi driver talk" until the RendezvousQueue sends
            // (when "the time comes") the right CONCLUSION handshake
            // challenge message.
            //
            // Now that this is fixed, the handshake messages from RendezvousQueue
            // are sent only when there is a rendezvous mode or non-blocking mode.
            if (!createSrtHandshake(SRT_CMD_HSREQ, SRT_CMD_KMREQ, 0, 0, (reqpkt), (m_ConnReq)))
            {
                LOGC(cnlog.Warn, log << CONID() << "createSrtHandshake failed - REJECTING.");
                cst = CONN_REJECT;
                break;
            }
            // These last 2 parameters designate the buffer, which is in use only for SRT_CMD_KMRSP.
            // If m_ConnReq.m_iVersion == HS_VERSION_UDT4, this function will do nothing,
            // except just serializing the UDT handshake.
            // The trick is that the HS challenge is with version HS_VERSION_UDT4, but the
            // listener should respond with HS_VERSION_SRT1, if it is HSv5 capable.
        }

        HLOGC(cnlog.Debug,
              log << CONID() << "startConnect: timeout from Q:recvfrom, looping again; cst=" << ConnectStatusStr(cst));

#if ENABLE_HEAVY_LOGGING
        // Non-fatal assertion
        if (cst == CONN_REJECT) // Might be returned by processRendezvous
        {
            LOGC(cnlog.Error,
                 log << CONID()
                     << "startConnect: IPE: cst=REJECT NOT EXPECTED HERE, the loop should've been interrupted!");
            break;
        }
#endif

        if (steady_clock::now() > ttl_time)
        {
            // timeout
            e = CUDTException(MJ_SETUP, MN_TIMEOUT, 0);
            m_RejectReason = SRT_REJ_TIMEOUT;
            HLOGC(cnlog.Debug,
                  log << CONID() << "startConnect: TTL time " << FormatTime(ttl_time) << " exceeded, TIMEOUT.");
            break;
        }
    }

    // <--- OUTSIDE-LOOP
    // Here will fall the break when not CONN_CONTINUE.
    // CONN_RENDEZVOUS is handled by processRendezvous.
    // CONN_ACCEPT will skip this and pass on.
    if (cst == CONN_REJECT)
    {
        e = CUDTException(MJ_SETUP, MN_REJECTED, 0);
    }

    if (e.getErrorCode() == 0)
    {
        if (m_bClosing)                                    // if the socket is closed before connection...
            e = CUDTException(MJ_SETUP, MN_CLOSED, 0);
        else if (m_ConnRes.m_iReqType > URQ_FAILURE_TYPES) // connection request rejected
        {
            m_RejectReason = RejectReasonForURQ(m_ConnRes.m_iReqType);
            e              = CUDTException(MJ_SETUP, MN_REJECTED, 0);
        }
        else if ((!m_config.bRendezvous) && (m_ConnRes.m_iISN != m_iISN)) // secuity check
            e = CUDTException(MJ_SETUP, MN_SECURITY, 0);
    }

    if (e.getErrorCode() != 0)
    {
        m_bConnecting = false;
        // The process is to be abnormally terminated, remove the connector
        // now because most likely no other processing part has done anything with it.
        m_pRcvQueue->removeConnector(m_SocketID);
        throw e;
    }

    HLOGC(cnlog.Debug,
          log << CONID() << "startConnect: handshake exchange succeeded. sourceIP=" << m_SourceAddr.str());

    // Parameters at the end.
    HLOGC(cnlog.Debug,
          log << CONID() << "startConnect: END. Parameters: mss=" << m_config.iMSS
              << " max-cwnd-size=" << m_CongCtl->cgWindowMaxSize() << " cwnd-size=" << m_CongCtl->cgWindowSize()
              << " rtt=" << m_iSRTT << " bw=" << m_iBandwidth);
}

// Asynchronous connection
EConnectStatus srt::CUDT::processAsyncConnectResponse(const CPacket &pkt) ATR_NOEXCEPT
{
    EConnectStatus cst = CONN_CONTINUE;
    CUDTException  e;

    ScopedLock cg(m_ConnectionLock);
    HLOGC(cnlog.Debug, log << CONID() << "processAsyncConnectResponse: got response for connect request, processing");
    cst = processConnectResponse(pkt, &e);

    HLOGC(cnlog.Debug,
          log << CONID() << "processAsyncConnectResponse: response processing result: " << ConnectStatusStr(cst)
              << "; REQ-TIME LOW to enforce immediate response");
    m_tsLastReqTime = steady_clock::time_point();

    return cst;
}

bool srt::CUDT::processAsyncConnectRequest(EReadStatus         rst,
                                      EConnectStatus      cst,
                                      const CPacket*      pResponse /*[[nullable]]*/,
                                      const sockaddr_any& serv_addr)
{
    // IMPORTANT!

    // This function is called, still asynchronously, but in the order
    // of call just after the call to the above processAsyncConnectResponse.
    // This should have got the original value returned from
    // processConnectResponse through processAsyncConnectResponse.

    CPacket request;
    request.setControl(UMSG_HANDSHAKE);
    request.allocate(m_iMaxSRTPayloadSize);
    const steady_clock::time_point now = steady_clock::now();
    setPacketTS(request, now);

    HLOGC(cnlog.Debug,
          log << CONID() << "processAsyncConnectRequest: REQ-TIME: HIGH. Should prevent too quick responses.");
    m_tsLastReqTime = now;
    // ID = 0, connection request
    request.m_iID = !m_config.bRendezvous ? 0 : m_ConnRes.m_iID;

    bool status = true;

    ScopedLock cg(m_ConnectionLock);
    if (!m_bOpened) // Check the socket has not been closed before already.
        return false;

    if (cst == CONN_RENDEZVOUS)
    {
        HLOGC(cnlog.Debug, log << CONID() << "processAsyncConnectRequest: passing to processRendezvous");
        cst = processRendezvous(pResponse, serv_addr, rst, (request));
        if (cst == CONN_ACCEPT)
        {
            HLOGC(cnlog.Debug,
                  log << CONID()
                      << "processAsyncConnectRequest: processRendezvous completed the process and responded by itself. "
                         "Done.");
            return true;
        }

        if (cst != CONN_CONTINUE)
        {
            // processRendezvous already set the reject reason
            LOGC(cnlog.Warn,
                 log << CONID()
                     << "processAsyncConnectRequest: REJECT reported from processRendezvous, not processing further.");

            if (m_RejectReason == SRT_REJ_UNKNOWN)
                m_RejectReason = SRT_REJ_ROGUE;

            sendRendezvousRejection(serv_addr, (request));
            status = false;
        }
    }
    else if (cst == CONN_REJECT)
    {
        // m_RejectReason already set at worker_ProcessAddressedPacket.
        LOGC(cnlog.Warn,
             log << CONID() << "processAsyncConnectRequest: REJECT reported from HS processing: "
                 << srt_rejectreason_str(m_RejectReason) << " - not processing further");
        // m_tsLastReqTime = steady_clock::time_point(); XXX ?
        return false;
    }
    else
    {
        // (this procedure will be also run for HSv4 rendezvous)
        HLOGC(cnlog.Debug,
              log << CONID() << "processAsyncConnectRequest: serializing HS: buffer size=" << request.getLength());
        if (!createSrtHandshake(SRT_CMD_HSREQ, SRT_CMD_KMREQ, 0, 0, (request), (m_ConnReq)))
        {
            // All 'false' returns from here are IPE-type, mostly "invalid argument" plus "all keys expired".
            LOGC(cnlog.Error,
                 log << CONID() << "IPE: processAsyncConnectRequest: createSrtHandshake failed, dismissing.");
            status = false;
        }
        else
        {
            HLOGC(cnlog.Debug,
                  log << CONID()
                      << "processAsyncConnectRequest: sending HS reqtype=" << RequestTypeStr(m_ConnReq.m_iReqType)
                      << " to socket " << request.m_iID << " size=" << request.getLength());
        }
    }

    if (!status)
    {
        return false;
        /* XXX Shouldn't it send a single response packet for the rejection?
        // Set the version to 0 as "handshake rejection" status and serialize it
        CHandShake zhs;
        size_t size = request.getLength();
        zhs.store_to((request.m_pcData), (size));
        request.setLength(size);
        */
    }

    HLOGC(cnlog.Debug,
          log << CONID() << "processAsyncConnectRequest: setting REQ-TIME HIGH, SENDING HS:" << m_ConnReq.show());
    m_tsLastReqTime = steady_clock::now();
    m_pSndQueue->sendto(serv_addr, request, m_SourceAddr);
    return status;
}

void srt::CUDT::sendRendezvousRejection(const sockaddr_any& serv_addr, CPacket& r_rsppkt)
{
    // We can reuse m_ConnReq because we are about to abandon the connection process.
    m_ConnReq.m_iReqType = URQFailure(m_RejectReason);

    // Assumed that r_rsppkt refers to a packet object that was already prepared
    // to be used for storing the handshake there.
    size_t size = r_rsppkt.getLength();
    m_ConnReq.store_to((r_rsppkt.m_pcData), (size));
    r_rsppkt.setLength(size);

    HLOGC(cnlog.Debug, log << CONID() << "sendRendezvousRejection: using code=" << m_ConnReq.m_iReqType
            << " for reject reason code " << m_RejectReason << " (" << srt_rejectreason_str(m_RejectReason) << ")");

    setPacketTS(r_rsppkt, steady_clock::now());
    m_pSndQueue->sendto(serv_addr, r_rsppkt, m_SourceAddr);
}

void srt::CUDT::cookieContest()
{
    if (m_SrtHsSide != HSD_DRAW)
        return;

    LOGC(cnlog.Debug,
         log << CONID() << "cookieContest: agent=" << m_ConnReq.m_iCookie << " peer=" << m_ConnRes.m_iCookie);

    // Here m_ConnReq.m_iCookie is a local cookie value sent in connection request to the peer.
    // m_ConnRes.m_iCookie is a cookie value sent by the peer in its connection request.
    if (m_ConnReq.m_iCookie == 0 || m_ConnRes.m_iCookie == 0)
    {
        // Note that it's virtually impossible that Agent's cookie is not ready, this
        // shall be considered IPE.
        // Not all cookies are ready, don't start the contest.
        return;
    }

    // INITIATOR/RESPONDER role is resolved by COOKIE CONTEST.
    //
    // The cookie contest must be repeated every time because it
    // may change the state at some point.
    // 
    // In SRT v1.4.3 and prior the below subtraction was performed in 32-bit arithmetic.
    // The result of subtraction can overflow 32-bits. 
    // Example
    // m_ConnReq.m_iCookie = -1480577720;
    // m_ConnRes.m_iCookie = 811599203;
    // int64_t llBetterCookie = -1480577720 - 811599203 = -2292176923 (FFFF FFFF 7760 27E5);
    // int32_t iBetterCookie  = 2002790373 (7760 27E5);
    // 
    // Now 64-bit arithmetic is used to calculate the actual result of subtraction.
    // The 31-st bit is then checked to check if the resulting is negative in 32-bit aritmetics.
    // This way the old contest behavior is preserved, and potential compiler optimisations are avoided.
    const int64_t contest = int64_t(m_ConnReq.m_iCookie) - int64_t(m_ConnRes.m_iCookie);

    if ((contest & 0xFFFFFFFF) == 0)
    {
        // DRAW! The only way to continue would be to force the
        // cookies to be regenerated and to start over. But it's
        // not worth a shot - this is an extremely rare case.
        // This can simply do reject so that it can be started again.

        // Pretend then that the cookie contest wasn't done so that
        // it's done again. Cookies are baked every time anew, however
        // the successful initial contest remains valid no matter how
        // cookies will change.

        m_SrtHsSide = HSD_DRAW;
        return;
    }

    if (contest & 0x80000000)
    {
        m_SrtHsSide = HSD_RESPONDER;
        return;
    }

    m_SrtHsSide = HSD_INITIATOR;
}

// This function should complete the data for KMX needed for an out-of-band
// handshake response. Possibilities are:
// - There's no KMX (including first responder's handshake in rendezvous). This writes 0 to w_kmdatasize.
// - The encryption status is failure. Respond with fail code and w_kmdatasize = 1.
// - The last KMX was successful. Respond with the original kmdata and their size in w_kmdatasize.
EConnectStatus srt::CUDT::craftKmResponse(uint32_t* aw_kmdata, size_t& w_kmdatasize)
{
    // If the last CONCLUSION message didn't contain the KMX extension, there's
    // no key recorded yet, so it can't be extracted. Mark this w_kmdatasize empty though.
    int hs_flags = SrtHSRequest::SRT_HSTYPE_HSFLAGS::unwrap(m_ConnRes.m_iType);
    if (IsSet(hs_flags, CHandShake::HS_EXT_KMREQ))
    {
        // m_pCryptoControl can be NULL if the socket has been closed already. See issue #2231.
        if (!m_pCryptoControl)
        {
            m_RejectReason = SRT_REJ_IPE;
            LOGC(cnlog.Error,
                 log << CONID() << "IPE: craftKmResponse needs to send KM, but CryptoControl does not exist."
                     << " Socket state: connected=" << boolalpha << m_bConnected << ", connecting=" << m_bConnecting
                     << ", broken=" << m_bBroken << ", opened " << m_bOpened << ", closing=" << m_bClosing << ".");
            return CONN_REJECT;
        }
        // This is a periodic handshake update, so you need to extract the KM data from the
        // first message, provided that it is there.
        size_t msgsize = m_pCryptoControl->getKmMsg_size(0);
        if (msgsize == 0)
        {
            switch (m_pCryptoControl->m_RcvKmState)
            {
                // If the KMX process ended up with a failure, the KMX is not recorded.
                // In this case as the KMRSP answer the "failure status" should be crafted.
            case SRT_KM_S_NOSECRET:
            case SRT_KM_S_BADSECRET:
                {
                    HLOGC(cnlog.Debug,
                          log << CONID() << "craftKmResponse: No KMX recorded, status = "
                              << KmStateStr(m_pCryptoControl->m_RcvKmState) << ". Respond it.");

                    // Just do the same thing as in CCryptoControl::processSrtMsg_KMREQ for that case,
                    // that is, copy the NOSECRET code into KMX message.
                    memcpy((aw_kmdata), &m_pCryptoControl->m_RcvKmState, sizeof(int32_t));
                    w_kmdatasize = 1;
                }
                break; // Treat as ACCEPT in general; might change to REJECT on enforced-encryption

            default:
                // Remaining values:
                // UNSECURED: should not fall here at all
                // SECURING: should not happen in HSv5
                // SECURED: should have received the recorded KMX correctly (getKmMsg_size(0) > 0)
                {
                    m_RejectReason = SRT_REJ_IPE;
                    // Remaining situations:
                    // - password only on this site: shouldn't be considered to be sent to a no-password site
                    LOGC(cnlog.Error,
                         log << CONID() << "craftKmResponse: IPE: PERIODIC HS: NO KMREQ RECORDED KMSTATE: RCV="
                             << KmStateStr(m_pCryptoControl->m_RcvKmState)
                             << " SND=" << KmStateStr(m_pCryptoControl->m_SndKmState));
                    return CONN_REJECT;
                }
                break;
            }
        }
        else
        {
            w_kmdatasize = msgsize / 4;
            if (msgsize > w_kmdatasize * 4)
            {
                // Sanity check
                LOGC(cnlog.Error, log << CONID() << "IPE: KMX data not aligned to 4 bytes! size=" << msgsize);
                memset((aw_kmdata + (w_kmdatasize * 4)), 0, msgsize - (w_kmdatasize * 4));
                ++w_kmdatasize;
            }

            HLOGC(cnlog.Debug,
                  log << CONID() << "craftKmResponse: getting KM DATA from the fore-recorded KMX from KMREQ, size="
                      << w_kmdatasize);
            memcpy((aw_kmdata), m_pCryptoControl->getKmMsg_data(0), msgsize);
        }
    }
    else
    {
        HLOGC(cnlog.Debug, log << CONID() << "craftKmResponse: no KMX flag - not extracting KM data for KMRSP");
        w_kmdatasize = 0;
    }

    return CONN_ACCEPT;
}

EConnectStatus srt::CUDT::processRendezvous(
    const CPacket* pResponse /*[[nullable]]*/, const sockaddr_any& serv_addr,
    EReadStatus rst, CPacket& w_reqpkt)
{
    if (m_RdvState == CHandShake::RDV_CONNECTED)
    {
        HLOGC(cnlog.Debug, log << CONID() << "processRendezvous: already in CONNECTED state.");
        return CONN_ACCEPT;
    }

    uint32_t kmdata[SRTDATA_MAXSIZE];
    size_t   kmdatasize = SRTDATA_MAXSIZE;

    cookieContest();

    // We know that the other side was contacted and the other side has sent
    // the handshake message - we know then both cookies. If it's a draw, it's
    // a very rare case of creating identical cookies.
    if (m_SrtHsSide == HSD_DRAW)
    {
        m_RejectReason = SRT_REJ_RDVCOOKIE;
        LOGC(cnlog.Error,
             log << CONID() << "COOKIE CONTEST UNRESOLVED: can't assign connection roles, please wait another minute.");
        return CONN_REJECT;
    }

    UDTRequestType rsp_type = URQ_FAILURE_TYPES; // just to track uninitialized errors

    // We can assume that the Handshake packet received here as 'response'
    // is already serialized in m_ConnRes. Check extra flags that are meaningful
    // for further processing here.

    int  ext_flags       = SrtHSRequest::SRT_HSTYPE_HSFLAGS::unwrap(m_ConnRes.m_iType);
    bool needs_extension = ext_flags != 0; // Initial value: received HS has extensions.
    bool needs_hsrsp;
    rendezvousSwitchState((rsp_type), (needs_extension), (needs_hsrsp));
    if (rsp_type > URQ_FAILURE_TYPES)
    {
        m_RejectReason = RejectReasonForURQ(rsp_type);
        HLOGC(cnlog.Debug,
              log << CONID()
                  << "processRendezvous: rejecting due to switch-state response: " << RequestTypeStr(rsp_type));
        return CONN_REJECT;
    }
    checkUpdateCryptoKeyLen("processRendezvous", m_ConnRes.m_iType);

    // We have three possibilities here as it comes to HSREQ extensions:

    // 1. The agent is loser in attention state, it sends EMPTY conclusion (without extensions)
    // 2. The agent is loser in initiated state, it interprets incoming HSREQ and creates HSRSP
    // 3. The agent is winner in attention or fine state, it sends HSREQ extension
    m_ConnReq.m_iReqType  = rsp_type;
    m_ConnReq.m_extension = needs_extension;

    // This must be done before prepareConnectionObjects(), because it sets ISN and m_iMaxSRTPayloadSize needed to create buffers.
    if (!applyResponseSettings(pResponse))
    {
        LOGC(cnlog.Error, log << CONID() << "processRendezvous: rogue peer");
        return CONN_REJECT;
    }

    // The CryptoControl must be created by the prepareConnectionObjects() before interpreting and creating HSv5 extensions
    // because the it will be used there.
    if (!prepareConnectionObjects(m_ConnRes, m_SrtHsSide, NULL) || !prepareBuffers(NULL))
    {
        // m_RejectReason already handled
        HLOGC(cnlog.Debug,
              log << CONID() << "processRendezvous: rejecting due to problems in prepareConnectionObjects.");
        return CONN_REJECT;
    }

    // Case 2.
    if (needs_hsrsp)
    {
        // This means that we have received HSREQ extension with the handshake, so we need to interpret
        // it and craft the response.
        if (rst == RST_OK)
        {
            // We have JUST RECEIVED packet in this session (not that this is called as periodic update).
            // Sanity check
            m_tsLastReqTime = steady_clock::time_point();
            if (!pResponse || pResponse->getLength() == size_t(-1))
            {
                m_RejectReason = SRT_REJ_IPE;
                LOGC(cnlog.Fatal,
                     log << CONID() << "IPE: rst=RST_OK, but the packet has set -1 length - REJECTING (REQ-TIME: LOW)");
                return CONN_REJECT;
            }

            if (!interpretSrtHandshake(m_ConnRes, *pResponse, kmdata, &kmdatasize))
            {
                HLOGC(cnlog.Debug,
                      log << CONID() << "processRendezvous: rejecting due to problems in interpretSrtHandshake REQ-TIME: LOW.");
                return CONN_REJECT;
            }

            updateAfterSrtHandshake(HS_VERSION_SRT1);

            // Pass on, inform about the shortened response-waiting period.
            HLOGC(cnlog.Debug, log << CONID() << "processRendezvous: setting REQ-TIME: LOW. Forced to respond immediately.");
        }
        else
        {
            // This is a repeated handshake, so you can't use the incoming data to
            // prepare data for createSrtHandshake. They have to be extracted from inside.
            EConnectStatus conn = craftKmResponse((kmdata), (kmdatasize));
            if (conn != CONN_ACCEPT)
                return conn;
        }

        // No matter the value of needs_extension, the extension is always needed
        // when HSREQ was interpreted (to store HSRSP extension).
        m_ConnReq.m_extension = true;

        HLOGC(cnlog.Debug,
              log << CONID()
                  << "processRendezvous: HSREQ extension ok, creating HSRSP response. kmdatasize=" << kmdatasize);

        w_reqpkt.setLength(m_iMaxSRTPayloadSize);
        if (!createSrtHandshake(SRT_CMD_HSRSP, SRT_CMD_KMRSP,
                    kmdata, kmdatasize,
                    (w_reqpkt), (m_ConnReq)))
        {
            HLOGC(cnlog.Debug,
                  log << CONID()
                      << "processRendezvous: rejecting due to problems in createSrtHandshake. REQ-TIME: LOW");
            m_tsLastReqTime = steady_clock::time_point();
            return CONN_REJECT;
        }

        // This means that it has received URQ_CONCLUSION with HSREQ, agent is then in RDV_FINE
        // state, it sends here URQ_CONCLUSION with HSREQ/KMREQ extensions and it awaits URQ_AGREEMENT.
        return CONN_CONTINUE;
    }

    // Special case: if URQ_AGREEMENT is to be sent, when this side is INITIATOR,
    // then it must have received HSRSP, so it must interpret it. Otherwise it would
    // end up with URQ_DONE, which means that it is the other side to interpret HSRSP.
    if (m_SrtHsSide == HSD_INITIATOR && m_ConnReq.m_iReqType == URQ_AGREEMENT)
    {
        // The same is done in CUDT::postConnect(), however this section will
        // not be done in case of rendezvous. The section in postConnect() is
        // predicted to run only in regular CALLER handling.

        if (rst != RST_OK || !pResponse || pResponse->getLength() == size_t(-1))
        {
            // Actually the -1 length would be an IPE, but it's likely that this was reported already.
            HLOGC(
                cnlog.Debug,
                log << CONID()
                    << "processRendezvous: no INCOMING packet, NOT interpreting extensions (relying on exising data)");
        }
        else
        {
            HLOGC(cnlog.Debug,
                  log << CONID() << "processRendezvous: INITIATOR, will send AGREEMENT - interpreting HSRSP extension");
            if (!interpretSrtHandshake(m_ConnRes, *pResponse, 0, 0))
            {
                // m_RejectReason is already set, so set the reqtype accordingly
                m_ConnReq.m_iReqType = URQFailure(m_RejectReason);
            }
        }
        // This should be false, make a kinda assert here.
        if (needs_extension)
        {
            LOGC(cnlog.Fatal,
                 log << CONID() << "IPE: INITIATOR responding AGREEMENT should declare no extensions to HS");
            m_ConnReq.m_extension = false;
        }
        updateAfterSrtHandshake(HS_VERSION_SRT1);
    }

    HLOGC(cnlog.Debug,
          log << CONID() << "processRendezvous: COOKIES Agent/Peer: " << m_ConnReq.m_iCookie << "/"
              << m_ConnRes.m_iCookie << " HSD:" << (m_SrtHsSide == HSD_INITIATOR ? "initiator" : "responder")
              << " STATE:" << CHandShake::RdvStateStr(m_RdvState) << " ...");

    if (rsp_type == URQ_DONE)
    {
        HLOGC(cnlog.Debug, log << CONID() << "... WON'T SEND any response, both sides considered connected");
    }
    else
    {
        HLOGC(cnlog.Debug,
              log << CONID() << "... WILL SEND " << RequestTypeStr(rsp_type) << " "
                  << (m_ConnReq.m_extension ? "with" : "without") << " SRT HS extensions");
    }

    // This marks the information for the serializer that
    // the SRT handshake extension is required.
    // Rest of the data will be filled together with
    // serialization.
    m_ConnReq.m_extension = needs_extension;

    w_reqpkt.setLength(m_iMaxSRTPayloadSize);
    if (m_RdvState == CHandShake::RDV_CONNECTED)
    {
        int cst = postConnect(pResponse, true, 0);
        if (cst == CONN_REJECT)
        {
            // m_RejectReason already set
            HLOGC(cnlog.Debug, log << CONID() << "processRendezvous: rejecting due to problems in postConnect.");
            return CONN_REJECT;
        }
    }

    // URQ_DONE or URQ_AGREEMENT can be the result if the state is RDV_CONNECTED.
    // If URQ_DONE, then there's nothing to be done, when URQ_AGREEMENT then return
    // CONN_CONTINUE to make the caller send again the contents if the packet buffer,
    // this time with URQ_AGREEMENT message, but still consider yourself connected.
    if (rsp_type == URQ_DONE)
    {
        HLOGC(cnlog.Debug, log << CONID() << "processRendezvous: rsp=DONE, reporting ACCEPT (nothing to respond)");
        return CONN_ACCEPT;
    }

    // createSrtHandshake moved here because if the above conditions are satisfied,
    // no response is going to be send, so nothing needs to be "created".

    // needs_extension here distinguishes between cases 1 and 3.
    // NOTE: in case when interpretSrtHandshake was run under the conditions above (to interpret HSRSP),
    // then createSrtHandshake below will create only empty AGREEMENT message.
    if (!createSrtHandshake(SRT_CMD_HSREQ, SRT_CMD_KMREQ, 0, 0,
                (w_reqpkt), (m_ConnReq)))
    {
        // m_RejectReason already set
        LOGC(cnlog.Warn, log << CONID() << "createSrtHandshake failed (IPE?), connection rejected. REQ-TIME: LOW");
        m_tsLastReqTime = steady_clock::time_point();
        return CONN_REJECT;
    }

    if (rsp_type == URQ_AGREEMENT && m_RdvState == CHandShake::RDV_CONNECTED)
    {
        // We are using our own serialization method (not the one called after
        // processConnectResponse, this is skipped in case when this function
        // is called), so we can also send this immediately. Agreement must be
        // sent just once and the party must switch into CONNECTED state - in
        // contrast to CONCLUSION messages, which should be sent in loop repeatedly.
        //
        // Even though in theory the AGREEMENT message sent just once may miss
        // the target (as normal thing in UDP), this is little probable to happen,
        // and this doesn't matter much because even if the other party doesn't
        // get AGREEMENT, but will get payload or KEEPALIVE messages, it will
        // turn into connected state as well. The AGREEMENT is rather kinda
        // catalyzer here and may turn the entity on the right track faster. When
        // AGREEMENT is missed, it may have kinda initial tearing.

        const steady_clock::time_point now = steady_clock::now();
        m_tsLastReqTime                    = now;
        setPacketTS(w_reqpkt, now);
        HLOGC(cnlog.Debug,
              log << CONID()
                  << "processRendezvous: rsp=AGREEMENT, reporting ACCEPT and sending just this one, REQ-TIME HIGH.");

        m_pSndQueue->sendto(serv_addr, w_reqpkt, m_SourceAddr);

        return CONN_ACCEPT;
    }

    if (rst == RST_OK)
    {
        // the request time must be updated so that the next handshake can be sent out immediately
        HLOGC(cnlog.Debug,
              log << "processRendezvous: rsp=" << RequestTypeStr(m_ConnReq.m_iReqType)
                  << " REQ-TIME: LOW to send immediately, consider yourself conencted");
        m_tsLastReqTime = steady_clock::time_point();
    }
    else
    {
        HLOGC(cnlog.Debug,
              log << CONID() << "processRendezvous: REQ-TIME: remains previous value, consider yourself connected");
    }
    return CONN_CONTINUE;
}

// [[using locked(m_ConnectionLock)]];
EConnectStatus srt::CUDT::processConnectResponse(const CPacket& response, CUDTException* eout) ATR_NOEXCEPT
{
    // NOTE: ASSUMED LOCK ON: m_ConnectionLock.

    // this is the 2nd half of a connection request. If the connection is setup successfully this returns 0.
    // Returned values:
    // - CONN_REJECT: there was some error when processing the response, connection should be rejected
    // - CONN_ACCEPT: the handshake is done and finished correctly
    // - CONN_CONTINUE: the induction handshake has been processed correctly, and expects CONCLUSION handshake

    if (!m_bConnecting)
        return CONN_REJECT;

    // This is required in HSv5 rendezvous, in which it should send the URQ_AGREEMENT message to
    // the peer, however switch to connected state.
    HLOGC(cnlog.Debug,
          log << CONID() << "processConnectResponse: TYPE:"
              << (response.isControl() ? MessageTypeStr(response.getType(), response.getExtendedType())
                                       : string("DATA")));
    // ConnectStatus res = CONN_REJECT; // used later for status - must be declared here due to goto POST_CONNECT.

    // For HSv4, the data sender is INITIATOR, and the data receiver is RESPONDER,
    // regardless of the connecting side affiliation. This will be changed for HSv5.
    bool          bidirectional = false;
    HandshakeSide hsd           = m_config.bDataSender ? HSD_INITIATOR : HSD_RESPONDER;
    // (defined here due to 'goto' below).

    // SRT peer may send the SRT handshake private message (type 0x7fff) before a keep-alive.

    // This condition is checked when the current agent is trying to do connect() in rendezvous mode,
    // but the peer was faster to send a handshake packet earlier. This makes it continue with connecting
    // process if the peer is already behaving as if the connection was already established.

    // This value will check either the initial value, which is less than SRT1, or
    // the value previously loaded to m_ConnReq during the previous handshake response.
    // For the initial form this value should not be checked.
    bool hsv5 = m_ConnRes.m_iVersion >= HS_VERSION_SRT1;

    if (m_config.bRendezvous &&
        (m_RdvState == CHandShake::RDV_CONNECTED   // somehow Rendezvous-v5 switched it to CONNECTED.
         || !response.isControl()                  // WAS A PAYLOAD PACKET.
         || (response.getType() == UMSG_KEEPALIVE) // OR WAS A UMSG_KEEPALIVE message.
         || (response.getType() == UMSG_EXT) // OR WAS a CONTROL packet of some extended type (i.e. any SRT specific)
         )
        // This may happen if this is an initial state in which the socket type was not yet set.
        // If this is a field that holds the response handshake record from the peer, this means that it wasn't received
        // yet. HSv5: added version check because in HSv5 the m_iType field has different meaning and it may be 0 in
        // case when the handshake does not carry SRT extensions.
        && (hsv5 || m_ConnRes.m_iType != UDT_UNDEFINED))
    {
        // a data packet or a keep-alive packet comes, which means the peer side is already connected
        // in this situation, the previously recorded response will be used
        // In HSv5 this situation is theoretically possible if this party has missed the URQ_AGREEMENT message.
        HLOGC(cnlog.Debug, log << CONID() << "processConnectResponse: already connected - pinning in");
        if (hsv5)
        {
            m_RdvState = CHandShake::RDV_CONNECTED;
        }

        return postConnect(&response, hsv5, eout);
    }

    if (!response.isControl(UMSG_HANDSHAKE))
    {
        m_RejectReason = SRT_REJ_ROGUE;
        if (!response.isControl())
        {
            LOGC(cnlog.Warn, log << CONID() << "processConnectResponse: received DATA while HANDSHAKE expected");
        }
        else
        {
            LOGC(cnlog.Error,
                 log << CONID()
                     << "processConnectResponse: CONFUSED: expected UMSG_HANDSHAKE as connection not yet established, "
                        "got: "
                     << MessageTypeStr(response.getType(), response.getExtendedType()));

            if (response.getType() == UMSG_SHUTDOWN)
            {
                LOGC(cnlog.Error,
                        log << CONID() << "processConnectResponse: UMSG_SHUTDOWN received, rejecting connection.");
                return CONN_REJECT;
            }
        }

        if (m_config.bRendezvous)
        {
            // In rendezvous mode we expect that both sides are known
            // to the service operator (unlike a listener, which may
            // operate connections from unknown sources). This means that
            // the connection process should be terminated anyway, on
            // whichever side it would happen.
            return CONN_REJECT;
        }

        return CONN_CONFUSED;
    }

    if (m_config.bRendezvous)
    {
        m_SourceAddr = response.udpDestAddr();
    }

    if (m_ConnRes.load_from(response.m_pcData, response.getLength()) == -1)
    {
        m_RejectReason = SRT_REJ_ROGUE;
        // Handshake data were too small to reach the Handshake structure. Reject.
        LOGC(cnlog.Error,
             log << CONID()
                 << "processConnectResponse: HANDSHAKE data buffer too small - possible blueboxing. Rejecting.");
        return CONN_REJECT;
    }

    HLOGC(cnlog.Debug, log << CONID() << "processConnectResponse: HS RECEIVED: " << m_ConnRes.show());
    if (m_ConnRes.m_iReqType >= URQ_FAILURE_TYPES)
    {
        m_RejectReason = RejectReasonForURQ(m_ConnRes.m_iReqType);
        LOGC(cnlog.Warn,
                log << CONID() << "processConnectResponse: rejecting per reception of a rejection HS response: "
                    << RequestTypeStr(m_ConnRes.m_iReqType));
        return CONN_REJECT;
    }

    if (size_t(m_ConnRes.m_iMSS) > CPacket::ETH_MAX_MTU_SIZE)
    {
        // Yes, we do abort to prevent buffer overrun. Set your MSS correctly
        // and you'll avoid problems.
        m_RejectReason = SRT_REJ_ROGUE;
        LOGC(cnlog.Fatal, log << CONID() << "MSS size " << m_config.iMSS << "exceeds MTU size!");
        return CONN_REJECT;
    }

    // (see createCrypter() call below)
    //
    // The CCryptoControl attached object must be created early
    // because it will be required to create a conclusion handshake in HSv5
    //
    if (m_config.bRendezvous)
    {
        // SANITY CHECK: A rendezvous socket should reject any caller requests (it's not a listener)
        if (m_ConnRes.m_iReqType == URQ_INDUCTION)
        {
            m_RejectReason = SRT_REJ_ROGUE;
            LOGC(cnlog.Error,
                 log << CONID()
                     << "processConnectResponse: Rendezvous-point received INDUCTION handshake (expected WAVEAHAND). "
                        "Rejecting.");
            return CONN_REJECT;
        }

        // The procedure for version 5 is completely different and changes the states
        // differently, so the old code will still maintain HSv4 the old way.

        if (m_ConnRes.m_iVersion > HS_VERSION_UDT4)
        {
            HLOGC(cnlog.Debug, log << CONID() << "processConnectResponse: Rendezvous HSv5 DETECTED.");
            return CONN_RENDEZVOUS; // --> will continue in CUDT::processRendezvous().
        }

        HLOGC(cnlog.Debug, log << CONID() << "processConnectResponse: Rendsezvous HSv4 DETECTED.");
        // So, here it has either received URQ_WAVEAHAND handshake message (while it should be in URQ_WAVEAHAND itself)
        // or it has received URQ_CONCLUSION/URQ_AGREEMENT message while this box has already sent URQ_WAVEAHAND to the
        // peer, and DID NOT send the URQ_CONCLUSION yet.

        if (m_ConnReq.m_iReqType == URQ_WAVEAHAND || m_ConnRes.m_iReqType == URQ_WAVEAHAND)
        {
            HLOGC(cnlog.Debug,
                  log << CONID() << "processConnectResponse: REQ-TIME LOW. got HS RDV. Agent state:"
                      << RequestTypeStr(m_ConnReq.m_iReqType) << " Peer HS:" << m_ConnRes.show());

            // Here we could have received WAVEAHAND or CONCLUSION.
            // For HSv4 simply switch to CONCLUSION for the sake of further handshake rolling.
            // For HSv5, make the cookie contest and basing on this decide, which party
            // should provide the HSREQ/KMREQ attachment.

           if (!createCrypter(hsd, false /* unidirectional */))
           {
               m_RejectReason = SRT_REJ_RESOURCE;
               m_ConnReq.m_iReqType = URQFailure(SRT_REJ_RESOURCE);
               // the request time must be updated so that the next handshake can be sent out immediately.
               m_tsLastReqTime = steady_clock::time_point();
               return CONN_REJECT;
           }

            m_ConnReq.m_iReqType = URQ_CONCLUSION;
            // the request time must be updated so that the next handshake can be sent out immediately.
            m_tsLastReqTime = steady_clock::time_point();
            return CONN_CONTINUE;
        }
        else
        {
            HLOGC(cnlog.Debug, log << CONID() << "processConnectResponse: Rendezvous HSv4 PAST waveahand");
        }
    }
    else
    {
        // set cookie
        if (m_ConnRes.m_iReqType == URQ_INDUCTION)
        {
            HLOGC(cnlog.Debug,
                  log << CONID() << "processConnectResponse: REQ-TIME LOW; got INDUCTION HS response (cookie:" << hex
                      << m_ConnRes.m_iCookie << " version:" << dec << m_ConnRes.m_iVersion
                      << "), sending CONCLUSION HS with this cookie");

            m_ConnReq.m_iCookie  = m_ConnRes.m_iCookie;
            m_ConnReq.m_iReqType = URQ_CONCLUSION;

            // Here test if the LISTENER has responded with version HS_VERSION_SRT1,
            // it means that it is HSv5 capable. It can still accept the HSv4 handshake.
            if (m_ConnRes.m_iVersion > HS_VERSION_UDT4)
            {
                const int hs_flags = SrtHSRequest::SRT_HSTYPE_HSFLAGS::unwrap(m_ConnRes.m_iType);

                if (hs_flags != SrtHSRequest::SRT_MAGIC_CODE)
                {
                    LOGC(cnlog.Warn,
                         log << CONID() << "processConnectResponse: Listener HSv5 did not set the SRT_MAGIC_CODE.");
                    m_RejectReason = SRT_REJ_ROGUE;
                    return CONN_REJECT;
                }

                checkUpdateCryptoKeyLen("processConnectResponse", m_ConnRes.m_iType);

                // This will catch HS_VERSION_SRT1 and any newer.
                // Set your highest version.
                m_ConnReq.m_iVersion = HS_VERSION_SRT1;
                // CONTROVERSIAL: use 0 as m_iType according to the meaning in HSv5.
                // The HSv4 client might not understand it, which means that agent
                // must switch itself to HSv4 rendezvous, and this time iType should
                // be set to UDT_DGRAM value.
                m_ConnReq.m_iType = 0;

                // This marks the information for the serializer that
                // the SRT handshake extension is required.
                // Rest of the data will be filled together with
                // serialization.
                m_ConnReq.m_extension = true;

                // For HSv5, the caller is INITIATOR and the listener is RESPONDER.
                // The m_config.bDataSender value should be completely ignored and the
                // connection is always bidirectional.
                bidirectional = true;
                hsd           = HSD_INITIATOR;
                m_SrtHsSide   = hsd;
            }

            m_tsLastReqTime = steady_clock::time_point();
            if (!createCrypter(hsd, bidirectional))
            {
                m_RejectReason = SRT_REJ_RESOURCE;
                return CONN_REJECT;
            }
            // NOTE: This setup sets URQ_CONCLUSION and appropriate data in the handshake structure.
            // The full handshake to be sent will be filled back in the caller function -- CUDT::startConnect().
            return CONN_CONTINUE;
        }
    }

    return postConnect(&response, false, eout);
}

bool srt::CUDT::applyResponseSettings(const CPacket* pHspkt /*[[nullable]]*/) ATR_NOEXCEPT
{
    if (!m_ConnRes.valid())
    {
        LOGC(cnlog.Error, log << CONID() << "applyResponseSettings: ROGUE HANDSHAKE - rejecting");
        m_RejectReason = SRT_REJ_ROGUE;
        return false;
    }

    // Re-configure according to the negotiated values.
    m_config.iMSS        = m_ConnRes.m_iMSS;
    m_iFlowWindowSize    = m_ConnRes.m_iFlightFlagSize;
    const int udpsize    = m_config.iMSS - CPacket::UDP_HDR_SIZE;
    m_iMaxSRTPayloadSize = udpsize - CPacket::HDR_SIZE;
    m_iPeerISN           = m_ConnRes.m_iISN;

    setInitialRcvSeq(m_iPeerISN);

    m_iRcvCurrPhySeqNo = CSeqNo::decseq(m_ConnRes.m_iISN);
    m_PeerID           = m_ConnRes.m_iID;
    memcpy((m_piSelfIP), m_ConnRes.m_piPeerIP, sizeof m_piSelfIP);
    if (pHspkt)
        m_SourceAddr = pHspkt->udpDestAddr();

    HLOGC(cnlog.Debug,
          log << CONID() << "applyResponseSettings: HANSHAKE CONCLUDED. SETTING: payload-size=" << m_iMaxSRTPayloadSize
              << " mss=" << m_ConnRes.m_iMSS << " flw=" << m_ConnRes.m_iFlightFlagSize << " isn=" << m_ConnRes.m_iISN
              << " peerID=" << m_ConnRes.m_iID
              << " sourceIP=" << m_SourceAddr.str());
    return true;
}

EConnectStatus srt::CUDT::postConnect(const CPacket* pResponse, bool rendezvous, CUDTException *eout) ATR_NOEXCEPT
{
    if (m_ConnRes.m_iVersion < HS_VERSION_SRT1)
        m_tsRcvPeerStartTime = steady_clock::time_point(); // will be set correctly in SRT HS.

    // This procedure isn't being executed in rendezvous because
    // in rendezvous it's completed before calling this function.
    if (!rendezvous)
    {
        HLOGC(cnlog.Debug, log << CONID() << boolalpha << "postConnect: packet:" << bool(pResponse) << " rendezvous:" << rendezvous);
        // The "local storage depleted" case shouldn't happen here, but
        // this is a theoretical path that needs prevention.
        bool ok = pResponse;
        if (!ok)
        {
            m_RejectReason = SRT_REJ_IPE;
            if (eout)
            {
                *eout = CUDTException(MJ_SETUP, MN_REJECTED, 0);
            }
            return CONN_REJECT;
        }

        // [[assert (pResponse != NULL)]];

        // NOTE: THIS function must be called before calling prepareConnectionObjects.
        // The reason why it's not part of prepareConnectionObjects is that the activities
        // done there are done SIMILAR way in acceptAndRespond, which also calls this
        // function. In fact, prepareConnectionObjects() represents the code that was
        // done separately in processConnectResponse() and acceptAndRespond(), so this way
        // this code is now common. Now acceptAndRespond() does "manually" something similar
        // to applyResponseSettings(), just a little bit differently. This SHOULD be made
        // common as a part of refactoring job, just needs a bit more time.
        //
        // Currently just this function must be called always BEFORE prepareConnectionObjects
        // everywhere except acceptAndRespond().
        ok = applyResponseSettings(pResponse);

        // This will actually be done also in rendezvous HSv4,
        // however in this case the HSREQ extension will not be attached,
        // so it will simply go the "old way".
        // (&&: skip if failed already)
        // Must be called before interpretSrtHandshake() to create the CryptoControl.
        ok = ok &&  prepareConnectionObjects(m_ConnRes, m_SrtHsSide, eout);

        // May happen that 'response' contains a data packet that was sent in rendezvous mode.
        // In this situation the interpretation of handshake was already done earlier.
        ok = ok && pResponse->isControl();
        ok = ok && interpretSrtHandshake(m_ConnRes, *pResponse, 0, 0);
        ok = ok && prepareBuffers(eout);

        if (!ok)
        {
            if (eout)
            {
                *eout = CUDTException(MJ_SETUP, MN_REJECTED, 0);
            }
            // m_RejectReason already set
            return CONN_REJECT;
        }
    }

    bool have_group = false;

    {
#if ENABLE_BONDING
        ScopedLock cl (uglobal().m_GlobControlLock);
        CUDTGroup* g = m_parent->m_GroupOf;
        if (g)
        {
            // This is the last moment when this can be done.
            // The updateAfterSrtHandshake call will copy the receiver
            // start time to the receiver buffer data, so the correct
            // value must be set before this happens.
            synchronizeWithGroup(g);
            have_group = true;
        }
#endif
    }

    if (!have_group)
    {
        // This function will be called internally inside
        // synchronizeWithGroup(). This is just more complicated.
        updateAfterSrtHandshake(m_ConnRes.m_iVersion);
    }

    CInfoBlock ib;
    ib.m_iIPversion = m_PeerAddr.family();
    CInfoBlock::convert(m_PeerAddr, ib.m_piIP);
    if (m_pCache->lookup(&ib) >= 0)
    {
        m_iSRTT      = ib.m_iSRTT;
        m_iRTTVar    = ib.m_iSRTT / 2;
        m_iBandwidth = ib.m_iBandwidth;
    }

#if SRT_DEBUG_RTT
    s_rtt_trace.trace(steady_clock::now(), "Connect", -1, -1,
                      m_bIsFirstRTTReceived, -1, m_iSRTT, m_iRTTVar);
#endif

    SRT_REJECT_REASON rr = setupCC();
    if (rr != SRT_REJ_UNKNOWN)
    {
        m_RejectReason = rr;
        return CONN_REJECT;
    }

    // And, I am connected too.
    m_bConnecting = false;

    // The lock on m_ConnectionLock should still be applied, but
    // the socket could have been started removal before this function
    // has started. Do a sanity check before you continue with the
    // connection process.
    CUDTSocket* s = uglobal().locateSocket(m_SocketID);
    if (s)
    {
        // The socket could be closed at this very moment.
        // Continue with removing the socket from the pending structures,
        // but prevent it from setting it as connected.
        m_bConnected  = true;

        // register this socket for receiving data packets
        m_pRNode->m_bOnList = true;
        m_pRcvQueue->setNewEntry(this);
    }

    // XXX Problem around CONN_CONFUSED!
    // If some too-eager packets were received from a listener
    // that thinks it's connected, but his last handshake was missed,
    // they are collected by CRcvQueue::storePkt. The removeConnector
    // function will want to delete them all, so it would be nice
    // if these packets can be re-delivered. Of course the listener
    // should be prepared to resend them (as every packet can be lost
    // on UDP), but it's kinda overkill when we have them already and
    // can dispatch them.

    // Remove from rendezvous queue (in this particular case it's
    // actually removing the socket that undergoes asynchronous HS processing).
    // Removing at THIS point because since when setNewEntry is called,
    // the next iteration in the CRcvQueue::worker loop will be dispatching
    // packets normally, as within-connection, so the "connector" won't
    // play any role since this time.
    // The connector, however, must stay alive until the setNewEntry is called
    // because otherwise the packets that are coming for this socket before the
    // connection process is complete will be rejected as "attack", instead of
    // being enqueued for later pickup from the queue.
    m_pRcvQueue->removeConnector(m_SocketID);

    // Ok, no more things to be done as per "clear connecting state"
    if (!s)
    {
        LOGC(cnlog.Error, log << CONID() << "Connection broken in the process - socket closed");
        m_RejectReason = SRT_REJ_CLOSE;
        if (eout)
        {
            *eout = CUDTException(MJ_CONNECTION, MN_CONNLOST, 0);
        }
        return CONN_REJECT;
    }

    // copy address information of local node
    // the local port must be correctly assigned BEFORE CUDT::startConnect(),
    // otherwise if startConnect() fails, the multiplexer cannot be located
    // by garbage collection and will cause leak
    s->core().m_pSndQueue->m_pChannel->getSockAddr((s->m_SelfAddr));
    CIPAddress::pton((s->m_SelfAddr), s->core().m_piSelfIP, m_PeerAddr);

    //int token = -1;
#if ENABLE_BONDING
    {
        ScopedLock cl (uglobal().m_GlobControlLock);
        CUDTGroup* g = m_parent->m_GroupOf;
        if (g)
        {
            // XXX this might require another check of group type.
            // For redundancy group, at least, update the status in the group.

            // LEAVING as comment for historical reasons. Locking is here most
            // likely not necessary because the socket cannot be removed from the
            // group until the socket isn't removed, and this requires locking of
            // m_GlobControlLock. This should ensure that when m_GroupOf is
            // not NULL, m_GroupMemberData is also valid.
            // ScopedLock glock(g->m_GroupLock);

            HLOGC(cnlog.Debug, log << "group: Socket @" << m_parent->m_SocketID << " fresh connected, setting IDLE");

            groups::SocketData* gi       = m_parent->m_GroupMemberData;
            gi->sndstate   = SRT_GST_IDLE;
            gi->rcvstate   = SRT_GST_IDLE;
            gi->laststatus = SRTS_CONNECTED;
            //token = gi->token;
            g->setGroupConnected();
        }
    }
#endif

    s->m_Status = SRTS_CONNECTED;

    // acknowledde any waiting epolls to write
    uglobal().m_EPoll.update_events(m_SocketID, m_sPollID, SRT_EPOLL_CONNECT, true);

    CGlobEvent::triggerEvent();

/* XXX Likely it should NOT be called here for two reasons:

  - likely lots of mutexes are locked here so any
    API call from here might cause a deadlock
  - if called from an asynchronous connection process, it was
    already called from inside updateConnStatus
  - if called from startConnect (synchronous mode), it is even wrong.

    if (m_cbConnectHook)
    {
        CALLBACK_CALL(m_cbConnectHook, m_SocketID, SRT_SUCCESS, m_PeerAddr.get(), token);
    }

    */

    LOGC(cnlog.Note, log << CONID() << "Connection established to: " << m_PeerAddr.str());

    return CONN_ACCEPT;
}

void srt::CUDT::checkUpdateCryptoKeyLen(const char *loghdr SRT_ATR_UNUSED, int32_t typefield)
{
    int enc_flags = SrtHSRequest::SRT_HSTYPE_ENCFLAGS::unwrap(typefield);

    // potentially 0-7 values are possible.
    // When 0, don't change anything - it should rely on the value 0.
    // When 1, 5, 6, 7, this is kinda internal error - ignore.
    if (enc_flags >= 2 && enc_flags <= 4) // 2 = 128, 3 = 192, 4 = 256
    {
        int rcv_pbkeylen = SrtHSRequest::SRT_PBKEYLEN_BITS::wrap(enc_flags);
        if (m_config.iSndCryptoKeyLen == 0)
        {
            m_config.iSndCryptoKeyLen = rcv_pbkeylen;
            HLOGC(cnlog.Debug,
                  log << CONID() << loghdr
                      << ": PBKEYLEN adopted from advertised value: " << m_config.iSndCryptoKeyLen);
        }
        else if (m_config.iSndCryptoKeyLen != rcv_pbkeylen)
        {
            // Conflict. Use SRTO_SENDER flag to check if this side should accept
            // the enforcement, otherwise simply let it win.
            if (!m_config.bDataSender)
            {
                LOGC(cnlog.Warn,
                     log << CONID() << loghdr << ": PBKEYLEN conflict - OVERRIDDEN " << m_config.iSndCryptoKeyLen
                         << " by " << rcv_pbkeylen << " from PEER (as AGENT is not SRTO_SENDER)");
                m_config.iSndCryptoKeyLen = rcv_pbkeylen;
            }
            else
            {
                LOGC(cnlog.Warn,
                     log << CONID() << loghdr << ": PBKEYLEN conflict - keep " << m_config.iSndCryptoKeyLen
                         << "; peer-advertised PBKEYLEN " << rcv_pbkeylen << " rejected because Agent is SRTO_SENDER");
            }
        }
    }
    else if (enc_flags != 0)
    {
        LOGC(cnlog.Error, log << CONID() << loghdr << ": IPE: enc_flags outside allowed 2, 3, 4: " << enc_flags);
    }
    else
    {
        HLOGC(cnlog.Debug, log << CONID() << loghdr << ": No encryption flags found in type field: " << typefield);
    }
}

// Rendezvous
void srt::CUDT::rendezvousSwitchState(UDTRequestType& w_rsptype, bool& w_needs_extension, bool& w_needs_hsrsp)
{
    UDTRequestType req           = m_ConnRes.m_iReqType;
    int            hs_flags      = SrtHSRequest::SRT_HSTYPE_HSFLAGS::unwrap(m_ConnRes.m_iType);
    bool           has_extension = !!hs_flags; // it holds flags, if no flags, there are no extensions.

    const HandshakeSide &hsd = m_SrtHsSide;
    // Note important possibilities that are considered here:

    // 1. The serial arrangement. This happens when one party has missed the
    // URQ_WAVEAHAND message, it sent its own URQ_WAVEAHAND message, and then the
    // firstmost message it received from the peer is URQ_CONCLUSION, as a response
    // for agent's URQ_WAVEAHAND.
    //
    // In this case, Agent switches to RDV_FINE state and Peer switches to RDV_ATTENTION state.
    //
    // 2. The parallel arrangement. This happens when the URQ_WAVEAHAND message sent
    // by both parties are almost in a perfect synch (a rare, but possible case). In this
    // case, both parties receive one another's URQ_WAVEAHAND message and both switch to
    // RDV_ATTENTION state.
    //
    // It's not possible to predict neither which arrangement will happen, or which
    // party will be RDV_FINE in case when the serial arrangement has happened. What
    // will actually happen will depend on random conditions.
    //
    // No matter this randomity, we have a limited number of possible conditions:
    //
    // Stating that "agent" is the party that has received the URQ_WAVEAHAND in whatever
    // arrangement, we are certain, that "agent" switched to RDV_ATTENTION, and peer:
    //
    // - switched to RDV_ATTENTION state (so, both are in the same state independently)
    // - switched to RDV_FINE state (so, the message interchange is actually more-less sequenced)
    //
    // In particular, there's no possibility of a situation that both are in RDV_FINE state
    // because the agent can switch to RDV_FINE state only if it received URQ_CONCLUSION from
    // the peer, while the peer could not send URQ_CONCLUSION without switching off RDV_WAVING
    // (actually to RDV_ATTENTION). There's also no exit to RDV_FINE from RDV_ATTENTION.

    // DEFAULT STATEMENT: don't attach extensions to URQ_CONCLUSION, neither HSREQ nor HSRSP.
    w_needs_extension = false;
    w_needs_hsrsp     = false;

    string reason;

#if ENABLE_HEAVY_LOGGING

    HLOGC(cnlog.Debug, log << CONID() << "rendezvousSwitchState: HS: " << m_ConnRes.show());

    struct LogAtTheEnd
    {
        CHandShake::RendezvousState        ost;
        UDTRequestType                     orq;
        const CHandShake::RendezvousState &nst;
        const UDTRequestType &             nrq;
        bool &                             needext;
        bool &                             needrsp;
        string &                           reason;

        ~LogAtTheEnd()
        {
            HLOGC(cnlog.Debug,
                  log << "rendezvousSwitchState: STATE[" << CHandShake::RdvStateStr(ost) << "->"
                      << CHandShake::RdvStateStr(nst) << "] REQTYPE[" << RequestTypeStr(orq) << "->"
                      << RequestTypeStr(nrq) << "] "
                      << "ext:" << (needext ? (needrsp ? "HSRSP" : "HSREQ") : "NONE")
                      << (reason == "" ? string() : "reason:" + reason));
        }
    } l_logend = {m_RdvState, req, m_RdvState, w_rsptype, w_needs_extension, w_needs_hsrsp, reason};

#endif

    switch (m_RdvState)
    {
    case CHandShake::RDV_INVALID:
        return;

    case CHandShake::RDV_WAVING:
    {
        if (req == URQ_WAVEAHAND)
        {
            m_RdvState = CHandShake::RDV_ATTENTION;

            // NOTE: if this->isWinner(), attach HSREQ
            w_rsptype = URQ_CONCLUSION;
            if (hsd == HSD_INITIATOR)
                w_needs_extension = true;
            return;
        }

        if (req == URQ_CONCLUSION)
        {
            m_RdvState = CHandShake::RDV_FINE;
            w_rsptype   = URQ_CONCLUSION;

            w_needs_extension = true; // (see below - this needs to craft either HSREQ or HSRSP)
            // if this->isWinner(), then craft HSREQ for that response.
            // if this->isLoser(), then this packet should bring HSREQ, so craft HSRSP for the response.
            if (hsd == HSD_RESPONDER)
                w_needs_hsrsp = true;
            return;
        }
    }
        reason = "WAVING -> WAVEAHAND or CONCLUSION";
        break;

    case CHandShake::RDV_ATTENTION:
    {
        if (req == URQ_WAVEAHAND)
        {
            // This is only possible if the URQ_CONCLUSION sent to the peer
            // was lost on track. The peer is then simply unaware that the
            // agent has switched to ATTENTION state and continues sending
            // waveahands. In this case, just remain in ATTENTION state and
            // retry with URQ_CONCLUSION, as normally.
            w_rsptype = URQ_CONCLUSION;
            if (hsd == HSD_INITIATOR)
                w_needs_extension = true;
            return;
        }

        if (req == URQ_CONCLUSION)
        {
            // We have two possibilities here:
            //
            // WINNER (HSD_INITIATOR): send URQ_AGREEMENT
            if (hsd == HSD_INITIATOR)
            {
                // WINNER should get a response with HSRSP, otherwise this is kinda empty conclusion.
                // If no HSRSP attached, stay in this state.
                if (hs_flags == 0)
                {
                    HLOGC(cnlog.Debug,
                          log << CONID()
                              << "rendezvousSwitchState: {INITIATOR}[ATTENTION] awaits CONCLUSION+HSRSP, got "
                                 "CONCLUSION, remain in [ATTENTION]");
                    w_rsptype         = URQ_CONCLUSION;
                    w_needs_extension = true; // If you expect to receive HSRSP, continue sending HSREQ
                    return;
                }
                m_RdvState = CHandShake::RDV_CONNECTED;
                w_rsptype   = URQ_AGREEMENT;
                return;
            }

            // LOSER (HSD_RESPONDER): send URQ_CONCLUSION and attach HSRSP extension, then expect URQ_AGREEMENT
            if (hsd == HSD_RESPONDER)
            {
                // If no HSREQ attached, stay in this state.
                // (Although this seems completely impossible).
                if (hs_flags == 0)
                {
                    LOGC(cnlog.Warn,
                         log << CONID()
                             << "rendezvousSwitchState: (IPE!){RESPONDER}[ATTENTION] awaits CONCLUSION+HSREQ, got "
                                "CONCLUSION, remain in [ATTENTION]");
                    w_rsptype         = URQ_CONCLUSION;
                    w_needs_extension = false; // If you received WITHOUT extensions, respond WITHOUT extensions (wait
                                               // for the right message)
                    return;
                }
                m_RdvState       = CHandShake::RDV_INITIATED;
                w_rsptype         = URQ_CONCLUSION;
                w_needs_extension = true;
                w_needs_hsrsp     = true;
                return;
            }

            LOGC(cnlog.Error, log << CONID() << "RENDEZVOUS COOKIE DRAW! Cannot resolve to a valid state.");
            // Fallback for cookie draw
            m_RdvState = CHandShake::RDV_INVALID;
            w_rsptype   = URQFailure(SRT_REJ_RDVCOOKIE);
            return;
        }

        if (req == URQ_AGREEMENT)
        {
            // This means that the peer has received our URQ_CONCLUSION, but
            // the agent missed the peer's URQ_CONCLUSION (received only initial
            // URQ_WAVEAHAND).
            if (hsd == HSD_INITIATOR)
            {
                // In this case the missed URQ_CONCLUSION was sent without extensions,
                // whereas the peer received our URQ_CONCLUSION with HSREQ, and therefore
                // it sent URQ_AGREEMENT already with HSRSP. This isn't a problem for
                // us, we can go on with it, especially that the peer is already switched
                // into CHandShake::RDV_CONNECTED state.
                m_RdvState = CHandShake::RDV_CONNECTED;

                // Both sides are connected, no need to send anything anymore.
                w_rsptype = URQ_DONE;
                return;
            }

            if (hsd == HSD_RESPONDER)
            {
                // In this case the missed URQ_CONCLUSION was sent with extensions, so
                // we have to request this once again. Send URQ_CONCLUSION in order to
                // inform the other party that we need the conclusion message once again.
                // The ATTENTION state should be maintained.
                w_rsptype         = URQ_CONCLUSION;
                w_needs_extension = true;
                w_needs_hsrsp     = true;
                return;
            }
        }
    }
    reason = "ATTENTION -> WAVEAHAND(conclusion), CONCLUSION(agreement/conclusion), AGREEMENT (done/conclusion)";
    break;

    case CHandShake::RDV_FINE:
    {
        // In FINE state we can't receive URQ_WAVEAHAND because if the peer has already
        // sent URQ_CONCLUSION, it's already in CHandShake::RDV_ATTENTION, and in this state it can
        // only send URQ_CONCLUSION, whereas when it isn't in CHandShake::RDV_ATTENTION, it couldn't
        // have sent URQ_CONCLUSION, and if it didn't, the agent wouldn't be in CHandShake::RDV_FINE state.

        if (req == URQ_CONCLUSION)
        {
            // There's only one case when it should receive CONCLUSION in FINE state:
            // When it's the winner. If so, it should then contain HSREQ extension.
            // In case of loser, it shouldn't receive CONCLUSION at all - it should
            // receive AGREEMENT.

            // The winner case, received CONCLUSION + HSRSP - switch to CONNECTED and send AGREEMENT.
            // So, check first if HAS EXTENSION

            bool correct_switch = false;
            if (hsd == HSD_INITIATOR && !has_extension)
            {
                // Received REPEATED empty conclusion that has initially switched it into FINE state.
                // To exit FINE state we need the CONCLUSION message with HSRSP.
                HLOGC(cnlog.Debug,
                      log << CONID()
                          << "rendezvousSwitchState: {INITIATOR}[FINE] <CONCLUSION without HSRSP. Stay in [FINE], "
                             "await CONCLUSION+HSRSP");
            }
            else if (hsd == HSD_RESPONDER)
            {
                // In FINE state the RESPONDER expects only to be sent AGREEMENT.
                // It has previously received CONCLUSION in WAVING state and this has switched
                // it to FINE state. That CONCLUSION message should have contained extension,
                // so if this is a repeated CONCLUSION+HSREQ, it should be responded with
                // CONCLUSION+HSRSP.
                HLOGC(cnlog.Debug,
                      log << CONID()
                          << "rendezvousSwitchState: {RESPONDER}[FINE] <CONCLUSION. Stay in [FINE], await AGREEMENT");
            }
            else
            {
                correct_switch = true;
            }

            if (!correct_switch)
            {
                w_rsptype = URQ_CONCLUSION;
                // initiator should send HSREQ, responder HSRSP,
                // in both cases extension is needed
                w_needs_extension = true;
                w_needs_hsrsp     = hsd == HSD_RESPONDER;
                return;
            }

            m_RdvState = CHandShake::RDV_CONNECTED;
            w_rsptype   = URQ_AGREEMENT;
            return;
        }

        if (req == URQ_AGREEMENT)
        {
            // The loser case, the agreement was sent in response to conclusion that
            // already carried over the HSRSP extension.

            // There's a theoretical case when URQ_AGREEMENT can be received in case of
            // parallel arrangement, while the agent is already in CHandShake::RDV_CONNECTED state.
            // This will be dispatched in the main loop and discarded.

            m_RdvState = CHandShake::RDV_CONNECTED;
            w_rsptype   = URQ_DONE;
            return;
        }
    }

        reason = "FINE -> CONCLUSION(agreement), AGREEMENT(done)";
        break;
    case CHandShake::RDV_INITIATED:
    {
        // In this state we just wait for URQ_AGREEMENT, which should cause it to
        // switch to CONNECTED. No response required.
        if (req == URQ_AGREEMENT)
        {
            // No matter in which state we'd be, just switch to connected.
            if (m_RdvState == CHandShake::RDV_CONNECTED)
            {
                HLOGC(cnlog.Debug, log << CONID() << "<-- AGREEMENT: already connected");
            }
            else
            {
                HLOGC(cnlog.Debug, log << CONID() << "<-- AGREEMENT: switched to connected");
            }
            m_RdvState = CHandShake::RDV_CONNECTED;
            w_rsptype   = URQ_DONE;
            return;
        }

        if (req == URQ_CONCLUSION)
        {
            // Receiving conclusion in this state means that the other party
            // didn't get our conclusion, so send it again, the same as when
            // exiting the ATTENTION state.
            w_rsptype = URQ_CONCLUSION;
            if (hsd == HSD_RESPONDER)
            {
                HLOGC(cnlog.Debug,
                      log << CONID()
                          << "rendezvousSwitchState: {RESPONDER}[INITIATED] awaits AGREEMENT, "
                             "got CONCLUSION, sending CONCLUSION+HSRSP");
                w_needs_extension = true;
                w_needs_hsrsp     = true;
                return;
            }

            // Loser, initiated? This may only happen in parallel arrangement, where
            // the agent exchanges empty conclusion messages with the peer, simultaneously
            // exchanging HSREQ-HSRSP conclusion messages. Check if THIS message contained
            // HSREQ, and set responding HSRSP in that case.
            if (hs_flags == 0)
            {
                HLOGC(cnlog.Debug,
                      log << CONID()
                          << "rendezvousSwitchState: {INITIATOR}[INITIATED] awaits AGREEMENT, "
                             "got empty CONCLUSION, STILL RESPONDING CONCLUSION+HSRSP");
            }
            else
            {

                HLOGC(cnlog.Debug,
                      log << CONID()
                          << "rendezvousSwitchState: {INITIATOR}[INITIATED] awaits AGREEMENT, "
                             "got CONCLUSION+HSREQ, responding CONCLUSION+HSRSP");
            }
            w_needs_extension = true;
            w_needs_hsrsp     = true;
            return;
        }
    }

        reason = "INITIATED -> AGREEMENT(done)";
        break;

    case CHandShake::RDV_CONNECTED:
        // Do nothing. This theoretically should never happen.
        w_rsptype = URQ_DONE;
        return;
    }

    HLOGC(cnlog.Debug, log << CONID() << "rendezvousSwitchState: INVALID STATE TRANSITION, result: INVALID");
    // All others are treated as errors
    m_RdvState = CHandShake::RDV_WAVING;
    w_rsptype   = URQFailure(SRT_REJ_ROGUE);
}

/*
 * Timestamp-based Packet Delivery (TsbPd) thread
 * This thread runs only if TsbPd mode is enabled
 * Hold received packets until its time to 'play' them, at PktTimeStamp + TsbPdDelay.
 */
void * srt::CUDT::tsbpd(void* param)
{
    CUDT* self = (CUDT*)param;

    THREAD_STATE_INIT("SRT:TsbPd");

#if ENABLE_BONDING
    // Make the TSBPD thread a "client" of the group,
    // which will ensure that the group will not be physically
    // deleted until this thread exits.
    // NOTE: DO NOT LEAD TO EVER CANCEL THE THREAD!!!
    CUDTUnited::GroupKeeper gkeeper(self->uglobal(), self->m_parent);
#endif

    CUniqueSync recvdata_lcc (self->m_RecvLock, self->m_RecvDataCond);
    CSync tsbpd_cc(self->m_RcvTsbPdCond, recvdata_lcc.locker());

    self->m_bTsbPdAckWakeup = true;
    while (!self->m_bClosing)
    {
        steady_clock::time_point tsNextDelivery; // Next packet delivery time
        bool                     rxready = false;
#if ENABLE_BONDING
        bool shall_update_group = false;
#endif

        INCREMENT_THREAD_ITERATIONS();

        enterCS(self->m_RcvBufferLock);
        const steady_clock::time_point tnow = steady_clock::now();

        self->m_pRcvBuffer->updRcvAvgDataSize(tnow);
        const srt::CRcvBuffer::PacketInfo info = self->m_pRcvBuffer->getFirstValidPacketInfo();

        const bool is_time_to_deliver = !is_zero(info.tsbpd_time) && (tnow >= info.tsbpd_time);
        tsNextDelivery = info.tsbpd_time;

        if (!self->m_bTLPktDrop)
        {
            rxready = !info.seq_gap && is_time_to_deliver;
        }
        else if (is_time_to_deliver)
        {
            rxready = true;
            if (info.seq_gap)
            {
                const int iDropCnt SRT_ATR_UNUSED = self->rcvDropTooLateUpTo(info.seqno);
#if ENABLE_BONDING
                shall_update_group = true;
#endif

#if ENABLE_LOGGING
                const int64_t timediff_us = count_microseconds(tnow - info.tsbpd_time);
#if ENABLE_HEAVY_LOGGING
                HLOGC(tslog.Debug,
                    log << self->CONID() << "tsbpd: DROPSEQ: up to seqno %" << CSeqNo::decseq(info.seqno) << " ("
                    << iDropCnt << " packets) playable at " << FormatTime(info.tsbpd_time) << " delayed "
                    << (timediff_us / 1000) << "." << std::setw(3) << std::setfill('0') << (timediff_us % 1000) << " ms");
#endif
                LOGC(brlog.Warn, log << self->CONID() << "RCV-DROPPED " << iDropCnt << " packet(s). Packet seqno %" << info.seqno
                    << " delayed for " << (timediff_us / 1000) << "." << std::setw(3) << std::setfill('0')
                    << (timediff_us % 1000) << " ms");
#endif

                tsNextDelivery = steady_clock::time_point(); // Ready to read, nothing to wait for.
            }
        }
        leaveCS(self->m_RcvBufferLock);

        if (rxready)
        {
            HLOGC(tslog.Debug,
                log << self->CONID() << "tsbpd: PLAYING PACKET seq=" << info.seqno << " (belated "
                << (count_milliseconds(steady_clock::now() - info.tsbpd_time)) << "ms)");
            /*
             * There are packets ready to be delivered
             * signal a waiting "recv" call if there is any data available
             */
            if (self->m_config.bSynRecving)
            {
                recvdata_lcc.notify_one();
            }
            /*
             * Set EPOLL_IN to wakeup any thread waiting on epoll
             */
            self->uglobal().m_EPoll.update_events(self->m_SocketID, self->m_sPollID, SRT_EPOLL_IN, true);
#if ENABLE_BONDING
            // If this is NULL, it means:
            // - the socket never was a group member
            // - the socket was a group member, but:
            //    - was just removed as a part of closure
            //    - and will never be member of the group anymore

            // If this is not NULL, it means:
            // - This socket is currently member of the group
            // - This socket WAS a member of the group, though possibly removed from it already, BUT:
            //   - the group that this socket IS OR WAS member of is in the GroupKeeper
            //   - the GroupKeeper prevents the group from being deleted
            //   - it is then completely safe to access the group here,
            //     EVEN IF THE SOCKET THAT WAS ITS MEMBER IS BEING DELETED.

            // It is ensured that the group object exists here because GroupKeeper
            // keeps it busy, even if you just closed the socket, remove it as a member
            // or even the group is empty and was explicitly closed.
            if (gkeeper.group)
            {
                // Functions called below will lock m_GroupLock, which in hierarchy
                // lies after m_RecvLock. Must unlock m_RecvLock to be able to lock
                // m_GroupLock inside the calls.
                InvertedLock unrecv(self->m_RecvLock);
                // The current "APP reader" needs to simply decide as to whether
                // the next CUDTGroup::recv() call should return with no blocking or not.
                // When the group is read-ready, it should update its pollers as it sees fit.

                // NOTE: this call will set lock to m_IncludedGroup->m_GroupLock
                HLOGC(tslog.Debug, log << self->CONID() << "tsbpd: GROUP: checking if %" << info.seqno << " makes group readable");
                gkeeper.group->updateReadState(self->m_SocketID, info.seqno);

                if (shall_update_group)
                {
                    // A group may need to update the parallelly used idle links,
                    // should it have any. Pass the current socket position in order
                    // to skip it from the group loop.
                    // NOTE: SELF LOCKING.
                    gkeeper.group->updateLatestRcv(self->m_parent);
                }
            }
#endif
            CGlobEvent::triggerEvent();
            tsNextDelivery = steady_clock::time_point(); // Ready to read, nothing to wait for.
        }

        if (!is_zero(tsNextDelivery))
        {
            IF_HEAVY_LOGGING(const steady_clock::duration timediff = tsNextDelivery - tnow);
            /*
             * Buffer at head of queue is not ready to play.
             * Schedule wakeup when it will be.
             */
            self->m_bTsbPdAckWakeup = false;
            HLOGC(tslog.Debug,
                log << self->CONID() << "tsbpd: FUTURE PACKET seq=" << info.seqno
                << " T=" << FormatTime(tsNextDelivery) << " - waiting " << count_milliseconds(timediff) << "ms");
            THREAD_PAUSED();
            tsbpd_cc.wait_until(tsNextDelivery);
            THREAD_RESUMED();
        }
        else
        {
            /*
             * We have just signaled epoll; or
             * receive queue is empty; or
             * next buffer to deliver is not in receive queue (missing packet in sequence).
             *
             * Block until woken up by one of the following event:
             * - All ready-to-play packets have been pulled and EPOLL_IN cleared (then loop to block until next pkt time
             * if any)
             * - New buffers ACKed
             * - Closing the connection
             */
            HLOGC(tslog.Debug, log << self->CONID() << "tsbpd: no data, scheduling wakeup at ack");
            self->m_bTsbPdAckWakeup = true;
            THREAD_PAUSED();
            tsbpd_cc.wait();
            THREAD_RESUMED();
        }

        HLOGC(tslog.Debug, log << self->CONID() << "tsbpd: WAKE UP!!!");
    }
    THREAD_EXIT();
    HLOGC(tslog.Debug, log << self->CONID() << "tsbpd: EXITING");
    return NULL;
}

int srt::CUDT::rcvDropTooLateUpTo(int seqno)
{
    // Make sure that it would not drop over m_iRcvCurrSeqNo, which may break senders.
    if (CSeqNo::seqcmp(seqno, CSeqNo::incseq(m_iRcvCurrSeqNo)) > 0)
        seqno = CSeqNo::incseq(m_iRcvCurrSeqNo);

    dropFromLossLists(SRT_SEQNO_NONE, CSeqNo::decseq(seqno));

    const int iDropCnt = m_pRcvBuffer->dropUpTo(seqno);
    if (iDropCnt > 0)
    {
        enterCS(m_StatsLock);
        // Estimate dropped bytes from average payload size.
        const uint64_t avgpayloadsz = m_pRcvBuffer->getRcvAvgPayloadSize();
        m_stats.rcvr.dropped.count(stats::BytesPackets(iDropCnt * avgpayloadsz, (uint32_t) iDropCnt));
        leaveCS(m_StatsLock);
    }
    return iDropCnt;
}

void srt::CUDT::setInitialRcvSeq(int32_t isn)
{
    m_iRcvLastAck = isn;
#ifdef ENABLE_LOGGING
    m_iDebugPrevLastAck = isn;
#endif
    m_iRcvLastAckAck = isn;
    m_iRcvCurrSeqNo = CSeqNo::decseq(isn);

    sync::ScopedLock rb(m_RcvBufferLock);
    if (m_pRcvBuffer)
    {
        if (!m_pRcvBuffer->empty())
        {
            LOGC(cnlog.Error, log << CONID() << "IPE: setInitialRcvSeq expected empty RCV buffer. Dropping all.");
            const int        iDropCnt     = m_pRcvBuffer->dropAll();
            const uint64_t   avgpayloadsz = m_pRcvBuffer->getRcvAvgPayloadSize();
            sync::ScopedLock sl(m_StatsLock);
            m_stats.rcvr.dropped.count(stats::BytesPackets(iDropCnt * avgpayloadsz, (uint32_t) iDropCnt));
        }

        m_pRcvBuffer->setStartSeqNo(isn);
    }
}

bool srt::CUDT::prepareConnectionObjects(const CHandShake &hs, HandshakeSide hsd, CUDTException *eout)
{
    // This will be lazily created due to being the common
    // code with HSv5 rendezvous, in which this will be run
    // in a little bit "randomly selected" moment, but must
    // be run once in the whole connection process.
    if (m_pCryptoControl)
    {
        HLOGC(rslog.Debug, log << CONID() << "prepareConnectionObjects: (lazy) already created.");
        return true;
    }

    // HSv5 is always bidirectional
    const bool bidirectional = (hs.m_iVersion > HS_VERSION_UDT4);

    // HSD_DRAW is received only if this side is listener.
    // If this side is caller with HSv5, HSD_INITIATOR should be passed.
    // If this is a rendezvous connection with HSv5, the handshake role
    // is taken from m_SrtHsSide field.
    if (hsd == HSD_DRAW)
    {
        if (bidirectional)
        {
            hsd = HSD_RESPONDER; // In HSv5, listener is always RESPONDER and caller always INITIATOR.
        }
        else
        {
            hsd = m_config.bDataSender ? HSD_INITIATOR : HSD_RESPONDER;
        }
    }

    if (!createCrypter(hsd, bidirectional)) // Make sure CC is created (lazy)
    {
        if (eout)
            *eout = CUDTException(MJ_SYSTEMRES, MN_MEMORY, 0);
        m_RejectReason = SRT_REJ_RESOURCE;
        return false;
    }

    return true;
}

bool srt::CUDT::prepareBuffers(CUDTException* eout)
{
    if (m_pSndBuffer)
    {
        HLOGC(rslog.Debug, log << CONID() << "prepareBuffers: (lazy) already created.");
        return true;
    }
    
    try
    {
        // CryptoControl has to be initialized and in case of RESPONDER the KM REQ must be processed (interpretSrtHandshake(..)) for the crypto mode to be deduced.
        const int authtag = (m_pCryptoControl && m_pCryptoControl->getCryptoMode() == CSrtConfig::CIPHER_MODE_AES_GCM) ? HAICRYPT_AUTHTAG_MAX : 0;
        m_pSndBuffer = new CSndBuffer(32, m_iMaxSRTPayloadSize, authtag);
        SRT_ASSERT(m_iISN != -1);
        m_pRcvBuffer = new srt::CRcvBuffer(m_iISN, m_config.iRcvBufSize, m_pRcvQueue->m_pUnitQueue, m_config.bMessageAPI);
        // after introducing lite ACK, the sndlosslist may not be cleared in time, so it requires twice space.
        m_pSndLossList = new CSndLossList(m_iFlowWindowSize * 2);
        m_pRcvLossList = new CRcvLossList(m_config.iFlightFlagSize);
    }
    catch (...)
    {
        // Simply reject.
        if (eout)
            *eout = CUDTException(MJ_SYSTEMRES, MN_MEMORY, 0);
        m_RejectReason = SRT_REJ_RESOURCE;
        return false;
    }
    return true;
}

void srt::CUDT::rewriteHandshakeData(const sockaddr_any& peer, CHandShake& w_hs)
{
    // this is a response handshake
    w_hs.m_iReqType        = URQ_CONCLUSION;
    w_hs.m_iMSS            = m_config.iMSS;
    w_hs.m_iFlightFlagSize = m_config.flightCapacity();
    w_hs.m_iID             = m_SocketID;

    if (w_hs.m_iVersion > HS_VERSION_UDT4)
    {
        // The version is agreed; this code is executed only in case
        // when AGENT is listener. In this case, conclusion response
        // must always contain HSv5 handshake extensions.
        w_hs.m_extension = true;
    }

    CIPAddress::ntop(peer, (w_hs.m_piPeerIP));
}

void srt::CUDT::acceptAndRespond(const sockaddr_any& agent, const sockaddr_any& peer, const CPacket& hspkt, CHandShake& w_hs)
{
    HLOGC(cnlog.Debug, log << CONID() << "acceptAndRespond: setting up data according to handshake");

    ScopedLock cg(m_ConnectionLock);

    m_tsRcvPeerStartTime = steady_clock::time_point(); // will be set correctly at SRT HS

    // Uses the smaller MSS between the peers
    m_config.iMSS = std::min(m_config.iMSS, w_hs.m_iMSS);

    // exchange info for maximum flow window size
    m_iFlowWindowSize = w_hs.m_iFlightFlagSize;
    m_iPeerISN        = w_hs.m_iISN;
    setInitialRcvSeq(m_iPeerISN);
    m_iRcvCurrPhySeqNo = CSeqNo::decseq(w_hs.m_iISN);

    m_PeerID = w_hs.m_iID;

    // use peer's ISN and send it back for security check
    m_iISN = w_hs.m_iISN;

    setInitialSndSeq(m_iISN);
    m_SndLastAck2Time = steady_clock::now();

    // get local IP address and send the peer its IP address (because UDP cannot get local IP address)
    memcpy((m_piSelfIP), w_hs.m_piPeerIP, sizeof m_piSelfIP);
    m_parent->m_SelfAddr = agent;
    CIPAddress::pton((m_parent->m_SelfAddr), m_piSelfIP, peer);

    rewriteHandshakeData(peer, (w_hs));

    int udpsize          = m_config.iMSS - CPacket::UDP_HDR_SIZE;
    m_iMaxSRTPayloadSize = udpsize - CPacket::HDR_SIZE;
    HLOGC(cnlog.Debug, log << CONID() << "acceptAndRespond: PAYLOAD SIZE: " << m_iMaxSRTPayloadSize);

    // Prepare all structures
    if (!prepareConnectionObjects(w_hs, HSD_DRAW, 0))
    {
        HLOGC(cnlog.Debug,
              log << CONID() << "acceptAndRespond: prepareConnectionObjects failed - responding with REJECT.");
        // If the SRT Handshake extension was provided and wasn't interpreted
        // correctly, the connection should be rejected.
        //
        // Respond with the rejection message and exit with exception
        // so that the caller will know that this new socket should be deleted.
        w_hs.m_iReqType = URQFailure(m_RejectReason);
        throw CUDTException(MJ_SETUP, MN_REJECTED, 0);
    }
    // Since now you can use m_pCryptoControl

    CInfoBlock ib;
    ib.m_iIPversion = peer.family();
    CInfoBlock::convert(peer, ib.m_piIP);
    if (m_pCache->lookup(&ib) >= 0)
    {
        m_iSRTT      = ib.m_iSRTT;
        m_iRTTVar    = ib.m_iSRTT / 2;
        m_iBandwidth = ib.m_iBandwidth;
    }

#if SRT_DEBUG_RTT
    s_rtt_trace.trace(steady_clock::now(), "Accept", -1, -1,
                      m_bIsFirstRTTReceived, -1, m_iSRTT, m_iRTTVar);
#endif

    m_PeerAddr = peer;

    // This should extract the HSREQ and KMREQ portion in the handshake packet.
    // This could still be a HSv4 packet and contain no such parts, which will leave
    // this entity as "non-SRT-handshaken", and await further HSREQ and KMREQ sent
    // as UMSG_EXT.
    uint32_t kmdata[SRTDATA_MAXSIZE];
    size_t   kmdatasize = SRTDATA_MAXSIZE;
    if (!interpretSrtHandshake(w_hs, hspkt, (kmdata), (&kmdatasize)))
    {
        HLOGC(cnlog.Debug,
              log << CONID() << "acceptAndRespond: interpretSrtHandshake failed - responding with REJECT.");
        // If the SRT Handshake extension was provided and wasn't interpreted
        // correctly, the connection should be rejected.
        //
        // Respond with the rejection message and return false from
        // this function so that the caller will know that this new
        // socket should be deleted.
        w_hs.m_iReqType = URQFailure(m_RejectReason);
        throw CUDTException(MJ_SETUP, MN_REJECTED, 0);
    }

    if (!prepareBuffers(NULL))
    {
        HLOGC(cnlog.Debug,
            log << CONID() << "acceptAndRespond: prepareConnectionObjects failed - responding with REJECT.");
        // If the SRT buffers failed to be allocated,
        // the connection must be rejected.
        //
        // Respond with the rejection message and exit with exception
        // so that the caller will know that this new socket should be deleted.
        w_hs.m_iReqType = URQFailure(m_RejectReason);
        throw CUDTException(MJ_SETUP, MN_REJECTED, 0);
    }

   // Synchronize the time NOW because the following function is about
   // to use the start time to pass it to the receiver buffer data.
    bool have_group = false;

    {
#if ENABLE_BONDING
        ScopedLock cl (uglobal().m_GlobControlLock);
        CUDTGroup* g = m_parent->m_GroupOf;
        if (g)
        {
            // This is the last moment when this can be done.
            // The updateAfterSrtHandshake call will copy the receiver
            // start time to the receiver buffer data, so the correct
            // value must be set before this happens.
            synchronizeWithGroup(g);
            have_group = true;
        }
#endif
    }

    if (!have_group)
    {
        // This function will be called internally inside
        // synchronizeWithGroup(). This is just more complicated.
        updateAfterSrtHandshake(w_hs.m_iVersion);
    }

    SRT_REJECT_REASON rr = setupCC();
    // UNKNOWN used as a "no error" value
    if (rr != SRT_REJ_UNKNOWN)
    {
        w_hs.m_iReqType = URQFailure(rr);
        m_RejectReason = rr;
        throw CUDTException(MJ_SETUP, MN_REJECTED, 0);
    }

    // And of course, it is connected.
    m_bConnected = true;

    // Register this socket for receiving data packets.
    m_pRNode->m_bOnList = true;
    m_pRcvQueue->setNewEntry(this);

    // Save the handshake in m_ConnRes in case when needs repeating.
    m_ConnRes = w_hs;

    // Send the response to the peer, see listen() for more discussions
    // about this.
    // TODO: Here create CONCLUSION RESPONSE with:
    // - just the UDT handshake, if HS_VERSION_UDT4,
    // - if higher, the UDT handshake, the SRT HSRSP, the SRT KMRSP.
    size_t size = m_iMaxSRTPayloadSize;
    // Allocate the maximum possible memory for an SRT payload.
    // This is a maximum you can send once.
    CPacket response;
    response.setControl(UMSG_HANDSHAKE);
    response.allocate(size);

    // This will serialize the handshake according to its current form.
    HLOGC(cnlog.Debug,
          log << CONID()
              << "acceptAndRespond: creating CONCLUSION response (HSv5: with HSRSP/KMRSP) buffer size=" << size);
    if (!createSrtHandshake(SRT_CMD_HSRSP, SRT_CMD_KMRSP, kmdata, kmdatasize, (response), (w_hs)))
    {
        LOGC(cnlog.Error, log << CONID() << "acceptAndRespond: error creating handshake response");
        throw CUDTException(MJ_SETUP, MN_REJECTED, 0);
    }

    // We can safely assign it here stating that this has passed the cookie test.
    m_SourceAddr = hspkt.udpDestAddr();

#if ENABLE_HEAVY_LOGGING
    {
        // To make sure what REALLY is being sent, parse back the handshake
        // data that have been just written into the buffer.
        CHandShake debughs;
        debughs.load_from(response.m_pcData, response.getLength());
        HLOGC(cnlog.Debug,
              log << CONID() << "acceptAndRespond: sending HS from agent @"
                << debughs.m_iID << " to peer @" << response.m_iID
                << "HS:" << debughs.show()
                << " sourceIP=" << m_SourceAddr.str());
    }
#endif

    // NOTE: BLOCK THIS instruction in order to cause the final
    // handshake to be missed and cause the problem solved in PR #417.
    // When missed this message, the caller should not accept packets
    // coming as connected, but continue repeated handshake until finally
    // received the listener's handshake.
    addressAndSend((response));
}

bool srt::CUDT::frequentLogAllowed(const time_point& tnow) const
{
#ifndef SRT_LOG_SLOWDOWN_FREQ_MS
#define SRT_LOG_SLOWDOWN_FREQ_MS 1000
#endif

    return (m_tsLogSlowDown + milliseconds_from(SRT_LOG_SLOWDOWN_FREQ_MS)) <= tnow;
}

// This function is required to be called when a caller receives an INDUCTION
// response from the listener and would like to create a CONCLUSION that includes
// the SRT handshake extension. This extension requires that the crypter object
// be created, but it's still too early for it to be completely configured.
// This function then precreates the object so that the handshake extension can
// be created, as this happens before the completion of the connection (and
// therefore configuration of the crypter object), which can only take place upon
// reception of CONCLUSION response from the listener.
bool srt::CUDT::createCrypter(HandshakeSide side, bool bidirectional)
{
    // Lazy initialization
    if (m_pCryptoControl)
        return true;

    // Write back this value, when it was just determined.
    m_SrtHsSide = side;

    m_pCryptoControl.reset(new CCryptoControl(m_SocketID));

    // XXX These below are a little bit controversial.
    // These data should probably be filled only upon
    // reception of the conclusion handshake - otherwise
    // they have outdated values.
    m_pCryptoControl->setCryptoSecret(m_config.CryptoSecret);

    if (bidirectional || m_config.bDataSender)
    {
        HLOGC(rslog.Debug, log << CONID() << "createCrypter: setting RCV/SND KeyLen=" << m_config.iSndCryptoKeyLen);
        m_pCryptoControl->setCryptoKeylen(m_config.iSndCryptoKeyLen);
    }

    return m_pCryptoControl->init(side, m_config, bidirectional);
}

SRT_REJECT_REASON srt::CUDT::setupCC()
{
    // Prepare configuration object,
    // Create the CCC object and configure it.

    // UDT also sets back the congestion window: ???
    // m_dCongestionWindow = m_pCC->m_dCWndSize;

    // XXX Not sure about that. May happen that AGENT wants
    // tsbpd mode, but PEER doesn't, even in bidirectional mode.
    // This way, the reception side should get precedense.
    // if (bidirectional || m_config.bDataSender || m_bTwoWayData)
    //    m_bPeerTsbPd = m_bTSBPD;

    // SrtCongestion will retrieve whatever parameters it needs
    // from *this.

    bool res = m_CongCtl.select(m_config.sCongestion.str());
    if (!res || !m_CongCtl.configure(this))
    {
        return SRT_REJ_CONGESTION;
    }

    // Configure filter module
    if (!m_config.sPacketFilterConfig.empty())
    {
        // This string, when nonempty, defines that the corrector shall be
        // configured. Otherwise it's left uninitialized.

        // At this point we state everything is checked and the appropriate
        // corrector type is already selected, so now create it.
        HLOGC(pflog.Debug, log << CONID() << "filter: Configuring: " << m_config.sPacketFilterConfig.c_str());
        bool status = true;
        try
        {
            // The filter configurer is build the way that allows to quit immediately
            // exit by exception, but the exception is meant for the filter only.
            status = m_PacketFilter.configure(this, m_pRcvQueue->m_pUnitQueue, m_config.sPacketFilterConfig.str());
        }
        catch (CUDTException& )
        {
            status = false;
        }

        if (!status)
            return SRT_REJ_FILTER;

        m_PktFilterRexmitLevel = m_PacketFilter.arqLevel();
    }
    else
    {
        // When we have no filter, ARQ should work in ALWAYS mode.
        m_PktFilterRexmitLevel = SRT_ARQ_ALWAYS;
    }

    // Override the value of minimum NAK interval, per SrtCongestion's wish.
    // When default 0 value is returned, the current value set by CUDT
    // is preserved.
    const steady_clock::duration min_nak = microseconds_from(m_CongCtl->minNAKInterval());
    if (min_nak != steady_clock::duration::zero())
        m_tdMinNakInterval = min_nak;

    // Update timers
    const steady_clock::time_point currtime = steady_clock::now();
    m_tsLastRspTime.store(currtime);
    m_tsNextACKTime.store(currtime + m_tdACKInterval);
    m_tsNextNAKTime.store(currtime + m_tdNAKInterval);
    m_tsLastRspAckTime = currtime;
    m_tsLastSndTime.store(currtime);

    HLOGC(rslog.Debug,
          log << CONID() << "setupCC: setting parameters: mss=" << m_config.iMSS << " maxCWNDSize/FlowWindowSize="
              << m_iFlowWindowSize << " rcvrate=" << m_iDeliveryRate << "p/s (" << m_iByteDeliveryRate << "B/S)"
              << " rtt=" << m_iSRTT << " bw=" << m_iBandwidth);

    if (!updateCC(TEV_INIT, EventVariant(TEV_INIT_RESET)))
    {
        LOGC(rslog.Error, log << CONID() << "setupCC: IPE: resrouces not yet initialized!");
        return SRT_REJ_IPE;
    }
    return SRT_REJ_UNKNOWN;
}

void srt::CUDT::considerLegacySrtHandshake(const steady_clock::time_point &timebase)
{
    // Do a fast pre-check first - this simply declares that agent uses HSv5
    // and the legacy SRT Handshake is not to be done. Second check is whether
    // agent is sender (=initiator in HSv4).
    if (!isOPT_TsbPd() || !m_config.bDataSender)
        return;

    if (m_iSndHsRetryCnt <= 0)
    {
        HLOGC(cnlog.Debug, log << CONID() << "Legacy HSREQ: not needed, expire counter=" << m_iSndHsRetryCnt);
        return;
    }

    const steady_clock::time_point now = steady_clock::now();
    if (!is_zero(timebase))
    {
        // Then this should be done only if it's the right time,
        // the TSBPD mode is on, and when the counter is "still rolling".
        /*
         * SRT Handshake with peer:
         * If...
         * - we want TsbPd mode; and
         * - we have not tried more than CSRTCC_MAXRETRY times (peer may not be SRT); and
         * - and did not get answer back from peer
         * - last sent handshake req should have been replied (RTT*1.5 elapsed); and
         * then (re-)send handshake request.
         */
        if (timebase > now) // too early
        {
            HLOGC(cnlog.Debug,
                  log << CONID() << "Legacy HSREQ: TOO EARLY, will still retry " << m_iSndHsRetryCnt << " times");
            return;
        }
    }
    // If 0 timebase, it means that this is the initial sending with the very first
    // payload packet sent. Send only if this is still set to maximum+1 value.
    else if (m_iSndHsRetryCnt < SRT_MAX_HSRETRY + 1)
    {
        HLOGC(cnlog.Debug,
              log << CONID() << "Legacy HSREQ: INITIAL, REPEATED, so not to be done. Will repeat on sending "
                  << m_iSndHsRetryCnt << " times");
        return;
    }

    HLOGC(cnlog.Debug,
          log << CONID() << "Legacy HSREQ: SENDING, will repeat " << m_iSndHsRetryCnt << " times if no response");
    m_iSndHsRetryCnt--;
    m_tsSndHsLastTime = now;
    sendSrtMsg(SRT_CMD_HSREQ);
}

void srt::CUDT::checkSndTimers()
{
    if (m_SrtHsSide == HSD_INITIATOR)
    {
        HLOGC(cnlog.Debug,
              log << CONID() << "checkSndTimers: HS SIDE: INITIATOR, considering legacy handshake with timebase");
        // Legacy method for HSREQ, only if initiator.
        considerLegacySrtHandshake(m_tsSndHsLastTime + microseconds_from(m_iSRTT * 3 / 2));
    }
    else
    {
        HLOGC(cnlog.Debug,
              log << CONID()
                  << "checkSndTimers: HS SIDE: " << (m_SrtHsSide == HSD_RESPONDER ? "RESPONDER" : "DRAW (IPE?)")
                  << " - not considering legacy handshake");
    }

    // Retransmit KM request after a timeout if there is no response (KM RSP).
    // Or send KM REQ in case of the HSv4.
    ScopedLock lck(m_ConnectionLock);
    if (m_pCryptoControl)
        m_pCryptoControl->sendKeysToPeer(this, SRTT());
}

void srt::CUDT::checkSndKMRefresh()
{
    // Do not apply the regenerated key to the to the receiver context.
    const bool bidir = false;
    if (m_pCryptoControl)
        m_pCryptoControl->regenCryptoKm(this, bidir);
}

void srt::CUDT::addressAndSend(CPacket& w_pkt)
{
    w_pkt.m_iID        = m_PeerID;
    setPacketTS(w_pkt, steady_clock::now());

    // NOTE: w_pkt isn't modified in this call,
    // just in CChannel::sendto it's modified in place
    // before sending for performance purposes,
    // and then modification is undone. Logically then
    // there's no modification here.
    m_pSndQueue->sendto(m_PeerAddr, w_pkt, m_SourceAddr);
}

// [[using maybe_locked(m_GlobControlLock, if called from GC)]]
bool srt::CUDT::closeInternal()
{
    // NOTE: this function is called from within the garbage collector thread.

    if (!m_bOpened)
    {
        return false;
    }

    // IMPORTANT:
    // This function may block indefinitely, if called for a socket
    // that has m_bBroken == false or m_bConnected == true.
    // If it is intended to forcefully close the socket, make sure
    // that it's in response to a broken connection.
    HLOGC(smlog.Debug, log << CONID() << "closing socket");

    if (m_config.Linger.l_onoff != 0)
    {
        const steady_clock::time_point entertime = steady_clock::now();

        HLOGC(smlog.Debug, log << CONID() << "... (linger)");
        while (!m_bBroken && m_bConnected && (m_pSndBuffer->getCurrBufSize() > 0) &&
               (steady_clock::now() - entertime < seconds_from(m_config.Linger.l_linger)))
        {
            // linger has been checked by previous close() call and has expired
            if (m_tsLingerExpiration >= entertime)
                break;

            if (!m_config.bSynSending)
            {
                // if this socket enables asynchronous sending, return immediately and let GC to close it later
                if (is_zero(m_tsLingerExpiration))
                    m_tsLingerExpiration = entertime + seconds_from(m_config.Linger.l_linger);

                HLOGC(smlog.Debug,
                      log << CONID() << "CUDT::close: linger-nonblocking, setting expire time T="
                          << FormatTime(m_tsLingerExpiration));

                return false;
            }

#ifndef _WIN32
            timespec ts;
            ts.tv_sec  = 0;
            ts.tv_nsec = 1000000;
            nanosleep(&ts, NULL);
#else
            Sleep(1);
#endif
        }
    }

    // remove this socket from the snd queue
    if (m_bConnected)
        m_pSndQueue->m_pSndUList->remove(this);

    /*
     * update_events below useless
     * removing usock for EPolls right after (update_usocks) clears it (in other HAI patch).
     *
     * What is in EPoll shall be the responsibility of the application, if it want local close event,
     * it would remove the socket from the EPoll after close.
     */

    // Make a copy under a lock because other thread might access it
    // at the same time.
    enterCS(uglobal().m_EPoll.m_EPollLock);
    set<int> epollid = m_sPollID;
    leaveCS(uglobal().m_EPoll.m_EPollLock);

    // trigger any pending IO events.
    HLOGC(smlog.Debug, log << CONID() << "close: SETTING ERR readiness on E" << Printable(epollid));
    uglobal().m_EPoll.update_events(m_SocketID, m_sPollID, SRT_EPOLL_ERR, true);
    // then remove itself from all epoll monitoring
    int no_events = 0;
    for (set<int>::iterator i = epollid.begin(); i != epollid.end(); ++i)
    {
        HLOGC(smlog.Debug, log << CONID() << "close: CLEARING subscription on E" << (*i));
        try
        {
            uglobal().m_EPoll.update_usock(*i, m_SocketID, &no_events);
        }
        catch (...)
        {
            // The goal of this loop is to remove all subscriptions in
            // the epoll system to this socket. If it's unsubscribed already,
            // that's even better.
        }
        HLOGC(smlog.Debug, log << CONID() << "close: removing E" << (*i) << " from back-subscribers");
    }

    // Not deleting elements from m_sPollID inside the loop because it invalidates
    // the control iterator of the loop. Instead, all will be removed at once.

    // IMPORTANT: there's theoretically little time between setting ERR readiness
    // and unsubscribing, however if there's an application waiting on this event,
    // it should be informed before this below instruction locks the epoll mutex.
    enterCS(uglobal().m_EPoll.m_EPollLock);
    m_sPollID.clear();
    leaveCS(uglobal().m_EPoll.m_EPollLock);

    // XXX What's this, could any of the above actions make it !m_bOpened?
    if (!m_bOpened)
    {
        return true;
    }

    // Inform the threads handler to stop.
    m_bClosing = true;

    HLOGC(smlog.Debug, log << CONID() << "CLOSING STATE. Acquiring connection lock");

    ScopedLock connectguard(m_ConnectionLock);

    // Signal the sender and recver if they are waiting for data.
    releaseSynch();

    HLOGC(smlog.Debug, log << CONID() << "CLOSING, removing from listener/connector");

    if (m_bListening)
    {
        m_bListening = false;
        m_pRcvQueue->removeListener(this);
    }
    else if (m_bConnecting)
    {
        m_pRcvQueue->removeConnector(m_SocketID);
    }

    if (m_bConnected)
    {
        if (!m_bShutdown)
        {
            HLOGC(smlog.Debug, log << CONID() << "CLOSING - sending SHUTDOWN to the peer @" << m_PeerID);
            sendCtrl(UMSG_SHUTDOWN);
        }

        // Store current connection information.
        CInfoBlock ib;
        ib.m_iIPversion = m_PeerAddr.family();
        CInfoBlock::convert(m_PeerAddr, ib.m_piIP);
        ib.m_iSRTT      = m_iSRTT;
        ib.m_iBandwidth = m_iBandwidth;
        m_pCache->update(&ib);

#if SRT_DEBUG_RTT
    s_rtt_trace.trace(steady_clock::now(), "Cache", -1, -1,
                      m_bIsFirstRTTReceived, -1, m_iSRTT, -1);
#endif

        m_bConnected = false;
    }

    HLOGC(smlog.Debug, log << CONID() << "CLOSING, joining send/receive threads");

    // waiting all send and recv calls to stop
    ScopedLock sendguard(m_SendLock);
    ScopedLock recvguard(m_RecvLock);

    // Locking m_RcvBufferLock to protect calling to m_pCryptoControl->decrypt((packet))
    // from the processData(...) function while resetting Crypto Control.
    enterCS(m_RcvBufferLock);
    if (m_pCryptoControl)
        m_pCryptoControl->close();

    m_pCryptoControl.reset();
    leaveCS(m_RcvBufferLock);

    m_uPeerSrtVersion        = SRT_VERSION_UNK;
    m_tsRcvPeerStartTime     = steady_clock::time_point();

    m_bOpened = false;

    return true;
}

int srt::CUDT::receiveBuffer(char *data, int len)
{
    if (!m_CongCtl->checkTransArgs(SrtCongestion::STA_BUFFER, SrtCongestion::STAD_RECV, data, len, SRT_MSGTTL_INF, false))
        throw CUDTException(MJ_NOTSUP, MN_INVALBUFFERAPI, 0);

    if (isOPT_TsbPd())
    {
        LOGP(arlog.Error, "recv: This function is not intended to be used in Live mode with TSBPD.");
        throw CUDTException(MJ_NOTSUP, MN_INVALBUFFERAPI, 0);
    }

    UniqueLock recvguard(m_RecvLock);

    if ((m_bBroken || m_bClosing) && !isRcvBufferReady())
    {
        if (m_bShutdown)
        {
            // For stream API, return 0 as a sign of EOF for transmission.
            // That's a bit controversial because theoretically the
            // UMSG_SHUTDOWN message may be lost as every UDP packet, although
            // another theory states that this will never happen because this
            // packet has a total size of 42 bytes and such packets are
            // declared as never dropped - but still, this is UDP so there's no
            // guarantee.

            // The most reliable way to inform the party that the transmission
            // has ended would be to send a single empty packet (that is,
            // a data packet that contains only an SRT header in the UDP
            // payload), which is a normal data packet that can undergo
            // normal sequence check and retransmission rules, so it's ensured
            // that this packet will be received. Receiving such a packet should
            // make this function return 0, potentially also without breaking
            // the connection and potentially also with losing no ability to
            // send some larger portion of data next time.
            HLOGC(arlog.Debug, log << CONID() << "STREAM API, SHUTDOWN: marking as EOF");
            return 0;
        }
        HLOGC(arlog.Debug,
              log << CONID() << (m_config.bMessageAPI ? "MESSAGE" : "STREAM") << " API, " << (m_bShutdown ? "" : "no")
                  << " SHUTDOWN. Reporting as BROKEN.");
        throw CUDTException(MJ_CONNECTION, MN_CONNLOST, 0);
    }

    CSync rcond  (m_RecvDataCond, recvguard);
    CSync tscond (m_RcvTsbPdCond, recvguard);
    if (!isRcvBufferReady())
    {
        if (!m_config.bSynRecving)
        {
            throw CUDTException(MJ_AGAIN, MN_RDAVAIL, 0);
        }

        // Kick TsbPd thread to schedule next wakeup (if running)
        if (m_config.iRcvTimeOut < 0)
        {
            THREAD_PAUSED();
            while (stillConnected() && !isRcvBufferReady())
            {
                // Do not block forever, check connection status each 1 sec.
                rcond.wait_for(seconds_from(1));
            }
            THREAD_RESUMED();
        }
        else
        {
            const steady_clock::time_point exptime =
                steady_clock::now() + milliseconds_from(m_config.iRcvTimeOut);
            THREAD_PAUSED();
            while (stillConnected() && !isRcvBufferReady())
            {
                if (!rcond.wait_until(exptime)) // NOT means "not received a signal"
                    break; // timeout
            }
            THREAD_RESUMED();
        }
    }

    // throw an exception if not connected
    if (!m_bConnected)
        throw CUDTException(MJ_CONNECTION, MN_NOCONN, 0);

    if ((m_bBroken || m_bClosing) && !isRcvBufferReady())
    {
        // See at the beginning
        if (!m_config.bMessageAPI && m_bShutdown)
        {
            HLOGC(arlog.Debug, log << CONID() << "STREAM API, SHUTDOWN: marking as EOF");
            return 0;
        }
        HLOGC(arlog.Debug,
              log << CONID() << (m_config.bMessageAPI ? "MESSAGE" : "STREAM") << " API, " << (m_bShutdown ? "" : "no")
                  << " SHUTDOWN. Reporting as BROKEN.");

        throw CUDTException(MJ_CONNECTION, MN_CONNLOST, 0);
    }

    enterCS(m_RcvBufferLock);
    const int res = m_pRcvBuffer->readBuffer(data, len);
    leaveCS(m_RcvBufferLock);

    /* Kick TsbPd thread to schedule next wakeup (if running) */
    if (m_bTsbPd)
    {
        HLOGP(tslog.Debug, "Ping TSBPD thread to schedule wakeup");
        tscond.notify_one_locked(recvguard);
    }
    else
    {
        HLOGP(tslog.Debug, "NOT pinging TSBPD - not set");
    }

    if (!isRcvBufferReady())
    {
        // read is not available any more
        uglobal().m_EPoll.update_events(m_SocketID, m_sPollID, SRT_EPOLL_IN, false);
    }

    if ((res <= 0) && (m_config.iRcvTimeOut >= 0))
        throw CUDTException(MJ_AGAIN, MN_XMTIMEOUT, 0);

    return res;
}

// [[using maybe_locked(CUDTGroup::m_GroupLock, m_parent->m_GroupOf != NULL)]];
// [[using locked(m_SendLock)]];
int srt::CUDT::sndDropTooLate()
{
    if (!m_bPeerTLPktDrop)
        return 0;

    if (!m_config.bMessageAPI)
    {
        LOGC(aslog.Error, log << CONID() << "The SRTO_TLPKTDROP flag can only be used with message API.");
        throw CUDTException(MJ_NOTSUP, MN_INVALBUFFERAPI, 0);
    }

    const time_point tnow = steady_clock::now();
    const int buffdelay_ms = (int) count_milliseconds(m_pSndBuffer->getBufferingDelay(tnow));

    // high threshold (msec) at tsbpd_delay plus sender/receiver reaction time (2 * 10ms)
    // Minimum value must accommodate an I-Frame (~8 x average frame size)
    // >>need picture rate or app to set min treshold
    // >>using 1 sec for worse case 1 frame using all bit budget.
    // picture rate would be useful in auto SRT setting for min latency
    // XXX Make SRT_TLPKTDROP_MINTHRESHOLD_MS option-configurable
    const int threshold_ms = (m_config.iSndDropDelay >= 0)
        ? std::max(m_iPeerTsbPdDelay_ms + m_config.iSndDropDelay, +SRT_TLPKTDROP_MINTHRESHOLD_MS)
            + (2 * COMM_SYN_INTERVAL_US / 1000)
        : 0;

    if (threshold_ms == 0 || buffdelay_ms <= threshold_ms)
        return 0;

    // protect packet retransmission
    ScopedLock rcvlck(m_RecvAckLock);
    int dbytes;
    int32_t first_msgno;
    const int dpkts = m_pSndBuffer->dropLateData((dbytes), (first_msgno), tnow - milliseconds_from(threshold_ms));
    if (dpkts <= 0)
        return 0;

    // If some packets were dropped update stats, socket state, loss list and the parent group if any.
    enterCS(m_StatsLock);
    m_stats.sndr.dropped.count(dbytes);;
    leaveCS(m_StatsLock);

    IF_HEAVY_LOGGING(const int32_t realack = m_iSndLastDataAck);
    const int32_t fakeack = CSeqNo::incseq(m_iSndLastDataAck, dpkts);

    m_iSndLastAck     = fakeack;
    m_iSndLastDataAck = fakeack;

    const int32_t minlastack = CSeqNo::decseq(m_iSndLastDataAck);
    m_pSndLossList->removeUpTo(minlastack);
    /* If we dropped packets not yet sent, advance current position */
    // THIS MEANS: m_iSndCurrSeqNo = MAX(m_iSndCurrSeqNo, m_iSndLastDataAck-1)
    if (CSeqNo::seqcmp(m_iSndCurrSeqNo, minlastack) < 0)
    {
        m_iSndCurrSeqNo = minlastack;
    }

    HLOGC(aslog.Debug,
          log << CONID() << "SND-DROP: %(" << realack << "-" << m_iSndCurrSeqNo << ") n=" << dpkts << "pkt " << dbytes
              << "B, span=" << buffdelay_ms << " ms, FIRST #" << first_msgno);

#if ENABLE_BONDING
    // This is done with a presumption that the group
    // exists and if this is not NULL, it means that this
    // function was called with locked m_GroupLock, as sendmsg2
    // function was called from inside CUDTGroup::send, which
    // locks the whole function.
    //
    // XXX This is true only because all existing groups are managed
    // groups, that is, sockets cannot be added or removed from group
    // manually, nor can send/recv operation be done on a single socket
    // from the API call directly. This should be extra verified, if that
    // changes in the future.
    //
    if (m_parent->m_GroupOf)
    {
        // What's important is that the lock on GroupLock cannot be applied
        // here, both because it might be applied already, that is, according
        // to the condition defined at this function's header, it is applied
        // under this condition. Hence ackMessage can be defined as 100% locked.
        m_parent->m_GroupOf->ackMessage(first_msgno);
    }
#endif

    return dpkts;
}

int srt::CUDT::sendmsg(const char *data, int len, int msttl, bool inorder, int64_t srctime)
{
    SRT_MSGCTRL mctrl = srt_msgctrl_default;
    mctrl.msgttl      = msttl;
    mctrl.inorder     = inorder;
    mctrl.srctime     = srctime;
    return this->sendmsg2(data, len, (mctrl));
}

// [[using maybe_locked(CUDTGroup::m_GroupLock, m_parent->m_GroupOf != NULL)]]
// GroupLock is applied when this function is called from inside CUDTGroup::send,
// which is the only case when the m_parent->m_GroupOf is not NULL.
int srt::CUDT::sendmsg2(const char *data, int len, SRT_MSGCTRL& w_mctrl)
{
    // throw an exception if not connected
    if (m_bBroken || m_bClosing)
        throw CUDTException(MJ_CONNECTION, MN_CONNLOST, 0);
    else if (!m_bConnected || !m_CongCtl.ready())
        throw CUDTException(MJ_CONNECTION, MN_NOCONN, 0);

    if (len <= 0)
    {
        LOGC(aslog.Error, log << CONID() << "INVALID: Data size for sending declared with length: " << len);
        return 0;
    }

    if (w_mctrl.msgno != -1) // most unlikely, unless you use balancing groups
    {
        if (w_mctrl.msgno < 1 || w_mctrl.msgno > MSGNO_SEQ_MAX)
        {
            LOGC(aslog.Error,
                 log << CONID() << "INVALID forced msgno " << w_mctrl.msgno << ": can be -1 (trap) or <1..."
                     << MSGNO_SEQ_MAX << ">");
            throw CUDTException(MJ_NOTSUP, MN_INVAL);
        }
    }

    int  msttl   = w_mctrl.msgttl;
    bool inorder = w_mctrl.inorder;

    // Sendmsg isn't restricted to the congctl type, however the congctl
    // may want to have something to say here.
    // NOTE: SrtCongestion is also allowed to throw CUDTException() by itself!
    {
        SrtCongestion::TransAPI api = SrtCongestion::STA_MESSAGE;
        CodeMinor               mn  = MN_INVALMSGAPI;
        if (!m_config.bMessageAPI)
        {
            api = SrtCongestion::STA_BUFFER;
            mn  = MN_INVALBUFFERAPI;
        }

        if (!m_CongCtl->checkTransArgs(api, SrtCongestion::STAD_SEND, data, len, msttl, inorder))
            throw CUDTException(MJ_NOTSUP, mn, 0);
    }

    // NOTE: the length restrictions differ in STREAM API and in MESSAGE API:

    // - STREAM API:
    //   At least 1 byte free sending buffer space is needed
    //   (in practice, one unit buffer of 1456 bytes).
    //   This function will send as much as possible, and return
    //   how much was actually sent.

    // - MESSAGE API:
    //   At least so many bytes free in the sending buffer is needed,
    //   as the length of the data, otherwise this function will block
    //   or return MJ_AGAIN until this condition is satisfied. The EXACTLY
    //   such number of data will be then written out, and this function
    //   will effectively return either -1 (error) or the value of 'len'.
    //   This call will be also rejected from upside when trying to send
    //   out a message of a length that exceeds the total size of the sending
    //   buffer (configurable by SRTO_SNDBUF).

    if (m_config.bMessageAPI && len > int(m_config.iSndBufSize * m_iMaxSRTPayloadSize))
    {
        LOGC(aslog.Error,
             log << CONID() << "Message length (" << len << ") exceeds the size of sending buffer: "
                 << (m_config.iSndBufSize * m_iMaxSRTPayloadSize) << ". Use SRTO_SNDBUF if needed.");
        throw CUDTException(MJ_NOTSUP, MN_XSIZE, 0);
    }

    /* XXX
       This might be worth preserving for several occasions, but it
       must be at least conditional because it breaks backward compat.
    if (!m_pCryptoControl || !m_pCryptoControl->isSndEncryptionOK())
    {
        LOGC(aslog.Error, log << "Encryption is required, but the peer did not supply correct credentials. Sending
    rejected."); throw CUDTException(MJ_SETUP, MN_SECURITY, 0);
    }
    */

    UniqueLock sendguard(m_SendLock);

    if (m_pSndBuffer->getCurrBufSize() == 0)
    {
        // delay the EXP timer to avoid mis-fired timeout
        ScopedLock ack_lock(m_RecvAckLock);
        m_tsLastRspAckTime = steady_clock::now();
        m_iReXmitCount   = 1;
    }

    // sndDropTooLate(...) may lock m_RecvAckLock
    // to modify m_pSndBuffer and m_pSndLossList
    const int iPktsTLDropped SRT_ATR_UNUSED = sndDropTooLate();

    // For MESSAGE API the minimum outgoing buffer space required is
    // the size that can carry over the whole message as passed here.
    // Otherwise it is allowed to send less bytes.
    const int iNumPktsRequired = m_config.bMessageAPI ? m_pSndBuffer->countNumPacketsRequired(len) : 1;

    if (m_bTsbPd && iNumPktsRequired > 1)
    {
        LOGC(aslog.Error,
            log << CONID() << "Message length (" << len << ") can't fit into a single data packet ("
                << m_pSndBuffer->getMaxPacketLen() << " bytes max).");
        throw CUDTException(MJ_NOTSUP, MN_XSIZE, 0);
    }

    if (sndBuffersLeft() < iNumPktsRequired)
    {
        //>>We should not get here if SRT_ENABLE_TLPKTDROP
        // XXX Check if this needs to be removed, or put to an 'else' condition for m_bTLPktDrop.
        if (!m_config.bSynSending)
            throw CUDTException(MJ_AGAIN, MN_WRAVAIL, 0);

        {
            // wait here during a blocking sending
            UniqueLock sendblock_lock (m_SendBlockLock);

            if (m_config.iSndTimeOut < 0)
            {
                while (stillConnected() && sndBuffersLeft() < iNumPktsRequired && m_bPeerHealth)
                    m_SendBlockCond.wait(sendblock_lock);
            }
            else
            {
                const steady_clock::time_point exptime =
                    steady_clock::now() + milliseconds_from(m_config.iSndTimeOut);
                THREAD_PAUSED();
                while (stillConnected() && sndBuffersLeft() < iNumPktsRequired && m_bPeerHealth)
                {
                    if (!m_SendBlockCond.wait_until(sendblock_lock, exptime))
                        break;
                }
                THREAD_RESUMED();
            }
        }

        // check the connection status
        if (m_bBroken || m_bClosing)
            throw CUDTException(MJ_CONNECTION, MN_CONNLOST, 0);
        else if (!m_bConnected)
            throw CUDTException(MJ_CONNECTION, MN_NOCONN, 0);
        else if (!m_bPeerHealth)
        {
            m_bPeerHealth = true;
            throw CUDTException(MJ_PEERERROR);
        }

        /*
         * The code below is to return ETIMEOUT when blocking mode could not get free buffer in time.
         * If no free buffer available in non-blocking mode, we alredy returned. If buffer available,
         * we test twice if this code is outside the else section.
         * This fix move it in the else (blocking-mode) section
         */
        if (sndBuffersLeft() < iNumPktsRequired)
        {
            if (m_config.iSndTimeOut >= 0)
                throw CUDTException(MJ_AGAIN, MN_XMTIMEOUT, 0);

            // XXX This looks very weird here, however most likely
            // this will happen only in the following case, when
            // the above loop has been interrupted, which happens when:
            // 1. The buffers left gets enough for minlen - but this is excluded
            //    in the first condition here.
            // 2. In the case of sending timeout, the above loop was interrupted
            //    due to reaching timeout, but this is excluded by the second
            //    condition here
            // 3. The 'stillConnected()' or m_bPeerHealth condition is false, of which:
            //    - broken/closing status is checked and responded with CONNECTION/CONNLOST
            //    - not connected status is checked and responded with CONNECTION/NOCONN
            //    - m_bPeerHealth condition is checked and responded with PEERERROR
            //
            // ERGO: never happens?
            LOGC(aslog.Fatal,
                 log << CONID()
                     << "IPE: sendmsg: the loop exited, while not enough size, still connected, peer healthy. "
                        "Impossible.");

            return 0;
        }
    }

    // If the sender's buffer is empty,
    // record total time used for sending
    if (m_pSndBuffer->getCurrBufSize() == 0)
    {
        ScopedLock lock(m_StatsLock);
        m_stats.sndDurationCounter = steady_clock::now();
    }

    int size = len;
    if (!m_config.bMessageAPI)
    {
        // For STREAM API it's allowed to send less bytes than the given buffer.
        // Just return how many bytes were actually scheduled for writing.
        // XXX May be reasonable to add a flag that requires that the function
        // not return until the buffer is sent completely.
        size = min(len, sndBuffersLeft() * m_iMaxSRTPayloadSize);
    }

    {
        ScopedLock recvAckLock(m_RecvAckLock);
        // insert the user buffer into the sending list

        int32_t seqno = m_iSndNextSeqNo;
        IF_HEAVY_LOGGING(int32_t orig_seqno = seqno);
        IF_HEAVY_LOGGING(steady_clock::time_point ts_srctime =
                             steady_clock::time_point() + microseconds_from(w_mctrl.srctime));

#if ENABLE_BONDING
        // Check if seqno has been set, in case when this is a group sender.
        // If the sequence is from the past towards the "next sequence",
        // simply return the size, pretending that it has been sent.

        // NOTE: it's assumed that if this is a group member, then
        // an attempt to call srt_sendmsg2 has been rejected, and so
        // the pktseq field has been set by the internal group sender function.
        if (m_parent->m_GroupOf
                && w_mctrl.pktseq != SRT_SEQNO_NONE
                && m_iSndNextSeqNo != SRT_SEQNO_NONE)
        {
            if (CSeqNo::seqcmp(w_mctrl.pktseq, seqno) < 0)
            {
                HLOGC(aslog.Debug, log << CONID() << "sock:SENDING (NOT): group-req %" << w_mctrl.pktseq
                        << " OLDER THAN next expected %" << seqno << " - FAKE-SENDING.");
                return size;
            }
        }
#endif

        // Set this predicted next sequence to the control information.
        // It's the sequence of the FIRST (!) packet from all packets used to send
        // this buffer. Values from this field will be monotonic only if you always
        // have one packet per buffer (as it's in live mode).
        w_mctrl.pktseq = seqno;

        // Now seqno is the sequence to which it was scheduled
        // XXX Conversion from w_mctrl.srctime -> steady_clock::time_point need not be accurrate.
        HLOGC(aslog.Debug, log << CONID() << "buf:SENDING (BEFORE) srctime:"
                << (w_mctrl.srctime ? FormatTime(ts_srctime) : "none")
                << " DATA SIZE: " << size << " sched-SEQUENCE: " << seqno
                << " STAMP: " << BufferStamp(data, size));

        if (w_mctrl.srctime && w_mctrl.srctime < count_microseconds(m_stats.tsStartTime.time_since_epoch()))
        {
            LOGC(aslog.Error,
                log << CONID() << "Wrong source time was provided. Sending is rejected.");
            throw CUDTException(MJ_NOTSUP, MN_INVALMSGAPI);
        }

        if (w_mctrl.srctime && (!m_config.bMessageAPI || !m_bTsbPd))
        {
            HLOGC(
                aslog.Warn,
                log << CONID()
                    << "Source time can only be used with TSBPD and Message API enabled. Using default time instead.");
            w_mctrl.srctime = 0;
        }

        // w_mctrl.seqno is INPUT-OUTPUT value:
        // - INPUT: the current sequence number to be placed for the next scheduled packet
        // - OUTPUT: value of the sequence number to be put on the first packet at the next sendmsg2 call.
        // We need to supply to the output the value that was STAMPED ON THE PACKET,
        // which is seqno. In the output we'll get the next sequence number.
        m_pSndBuffer->addBuffer(data, size, (w_mctrl));
        m_iSndNextSeqNo = w_mctrl.pktseq;
        w_mctrl.pktseq = seqno;

        HLOGC(aslog.Debug, log << CONID() << "buf:SENDING srctime:" << FormatTime(ts_srctime)
              << " size=" << size << " #" << w_mctrl.msgno << " SCHED %" << orig_seqno
              << "(>> %" << seqno << ") !" << BufferStamp(data, size));

        if (sndBuffersLeft() < 1) // XXX Not sure if it should test if any space in the buffer, or as requried.
        {
            // write is not available any more
            uglobal().m_EPoll.update_events(m_SocketID, m_sPollID, SRT_EPOLL_OUT, false);
        }
    }

    // Insert this socket to the snd list if it is not on the list already.
    // m_pSndUList->pop may lock CSndUList::m_ListLock and then m_RecvAckLock
    m_pSndQueue->m_pSndUList->update(this, CSndUList::DONT_RESCHEDULE);

#ifdef SRT_ENABLE_ECN
    // IF there was a packet drop on the sender side, report congestion to the app.
    if (iPktsTLDropped > 0)
    {
        LOGC(aslog.Error, log << CONID() << "sendmsg2: CONGESTION; reporting error");
        throw CUDTException(MJ_AGAIN, MN_CONGESTION, 0);
    }
#endif /* SRT_ENABLE_ECN */

    HLOGC(aslog.Debug, log << CONID() << "sock:SENDING (END): success, size=" << size);
    return size;
}

int srt::CUDT::recv(char* data, int len)
{
    SRT_MSGCTRL mctrl = srt_msgctrl_default;
    return recvmsg2(data, len, (mctrl));
}

int srt::CUDT::recvmsg(char* data, int len, int64_t& srctime)
{
    SRT_MSGCTRL mctrl = srt_msgctrl_default;
    int res = recvmsg2(data, len, (mctrl));
    srctime = mctrl.srctime;
    return res;
}

// [[using maybe_locked(CUDTGroup::m_GroupLock, m_parent->m_GroupOf != NULL)]]
// GroupLock is applied when this function is called from inside CUDTGroup::recv,
// which is the only case when the m_parent->m_GroupOf is not NULL.
int srt::CUDT::recvmsg2(char* data, int len, SRT_MSGCTRL& w_mctrl)
{
    // Check if the socket is a member of a receiver group.
    // If so, then reading by receiveMessage is disallowed.

#if ENABLE_BONDING
    if (m_parent->m_GroupOf && m_parent->m_GroupOf->isGroupReceiver())
    {
        LOGP(arlog.Error, "recv*: This socket is a receiver group member. Use group ID, NOT socket ID.");
        throw CUDTException(MJ_NOTSUP, MN_INVALMSGAPI, 0);
    }
#endif

    if (!m_bConnected || !m_CongCtl.ready())
        throw CUDTException(MJ_CONNECTION, MN_NOCONN, 0);

    if (len <= 0)
    {
        LOGC(arlog.Error, log << CONID() << "Length of '" << len << "' supplied to srt_recvmsg.");
        throw CUDTException(MJ_NOTSUP, MN_INVAL, 0);
    }

    if (m_config.bMessageAPI)
        return receiveMessage(data, len, (w_mctrl));

    return receiveBuffer(data, len);
}

// [[using locked(m_RcvBufferLock)]]
size_t srt::CUDT::getAvailRcvBufferSizeNoLock() const
{
    return m_pRcvBuffer->getAvailSize(m_iRcvLastAck);
}

bool srt::CUDT::isRcvBufferReady() const
{
    ScopedLock lck(m_RcvBufferLock);
    return m_pRcvBuffer->isRcvDataReady(steady_clock::now());
}

// int by_exception: accepts values of CUDTUnited::ErrorHandling:
// - 0 - by return value
// - 1 - by exception
// - 2 - by abort (unused)
int srt::CUDT::receiveMessage(char* data, int len, SRT_MSGCTRL& w_mctrl, int by_exception)
{
    // Recvmsg isn't restricted to the congctl type, it's the most
    // basic method of passing the data. You can retrieve data as
    // they come in, however you need to match the size of the buffer.

    // Note: if by_exception = ERH_RETURN, this would still break it
    // by exception. The intention of by_exception isn't to prevent
    // exceptions here, but to intercept the erroneous situation should
    // it be handled by the caller in a less than general way. As this
    // is only used internally, we state that the problem that would be
    // handled by exception here should not happen, and in case if it does,
    // it's a bug to fix, so the exception is nothing wrong.
    if (!m_CongCtl->checkTransArgs(SrtCongestion::STA_MESSAGE, SrtCongestion::STAD_RECV, data, len, SRT_MSGTTL_INF, false))
        throw CUDTException(MJ_NOTSUP, MN_INVALMSGAPI, 0);

    UniqueLock recvguard (m_RecvLock);
    CSync tscond     (m_RcvTsbPdCond,  recvguard);

    /* XXX DEBUG STUFF - enable when required
       char charbool[2] = {'0', '1'};
       char ptrn [] = "RECVMSG/BEGIN BROKEN 1 CONN 1 CLOSING 1 SYNCR 1 NMSG                                ";
       int pos [] = {21, 28, 38, 46, 53};
       ptrn[pos[0]] = charbool[m_bBroken];
       ptrn[pos[1]] = charbool[m_bConnected];
       ptrn[pos[2]] = charbool[m_bClosing];
       ptrn[pos[3]] = charbool[m_config.m_bSynRecving];
       int wrtlen = sprintf(ptrn + pos[4], "%d", m_pRcvBuffer->getRcvMsgNum());
       strcpy(ptrn + pos[4] + wrtlen, "\n");
       fputs(ptrn, stderr);
    // */

    if (m_bBroken || m_bClosing)
    {
        HLOGC(arlog.Debug, log << CONID() << "receiveMessage: CONNECTION BROKEN - reading from recv buffer just for formality");
        enterCS(m_RcvBufferLock);
        const int res = (m_pRcvBuffer->isRcvDataReady(steady_clock::now()))
            ? m_pRcvBuffer->readMessage(data, len, &w_mctrl)
            : 0;
        leaveCS(m_RcvBufferLock);
        w_mctrl.srctime = 0;

        // Kick TsbPd thread to schedule next wakeup (if running)
        if (m_bTsbPd)
        {
            HLOGP(tslog.Debug, "Ping TSBPD thread to schedule wakeup");
            tscond.notify_one_locked(recvguard);
        }
        else
        {
            HLOGP(tslog.Debug, "NOT pinging TSBPD - not set");
        }

        if (!isRcvBufferReady())
        {
            // read is not available any more
            uglobal().m_EPoll.update_events(m_SocketID, m_sPollID, SRT_EPOLL_IN, false);
        }

        if (res == 0)
        {
            if (!m_config.bMessageAPI && m_bShutdown)
                return 0;
            // Forced to return error instead of throwing exception.
            if (!by_exception)
                return APIError(MJ_CONNECTION, MN_CONNLOST, 0);
            throw CUDTException(MJ_CONNECTION, MN_CONNLOST, 0);
        }
        else
            return res;
    }

    if (!m_config.bSynRecving)
    {
        HLOGC(arlog.Debug, log << CONID() << "receiveMessage: BEGIN ASYNC MODE. Going to extract payload size=" << len);
        enterCS(m_RcvBufferLock);
        const int res = (m_pRcvBuffer->isRcvDataReady(steady_clock::now()))
            ? m_pRcvBuffer->readMessage(data, len, &w_mctrl)
            : 0;
        leaveCS(m_RcvBufferLock);
        HLOGC(arlog.Debug, log << CONID() << "AFTER readMsg: (NON-BLOCKING) result=" << res);

        if (res == 0)
        {
            // read is not available any more
            // Kick TsbPd thread to schedule next wakeup (if running)
            if (m_bTsbPd)
            {
                HLOGP(arlog.Debug, "receiveMessage: nothing to read, kicking TSBPD, return AGAIN");
                tscond.notify_one_locked(recvguard);
            }
            else
            {
                HLOGP(arlog.Debug, "receiveMessage: nothing to read, return AGAIN");
            }

            // Shut up EPoll if no more messages in non-blocking mode
            uglobal().m_EPoll.update_events(m_SocketID, m_sPollID, SRT_EPOLL_IN, false);
            // Forced to return 0 instead of throwing exception, in case of AGAIN/READ
            if (!by_exception)
                return 0;
            throw CUDTException(MJ_AGAIN, MN_RDAVAIL, 0);
        }

        if (!isRcvBufferReady())
        {
            // Kick TsbPd thread to schedule next wakeup (if running)
            if (m_bTsbPd)
            {
                HLOGP(arlog.Debug, "receiveMessage: DATA READ, but nothing more - kicking TSBPD.");
                tscond.notify_one_locked(recvguard);
            }
            else
            {
                HLOGP(arlog.Debug, "receiveMessage: DATA READ, but nothing more");
            }

            // Shut up EPoll if no more messages in non-blocking mode
            uglobal().m_EPoll.update_events(m_SocketID, m_sPollID, SRT_EPOLL_IN, false);

            // After signaling the tsbpd for ready data, report the bandwidth.
#if ENABLE_HEAVY_LOGGING
            double bw = Bps2Mbps(int64_t(m_iBandwidth) * m_iMaxSRTPayloadSize );
            HLOGC(arlog.Debug, log << CONID() << "CURRENT BANDWIDTH: " << bw << "Mbps (" << m_iBandwidth << " buffers per second)");
#endif
        }
        return res;
    }

    HLOGC(arlog.Debug, log << CONID() << "receiveMessage: BEGIN SYNC MODE. Going to extract payload size max=" << len);

    int  res     = 0;
    bool timeout = false;
    // Do not block forever, check connection status each 1 sec.
    const steady_clock::duration recv_timeout = m_config.iRcvTimeOut < 0 ? seconds_from(1) : milliseconds_from(m_config.iRcvTimeOut);

    CSync recv_cond (m_RecvDataCond, recvguard);

    do
    {
        if (stillConnected() && !timeout && !m_pRcvBuffer->isRcvDataReady(steady_clock::now()))
        {
            /* Kick TsbPd thread to schedule next wakeup (if running) */
            if (m_bTsbPd)
            {
                // XXX Experimental, so just inform:
                // Check if the last check of isRcvDataReady has returned any "next time for a packet".
                // If so, then it means that TSBPD has fallen asleep only up to this time, so waking it up
                // would be "spurious". If a new packet comes ahead of the packet which's time is returned
                // in tstime (as TSBPD sleeps up to then), the procedure that receives it is responsible
                // of kicking TSBPD.
                // bool spurious = (tstime != 0);

                HLOGC(tslog.Debug, log << CONID() << "receiveMessage: KICK tsbpd");
                tscond.notify_one_locked(recvguard);
            }

            THREAD_PAUSED();
            do
            {
                // `wait_for(recv_timeout)` wouldn't be correct here. Waiting should be
                // only until the time that is now + timeout since the first moment
                // when this started, or sliced-waiting for 1 second, if timtout is
                // higher than this.
                const steady_clock::time_point exptime = steady_clock::now() + recv_timeout;

                HLOGC(tslog.Debug,
                      log << CONID() << "receiveMessage: fall asleep up to TS=" << FormatTime(exptime)
                          << " lock=" << (&m_RecvLock) << " cond=" << (&m_RecvDataCond));

                if (!recv_cond.wait_until(exptime))
                {
                    if (m_config.iRcvTimeOut >= 0) // otherwise it's "no timeout set"
                        timeout = true;
                    HLOGP(tslog.Debug,
                          "receiveMessage: DATA COND: EXPIRED -- checking connection conditions and rolling again");
                }
                else
                {
                    HLOGP(tslog.Debug, "receiveMessage: DATA COND: KICKED.");
                }
            } while (stillConnected() && !timeout && (!isRcvBufferReady()));
            THREAD_RESUMED();

            HLOGC(tslog.Debug,
                  log << CONID() << "receiveMessage: lock-waiting loop exited: stillConntected=" << stillConnected()
                      << " timeout=" << timeout << " data-ready=" << isRcvBufferReady());
        }

        /* XXX DEBUG STUFF - enable when required
        LOGC(arlog.Debug, "RECVMSG/GO-ON BROKEN " << m_bBroken << " CONN " << m_bConnected
                << " CLOSING " << m_bClosing << " TMOUT " << timeout
                << " NMSG " << m_pRcvBuffer->getRcvMsgNum());
                */

        enterCS(m_RcvBufferLock);
        res = m_pRcvBuffer->readMessage((data), len, &w_mctrl);
        leaveCS(m_RcvBufferLock);
        HLOGC(arlog.Debug, log << CONID() << "AFTER readMsg: (BLOCKING) result=" << res);

        if (m_bBroken || m_bClosing)
        {
            // Forced to return 0 instead of throwing exception.
            if (!by_exception)
                return APIError(MJ_CONNECTION, MN_CONNLOST, 0);
            if (!m_config.bMessageAPI && m_bShutdown)
                return 0;
            throw CUDTException(MJ_CONNECTION, MN_CONNLOST, 0);
        }
        else if (!m_bConnected)
        {
            // Forced to return -1 instead of throwing exception.
            if (!by_exception)
                return APIError(MJ_CONNECTION, MN_NOCONN, 0);
            throw CUDTException(MJ_CONNECTION, MN_NOCONN, 0);
        }
    } while ((res == 0) && !timeout);

    if (!isRcvBufferReady())
    {
        // Falling here means usually that res == 0 && timeout == true.
        // res == 0 would repeat the above loop, unless there was also a timeout.
        // timeout has interrupted the above loop, but with res > 0 this condition
        // wouldn't be satisfied.

        // read is not available any more

        // Kick TsbPd thread to schedule next wakeup (if running)
        if (m_bTsbPd)
        {
            HLOGP(tslog.Debug, "recvmsg: KICK tsbpd() (buffer empty)");
            tscond.notify_one_locked(recvguard);
        }

        // Shut up EPoll if no more messages in non-blocking mode
        uglobal().m_EPoll.update_events(m_SocketID, m_sPollID, SRT_EPOLL_IN, false);
    }

    // Unblock when required
    // LOGC(tslog.Debug, "RECVMSG/EXIT RES " << res << " RCVTIMEOUT");

    if ((res <= 0) && (m_config.iRcvTimeOut >= 0))
    {
        // Forced to return -1 instead of throwing exception.
        if (!by_exception)
            return APIError(MJ_AGAIN, MN_XMTIMEOUT, 0);
        throw CUDTException(MJ_AGAIN, MN_XMTIMEOUT, 0);
    }

    return res;
}

int64_t srt::CUDT::sendfile(fstream &ifs, int64_t &offset, int64_t size, int block)
{
    if (m_bBroken || m_bClosing)
        throw CUDTException(MJ_CONNECTION, MN_CONNLOST, 0);
    else if (!m_bConnected || !m_CongCtl.ready())
        throw CUDTException(MJ_CONNECTION, MN_NOCONN, 0);

    if (size <= 0 && size != -1)
        return 0;

    if (!m_CongCtl->checkTransArgs(SrtCongestion::STA_FILE, SrtCongestion::STAD_SEND, 0, size, SRT_MSGTTL_INF, false))
        throw CUDTException(MJ_NOTSUP, MN_INVALBUFFERAPI, 0);

    if (!m_pCryptoControl || !m_pCryptoControl->isSndEncryptionOK())
    {
        LOGC(aslog.Error,
             log << CONID()
                 << "Encryption is required, but the peer did not supply correct credentials. Sending rejected.");
        throw CUDTException(MJ_SETUP, MN_SECURITY, 0);
    }

    ScopedLock sendguard (m_SendLock);

    if (m_pSndBuffer->getCurrBufSize() == 0)
    {
        // delay the EXP timer to avoid mis-fired timeout
        ScopedLock ack_lock(m_RecvAckLock);
        m_tsLastRspAckTime = steady_clock::now();
        m_iReXmitCount   = 1;
    }

    // positioning...
    try
    {
        if (size == -1)
        {
            ifs.seekg(0, std::ios::end);
            size = ifs.tellg();
            if (offset > size)
                throw 0; // let it be caught below
        }

        // This will also set the position back to the beginning
        // in case when it was moved to the end for measuring the size.
        // This will also fail if the offset exceeds size, so measuring
        // the size can be skipped if not needed.
        ifs.seekg((streamoff)offset);
        if (!ifs.good())
            throw 0;
    }
    catch (...)
    {
        // XXX It would be nice to note that this is reported
        // by exception only if explicitly requested by setting
        // the exception flags in the stream. Here it's fixed so
        // that when this isn't set, the exception is "thrown manually".
        throw CUDTException(MJ_FILESYSTEM, MN_SEEKGFAIL);
    }

    int64_t tosend = size;
    int     unitsize;

    // sending block by block
    while (tosend > 0)
    {
        if (ifs.fail())
            throw CUDTException(MJ_FILESYSTEM, MN_WRITEFAIL);

        if (ifs.eof())
            break;

        unitsize = int((tosend >= block) ? block : tosend);

        {
            UniqueLock lock(m_SendBlockLock);

            THREAD_PAUSED();
            while (stillConnected() && (sndBuffersLeft() <= 0) && m_bPeerHealth)
                m_SendBlockCond.wait(lock);
            THREAD_RESUMED();
        }

        if (m_bBroken || m_bClosing)
            throw CUDTException(MJ_CONNECTION, MN_CONNLOST, 0);
        else if (!m_bConnected)
            throw CUDTException(MJ_CONNECTION, MN_NOCONN, 0);
        else if (!m_bPeerHealth)
        {
            // reset peer health status, once this error returns, the app should handle the situation at the peer side
            m_bPeerHealth = true;
            throw CUDTException(MJ_PEERERROR);
        }

        // record total time used for sending
        if (m_pSndBuffer->getCurrBufSize() == 0)
        {
            ScopedLock lock(m_StatsLock);
            m_stats.sndDurationCounter = steady_clock::now();
        }

        {
            ScopedLock        recvAckLock(m_RecvAckLock);
            const int64_t sentsize = m_pSndBuffer->addBufferFromFile(ifs, unitsize);

            if (sentsize > 0)
            {
                tosend -= sentsize;
                offset += sentsize;
            }

            if (sndBuffersLeft() <= 0)
            {
                // write is not available any more
                uglobal().m_EPoll.update_events(m_SocketID, m_sPollID, SRT_EPOLL_OUT, false);
            }
        }

        // insert this socket to snd list if it is not on the list yet
        m_pSndQueue->m_pSndUList->update(this, CSndUList::DONT_RESCHEDULE);
    }

    return size - tosend;
}

int64_t srt::CUDT::recvfile(fstream &ofs, int64_t &offset, int64_t size, int block)
{
    if (!m_bConnected || !m_CongCtl.ready())
        throw CUDTException(MJ_CONNECTION, MN_NOCONN, 0);
    else if ((m_bBroken || m_bClosing) && !isRcvBufferReady())
    {
        if (!m_config.bMessageAPI && m_bShutdown)
            return 0;
        throw CUDTException(MJ_CONNECTION, MN_CONNLOST, 0);
    }

    if (size <= 0)
        return 0;

    if (!m_CongCtl->checkTransArgs(SrtCongestion::STA_FILE, SrtCongestion::STAD_RECV, 0, size, SRT_MSGTTL_INF, false))
        throw CUDTException(MJ_NOTSUP, MN_INVALBUFFERAPI, 0);

    if (isOPT_TsbPd())
    {
        LOGC(arlog.Error,
             log << CONID() << "Reading from file is incompatible with TSBPD mode and would cause a deadlock");
        throw CUDTException(MJ_NOTSUP, MN_INVALBUFFERAPI, 0);
    }

    UniqueLock recvguard(m_RecvLock);

    // Well, actually as this works over a FILE (fstream), not just a stream,
    // the size can be measured anyway and predicted if setting the offset might
    // have a chance to work or not.

    // positioning...
    try
    {
        if (offset > 0)
        {
            // Don't do anything around here if the offset == 0, as this
            // is the default offset after opening. Whether this operation
            // is performed correctly, it highly depends on how the file
            // has been open. For example, if you want to overwrite parts
            // of an existing file, the file must exist, and the ios::trunc
            // flag must not be set. If the file is open for only ios::out,
            // then the file will be truncated since the offset position on
            // at the time when first written; if ios::in|ios::out, then
            // it won't be truncated, just overwritten.

            // What is required here is that if offset is 0, don't try to
            // change the offset because this might be impossible with
            // the current flag set anyway.

            // Also check the status and CAUSE exception manually because
            // you don't know, as well, whether the user has set exception
            // flags.

            ofs.seekp((streamoff)offset);
            if (!ofs.good())
                throw 0; // just to get caught :)
        }
    }
    catch (...)
    {
        // XXX It would be nice to note that this is reported
        // by exception only if explicitly requested by setting
        // the exception flags in the stream. For a case, when it's not,
        // an additional explicit throwing happens when failbit is set.
        throw CUDTException(MJ_FILESYSTEM, MN_SEEKPFAIL);
    }

    int64_t torecv   = size;
    int     unitsize = block;
    int     recvsize;

    // receiving... "recvfile" is always blocking
    while (torecv > 0)
    {
        if (ofs.fail())
        {
            // send the sender a signal so it will not be blocked forever
            int32_t err_code = CUDTException::EFILE;
            sendCtrl(UMSG_PEERERROR, &err_code);

            throw CUDTException(MJ_FILESYSTEM, MN_WRITEFAIL);
        }

        {
            CSync rcond (m_RecvDataCond, recvguard);

            THREAD_PAUSED();
            while (stillConnected() && !isRcvBufferReady())
                rcond.wait();
            THREAD_RESUMED();
        }

        if (!m_bConnected)
            throw CUDTException(MJ_CONNECTION, MN_NOCONN, 0);
        else if ((m_bBroken || m_bClosing) && !isRcvBufferReady())
        {
            if (!m_config.bMessageAPI && m_bShutdown)
                return 0;
            throw CUDTException(MJ_CONNECTION, MN_CONNLOST, 0);
        }

        unitsize = int((torecv > block) ? block : torecv);
        enterCS(m_RcvBufferLock);
        recvsize = m_pRcvBuffer->readBufferToFile(ofs, unitsize);
        leaveCS(m_RcvBufferLock);

        if (recvsize > 0)
        {
            torecv -= recvsize;
            offset += recvsize;
        }
    }

    if (!isRcvBufferReady())
    {
        // read is not available any more
        uglobal().m_EPoll.update_events(m_SocketID, m_sPollID, SRT_EPOLL_IN, false);
    }

    return size - torecv;
}

void srt::CUDT::bstats(CBytePerfMon *perf, bool clear, bool instantaneous)
{
    if (!m_bConnected)
        throw CUDTException(MJ_CONNECTION, MN_NOCONN, 0);
    if (m_bBroken || m_bClosing)
        throw CUDTException(MJ_CONNECTION, MN_CONNLOST, 0);

    const int pktHdrSize = CPacket::HDR_SIZE + CPacket::UDP_HDR_SIZE;
    {
        ScopedLock statsguard(m_StatsLock);

        const steady_clock::time_point currtime = steady_clock::now();

        perf->msTimeStamp          = count_milliseconds(currtime - m_stats.tsStartTime);
        perf->pktSent              = m_stats.sndr.sent.trace.count();
        perf->pktSentUnique        = m_stats.sndr.sentUnique.trace.count();
        perf->pktRecv              = m_stats.rcvr.recvd.trace.count();
        perf->pktRecvUnique        = m_stats.rcvr.recvdUnique.trace.count();

        perf->pktSndLoss           = m_stats.sndr.lost.trace.count();
        perf->pktRcvLoss           = m_stats.rcvr.lost.trace.count();
        perf->pktRetrans           = m_stats.sndr.sentRetrans.trace.count();
        perf->pktRcvRetrans        = m_stats.rcvr.recvdRetrans.trace.count();
        perf->pktSentACK           = m_stats.rcvr.sentAck.trace.count();
        perf->pktRecvACK           = m_stats.sndr.recvdAck.trace.count();
        perf->pktSentNAK           = m_stats.rcvr.sentNak.trace.count();
        perf->pktRecvNAK           = m_stats.sndr.recvdNak.trace.count();
        perf->usSndDuration        = m_stats.sndDuration;
        perf->pktReorderDistance   = m_stats.traceReorderDistance;
        perf->pktReorderTolerance  = m_iReorderTolerance;
        perf->pktRcvAvgBelatedTime = m_stats.traceBelatedTime;
        perf->pktRcvBelated        = m_stats.rcvr.recvdBelated.trace.count();

        perf->pktSndFilterExtra  = m_stats.sndr.sentFilterExtra.trace.count();
        perf->pktRcvFilterExtra  = m_stats.rcvr.recvdFilterExtra.trace.count();
        perf->pktRcvFilterSupply = m_stats.rcvr.suppliedByFilter.trace.count();
        perf->pktRcvFilterLoss   = m_stats.rcvr.lossFilter.trace.count();

        /* perf byte counters include all headers (SRT+UDP+IP) */
        perf->byteSent       = m_stats.sndr.sent.trace.bytesWithHdr();
        perf->byteSentUnique = m_stats.sndr.sentUnique.trace.bytesWithHdr();
        perf->byteRecv       = m_stats.rcvr.recvd.trace.bytesWithHdr();
        perf->byteRecvUnique = m_stats.rcvr.recvdUnique.trace.bytesWithHdr();
        perf->byteRetrans    = m_stats.sndr.sentRetrans.trace.bytesWithHdr();
        perf->byteRcvLoss    = m_stats.rcvr.lost.trace.bytesWithHdr();

        perf->pktSndDrop  = m_stats.sndr.dropped.trace.count();
        perf->pktRcvDrop  = m_stats.rcvr.dropped.trace.count();
        perf->byteSndDrop = m_stats.sndr.dropped.trace.bytesWithHdr();
        perf->byteRcvDrop = m_stats.rcvr.dropped.trace.bytesWithHdr();
        perf->pktRcvUndecrypt  = m_stats.rcvr.undecrypted.trace.count();
        perf->byteRcvUndecrypt = m_stats.rcvr.undecrypted.trace.bytes();

        perf->pktSentTotal       = m_stats.sndr.sent.total.count();
        perf->pktSentUniqueTotal = m_stats.sndr.sentUnique.total.count();
        perf->pktRecvTotal       = m_stats.rcvr.recvd.total.count();
        perf->pktRecvUniqueTotal = m_stats.rcvr.recvdUnique.total.count();
        perf->pktSndLossTotal    = m_stats.sndr.lost.total.count();
        perf->pktRcvLossTotal    = m_stats.rcvr.lost.total.count();
        perf->pktRetransTotal    = m_stats.sndr.sentRetrans.total.count();
        perf->pktSentACKTotal    = m_stats.rcvr.sentAck.total.count();
        perf->pktRecvACKTotal    = m_stats.sndr.recvdAck.total.count();
        perf->pktSentNAKTotal    = m_stats.rcvr.sentNak.total.count();
        perf->pktRecvNAKTotal    = m_stats.sndr.recvdNak.total.count();
        perf->usSndDurationTotal = m_stats.m_sndDurationTotal;

        perf->byteSentTotal           = m_stats.sndr.sent.total.bytesWithHdr();
        perf->byteSentUniqueTotal     = m_stats.sndr.sentUnique.total.bytesWithHdr();
        perf->byteRecvTotal           = m_stats.rcvr.recvd.total.bytesWithHdr();
        perf->byteRecvUniqueTotal     = m_stats.rcvr.recvdUnique.total.bytesWithHdr();
        perf->byteRetransTotal        = m_stats.sndr.sentRetrans.total.bytesWithHdr();
        perf->pktSndFilterExtraTotal  = m_stats.sndr.sentFilterExtra.total.count();
        perf->pktRcvFilterExtraTotal  = m_stats.rcvr.recvdFilterExtra.total.count();
        perf->pktRcvFilterSupplyTotal = m_stats.rcvr.suppliedByFilter.total.count();
        perf->pktRcvFilterLossTotal   = m_stats.rcvr.lossFilter.total.count();

        perf->byteRcvLossTotal = m_stats.rcvr.lost.total.bytesWithHdr();
        perf->pktSndDropTotal  = m_stats.sndr.dropped.total.count();
        perf->pktRcvDropTotal  = m_stats.rcvr.dropped.total.count();
        // TODO: The payload is dropped. Probably header sizes should not be counted?
        perf->byteSndDropTotal = m_stats.sndr.dropped.total.bytesWithHdr();
        perf->byteRcvDropTotal = m_stats.rcvr.dropped.total.bytesWithHdr();
        perf->pktRcvUndecryptTotal  = m_stats.rcvr.undecrypted.total.count();
        perf->byteRcvUndecryptTotal = m_stats.rcvr.undecrypted.total.bytes();

        // TODO: The following class members must be protected with a different mutex, not the m_StatsLock.
        const double interval     = (double) count_microseconds(currtime - m_stats.tsLastSampleTime);
        perf->mbpsSendRate        = double(perf->byteSent) * 8.0 / interval;
        perf->mbpsRecvRate        = double(perf->byteRecv) * 8.0 / interval;
        perf->usPktSndPeriod      = (double) count_microseconds(m_tdSendInterval.load());
        perf->pktFlowWindow       = m_iFlowWindowSize.load();
        perf->pktCongestionWindow = (int)m_dCongestionWindow;
        perf->pktFlightSize       = getFlightSpan();
        perf->msRTT               = (double)m_iSRTT / 1000.0;
        perf->msSndTsbPdDelay     = m_bPeerTsbPd ? m_iPeerTsbPdDelay_ms : 0;
        perf->msRcvTsbPdDelay     = isOPT_TsbPd() ? m_iTsbPdDelay_ms : 0;
        perf->byteMSS             = m_config.iMSS;

        perf->mbpsMaxBW = m_config.llMaxBW > 0 ? Bps2Mbps(m_config.llMaxBW)
                        : m_CongCtl.ready()    ? Bps2Mbps(m_CongCtl->sndBandwidth())
                                                : 0;

        if (clear)
        {
            m_stats.sndr.resetTrace();
            m_stats.rcvr.resetTrace();

            m_stats.sndDuration = 0;
            m_stats.tsLastSampleTime = currtime;
        }
    }

    const int64_t availbw = m_iBandwidth == 1 ? m_RcvTimeWindow.getBandwidth() : m_iBandwidth.load();

    perf->mbpsBandwidth = Bps2Mbps(availbw * (m_iMaxSRTPayloadSize + pktHdrSize));

    if (tryEnterCS(m_ConnectionLock))
    {
        if (m_pSndBuffer)
        {
            if (instantaneous)
            {
                /* Get instant SndBuf instead of moving average for application-based Algorithm
                   (such as NAE) in need of fast reaction to network condition changes. */
                perf->pktSndBuf = m_pSndBuffer->getCurrBufSize((perf->byteSndBuf), (perf->msSndBuf));
            }
            else
            {
                perf->pktSndBuf = m_pSndBuffer->getAvgBufSize((perf->byteSndBuf), (perf->msSndBuf));
            }
            perf->byteSndBuf += (perf->pktSndBuf * pktHdrSize);
            perf->byteAvailSndBuf = (m_config.iSndBufSize - perf->pktSndBuf) * m_config.iMSS;
        }
        else
        {
            perf->byteAvailSndBuf = 0;
            perf->pktSndBuf  = 0;
            perf->byteSndBuf = 0;
            perf->msSndBuf   = 0;
        }

        if (m_pRcvBuffer)
        {
            ScopedLock lck(m_RcvBufferLock);
            perf->byteAvailRcvBuf = (int) getAvailRcvBufferSizeNoLock() * m_config.iMSS;
            if (instantaneous) // no need for historical API for Rcv side
            {
                perf->pktRcvBuf = m_pRcvBuffer->getRcvDataSize(perf->byteRcvBuf, perf->msRcvBuf);
            }
            else
            {
                perf->pktRcvBuf = m_pRcvBuffer->getRcvAvgDataSize(perf->byteRcvBuf, perf->msRcvBuf);
            }
        }
        else
        {
            perf->byteAvailRcvBuf = 0;
            perf->pktRcvBuf  = 0;
            perf->byteRcvBuf = 0;
            perf->msRcvBuf   = 0;
        }

        leaveCS(m_ConnectionLock);
    }
    else
    {
        perf->byteAvailSndBuf = 0;
        perf->byteAvailRcvBuf = 0;
        perf->pktSndBuf  = 0;
        perf->byteSndBuf = 0;
        perf->msSndBuf   = 0;
        perf->byteRcvBuf = 0;
        perf->msRcvBuf   = 0;
    }
}

bool srt::CUDT::updateCC(ETransmissionEvent evt, const EventVariant arg)
{
    // Special things that must be done HERE, not in SrtCongestion,
    // because it involves the input buffer in CUDT. It would be
    // slightly dangerous to give SrtCongestion access to it.

    // According to the rules, the congctl should be ready at the same
    // time when the sending buffer. For sanity check, check both first.
    if (!m_CongCtl.ready() || !m_pSndBuffer)
    {
        LOGC(rslog.Error,
             log << CONID() << "updateCC: CAN'T DO UPDATE - congctl " << (m_CongCtl.ready() ? "ready" : "NOT READY")
            << "; sending buffer " << (m_pSndBuffer ? "NOT CREATED" : "created"));

        return false;
    }

    HLOGC(rslog.Debug, log << CONID() << "updateCC: EVENT:" << TransmissionEventStr(evt));

    if (evt == TEV_INIT)
    {
        // only_input uses:
        // 0: in the beginning and when SRTO_MAXBW was changed
        // 1: SRTO_INPUTBW was changed
        // 2: SRTO_OHEADBW was changed
        EInitEvent only_input = arg.get<EventVariant::INIT>();
        // false = TEV_INIT_RESET: in the beginning, or when MAXBW was changed.

        if (only_input != TEV_INIT_RESET && m_config.llMaxBW)
        {
            HLOGC(rslog.Debug, log << CONID() << "updateCC/TEV_INIT: non-RESET stage and m_config.llMaxBW already set to " << m_config.llMaxBW);
            // Don't change
        }
        else // either m_config.llMaxBW == 0 or only_input == TEV_INIT_RESET
        {
            // Use the values:
            // - if SRTO_MAXBW is >0, use it.
            // - if SRTO_MAXBW == 0, use SRTO_INPUTBW + SRTO_OHEADBW
            // - if SRTO_INPUTBW == 0, pass 0 to requst in-buffer sampling
            // Bytes/s
            const int64_t bw = m_config.llMaxBW != 0 ? m_config.llMaxBW :                   // When used SRTO_MAXBW
                               m_config.llInputBW != 0 ? withOverhead(m_config.llInputBW) : // SRTO_INPUTBW + SRT_OHEADBW
                               0; // When both MAXBW and INPUTBW are 0, request in-buffer sampling

            // Note: setting bw == 0 uses BW_INFINITE value in LiveCC
            m_CongCtl->updateBandwidth(m_config.llMaxBW, bw);

            if (only_input == TEV_INIT_OHEADBW)
            {
                // On updated SRTO_OHEADBW don't change input rate.
                // This only influences the call to withOverhead().
            }
            else
            {
                // No need to calculate input rate if the bandwidth is set
                const bool disable_in_rate_calc = (bw != 0);
                m_pSndBuffer->resetInputRateSmpPeriod(disable_in_rate_calc);
            }

            HLOGC(rslog.Debug,
                  log << CONID() << "updateCC/TEV_INIT: updating BW=" << m_config.llMaxBW
                      << (only_input == TEV_INIT_RESET
                              ? " (UNCHANGED)"
                              : only_input == TEV_INIT_OHEADBW ? " (only Overhead)" : " (updated sampling rate)"));
        }
    }

    // This part is also required only by LiveCC, however not
    // moved there due to that it needs access to CSndBuffer.
    if (evt == TEV_ACK || evt == TEV_LOSSREPORT || evt == TEV_CHECKTIMER || evt == TEV_SYNC)
    {
        // Specific part done when MaxBW is set to 0 (auto) and InputBW is 0.
        // This requests internal input rate sampling.
        if (m_config.llMaxBW == 0 && m_config.llInputBW == 0)
        {
            // Get auto-calculated input rate, Bytes per second
            const int64_t inputbw = m_pSndBuffer->getInputRate();

            /*
             * On blocked transmitter (tx full) and until connection closes,
             * auto input rate falls to 0 but there may be still lot of packet to retransmit
             * Calling updateBandwidth with 0 sets maxBW to default BW_INFINITE (1 Gbps)
             * and sendrate skyrockets for retransmission.
             * Keep previously set maximum in that case (inputbw == 0).
             */
            if (inputbw >= 0)
                m_CongCtl->updateBandwidth(0, withOverhead(std::max(m_config.llMinInputBW, inputbw))); // Bytes/sec
        }
    }

    HLOGC(rslog.Debug, log << CONID() << "updateCC: emitting signal for EVENT:" << TransmissionEventStr(evt));

    // Now execute a congctl-defined action for that event.
    EmitSignal(evt, arg);

    // This should be done with every event except ACKACK and SEND/RECEIVE
    // After any action was done by the congctl, update the congestion window and sending interval.
    if (evt != TEV_ACKACK && evt != TEV_SEND && evt != TEV_RECEIVE)
    {
        // This part comes from original UDT.
        // NOTE: THESE things come from CCC class:
        // - m_dPktSndPeriod
        // - m_dCWndSize
        m_tdSendInterval    = microseconds_from((int64_t)m_CongCtl->pktSndPeriod_us());
        m_dCongestionWindow = m_CongCtl->cgWindowSize();
#if ENABLE_HEAVY_LOGGING
        HLOGC(rslog.Debug,
              log << CONID() << "updateCC: updated values from congctl: interval=" << count_microseconds(m_tdSendInterval) << " us ("
                  << "tk (" << m_CongCtl->pktSndPeriod_us() << "us) cgwindow="
                  << std::setprecision(3) << m_dCongestionWindow);
#endif
    }

    HLOGC(rslog.Debug, log << CONID() << "udpateCC: finished handling for EVENT:" << TransmissionEventStr(evt));

    return true;
}

void srt::CUDT::initSynch()
{
    setupMutex(m_SendBlockLock, "SendBlock");
    setupCond(m_SendBlockCond, "SendBlock");
    setupCond(m_RecvDataCond, "RecvData");
    setupMutex(m_SendLock, "Send");
    setupMutex(m_RecvLock, "Recv");
    setupMutex(m_RcvLossLock, "RcvLoss");
    setupMutex(m_RecvAckLock, "RecvAck");
    setupMutex(m_RcvBufferLock, "RcvBuffer");
    setupMutex(m_ConnectionLock, "Connection");
    setupMutex(m_StatsLock, "Stats");
    setupCond(m_RcvTsbPdCond, "RcvTsbPd");
}

void srt::CUDT::destroySynch()
{
    releaseMutex(m_SendBlockLock);

    // Just in case, signal the CV, on which some
    // other thread is possibly waiting, because a
    // process hanging on a pthread_cond_wait would
    // cause the call to destroy a CV hang up.
    m_SendBlockCond.notify_all();
    releaseCond(m_SendBlockCond);

    m_RecvDataCond.notify_all();
    releaseCond(m_RecvDataCond);
    releaseMutex(m_SendLock);
    releaseMutex(m_RecvLock);
    releaseMutex(m_RcvLossLock);
    releaseMutex(m_RecvAckLock);
    releaseMutex(m_RcvBufferLock);
    releaseMutex(m_ConnectionLock);
    releaseMutex(m_StatsLock);

    m_RcvTsbPdCond.notify_all();
    releaseCond(m_RcvTsbPdCond);
}

void srt::CUDT::releaseSynch()
{
    SRT_ASSERT(m_bClosing);
    // wake up user calls
    CSync::lock_notify_one(m_SendBlockCond, m_SendBlockLock);

    enterCS(m_SendLock);
    leaveCS(m_SendLock);

    // Awake tsbpd() and srt_recv*(..) threads for them to check m_bClosing.
    CSync::lock_notify_one(m_RecvDataCond, m_RecvLock);
    CSync::lock_notify_one(m_RcvTsbPdCond, m_RecvLock);

    // Azquiring m_RcvTsbPdStartupLock protects race in starting
    // the tsbpd() thread in CUDT::processData().
    // Wait for tsbpd() thread to finish.
    enterCS(m_RcvTsbPdStartupLock);
    if (m_RcvTsbPdThread.joinable())
    {
        m_RcvTsbPdThread.join();
    }
    leaveCS(m_RcvTsbPdStartupLock);

    // Acquiring the m_RecvLock it is assumed that both tsbpd()
    // and srt_recv*(..) threads will be aware about the state of m_bClosing.
    enterCS(m_RecvLock);
    leaveCS(m_RecvLock);
}


#if ENABLE_BONDING
void srt::CUDT::dropToGroupRecvBase()
{
    int32_t group_recv_base = SRT_SEQNO_NONE;
    if (m_parent->m_GroupOf)
    {
        // Check is first done before locking to avoid unnecessary
        // mutex locking. The condition for this field is that it
        // can be either never set, already reset, or ever set
        // and possibly dangling. The re-check after lock eliminates
        // the dangling case.
        ScopedLock glock (uglobal().m_GlobControlLock);

        // Note that getRcvBaseSeqNo() will lock m_GroupOf->m_GroupLock,
        // but this is an intended order.
        if (m_parent->m_GroupOf)
            group_recv_base = m_parent->m_GroupOf->getRcvBaseSeqNo();
    }
    if (group_recv_base == SRT_SEQNO_NONE)
        return;

    ScopedLock lck(m_RcvBufferLock);
    int cnt = rcvDropTooLateUpTo(CSeqNo::incseq(group_recv_base));
    if (cnt > 0)
    {
        HLOGC(grlog.Debug,
              log << CONID() << "dropToGroupRecvBase: dropped " << cnt << " packets before ACK: group_recv_base="
                  << group_recv_base << " m_iRcvLastAck=" << m_iRcvLastAck
                  << " m_iRcvCurrSeqNo=" << m_iRcvCurrSeqNo << " m_bTsbPd=" << m_bTsbPd);
    }
}
#endif

namespace srt {
#if ENABLE_HEAVY_LOGGING
static void DebugAck(string hdr, int prev, int ack)
{
    if (!prev)
    {
        HLOGC(xtlog.Debug, log << hdr << "ACK " << ack);
        return;
    }

    int diff = CSeqNo::seqoff(prev, ack);
    if (diff < 0)
    {
        HLOGC(xtlog.Debug, log << hdr << "ACK ERROR: " << prev << "-" << ack << "(diff " << diff << ")");
        return;
    }

    bool shorted = diff > 100; // sanity
    if (shorted)
        ack = CSeqNo::incseq(prev, 100);

    ostringstream ackv;
    for (; prev != ack; prev = CSeqNo::incseq(prev))
        ackv << prev << " ";
    if (shorted)
        ackv << "...";
    HLOGC(xtlog.Debug, log << hdr << "ACK (" << (diff + 1) << "): " << ackv.str() << ack);
}
#else
static inline void DebugAck(string, int, int) {}
#endif
}

void srt::CUDT::sendCtrl(UDTMessageType pkttype, const int32_t* lparam, void* rparam, int size)
{
    CPacket ctrlpkt;
    setPacketTS(ctrlpkt, steady_clock::now());

    int nbsent        = 0;

    switch (pkttype)
    {
    case UMSG_ACK: // 010 - Acknowledgement
    {
        nbsent = sendCtrlAck(ctrlpkt, size);
        break;
    }

    case UMSG_ACKACK: // 110 - Acknowledgement of Acknowledgement
        ctrlpkt.pack(pkttype, lparam);
        ctrlpkt.m_iID = m_PeerID;
        nbsent        = m_pSndQueue->sendto(m_PeerAddr, ctrlpkt, m_SourceAddr);

        break;

    case UMSG_LOSSREPORT: // 011 - Loss Report
    {
        // Explicitly defined lost sequences
        if (rparam)
        {
            int32_t *lossdata = (int32_t *)rparam;

            size_t bytes = sizeof(*lossdata) * size;
            ctrlpkt.pack(pkttype, NULL, lossdata, bytes);

            ctrlpkt.m_iID = m_PeerID;
            nbsent        = m_pSndQueue->sendto(m_PeerAddr, ctrlpkt, m_SourceAddr);

            enterCS(m_StatsLock);
            m_stats.rcvr.sentNak.count(1);
            leaveCS(m_StatsLock);
        }
        // Call with no arguments - get loss list from internal data.
        else if (m_pRcvLossList->getLossLength() > 0)
        {
            ScopedLock lock(m_RcvLossLock);
            // this is periodically NAK report; make sure NAK cannot be sent back too often

            // read loss list from the local receiver loss list
            int32_t *data = new int32_t[m_iMaxSRTPayloadSize / 4];
            int      losslen;
            m_pRcvLossList->getLossArray(data, losslen, m_iMaxSRTPayloadSize / 4);

            if (0 < losslen)
            {
                ctrlpkt.pack(pkttype, NULL, data, losslen * 4);
                ctrlpkt.m_iID = m_PeerID;
                nbsent        = m_pSndQueue->sendto(m_PeerAddr, ctrlpkt, m_SourceAddr);

                enterCS(m_StatsLock);
                m_stats.rcvr.sentNak.count(1);
                leaveCS(m_StatsLock);
            }

            delete[] data;
        }

        // update next NAK time, which should wait enough time for the retansmission, but not too long
        m_tdNAKInterval = microseconds_from(m_iSRTT + 4 * m_iRTTVar);

        // Fix the NAKreport period according to the congctl
        m_tdNAKInterval =
            microseconds_from(m_CongCtl->updateNAKInterval(count_microseconds(m_tdNAKInterval),
                                                                      m_RcvTimeWindow.getPktRcvSpeed(),
                                                                      m_pRcvLossList->getLossLength()));

        // This is necessary because a congctl need not wish to define
        // its own minimum interval, in which case the default one is used.
        if (m_tdNAKInterval < m_tdMinNakInterval)
            m_tdNAKInterval = m_tdMinNakInterval;

        break;
    }

    case UMSG_CGWARNING: // 100 - Congestion Warning
        ctrlpkt.pack(pkttype);
        ctrlpkt.m_iID = m_PeerID;
        nbsent        = m_pSndQueue->sendto(m_PeerAddr, ctrlpkt, m_SourceAddr);

        m_tsLastWarningTime = steady_clock::now();

        break;

    case UMSG_KEEPALIVE: // 001 - Keep-alive
        ctrlpkt.pack(pkttype);
        ctrlpkt.m_iID = m_PeerID;
        nbsent        = m_pSndQueue->sendto(m_PeerAddr, ctrlpkt, m_SourceAddr);

        break;

    case UMSG_HANDSHAKE: // 000 - Handshake
        ctrlpkt.pack(pkttype, NULL, rparam, sizeof(CHandShake));
        ctrlpkt.m_iID = m_PeerID;
        nbsent        = m_pSndQueue->sendto(m_PeerAddr, ctrlpkt, m_SourceAddr);

        break;

    case UMSG_SHUTDOWN: // 101 - Shutdown
        if (m_PeerID == 0) // Dont't send SHUTDOWN if we don't know peer ID.
            break;
        ctrlpkt.pack(pkttype);
        ctrlpkt.m_iID = m_PeerID;
        nbsent        = m_pSndQueue->sendto(m_PeerAddr, ctrlpkt, m_SourceAddr);

        break;

    case UMSG_DROPREQ: // 111 - Msg drop request
        ctrlpkt.pack(pkttype, lparam, rparam, 8);
        ctrlpkt.m_iID = m_PeerID;
        nbsent        = m_pSndQueue->sendto(m_PeerAddr, ctrlpkt, m_SourceAddr);

        break;

    case UMSG_PEERERROR: // 1000 - acknowledge the peer side a special error
        ctrlpkt.pack(pkttype, lparam);
        ctrlpkt.m_iID = m_PeerID;
        nbsent        = m_pSndQueue->sendto(m_PeerAddr, ctrlpkt, m_SourceAddr);

        break;

    case UMSG_EXT: // 0x7FFF - Resevered for future use
        break;

    default:
        break;
    }

    // Fix keepalive
    if (nbsent)
        m_tsLastSndTime.store(steady_clock::now());
}

// [[using locked(m_RcvBufferLock)]]
bool srt::CUDT::getFirstNoncontSequence(int32_t& w_seq, string& w_log_reason)
{
    {
        ScopedLock losslock (m_RcvLossLock);
        const int32_t seq = m_pRcvLossList->getFirstLostSeq();
        if (seq != SRT_SEQNO_NONE)
        {
            HLOGC(xtlog.Debug, log << "NONCONT-SEQUENCE: first loss %" << seq << " (loss len=" <<
                    m_pRcvLossList->getLossLength() << ")");
            w_seq = seq;
            w_log_reason = "first lost";
            return true;
        }
    }

    w_seq = CSeqNo::incseq(m_iRcvCurrSeqNo);
    HLOGC(xtlog.Debug, log << "NONCONT-SEQUENCE: past-recv %" << w_seq);
    w_log_reason = "expected next";

    return true;
}


int srt::CUDT::sendCtrlAck(CPacket& ctrlpkt, int size)
{
    SRT_ASSERT(ctrlpkt.getMsgTimeStamp() != 0);
    int nbsent = 0;
    int local_prevack = 0;

#if ENABLE_HEAVY_LOGGING
    struct SaveBack
    {
        int& target;
        const int& source;

        ~SaveBack() { target = source; }
    } l_saveback = { m_iDebugPrevLastAck, m_iRcvLastAck };
    (void)l_saveback; // kill compiler warning: unused variable `l_saveback` [-Wunused-variable]

    local_prevack = m_iDebugPrevLastAck;

#endif
    string reason; // just for "a reason" of giving particular % for ACK

#if ENABLE_BONDING
    dropToGroupRecvBase();
#endif

    // The TSBPD thread may change the first lost sequence record (TLPKTDROP).
    // To avoid it the m_RcvBufferLock has to be acquired.
    UniqueLock bufflock(m_RcvBufferLock);

    int32_t ack;    // First unacknowledged packet sequence number (acknowledge up to ack).
    if (!getFirstNoncontSequence((ack), (reason)))
        return nbsent;

    if (m_iRcvLastAckAck == ack)
    {
        HLOGC(xtlog.Debug,
              log << CONID() << "sendCtrl(UMSG_ACK): last ACK %" << ack << "(" << reason << ") == last ACKACK");
        return nbsent;
    }

    // send out a lite ACK
    // to save time on buffer processing and bandwidth/AS measurement, a lite ACK only feeds back an ACK number
    if (size == SEND_LITE_ACK)
    {
        bufflock.unlock();
        ctrlpkt.pack(UMSG_ACK, NULL, &ack, size);
        ctrlpkt.m_iID = m_PeerID;
        nbsent = m_pSndQueue->sendto(m_PeerAddr, ctrlpkt, m_SourceAddr);
        DebugAck(CONID() + "sendCtrl(lite): ", local_prevack, ack);
        return nbsent;
    }

    // IF ack %> m_iRcvLastAck
    // There are new received packets to acknowledge, update related information.
    if (CSeqNo::seqcmp(ack, m_iRcvLastAck) > 0)
    {
        // Sanity check if the "selected ACK" points to a sequence
        // in the past for the buffer. This SHOULD NEVER HAPPEN because
        // on drop the loss records should have been removed, and the last received
        // sequence also can't be in the past towards the buffer.

        // NOTE: This problem has been observed when the packet sequence
        // was incorrectly removed from the receiver loss list. This should
        // then stay here as a condition in order to detect this problem,
        // should it happen in the future.
        if (CSeqNo::seqcmp(ack, m_pRcvBuffer->getStartSeqNo()) < 0)
        {
            LOGC(xtlog.Error,
                    log << CONID() << "sendCtrlAck: IPE: invalid ACK from %" << m_iRcvLastAck << " to %" << ack << " ("
                    << CSeqNo::seqoff(m_iRcvLastAck, ack) << " packets) buffer=%" << m_pRcvBuffer->getStartSeqNo());
        }
        else
        {
            HLOGC(xtlog.Debug,
                    log << CONID() << "sendCtrlAck: %" << m_iRcvLastAck << " -> %" << ack << " ("
                    << CSeqNo::seqoff(m_iRcvLastAck, ack) << " packets)");
        }

        m_iRcvLastAck = ack;

#if ENABLE_BONDING
        const int32_t group_read_seq = m_pRcvBuffer->getFirstReadablePacketInfo(steady_clock::now()).seqno;
#endif

        InvertedLock un_bufflock (m_RcvBufferLock);

#if ENABLE_BONDING
        // This actually should be done immediately after the ACK pointers were
        // updated in this socket, but it can't be done inside this function due
        // to being run under a lock.

        // At this moment no locks are applied. The only lock used so far
        // was m_RcvBufferLock, but this was lifed above. At this moment
        // it is safe to apply any locks here. This function is affined
        // to CRcvQueue::worker thread, so it is free to apply locks as
        // required in the defined order. At present we only need the lock
        // on m_GlobControlLock to prevent the group from being deleted
        // in the meantime
        if (m_parent->m_GroupOf)
        {
            // Check is first done before locking to avoid unnecessary
            // mutex locking. The condition for this field is that it
            // can be either never set, already reset, or ever set
            // and possibly dangling. The re-check after lock eliminates
            // the dangling case.
            ScopedLock glock (uglobal().m_GlobControlLock);

            // Note that updateLatestRcv will lock m_GroupOf->m_GroupLock,
            // but this is an intended order.
            if (m_parent->m_GroupOf)
            {
                // A group may need to update the parallelly used idle links,
                // should it have any. Pass the current socket position in order
                // to skip it from the group loop.
                m_parent->m_GroupOf->updateLatestRcv(m_parent);
            }
        }
#endif
        // If TSBPD is enabled, then INSTEAD OF signaling m_RecvDataCond,
        // signal m_RcvTsbPdCond. This will kick in the tsbpd thread, which
        // will signal m_RecvDataCond when there's time to play for particular
        // data packet.
        HLOGC(xtlog.Debug,
              log << CONID() << "ACK: clip %" << m_iRcvLastAck << "-%" << ack << ", REVOKED "
                  << CSeqNo::seqoff(ack, m_iRcvLastAck) << " from RCV buffer");

        if (m_bTsbPd)
        {
            /* Newly acknowledged data, signal TsbPD thread */
            CUniqueSync tslcc (m_RecvLock, m_RcvTsbPdCond);
            // m_bTsbPdAckWakeup is protected by m_RecvLock in the tsbpd() thread
            if (m_bTsbPdAckWakeup)
                tslcc.notify_one();
        }
        else
        {
            {
                CUniqueSync rdcc (m_RecvLock, m_RecvDataCond);

                // Locks m_RcvBufferLock, which is unlocked above by InvertedLock un_bufflock.
                // Must check read-readiness under m_RecvLock to protect the epoll from concurrent changes in readBuffer()
                if (isRcvBufferReady())
                {
                    if (m_config.bSynRecving)
                    {
                        // signal a waiting "recv" call if there is any data available
                        rdcc.notify_one();
                    }
                    // acknowledge any waiting epolls to read
                    // fix SRT_EPOLL_IN event loss but rcvbuffer still have data：
                    // 1. user call receive/receivemessage(about line number:6482)
                    // 2. after read/receive, if rcvbuffer is empty, will set SRT_EPOLL_IN event to false
                    // 3. but if we do not do some lock work here, will cause some sync problems between threads:
                    //      (1) user thread: call receive/receivemessage
                    //      (2) user thread: read data
                    //      (3) user thread: no data in rcvbuffer, set SRT_EPOLL_IN event to false
                    //      (4) receive thread: receive data and set SRT_EPOLL_IN to true
                    //      (5) user thread: set SRT_EPOLL_IN to false
                    // 4. so , m_RecvLock must be used here to protect epoll event
                    uglobal().m_EPoll.update_events(m_SocketID, m_sPollID, SRT_EPOLL_IN, true);
                }
            }
#if ENABLE_BONDING
            if (group_read_seq != SRT_SEQNO_NONE && m_parent->m_GroupOf)
            {
                // See above explanation for double-checking
                ScopedLock glock (uglobal().m_GlobControlLock);

                if (m_parent->m_GroupOf)
                {
                    // The current "APP reader" needs to simply decide as to whether
                    // the next CUDTGroup::recv() call should return with no blocking or not.
                    // When the group is read-ready, it should update its pollers as it sees fit.
                    m_parent->m_GroupOf->updateReadState(m_SocketID, group_read_seq);
                }
            }
#endif
            CGlobEvent::triggerEvent();
        }
    }
    else if (ack == m_iRcvLastAck)
    {
        // If the ACK was just sent already AND elapsed time did not exceed RTT,
        if ((steady_clock::now() - m_tsLastAckTime) <
            (microseconds_from(m_iSRTT + 4 * m_iRTTVar)))
        {
            HLOGC(xtlog.Debug,
                  log << CONID() << "sendCtrl(UMSG_ACK): ACK %" << ack << " just sent - too early to repeat");
            return nbsent;
        }
    }
    else
    {
        // Not possible (m_iRcvCurrSeqNo+1 <% m_iRcvLastAck ?)
        LOGC(xtlog.Error, log << CONID() << "sendCtrl(UMSG_ACK): IPE: curr %" << ack << " <% last %" << m_iRcvLastAck);
        return nbsent;
    }

    // [[using assert( ack >= m_iRcvLastAck && is_periodic_ack ) ]];
    // [[using locked(m_RcvBufferLock)]];

    // Send out the ACK only if has not been received by the sender before
    if (CSeqNo::seqcmp(m_iRcvLastAck, m_iRcvLastAckAck) > 0)
    {
        // NOTE: The BSTATS feature turns on extra fields above size 6
        // also known as ACKD_TOTAL_SIZE_VER100.
        int32_t data[ACKD_TOTAL_SIZE];

        // Case you care, CAckNo::incack does exactly the same thing as
        // CSeqNo::incseq. Logically the ACK number is a different thing
        // than sequence number (it's a "journal" for ACK request-response,
        // and starts from 0, unlike sequence, which starts from a random
        // number), but still the numbers are from exactly the same domain.
        m_iAckSeqNo = CAckNo::incack(m_iAckSeqNo);
        data[ACKD_RCVLASTACK] = m_iRcvLastAck;
        data[ACKD_RTT] = m_iSRTT;
        data[ACKD_RTTVAR] = m_iRTTVar;
        data[ACKD_BUFFERLEFT] = (int) getAvailRcvBufferSizeNoLock();
        // a minimum flow window of 2 is used, even if buffer is full, to break potential deadlock
        if (data[ACKD_BUFFERLEFT] < 2)
            data[ACKD_BUFFERLEFT] = 2;

        if (steady_clock::now() - m_tsLastAckTime > m_tdACKInterval)
        {
            int rcvRate;
            int ctrlsz = ACKD_TOTAL_SIZE_UDTBASE * ACKD_FIELD_SIZE; // Minimum required size

            data[ACKD_RCVSPEED] = m_RcvTimeWindow.getPktRcvSpeed((rcvRate));
            data[ACKD_BANDWIDTH] = m_RcvTimeWindow.getBandwidth();

            //>>Patch while incompatible (1.0.2) receiver floating around
            if (m_uPeerSrtVersion == SrtVersion(1, 0, 2))
            {
                data[ACKD_RCVRATE] = rcvRate;                                     // bytes/sec
                data[ACKD_XMRATE_VER102_ONLY] = data[ACKD_BANDWIDTH] * m_iMaxSRTPayloadSize; // bytes/sec
                ctrlsz = ACKD_FIELD_SIZE * ACKD_TOTAL_SIZE_VER102_ONLY;
            }
            else if (m_uPeerSrtVersion >= SrtVersion(1, 0, 3))
            {
                // Normal, currently expected version.
                data[ACKD_RCVRATE] = rcvRate; // bytes/sec
                ctrlsz = ACKD_FIELD_SIZE * ACKD_TOTAL_SIZE_VER101;
            }
            // ELSE: leave the buffer with ...UDTBASE size.

            ctrlpkt.pack(UMSG_ACK, &m_iAckSeqNo, data, ctrlsz);
            m_tsLastAckTime = steady_clock::now();
        }
        else
        {
            ctrlpkt.pack(UMSG_ACK, &m_iAckSeqNo, data, ACKD_FIELD_SIZE * ACKD_TOTAL_SIZE_SMALL);
        }

        ctrlpkt.m_iID = m_PeerID;
        setPacketTS(ctrlpkt, steady_clock::now());
        nbsent = m_pSndQueue->sendto(m_PeerAddr, ctrlpkt, m_SourceAddr);
        DebugAck(CONID() + "sendCtrl(UMSG_ACK): ", local_prevack, ack);

        m_ACKWindow.store(m_iAckSeqNo, m_iRcvLastAck);

        enterCS(m_StatsLock);
        m_stats.rcvr.sentAck.count(1);
        leaveCS(m_StatsLock);
    }
    else
    {
        HLOGC(xtlog.Debug, log << CONID() << "sendCtrl(UMSG_ACK): " << "ACK %" << m_iRcvLastAck
            << " <=%  ACKACK %" << m_iRcvLastAckAck << " - NOT SENDING ACK");
    }

    return nbsent;
}

void srt::CUDT::updateSndLossListOnACK(int32_t ackdata_seqno)
{
#if ENABLE_BONDING
    // This is for the call of CSndBuffer::getMsgNoAt that returns
    // this value as a notfound-trap.
    int32_t msgno_at_last_acked_seq = SRT_MSGNO_CONTROL;
    bool is_group = m_parent->m_GroupOf;
#endif

    // Update sender's loss list and acknowledge packets in the sender's buffer
    {
        // m_RecvAckLock protects sender's loss list and epoll
        ScopedLock ack_lock(m_RecvAckLock);

        const int offset = CSeqNo::seqoff(m_iSndLastDataAck, ackdata_seqno);
        // IF distance between m_iSndLastDataAck and ack is nonempty...
        if (offset <= 0)
            return;

        // update sending variables
        m_iSndLastDataAck = ackdata_seqno;

#if ENABLE_BONDING
        if (is_group)
        {
            // Get offset-1 because 'offset' points actually to past-the-end
            // of the sender buffer. We have already checked that offset is
            // at least 1.
            msgno_at_last_acked_seq = m_pSndBuffer->getMsgNoAt(offset-1);
            // Just keep this value prepared; it can't be updated exactly right
            // now because accessing the group needs some locks to be applied
            // with preserved the right locking order.
        }
#endif

        // remove any loss that predates 'ack' (not to be considered loss anymore)
        m_pSndLossList->removeUpTo(CSeqNo::decseq(m_iSndLastDataAck));

        // acknowledge the sending buffer (remove data that predate 'ack')
        m_pSndBuffer->ackData(offset);

        // acknowledde any waiting epolls to write
        uglobal().m_EPoll.update_events(m_SocketID, m_sPollID, SRT_EPOLL_OUT, true);
        CGlobEvent::triggerEvent();
    }

#if ENABLE_BONDING
    if (is_group)
    {
        // m_RecvAckLock is ordered AFTER m_GlobControlLock, so this can only
        // be done now that m_RecvAckLock is unlocked.
        ScopedLock glock (uglobal().m_GlobControlLock);
        if (m_parent->m_GroupOf)
        {
            HLOGC(inlog.Debug, log << CONID() << "ACK: acking group sender buffer for #" << msgno_at_last_acked_seq);

            // Guard access to m_iSndAckedMsgNo field
            // Note: This can't be done inside CUDTGroup::ackMessage
            // because this function is also called from CUDT::sndDropTooLate
            // called from CUDT::sendmsg2 called from CUDTGroup::send, which
            // applies the lock on m_GroupLock already.
            ScopedLock glk (*m_parent->m_GroupOf->exp_groupLock());

            // NOTE: ackMessage also accepts and ignores the trap representation
            // which is SRT_MSGNO_CONTROL.
            m_parent->m_GroupOf->ackMessage(msgno_at_last_acked_seq);
        }
    }
#endif

    // insert this socket to snd list if it is not on the list yet
    const steady_clock::time_point currtime = steady_clock::now();
    m_pSndQueue->m_pSndUList->update(this, CSndUList::DONT_RESCHEDULE, currtime);

    if (m_config.bSynSending)
    {
        CSync::lock_notify_one(m_SendBlockCond, m_SendBlockLock);
    }

    // record total time used for sending
    enterCS(m_StatsLock);
    m_stats.sndDuration += count_microseconds(currtime - m_stats.sndDurationCounter);
    m_stats.m_sndDurationTotal += count_microseconds(currtime - m_stats.sndDurationCounter);
    m_stats.sndDurationCounter = currtime;
    leaveCS(m_StatsLock);
}

void srt::CUDT::processCtrlAck(const CPacket &ctrlpkt, const steady_clock::time_point& currtime)
{
    const int32_t* ackdata       = (const int32_t*)ctrlpkt.m_pcData;
    const int32_t  ackdata_seqno = ackdata[ACKD_RCVLASTACK];

    // Check the value of ACK in case when it was some rogue peer
    if (ackdata_seqno < 0)
    {
        // This embraces all cases when the most significant bit is set,
        // as the variable is of a signed type. So, SRT_SEQNO_NONE is
        // included, but it also triggers for any other kind of invalid value.
        // This check MUST BE DONE before making any operation on this number.
        LOGC(inlog.Error, log << CONID() << "ACK: IPE/EPE: received invalid ACK value: " << ackdata_seqno
                << " " << std::hex << ackdata_seqno << " (IGNORED)");
        return;
    }

    const bool isLiteAck = ctrlpkt.getLength() == (size_t)SEND_LITE_ACK;
    HLOGC(inlog.Debug,
          log << CONID() << "ACK covers: " << m_iSndLastDataAck << " - " << ackdata_seqno << " [ACK=" << m_iSndLastAck
              << "]" << (isLiteAck ? "[LITE]" : "[FULL]"));

    updateSndLossListOnACK(ackdata_seqno);

    // Process a lite ACK
    if (isLiteAck)
    {
        if (CSeqNo::seqcmp(ackdata_seqno, m_iSndLastAck) >= 0)
        {
            ScopedLock ack_lock(m_RecvAckLock);
            m_iFlowWindowSize = m_iFlowWindowSize - CSeqNo::seqoff(m_iSndLastAck, ackdata_seqno);
            m_iSndLastAck = ackdata_seqno;

            m_tsLastRspAckTime = currtime;
            m_iReXmitCount         = 1; // Reset re-transmit count since last ACK
        }

        return;
    }

    // Decide to send ACKACK or not
    {
        // Sequence number of the ACK packet
        const int32_t ack_seqno = ctrlpkt.getAckSeqNo();

        // Send ACK acknowledgement (UMSG_ACKACK).
        // There can be less ACKACK packets in the stream, than the number of ACK packets.
        // Only send ACKACK every syn interval or if ACK packet with the sequence number
        // already acknowledged (with ACKACK) has come again, which probably means ACKACK was lost.
        if ((currtime - m_SndLastAck2Time > microseconds_from(COMM_SYN_INTERVAL_US)) || (ack_seqno == m_iSndLastAck2))
        {
            sendCtrl(UMSG_ACKACK, &ack_seqno);
            m_iSndLastAck2       = ack_seqno;
            m_SndLastAck2Time = currtime;
        }
    }

    //
    // Begin of the new code with TLPKTDROP.
    //

    // Protect packet retransmission
    {
        ScopedLock ack_lock(m_RecvAckLock);

        // Check the validation of the ack
        if (CSeqNo::seqcmp(ackdata_seqno, CSeqNo::incseq(m_iSndCurrSeqNo)) > 0)
        {
            // this should not happen: attack or bug
            LOGC(gglog.Error,
                    log << CONID() << "ATTACK/IPE: incoming ack seq " << ackdata_seqno << " exceeds current "
                    << m_iSndCurrSeqNo << " by " << (CSeqNo::seqoff(m_iSndCurrSeqNo, ackdata_seqno) - 1) << "!");
            m_bBroken        = true;
            m_iBrokenCounter = 0;
            return;
        }

        if (CSeqNo::seqcmp(ackdata_seqno, m_iSndLastAck) >= 0)
        {
            // Update Flow Window Size, must update before and together with m_iSndLastAck
            m_iFlowWindowSize = ackdata[ACKD_BUFFERLEFT];
            m_iSndLastAck     = ackdata_seqno;
            m_tsLastRspAckTime  = currtime;
            m_iReXmitCount    = 1; // Reset re-transmit count since last ACK
        }

        /*
         * We must not ignore full ack received by peer
         * if data has been artificially acked by late packet drop.
         * Therefore, a distinct ack state is used for received Ack (iSndLastFullAck)
         * and ack position in send buffer (m_iSndLastDataAck).
         * Otherwise, when severe congestion causing packet drops (and m_iSndLastDataAck update)
         * occures, we drop received acks (as duplicates) and do not update stats like RTT,
         * which may go crazy and stay there, preventing proper stream recovery.
         */

        if (CSeqNo::seqoff(m_iSndLastFullAck, ackdata_seqno) <= 0)
        {
            // discard it if it is a repeated ACK
            return;
        }
        m_iSndLastFullAck = ackdata_seqno;
    }
    //
    // END of the new code with TLPKTDROP
    //
#if ENABLE_BONDING
    if (m_parent->m_GroupOf)
    {
        ScopedLock glock (uglobal().m_GlobControlLock);
        if (m_parent->m_GroupOf)
        {
            // Will apply m_GroupLock, ordered after m_GlobControlLock.
            // m_GlobControlLock is necessary for group existence.
            m_parent->m_GroupOf->updateWriteState();
        }
    }
#endif

    size_t acksize   = ctrlpkt.getLength(); // TEMPORARY VALUE FOR CHECKING
    bool   wrongsize = 0 != (acksize % ACKD_FIELD_SIZE);
    acksize          = acksize / ACKD_FIELD_SIZE; // ACTUAL VALUE

    if (wrongsize)
    {
        // Issue a log, but don't do anything but skipping the "odd" bytes from the payload.
        LOGC(inlog.Warn,
             log << CONID() << "Received UMSG_ACK payload is not evened up to 4-byte based field size - cutting to "
                 << acksize << " fields");
    }

    // Start with checking the base size.
    if (acksize < ACKD_TOTAL_SIZE_SMALL)
    {
        LOGC(inlog.Warn, log << CONID() << "Invalid ACK size " << acksize << " fields - less than minimum required!");
        // Ack is already interpreted, just skip further parts.
        return;
    }
    // This check covers fields up to ACKD_BUFFERLEFT.

    // Extract RTT estimate and RTTVar from the ACK packet.
    const int rtt    = ackdata[ACKD_RTT];
    const int rttvar = ackdata[ACKD_RTTVAR];

    // Update the values of smoothed RTT and the variation in RTT samples
    // on subsequent RTT estimates extracted from the ACK packets
    // (during transmission).
    if (m_bIsFirstRTTReceived)
    {
        // Suppose transmission is bidirectional if sender is also receiving
        // data packets.
        enterCS(m_StatsLock);
        const bool bPktsReceived = m_stats.rcvr.recvd.total.count() != 0;
        leaveCS(m_StatsLock);

        if (bPktsReceived)  // Transmission is bidirectional.
        {
            // RTT value extracted from the ACK packet (rtt) is already smoothed
            // RTT obtained at the receiver side. Apply EWMA anyway for the second
            // time on the sender side. Ignore initial values which might arrive
            // after the smoothed RTT on the sender side has been
            // reset to the very first RTT sample received from the receiver.
            // TODO: The case of bidirectional transmission requires further
            // improvements and testing. Double smoothing is applied here to be
            // consistent with the previous behavior.
            if (rtt != INITIAL_RTT || rttvar != INITIAL_RTTVAR)
            {
                int iSRTT = m_iSRTT.load(), iRTTVar = m_iRTTVar.load();
                iRTTVar = avg_iir<4>(iRTTVar, abs(rtt - iSRTT));
                iSRTT   = avg_iir<8>(iSRTT, rtt);
                m_iSRTT = iSRTT;
                m_iRTTVar = iRTTVar;
            }
        }
        else  // Transmission is unidirectional.
        {
            // Simply take the values of smoothed RTT and RTT variance from
            // the ACK packet.
            m_iSRTT   = rtt;
            m_iRTTVar = rttvar;
        }
    }
    // Reset the value of smoothed RTT to the first real RTT estimate extracted
    // from an ACK after initialization (at the beginning of transmission).
    // In case of resumed connection over the same network, the very first RTT
    // value sent within an ACK will be taken from cache and equal to previous
    // connection's final smoothed RTT value. The reception of such a value
    // will also trigger the smoothed RTT reset at the sender side.
    else if (rtt != INITIAL_RTT && rttvar != INITIAL_RTTVAR)
    {
        m_iSRTT               = rtt;
        m_iRTTVar             = rttvar;
        m_bIsFirstRTTReceived = true;
    }

#if SRT_DEBUG_RTT
    s_rtt_trace.trace(currtime, "ACK", rtt, rttvar, m_bIsFirstRTTReceived,
                      m_stats.recvTotal, m_iSRTT, m_iRTTVar);
#endif

    /* Version-dependent fields:
     * Original UDT (total size: ACKD_TOTAL_SIZE_SMALL):
     *   ACKD_RCVLASTACK
     *   ACKD_RTT
     *   ACKD_RTTVAR
     *   ACKD_BUFFERLEFT
     * Additional UDT fields, not always attached:
     *   ACKD_RCVSPEED
     *   ACKD_BANDWIDTH
     * SRT extension since v1.0.1:
     *   ACKD_RCVRATE
     * SRT extension in v1.0.2 only:
     *   ACKD_XMRATE_VER102_ONLY
     */

    if (acksize > ACKD_TOTAL_SIZE_SMALL)
    {
        // This means that ACKD_RCVSPEED and ACKD_BANDWIDTH fields are available.
        int pktps     = ackdata[ACKD_RCVSPEED];
        int bandwidth = ackdata[ACKD_BANDWIDTH];
        int bytesps;

        /* SRT v1.0.2 Bytes-based stats: bandwidth (pcData[ACKD_XMRATE_VER102_ONLY]) and delivery rate (pcData[ACKD_RCVRATE]) in
         * bytes/sec instead of pkts/sec */
        /* SRT v1.0.3 Bytes-based stats: only delivery rate (pcData[ACKD_RCVRATE]) in bytes/sec instead of pkts/sec */
        if (acksize > ACKD_TOTAL_SIZE_UDTBASE)
            bytesps = ackdata[ACKD_RCVRATE];
        else
            bytesps = pktps * m_iMaxSRTPayloadSize;

        m_iBandwidth        = avg_iir<8>(m_iBandwidth.load(), bandwidth);
        m_iDeliveryRate     = avg_iir<8>(m_iDeliveryRate.load(), pktps);
        m_iByteDeliveryRate = avg_iir<8>(m_iByteDeliveryRate.load(), bytesps);

        // Update Estimated Bandwidth and packet delivery rate
        // m_iRcvRate = m_iDeliveryRate;
        // ^^ This has been removed because with the SrtCongestion class
        // instead of reading the m_iRcvRate local field this will read
        // cudt->deliveryRate() instead.
    }

    updateCC(TEV_ACK, EventVariant(ackdata_seqno));

    enterCS(m_StatsLock);
    m_stats.sndr.recvdAck.count(1);
    leaveCS(m_StatsLock);
}

void srt::CUDT::processCtrlAckAck(const CPacket& ctrlpkt, const time_point& tsArrival)
{
    int32_t ack = 0;

    // Calculate RTT estimate on the receiver side based on ACK/ACKACK pair.
    const int rtt = m_ACKWindow.acknowledge(ctrlpkt.getAckSeqNo(), ack, tsArrival);

    if (rtt == -1)
    {
        if (ctrlpkt.getAckSeqNo() > (m_iAckSeqNo - static_cast<int>(ACK_WND_SIZE)) && ctrlpkt.getAckSeqNo() <= m_iAckSeqNo)
        {
            LOGC(inlog.Note,
                log << CONID() << "ACKACK out of order, skipping RTT calculation "
                << "(ACK number: " << ctrlpkt.getAckSeqNo() << ", last ACK sent: " << m_iAckSeqNo
                << ", RTT (EWMA): " << m_iSRTT << ")");
            return;
        }

        LOGC(inlog.Error,
             log << CONID() << "ACK record not found, can't estimate RTT "
                 << "(ACK number: " << ctrlpkt.getAckSeqNo() << ", last ACK sent: " << m_iAckSeqNo
                 << ", RTT (EWMA): " << m_iSRTT << ")");
        return;
    }

    if (rtt <= 0)
    {
        LOGC(inlog.Error,
            log << CONID() << "IPE: invalid RTT estimate " << rtt
            << ", possible time shift. Clock: " << SRT_SYNC_CLOCK_STR);
        return;
    }

    // If increasing delay is detected.
    //   sendCtrl(UMSG_CGWARNING);

    // Update the values of smoothed RTT and the variation in RTT samples
    // on subsequent RTT samples (during transmission).
    if (m_bIsFirstRTTReceived)
    {
        m_iRTTVar = avg_iir<4>(m_iRTTVar.load(), abs(rtt - m_iSRTT.load()));
        m_iSRTT   = avg_iir<8>(m_iSRTT.load(), rtt);
    }
    // Reset the value of smoothed RTT on the first RTT sample after initialization
    // (at the beginning of transmission).
    // In case of resumed connection over the same network, the initial RTT
    // value will be taken from cache and equal to previous connection's
    // final smoothed RTT value.
    else
    {
        m_iSRTT               = rtt;
        m_iRTTVar             = rtt / 2;
        m_bIsFirstRTTReceived = true;
    }

#if SRT_DEBUG_RTT
    s_rtt_trace.trace(tsArrival, "ACKACK", rtt, -1, m_bIsFirstRTTReceived,
                      -1, m_iSRTT, m_iRTTVar);
#endif

    updateCC(TEV_ACKACK, EventVariant(ack));

    // This function will put a lock on m_RecvLock by itself, as needed.
    // It must be done inside because this function reads the current time
    // and if waiting for the lock has caused a delay, the time will be
    // inaccurate. Additionally it won't lock if TSBPD mode is off, and
    // won't update anything. Note that if you set TSBPD mode and use
    // srt_recvfile (which doesn't make any sense), you'll have a deadlock.
    if (m_config.bDriftTracer)
    {
        const bool drift_updated SRT_ATR_UNUSED = m_pRcvBuffer->addRcvTsbPdDriftSample(ctrlpkt.getMsgTimeStamp(), tsArrival, rtt);
#if ENABLE_BONDING
        if (drift_updated && m_parent->m_GroupOf)
        {
            ScopedLock glock(uglobal().m_GlobControlLock);
            if (m_parent->m_GroupOf)
            {
                m_parent->m_GroupOf->synchronizeDrift(this);
            }
        }
#endif
    }

    // Update last ACK that has been received by the sender
    if (CSeqNo::seqcmp(ack, m_iRcvLastAckAck) > 0)
        m_iRcvLastAckAck = ack;
}

void srt::CUDT::processCtrlLossReport(const CPacket& ctrlpkt)
{
    const int32_t* losslist = (int32_t*)(ctrlpkt.m_pcData);
    const size_t   losslist_len = ctrlpkt.getLength() / 4;

    bool secure = true;

    // This variable is used in "normal" logs, so it may cause a warning
    // when logging is forcefully off.
    int32_t wrong_loss SRT_ATR_UNUSED = SRT_SEQNO_NONE;

    // protect packet retransmission
    {
        ScopedLock ack_lock(m_RecvAckLock);

        // decode loss list message and insert loss into the sender loss list
        for (int i = 0, n = (int)losslist_len; i < n; ++i)
        {
            // IF the loss is a range <LO, HI>
            if (IsSet(losslist[i], LOSSDATA_SEQNO_RANGE_FIRST))
            {
                // Then it's this is a <LO, HI> specification with HI in a consecutive cell.
                const int32_t losslist_lo = SEQNO_VALUE::unwrap(losslist[i]);
                const int32_t losslist_hi = losslist[i + 1];
                // <LO, HI> specification means that the consecutive cell has been already interpreted.
                ++i;

                HLOGC(inlog.Debug, log << CONID() << "received UMSG_LOSSREPORT: "
                                       << losslist_lo << "-" << losslist_hi
                                       << " (" << CSeqNo::seqlen(losslist_lo, losslist_hi) << " packets)...");

                if ((CSeqNo::seqcmp(losslist_lo, losslist_hi) > 0) ||
                    (CSeqNo::seqcmp(losslist_hi, m_iSndCurrSeqNo) > 0))
                {
                    // LO must not be greater than HI.
                    // HI must not be greater than the most recent sent seq.
                    LOGC(inlog.Warn, log << CONID() << "rcv LOSSREPORT rng " << losslist_lo << " - " << losslist_hi
                        << " with last sent " << m_iSndCurrSeqNo << " - DISCARDING");
                    secure = false;
                    wrong_loss = losslist_hi;
                    break;
                }

                int num = 0;
                // IF losslist_lo %>= m_iSndLastAck
                if (CSeqNo::seqcmp(losslist_lo, m_iSndLastAck) >= 0)
                {
                    HLOGC(inlog.Debug, log << CONID() << "LOSSREPORT: adding "
                        << losslist_lo << " - " << losslist_hi << " to loss list");
                    num = m_pSndLossList->insert(losslist_lo, losslist_hi);
                }
                // ELSE losslist_lo %< m_iSndLastAck
                else
                {
                    // This should be theoretically impossible because this would mean that
                    // the received packet loss report informs about the loss that predates
                    // the ACK sequence.
                    // However, this can happen in these situations:
                    // - if the packet reordering has caused the earlier sent LOSSREPORT will be
                    // delivered after later sent ACK. Whatever, ACK should be more important,
                    // so simply drop the part that predates ACK.
                    // - redundancy second link (ISN was screwed up initially, but late towards last sent)
                    // - initial DROPREQ was lost
                    // This just causes repeating DROPREQ, as when the receiver continues sending
                    // LOSSREPORT, it's probably UNAWARE OF THE SITUATION.
                    int32_t dropreq_hi = losslist_hi;
                    IF_HEAVY_LOGGING(const char* drop_type = "completely");

                    // IF losslist_hi %>= m_iSndLastAck
                    if (CSeqNo::seqcmp(losslist_hi, m_iSndLastAck) >= 0)
                    {
                        HLOGC(inlog.Debug, log << CONID() << "LOSSREPORT: adding "
                                << m_iSndLastAck << "[ACK] - " << losslist_hi << " to loss list");
                        num = m_pSndLossList->insert(m_iSndLastAck, losslist_hi);
                        dropreq_hi = CSeqNo::decseq(m_iSndLastAck);
                        IF_HEAVY_LOGGING(drop_type = "partially");
                    }

                    // In distinction to losslist, DROPREQ has always just one range,
                    // and the data are <LO, HI>, with no range bit.
                    int32_t seqpair[2] = { losslist_lo, dropreq_hi };
                    const int32_t no_msgno = 0; // We don't know.

                    // When this DROPREQ gets lost in UDP again, the receiver will do one of these:
                    // - repeatedly send LOSSREPORT (as per NAKREPORT), so this will happen again
                    // - finally give up rexmit request as per TLPKTDROP (DROPREQ should make
                    //   TSBPD wake up should it still wait for new packets to get ACK-ed)
                    HLOGC(inlog.Debug,
                          log << CONID() << "LOSSREPORT: " << drop_type << " IGNORED with SndLastAck=%" << m_iSndLastAck
                              << ": %" << losslist_lo << "-" << dropreq_hi << " - sending DROPREQ");
                    sendCtrl(UMSG_DROPREQ, &no_msgno, seqpair, sizeof(seqpair));
                }

                enterCS(m_StatsLock);
                m_stats.sndr.lost.count(num);
                leaveCS(m_StatsLock);
            }
            // ELSE the loss is a single seq
            else
            {
                // IF loss_seq %>= m_iSndLastAck
                if (CSeqNo::seqcmp(losslist[i], m_iSndLastAck) >= 0)
                {
                    if (CSeqNo::seqcmp(losslist[i], m_iSndCurrSeqNo) > 0)
                    {
                        LOGC(inlog.Warn, log << CONID() << "rcv LOSSREPORT pkt %" << losslist[i]
                                << " with last sent %" << m_iSndCurrSeqNo << " - DISCARDING");
                        // loss_seq must not be greater than the most recent sent seq
                        secure = false;
                        wrong_loss = losslist[i];
                        break;
                    }

                    HLOGC(inlog.Debug,
                            log << CONID() << "LOSSREPORT: adding %" << losslist[i] << " (1 packet) to loss list");
                    const int num = m_pSndLossList->insert(losslist[i], losslist[i]);

                    enterCS(m_StatsLock);
                    m_stats.sndr.lost.count(num);
                    leaveCS(m_StatsLock);
                }
                // ELSE loss_seq %< m_iSndLastAck
                else
                {
                    // In distinction to losslist, DROPREQ has always just one range,
                    // and the data are <LO, HI>, with no range bit.
                    int32_t seqpair[2] = { losslist[i], losslist[i] };
                    const int32_t no_msgno = 0; // We don't know.
                    HLOGC(inlog.Debug,
                            log << CONID() << "LOSSREPORT: IGNORED with SndLastAck=%" << m_iSndLastAck << ": %" << losslist[i]
                            << " - sending DROPREQ");
                    sendCtrl(UMSG_DROPREQ, &no_msgno, seqpair, sizeof(seqpair));
                }
            }
        }
    }

    updateCC(TEV_LOSSREPORT, EventVariant(losslist, losslist_len));

    if (!secure)
    {
        LOGC(inlog.Warn,
            log << CONID() << "out-of-band LOSSREPORT received; BUG or ATTACK - last sent %" << m_iSndCurrSeqNo
            << " vs loss %" << wrong_loss);
        // this should not happen: attack or bug
        m_bBroken = true;
        m_iBrokenCounter = 0;
        return;
    }

    // the lost packet (retransmission) should be sent out immediately
    m_pSndQueue->m_pSndUList->update(this, CSndUList::DONT_RESCHEDULE);

    enterCS(m_StatsLock);
    m_stats.sndr.recvdNak.count(1);
    leaveCS(m_StatsLock);
}

void srt::CUDT::processCtrlHS(const CPacket& ctrlpkt)
{
    CHandShake req;
    req.load_from(ctrlpkt.m_pcData, ctrlpkt.getLength());

    HLOGC(inlog.Debug, log << CONID() << "processCtrl: got HS: " << req.show());

    if ((req.m_iReqType > URQ_INDUCTION_TYPES) // acually it catches URQ_INDUCTION and URQ_ERROR_* symbols...???
        || (m_config.bRendezvous && (req.m_iReqType != URQ_AGREEMENT))) // rnd sends AGREEMENT in rsp to CONCLUSION
    {
        // The peer side has not received the handshake message, so it keeps querying
        // resend the handshake packet

        // This condition embraces cases when:
        // - this is normal accept() and URQ_INDUCTION was received
        // - this is rendezvous accept() and there's coming any kind of URQ except AGREEMENT (should be RENDEZVOUS
        // or CONCLUSION)
        // - this is any of URQ_ERROR_* - well...
        CHandShake initdata;
        initdata.m_iISN = m_iISN;
        initdata.m_iMSS = m_config.iMSS;
        initdata.m_iFlightFlagSize = m_config.iFlightFlagSize;

        // For rendezvous we do URQ_WAVEAHAND/URQ_CONCLUSION --> URQ_AGREEMENT.
        // For client-server we do URQ_INDUCTION --> URQ_CONCLUSION.
        initdata.m_iReqType = (!m_config.bRendezvous) ? URQ_CONCLUSION : URQ_AGREEMENT;
        initdata.m_iID = m_SocketID;

        uint32_t kmdata[SRTDATA_MAXSIZE];
        size_t   kmdatasize = SRTDATA_MAXSIZE;
        bool     have_hsreq = false;
        if (req.m_iVersion > HS_VERSION_UDT4)
        {
            initdata.m_iVersion = HS_VERSION_SRT1; // if I remember correctly, this is induction/listener...
            const int hs_flags = SrtHSRequest::SRT_HSTYPE_HSFLAGS::unwrap(m_ConnRes.m_iType);
            if (hs_flags != 0) // has SRT extensions
            {
                HLOGC(inlog.Debug,
                    log << CONID() << "processCtrl/HS: got HS reqtype=" << RequestTypeStr(req.m_iReqType)
                    << " WITH SRT ext");
                have_hsreq = interpretSrtHandshake(req, ctrlpkt, (kmdata), (&kmdatasize));
                if (!have_hsreq)
                {
                    initdata.m_iVersion = 0;
                    m_RejectReason = SRT_REJ_ROGUE;
                    initdata.m_iReqType = URQFailure(m_RejectReason);
                }
                else
                {
                    // Extensions are added only in case of CONCLUSION (not AGREEMENT).
                    // Actually what is expected here is that this may either process the
                    // belated-repeated handshake from a caller (and then it's CONCLUSION,
                    // and should be added with HSRSP/KMRSP), or it's a belated handshake
                    // of Rendezvous when it has already considered itself connected.
                    // Sanity check - according to the rules, there should be no such situation
                    if (m_config.bRendezvous && m_SrtHsSide == HSD_RESPONDER)
                    {
                        LOGC(inlog.Error,
                            log << CONID() << "processCtrl/HS: IPE???: RESPONDER should receive all its handshakes in "
                            "handshake phase.");
                    }

                    // The 'extension' flag will be set from this variable; set it to false
                    // in case when the AGREEMENT response is to be sent.
                    have_hsreq = initdata.m_iReqType == URQ_CONCLUSION;
                    HLOGC(inlog.Debug,
                        log << CONID() << "processCtrl/HS: processing ok, reqtype=" << RequestTypeStr(initdata.m_iReqType)
                        << " kmdatasize=" << kmdatasize);
                }
            }
            else
            {
                HLOGC(inlog.Debug, log << CONID() << "processCtrl/HS: got HS reqtype=" << RequestTypeStr(req.m_iReqType));
            }
        }
        else
        {
            initdata.m_iVersion = HS_VERSION_UDT4;
            kmdatasize = 0; // HSv4 doesn't add any extensions, no KMX
        }

        initdata.m_extension = have_hsreq;

        HLOGC(inlog.Debug,
            log << CONID() << "processCtrl: responding HS reqtype=" << RequestTypeStr(initdata.m_iReqType)
            << (have_hsreq ? " WITH SRT HS response extensions" : ""));

        CPacket response;
        response.setControl(UMSG_HANDSHAKE);
        response.allocate(m_iMaxSRTPayloadSize);

        // If createSrtHandshake failed, don't send anything. Actually it can only fail on IPE.
        // There is also no possible IPE condition in case of HSv4 - for this version it will always return true.
        if (createSrtHandshake(SRT_CMD_HSRSP, SRT_CMD_KMRSP, kmdata, kmdatasize,
            (response), (initdata)))
        {
            response.m_iID = m_PeerID;
            setPacketTS(response, steady_clock::now());
            const int nbsent = m_pSndQueue->sendto(m_PeerAddr, response, m_SourceAddr);
            if (nbsent)
            {
                m_tsLastSndTime.store(steady_clock::now());
            }
        }
    }
    else
    {
        HLOGC(inlog.Debug, log << CONID() << "processCtrl: ... not INDUCTION, not ERROR, not rendezvous - IGNORED.");
    }
}

void srt::CUDT::processCtrlDropReq(const CPacket& ctrlpkt)
{
    const int32_t* dropdata = (const int32_t*) ctrlpkt.m_pcData;

    {
        CUniqueSync rcvtscc (m_RecvLock, m_RcvTsbPdCond);
        // With both TLPktDrop and TsbPd enabled, a message always consists only of one packet.
        // It will be dropped as too late anyway. Not dropping it from the receiver buffer
        // in advance reduces false drops if the packet somehow manages to arrive.
        // Still remove the record from the loss list to cease further retransmission requests.
        if (!m_bTLPktDrop || !m_bTsbPd)
        {
            const bool using_rexmit_flag = m_bPeerRexmitFlag;
            ScopedLock rblock(m_RcvBufferLock);
            const int iDropCnt = m_pRcvBuffer->dropMessage(dropdata[0], dropdata[1], ctrlpkt.getMsgSeq(using_rexmit_flag), CRcvBuffer::KEEP_EXISTING);

            if (iDropCnt > 0)
            {
                LOGC(brlog.Warn, log << CONID() << "RCV-DROPPED " << iDropCnt << " packet(s), seqno range %"
                    << dropdata[0] << "-%" << dropdata[1] << ", msgno " << ctrlpkt.getMsgSeq(using_rexmit_flag)
                    << " (SND DROP REQUEST).");

                enterCS(m_StatsLock);
                // Estimate dropped bytes from average payload size.
                const uint64_t avgpayloadsz = m_pRcvBuffer->getRcvAvgPayloadSize();
                m_stats.rcvr.dropped.count(stats::BytesPackets(iDropCnt * avgpayloadsz, (uint32_t) iDropCnt));
                leaveCS(m_StatsLock);
            }
        }
        // When the drop request was received, it means that there are
        // packets for which there will never be ACK sent; if the TSBPD thread
        // is currently in the ACK-waiting state, it may never exit.
        if (m_bTsbPd)
        {
            HLOGP(inlog.Debug, "DROPREQ: signal TSBPD");
            rcvtscc.notify_one();
        }
    }

    dropFromLossLists(dropdata[0], dropdata[1]);

    // If dropping ahead of the current largest sequence number,
    // move the recv seq number forward.
    if ((CSeqNo::seqcmp(dropdata[0], CSeqNo::incseq(m_iRcvCurrSeqNo)) <= 0)
        && (CSeqNo::seqcmp(dropdata[1], m_iRcvCurrSeqNo) > 0))
    {
        HLOGC(inlog.Debug, log << CONID() << "DROPREQ: dropping %"
            << dropdata[0] << "-" << dropdata[1] << " <-- set as current seq");
        m_iRcvCurrSeqNo = dropdata[1];
    }
    else
    {
        HLOGC(inlog.Debug, log << CONID() << "DROPREQ: dropping %"
            << dropdata[0] << "-" << dropdata[1] << " current %" << m_iRcvCurrSeqNo);
    }
}

void srt::CUDT::processCtrlShutdown()
{
    m_bShutdown = true;
    m_bClosing = true;
    m_bBroken = true;
    m_iBrokenCounter = 60;

    // This does the same as it would happen on connection timeout,
    // just we know about this state prematurely thanks to this message.
    updateBrokenConnection();
    completeBrokenConnectionDependencies(SRT_ECONNLOST); // LOCKS!
}

void srt::CUDT::processCtrlUserDefined(const CPacket& ctrlpkt)
{
    HLOGC(inlog.Debug, log << CONID() << "CONTROL EXT MSG RECEIVED:"
        << MessageTypeStr(ctrlpkt.getType(), ctrlpkt.getExtendedType())
        << ", value=" << ctrlpkt.getExtendedType());

    // This has currently two roles in SRT:
    // - HSv4 (legacy) handshake
    // - refreshed KMX (initial KMX is done still in the HS process in HSv5)
    const bool understood = processSrtMsg(&ctrlpkt);
    // CAREFUL HERE! This only means that this update comes from the UMSG_EXT
    // message received, REGARDLESS OF WHAT IT IS. This version doesn't mean
    // the handshake version, but the reason of calling this function.
    //
    // Fortunately, the only messages taken into account in this function
    // are HSREQ and HSRSP, which should *never* be interchanged when both
    // parties are HSv5.
    if (understood)
    {
        if (ctrlpkt.getExtendedType() == SRT_CMD_HSREQ || ctrlpkt.getExtendedType() == SRT_CMD_HSRSP)
        {
            updateAfterSrtHandshake(HS_VERSION_UDT4);
        }
    }
    else
    {
        updateCC(TEV_CUSTOM, EventVariant(&ctrlpkt));
    }
}

void srt::CUDT::processCtrl(const CPacket &ctrlpkt)
{
    // Just heard from the peer, reset the expiration count.
    m_iEXPCount = 1;
    const steady_clock::time_point currtime = steady_clock::now();
    m_tsLastRspTime = currtime;

    HLOGC(inlog.Debug,
          log << CONID() << "incoming UMSG:" << ctrlpkt.getType() << " ("
              << MessageTypeStr(ctrlpkt.getType(), ctrlpkt.getExtendedType()) << ") socket=%" << ctrlpkt.m_iID);

    switch (ctrlpkt.getType())
    {
    case UMSG_ACK: // 010 - Acknowledgement
        processCtrlAck(ctrlpkt, currtime);
        break;

    case UMSG_ACKACK: // 110 - Acknowledgement of Acknowledgement
        processCtrlAckAck(ctrlpkt, currtime);
        break;

    case UMSG_LOSSREPORT: // 011 - Loss Report
        processCtrlLossReport(ctrlpkt);
        break;

    case UMSG_CGWARNING: // 100 - Delay Warning
        // One way packet delay is increasing, so decrease the sending rate
        m_tdSendInterval = (m_tdSendInterval.load() * 1125) / 1000;
        // XXX Note as interesting fact: this is only prepared for handling,
        // but nothing in the code is sending this message. Probably predicted
        // for a custom congctl. There's a predicted place to call it under
        // UMSG_ACKACK handling, but it's commented out.

        break;

    case UMSG_KEEPALIVE: // 001 - Keep-alive
        processKeepalive(ctrlpkt, currtime);
        break;

    case UMSG_HANDSHAKE: // 000 - Handshake
        processCtrlHS(ctrlpkt);
        break;

    case UMSG_SHUTDOWN: // 101 - Shutdown
        processCtrlShutdown();
        break;

    case UMSG_DROPREQ: // 111 - Msg drop request
        processCtrlDropReq(ctrlpkt);
        break;

    case UMSG_PEERERROR: // 1000 - An error has happened to the peer side
        // int err_type = packet.getAddInfo();

        // currently only this error is signalled from the peer side
        // if recvfile() failes (e.g., due to disk fail), blcoked sendfile/send should return immediately
        // giving the app a chance to fix the issue
        m_bPeerHealth = false;

        break;

    case UMSG_EXT: // 0x7FFF - reserved and user defined messages
        processCtrlUserDefined(ctrlpkt);
        break;

    default:
        break;
    }
}

void srt::CUDT::updateSrtRcvSettings()
{
    // CHANGED: we need to apply the tsbpd delay only for socket TSBPD.
    // For Group TSBPD the buffer will have to deliver packets always on request
    // by sequence number, although the buffer will have to solve all the TSBPD
    // things internally anyway. Extracting by sequence number means only that
    // the packet can be retrieved from the buffer before its time to play comes
    // (unlike in normal situation when reading directly from socket), however
    // its time to play shall be properly defined.
    ScopedLock lock(m_RecvLock);

    // NOTE: remember to also update synchronizeWithGroup() if more settings are updated here.
    m_pRcvBuffer->setPeerRexmitFlag(m_bPeerRexmitFlag);

    // XXX m_bGroupTsbPd is ignored with SRT_ENABLE_APP_READER
    if (m_bTsbPd || m_bGroupTsbPd)
    {
        m_pRcvBuffer->setTsbPdMode(m_tsRcvPeerStartTime, false, milliseconds_from(m_iTsbPdDelay_ms));

        HLOGC(cnlog.Debug, log << "AFTER HS: Set Rcv TsbPd mode"
                << (m_bGroupTsbPd ? " (AS GROUP MEMBER)" : "")
                << ": delay=" << (m_iTsbPdDelay_ms / 1000) << "." << (m_iTsbPdDelay_ms % 1000)
                << "s RCV START: " << FormatTime(m_tsRcvPeerStartTime).c_str());
    }
    else
    {
        HLOGC(cnlog.Debug, log << CONID() << "AFTER HS: Rcv TsbPd mode not set");
    }
}

void srt::CUDT::updateSrtSndSettings()
{
    if (m_bPeerTsbPd)
    {
        /* We are TsbPd sender */
        // XXX Check what happened here.
        // m_iPeerTsbPdDelay_ms = m_CongCtl->getSndPeerTsbPdDelay();// + ((m_iSRTT + (4 * m_iRTTVar)) / 1000);
        /*
         * For sender to apply Too-Late Packet Drop
         * option (m_bTLPktDrop) must be enabled and receiving peer shall support it
         */
        HLOGC(cnlog.Debug, log << "AFTER HS: Set Snd TsbPd mode "
                << (m_bPeerTLPktDrop ? "with" : "without")
                << " TLPktDrop: delay=" << (m_iPeerTsbPdDelay_ms/1000) << "." << (m_iPeerTsbPdDelay_ms%1000)
                << "s START TIME: " << FormatTime(m_stats.tsStartTime).c_str());
    }
    else
    {
        HLOGC(cnlog.Debug, log << CONID() << "AFTER HS: Snd TsbPd mode not set");
    }
}

void srt::CUDT::updateAfterSrtHandshake(int hsv)
{
    HLOGC(cnlog.Debug, log << CONID() << "updateAfterSrtHandshake: HS version " << hsv);
    // This is blocked from being run in the "app reader" version because here
    // every socket does its TsbPd independently, just the sequence screwup is
    // done and the application reader sorts out packets by sequence numbers,
    // but only when they are signed off by TsbPd.

    // The only possibility here is one of these two:
    // - Agent is RESPONDER and it receives HSREQ.
    // - Agent is INITIATOR and it receives HSRSP.
    //
    // In HSv4, INITIATOR is sender and RESPONDER is receiver.
    // In HSv5, both are sender AND receiver.
    //
    // This function will be called only ONCE in this
    // instance, through either HSREQ or HSRSP.
#if ENABLE_HEAVY_LOGGING
    const char* hs_side[] = { "DRAW", "INITIATOR", "RESPONDER" };
#if ENABLE_BONDING
    string grpspec;

    if (m_parent->m_GroupOf)
    {
        ScopedLock glock (uglobal().m_GlobControlLock);
        grpspec = m_parent->m_GroupOf
            ? " group=$" + Sprint(m_parent->m_GroupOf->id())
            : string();
    }
#else
    const char* grpspec = "";
#endif

    HLOGC(cnlog.Debug,
          log << CONID() << "updateAfterSrtHandshake: version=" << m_ConnRes.m_iVersion
              << " side=" << hs_side[m_SrtHsSide] << grpspec);
#endif

    if (hsv > HS_VERSION_UDT4)
    {
        updateSrtRcvSettings();
        updateSrtSndSettings();
    }
    else if (m_SrtHsSide == HSD_INITIATOR)
    {
        // HSv4 INITIATOR is sender
        updateSrtSndSettings();
    }
    else
    {
        // HSv4 RESPONDER is receiver
        updateSrtRcvSettings();
    }
}

int srt::CUDT::packLostData(CPacket& w_packet)
{
    // protect m_iSndLastDataAck from updating by ACK processing
    UniqueLock ackguard(m_RecvAckLock);
    const steady_clock::time_point time_now = steady_clock::now();
    const steady_clock::time_point time_nak = time_now - microseconds_from(m_iSRTT - 4 * m_iRTTVar);

    while ((w_packet.m_iSeqNo = m_pSndLossList->popLostSeq()) >= 0)
    {
        // XXX See the note above the m_iSndLastDataAck declaration in core.h
        // This is the place where the important sequence numbers for
        // sender buffer are actually managed by this field here.
        const int offset = CSeqNo::seqoff(m_iSndLastDataAck, w_packet.m_iSeqNo);
        if (offset < 0)
        {
            // XXX Likely that this will never be executed because if the upper
            // sequence is not in the sender buffer, then most likely the loss 
            // was completely ignored.
            LOGC(qrlog.Error,
                 log << CONID() << "IPE/EPE: packLostData: LOST packet negative offset: seqoff(m_iSeqNo "
                     << w_packet.m_iSeqNo << ", m_iSndLastDataAck " << m_iSndLastDataAck << ")=" << offset
                     << ". Continue");

            // No matter whether this is right or not (maybe the attack case should be
            // considered, and some LOSSREPORT flood prevention), send the drop request
            // to the peer.
            int32_t seqpair[2] = {
                w_packet.m_iSeqNo,
                CSeqNo::decseq(m_iSndLastDataAck)
            };
            w_packet.m_iMsgNo = 0; // Message number is not known, setting all 32 bits to 0.

            HLOGC(qrlog.Debug,
                  log << CONID() << "PEER reported LOSS not from the sending buffer - requesting DROP: msg="
                      << MSGNO_SEQ::unwrap(w_packet.m_iMsgNo) << " SEQ:" << seqpair[0] << " - " << seqpair[1] << "("
                      << (-offset) << " packets)");

            sendCtrl(UMSG_DROPREQ, &w_packet.m_iMsgNo, seqpair, sizeof(seqpair));
            continue;
        }

        if (m_bPeerNakReport && m_config.iRetransmitAlgo != 0)
        {
            const steady_clock::time_point tsLastRexmit = m_pSndBuffer->getPacketRexmitTime(offset);
            if (tsLastRexmit >= time_nak)
            {
                HLOGC(qrlog.Debug, log << CONID() << "REXMIT: ignoring seqno "
                    << w_packet.m_iSeqNo << ", last rexmit " << (is_zero(tsLastRexmit) ? "never" : FormatTime(tsLastRexmit))
                    << " RTT=" << m_iSRTT << " RTTVar=" << m_iRTTVar
                    << " now=" << FormatTime(time_now));
                continue;
            }
        }

        int msglen;
        steady_clock::time_point tsOrigin;
        const int payload = m_pSndBuffer->readData(offset, (w_packet), (tsOrigin), (msglen));
        if (payload == -1)
        {
            int32_t seqpair[2];
            seqpair[0] = w_packet.m_iSeqNo;
            SRT_ASSERT(msglen >= 1);
            seqpair[1] = CSeqNo::incseq(seqpair[0], msglen - 1);

            HLOGC(qrlog.Debug,
                  log << CONID() << "loss-reported packets expired in SndBuf - requesting DROP: msgno="
                      << MSGNO_SEQ::unwrap(w_packet.m_iMsgNo) << " msglen=" << msglen << " SEQ:" << seqpair[0] << " - "
                      << seqpair[1]);
            sendCtrl(UMSG_DROPREQ, &w_packet.m_iMsgNo, seqpair, sizeof(seqpair));

            // skip all dropped packets
            m_pSndLossList->removeUpTo(seqpair[1]);
            m_iSndCurrSeqNo = CSeqNo::maxseq(m_iSndCurrSeqNo, seqpair[1]);
            continue;
        }
        else if (payload == 0)
            continue;

        // The packet has been ecrypted, thus the authentication tag is expected to be stored
        // in the SND buffer as well right after the payload.
        if (m_pCryptoControl && m_pCryptoControl->getCryptoMode() == CSrtConfig::CIPHER_MODE_AES_GCM)
        {
            w_packet.setLength(w_packet.getLength() + HAICRYPT_AUTHTAG_MAX);
        }

        // At this point we no longer need the ACK lock,
        // because we are going to return from the function.
        // Therefore unlocking in order not to block other threads.
        ackguard.unlock();

        enterCS(m_StatsLock);
        m_stats.sndr.sentRetrans.count(payload);
        leaveCS(m_StatsLock);

        // Despite the contextual interpretation of packet.m_iMsgNo around
        // CSndBuffer::readData version 2 (version 1 doesn't return -1), in this particular
        // case we can be sure that this is exactly the value of PH_MSGNO as a bitset.
        // So, set here the rexmit flag if the peer understands it.
        if (m_bPeerRexmitFlag)
        {
            w_packet.m_iMsgNo |= PACKET_SND_REXMIT;
        }
        setDataPacketTS(w_packet, tsOrigin);

        return payload;
    }

    return 0;
}

#if SRT_DEBUG_TRACE_SND
class snd_logger
{
    typedef srt::sync::steady_clock steady_clock;

public:
    snd_logger() {}

    ~snd_logger()
    {
        ScopedLock lck(m_mtx);
        m_fout.close();
    }

    struct
    {
        typedef srt::sync::steady_clock steady_clock;
        long long usElapsed;
        steady_clock::time_point tsNow;
        int usSRTT;
        int usRTTVar;
        int msSndBuffSpan;
        int msTimespanTh;
        int msNextUniqueToSend;
        long long usElapsedLastDrop;
        bool canRexmit;
        int iPktSeqno;
        bool isRetransmitted;
    } state;

    void trace()
    {
        using namespace srt::sync;
        ScopedLock lck(m_mtx);
        create_file();

        m_fout << state.usElapsed << ",";
        m_fout << state.usSRTT << ",";
        m_fout << state.usRTTVar << ",";
        m_fout << state.msSndBuffSpan << ",";
        m_fout << state.msTimespanTh << ",";
        m_fout << state.msNextUniqueToSend << ",";
        m_fout << state.usElapsedLastDrop << ",";
        m_fout << state.canRexmit << ",";
        m_fout << state.iPktSeqno << ',';
        m_fout << state.isRetransmitted << '\n';

        m_fout.flush();
    }

private:
    void print_header()
    {
        m_fout << "usElapsed,usSRTT,usRTTVar,msSndBuffTimespan,msTimespanTh,msNextUniqueToSend,usDLastDrop,canRexmit,sndPktSeqno,isRexmit";
        m_fout << "\n";
    }

    void create_file()
    {
        if (m_fout.is_open())
            return;

        m_start_time = srt::sync::steady_clock::now();
        std::string str_tnow = srt::sync::FormatTimeSys(m_start_time);
        str_tnow.resize(str_tnow.size() - 7); // remove trailing ' [SYST]' part
        while (str_tnow.find(':') != std::string::npos)
        {
            str_tnow.replace(str_tnow.find(':'), 1, 1, '_');
        }
        const std::string fname = "snd_trace_" + str_tnow + ".csv";
        m_fout.open(fname, std::ofstream::out);
        if (!m_fout)
            std::cerr << "IPE: Failed to open " << fname << "!!!\n";

        print_header();
    }

private:
    srt::sync::Mutex                    m_mtx;
    std::ofstream                       m_fout;
    srt::sync::steady_clock::time_point m_start_time;
};

snd_logger g_snd_logger;
#endif // SRT_DEBUG_TRACE_SND

void srt::CUDT::setPacketTS(CPacket& p, const time_point& ts)
{
    enterCS(m_StatsLock);
    const time_point tsStart = m_stats.tsStartTime;
    leaveCS(m_StatsLock);
    p.m_iTimeStamp = makeTS(ts, tsStart);
}

void srt::CUDT::setDataPacketTS(CPacket& p, const time_point& ts)
{
    enterCS(m_StatsLock);
    const time_point tsStart = m_stats.tsStartTime;
    leaveCS(m_StatsLock);

    if (!m_bPeerTsbPd)
    {
        // If TSBPD is disabled, use the current time as the source (timestamp using the sending time).
        p.m_iTimeStamp = makeTS(steady_clock::now(), tsStart);
        return;
    }

    // TODO: Might be better for performance to ensure this condition is always false, and just use SRT_ASSERT here.
    if (ts < tsStart)
    {
        p.m_iTimeStamp = makeTS(steady_clock::now(), tsStart);
        LOGC(qslog.Warn,
            log << CONID() << "setPacketTS: reference time=" << FormatTime(ts)
            << " is in the past towards start time=" << FormatTime(tsStart)
            << " - setting NOW as reference time for the data packet");
        return;
    }

    // Use the provided source time for the timestamp.
    p.m_iTimeStamp = makeTS(ts, tsStart);
}

bool srt::CUDT::isRetransmissionAllowed(const time_point& tnow SRT_ATR_UNUSED)
{
    // Prioritization of original packets only applies to Live CC.
    if (!m_bPeerTLPktDrop || !m_config.bMessageAPI)
        return true;

    // TODO: lock sender buffer?
    const time_point tsNextPacket = m_pSndBuffer->peekNextOriginal();

#if SRT_DEBUG_TRACE_SND
    const int buffdelay_ms = count_milliseconds(m_pSndBuffer->getBufferingDelay(tnow));
    // If there is a small loss, still better to retransmit. If timespan is already big,
    // then consider sending original packets.
    const int threshold_ms_min = (2 * m_iSRTT + 4 * m_iRTTVar + COMM_SYN_INTERVAL_US) / 1000;
    const int msNextUniqueToSend = count_milliseconds(tnow - tsNextPacket) + m_iPeerTsbPdDelay_ms;

    g_snd_logger.state.tsNow = tnow;
    g_snd_logger.state.usElapsed = count_microseconds(tnow - m_stats.tsStartTime);
    g_snd_logger.state.usSRTT = m_iSRTT;
    g_snd_logger.state.usRTTVar = m_iRTTVar;
    g_snd_logger.state.msSndBuffSpan = buffdelay_ms;
    g_snd_logger.state.msTimespanTh = threshold_ms_min;
    g_snd_logger.state.msNextUniqueToSend = msNextUniqueToSend;
    g_snd_logger.state.usElapsedLastDrop = count_microseconds(tnow - m_tsLastTLDrop);
    g_snd_logger.state.canRexmit = false;
#endif

    if (tsNextPacket != time_point())
    {
        // Can send original packet, so just send it
        return false;
    }

#if SRT_DEBUG_TRACE_SND
    g_snd_logger.state.canRexmit = true;
#endif
    return true;
}

bool srt::CUDT::packData(CPacket& w_packet, steady_clock::time_point& w_nexttime, sockaddr_any& w_src_addr)
{
    int payload = 0;
    bool probe = false;
    bool new_packet_packed = false;

    const steady_clock::time_point enter_time = steady_clock::now();

    w_nexttime = enter_time;

    if (!is_zero(m_tsNextSendTime) && enter_time > m_tsNextSendTime)
    {
        m_tdSendTimeDiff = m_tdSendTimeDiff.load() + (enter_time - m_tsNextSendTime);
    }

    ScopedLock connectguard(m_ConnectionLock);
    // If a closing action is done simultaneously, then
    // m_bOpened should already be false, and it's set
    // just before releasing this lock.
    //
    // If this lock is caught BEFORE the closing could
    // start the dissolving process, this process will
    // not be started until this function is finished.
    if (!m_bOpened)
        return false;

    payload = isRetransmissionAllowed(enter_time)
        ? packLostData((w_packet))
        : 0;

    IF_HEAVY_LOGGING(const char* reason); // The source of the data packet (normal/rexmit/filter)
    if (payload > 0)
    {
        IF_HEAVY_LOGGING(reason = "reXmit");
    }
    else if (m_PacketFilter &&
             m_PacketFilter.packControlPacket(m_iSndCurrSeqNo, m_pCryptoControl->getSndCryptoFlags(), (w_packet)))
    {
        HLOGC(qslog.Debug, log << CONID() << "filter: filter/CTL packet ready - packing instead of data.");
        payload        = (int) w_packet.getLength();
        IF_HEAVY_LOGGING(reason = "filter");

        // Stats
        ScopedLock lg(m_StatsLock);
        m_stats.sndr.sentFilterExtra.count(1);
    }
    else
    {
        if (!packUniqueData(w_packet))
        {
            m_tsNextSendTime = steady_clock::time_point();
            m_tdSendTimeDiff = steady_clock::duration();
            return false;
        }
        new_packet_packed = true;

        // every 16 (0xF) packets, a packet pair is sent
        if ((w_packet.m_iSeqNo & PUMASK_SEQNO_PROBE) == 0)
            probe = true;

        payload = (int) w_packet.getLength();
        IF_HEAVY_LOGGING(reason = "normal");
    }

    w_packet.m_iID = m_PeerID; // Set the destination SRT socket ID.

    if (new_packet_packed && m_PacketFilter)
    {
        HLOGC(qslog.Debug, log << CONID() << "filter: Feeding packet for source clip");
        m_PacketFilter.feedSource((w_packet));
    }

#if ENABLE_HEAVY_LOGGING // Required because of referring to MessageFlagStr()
    HLOGC(qslog.Debug,
          log << CONID() << "packData: " << reason << " packet seq=" << w_packet.m_iSeqNo << " (ACK=" << m_iSndLastAck
              << " ACKDATA=" << m_iSndLastDataAck << " MSG/FLAGS: " << w_packet.MessageFlagStr() << ")");
#endif

    // Fix keepalive
    m_tsLastSndTime.store(enter_time);

    considerLegacySrtHandshake(steady_clock::time_point());

    // WARNING: TEV_SEND is the only event that is reported from
    // the CSndQueue::worker thread. All others are reported from
    // CRcvQueue::worker. If you connect to this signal, make sure
    // that you are aware of prospective simultaneous access.
    updateCC(TEV_SEND, EventVariant(&w_packet));

    // XXX This was a blocked code also originally in UDT. Probably not required.
    // Left untouched for historical reasons.
    // Might be possible that it was because of that this is send from
    // different thread than the rest of the signals.
    // m_pSndTimeWindow->onPktSent(w_packet.m_iTimeStamp);

    enterCS(m_StatsLock);
    m_stats.sndr.sent.count(payload);
    if (new_packet_packed)
        m_stats.sndr.sentUnique.count(payload);
    leaveCS(m_StatsLock);

    const duration sendint = m_tdSendInterval;
    if (probe)
    {
        // sends out probing packet pair
        m_tsNextSendTime = enter_time;
        // Sending earlier, need to adjust the pace later on.
        m_tdSendTimeDiff = m_tdSendTimeDiff.load() - sendint;
        probe          = false;
    }
    else
    {
#if USE_BUSY_WAITING
        m_tsNextSendTime = enter_time + m_tdSendInterval.load();
#else
        const duration sendbrw = m_tdSendTimeDiff;

        if (sendbrw >= sendint)
        {
            // Send immediately
            m_tsNextSendTime = enter_time;

            // ATOMIC NOTE: this is the only thread that
            // modifies this field
            m_tdSendTimeDiff = sendbrw - sendint;
        }
        else
        {
            m_tsNextSendTime = enter_time + (sendint - sendbrw);
            m_tdSendTimeDiff = duration();
        }
#endif
    }
    HLOGC(qslog.Debug, log << "packData: Setting source address: " << m_SourceAddr.str());
    w_src_addr = m_SourceAddr;
    w_nexttime = m_tsNextSendTime;

    return payload >= 0; // XXX shouldn't be > 0 ? == 0 is only when buffer range exceeded.
}

bool srt::CUDT::packUniqueData(CPacket& w_packet)
{
    // Check the congestion/flow window limit
    const int cwnd    = std::min(int(m_iFlowWindowSize), int(m_dCongestionWindow));
    const int flightspan = getFlightSpan();
    if (cwnd <= flightspan)
    {
        HLOGC(qslog.Debug,
              log << CONID() << "packUniqueData: CONGESTED: cwnd=min(" << m_iFlowWindowSize << "," << m_dCongestionWindow
                  << ")=" << cwnd << " seqlen=(" << m_iSndLastAck << "-" << m_iSndCurrSeqNo << ")=" << flightspan);
        return false;
    }

    // XXX Here it's needed to set kflg to msgno_bitset in the block stored in the
    // send buffer. This should be somehow avoided, the crypto flags should be set
    // together with encrypting, and the packet should be sent as is, when rexmitting.
    // It would be nice to research as to whether CSndBuffer::Block::m_iMsgNoBitset field
    // isn't a useless redundant state copy. If it is, then taking the flags here can be removed.
    const int kflg = m_pCryptoControl->getSndCryptoFlags();
    int pktskipseqno = 0;
    time_point tsOrigin;
    const int pld_size = m_pSndBuffer->readData((w_packet), (tsOrigin), kflg, (pktskipseqno));
    if (pktskipseqno)
    {
        // Some packets were skipped due to TTL expiry.
        m_iSndCurrSeqNo = CSeqNo::incseq(m_iSndCurrSeqNo, pktskipseqno);
        HLOGC(qslog.Debug, log << "packUniqueData: reading skipped " << pktskipseqno << " seq up to %" << m_iSndCurrSeqNo
                << " due to TTL expiry");
    }

    if (pld_size == 0)
    {
        HLOGC(qslog.Debug, log << "packUniqueData: nothing extracted from the buffer");
        return false;
    }

    // A CHANGE. The sequence number is currently added to the packet
    // when scheduling, not when extracting. This is a inter-migration form,
    // only override extraction sequence with scheduling sequence in group mode.
    m_iSndCurrSeqNo = CSeqNo::incseq(m_iSndCurrSeqNo);

#if ENABLE_BONDING
    // Fortunately the group itself isn't being accessed.
    if (m_parent->m_GroupOf)
    {
        const int packetspan = CSeqNo::seqoff(m_iSndCurrSeqNo, w_packet.m_iSeqNo);
        if (packetspan > 0)
        {
            // After increasing by 1, but being previously set as ISN-1, this should be == ISN,
            // if this is the very first packet to send.
            if (m_iSndCurrSeqNo == m_iISN)
            {
                // This is the very first packet to be sent; so there's nothing in
                // the sending buffer yet, and therefore we are in a situation as just
                // after connection. No packets in the buffer, no packets are sent,
                // no ACK to be awaited. We can screw up all the variables that are
                // initialized from ISN just after connection.
                LOGC(qslog.Note,
                     log << CONID() << "packUniqueData: Fixing EXTRACTION sequence " << m_iSndCurrSeqNo
                         << " from SCHEDULING sequence " << w_packet.m_iSeqNo << " for the first packet: DIFF="
                         << packetspan << " STAMP=" << BufferStamp(w_packet.m_pcData, w_packet.getLength()));
            }
            else
            {
                // There will be a serious data discrepancy between the agent and the peer.
                LOGC(qslog.Error,
                     log << CONID() << "IPE: packUniqueData: Fixing EXTRACTION sequence " << m_iSndCurrSeqNo
                         << " from SCHEDULING sequence " << w_packet.m_iSeqNo << " in the middle of transition: DIFF="
                         << packetspan << " STAMP=" << BufferStamp(w_packet.m_pcData, w_packet.getLength()));
            }

            // Additionally send the drop request to the peer so that it
            // won't stupidly request the packets to be retransmitted.
            // Don't do it if the difference isn't positive or exceeds the threshold.
            int32_t seqpair[2];
            seqpair[0]             = m_iSndCurrSeqNo;
            seqpair[1]             = CSeqNo::decseq(w_packet.m_iSeqNo);
            const int32_t no_msgno = 0;
            LOGC(qslog.Debug,
                 log << CONID() << "packUniqueData: Sending DROPREQ: SEQ: " << seqpair[0] << " - " << seqpair[1] << " ("
                     << packetspan << " packets)");
            sendCtrl(UMSG_DROPREQ, &no_msgno, seqpair, sizeof(seqpair));
            // In case when this message is lost, the peer will still get the
            // UMSG_DROPREQ message when the agent realizes that the requested
            // packet are not present in the buffer (preadte the send buffer).

            // Override extraction sequence with scheduling sequence.
            m_iSndCurrSeqNo = w_packet.m_iSeqNo;
            ScopedLock ackguard(m_RecvAckLock);
            m_iSndLastAck     = w_packet.m_iSeqNo;
            m_iSndLastDataAck = w_packet.m_iSeqNo;
            m_iSndLastFullAck = w_packet.m_iSeqNo;
            m_iSndLastAck2    = w_packet.m_iSeqNo;
        }
        else if (packetspan < 0)
        {
            LOGC(qslog.Error,
                 log << CONID() << "IPE: packData: SCHEDULING sequence " << w_packet.m_iSeqNo
                     << " is behind of EXTRACTION sequence " << m_iSndCurrSeqNo << ", dropping this packet: DIFF="
                     << packetspan << " STAMP=" << BufferStamp(w_packet.m_pcData, w_packet.getLength()));
            // XXX: Probably also change the socket state to broken?
            return false;
        }
    }
    else
#endif
    {
        HLOGC(qslog.Debug,
              log << CONID() << "packUniqueData: Applying EXTRACTION sequence " << m_iSndCurrSeqNo
                  << " over SCHEDULING sequence " << w_packet.m_iSeqNo << " for socket not in group:"
                  << " DIFF=" << CSeqNo::seqcmp(m_iSndCurrSeqNo, w_packet.m_iSeqNo)
                  << " STAMP=" << BufferStamp(w_packet.m_pcData, w_packet.getLength()));
        // Do this always when not in a group.
        w_packet.m_iSeqNo = m_iSndCurrSeqNo;
    }

    // Set missing fields before encrypting the packet, because those fields might be used for encryption.
    w_packet.m_iID = m_PeerID; // Destination SRT Socket ID
    setDataPacketTS(w_packet, tsOrigin);

    if (kflg != EK_NOENC)
    {
        // Note that the packet header must have a valid seqno set, as it is used as a counter for encryption.
        // Other fields of the data packet header (e.g. timestamp, destination socket ID) are not used for the counter.
        // Cypher may change packet length!
        if (m_pCryptoControl->encrypt((w_packet)) != ENCS_CLEAR)
        {
            // Encryption failed
            //>>Add stats for crypto failure
            LOGC(qslog.Warn, log << CONID() << "ENCRYPT FAILED - packet won't be sent, size=" << pld_size);
            return false;
        }

        checkSndKMRefresh();
    }

#if SRT_DEBUG_TRACE_SND
    g_snd_logger.state.iPktSeqno = w_packet.m_iSeqNo;
    g_snd_logger.state.isRetransmitted = w_packet.getRexmitFlag(); 
    g_snd_logger.trace();
#endif

    return true;
}

// This is a close request, but called from the
void srt::CUDT::processClose()
{
    sendCtrl(UMSG_SHUTDOWN);

    m_bShutdown      = true;
    m_bClosing       = true;
    m_bBroken        = true;
    m_iBrokenCounter = 60;

    HLOGP(smlog.Debug, "processClose: sent message and set flags");

    if (m_bTsbPd)
    {
        HLOGP(smlog.Debug, "processClose: lock-and-signal TSBPD");
        CSync::lock_notify_one(m_RcvTsbPdCond, m_RecvLock);
    }

    // Signal the sender and recver if they are waiting for data.
    releaseSynch();
    // Unblock any call so they learn the connection_broken error
    uglobal().m_EPoll.update_events(m_SocketID, m_sPollID, SRT_EPOLL_ERR, true);

    HLOGP(smlog.Debug, "processClose: triggering timer event to spread the bad news");
    CGlobEvent::triggerEvent();
}

void srt::CUDT::sendLossReport(const std::vector<std::pair<int32_t, int32_t> > &loss_seqs)
{
    vector<int32_t> seqbuffer;
    seqbuffer.reserve(2 * loss_seqs.size()); // pessimistic
    for (loss_seqs_t::const_iterator i = loss_seqs.begin(); i != loss_seqs.end(); ++i)
    {
        if (i->first == i->second)
        {
            seqbuffer.push_back(i->first);
            HLOGC(qrlog.Debug, log << "lost packet " << i->first << ": sending LOSSREPORT");
        }
        else
        {
            seqbuffer.push_back(i->first | LOSSDATA_SEQNO_RANGE_FIRST);
            seqbuffer.push_back(i->second);
            HLOGC(qrlog.Debug, log << "lost packets " << i->first << "-" << i->second
                    << " (" << (1 + CSeqNo::seqcmp(i->second, i->first)) << " packets): sending LOSSREPORT");
        }
    }

    if (!seqbuffer.empty())
    {
        sendCtrl(UMSG_LOSSREPORT, NULL, &seqbuffer[0], (int) seqbuffer.size());
    }
}


bool srt::CUDT::overrideSndSeqNo(int32_t seq)
{
    // This function is intended to be called from the socket
    // group managmenet functions to synchronize the sequnece in
    // all sockes in the bonding group. THIS sequence given
    // here is the sequence TO BE STAMPED AT THE EXACTLY NEXT
    // sent payload. Therefore, screw up the ISN to exactly this
    // value, and the send sequence to the value one less - because
    // the m_iSndCurrSeqNo is increased by one immediately before
    // stamping it to the packet.

    // This function can only be called:
    // - from the operation on an idle socket in the socket group
    // - IMMEDIATELY after connection established and BEFORE the first payload
    // - The corresponding socket at the peer side must be also
    //   in this idle state!

    ScopedLock cg (m_RecvAckLock);

    // Both the scheduling and sending sequences should be fixed.
    // The new sequence normally should jump over several sequence numbers
    // towards what is currently in m_iSndCurrSeqNo.
    // Therefore it's not allowed that:
    // - the jump go backward: backward packets should be already there
    // - the jump go forward by a value larger than half the period: DISCREPANCY.
    const int diff = CSeqNo(seq) - CSeqNo(m_iSndCurrSeqNo);
    if (diff < 0 || diff > CSeqNo::m_iSeqNoTH)
    {
        LOGC(gslog.Error, log << CONID() << "IPE: Overriding with seq %" << seq << " DISCREPANCY against current %"
                << m_iSndCurrSeqNo << " and next sched %" << m_iSndNextSeqNo << " - diff=" << diff);
        return false;
    }

    //
    // The peer will have to do the same, as a reaction on perceived
    // packet loss. When it recognizes that this initial screwing up
    // has happened, it should simply ignore the loss and go on.
    // ISN isn't being changed here - it doesn't make much sense now.

    setInitialSndSeq(seq);

    // m_iSndCurrSeqNo will be most likely lower than m_iSndNextSeqNo because
    // the latter is ahead with the number of packets already scheduled, but
    // not yet sent.

    HLOGC(gslog.Debug, log << CONID() << "overrideSndSeqNo: sched-seq=" << m_iSndNextSeqNo << " send-seq=" << m_iSndCurrSeqNo
        << " (unchanged)"
        );
    return true;
}

int srt::CUDT::checkLazySpawnTsbPdThread()
{
    const bool need_tsbpd = m_bTsbPd || m_bGroupTsbPd;

    if (need_tsbpd && !m_RcvTsbPdThread.joinable())
    {
        ScopedLock lock(m_RcvTsbPdStartupLock);

        if (m_bClosing) // Check again to protect join() in CUDT::releaseSync()
            return -1;

        HLOGP(qrlog.Debug, "Spawning Socket TSBPD thread");
#if ENABLE_HEAVY_LOGGING
        std::ostringstream tns1, tns2;
        // Take the last 2 ciphers from the socket ID.
        tns1 << setfill('0') << setw(2) << m_SocketID;
        std::string s = tns1.str();
        tns2 << "SRT:TsbPd:@" << s.substr(s.size()-2, 2);
        const string thname = tns2.str();
#else
        const string thname = "SRT:TsbPd";
#endif
        if (!StartThread(m_RcvTsbPdThread, CUDT::tsbpd, this, thname))
            return -1;
    }

    return 0;
}

CUDT::time_point srt::CUDT::getPktTsbPdTime(void*, const CPacket& packet)
{
    return m_pRcvBuffer->getPktTsbPdTime(packet.getMsgTimeStamp());
}

SRT_ATR_UNUSED static const char *const s_rexmitstat_str[] = {"ORIGINAL", "REXMITTED", "RXS-UNKNOWN"};

// [[using locked(m_RcvBufferLock)]]
int srt::CUDT::handleSocketPacketReception(const vector<CUnit*>& incoming, bool& w_new_inserted, bool& w_was_sent_in_order, CUDT::loss_seqs_t& w_srt_loss_seqs)
{
    bool excessive SRT_ATR_UNUSED = true; // stays true unless it was successfully added

    w_new_inserted = false;
    const int32_t bufseq = m_pRcvBuffer->getStartSeqNo();

    // Loop over all incoming packets that were filtered out.
    // In case when there is no filter, there's just one packet in 'incoming',
    // the one that came in the input of this function.
    for (vector<CUnit *>::const_iterator unitIt = incoming.begin(); unitIt != incoming.end(); ++unitIt)
    {
        CUnit *  u    = *unitIt;
        CPacket &rpkt = u->m_Packet;
        const int pktrexmitflag = m_bPeerRexmitFlag ? (rpkt.getRexmitFlag() ? 1 : 0) : 2;
        const bool retransmitted = pktrexmitflag == 1;

        bool adding_successful = true;

        const int32_t bufidx = CSeqNo::seqoff(bufseq, rpkt.m_iSeqNo);

        IF_HEAVY_LOGGING(const char *exc_type = "EXPECTED");

        // bufidx < 0: the packet is in the past for the buffer
        // seqno <% m_iRcvLastAck : the sequence may be within the buffer,
        // but if so, it is in the acknowledged-but-not-retrieved area.

        // NOTE: if we have a situation when there are any packets in the
        // acknowledged area, but they aren't retrieved, this area DOES NOT
        // contain any losses. So a packet in this area is at best a duplicate.

        // In case when a loss would be abandoned (TLPKTDROP), there must at
        // some point happen to be an empty first cell in the buffer, followed
        // somewhere by a valid packet. If this state is achieved at some point,
        // the acknowledgement sequence should be equal to the beginning of the
        // buffer. Then, when TSBPD decides to drop these initial empty cells,
        // we'll have: (m_iRcvLastAck <% buffer->getStartSeqNo()) - and in this
        // case (bufidx < 0) condition will be satisfied also for this case.
        //
        // The only case when bufidx > 0, but packet seq is <% m_iRcvLastAck
        // is when the packet sequence is within the initial contiguous area,
        // which never contains losses, so discarding this packet does not
        // discard a loss coverage, even if this were past ACK.

        if (bufidx < 0 || CSeqNo::seqcmp(rpkt.m_iSeqNo, m_iRcvLastAck) < 0)
        {
            time_point pts = getPktTsbPdTime(NULL, rpkt);

            enterCS(m_StatsLock);
            const double bltime = (double) CountIIR<uint64_t>(
                    uint64_t(m_stats.traceBelatedTime) * 1000,
                    count_microseconds(steady_clock::now() - pts), 0.2);

            m_stats.traceBelatedTime = bltime / 1000.0;
            m_stats.rcvr.recvdBelated.count(rpkt.getLength());
            leaveCS(m_StatsLock);
            HLOGC(qrlog.Debug,
                    log << CONID() << "RECEIVED: %" << rpkt.m_iSeqNo << " bufidx=" << bufidx << " (BELATED/"
                    << s_rexmitstat_str[pktrexmitflag] << ") with ACK %" << m_iRcvLastAck
                    << " FLAGS: " << rpkt.MessageFlagStr());
            continue;
        }

        if (bufidx >= int(m_pRcvBuffer->capacity()))
        {
            // This is already a sequence discrepancy. Probably there could be found
            // some way to make it continue reception by overriding the sequence and
            // make a kinda TLKPTDROP, but there has been found no reliable way to do this.
            if (m_bTsbPd && m_bTLPktDrop && m_pRcvBuffer->empty())
            {
                // Only in live mode. In File mode this shall not be possible
                // because the sender should stop sending in this situation.
                // In Live mode this means that there is a gap between the
                // lowest sequence in the empty buffer and the incoming sequence
                // that exceeds the buffer size. Receiving data in this situation
                // is no longer possible and this is a point of no return.

                LOGC(qrlog.Error, log << CONID() <<
                        "SEQUENCE DISCREPANCY. BREAKING CONNECTION."
                        " %" << rpkt.m_iSeqNo
                        << " buffer=(%" << bufseq
                        << ":%" << m_iRcvCurrSeqNo                   // -1 = size to last index
                        << "+%" << CSeqNo::incseq(bufseq, int(m_pRcvBuffer->capacity()) - 1)
                        << "), " << (m_pRcvBuffer->capacity() - bufidx + 1)
                        << " past max. Reception no longer possible. REQUESTING TO CLOSE.");

                return -2;
            }
            else
            {
                LOGC(qrlog.Warn, log << CONID() << "No room to store incoming packet seqno " << rpkt.m_iSeqNo
                        << ", insert offset " << bufidx << ". "
                        << m_pRcvBuffer->strFullnessState(m_iRcvLastAck, steady_clock::now())
                    );

                return -1;
            }
        }

        const int buffer_add_result = m_pRcvBuffer->insert(u);
        if (buffer_add_result < 0)
        {
            // The insert() result is -1 if at the position evaluated from this packet's
            // sequence number there already is a packet.
            // So this packet is "redundant".
            IF_HEAVY_LOGGING(exc_type = "UNACKED");
            adding_successful = false;
        }
        else
        {
            w_new_inserted = true;

            IF_HEAVY_LOGGING(exc_type = "ACCEPTED");
            excessive = false;
            if (u->m_Packet.getMsgCryptoFlags() != EK_NOENC)
            {
                // TODO: reset and restore the timestamp if TSBPD is disabled.
                // Reset retransmission flag (must be excluded from GCM auth tag).
                u->m_Packet.setRexmitFlag(false);
                const EncryptionStatus rc = m_pCryptoControl ? m_pCryptoControl->decrypt((u->m_Packet)) : ENCS_NOTSUP;
                u->m_Packet.setRexmitFlag(retransmitted); // Recover the flag.

                if (rc != ENCS_CLEAR)
                {
                    adding_successful = false;
                    IF_HEAVY_LOGGING(exc_type = "UNDECRYPTED");

                    // If TSBPD is disabled, then SRT either operates in buffer mode, of in message API without a restriction
                    // of a single message packet. In that case just dropping a packet is not enough.
                    // In message mode the whole message has to be dropped.
                    // However, when decryption fails the message number in the packet cannot be trusted.
                    // The packet has to be removed from the RCV buffer based on that pkt sequence number,
                    // and the sequence number itself must go into the RCV loss list.
                    // See issue ##2626.
                    SRT_ASSERT(m_bTsbPd);

                    // Drop the packet from the receiver buffer.
                    // The packet was added to the buffer based on the sequence number, therefore sequence number should be used to drop it from the buffer.
                    // A drawback is that it would prevent a valid packet with the same sequence number, if it happens to arrive later, to end up in the buffer.
                    const int iDropCnt = m_pRcvBuffer->dropMessage(u->m_Packet.getSeqNo(), u->m_Packet.getSeqNo(), SRT_MSGNO_NONE, CRcvBuffer::DROP_EXISTING);

                    const steady_clock::time_point tnow = steady_clock::now();
                    ScopedLock lg(m_StatsLock);
                    m_stats.rcvr.dropped.count(stats::BytesPackets(iDropCnt * rpkt.getLength(), iDropCnt));
                    m_stats.rcvr.undecrypted.count(stats::BytesPackets(rpkt.getLength(), 1));
                    if (frequentLogAllowed(tnow))
                    {
                        LOGC(qrlog.Warn, log << CONID() << "Decryption failed (seqno %" << u->m_Packet.getSeqNo() << "), dropped "
                            << iDropCnt << ". pktRcvUndecryptTotal=" << m_stats.rcvr.undecrypted.total.count() << ".");
                        m_tsLogSlowDown = tnow;
                    }
                }
            }
        }

        if (adding_successful)
        {
            ScopedLock statslock(m_StatsLock);
            m_stats.rcvr.recvdUnique.count(u->m_Packet.getLength());
        }

#if ENABLE_HEAVY_LOGGING
        std::ostringstream expectspec;
        if (excessive)
            expectspec << "EXCESSIVE(" << exc_type << ")";
        else
            expectspec << "ACCEPTED";

        std::ostringstream bufinfo;

        if (m_pRcvBuffer)
        {
            // XXX Fix this when the end of contiguous region detection is added.
            const int ackidx = std::max(0, CSeqNo::seqoff(m_pRcvBuffer->getStartSeqNo(), m_iRcvLastAck));

            bufinfo << " BUF.s=" << m_pRcvBuffer->capacity()
                << " avail=" << (int(m_pRcvBuffer->capacity()) - ackidx)
                << " buffer=(%" << bufseq
                << ":%" << m_iRcvCurrSeqNo                   // -1 = size to last index
                << "+%" << CSeqNo::incseq(bufseq, int(m_pRcvBuffer->capacity()) - 1)
                << ")";
        }

        // Empty buffer info in case of groupwise receiver.
        // There's no way to obtain this information here.

        LOGC(qrlog.Debug, log << CONID() << "RECEIVED: %" << rpkt.m_iSeqNo
                << bufinfo.str()
                << " RSL=" << expectspec.str()
                << " SN=" << s_rexmitstat_str[pktrexmitflag]
                << " FLAGS: "
                << rpkt.MessageFlagStr());
#endif

        // Decryption should have made the crypto flags EK_NOENC.
        // Otherwise it's an error.
        if (adding_successful)
        {
            HLOGC(qrlog.Debug,
                      log << CONID()
                          << "CONTIGUITY CHECK: sequence distance: " << CSeqNo::seqoff(m_iRcvCurrSeqNo, rpkt.m_iSeqNo));

            if (CSeqNo::seqcmp(rpkt.m_iSeqNo, CSeqNo::incseq(m_iRcvCurrSeqNo)) > 0) // Loss detection.
            {
                int32_t seqlo = CSeqNo::incseq(m_iRcvCurrSeqNo);
                int32_t seqhi = CSeqNo::decseq(rpkt.m_iSeqNo);
                w_srt_loss_seqs.push_back(make_pair(seqlo, seqhi));
                HLOGC(qrlog.Debug, log << "pkt/LOSS DETECTED: %" << seqlo << " - %" << seqhi);
            }
        }

        // Update the current largest sequence number that has been received.
        // Or it is a retransmitted packet, remove it from receiver loss list.
        if (CSeqNo::seqcmp(rpkt.m_iSeqNo, m_iRcvCurrSeqNo) > 0)
        {
            m_iRcvCurrSeqNo = rpkt.m_iSeqNo; // Latest possible received
        }
        else
        {
            unlose(rpkt); // was BELATED or RETRANSMITTED
            w_was_sent_in_order &= 0 != pktrexmitflag;
        }
    }

    return 0;
}

int srt::CUDT::processData(CUnit* in_unit)
{
    if (m_bClosing)
        return -1;

    CPacket &packet = in_unit->m_Packet;

    // Just heard from the peer, reset the expiration count.
    m_iEXPCount = 1;
    m_tsLastRspTime.store(steady_clock::now());


    // We are receiving data, start tsbpd thread if TsbPd is enabled
    if (-1 == checkLazySpawnTsbPdThread())
    {
        return -1;
    }

    const int pktrexmitflag = m_bPeerRexmitFlag ? (packet.getRexmitFlag() ? 1 : 0) : 2;
    const bool retransmitted = pktrexmitflag == 1;
#if ENABLE_HEAVY_LOGGING
    string                   rexmit_reason;
#endif

    if (retransmitted)
    {
        // This packet was retransmitted
        enterCS(m_StatsLock);
        m_stats.rcvr.recvdRetrans.count(packet.getLength());
        leaveCS(m_StatsLock);

#if ENABLE_HEAVY_LOGGING
        // Check if packet was retransmitted on request or on ack timeout
        // Search the sequence in the loss record.
        rexmit_reason = " by ";
        ScopedLock lock(m_RcvLossLock);
        if (!m_pRcvLossList->find(packet.m_iSeqNo, packet.m_iSeqNo))
            rexmit_reason += "BLIND";
        else
            rexmit_reason += "NAKREPORT";
#endif
    }

#if ENABLE_HEAVY_LOGGING
   {
       steady_clock::duration tsbpddelay = milliseconds_from(m_iTsbPdDelay_ms); // (value passed to CRcvBuffer::setRcvTsbPdMode)

       // It's easier to remove the latency factor from this value than to add a function
       // that exposes the details basing on which this value is calculated.
       steady_clock::time_point pts = m_pRcvBuffer->getPktTsbPdTime(packet.getMsgTimeStamp());
       steady_clock::time_point ets = pts - tsbpddelay;

       HLOGC(qrlog.Debug, log << CONID() << "processData: RECEIVED DATA: size=" << packet.getLength()
           << " seq=" << packet.getSeqNo()
           // XXX FIX IT. OTS should represent the original sending time, but it's relative.
           //<< " OTS=" << FormatTime(packet.getMsgTimeStamp())
           << " ETS=" << FormatTime(ets)
           << " PTS=" << FormatTime(pts));
   }
#endif

    updateCC(TEV_RECEIVE, EventVariant(&packet));
    ++m_iPktCount;

    const int pktsz = (int) packet.getLength();
    // Update time information
    // XXX Note that this adds the byte size of a packet
    // of which we don't yet know as to whether this has
    // carried out some useful data or some excessive data
    // that will be later discarded.
    // FIXME: before adding this on the rcv time window,
    // make sure that this packet isn't going to be
    // effectively discarded, as repeated retransmission,
    // for example, burdens the link, but doesn't better the speed.
    m_RcvTimeWindow.onPktArrival(pktsz);

    // Probe the packet pair if needed.
    // Conditions and any extra data required for the packet
    // this function will extract and test as needed.

    const bool unordered = CSeqNo::seqcmp(packet.m_iSeqNo, m_iRcvCurrSeqNo) <= 0;

    // Retransmitted and unordered packets do not provide expected measurement.
    // We expect the 16th and 17th packet to be sent regularly,
    // otherwise measurement must be rejected.
    m_RcvTimeWindow.probeArrival(packet, unordered || retransmitted);

    enterCS(m_StatsLock);
    m_stats.rcvr.recvd.count(pktsz);
    leaveCS(m_StatsLock);

    loss_seqs_t                             filter_loss_seqs;
    loss_seqs_t                             srt_loss_seqs;
    vector<CUnit *>                         incoming;
    bool                                    was_sent_in_order          = true;

    // If the peer doesn't understand REXMIT flag, send rexmit request
    // always immediately.
    int initial_loss_ttl = 0;
    if (m_bPeerRexmitFlag)
        initial_loss_ttl = m_iReorderTolerance;

    // Track packet loss in statistics early, because a packet filter (e.g. FEC) might recover it later on,
    // supply the missing packet(s), and the loss will no longer be visible for the code that follows.
    if (packet.getMsgSeq(m_bPeerRexmitFlag) != SRT_MSGNO_CONTROL) // disregard filter-control packets, their seq may mean nothing
    {
        const int diff = CSeqNo::seqoff(m_iRcvCurrPhySeqNo, packet.m_iSeqNo);
        // Difference between these two sequence numbers is expected to be:
        // 0 - duplicated last packet (theory only)
        // 1 - subsequent packet (alright)
        // <0 - belated or recovered packet
        // >1 - jump over a packet loss (loss = seqdiff-1)
        if (diff > 1)
        {
            const int loss = diff - 1; // loss is all that is above diff == 1

            ScopedLock lg(m_StatsLock);
            const uint64_t avgpayloadsz = m_pRcvBuffer->getRcvAvgPayloadSize();
            m_stats.rcvr.lost.count(stats::BytesPackets(loss * avgpayloadsz, (uint32_t) loss));

            HLOGC(qrlog.Debug,
                  log << CONID() << "LOSS STATS: n=" << loss << " SEQ: [" << CSeqNo::incseq(m_iRcvCurrPhySeqNo) << " "
                      << CSeqNo::decseq(packet.m_iSeqNo) << "]");
        }

        if (diff > 0)
        {
            // Record if it was further than latest
            m_iRcvCurrPhySeqNo = packet.m_iSeqNo;
        }
    }

    // [[using locked()]];  // (NOTHING locked)

#if ENABLE_BONDING
    // Switch to RUNNING even if there was a discrepancy, unless
    // it was long way forward.
    // XXX Important: This code is in the dead function defaultPacketArrival
    // but normally it should be called here regardless if the packet was
    // accepted or rejected because if it was belated it may result in a
    // "runaway train" problem as the IDLE links are being updated the base
    // reception sequence pointer stating that this link is not receiving.
    if (m_parent->m_GroupOf)
    {
        ScopedLock protect_group_existence (uglobal().m_GlobControlLock);
        groups::SocketData* gi = m_parent->m_GroupMemberData;

        // This check is needed as after getting the lock the socket
        // could be potentially removed. It is however granted that as long
        // as gi is non-NULL iterator, the group does exist and it does contain
        // this socket as member (that is, 'gi' cannot be a dangling pointer).
        if (gi != NULL)
        {
            if (gi->rcvstate < SRT_GST_RUNNING) // PENDING or IDLE, tho PENDING is unlikely
            {
                HLOGC(qrlog.Debug,
                      log << CONID() << "processData: IN-GROUP rcv state transition " << srt_log_grp_state[gi->rcvstate]
                          << " -> RUNNING.");
                gi->rcvstate = SRT_GST_RUNNING;
            }
            else
            {
                HLOGC(qrlog.Debug,
                      log << CONID() << "processData: IN-GROUP rcv state transition NOT DONE - state:"
                          << srt_log_grp_state[gi->rcvstate]);
            }
        }
    }
#endif

    bool new_inserted = false;

    if (m_PacketFilter)
    {
        // Stuff this data into the filter
        m_PacketFilter.receive(in_unit, (incoming), (filter_loss_seqs));
        HLOGC(qrlog.Debug,
              log << CONID() << "(FILTER) fed data, received " << incoming.size() << " pkts, " << Printable(filter_loss_seqs)
                  << " loss to report, "
                  << (m_PktFilterRexmitLevel == SRT_ARQ_ALWAYS ? "FIND & REPORT LOSSES YOURSELF"
                                                               : "REPORT ONLY THOSE"));
    }
    else
    {
        // Stuff in just one packet that has come in.
        incoming.push_back(in_unit);
    }

    {
        // Start of offset protected section
        // Prevent TsbPd thread from modifying Ack position while adding data
        // offset from RcvLastAck in RcvBuffer must remain valid between seqoff() and addData()
        UniqueLock recvbuf_acklock(m_RcvBufferLock);
        // Needed for possibly check for needsQuickACK.
        const bool incoming_belated = (CSeqNo::seqcmp(in_unit->m_Packet.m_iSeqNo, m_pRcvBuffer->getStartSeqNo()) < 0);

        const int res = handleSocketPacketReception(incoming,
                (new_inserted),
                (was_sent_in_order),
                (srt_loss_seqs));

        if (res == -2)
        {
            // This is a scoped lock with AckLock, but for the moment
            // when processClose() is called this lock must be taken out,
            // otherwise this will cause a deadlock. We don't need this
            // lock anymore, and at 'return' it will be unlocked anyway.
            recvbuf_acklock.unlock();
            processClose();

            return -1;
        }

        if (res == -1)
        {
            return -1;
        }

        if (!srt_loss_seqs.empty())
        {
            ScopedLock lock(m_RcvLossLock);

            HLOGC(qrlog.Debug,
                  log << CONID() << "processData: RECORDING LOSS: " << Printable(srt_loss_seqs)
                      << " tolerance=" << initial_loss_ttl);

            for (loss_seqs_t::iterator i = srt_loss_seqs.begin(); i != srt_loss_seqs.end(); ++i)
            {
                m_pRcvLossList->insert(i->first, i->second);
                if (initial_loss_ttl)
                {
                    // The LOSSREPORT will be sent after initial_loss_ttl.
                    m_FreshLoss.push_back(CRcvFreshLoss(i->first, i->second, initial_loss_ttl));
                }
            }
        }

        // This is moved earlier after introducing filter because it shouldn't
        // be executed in case when the packet was rejected by the receiver buffer.
        // However now the 'excessive' condition may be true also in case when
        // a truly non-excessive packet has been received, just it has been temporarily
        // stored for better times by the filter module. This way 'excessive' is also true,
        // although the old condition that a packet with a newer sequence number has arrived
        // or arrived out of order may still be satisfied.
        if (!incoming_belated && was_sent_in_order)
        {
            // Basing on some special case in the packet, it might be required
            // to enforce sending ACK immediately (earlier than normally after
            // a given period).
            if (m_CongCtl->needsQuickACK(packet))
            {
                m_tsNextACKTime.store(steady_clock::now());
            }
        }

        if (!new_inserted)
        {
            return -1;
        }
    } // End of recvbuf_acklock

    if (m_bClosing)
    {
        // RcvQueue worker thread can call processData while closing (or close while processData)
        // This race condition exists in the UDT design but the protection against TsbPd thread
        // (with AckLock) and decryption enlarged the probability window.
        // Application can crash deep in decrypt stack since crypto context is deleted in close.
        // RcvQueue worker thread will not necessarily be deleted with this connection as it can be
        // used by others (socket multiplexer).
        return -1;
    }

    if (incoming.empty())
    {
        // Treat as excessive. This is when a filter cumulates packets
        // until the loss is rebuilt, or eats up a filter control packet
        return -1;
    }

    if (!srt_loss_seqs.empty())
    {
        const bool report_recorded_loss = !m_PacketFilter || m_PktFilterRexmitLevel == SRT_ARQ_ALWAYS;
        if (!initial_loss_ttl && report_recorded_loss)
        {
            HLOGC(qrlog.Debug, log << CONID() << "WILL REPORT LOSSES (SRT): " << Printable(srt_loss_seqs));
            sendLossReport(srt_loss_seqs);
        }

        if (m_bTsbPd)
        {
            HLOGC(qrlog.Debug, log << CONID() << "loss: signaling TSBPD cond");
            CSync::lock_notify_one(m_RcvTsbPdCond, m_RecvLock);
        }
        else
        {
            HLOGC(qrlog.Debug, log << CONID() << "loss: socket is not TSBPD, not signaling");
        }
    }

    // Separately report loss records of those reported by a filter.
    // ALWAYS report whatever has been reported back by a filter. Note that
    // the filter never reports anything when rexmit fallback level is ALWAYS or NEVER.
    // With ALWAYS only those are reported that were recorded here by SRT.
    // With NEVER, nothing is to be reported.
    if (!filter_loss_seqs.empty())
    {
        HLOGC(qrlog.Debug, log << CONID() << "WILL REPORT LOSSES (filter): " << Printable(filter_loss_seqs));
        sendLossReport(filter_loss_seqs);

        if (m_bTsbPd)
        {
            HLOGC(qrlog.Debug, log << CONID() << "loss: signaling TSBPD cond");
            CSync::lock_notify_one(m_RcvTsbPdCond, m_RecvLock);
        }
    }

    // Now review the list of FreshLoss to see if there's any "old enough" to send UMSG_LOSSREPORT to it.

    // PERFORMANCE CONSIDERATIONS:
    // This list is quite inefficient as a data type and finding the candidate to send UMSG_LOSSREPORT
    // is linear time. On the other hand, there are some special cases that are important for performance:
    // - only the first (plus some following) could have had TTL drown to 0
    // - the only (little likely) possibility that the next-to-first record has TTL=0 is when there was
    //   a loss range split (due to dropFromLossLists() of one sequence)
    // - first found record with TTL>0 means end of "ready to LOSSREPORT" records
    // So:
    // All you have to do is:
    //  - start with first element and continue with next elements, as long as they have TTL=0
    //    If so, send the loss report and remove this element.
    //  - Since the first element that has TTL>0, iterate until the end of container and decrease TTL.
    //
    // This will be efficient becase the loop to increment one field (without any condition check)
    // can be quite well optimized.

    vector<int32_t> lossdata;
    {
        ScopedLock lg(m_RcvLossLock);

        // XXX There was a mysterious crash around m_FreshLoss. When the initial_loss_ttl is 0
        // (that is, "belated loss report" feature is off), don't even touch m_FreshLoss.
        if (initial_loss_ttl && !m_FreshLoss.empty())
        {
            deque<CRcvFreshLoss>::iterator i = m_FreshLoss.begin();

            // Phase 1: take while TTL <= 0.
            // There can be more than one record with the same TTL, if it has happened before
            // that there was an 'unlost' (@c dropFromLossLists) sequence that has split one detected loss
            // into two records.
            for (; i != m_FreshLoss.end() && i->ttl <= 0; ++i)
            {
                HLOGC(qrlog.Debug, log << "Packet seq " << i->seq[0] << "-" << i->seq[1]
                        << " (" << (CSeqNo::seqoff(i->seq[0], i->seq[1]) + 1) << " packets) considered lost - sending LOSSREPORT");
                addLossRecord(lossdata, i->seq[0], i->seq[1]);
            }

            // Remove elements that have been processed and prepared for lossreport.
            if (i != m_FreshLoss.begin())
            {
                m_FreshLoss.erase(m_FreshLoss.begin(), i);
                i = m_FreshLoss.begin();
            }

            if (m_FreshLoss.empty())
            {
                HLOGP(qrlog.Debug, "NO MORE FRESH LOSS RECORDS.");
            }
            else
            {
                HLOGC(qrlog.Debug, log << "STILL " << m_FreshLoss.size() << " FRESH LOSS RECORDS, FIRST: "
                        << i->seq[0] << "-" << i->seq[1]
                        << " (" << (1 + CSeqNo::seqoff(i->seq[0], i->seq[1])) << ") TTL: " << i->ttl);
            }

            // Phase 2: rest of the records should have TTL decreased.
            for (; i != m_FreshLoss.end(); ++i)
                --i->ttl;
        }
    }
    if (!lossdata.empty())
    {
        sendCtrl(UMSG_LOSSREPORT, NULL, &lossdata[0], (int) lossdata.size());
    }

    // was_sent_in_order means either of:
    // - packet was sent in order (first if branch above)
    // - packet was sent as old, but was a retransmitted packet

    if (m_bPeerRexmitFlag && was_sent_in_order)
    {
        ++m_iConsecOrderedDelivery;
        if (m_iConsecOrderedDelivery >= 50)
        {
            m_iConsecOrderedDelivery = 0;
            if (m_iReorderTolerance > 0)
            {
                m_iReorderTolerance--;
                enterCS(m_StatsLock);
                m_stats.traceReorderDistance--;
                leaveCS(m_StatsLock);
                HLOGC(qrlog.Debug, log << "ORDERED DELIVERY of 50 packets in a row - decreasing tolerance to "
                        << m_iReorderTolerance);
            }
        }
    }

    return 0;
}

#if ENABLE_BONDING

// NOTE: this is updated from the value of m_iRcvLastAck,
// which might be past the buffer and potentially cause setting
// the value to the last received and re-requiring retransmission.
// Worst case is that there could be a few packets to tear the transmission
// even more (as there will be likely no time to recover them), but
// if the transmission was already torn in the previously active link
// this shouldn't be a problem that these packets won't be recovered
// after activating the second link, although will be retried this way.
void srt::CUDT::updateIdleLinkFrom(CUDT* source)
{
    int bufseq;
    {
        ScopedLock lg (m_RcvBufferLock);
        bufseq = source->m_pRcvBuffer->getStartSeqNo();
    }
    ScopedLock lg (m_RecvLock);

    if (!m_pRcvBuffer->empty())
    {
        HLOGC(grlog.Debug, log << "grp: NOT updating rcv-seq in @" << m_SocketID << ": receiver buffer not empty");
        return;
    }

    int32_t new_last_rcv = source->m_iRcvLastAck;

    if (CSeqNo::seqcmp(new_last_rcv, bufseq) < 0)
    {
        // Emergency check whether the last ACK was behind the
        // buffer. This may happen when TSBPD dropped empty cells.
        // This may cause that the newly activated link may derive
        // these empty cells which will never be recovered.
        new_last_rcv = bufseq;
    }

    // if (new_last_rcv <=% m_iRcvCurrSeqNo)
    if (CSeqNo::seqcmp(new_last_rcv, m_iRcvCurrSeqNo) <= 0)
    {
        // Reject the change because that would shift the reception pointer backwards.
        HLOGC(grlog.Debug, log << "grp: NOT updating rcv-seq in @" << m_SocketID
                << ": backward setting rejected: %" << m_iRcvCurrSeqNo
                << " -> %" << new_last_rcv);
        return;
    }

    HLOGC(grlog.Debug, log << "grp: updating rcv-seq in @" << m_SocketID
            << " from @" << source->m_SocketID << ": %" << new_last_rcv);
    setInitialRcvSeq(new_last_rcv);
}

#endif

/// This function is called when a packet has arrived, which was behind the current
/// received sequence - that is, belated or retransmitted. Try to remove the packet
/// from both loss records: the general loss record and the fresh loss record.
///
/// Additionally, check - if supported by the peer - whether the "latecoming" packet
/// has been sent due to retransmission or due to reordering, by checking the rexmit
/// support flag and rexmit flag itself. If this packet was surely ORIGINALLY SENT
/// it means that the current network connection suffers of packet reordering. This
/// way try to introduce a dynamic tolerance by calculating the difference between
/// the current packet reception sequence and this packet's sequence. This value
/// will be set to the tolerance value, which means that later packet retransmission
/// will not be required immediately, but only after receiving N next packets that
/// do not include the lacking packet.
/// The tolerance is not increased infinitely - it's bordered by iMaxReorderTolerance.
/// This value can be set in options - SRT_LOSSMAXTTL.
void srt::CUDT::unlose(const CPacket &packet)
{
    ScopedLock lg(m_RcvLossLock);
    int32_t sequence = packet.m_iSeqNo;
    m_pRcvLossList->remove(sequence);

    // Rest of this code concerns only the "belated lossreport" feature.

    bool has_increased_tolerance = false;
    bool was_reordered           = false;

    if (m_bPeerRexmitFlag)
    {
        // If the peer understands the REXMIT flag, it means that the REXMIT flag is contained
        // in the PH_MSGNO field.

        // The packet is considered coming originally (just possibly out of order), if REXMIT
        // flag is NOT set.
        was_reordered = !packet.getRexmitFlag();
        if (was_reordered)
        {
            HLOGC(qrlog.Debug, log << "received out-of-band packet %" << sequence);

            const int seqdiff = abs(CSeqNo::seqcmp(m_iRcvCurrSeqNo, packet.m_iSeqNo));
            enterCS(m_StatsLock);
            m_stats.traceReorderDistance = max(seqdiff, m_stats.traceReorderDistance);
            leaveCS(m_StatsLock);
            if (seqdiff > m_iReorderTolerance)
            {
                const int new_tolerance = min(seqdiff, m_config.iMaxReorderTolerance);
                HLOGC(qrlog.Debug, log << "Belated by " << seqdiff << " seqs - Reorder tolerance "
                        << (new_tolerance == m_iReorderTolerance ? "REMAINS with " : "increased to ") << new_tolerance);
                m_iReorderTolerance = new_tolerance;
                has_increased_tolerance =
                    true; // Yes, even if reorder tolerance is already at maximum - this prevents decreasing tolerance.
            }
        }
        else
        {
            HLOGC(qrlog.Debug, log << CONID() << "received reXmitted packet seq=" << sequence);
        }
    }
    else
    {
        HLOGC(qrlog.Debug, log << "received reXmitted or belated packet seq " << sequence << " (distinction not supported by peer)");
    }

    // Don't do anything if "belated loss report" feature is not used.
    // In that case the FreshLoss list isn't being filled in at all, the
    // loss report is sent directly.
    // Note that this condition blocks two things being done in this function:
    // - remove given sequence from the fresh loss record
    //   (in this case it's empty anyway)
    // - decrease current reorder tolerance based on whether packets come in order
    //   (current reorder tolerance is 0 anyway)
    if (m_bPeerRexmitFlag == 0 || m_iReorderTolerance == 0)
        return;

    int had_ttl = 0;
    if (CRcvFreshLoss::removeOne((m_FreshLoss), sequence, (&had_ttl)))
    {
        HLOGC(qrlog.Debug, log << "sequence " << sequence << " removed from belated lossreport record");
    }

    if (was_reordered)
    {
        m_iConsecOrderedDelivery = 0;
        if (has_increased_tolerance)
        {
            m_iConsecEarlyDelivery = 0; // reset counter
        }
        else if (had_ttl > 2)
        {
            ++m_iConsecEarlyDelivery; // otherwise, and if it arrived quite earlier, increase counter
            HLOGC(qrlog.Debug, log << "... arrived at TTL " << had_ttl << " case " << m_iConsecEarlyDelivery);

            // After 10 consecutive
            if (m_iConsecEarlyDelivery >= 10)
            {
                m_iConsecEarlyDelivery = 0;
                if (m_iReorderTolerance > 0)
                {
                    m_iReorderTolerance--;
                    enterCS(m_StatsLock);
                    m_stats.traceReorderDistance--;
                    leaveCS(m_StatsLock);
                    HLOGC(qrlog.Debug, log << "... reached " << m_iConsecEarlyDelivery
                            << " times - decreasing tolerance to " << m_iReorderTolerance);
                }
            }
        }
        // If hasn't increased tolerance, but the packet appeared at TTL less than 2, do nothing.
    }
}

void srt::CUDT::dropFromLossLists(int32_t from, int32_t to)
{
    ScopedLock lg(m_RcvLossLock);

    IF_HEAVY_LOGGING(bool autodetected = false);
    int32_t begin SRT_ATR_UNUSED;
    if (from == SRT_SEQNO_NONE)
    {
        begin = m_pRcvLossList->removeUpTo(to);
        IF_HEAVY_LOGGING(autodetected = true);
    }
    else
    {
        begin = from;
        m_pRcvLossList->remove(from, to);
    }

#if ENABLE_HEAVY_LOGGING
    ostringstream range;
    if (begin == SRT_SEQNO_NONE)
    {
        range << "no";
    }
    else
    {
        int off = CSeqNo::seqoff(begin, to);
        if (off < 0)
        {
            range << "WEIRD NUMBER OF";
        }
        else
        {
            range << (off + 1);
        }
    }

    static const char* const beginwhere[2] = {"explicit", "detected"};

    const char* const reqtype = (from == SRT_SEQNO_NONE) ? "TLPKTDROP" : "DROPREQ";

    HLOGC(qrlog.Debug, log << CONID() << "DROP PER " << reqtype << " %" << begin
            << "[" << beginwhere[1*autodetected] << "]-" << to << " ("
            << range.str() << " packets)");
#endif

    if (m_bPeerRexmitFlag == 0 || m_iReorderTolerance == 0)
        return;

    // All code below concerns only "belated lossreport" feature.

    // It's highly unlikely that this is waiting to send a belated UMSG_LOSSREPORT,
    // so treat it rather as a sanity check.

    // It's enough to check if the first element of the list starts with a sequence older than 'to'.
    // If not, just do nothing.

    size_t delete_index = 0;
    for (size_t i = 0; i < m_FreshLoss.size(); ++i)
    {
        CRcvFreshLoss::Emod result = m_FreshLoss[i].revoke(from, to);
        switch (result)
        {
        case CRcvFreshLoss::DELETE:
            delete_index = i + 1; // PAST THE END
            continue;             // There may be further ranges that are included in this one, so check on.

        case CRcvFreshLoss::NONE:
        case CRcvFreshLoss::STRIPPED:
            break; // THIS BREAKS ONLY 'switch', not 'for'!

        case CRcvFreshLoss::SPLIT:; // This function never returns it. It's only a compiler shut-up.
        }

        break; // Now this breaks also FOR.
    }

    m_FreshLoss.erase(m_FreshLoss.begin(),
                      m_FreshLoss.begin() + delete_index); // with delete_index == 0 will do nothing
}

// This function, as the name states, should bake a new cookie.
int32_t srt::CUDT::bake(const sockaddr_any& addr, int32_t current_cookie, int correction)
{
    static unsigned int distractor = 0;
    unsigned int        rollover   = distractor + 10;

    for (;;)
    {
        // SYN cookie
        char clienthost[NI_MAXHOST];
        char clientport[NI_MAXSERV];
        getnameinfo(addr.get(),
                    addr.size(),
                    clienthost,
                    sizeof(clienthost),
                    clientport,
                    sizeof(clientport),
                    NI_NUMERICHOST | NI_NUMERICSERV);
        int64_t timestamp = (count_microseconds(steady_clock::now() - m_stats.tsStartTime) / 60000000) + distractor +
                            correction; // secret changes every one minute
        stringstream cookiestr;
        cookiestr << clienthost << ":" << clientport << ":" << timestamp;
        union {
            unsigned char cookie[16];
            int32_t       cookie_val;
        };
        CMD5::compute(cookiestr.str().c_str(), cookie);

        if (cookie_val != current_cookie)
            return cookie_val;

        ++distractor;

        // This is just to make the loop formally breakable,
        // but this is virtually impossible to happen.
        if (distractor == rollover)
            return cookie_val;
    }
}

// XXX This is quite a mystery, why this function has a return value
// and what the purpose for it was. There's just one call of this
// function in the whole code and in that call the return value is
// ignored. Actually this call happens in the CRcvQueue::worker thread,
// where it makes a response for incoming UDP packet that might be
// a connection request. Should any error occur in this process, there
// is no way to "report error" that happened here. Basing on that
// these values in original UDT code were quite like the values
// for m_iReqType, they have been changed to URQ_* symbols, which
// may mean that the intent for the return value was to send this
// value back as a control packet back to the connector.
//
// This function is run when the CRcvQueue object is reading packets
// from the multiplexer (@c CRcvQueue::worker_RetrieveUnit) and the
// target socket ID is 0.
//
// XXX Make this function return EConnectStatus enum type (extend if needed),
// and this will be directly passed to the caller.

// [[using locked(m_pRcvQueue->m_LSLock)]];
int srt::CUDT::processConnectRequest(const sockaddr_any& addr, CPacket& packet)
{
    // XXX ASSUMPTIONS:
    // [[using assert(packet.m_iID == 0)]]

    HLOGC(cnlog.Debug, log << CONID() << "processConnectRequest: received a connection request");

    // NOTE (IMPORTANT!!!)
    //
    // The current CUDT object represents a LISTENER SOCKET to which
    // the request was redirected from the receiver queue.

    if (m_bClosing)
    {
        m_RejectReason = SRT_REJ_CLOSE;
        HLOGC(cnlog.Debug, log << CONID() << "processConnectRequest: ... NOT. Rejecting because closing.");
        return m_RejectReason;
    }

    /*
     * Closing a listening socket only set bBroken
     * If a connect packet is received while closing it gets through
     * processing and crashes later.
     */
    if (m_bBroken)
    {
        m_RejectReason = SRT_REJ_CLOSE;
        HLOGC(cnlog.Debug, log << CONID() << "processConnectRequest: ... NOT. Rejecting because broken.");
        return m_RejectReason;
    }
    // When CHandShake::m_iContentSize is used in log, the file fails to link!
    size_t exp_len = CHandShake::m_iContentSize;

    // NOTE!!! Old version of SRT code checks if the size of the HS packet
    // is EQUAL to the above CHandShake::m_iContentSize.

    // Changed to < exp_len because we actually need that the packet
    // be at least of a size for handshake, although it may contain
    // more data, depending on what's inside.
    if (packet.getLength() < exp_len)
    {
        m_RejectReason = SRT_REJ_ROGUE;
        HLOGC(cnlog.Debug,
              log << CONID() << "processConnectRequest: ... NOT. Wrong size: " << packet.getLength()
                  << " (expected: " << exp_len << ")");
        return m_RejectReason;
    }

    // Dunno why the original UDT4 code only MUCH LATER was checking if the packet was UMSG_HANDSHAKE.
    // It doesn't seem to make sense to deserialize it into the handshake structure if we are not
    // sure that the packet contains the handshake at all!
    if (!packet.isControl(UMSG_HANDSHAKE))
    {
        m_RejectReason = SRT_REJ_ROGUE;
        LOGC(cnlog.Error,
             log << CONID() << "processConnectRequest: the packet received as handshake is not a handshake message");
        return m_RejectReason;
    }

    CHandShake hs;
    hs.load_from(packet.m_pcData, packet.getLength());

    // XXX MOST LIKELY this hs should be now copied into m_ConnRes field, which holds
    // the handshake structure sent from the peer (no matter the role or mode).
    // This should simplify the createSrtHandshake() function which can this time
    // simply write the crafted handshake structure into m_ConnReq, which needs no
    // participation of the local handshake and passing it as a parameter through
    // newConnection() -> acceptAndRespond() -> createSrtHandshake(). This is also
    // required as a source of the peer's information used in processing in other
    // structures.

    int32_t cookie_val = bake(addr);

    HLOGC(cnlog.Debug, log << CONID() << "processConnectRequest: new cookie: " << hex << cookie_val);

    // Remember the incoming destination address here and use it as a source
    // address when responding. It's not possible to record this address yet
    // because this happens still in the frames of the listener socket. Only
    // when processing switches to the newly spawned accepted socket can the
    // address be recorded in its m_SourceAddr field.
    sockaddr_any use_source_addr = packet.udpDestAddr();

    // REQUEST:INDUCTION.
    // Set a cookie, a target ID, and send back the same as
    // RESPONSE:INDUCTION.
    if (hs.m_iReqType == URQ_INDUCTION)
    {
        HLOGC(cnlog.Debug,
              log << CONID() << "processConnectRequest: received type=induction, sending back with cookie+socket");

        // XXX That looks weird - the calculated md5 sum out of the given host/port/timestamp
        // is 16 bytes long, but CHandShake::m_iCookie has 4 bytes. This then effectively copies
        // only the first 4 bytes. Moreover, it's dangerous on some platforms because the char
        // array need not be aligned to int32_t - changed to union in a hope that using int32_t
        // inside a union will enforce whole union to be aligned to int32_t.
        hs.m_iCookie = cookie_val;
        packet.m_iID = hs.m_iID;

        // Ok, now's the time. The listener sets here the version 5 handshake,
        // even though the request was 4. This is because the old client would
        // simply return THE SAME version, not even looking into it, giving the
        // listener false impression as if it supported version 5.
        //
        // If the caller was really HSv4, it will simply ignore the version 5 in INDUCTION;
        // it will respond with CONCLUSION, but with its own set version, which is version 4.
        //
        // If the caller was really HSv5, it will RECOGNIZE this version 5 in INDUCTION, so
        // it will respond with version 5 when sending CONCLUSION.

        hs.m_iVersion = HS_VERSION_SRT1;

        // Additionally, set this field to a MAGIC value. This field isn't used during INDUCTION
        // by HSv4 client, HSv5 client can use it to additionally verify that this is a HSv5 listener.
        // In this field we also advertise the PBKEYLEN value. When 0, it's considered not advertised.
        hs.m_iType = SrtHSRequest::wrapFlags(true /*put SRT_MAGIC_CODE in HSFLAGS*/, m_config.iSndCryptoKeyLen);
        bool whether SRT_ATR_UNUSED = m_config.iSndCryptoKeyLen != 0;
        HLOGC(cnlog.Debug,
              log << CONID() << "processConnectRequest: " << (whether ? "" : "NOT ")
                  << " Advertising PBKEYLEN - value = " << m_config.iSndCryptoKeyLen);

        size_t size = packet.getLength();
        hs.store_to((packet.m_pcData), (size));
        setPacketTS(packet, steady_clock::now());

        // Display the HS before sending it to peer
        HLOGC(cnlog.Debug, log << CONID() << "processConnectRequest: SENDING HS (i): " << hs.show());

        m_pSndQueue->sendto(addr, packet, use_source_addr);
        return SRT_REJ_UNKNOWN; // EXCEPTION: this is a "no-error" code.
    }

    // Otherwise this should be REQUEST:CONCLUSION.
    // Should then come with the correct cookie that was
    // set in the above INDUCTION, in the HS_VERSION_SRT1
    // should also contain extra data.

    if (!hs.valid())
    {
        LOGC(cnlog.Error, log << CONID() << "processConnectRequest: ROGUE HS RECEIVED. Rejecting");
        m_RejectReason = SRT_REJ_ROGUE;
        return SRT_REJ_ROGUE;
    }

    HLOGC(cnlog.Debug,
          log << CONID() << "processConnectRequest: received type=" << RequestTypeStr(hs.m_iReqType)
              << " - checking cookie...");
    if (hs.m_iCookie != cookie_val)
    {
        cookie_val = bake(addr, cookie_val, -1); // SHOULD generate an earlier, distracted cookie

        if (hs.m_iCookie != cookie_val)
        {
            m_RejectReason = SRT_REJ_RDVCOOKIE;
            HLOGC(cnlog.Debug, log << CONID() << "processConnectRequest: ...wrong cookie " << hex << cookie_val << ". Ignoring.");
            return m_RejectReason;
        }

        HLOGC(cnlog.Debug, log << CONID() << "processConnectRequest: ... correct (FIXED) cookie. Proceeding.");
    }
    else
    {
        HLOGC(cnlog.Debug, log << CONID() << "processConnectRequest: ... correct (ORIGINAL) cookie. Proceeding.");
    }

    int32_t id = hs.m_iID;

    // HANDSHAKE: The old client sees the version that does not match HS_VERSION_UDT4 (5).
    // In this case it will respond with URQ_ERROR_REJECT. Rest of the data are the same
    // as in the handshake request. When this message is received, the connector side should
    // switch itself to the version number HS_VERSION_UDT4 and continue the old way (that is,
    // continue sending URQ_INDUCTION, but this time with HS_VERSION_UDT4).

    bool accepted_hs = true;

    if (hs.m_iVersion == HS_VERSION_SRT1)
    {
        // No further check required.
        // The m_iType contains handshake extension flags.
    }
    else if (hs.m_iVersion == HS_VERSION_UDT4)
    {
        // In UDT, and so in older SRT version, the hs.m_iType field should contain
        // the socket type, although SRT only allowed this field to be UDT_DGRAM.
        // Older SRT version contained that value in a field, but now that this can
        // only contain UDT_DGRAM the field itself has been abandoned.
        // For the sake of any old client that reports version 4 handshake, interpret
        // this hs.m_iType field as a socket type and check if it's UDT_DGRAM.

        // Note that in HSv5 hs.m_iType contains extension flags.
        if (hs.m_iType != UDT_DGRAM)
        {
            m_RejectReason = SRT_REJ_ROGUE;
            accepted_hs    = false;
        }
    }
    else
    {
        // Unsupported version
        // (NOTE: This includes "version=0" which is a rejection flag).
        m_RejectReason = SRT_REJ_VERSION;
        accepted_hs    = false;
    }

    if (!accepted_hs)
    {
        HLOGC(cnlog.Debug,
              log << CONID() << "processConnectRequest: version/type mismatch. Sending REJECT code:" << m_RejectReason
                  << " MSG: " << srt_rejectreason_str(m_RejectReason));
        // mismatch, reject the request
        hs.m_iReqType = URQFailure(m_RejectReason);
        size_t size   = CHandShake::m_iContentSize;
        hs.store_to((packet.m_pcData), (size));
        packet.m_iID        = id;
        setPacketTS(packet, steady_clock::now());
        HLOGC(cnlog.Debug, log << CONID() << "processConnectRequest: SENDING HS (e): " << hs.show());
        m_pSndQueue->sendto(addr, packet, use_source_addr);
    }
    else
    {
        // IMPORTANT!!!
        // If the newConnection() detects there is already a socket connection associated with the remote peer,
        // it returns the socket via `acpu`, and the `result` returned is 0.
        // Else if a new connection is successfully created, the conclusion handshake response
        // is sent by the function itself (it calls the acceptAndRespond(..)), the `acpu` remains null, the `result` is 1.
        int error  = SRT_REJ_UNKNOWN;
        CUDT* acpu = NULL;
        int result = uglobal().newConnection(m_SocketID, addr, packet, (hs), (error), (acpu));

        // This is listener - m_RejectReason need not be set
        // because listener has no functionality of giving the app
        // insight into rejected callers.

        // --->
        //        (global.) CUDTUnited::updateListenerMux
        //        (new Socket.) CUDT::acceptAndRespond
        if (result == -1)
        {
            hs.m_iReqType = URQFailure(error);
            LOGC(cnlog.Warn, log << "processConnectRequest: rsp(REJECT): " << hs.m_iReqType << " - " << srt_rejectreason_str(error));
        }

        // The `acpu` not NULL means connection exists, the `result` should be 0. It is not checked here though.
        // The `newConnection(..)` only sends response for newly created connection.
        // The connection already exists (no new connection has been created, no response sent).
        // Send the conclusion response manually here in case the peer has missed the first one.
        // The value  `result` here should be 0.
        if (acpu)
        {
            // This is an existing connection, so the handshake is only needed
            // because of the rule that every handshake request must be covered
            // by the handshake response. It wouldn't be good to call interpretSrtHandshake
            // here because the data from the handshake have been already interpreted
            // and recorded. We just need to craft a response.
            HLOGC(cnlog.Debug,
                  log << CONID() << "processConnectRequest: sending REPEATED handshake response req="
                      << RequestTypeStr(hs.m_iReqType));

            // Rewrite already updated previously data in acceptAndRespond
            acpu->rewriteHandshakeData(acpu->m_PeerAddr, (hs));

            uint32_t kmdata[SRTDATA_MAXSIZE];
            size_t   kmdatasize = SRTDATA_MAXSIZE;
            EConnectStatus conn = CONN_ACCEPT;

            if (hs.m_iVersion >= HS_VERSION_SRT1)
            {
                // Always attach extension.
                hs.m_extension = true;
                conn = acpu->craftKmResponse((kmdata), (kmdatasize));
            }
            else
            {
                kmdatasize = 0;
            }

            if (conn != CONN_ACCEPT)
                return conn;

            packet.setLength(m_iMaxSRTPayloadSize);
            if (!acpu->createSrtHandshake(SRT_CMD_HSRSP, SRT_CMD_KMRSP,
                        kmdata, kmdatasize,
                        (packet), (hs)))
            {
                HLOGC(cnlog.Debug,
                      log << CONID() << "processConnectRequest: rejecting due to problems in createSrtHandshake.");
                result        = -1; // enforce fallthrough for the below condition!
                hs.m_iReqType = URQFailure(m_RejectReason == SRT_REJ_UNKNOWN ? int(SRT_REJ_IPE) : m_RejectReason.load());
            }
            else
            {
                // Send the crafted handshake
                HLOGC(cnlog.Debug, log << CONID() << "processConnectRequest: SENDING (repeated) HS (a): " << hs.show());
                acpu->addressAndSend((packet));
            }
        }

        if (result == 1)
        {
            // BUG! There is no need to update write-readiness on the listener socket once new connection is accepted.
            // Only read-readiness has to be updated, but it is done so in the newConnection(..) function.
            // See PR #1831 and issue #1667.
            HLOGC(cnlog.Debug,
<<<<<<< HEAD
                  log << CONID() << "processConnectRequest: sending ABNORMAL handshake info req="
                      << RequestTypeStr(hs.m_iReqType));
            size_t size = CHandShake::m_iContentSize;
            hs.store_to((packet.m_pcData), (size));
            packet.setLength(size);
            packet.m_iID        = id;
            setPacketTS(packet, steady_clock::now());
            HLOGC(cnlog.Debug, log << "processConnectRequest: SENDING HS (a): " << hs.show());
            m_pSndQueue->sendto(addr, packet);
        }
        // new connection response should be sent in acceptAndRespond()
=======
                  log << CONID() << "processConnectRequest: accepted connection, updating epoll to write-ready");

            // New connection has been accepted or an existing one has been found. Update epoll write-readiness.
            // a new connection has been created, enable epoll for write
            // Note: not using SRT_EPOLL_CONNECT symbol because this is a procedure
            // executed for the accepted socket.
            uglobal().m_EPoll.update_events(m_SocketID, m_sPollID, SRT_EPOLL_OUT, true);
        }
        else if (result == -1)
        {
            // The new connection failed
            // or the connection already existed, but manually sending the HS response above has failed.
            // HSv4: Send the SHUTDOWN message to the peer (see PR #2010) in order to disallow the peer to connect.
            //       The HSv4 clients do not interpret the error handshake response correctly.
            // HSv5: Send a handshake with an error code (hs.m_iReqType set earlier) to the peer.
            if (hs.m_iVersion < HS_VERSION_SRT1)
            {
                HLOGC(cnlog.Debug, log << CONID() << "processConnectRequest: HSv4 caller, sending SHUTDOWN after rejection with "
                        << RequestTypeStr(hs.m_iReqType));
                CPacket rsp;
                setPacketTS((rsp), steady_clock::now());
                rsp.pack(UMSG_SHUTDOWN);
                rsp.m_iID = m_PeerID;
                m_pSndQueue->sendto(addr, rsp, use_source_addr);
            }
            else
            {
                HLOGC(cnlog.Debug,
                        log << CONID() << "processConnectRequest: sending ABNORMAL handshake info req="
                        << RequestTypeStr(hs.m_iReqType));
                size_t size = CHandShake::m_iContentSize;
                hs.store_to((packet.m_pcData), (size));
                packet.setLength(size);
                packet.m_iID = id;
                setPacketTS(packet, steady_clock::now());
                HLOGC(cnlog.Debug, log << CONID() << "processConnectRequest: SENDING HS (a): " << hs.show());
                m_pSndQueue->sendto(addr, packet, use_source_addr);
            }
        }
>>>>>>> 3cefedef
    }
    LOGC(cnlog.Note, log << CONID() << "listen ret: " << hs.m_iReqType << " - " << RequestTypeStr(hs.m_iReqType));

    return RejectReasonForURQ(hs.m_iReqType);
}

void srt::CUDT::addLossRecord(std::vector<int32_t> &lr, int32_t lo, int32_t hi)
{
    if (lo == hi)
        lr.push_back(lo);
    else
    {
        lr.push_back(lo | LOSSDATA_SEQNO_RANGE_FIRST);
        lr.push_back(hi);
    }
}

int srt::CUDT::checkACKTimer(const steady_clock::time_point &currtime)
{
    int because_decision = BECAUSE_NO_REASON;
    if (currtime > m_tsNextACKTime.load()  // ACK time has come
                                  // OR the number of sent packets since last ACK has reached
                                  // the congctl-defined value of ACK Interval
                                  // (note that none of the builtin congctls defines ACK Interval)
        || (m_CongCtl->ACKMaxPackets() > 0 && m_iPktCount >= m_CongCtl->ACKMaxPackets()))
    {
        // ACK timer expired or ACK interval is reached
        sendCtrl(UMSG_ACK);

        const steady_clock::duration ack_interval = m_CongCtl->ACKTimeout_us() > 0
            ? microseconds_from(m_CongCtl->ACKTimeout_us())
            : m_tdACKInterval;
        m_tsNextACKTime.store(currtime + ack_interval);

        m_iPktCount      = 0;
        m_iLightACKCount = 1;
        because_decision = BECAUSE_ACK;
    }

    // Or the transfer rate is so high that the number of packets
    // have reached the value of SelfClockInterval * LightACKCount before
    // the time has come according to m_tsNextACKTime. In this case a "lite ACK"
    // is sent, which doesn't contain statistical data and nothing more
    // than just the ACK number. The "fat ACK" packets will be still sent
    // normally according to the timely rules.
    else if (m_iPktCount >= SELF_CLOCK_INTERVAL * m_iLightACKCount)
    {
        // send a "light" ACK
        sendCtrl(UMSG_ACK, NULL, NULL, SEND_LITE_ACK);
        ++m_iLightACKCount;
        because_decision = BECAUSE_LITEACK;
    }

    return because_decision;
}

int srt::CUDT::checkNAKTimer(const steady_clock::time_point& currtime)
{
    // XXX The problem with working NAKREPORT with SRT_ARQ_ONREQ
    // is not that it would be inappropriate, but because it's not
    // implemented. The reason for it is that the structure of the
    // loss list container (m_pRcvLossList) is such that it is expected
    // that the loss records are ordered by sequence numbers (so
    // that two ranges sticking together are merged in place).
    // Unfortunately in case of SRT_ARQ_ONREQ losses must be recorded
    // as before, but they should not be reported, until confirmed
    // by the filter. By this reason they appear often out of order
    // and for adding them properly the loss list container wasn't
    // prepared. This then requires some more effort to implement.
    if (!m_config.bRcvNakReport || m_PktFilterRexmitLevel != SRT_ARQ_ALWAYS)
        return BECAUSE_NO_REASON;

    /*
     * m_config.bRcvNakReport enables NAK reports for SRT.
     * Retransmission based on timeout is bandwidth consuming,
     * not knowing what to retransmit when the only NAK sent by receiver is lost,
     * all packets past last ACK are retransmitted (rexmitMethod() == SRM_FASTREXMIT).
     */
    enterCS(m_RcvLossLock);
    const int loss_len = m_pRcvLossList->getLossLength();
    leaveCS(m_RcvLossLock);

    SRT_ASSERT(loss_len >= 0);
    int debug_decision = BECAUSE_NO_REASON;

    if (loss_len > 0)
    {
        if (currtime <= m_tsNextNAKTime.load())
            return BECAUSE_NO_REASON; // wait for next NAK time

        sendCtrl(UMSG_LOSSREPORT);
        debug_decision = BECAUSE_NAKREPORT;
    }

    m_tsNextNAKTime.store(currtime + m_tdNAKInterval);
    return debug_decision;
}

bool srt::CUDT::checkExpTimer(const steady_clock::time_point& currtime, int check_reason SRT_ATR_UNUSED)
{
    // VERY HEAVY LOGGING
#if ENABLE_HEAVY_LOGGING & 1
    static const char* const decisions [] = {
        "ACK",
        "LITE-ACK",
        "NAKREPORT"
    };

    string decision = "NOTHING";
    if (check_reason)
    {
        ostringstream decd;
        decision = "";
        for (int i = 0; i < LAST_BECAUSE_BIT; ++i)
        {
            int flag = 1 << i;
            if (check_reason & flag)
                decd << decisions[i] << " ";
        }
        decision = decd.str();
    }
    HLOGC(xtlog.Debug, log << CONID() << "checkTimer: ACTIVITIES PERFORMED: " << decision);
#endif

    // In UDT the m_bUserDefinedRTO and m_iRTO were in CCC class.
    // There's nothing in the original code that alters these values.

    steady_clock::time_point next_exp_time;
    if (m_CongCtl->RTO())
    {
        next_exp_time = m_tsLastRspTime.load() + microseconds_from(m_CongCtl->RTO());
    }
    else
    {
        steady_clock::duration exp_timeout =
            microseconds_from(m_iEXPCount * (m_iSRTT + 4 * m_iRTTVar) + COMM_SYN_INTERVAL_US);
        if (exp_timeout < (m_iEXPCount * m_tdMinExpInterval))
            exp_timeout = m_iEXPCount * m_tdMinExpInterval;
        next_exp_time = m_tsLastRspTime.load() + exp_timeout;
    }

    if (currtime <= next_exp_time && !m_bBreakAsUnstable)
        return false;

    // ms -> us
    const int PEER_IDLE_TMO_US = m_config.iPeerIdleTimeout_ms * 1000;
    // Haven't received any information from the peer, is it dead?!
    // timeout: at least 16 expirations and must be greater than 5 seconds
    time_point last_rsp_time = m_tsLastRspTime.load();
    if (m_bBreakAsUnstable || ((m_iEXPCount > COMM_RESPONSE_MAX_EXP) &&
        (currtime - last_rsp_time > microseconds_from(PEER_IDLE_TMO_US))))
    {
        //
        // Connection is broken.
        // UDT does not signal any information about this instead of to stop quietly.
        // Application will detect this when it calls any UDT methods next time.
        //
        HLOGC(xtlog.Debug,
              log << CONID() << "CONNECTION EXPIRED after " << count_milliseconds(currtime - last_rsp_time) << "ms");
        m_bClosing       = true;
        m_bBroken        = true;
        m_iBrokenCounter = 30;

        // update snd U list to remove this socket
        m_pSndQueue->m_pSndUList->update(this, CSndUList::DO_RESCHEDULE);

        updateBrokenConnection();
        completeBrokenConnectionDependencies(SRT_ECONNLOST); // LOCKS!

        return true;
    }

    HLOGC(xtlog.Debug,
          log << CONID() << "EXP TIMER: count=" << m_iEXPCount << "/" << (+COMM_RESPONSE_MAX_EXP)
              << " elapsed=" << (count_microseconds(currtime - last_rsp_time)) << "/" << (+PEER_IDLE_TMO_US) << "us");

    ++m_iEXPCount;

    /*
     * (keepalive fix)
     * duB:
     * It seems there is confusion of the direction of the Response here.
     * lastRspTime is supposed to be when receiving (data/ctrl) from peer
     * as shown in processCtrl and processData,
     * Here we set because we sent something?
     *
     * Disabling this code that prevent quick reconnection when peer disappear
     */
    // Reset last response time since we've just sent a heart-beat.
    // (fixed) m_tsLastRspTime = currtime_tk;

    return false;
}

void srt::CUDT::checkRexmitTimer(const steady_clock::time_point& currtime)
{
    // Check if HSv4 should be retransmitted, and if KM_REQ should be resent if the side is INITIATOR.
    checkSndTimers();

    // There are two algorithms of blind packet retransmission: LATEREXMIT and FASTREXMIT.
    //
    // LATEREXMIT is only used with FileCC.
    // The RTO is triggered when some time has passed since the last ACK from
    // the receiver, while there is still some unacknowledged data in the sender's buffer,
    // and the loss list is empty at the moment of RTO (nothing to retransmit yet).
    //
    // FASTREXMIT is only used with LiveCC.
    // The RTO is triggered if the receiver is not configured to send periodic NAK reports,
    // when some time has passed since the last ACK from the receiver,
    // while there is still some unacknowledged data in the sender's buffer.
    //
    // In case the above conditions are met, the unacknowledged packets
    // in the sender's buffer will be added to the SND loss list and retransmitted.
    //

    {
        ScopedLock ack_lock(m_RecvAckLock);
        const uint64_t rtt_syn = (m_iSRTT + 4 * m_iRTTVar + 2 * COMM_SYN_INTERVAL_US);
        const uint64_t exp_int_us = (m_iReXmitCount * rtt_syn + COMM_SYN_INTERVAL_US);

        if (currtime <= (m_tsLastRspAckTime + microseconds_from(exp_int_us)))
            return;
    }

    // If there is no unacknowledged data in the sending buffer,
    // then there is nothing to retransmit.
    if (m_pSndBuffer->getCurrBufSize() <= 0)
        return;

    const bool is_laterexmit = m_CongCtl->rexmitMethod() == SrtCongestion::SRM_LATEREXMIT; // FileCC
    const bool is_fastrexmit = m_CongCtl->rexmitMethod() == SrtCongestion::SRM_FASTREXMIT; // LiveCC

    // If the receiver will send periodic NAK reports, then FASTREXMIT (live) is inactive.
    // TODO: Probably some method of "blind rexmit" MUST BE DONE, when TLPKTDROP is off.
    if (is_fastrexmit && m_bPeerNakReport)
        return;

    // Schedule a retransmission IF:
    // - there are packets in flight (getFlightSpan() > 0);
    // - in case of LATEREXMIT (File Mode): the sender loss list is empty
    //   (the receiver didn't send any LOSSREPORT, or LOSSREPORT was lost on track).
    // - in case of FASTREXMIT (Live Mode): the RTO (rtt_syn) was triggered, therefore
    //   schedule unacknowledged packets for retransmission regardless of the loss list emptiness.
    if (getFlightSpan() > 0 && (!is_laterexmit || m_pSndLossList->getLossLength() == 0))
    {
        // Sender: Insert all the packets sent after last received acknowledgement into the sender loss list.
        ScopedLock acklock(m_RecvAckLock); // Protect packet retransmission
        // Resend all unacknowledged packets on timeout, but only if there is no packet in the loss list
        const int32_t csn = m_iSndCurrSeqNo;
        const int     num = m_pSndLossList->insert(m_iSndLastAck, csn);
        if (num > 0)
        {
            enterCS(m_StatsLock);
            m_stats.sndr.lost.count(num);
            leaveCS(m_StatsLock);

            HLOGC(xtlog.Debug,
                  log << CONID() << "ENFORCED " << (is_laterexmit ? "LATEREXMIT" : "FASTREXMIT")
                      << " by ACK-TMOUT (scheduling): " << CSeqNo::incseq(m_iSndLastAck) << "-" << csn << " ("
                      << CSeqNo::seqoff(m_iSndLastAck, csn) << " packets)");
        }
    }

    ++m_iReXmitCount;

    const ECheckTimerStage stage = is_fastrexmit ? TEV_CHT_FASTREXMIT : TEV_CHT_REXMIT;
    updateCC(TEV_CHECKTIMER, EventVariant(stage));

    // schedule sending if not scheduled already
    m_pSndQueue->m_pSndUList->update(this, CSndUList::DONT_RESCHEDULE);
}

void srt::CUDT::checkTimers()
{
    // update CC parameters
    updateCC(TEV_CHECKTIMER, EventVariant(TEV_CHT_INIT));

    const steady_clock::time_point currtime = steady_clock::now();

    // This is a very heavy log, unblock only for temporary debugging!
#if 0
    HLOGC(xtlog.Debug, log << CONID() << "checkTimers: nextacktime=" << FormatTime(m_tsNextACKTime)
        << " AckInterval=" << m_iACKInterval
        << " pkt-count=" << m_iPktCount << " liteack-count=" << m_iLightACKCount);
#endif

    // Check if it is time to send ACK
    int debug_decision = checkACKTimer(currtime);

    // Check if it is time to send a loss report
    debug_decision |= checkNAKTimer(currtime);

    // Check if the connection is expired
    if (checkExpTimer(currtime, debug_decision))
        return;

    // Check if FAST or LATE packet retransmission is required
    checkRexmitTimer(currtime);

    if (currtime > m_tsLastSndTime.load() + microseconds_from(COMM_KEEPALIVE_PERIOD_US))
    {
        sendCtrl(UMSG_KEEPALIVE);
#if ENABLE_BONDING
        if (m_parent->m_GroupOf)
        {
            ScopedLock glock (uglobal().m_GlobControlLock);
            if (m_parent->m_GroupOf)
            {
                // Pass socket ID because it's about changing group socket data
                m_parent->m_GroupOf->internalKeepalive(m_parent->m_GroupMemberData);
                // NOTE: GroupLock is unnecessary here because the only data read and
                // modified is the target of the iterator from m_GroupMemberData. The
                // iterator will be valid regardless of any container modifications.
            }
        }
#endif
        HLOGP(xtlog.Debug, "KEEPALIVE");
    }
}

void srt::CUDT::updateBrokenConnection()
{
    m_bClosing = true;
    releaseSynch();
    // app can call any UDT API to learn the connection_broken error
    uglobal().m_EPoll.update_events(m_SocketID, m_sPollID, SRT_EPOLL_IN | SRT_EPOLL_OUT | SRT_EPOLL_ERR, true);
    CGlobEvent::triggerEvent();
}

void srt::CUDT::completeBrokenConnectionDependencies(int errorcode)
{
    int token = -1;

#if ENABLE_BONDING
    bool pending_broken = false;
    {
        ScopedLock guard_group_existence (uglobal().m_GlobControlLock);
        if (m_parent->m_GroupOf)
        {
            token = m_parent->m_GroupMemberData->token;
            if (m_parent->m_GroupMemberData->sndstate == SRT_GST_PENDING)
            {
                HLOGC(gmlog.Debug, log << CONID() << "updateBrokenConnection: a pending link was broken - will be removed");
                pending_broken = true;
            }
            else
            {
                HLOGC(gmlog.Debug,
                      log << CONID() << "updateBrokenConnection: state="
                          << CUDTGroup::StateStr(m_parent->m_GroupMemberData->sndstate)
                          << " a used link was broken - not closing automatically");
            }

            m_parent->m_GroupMemberData->sndstate = SRT_GST_BROKEN;
            m_parent->m_GroupMemberData->rcvstate = SRT_GST_BROKEN;
        }
    }
#endif

    if (m_cbConnectHook)
    {
        CALLBACK_CALL(m_cbConnectHook, m_SocketID, errorcode, m_PeerAddr.get(), token);
    }

#if ENABLE_BONDING
    {
        // Lock GlobControlLock in order to make sure that
        // the state if the socket having the group and the
        // existence of the group will not be changed during
        // the operation. The attempt of group deletion will
        // have to wait until this operation completes.
        ScopedLock lock(uglobal().m_GlobControlLock);
        CUDTGroup* pg = m_parent->m_GroupOf;
        if (pg)
        {
            // Bound to one call because this requires locking
            pg->updateFailedLink();
        }
    }

    // Sockets that never succeeded to connect must be deleted
    // explicitly, otherwise they will never be deleted.
    if (pending_broken)
    {
        // XXX This somehow can cause a deadlock
        // uglobal()->close(m_parent);
        m_parent->setBrokenClosed();
    }
#endif
}

void srt::CUDT::addEPoll(const int eid)
{
    enterCS(uglobal().m_EPoll.m_EPollLock);
    m_sPollID.insert(eid);
    leaveCS(uglobal().m_EPoll.m_EPollLock);

    if (!stillConnected())
        return;

    enterCS(m_RecvLock);
    if (isRcvBufferReady())
    {
        uglobal().m_EPoll.update_events(m_SocketID, m_sPollID, SRT_EPOLL_IN, true);
    }
    leaveCS(m_RecvLock);

    if (m_config.iSndBufSize > m_pSndBuffer->getCurrBufSize())
    {
        uglobal().m_EPoll.update_events(m_SocketID, m_sPollID, SRT_EPOLL_OUT, true);
    }
}

void srt::CUDT::removeEPollEvents(const int eid)
{
    // clear IO events notifications;
    // since this happens after the epoll ID has been removed, they cannot be set again
    set<int> remove;
    remove.insert(eid);
    uglobal().m_EPoll.update_events(m_SocketID, remove, SRT_EPOLL_IN | SRT_EPOLL_OUT, false);
}

void srt::CUDT::removeEPollID(const int eid)
{
    enterCS(uglobal().m_EPoll.m_EPollLock);
    m_sPollID.erase(eid);
    leaveCS(uglobal().m_EPoll.m_EPollLock);
}

void srt::CUDT::ConnectSignal(ETransmissionEvent evt, EventSlot sl)
{
    if (evt >= TEV_E_SIZE)
        return; // sanity check

    m_Slots[evt].push_back(sl);
}

void srt::CUDT::DisconnectSignal(ETransmissionEvent evt)
{
    if (evt >= TEV_E_SIZE)
        return; // sanity check

    m_Slots[evt].clear();
}

void srt::CUDT::EmitSignal(ETransmissionEvent tev, EventVariant var)
{
    for (std::vector<EventSlot>::iterator i = m_Slots[tev].begin(); i != m_Slots[tev].end(); ++i)
    {
        i->emit(tev, var);
    }
}

int srt::CUDT::getsndbuffer(SRTSOCKET u, size_t *blocks, size_t *bytes)
{
    CUDTSocket *s = uglobal().locateSocket(u);
    if (!s)
        return -1;

    CSndBuffer *b = s->core().m_pSndBuffer;

    if (!b)
        return -1;

    int bytecount, timespan;
    int count = b->getCurrBufSize((bytecount), (timespan));

    if (blocks)
        *blocks = count;

    if (bytes)
        *bytes = bytecount;

    return std::abs(timespan);
}

int srt::CUDT::rejectReason(SRTSOCKET u)
{
    CUDTSocket* s = uglobal().locateSocket(u);
    if (!s)
        return SRT_REJ_UNKNOWN;

    return s->core().m_RejectReason;
}

int srt::CUDT::rejectReason(SRTSOCKET u, int value)
{
    CUDTSocket* s = uglobal().locateSocket(u);
    if (!s)
        return APIError(MJ_NOTSUP, MN_SIDINVAL);

    if (value < SRT_REJC_PREDEFINED)
        return APIError(MJ_NOTSUP, MN_INVAL);

    s->core().m_RejectReason = value;
    return 0;
}

int64_t srt::CUDT::socketStartTime(SRTSOCKET u)
{
    CUDTSocket* s = uglobal().locateSocket(u);
    if (!s)
        return APIError(MJ_NOTSUP, MN_SIDINVAL);

    return count_microseconds(s->core().m_stats.tsStartTime.time_since_epoch());
}

bool srt::CUDT::runAcceptHook(CUDT *acore, const sockaddr* peer, const CHandShake& hs, const CPacket& hspkt)
{
    // Prepare the information for the hook.

    // We need streamid.
    char target[CSrtConfig::MAX_SID_LENGTH + 1];
    memset((target), 0, CSrtConfig::MAX_SID_LENGTH + 1);

    // Just for a case, check the length.
    // This wasn't done before, and we could risk memory crash.
    // In case of error, this will remain unset and the empty
    // string will be passed as streamid.

    int ext_flags = SrtHSRequest::SRT_HSTYPE_HSFLAGS::unwrap(hs.m_iType);

#if ENABLE_BONDING
    bool have_group = false;
    SRT_GROUP_TYPE gt = SRT_GTYPE_UNDEFINED;
#endif

    // This tests if there are any extensions.
    if (hspkt.getLength() > CHandShake::m_iContentSize + 4 && IsSet(ext_flags, CHandShake::HS_EXT_CONFIG))
    {
        uint32_t *begin = reinterpret_cast<uint32_t *>(hspkt.m_pcData + CHandShake::m_iContentSize);
        size_t    size  = hspkt.getLength() - CHandShake::m_iContentSize; // Due to previous cond check we grant it's >0
        uint32_t *next  = 0;
        size_t    length   = size / sizeof(uint32_t);
        size_t    blocklen = 0;

        for (;;) // ONE SHOT, but continuable loop
        {
            int cmd = FindExtensionBlock(begin, length, (blocklen), (next));

            const size_t bytelen = blocklen * sizeof(uint32_t);

            if (cmd == SRT_CMD_SID)
            {
                if (!bytelen || bytelen > CSrtConfig::MAX_SID_LENGTH)
                {
                    LOGC(cnlog.Error,
                         log << CONID() << "interpretSrtHandshake: STREAMID length " << bytelen << " is 0 or > "
                             << +CSrtConfig::MAX_SID_LENGTH << " - PROTOCOL ERROR, REJECTING");
                    return false;
                }
                // See comment at CUDT::interpretSrtHandshake().
                memcpy((target), begin + 1, bytelen);

                // Un-swap on big endian machines
                ItoHLA(((uint32_t *)target), (uint32_t *)target, blocklen);
            }
#if ENABLE_BONDING
            else if (cmd == SRT_CMD_GROUP)
            {
                uint32_t* groupdata = begin + 1;
                have_group = true; // Even if parse error happes
                if (bytelen / sizeof(int32_t) >= GRPD_E_SIZE)
                {
                    uint32_t gd = groupdata[GRPD_GROUPDATA];
                    gt = SRT_GROUP_TYPE(SrtHSRequest::HS_GROUP_TYPE::unwrap(gd));
                }
            }
#endif
            else if (cmd == SRT_CMD_NONE)
            {
                // End of blocks
                break;
            }

            // Any other kind of message extracted. Search on.
            if (!NextExtensionBlock((begin), next, (length)))
                break;
        }
    }

#if ENABLE_BONDING
    if (have_group && acore->m_config.iGroupConnect == 0)
    {
        HLOGC(cnlog.Debug,
              log << CONID() << "runAcceptHook: REJECTING connection WITHOUT calling the hook - groups not allowed");
        return false;
    }

    // Update the groupconnect flag
    acore->m_config.iGroupConnect = have_group ? 1 : 0;
    acore->m_HSGroupType = gt;
#endif

    // Set the default value
    acore->m_RejectReason = SRT_REJX_FALLBACK;
    try
    {
        int result = CALLBACK_CALL(m_cbAcceptHook, acore->m_SocketID, hs.m_iVersion, peer, target);
        if (result == -1)
            return false;
    }
    catch (...)
    {
        LOGP(cnlog.Warn, "runAcceptHook: hook interrupted by exception");
        return false;
    }

    acore->m_RejectReason = SRT_REJ_UNKNOWN;
    return true;
}

void srt::CUDT::processKeepalive(const CPacket& ctrlpkt, const time_point& tsArrival)
{
    // Here can be handled some protocol definition
    // for extra data sent through keepalive.

#if ENABLE_BONDING
    if (m_parent->m_GroupOf)
    {
        // Lock GlobControlLock in order to make sure that
        // the state if the socket having the group and the
        // existence of the group will not be changed during
        // the operation. The attempt of group deletion will
        // have to wait until this operation completes.
        ScopedLock lock(uglobal().m_GlobControlLock);
        CUDTGroup* pg = m_parent->m_GroupOf;
        if (pg)
        {
            // Whether anything is to be done with this socket
            // about the fact that keepalive arrived, let the
            // group handle it
            pg->processKeepalive(m_parent->m_GroupMemberData);
        }
    }
#endif

    ScopedLock lck(m_RcvBufferLock);
    m_pRcvBuffer->updateTsbPdTimeBase(ctrlpkt.getMsgTimeStamp());
    if (m_config.bDriftTracer)
        m_pRcvBuffer->addRcvTsbPdDriftSample(ctrlpkt.getMsgTimeStamp(), tsArrival, -1);
}<|MERGE_RESOLUTION|>--- conflicted
+++ resolved
@@ -11079,19 +11079,6 @@
             // Only read-readiness has to be updated, but it is done so in the newConnection(..) function.
             // See PR #1831 and issue #1667.
             HLOGC(cnlog.Debug,
-<<<<<<< HEAD
-                  log << CONID() << "processConnectRequest: sending ABNORMAL handshake info req="
-                      << RequestTypeStr(hs.m_iReqType));
-            size_t size = CHandShake::m_iContentSize;
-            hs.store_to((packet.m_pcData), (size));
-            packet.setLength(size);
-            packet.m_iID        = id;
-            setPacketTS(packet, steady_clock::now());
-            HLOGC(cnlog.Debug, log << "processConnectRequest: SENDING HS (a): " << hs.show());
-            m_pSndQueue->sendto(addr, packet);
-        }
-        // new connection response should be sent in acceptAndRespond()
-=======
                   log << CONID() << "processConnectRequest: accepted connection, updating epoll to write-ready");
 
             // New connection has been accepted or an existing one has been found. Update epoll write-readiness.
@@ -11131,7 +11118,6 @@
                 m_pSndQueue->sendto(addr, packet, use_source_addr);
             }
         }
->>>>>>> 3cefedef
     }
     LOGC(cnlog.Note, log << CONID() << "listen ret: " << hs.m_iReqType << " - " << RequestTypeStr(hs.m_iReqType));
 
