--- conflicted
+++ resolved
@@ -52,15 +52,12 @@
 
 #include "platform_sys.h"
 
-<<<<<<< HEAD
 
 // For crash-asserts
 #if ENABLE_THREAD_LOGGING
 #include <stdexcept>
 #endif
 
-=======
->>>>>>> 39c430a6
 #include <cmath>
 #include <sstream>
 #include "srt.h"
@@ -3963,11 +3960,7 @@
         HLOGC(mglog.Debug,
               log << "processRendezvous: rsp=AGREEMENT, reporting ACCEPT and sending just this one, REQ-TIME HIGH ("
                   << now << ").");
-<<<<<<< HEAD
-
-=======
                   
->>>>>>> 39c430a6
         m_pSndQueue->sendto(serv_addr, rpkt, m_SourceAddr);
 
         return CONN_ACCEPT;
@@ -4068,14 +4061,11 @@
         return CONN_CONFUSED;
     }
 
-   if (m_bRendezvous)
-   {
-       m_SourceAddr = response.udpDestAddr();
-   }
-<<<<<<< HEAD
-=======
-
->>>>>>> 39c430a6
+    if (m_bRendezvous)
+    {
+        m_SourceAddr = response.udpDestAddr();
+    }
+    
     if (m_ConnRes.load_from(response.m_pcData, response.getLength()) == -1)
     {
         m_RejectReason = SRT_REJ_ROGUE;
@@ -4249,13 +4239,8 @@
     HLOGC(mglog.Debug,
           log << CONID() << "applyResponseSettings: HANSHAKE CONCLUDED. SETTING: payload-size=" << m_iMaxSRTPayloadSize
               << " mss=" << m_ConnRes.m_iMSS << " flw=" << m_ConnRes.m_iFlightFlagSize << " isn=" << m_ConnRes.m_iISN
-<<<<<<< HEAD
-        << " peerID=" << m_ConnRes.m_iID
-        << " sourceIP=" << SockaddrToString(&m_SourceAddr));
-=======
               << " peerID=" << m_ConnRes.m_iID
               << " sourceIP=" << SockaddrToString(&m_SourceAddr));
->>>>>>> 39c430a6
 }
 
 EConnectStatus CUDT::postConnect(const CPacket &response, bool rendezvous, CUDTException *eout, bool synchro)
@@ -5343,10 +5328,6 @@
 {
     pkt.m_iID        = m_PeerID;
     pkt.m_iTimeStamp = int(CTimer::getTime() - m_stats.startTime);
-<<<<<<< HEAD
-=======
-
->>>>>>> 39c430a6
     m_pSndQueue->sendto(m_pPeerAddr, pkt, m_SourceAddr);
 }
 
@@ -7177,11 +7158,7 @@
 
             ctrlpkt.m_iID        = m_PeerID;
             ctrlpkt.m_iTimeStamp = int(CTimer::getTime() - m_stats.startTime);
-<<<<<<< HEAD
-         nbsent = m_pSndQueue->sendto(m_pPeerAddr, ctrlpkt, m_SourceAddr);
-=======
             nbsent = m_pSndQueue->sendto(m_pPeerAddr, ctrlpkt, m_SourceAddr);
->>>>>>> 39c430a6
             DebugAck("sendCtrl: " + CONID(), local_prevack, ack);
 
             m_ACKWindow.store(m_iAckSeqNo, m_iRcvLastAck);
@@ -7263,11 +7240,7 @@
     case UMSG_CGWARNING: // 100 - Congestion Warning
         ctrlpkt.pack(pkttype);
         ctrlpkt.m_iID = m_PeerID;
-<<<<<<< HEAD
-      nbsent = m_pSndQueue->sendto(m_pPeerAddr, ctrlpkt, m_SourceAddr);
-=======
         nbsent = m_pSndQueue->sendto(m_pPeerAddr, ctrlpkt, m_SourceAddr);
->>>>>>> 39c430a6
 
         CTimer::rdtsc(m_ullLastWarningTime);
 
@@ -7276,55 +7249,35 @@
     case UMSG_KEEPALIVE: // 001 - Keep-alive
         ctrlpkt.pack(pkttype);
         ctrlpkt.m_iID = m_PeerID;
-<<<<<<< HEAD
-      nbsent = m_pSndQueue->sendto(m_pPeerAddr, ctrlpkt, m_SourceAddr);
-=======
         nbsent = m_pSndQueue->sendto(m_pPeerAddr, ctrlpkt, m_SourceAddr);
->>>>>>> 39c430a6
 
         break;
 
     case UMSG_HANDSHAKE: // 000 - Handshake
         ctrlpkt.pack(pkttype, NULL, rparam, sizeof(CHandShake));
         ctrlpkt.m_iID = m_PeerID;
-<<<<<<< HEAD
-      nbsent = m_pSndQueue->sendto(m_pPeerAddr, ctrlpkt, m_SourceAddr);
-=======
         nbsent = m_pSndQueue->sendto(m_pPeerAddr, ctrlpkt, m_SourceAddr);
->>>>>>> 39c430a6
 
         break;
 
     case UMSG_SHUTDOWN: // 101 - Shutdown
         ctrlpkt.pack(pkttype);
         ctrlpkt.m_iID = m_PeerID;
-<<<<<<< HEAD
-      nbsent = m_pSndQueue->sendto(m_pPeerAddr, ctrlpkt, m_SourceAddr);
-=======
         nbsent = m_pSndQueue->sendto(m_pPeerAddr, ctrlpkt, m_SourceAddr);
->>>>>>> 39c430a6
 
         break;
 
     case UMSG_DROPREQ: // 111 - Msg drop request
         ctrlpkt.pack(pkttype, lparam, rparam, 8);
         ctrlpkt.m_iID = m_PeerID;
-<<<<<<< HEAD
-      nbsent = m_pSndQueue->sendto(m_pPeerAddr, ctrlpkt, m_SourceAddr);
-=======
         nbsent = m_pSndQueue->sendto(m_pPeerAddr, ctrlpkt, m_SourceAddr);
->>>>>>> 39c430a6
 
         break;
 
     case UMSG_PEERERROR: // 1000 - acknowledge the peer side a special error
         ctrlpkt.pack(pkttype, lparam);
         ctrlpkt.m_iID = m_PeerID;
-<<<<<<< HEAD
-      nbsent = m_pSndQueue->sendto(m_pPeerAddr, ctrlpkt, m_SourceAddr);
-=======
         nbsent = m_pSndQueue->sendto(m_pPeerAddr, ctrlpkt, m_SourceAddr);
->>>>>>> 39c430a6
 
         break;
 
@@ -8087,16 +8040,10 @@
     return 0;
 }
 
-<<<<<<< HEAD
-
 // [[using thread("SRT:SndQ:worker")]]
 int CUDT::packData(ref_t<CPacket> r_packet, ref_t<uint64_t> r_ts_tk, ref_t<sockaddr_any> r_src_adr)
 {
    /// XXX THREAD_CHECK_AFFINITY(m_pSndQueue->threadId());
-=======
-int CUDT::packData(ref_t<CPacket> r_packet, ref_t<uint64_t> r_ts_tk, ref_t<sockaddr_any> r_src_adr)
-{
->>>>>>> 39c430a6
    CPacket& packet = *r_packet;
    uint64_t& ts_tk = *r_ts_tk;
     int      payload           = 0;
