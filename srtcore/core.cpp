--- conflicted
+++ resolved
@@ -7072,21 +7072,6 @@
             ackDataUpTo(ack);
             CGuard::leaveCS(m_RcvBufferLock, "RcvBuffer");
             IF_HEAVY_LOGGING(int32_t oldack = m_iRcvLastSkipAck);
-<<<<<<< HEAD
-=======
-            m_iRcvLastAck     = ack;
-            m_iRcvLastSkipAck = ack;
-
-            // XXX Unknown as to whether it matters.
-            // This if (acksize) causes that ackData() won't be called.
-            // With size == 0 it wouldn't do anything except calling CTimer::triggerEvent().
-            // This, again, signals the condition, CTimer::m_EventCond.
-            // This releases CTimer::waitForEvent() call used in CUDTUnited::selectEx().
-            // Preventing to call this on zero size makes sense, if it prevents false alerts.
-            if (acksize > 0)
-                m_pRcvBuffer->ackData(acksize);
-            CGuard::leaveCS(m_RcvBufferLock, "RcvBuffer");
->>>>>>> ec6deb40
 
             // If TSBPD is enabled, then INSTEAD OF signaling m_RecvDataCond,
             // signal m_RcvTsbPdCond. This will kick in the tsbpd thread, which
