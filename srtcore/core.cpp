/*
 * SRT - Secure, Reliable, Transport
 * Copyright (c) 2018 Haivision Systems Inc.
 *
 * This Source Code Form is subject to the terms of the Mozilla Public
 * License, v. 2.0. If a copy of the MPL was not distributed with this
 * file, You can obtain one at http://mozilla.org/MPL/2.0/.
 *
 */

/*****************************************************************************
Copyright (c) 2001 - 2011, The Board of Trustees of the University of Illinois.
All rights reserved.

Redistribution and use in source and binary forms, with or without
modification, are permitted provided that the following conditions are
met:

* Redistributions of source code must retain the above
  copyright notice, this list of conditions and the
  following disclaimer.

* Redistributions in binary form must reproduce the
  above copyright notice, this list of conditions
  and the following disclaimer in the documentation
  and/or other materials provided with the distribution.

* Neither the name of the University of Illinois
  nor the names of its contributors may be used to
  endorse or promote products derived from this
  software without specific prior written permission.

THIS SOFTWARE IS PROVIDED BY THE COPYRIGHT HOLDERS AND CONTRIBUTORS "AS
IS" AND ANY EXPRESS OR IMPLIED WARRANTIES, INCLUDING, BUT NOT LIMITED TO,
THE IMPLIED WARRANTIES OF MERCHANTABILITY AND FITNESS FOR A PARTICULAR
PURPOSE ARE DISCLAIMED. IN NO EVENT SHALL THE COPYRIGHT OWNER OR
CONTRIBUTORS BE LIABLE FOR ANY DIRECT, INDIRECT, INCIDENTAL, SPECIAL,
EXEMPLARY, OR CONSEQUENTIAL DAMAGES (INCLUDING, BUT NOT LIMITED TO,
PROCUREMENT OF SUBSTITUTE GOODS OR SERVICES; LOSS OF USE, DATA, OR
PROFITS; OR BUSINESS INTERRUPTION) HOWEVER CAUSED AND ON ANY THEORY OF
LIABILITY, WHETHER IN CONTRACT, STRICT LIABILITY, OR TORT (INCLUDING
NEGLIGENCE OR OTHERWISE) ARISING IN ANY WAY OUT OF THE USE OF THIS
SOFTWARE, EVEN IF ADVISED OF THE POSSIBILITY OF SUCH DAMAGE.
*****************************************************************************/

/*****************************************************************************
written by
   Yunhong Gu, last updated 02/28/2012
modified by
   Haivision Systems Inc.
*****************************************************************************/

#include "platform_sys.h"

#include <cmath>
#include <sstream>
#include "srt.h"
#include "queue.h"
#include "api.h"
#include "core.h"
#include "logging.h"
#include "crypto.h"
#include "logging_api.h" // Required due to containing extern srt_logger_config

// Again, just in case when some "smart guy" provided such a global macro
#ifdef min
#undef min
#endif
#ifdef max
#undef max
#endif

using namespace std;
using namespace srt::sync;

namespace srt_logging
{

struct AllFaOn
{
    LogConfig::fa_bitset_t allfa;

    AllFaOn()
    {
        //        allfa.set(SRT_LOGFA_BSTATS, true);
        allfa.set(SRT_LOGFA_CONTROL, true);
        allfa.set(SRT_LOGFA_DATA, true);
        allfa.set(SRT_LOGFA_TSBPD, true);
        allfa.set(SRT_LOGFA_REXMIT, true);
        allfa.set(SRT_LOGFA_CONGEST, true);
#if ENABLE_HAICRYPT_LOGGING
        allfa.set(SRT_LOGFA_HAICRYPT, true);
#endif
    }
} logger_fa_all;

} // namespace srt_logging

// We need it outside the namespace to preserve the global name.
// It's a part of "hidden API" (used by applications)
SRT_API srt_logging::LogConfig srt_logger_config(srt_logging::logger_fa_all.allfa);

namespace srt_logging
{

Logger glog(SRT_LOGFA_GENERAL, srt_logger_config, "SRT.g");
// Unused. If not found useful, maybe reuse for another FA.
// Logger blog(SRT_LOGFA_BSTATS, srt_logger_config, "SRT.b");
Logger mglog(SRT_LOGFA_CONTROL, srt_logger_config, "SRT.c");
Logger dlog(SRT_LOGFA_DATA, srt_logger_config, "SRT.d");
Logger tslog(SRT_LOGFA_TSBPD, srt_logger_config, "SRT.t");
Logger rxlog(SRT_LOGFA_REXMIT, srt_logger_config, "SRT.r");
Logger cclog(SRT_LOGFA_CONGEST, srt_logger_config, "SRT.cc");

} // namespace srt_logging

using namespace srt_logging;

CUDTUnited CUDT::s_UDTUnited;

const SRTSOCKET UDT::INVALID_SOCK = CUDT::INVALID_SOCK;
const int       UDT::ERROR        = CUDT::ERROR;

// SRT Version constants
#define SRT_VERSION_UNK     0
#define SRT_VERSION_MAJ1    0x010000            /* Version 1 major */
#define SRT_VERSION_MAJ(v) (0xFF0000 & (v))     /* Major number ensuring backward compatibility */
#define SRT_VERSION_MIN(v) (0x00FF00 & (v))
#define SRT_VERSION_PCH(v) (0x0000FF & (v))

// NOTE: SRT_VERSION is primarily defined in the build file.
const int32_t SRT_DEF_VERSION = SrtParseVersion(SRT_VERSION);

//#define SRT_CMD_HSREQ       1           /* SRT Handshake Request (sender) */
#define SRT_CMD_HSREQ_MINSZ 8 /* Minumum Compatible (1.x.x) packet size (bytes) */
#define SRT_CMD_HSREQ_SZ 12   /* Current version packet size */
#if SRT_CMD_HSREQ_SZ > SRT_CMD_MAXSZ
#error SRT_CMD_MAXSZ too small
#endif
/*      Handshake Request (Network Order)
        0[31..0]:   SRT version     SRT_DEF_VERSION
        1[31..0]:   Options         0 [ | SRT_OPT_TSBPDSND ][ | SRT_OPT_HAICRYPT ]
        2[31..16]:  TsbPD resv      0
        2[15..0]:   TsbPD delay     [0..60000] msec
*/

//#define SRT_CMD_HSRSP       2           /* SRT Handshake Response (receiver) */
#define SRT_CMD_HSRSP_MINSZ 8 /* Minumum Compatible (1.x.x) packet size (bytes) */
#define SRT_CMD_HSRSP_SZ 12   /* Current version packet size */
#if SRT_CMD_HSRSP_SZ > SRT_CMD_MAXSZ
#error SRT_CMD_MAXSZ too small
#endif
/*      Handshake Response (Network Order)
        0[31..0]:   SRT version     SRT_DEF_VERSION
        1[31..0]:   Options         0 [ | SRT_OPT_TSBPDRCV [| SRT_OPT_TLPKTDROP ]][ | SRT_OPT_HAICRYPT]
                                      [ | SRT_OPT_NAKREPORT ] [ | SRT_OPT_REXMITFLG ]
        2[31..16]:  TsbPD resv      0
        2[15..0]:   TsbPD delay     [0..60000] msec
*/

void CUDT::construct()
{
    m_pSndBuffer           = NULL;
    m_pRcvBuffer           = NULL;
    m_pSndLossList         = NULL;
    m_pRcvLossList         = NULL;
    m_iReorderTolerance    = 0;
    m_iMaxReorderTolerance = 0; // Sensible optimal value is 10, 0 preserves old behavior
    m_iConsecEarlyDelivery = 0; // how many times so far the packet considered lost has been received before TTL expires
    m_iConsecOrderedDelivery = 0;

    m_pSndQueue = NULL;
    m_pRcvQueue = NULL;
    m_pSNode    = NULL;
    m_pRNode    = NULL;

    m_iSndHsRetryCnt      = SRT_MAX_HSRETRY + 1; // Will be reset to 0 for HSv5, this value is important for HSv4

    // Initial status
    m_bOpened             = false;
    m_bListening          = false;
    m_bConnecting         = false;
    m_bConnected          = false;
    m_bClosing            = false;
    m_bShutdown           = false;
    m_bBroken             = false;
    m_bPeerHealth         = true;
    m_RejectReason        = SRT_REJ_UNKNOWN;
    m_tsLastReqTime         = steady_clock::time_point();

    m_lSrtVersion            = SRT_DEF_VERSION;
    m_lPeerSrtVersion        = 0; // not defined until connected.
    m_lMinimumPeerSrtVersion = SRT_VERSION_MAJ1;

    m_iTsbPdDelay_ms     = 0;
    m_iPeerTsbPdDelay_ms = 0;

    m_bPeerTsbPd         = false;
    m_iPeerTsbPdDelay_ms = 0;
    m_bTsbPd             = false;
    m_bTsbPdAckWakeup    = false;
    m_bPeerTLPktDrop     = false;

    m_uKmRefreshRatePkt = 0;
    m_uKmPreAnnouncePkt = 0;

    // Initilize mutex and condition variables
    initSynch();
}

CUDT::CUDT(CUDTSocket* parent): m_parent(parent)
{
    construct();

    (void)SRT_DEF_VERSION;

    // Default UDT configurations
    m_iMSS            = DEF_MSS;
    m_bSynSending     = true;
    m_bSynRecving     = true;
    m_iFlightFlagSize = DEF_FLIGHT_SIZE;
    m_iSndBufSize     = DEF_BUFFER_SIZE;
    m_iRcvBufSize     = DEF_BUFFER_SIZE;
    m_iUDPSndBufSize  = DEF_UDP_BUFFER_SIZE;
    m_iUDPRcvBufSize  = m_iRcvBufSize * m_iMSS;

    // Linger: LIVE mode defaults, please refer to `SRTO_TRANSTYPE` option
    // for other modes.
    m_Linger.l_onoff  = 0;
    m_Linger.l_linger = 0;
    m_bRendezvous     = false;
#ifdef SRT_ENABLE_CONNTIMEO
    m_tdConnTimeOut = seconds_from(DEF_CONNTIMEO_S);
#endif
    m_iSndTimeOut = -1;
    m_iRcvTimeOut = -1;
    m_bReuseAddr  = true;
    m_llMaxBW     = -1;
#ifdef SRT_ENABLE_IPOPTS
    m_iIpTTL = -1;
    m_iIpToS = -1;
#endif
    m_CryptoSecret.len = 0;
    m_iSndCryptoKeyLen = 0;
    // Cfg
    m_bDataSender           = false; // Sender only if true: does not recv data
    m_bOPT_TsbPd            = true;  // Enable TsbPd on sender
    m_iOPT_TsbPdDelay       = SRT_LIVE_DEF_LATENCY_MS;
    m_iOPT_PeerTsbPdDelay   = 0; // Peer's TsbPd delay as receiver (here is its minimum value, if used)
    m_bOPT_TLPktDrop        = true;
    m_iOPT_SndDropDelay     = 0;
    m_bOPT_StrictEncryption = true;
    m_iOPT_PeerIdleTimeout  = COMM_RESPONSE_TIMEOUT_MS;
    m_bOPT_GroupConnect = false;
    m_bTLPktDrop            = true; // Too-late Packet Drop
    m_bMessageAPI           = true;
    m_zOPT_ExpPayloadSize   = SRT_LIVE_DEF_PLSIZE;
    m_iIpV6Only             = -1;
    // Runtime
    m_bRcvNakReport             = true; // Receiver's Periodic NAK Reports
    m_llInputBW                 = 0;    // Application provided input bandwidth (internal input rate sampling == 0)
    m_iOverheadBW               = 25;   // Percent above input stream rate (applies if m_llMaxBW == 0)
    m_OPT_PktFilterConfigString = "";

    m_pCache = NULL;

    // Default congctl is "live".
    // Available builtin congctl: "file".
    // Other congctls can be registerred.

    // Note that 'select' returns false if there's no such congctl.
    // If so, congctl becomes unselected. Calling 'configure' on an
    // unselected congctl results in exception.
    m_CongCtl.select("live");
}

CUDT::CUDT(CUDTSocket* parent, const CUDT& ancestor): m_parent(parent)
{
    construct();

    // XXX Consider all below fields (except m_bReuseAddr) to be put
    // into a separate class for easier copying.

    // Default UDT configurations
    m_iMSS            = ancestor.m_iMSS;
    m_bSynSending     = ancestor.m_bSynSending;
    m_bSynRecving     = ancestor.m_bSynRecving;
    m_iFlightFlagSize = ancestor.m_iFlightFlagSize;
    m_iSndBufSize     = ancestor.m_iSndBufSize;
    m_iRcvBufSize     = ancestor.m_iRcvBufSize;
    m_Linger          = ancestor.m_Linger;
    m_iUDPSndBufSize  = ancestor.m_iUDPSndBufSize;
    m_iUDPRcvBufSize  = ancestor.m_iUDPRcvBufSize;
    m_bRendezvous     = ancestor.m_bRendezvous;
    m_SrtHsSide = ancestor.m_SrtHsSide; // actually it sets it to HSD_RESPONDER
#ifdef SRT_ENABLE_CONNTIMEO
    m_tdConnTimeOut = ancestor.m_tdConnTimeOut;
#endif
    m_iSndTimeOut = ancestor.m_iSndTimeOut;
    m_iRcvTimeOut = ancestor.m_iRcvTimeOut;
    m_bReuseAddr  = true; // this must be true, because all accepted sockets share the same port with the listener
    m_llMaxBW     = ancestor.m_llMaxBW;
#ifdef SRT_ENABLE_IPOPTS
    m_iIpTTL = ancestor.m_iIpTTL;
    m_iIpToS = ancestor.m_iIpToS;
#endif
    m_llInputBW             = ancestor.m_llInputBW;
    m_iOverheadBW           = ancestor.m_iOverheadBW;
    m_bDataSender           = ancestor.m_bDataSender;
    m_bOPT_TsbPd            = ancestor.m_bOPT_TsbPd;
    m_iOPT_TsbPdDelay       = ancestor.m_iOPT_TsbPdDelay;
    m_iOPT_PeerTsbPdDelay   = ancestor.m_iOPT_PeerTsbPdDelay;
    m_bOPT_TLPktDrop        = ancestor.m_bOPT_TLPktDrop;
    m_iOPT_SndDropDelay     = ancestor.m_iOPT_SndDropDelay;
    m_bOPT_StrictEncryption = ancestor.m_bOPT_StrictEncryption;
    m_iOPT_PeerIdleTimeout  = ancestor.m_iOPT_PeerIdleTimeout;
    m_bOPT_GroupConnect = ancestor.m_bOPT_GroupConnect;
    m_zOPT_ExpPayloadSize   = ancestor.m_zOPT_ExpPayloadSize;
    m_bTLPktDrop            = ancestor.m_bTLPktDrop;
    m_bMessageAPI           = ancestor.m_bMessageAPI;
    m_iIpV6Only             = ancestor.m_iIpV6Only;
    m_iReorderTolerance     = ancestor.m_iMaxReorderTolerance;  // Initialize with maximum value
    m_iMaxReorderTolerance  = ancestor.m_iMaxReorderTolerance;
    // Runtime
    m_bRcvNakReport             = ancestor.m_bRcvNakReport;
    m_OPT_PktFilterConfigString = ancestor.m_OPT_PktFilterConfigString;

    m_CryptoSecret     = ancestor.m_CryptoSecret;
    m_iSndCryptoKeyLen = ancestor.m_iSndCryptoKeyLen;

    m_uKmRefreshRatePkt = ancestor.m_uKmRefreshRatePkt;
    m_uKmPreAnnouncePkt = ancestor.m_uKmPreAnnouncePkt;

    m_pCache = ancestor.m_pCache;

    // SrtCongestion's copy constructor copies the selection,
    // but not the underlying congctl object. After
    // copy-constructed, the 'configure' must be called on it again.
    m_CongCtl = ancestor.m_CongCtl;
}

CUDT::~CUDT()
{
    // release mutex/condtion variables
    destroySynch();

    // Wipeout critical data
    memset(&m_CryptoSecret, 0, sizeof(m_CryptoSecret));

    // destroy the data structures
    delete m_pSndBuffer;
    delete m_pRcvBuffer;
    delete m_pSndLossList;
    delete m_pRcvLossList;
    delete m_pSNode;
    delete m_pRNode;
}

// This function is to make it possible for both C and C++
// API to accept both bool and int types for boolean options.
// (it's not that C couldn't use <stdbool.h>, it's that people
// often forget to use correct type).
static bool bool_int_value(const void* optval, int optlen)
{
    if (optlen == sizeof(bool))
    {
        return *(bool*)optval;
    }

    if (optlen == sizeof(int))
    {
        return 0 != *(int*)optval; // 0!= is a windows warning-killer int-to-bool conversion
    }
    return false;
}

extern const SRT_SOCKOPT srt_post_opt_list [SRT_SOCKOPT_NPOST] = {
    SRTO_SNDSYN,
    SRTO_RCVSYN,
    SRTO_LINGER,
    SRTO_SNDTIMEO,
    SRTO_RCVTIMEO,
    SRTO_MAXBW,
    SRTO_INPUTBW,
    SRTO_OHEADBW,
    SRTO_SNDDROPDELAY,
    SRTO_CONNTIMEO,
    SRTO_LOSSMAXTTL
};

void CUDT::setOpt(SRT_SOCKOPT optName, const void* optval, int optlen)
{
    if (m_bBroken || m_bClosing)
        throw CUDTException(MJ_CONNECTION, MN_CONNLOST, 0);

    CGuard cg (m_ConnectionLock);
    CGuard sendguard (m_SendLock);
    CGuard recvguard (m_RecvLock);

    HLOGC(mglog.Debug,
          log << CONID() << "OPTION: #" << optName << " value:" << FormatBinaryString((uint8_t*)optval, optlen));

    switch (optName)
    {
    case SRTO_MSS:
        if (m_bOpened)
            throw CUDTException(MJ_NOTSUP, MN_ISBOUND, 0);

        if (*(int *)optval < int(CPacket::UDP_HDR_SIZE + CHandShake::m_iContentSize))
            throw CUDTException(MJ_NOTSUP, MN_INVAL, 0);

        m_iMSS = *(int *)optval;

        // Packet size cannot be greater than UDP buffer size
        if (m_iMSS > m_iUDPSndBufSize)
            m_iMSS = m_iUDPSndBufSize;
        if (m_iMSS > m_iUDPRcvBufSize)
            m_iMSS = m_iUDPRcvBufSize;

        break;

    case SRTO_SNDSYN:
        m_bSynSending = bool_int_value(optval, optlen);
        break;

    case SRTO_RCVSYN:
        m_bSynRecving = bool_int_value(optval, optlen);
        break;

    case SRTO_FC:
        if (m_bConnecting || m_bConnected)
            throw CUDTException(MJ_NOTSUP, MN_ISCONNECTED, 0);

        if (*(int *)optval < 1)
            throw CUDTException(MJ_NOTSUP, MN_INVAL);

        // Mimimum recv flight flag size is 32 packets
        if (*(int *)optval > 32)
            m_iFlightFlagSize = *(int *)optval;
        else
            m_iFlightFlagSize = 32;

        break;

    case SRTO_SNDBUF:
        if (m_bOpened)
            throw CUDTException(MJ_NOTSUP, MN_ISBOUND, 0);

        if (*(int *)optval <= 0)
            throw CUDTException(MJ_NOTSUP, MN_INVAL, 0);

        m_iSndBufSize = *(int *)optval / (m_iMSS - CPacket::UDP_HDR_SIZE);

        break;

    case SRTO_RCVBUF:
        if (m_bOpened)
            throw CUDTException(MJ_NOTSUP, MN_ISBOUND, 0);

        if (*(int *)optval <= 0)
            throw CUDTException(MJ_NOTSUP, MN_INVAL, 0);

        {
            // This weird cast through int is required because
            // API requires 'int', and internals require 'size_t';
            // their size is different on 64-bit systems.
            size_t val = size_t(*(int *)optval);

            // Mimimum recv buffer size is 32 packets
            size_t mssin_size = m_iMSS - CPacket::UDP_HDR_SIZE;

            // XXX This magic 32 deserves some constant
            if (val > mssin_size * 32)
                m_iRcvBufSize = val / mssin_size;
            else
                m_iRcvBufSize = 32;

            // recv buffer MUST not be greater than FC size
            if (m_iRcvBufSize > m_iFlightFlagSize)
                m_iRcvBufSize = m_iFlightFlagSize;
        }

        break;

    case SRTO_LINGER:
        m_Linger = *(linger *)optval;
        break;

    case SRTO_UDP_SNDBUF:
        if (m_bOpened)
            throw CUDTException(MJ_NOTSUP, MN_ISBOUND, 0);

        m_iUDPSndBufSize = *(int *)optval;

        if (m_iUDPSndBufSize < m_iMSS)
            m_iUDPSndBufSize = m_iMSS;

        break;

    case SRTO_UDP_RCVBUF:
        if (m_bOpened)
            throw CUDTException(MJ_NOTSUP, MN_ISBOUND, 0);

        m_iUDPRcvBufSize = *(int *)optval;

        if (m_iUDPRcvBufSize < m_iMSS)
            m_iUDPRcvBufSize = m_iMSS;

        break;

    case SRTO_RENDEZVOUS:
        if (m_bConnecting || m_bConnected)
            throw CUDTException(MJ_NOTSUP, MN_ISBOUND, 0);
        m_bRendezvous = bool_int_value(optval, optlen);
        break;

    case SRTO_SNDTIMEO:
        m_iSndTimeOut = *(int *)optval;
        break;

    case SRTO_RCVTIMEO:
        m_iRcvTimeOut = *(int *)optval;
        break;

    case SRTO_REUSEADDR:
        if (m_bOpened)
            throw CUDTException(MJ_NOTSUP, MN_ISBOUND, 0);
        m_bReuseAddr = bool_int_value(optval, optlen);
        break;

    case SRTO_MAXBW:
        m_llMaxBW = *(int64_t *)optval;

        // This can be done on both connected and unconnected socket.
        // When not connected, this will do nothing, however this
        // event will be repeated just after connecting anyway.
        if (m_bConnected)
            updateCC(TEV_INIT, TEV_INIT_RESET);
        break;

#ifdef SRT_ENABLE_IPOPTS
    case SRTO_IPTTL:
        if (m_bOpened)
            throw CUDTException(MJ_NOTSUP, MN_ISBOUND, 0);
        if (!(*(int *)optval == -1) && !((*(int *)optval >= 1) && (*(int *)optval <= 255)))
            throw CUDTException(MJ_NOTSUP, MN_INVAL, 0);
        m_iIpTTL = *(int *)optval;
        break;

    case SRTO_IPTOS:
        if (m_bOpened)
            throw CUDTException(MJ_NOTSUP, MN_ISBOUND, 0);
        m_iIpToS = *(int *)optval;
        break;
#endif

    case SRTO_INPUTBW:
        m_llInputBW = *(int64_t *)optval;
        // (only if connected; if not, then the value
        // from m_iOverheadBW will be used initially)
        if (m_bConnected)
            updateCC(TEV_INIT, TEV_INIT_INPUTBW);
        break;

    case SRTO_OHEADBW:
        if ((*(int *)optval < 5) || (*(int *)optval > 100))
            throw CUDTException(MJ_NOTSUP, MN_INVAL, 0);
        m_iOverheadBW = *(int *)optval;

        // Changed overhead BW, so spread the change
        // (only if connected; if not, then the value
        // from m_iOverheadBW will be used initially)
        if (m_bConnected)
            updateCC(TEV_INIT, TEV_INIT_OHEADBW);
        break;

    case SRTO_SENDER:
        if (m_bConnected)
            throw CUDTException(MJ_NOTSUP, MN_ISCONNECTED, 0);
        m_bDataSender = bool_int_value(optval, optlen);
        break;

    case SRTO_TSBPDMODE:
        if (m_bConnected)
            throw CUDTException(MJ_NOTSUP, MN_ISCONNECTED, 0);
        m_bOPT_TsbPd = bool_int_value(optval, optlen);
        break;

    case SRTO_LATENCY:
        if (m_bConnected)
            throw CUDTException(MJ_NOTSUP, MN_ISCONNECTED, 0);
        m_iOPT_TsbPdDelay     = *(int *)optval;
        m_iOPT_PeerTsbPdDelay = *(int *)optval;
        break;

    case SRTO_RCVLATENCY:
        if (m_bConnected)
            throw CUDTException(MJ_NOTSUP, MN_ISCONNECTED, 0);
        m_iOPT_TsbPdDelay = *(int *)optval;
        break;

    case SRTO_PEERLATENCY:
        if (m_bConnected)
            throw CUDTException(MJ_NOTSUP, MN_ISCONNECTED, 0);
        m_iOPT_PeerTsbPdDelay = *(int *)optval;
        break;

    case SRTO_TLPKTDROP:
        if (m_bConnected)
            throw CUDTException(MJ_NOTSUP, MN_ISCONNECTED, 0);
        m_bOPT_TLPktDrop = bool_int_value(optval, optlen);
        break;

    case SRTO_SNDDROPDELAY:
        // Surprise: you may be connected to alter this option.
        // The application may manipulate this option on sender while transmitting.
        m_iOPT_SndDropDelay = *(int *)optval;
        break;

    case SRTO_PASSPHRASE:
        // For consistency, throw exception when connected,
        // no matter if otherwise the password can be set.
        if (m_bConnected)
            throw CUDTException(MJ_NOTSUP, MN_ISCONNECTED, 0);

#ifdef SRT_ENABLE_ENCRYPTION
        // Password must be 10-80 characters.
        // Or it can be empty to clear the password.
        if ((optlen != 0) && (optlen < 10 || optlen > HAICRYPT_SECRET_MAX_SZ))
            throw CUDTException(MJ_NOTSUP, MN_INVAL, 0);

        memset(&m_CryptoSecret, 0, sizeof(m_CryptoSecret));
        m_CryptoSecret.typ = HAICRYPT_SECTYP_PASSPHRASE;
        m_CryptoSecret.len = (optlen <= (int)sizeof(m_CryptoSecret.str) ? optlen : (int)sizeof(m_CryptoSecret.str));
        memcpy((m_CryptoSecret.str), optval, m_CryptoSecret.len);
#else
        if (optlen == 0)
            break;

        LOGC(mglog.Error, log << "SRTO_PASSPHRASE: encryption not enabled at compile time");
        throw CUDTException(MJ_NOTSUP, MN_INVAL, 0);
#endif
        break;

    case SRTO_PBKEYLEN:
    case _DEPRECATED_SRTO_SNDPBKEYLEN:
        if (m_bConnected)
            throw CUDTException(MJ_NOTSUP, MN_ISCONNECTED, 0);
#ifdef SRT_ENABLE_ENCRYPTION
        {
            int v          = *(int *)optval;
            int allowed[4] = {
                0,  // Default value, if this results for initiator, defaults to 16. See below.
                16, // AES-128
                24, // AES-192
                32  // AES-256
            };
            int *allowed_end = allowed + 4;
            if (find(allowed, allowed_end, v) == allowed_end)
            {
                LOGC(mglog.Error,
                     log << "Invalid value for option SRTO_PBKEYLEN: " << v << "; allowed are: 0, 16, 24, 32");
                throw CUDTException(MJ_NOTSUP, MN_INVAL, 0);
            }

            // Note: This works a little different in HSv4 and HSv5.

            // HSv4:
            // The party that is set SRTO_SENDER will send KMREQ, and it will
            // use default value 16, if SRTO_PBKEYLEN is the default value 0.
            // The responder that receives KMRSP has nothing to say about
            // PBKEYLEN anyway and it will take the length of the key from
            // the initiator (sender) as a good deal.
            //
            // HSv5:
            // The initiator (independently on the sender) will send KMREQ,
            // and as it should be the sender to decide about the PBKEYLEN.
            // Your application should do the following then:
            // 1. The sender should set PBKEYLEN to the required value.
            // 2. If the sender is initiator, it will create the key using
            //    its preset PBKEYLEN (or default 16, if not set) and the
            //    receiver-responder will take it as a good deal.
            // 3. Leave the PBKEYLEN value on the receiver as default 0.
            // 4. If sender is responder, it should then advertise the PBKEYLEN
            //    value in the initial handshake messages (URQ_INDUCTION if
            //    listener, and both URQ_WAVEAHAND and URQ_CONCLUSION in case
            //    of rendezvous, as it is the matter of luck who of them will
            //    eventually become the initiator). This way the receiver
            //    being an initiator will set m_iSndCryptoKeyLen before setting
            //    up KMREQ for sending to the sender-responder.
            //
            // Note that in HSv5 if both sides set PBKEYLEN, the responder
            // wins, unless the initiator is a sender (the effective PBKEYLEN
            // will be the one advertised by the responder). If none sets,
            // PBKEYLEN will default to 16.

            m_iSndCryptoKeyLen = v;
        }
#else
        LOGC(mglog.Error, log << "SRTO_PBKEYLEN: encryption not enabled at compile time");
        throw CUDTException(MJ_NOTSUP, MN_INVAL, 0);
#endif
        break;

    case SRTO_NAKREPORT:
        if (m_bConnected)
            throw CUDTException(MJ_NOTSUP, MN_ISCONNECTED, 0);
        m_bRcvNakReport = bool_int_value(optval, optlen);
        break;

#ifdef SRT_ENABLE_CONNTIMEO
    case SRTO_CONNTIMEO:
        m_tdConnTimeOut = milliseconds_from(*(int*)optval);
        break;
#endif

    case SRTO_LOSSMAXTTL:
        m_iMaxReorderTolerance = *(int *)optval;
        if (!m_bConnected)
            m_iReorderTolerance = m_iMaxReorderTolerance;
        break;

    case SRTO_VERSION:
        if (m_bConnected)
            throw CUDTException(MJ_NOTSUP, MN_ISCONNECTED, 0);
        m_lSrtVersion = *(uint32_t *)optval;
        break;

    case SRTO_MINVERSION:
        if (m_bConnected)
            throw CUDTException(MJ_NOTSUP, MN_ISCONNECTED, 0);
        m_lMinimumPeerSrtVersion = *(uint32_t *)optval;
        break;

    case SRTO_STREAMID:
        if (m_bConnected)
            throw CUDTException(MJ_NOTSUP, MN_ISCONNECTED, 0);

        if (size_t(optlen) > MAX_SID_LENGTH)
            throw CUDTException(MJ_NOTSUP, MN_INVAL, 0);

        m_sStreamName.assign((const char *)optval, optlen);
        break;

    case SRTO_CONGESTION:
        if (m_bConnected)
            throw CUDTException(MJ_NOTSUP, MN_ISCONNECTED, 0);

        {
            string val;
            if (optlen == -1)
                val = (const char *)optval;
            else
                val.assign((const char *)optval, optlen);

            // Translate alias
            if (val == "vod")
                val = "file";

            bool res = m_CongCtl.select(val);
            if (!res)
                throw CUDTException(MJ_NOTSUP, MN_INVAL, 0);
        }
        break;

    case SRTO_MESSAGEAPI:
        if (m_bConnected)
            throw CUDTException(MJ_NOTSUP, MN_ISCONNECTED, 0);

        m_bMessageAPI = bool_int_value(optval, optlen);
        break;

    case SRTO_PAYLOADSIZE:
        if (m_bConnected)
            throw CUDTException(MJ_NOTSUP, MN_ISCONNECTED, 0);

        if (*(int *)optval > SRT_LIVE_MAX_PLSIZE)
        {
            LOGC(mglog.Error, log << "SRTO_PAYLOADSIZE: value exceeds SRT_LIVE_MAX_PLSIZE, maximum payload per MTU.");
            throw CUDTException(MJ_NOTSUP, MN_INVAL, 0);
        }

        if (m_OPT_PktFilterConfigString != "")
        {
            // This means that the filter might have been installed before,
            // and the fix to the maximum payload size was already applied.
            // This needs to be checked now.
            SrtFilterConfig fc;
            if (!ParseFilterConfig(m_OPT_PktFilterConfigString, fc))
            {
                // Break silently. This should not happen
                LOGC(mglog.Error, log << "SRTO_PAYLOADSIZE: IPE: failing filter configuration installed");
                throw CUDTException(MJ_NOTSUP, MN_INVAL, 0);
            }

            size_t efc_max_payload_size = SRT_LIVE_MAX_PLSIZE - fc.extra_size;
            if (m_zOPT_ExpPayloadSize > efc_max_payload_size)
            {
                LOGC(mglog.Error,
                     log << "SRTO_PAYLOADSIZE: value exceeds SRT_LIVE_MAX_PLSIZE decreased by " << fc.extra_size
                         << " required for packet filter header");
                throw CUDTException(MJ_NOTSUP, MN_INVAL, 0);
            }
        }

        m_zOPT_ExpPayloadSize = *(int *)optval;
        break;

    case SRTO_TRANSTYPE:
        if (m_bConnected)
            throw CUDTException(MJ_NOTSUP, MN_ISCONNECTED, 0);

        // XXX Note that here the configuration for SRTT_LIVE
        // is the same as DEFAULT VALUES for these fields set
        // in CUDT::CUDT.
        switch (*(SRT_TRANSTYPE *)optval)
        {
        case SRTT_LIVE:
            // Default live options:
            // - tsbpd: on
            // - latency: 120ms
            // - linger: off
            // - congctl: live
            // - extraction method: message (reading call extracts one message)
            m_bOPT_TsbPd          = true;
            m_iOPT_TsbPdDelay     = SRT_LIVE_DEF_LATENCY_MS;
            m_iOPT_PeerTsbPdDelay = 0;
            m_bOPT_TLPktDrop      = true;
            m_iOPT_SndDropDelay   = 0;
            m_bMessageAPI         = true;
            m_bRcvNakReport       = true;
            m_zOPT_ExpPayloadSize = SRT_LIVE_DEF_PLSIZE;
            m_Linger.l_onoff      = 0;
            m_Linger.l_linger     = 0;
            m_CongCtl.select("live");
            break;

        case SRTT_FILE:
            // File transfer mode:
            // - tsbpd: off
            // - latency: 0
            // - linger: 2 minutes (180s)
            // - congctl: file (original UDT congestion control)
            // - extraction method: stream (reading call extracts as many bytes as available and fits in buffer)
            m_bOPT_TsbPd          = false;
            m_iOPT_TsbPdDelay     = 0;
            m_iOPT_PeerTsbPdDelay = 0;
            m_bOPT_TLPktDrop      = false;
            m_iOPT_SndDropDelay   = -1;
            m_bMessageAPI         = false;
            m_bRcvNakReport       = false;
            m_zOPT_ExpPayloadSize = 0; // use maximum
            m_Linger.l_onoff      = 1;
            m_Linger.l_linger     = DEF_LINGER_S;
            m_CongCtl.select("file");
            break;

        default:
            throw CUDTException(MJ_NOTSUP, MN_INVAL, 0);
        }
        break;


   case SRTO_GROUPCONNECT:
        if (m_bConnected)
            throw CUDTException(MJ_NOTSUP, MN_ISCONNECTED, 0);
        m_bOPT_GroupConnect = bool_int_value(optval, optlen);
        break;

    case SRTO_KMREFRESHRATE:
        if (m_bConnected)
            throw CUDTException(MJ_NOTSUP, MN_ISCONNECTED, 0);

        // If you first change the KMREFRESHRATE, KMPREANNOUNCE
        // will be set to the maximum allowed value
        m_uKmRefreshRatePkt = *(int *)optval;
        if (m_uKmPreAnnouncePkt == 0 || m_uKmPreAnnouncePkt > (m_uKmRefreshRatePkt - 1) / 2)
        {
            m_uKmPreAnnouncePkt = (m_uKmRefreshRatePkt - 1) / 2;
            LOGC(mglog.Warn,
                 log << "SRTO_KMREFRESHRATE=0x" << hex << m_uKmRefreshRatePkt << ": setting SRTO_KMPREANNOUNCE=0x"
                     << hex << m_uKmPreAnnouncePkt);
        }
        break;

    case SRTO_KMPREANNOUNCE:
        if (m_bConnected)
            throw CUDTException(MJ_NOTSUP, MN_ISCONNECTED, 0);
        {
            int val   = *(int *)optval;
            int kmref = m_uKmRefreshRatePkt == 0 ? HAICRYPT_DEF_KM_REFRESH_RATE : m_uKmRefreshRatePkt;
            if (val > (kmref - 1) / 2)
            {
                LOGC(mglog.Error,
                     log << "SRTO_KMPREANNOUNCE=0x" << hex << val << " exceeds KmRefresh/2, 0x" << ((kmref - 1) / 2)
                         << " - OPTION REJECTED.");
                throw CUDTException(MJ_NOTSUP, MN_INVAL, 0);
            }

            m_uKmPreAnnouncePkt = val;
        }
        break;

    case SRTO_ENFORCEDENCRYPTION:
        if (m_bConnected)
            throw CUDTException(MJ_NOTSUP, MN_ISCONNECTED, 0);

        m_bOPT_StrictEncryption = bool_int_value(optval, optlen);
        break;

    case SRTO_PEERIDLETIMEO:

        if (m_bConnected)
            throw CUDTException(MJ_NOTSUP, MN_ISCONNECTED, 0);
        m_iOPT_PeerIdleTimeout = *(int *)optval;
        break;

    case SRTO_IPV6ONLY:
        if (m_bConnected)
            throw CUDTException(MJ_NOTSUP, MN_ISCONNECTED, 0);

        m_iIpV6Only = *(int *)optval;
        break;

    case SRTO_PACKETFILTER:
        if (m_bConnected)
            throw CUDTException(MJ_NOTSUP, MN_ISCONNECTED, 0);

        {
            string arg((char *)optval, optlen);
            // Parse the configuration string prematurely
            SrtFilterConfig fc;
            if (!ParseFilterConfig(arg, fc))
            {
                LOGC(mglog.Error,
                     log << "SRTO_FILTER: Incorrect syntax. Use: FILTERTYPE[,KEY:VALUE...]. "
                            "FILTERTYPE ("
                         << fc.type << ") must be installed (or builtin)");
                throw CUDTException(MJ_NOTSUP, MN_INVAL, 0);
            }

            size_t efc_max_payload_size = SRT_LIVE_MAX_PLSIZE - fc.extra_size;
            if (m_zOPT_ExpPayloadSize > efc_max_payload_size)
            {
                LOGC(mglog.Warn,
                     log << "Due to filter-required extra " << fc.extra_size << " bytes, SRTO_PAYLOADSIZE fixed to "
                         << efc_max_payload_size << " bytes");
                m_zOPT_ExpPayloadSize = efc_max_payload_size;
            }

            m_OPT_PktFilterConfigString = arg;
        }
        break;

    default:
        throw CUDTException(MJ_NOTSUP, MN_INVAL, 0);
    }
}

void CUDT::getOpt(SRT_SOCKOPT optName, void *optval, int &optlen)
{
    CGuard cg(m_ConnectionLock);

    switch (optName)
    {
    case SRTO_MSS:
        *(int *)optval = m_iMSS;
        optlen         = sizeof(int);
        break;

    case SRTO_SNDSYN:
        *(bool *)optval = m_bSynSending;
        optlen          = sizeof(bool);
        break;

    case SRTO_RCVSYN:
        *(bool *)optval = m_bSynRecving;
        optlen          = sizeof(bool);
        break;

    case SRTO_ISN:
        *(int *)optval = m_iISN;
        optlen         = sizeof(int);
        break;

    case SRTO_FC:
        *(int *)optval = m_iFlightFlagSize;
        optlen         = sizeof(int);
        break;

    case SRTO_SNDBUF:
        *(int *)optval = m_iSndBufSize * (m_iMSS - CPacket::UDP_HDR_SIZE);
        optlen         = sizeof(int);
        break;

    case SRTO_RCVBUF:
        *(int *)optval = m_iRcvBufSize * (m_iMSS - CPacket::UDP_HDR_SIZE);
        optlen         = sizeof(int);
        break;

    case SRTO_LINGER:
        if (optlen < (int)(sizeof(linger)))
            throw CUDTException(MJ_NOTSUP, MN_INVAL, 0);

        *(linger *)optval = m_Linger;
        optlen            = sizeof(linger);
        break;

    case SRTO_UDP_SNDBUF:
        *(int *)optval = m_iUDPSndBufSize;
        optlen         = sizeof(int);
        break;

    case SRTO_UDP_RCVBUF:
        *(int *)optval = m_iUDPRcvBufSize;
        optlen         = sizeof(int);
        break;

    case SRTO_RENDEZVOUS:
        *(bool *)optval = m_bRendezvous;
        optlen          = sizeof(bool);
        break;

    case SRTO_SNDTIMEO:
        *(int *)optval = m_iSndTimeOut;
        optlen         = sizeof(int);
        break;

    case SRTO_RCVTIMEO:
        *(int *)optval = m_iRcvTimeOut;
        optlen         = sizeof(int);
        break;

    case SRTO_REUSEADDR:
        *(bool *)optval = m_bReuseAddr;
        optlen          = sizeof(bool);
        break;

    case SRTO_MAXBW:
        *(int64_t *)optval = m_llMaxBW;
        optlen             = sizeof(int64_t);
        break;

    case SRTO_STATE:
        *(int32_t *)optval = s_UDTUnited.getStatus(m_SocketID);
        optlen             = sizeof(int32_t);
        break;

    case SRTO_EVENT:
    {
        int32_t event = 0;
        if (m_bBroken)
            event |= SRT_EPOLL_ERR;
        else
        {
            enterCS(m_RecvLock);
            if (m_pRcvBuffer && m_pRcvBuffer->isRcvDataReady())
                event |= SRT_EPOLL_IN;
            leaveCS(m_RecvLock);
            if (m_pSndBuffer && (m_iSndBufSize > m_pSndBuffer->getCurrBufSize()))
                event |= SRT_EPOLL_OUT;
        }
        *(int32_t *)optval = event;
        optlen             = sizeof(int32_t);
        break;
    }

    case SRTO_SNDDATA:
        if (m_pSndBuffer)
            *(int32_t *)optval = m_pSndBuffer->getCurrBufSize();
        else
            *(int32_t *)optval = 0;
        optlen = sizeof(int32_t);
        break;

    case SRTO_RCVDATA:
        if (m_pRcvBuffer)
        {
            enterCS(m_RecvLock);
            *(int32_t *)optval = m_pRcvBuffer->getRcvDataSize();
            leaveCS(m_RecvLock);
        }
        else
            *(int32_t *)optval = 0;
        optlen = sizeof(int32_t);
        break;

#ifdef SRT_ENABLE_IPOPTS
    case SRTO_IPTTL:
        if (m_bOpened)
            *(int32_t *)optval = m_pSndQueue->getIpTTL();
        else
            *(int32_t *)optval = m_iIpTTL;
        optlen = sizeof(int32_t);
        break;

    case SRTO_IPTOS:
        if (m_bOpened)
            *(int32_t *)optval = m_pSndQueue->getIpToS();
        else
            *(int32_t *)optval = m_iIpToS;
        optlen = sizeof(int32_t);
        break;
#endif

    case SRTO_SENDER:
        *(int32_t *)optval = m_bDataSender;
        optlen             = sizeof(int32_t);
        break;

    case SRTO_TSBPDMODE:
        *(int32_t *)optval = m_bOPT_TsbPd;
        optlen             = sizeof(int32_t);
        break;

    case SRTO_LATENCY:
    case SRTO_RCVLATENCY:
        *(int32_t *)optval = m_iTsbPdDelay_ms;
        optlen             = sizeof(int32_t);
        break;

    case SRTO_PEERLATENCY:
        *(int32_t *)optval = m_iPeerTsbPdDelay_ms;
        optlen             = sizeof(int32_t);
        break;

    case SRTO_TLPKTDROP:
        *(int32_t *)optval = m_bTLPktDrop;
        optlen             = sizeof(int32_t);
        break;

    case SRTO_SNDDROPDELAY:
        *(int32_t *)optval = m_iOPT_SndDropDelay;
        optlen             = sizeof(int32_t);
        break;

    case SRTO_PBKEYLEN:
        if (m_pCryptoControl)
            *(int32_t *)optval = m_pCryptoControl->KeyLen(); // Running Key length.
        else
            *(int32_t *)optval = m_iSndCryptoKeyLen; // May be 0.
        optlen = sizeof(int32_t);
        break;

    case SRTO_KMSTATE:
        if (!m_pCryptoControl)
            *(int32_t *)optval = SRT_KM_S_UNSECURED;
        else if (m_bDataSender)
            *(int32_t *)optval = m_pCryptoControl->m_SndKmState;
        else
            *(int32_t *)optval = m_pCryptoControl->m_RcvKmState;
        optlen = sizeof(int32_t);
        break;

    case SRTO_SNDKMSTATE: // State imposed by Agent depending on PW and KMX
        if (m_pCryptoControl)
            *(int32_t *)optval = m_pCryptoControl->m_SndKmState;
        else
            *(int32_t *)optval = SRT_KM_S_UNSECURED;
        optlen = sizeof(int32_t);
        break;

    case SRTO_RCVKMSTATE: // State returned by Peer as informed during KMX
        if (m_pCryptoControl)
            *(int32_t *)optval = m_pCryptoControl->m_RcvKmState;
        else
            *(int32_t *)optval = SRT_KM_S_UNSECURED;
        optlen = sizeof(int32_t);
        break;

    case SRTO_LOSSMAXTTL:
        *(int32_t*)optval = m_iMaxReorderTolerance;
        optlen = sizeof(int32_t);
        break;

    case SRTO_NAKREPORT:
        *(bool *)optval = m_bRcvNakReport;
        optlen          = sizeof(bool);
        break;

    case SRTO_VERSION:
        *(int32_t *)optval = m_lSrtVersion;
        optlen             = sizeof(int32_t);
        break;

    case SRTO_PEERVERSION:
        *(int32_t *)optval = m_lPeerSrtVersion;
        optlen             = sizeof(int32_t);
        break;

#ifdef SRT_ENABLE_CONNTIMEO
    case SRTO_CONNTIMEO:
        *(int*)optval = count_milliseconds(m_tdConnTimeOut);
        optlen        = sizeof(int);
        break;
#endif

    case SRTO_MINVERSION:
        *(uint32_t *)optval = m_lMinimumPeerSrtVersion;
        optlen              = sizeof(uint32_t);
        break;

    case SRTO_STREAMID:
        if (size_t(optlen) < m_sStreamName.size() + 1)
            throw CUDTException(MJ_NOTSUP, MN_INVAL, 0);

        strcpy((char *)optval, m_sStreamName.c_str());
        optlen = m_sStreamName.size();
        break;

    case SRTO_CONGESTION:
    {
        string tt = m_CongCtl.selected_name();
        strcpy((char *)optval, tt.c_str());
        optlen = tt.size();
    }
    break;

    case SRTO_MESSAGEAPI:
        optlen          = sizeof(bool);
        *(bool *)optval = m_bMessageAPI;
        break;

    case SRTO_PAYLOADSIZE:
        optlen         = sizeof(int);
        *(int *)optval = m_zOPT_ExpPayloadSize;
        break;

    case SRTO_ENFORCEDENCRYPTION:
        optlen             = sizeof(int32_t); // also with TSBPDMODE and SENDER
        *(int32_t *)optval = m_bOPT_StrictEncryption;
        break;

    case SRTO_IPV6ONLY:
        optlen         = sizeof(int);
        *(int *)optval = m_iIpV6Only;
        break;

    case SRTO_PEERIDLETIMEO:
        *(int *)optval = m_iOPT_PeerIdleTimeout;
        optlen         = sizeof(int);
        break;

    case SRTO_PACKETFILTER:
        if (size_t(optlen) < m_OPT_PktFilterConfigString.size() + 1)
            throw CUDTException(MJ_NOTSUP, MN_INVAL, 0);

        strcpy((char *)optval, m_OPT_PktFilterConfigString.c_str());
        optlen = m_OPT_PktFilterConfigString.size();
        break;

    default:
        throw CUDTException(MJ_NOTSUP, MN_NONE, 0);
    }
}

bool CUDT::setstreamid(SRTSOCKET u, const std::string &sid)
{
    CUDT *that = getUDTHandle(u);
    if (!that)
        return false;

    if (sid.size() > MAX_SID_LENGTH)
        return false;

    if (that->m_bConnected)
        return false;

    that->m_sStreamName = sid;
    return true;
}

std::string CUDT::getstreamid(SRTSOCKET u)
{
    CUDT *that = getUDTHandle(u);
    if (!that)
        return "";

    return that->m_sStreamName;
}

// XXX REFACTOR: Make common code for CUDT constructor and clearData,
// possibly using CUDT::construct.
void CUDT::clearData()
{
    // Initial sequence number, loss, acknowledgement, etc.
    int udpsize = m_iMSS - CPacket::UDP_HDR_SIZE;

    m_iMaxSRTPayloadSize = udpsize - CPacket::HDR_SIZE;

    HLOGC(mglog.Debug, log << "clearData: PAYLOAD SIZE: " << m_iMaxSRTPayloadSize);

    m_iEXPCount  = 1;
    m_iBandwidth = 1; // pkts/sec
    // XXX use some constant for this 16
    m_iDeliveryRate     = 16;
    m_iByteDeliveryRate = 16 * m_iMaxSRTPayloadSize;
    m_iAckSeqNo         = 0;
    m_tsLastAckTime     = steady_clock::now();

    // trace information
    {
        CGuard stat_lock(m_StatsLock);

        m_stats.tsStartTime = steady_clock::now();
        m_stats.sentTotal = m_stats.recvTotal = m_stats.sndLossTotal = m_stats.rcvLossTotal = m_stats.retransTotal =
            m_stats.sentACKTotal = m_stats.recvACKTotal = m_stats.sentNAKTotal = m_stats.recvNAKTotal = 0;
        m_stats.tsLastSampleTime = steady_clock::now();
        m_stats.traceSent = m_stats.traceRecv = m_stats.traceSndLoss = m_stats.traceRcvLoss = m_stats.traceRetrans =
            m_stats.sentACK = m_stats.recvACK = m_stats.sentNAK = m_stats.recvNAK = 0;
        m_stats.traceRcvRetrans                                                   = 0;
        m_stats.traceReorderDistance                                              = 0;
        m_stats.traceBelatedTime                                                  = 0.0;
        m_stats.traceRcvBelated                                                   = 0;

        m_stats.sndDropTotal = 0;
        m_stats.traceSndDrop = 0;
        m_stats.rcvDropTotal = 0;
        m_stats.traceRcvDrop = 0;

        m_stats.m_rcvUndecryptTotal = 0;
        m_stats.traceRcvUndecrypt   = 0;

        m_stats.bytesSentTotal    = 0;
        m_stats.bytesRecvTotal    = 0;
        m_stats.bytesRetransTotal = 0;
        m_stats.traceBytesSent    = 0;
        m_stats.traceBytesRecv    = 0;
        m_stats.sndFilterExtra    = 0;
        m_stats.rcvFilterExtra    = 0;
        m_stats.rcvFilterSupply   = 0;
        m_stats.rcvFilterLoss     = 0;

        m_stats.traceBytesRetrans = 0;
#ifdef SRT_ENABLE_LOSTBYTESCOUNT
        m_stats.traceRcvBytesLoss = 0;
#endif
        m_stats.sndBytesDropTotal        = 0;
        m_stats.rcvBytesDropTotal        = 0;
        m_stats.traceSndBytesDrop        = 0;
        m_stats.traceRcvBytesDrop        = 0;
        m_stats.m_rcvBytesUndecryptTotal = 0;
        m_stats.traceRcvBytesUndecrypt   = 0;

        m_stats.sndDuration = m_stats.m_sndDurationTotal = 0;
    }

    // Resetting these data because this happens when agent isn't connected.
    m_bPeerTsbPd         = false;
    m_iPeerTsbPdDelay_ms = 0;

    // TSBPD as state should be set to FALSE here.
    // Only when the HSREQ handshake is exchanged,
    // should they be set to possibly true.
    m_bTsbPd = false;
    m_iTsbPdDelay_ms = m_iOPT_TsbPdDelay;
    m_bTLPktDrop     = m_bOPT_TLPktDrop;
    m_bPeerTLPktDrop = false;

    m_bPeerNakReport = false;

    m_bPeerRexmitFlag = false;

    m_RdvState         = CHandShake::RDV_INVALID;
    m_tsRcvPeerStartTime = steady_clock::time_point();
}

void CUDT::open()
{
    CGuard cg(m_ConnectionLock);

    clearData();

    // structures for queue
    if (m_pSNode == NULL)
        m_pSNode = new CSNode;
    m_pSNode->m_pUDT      = this;
    m_pSNode->m_tsTimeStamp = steady_clock::now();
    m_pSNode->m_iHeapLoc  = -1;

    if (m_pRNode == NULL)
        m_pRNode = new CRNode;
    m_pRNode->m_pUDT      = this;
    m_pRNode->m_tsTimeStamp = steady_clock::now();
    m_pRNode->m_pPrev = m_pRNode->m_pNext = NULL;
    m_pRNode->m_bOnList                   = false;

    m_iRTT    = 10 * COMM_SYN_INTERVAL_US;
    m_iRTTVar = m_iRTT >> 1;


    // set minimum NAK and EXP timeout to 300ms
    m_tdMinNakInterval = milliseconds_from(300);
    m_tdMinExpInterval = milliseconds_from(300);

    m_tdACKInterval = microseconds_from(COMM_SYN_INTERVAL_US);
    m_tdNAKInterval = m_tdMinNakInterval;

    const steady_clock::time_point currtime = steady_clock::now();
    m_tsLastRspTime                        = currtime;
    m_tsNextACKTime                        = currtime + m_tdACKInterval;
    m_tsNextNAKTime                        = currtime + m_tdNAKInterval;
    m_tsLastRspAckTime                     = currtime;
    m_tsLastSndTime                        = currtime;

    m_iReXmitCount   = 1;
    m_iPktCount      = 0;
    m_iLightACKCount = 1;

    m_tsNextSendTime = steady_clock::time_point();
    m_tdSendTimeDiff = m_tdSendTimeDiff.zero();

    // Now UDT is opened.
    m_bOpened = true;
}

void CUDT::setListenState()
{
    CGuard cg(m_ConnectionLock);

    if (!m_bOpened)
        throw CUDTException(MJ_NOTSUP, MN_NONE, 0);

    if (m_bConnecting || m_bConnected)
        throw CUDTException(MJ_NOTSUP, MN_ISCONNECTED, 0);

    // listen can be called more than once
    if (m_bListening)
        return;

    // if there is already another socket listening on the same port
    if (m_pRcvQueue->setListener(this) < 0)
        throw CUDTException(MJ_NOTSUP, MN_BUSY, 0);

    m_bListening = true;
}

size_t CUDT::fillSrtHandshake(uint32_t *srtdata, size_t srtlen, int msgtype, int hs_version)
{
    if (srtlen < SRT_HS__SIZE)
    {
        LOGC(mglog.Fatal,
             log << "IPE: fillSrtHandshake: buffer too small: " << srtlen << " (expected: " << SRT_HS__SIZE << ")");
        return 0;
    }

    srtlen = SRT_HS__SIZE; // We use only that much space.

    memset((srtdata), 0, sizeof(uint32_t) * srtlen);
    /* Current version (1.x.x) SRT handshake */
    srtdata[SRT_HS_VERSION] = m_lSrtVersion; /* Required version */
    srtdata[SRT_HS_FLAGS] |= SrtVersionCapabilities();

    switch (msgtype)
    {
    case SRT_CMD_HSREQ:
        return fillSrtHandshake_HSREQ(srtdata, srtlen, hs_version);
    case SRT_CMD_HSRSP:
        return fillSrtHandshake_HSRSP(srtdata, srtlen, hs_version);
    default:
        LOGC(mglog.Fatal, log << "IPE: fillSrtHandshake/sendSrtMsg called with value " << msgtype);
        return 0;
    }
}

size_t CUDT::fillSrtHandshake_HSREQ(uint32_t *srtdata, size_t /* srtlen - unused */, int hs_version)
{
    // INITIATOR sends HSREQ.

    // The TSBPD(SND|RCV) options are being set only if the TSBPD is set in the current agent.
    // The agent has a decisive power only in the range of RECEIVING the data, however it can
    // also influence the peer's latency. If agent doesn't set TSBPD mode, it doesn't send any
    // latency flags, although the peer might still want to do Rx with TSBPD. When agent sets
    // TsbPd mode, it defines latency values for Rx (itself) and Tx (peer's Rx). If peer does
    // not set TsbPd mode, it will simply ignore the proposed latency (PeerTsbPdDelay), although
    // if it has received the Rx latency as well, it must honor it and respond accordingly
    // (the latter is only in case of HSv5 and bidirectional connection).
    if (m_bOPT_TsbPd)
    {
        m_iTsbPdDelay_ms     = m_iOPT_TsbPdDelay;
        m_iPeerTsbPdDelay_ms = m_iOPT_PeerTsbPdDelay;
        /*
         * Sent data is real-time, use Time-based Packet Delivery,
         * set option bit and configured delay
         */
        srtdata[SRT_HS_FLAGS] |= SRT_OPT_TSBPDSND;

        if (hs_version < CUDT::HS_VERSION_SRT1)
        {
            // HSv4 - this uses only one value.
            srtdata[SRT_HS_LATENCY] = SRT_HS_LATENCY_LEG::wrap(m_iPeerTsbPdDelay_ms);
        }
        else
        {
            // HSv5 - this will be understood only since this version when this exists.
            srtdata[SRT_HS_LATENCY] = SRT_HS_LATENCY_SND::wrap(m_iPeerTsbPdDelay_ms);

            // And in the reverse direction.
            srtdata[SRT_HS_FLAGS] |= SRT_OPT_TSBPDRCV;
            srtdata[SRT_HS_LATENCY] |= SRT_HS_LATENCY_RCV::wrap(m_iTsbPdDelay_ms);

            // This wasn't there for HSv4, this setting is only for the receiver.
            // HSv5 is bidirectional, so every party is a receiver.

            if (m_bTLPktDrop)
                srtdata[SRT_HS_FLAGS] |= SRT_OPT_TLPKTDROP;
        }
    }

    if (m_bRcvNakReport)
        srtdata[SRT_HS_FLAGS] |= SRT_OPT_NAKREPORT;

    // I support SRT_OPT_REXMITFLG. Do you?
    srtdata[SRT_HS_FLAGS] |= SRT_OPT_REXMITFLG;

    // Declare the API used. The flag is set for "stream" API because
    // the older versions will never set this flag, but all old SRT versions use message API.
    if (!m_bMessageAPI)
        srtdata[SRT_HS_FLAGS] |= SRT_OPT_STREAM;

    HLOGC(mglog.Debug,
          log << "HSREQ/snd: LATENCY[SND:" << SRT_HS_LATENCY_SND::unwrap(srtdata[SRT_HS_LATENCY])
              << " RCV:" << SRT_HS_LATENCY_RCV::unwrap(srtdata[SRT_HS_LATENCY]) << "] FLAGS["
              << SrtFlagString(srtdata[SRT_HS_FLAGS]) << "]");

    return 3;
}

size_t CUDT::fillSrtHandshake_HSRSP(uint32_t *srtdata, size_t /* srtlen - unused */, int hs_version)
{
    // Setting m_ullRcvPeerStartTime is done in processSrtMsg_HSREQ(), so
    // this condition will be skipped only if this function is called without
    // getting first received HSREQ. Doesn't look possible in both HSv4 and HSv5.
    if (is_zero(m_tsRcvPeerStartTime))
    {
        LOGC(mglog.Fatal, log << "IPE: fillSrtHandshake_HSRSP: m_tsRcvPeerStartTime NOT SET!");
        return 0;
    }

    // If Agent doesn't set TSBPD, it will not set the TSBPD flag back to the Peer.
    // The peer doesn't have be disturbed by it anyway.
    if (isOPT_TsbPd())
    {
        /*
         * We got and transposed peer start time (HandShake request timestamp),
         * we can support Timestamp-based Packet Delivery
         */
        srtdata[SRT_HS_FLAGS] |= SRT_OPT_TSBPDRCV;

        if (hs_version < HS_VERSION_SRT1)
        {
            // HSv4 - this uses only one value
            srtdata[SRT_HS_LATENCY] = SRT_HS_LATENCY_LEG::wrap(m_iTsbPdDelay_ms);
        }
        else
        {
            // HSv5 - this puts "agent's" latency into RCV field and "peer's" -
            // into SND field.
            srtdata[SRT_HS_LATENCY] = SRT_HS_LATENCY_RCV::wrap(m_iTsbPdDelay_ms);
        }
    }
    else
    {
        HLOGC(mglog.Debug, log << "HSRSP/snd: TSBPD off, NOT responding TSBPDRCV flag.");
    }

    // Hsv5, only when peer has declared TSBPD mode.
    // The flag was already set, and the value already "maximized" in processSrtMsg_HSREQ().
    if (m_bPeerTsbPd && hs_version >= HS_VERSION_SRT1)
    {
        // HSv5 is bidirectional - so send the TSBPDSND flag, and place also the
        // peer's latency into SND field.
        srtdata[SRT_HS_FLAGS] |= SRT_OPT_TSBPDSND;
        srtdata[SRT_HS_LATENCY] |= SRT_HS_LATENCY_SND::wrap(m_iPeerTsbPdDelay_ms);

        HLOGC(mglog.Debug,
              log << "HSRSP/snd: HSv5 peer uses TSBPD, responding TSBPDSND latency=" << m_iPeerTsbPdDelay_ms);
    }
    else
    {
        HLOGC(mglog.Debug,
              log << "HSRSP/snd: HSv" << (hs_version == CUDT::HS_VERSION_UDT4 ? 4 : 5)
                  << " with peer TSBPD=" << (m_bPeerTsbPd ? "on" : "off") << " - NOT responding TSBPDSND");
    }

    if (m_bTLPktDrop)
        srtdata[SRT_HS_FLAGS] |= SRT_OPT_TLPKTDROP;

    if (m_bRcvNakReport)
    {
        // HSv5: Note that this setting is independent on the value of
        // m_bPeerNakReport, which represent this setting in the peer.

        srtdata[SRT_HS_FLAGS] |= SRT_OPT_NAKREPORT;
        /*
         * NAK Report is so efficient at controlling bandwidth that sender TLPktDrop
         * is not needed. SRT 1.0.5 to 1.0.7 sender TLPktDrop combined with SRT 1.0
         * Timestamp-Based Packet Delivery was not well implemented and could drop
         * big I-Frame tail before sending once on low latency setups.
         * Disabling TLPktDrop in the receiver SRT Handshake Reply prevents the sender
         * from enabling Too-Late Packet Drop.
         */
        if (m_lPeerSrtVersion <= SrtVersion(1, 0, 7))
            srtdata[SRT_HS_FLAGS] &= ~SRT_OPT_TLPKTDROP;
    }

    if (m_lSrtVersion >= SrtVersion(1, 2, 0))
    {
        if (!m_bPeerRexmitFlag)
        {
            // Peer does not request to use rexmit flag, if so,
            // we won't use as well.
            HLOGC(mglog.Debug, log << "HSRSP/snd: AGENT understands REXMIT flag, but PEER DOES NOT. NOT setting.");
        }
        else
        {
            // Request that the rexmit bit be used as a part of msgno.
            srtdata[SRT_HS_FLAGS] |= SRT_OPT_REXMITFLG;
            HLOGF(mglog.Debug, "HSRSP/snd: AGENT UNDERSTANDS REXMIT flag and PEER reported that it does, too.");
        }
    }
    else
    {
        // Since this is now in the code, it can occur only in case when you change the
        // version specification in the build configuration.
        HLOGF(mglog.Debug, "HSRSP/snd: AGENT DOES NOT UNDERSTAND REXMIT flag");
    }

    HLOGC(mglog.Debug,
          log << "HSRSP/snd: LATENCY[SND:" << SRT_HS_LATENCY_SND::unwrap(srtdata[SRT_HS_LATENCY])
              << " RCV:" << SRT_HS_LATENCY_RCV::unwrap(srtdata[SRT_HS_LATENCY]) << "] FLAGS["
              << SrtFlagString(srtdata[SRT_HS_FLAGS]) << "]");

    return 3;
}

size_t CUDT::prepareSrtHsMsg(int cmd, uint32_t *srtdata, size_t size)
{
    size_t srtlen = fillSrtHandshake(srtdata, size, cmd, handshakeVersion());
    HLOGF(mglog.Debug,
          "CMD:%s(%d) Len:%d Version: %s Flags: %08X (%s) sdelay:%d",
          MessageTypeStr(UMSG_EXT, cmd).c_str(),
          cmd,
          (int)(srtlen * sizeof(int32_t)),
          SrtVersionString(srtdata[SRT_HS_VERSION]).c_str(),
          srtdata[SRT_HS_FLAGS],
          SrtFlagString(srtdata[SRT_HS_FLAGS]).c_str(),
          srtdata[SRT_HS_LATENCY]);

    return srtlen;
}

void CUDT::sendSrtMsg(int cmd, uint32_t *srtdata_in, int srtlen_in)
{
    CPacket srtpkt;
    int32_t srtcmd = (int32_t)cmd;

    static const size_t SRTDATA_MAXSIZE = SRT_CMD_MAXSZ / sizeof(int32_t);

    // This is in order to issue a compile error if the SRT_CMD_MAXSZ is
    // too small to keep all the data. As this is "static const", declaring
    // an array of such specified size in C++ isn't considered VLA.
    static const int SRTDATA_SIZE = SRTDATA_MAXSIZE >= SRT_HS__SIZE ? SRTDATA_MAXSIZE : -1;

    // This will be effectively larger than SRT_HS__SIZE, but it will be also used
    // for incoming data. We have a guarantee that it won't be larger than SRTDATA_MAXSIZE.
    uint32_t srtdata[SRTDATA_SIZE];

    int srtlen = 0;

    if (cmd == SRT_CMD_REJECT)
    {
        // This is a value returned by processSrtMsg underlying layer, potentially
        // to be reported here. Should this happen, just send a rejection message.
        cmd                     = SRT_CMD_HSRSP;
        srtdata[SRT_HS_VERSION] = 0;
    }

    switch (cmd)
    {
    case SRT_CMD_HSREQ:
    case SRT_CMD_HSRSP:
        srtlen = prepareSrtHsMsg(cmd, srtdata, SRTDATA_SIZE);
        break;

    case SRT_CMD_KMREQ: // Sender
    case SRT_CMD_KMRSP: // Receiver
        srtlen = srtlen_in;
        /* Msg already in network order
         * But CChannel:sendto will swap again (assuming 32-bit fields)
         * Pre-swap to cancel it.
         */
        HtoNLA(srtdata, srtdata_in, srtlen);
        m_pCryptoControl->updateKmState(cmd, srtlen); // <-- THIS function can't be moved to CUDT

        break;

    default:
        LOGF(mglog.Error, "sndSrtMsg: cmd=%d unsupported", cmd);
        break;
    }

    if (srtlen > 0)
    {
        /* srtpkt.pack will set message data in network order */
        srtpkt.pack(UMSG_EXT, &srtcmd, srtdata, srtlen * sizeof(int32_t));
        addressAndSend(srtpkt);
    }
}

// PREREQUISITE:
// pkt must be set the buffer and configured for UMSG_HANDSHAKE.
// Note that this function replaces also serialization for the HSv4.
bool CUDT::createSrtHandshake(
        int             srths_cmd,
        int             srtkm_cmd,
        const uint32_t* kmdata,
        size_t          kmdata_wordsize, // IN WORDS, NOT BYTES!!!
        CPacket&        w_pkt,
        CHandShake&     w_hs)
{
    // This function might be called before the opposite version was recognized.
    // Check if the version is exactly 4 because this means that the peer has already
    // sent something - asynchronously, and usually in rendezvous - and we already know
    // that the peer is version 4. In this case, agent must behave as HSv4, til the end.
    if (m_ConnRes.m_iVersion == HS_VERSION_UDT4)
    {
        w_hs.m_iVersion = HS_VERSION_UDT4;
        w_hs.m_iType    = UDT_DGRAM;
        if (w_hs.m_extension)
        {
            // Should be impossible
            LOGC(mglog.Error, log << "createSrtHandshake: IPE: EXTENSION SET WHEN peer reports version 4 - fixing...");
            w_hs.m_extension = false;
        }
    }
    else
    {
        w_hs.m_iType = 0; // Prepare it for flags
    }

    HLOGC(mglog.Debug,
          log << "createSrtHandshake: buf size=" << w_pkt.getLength() << " hsx=" << MessageTypeStr(UMSG_EXT, srths_cmd)
              << " kmx=" << MessageTypeStr(UMSG_EXT, srtkm_cmd) << " kmdata_wordsize=" << kmdata_wordsize
              << " version=" << w_hs.m_iVersion);

    // Once you are certain that the version is HSv5, set the enc type flags
    // to advertise pbkeylen. Otherwise make sure that the old interpretation
    // will correctly pick up the type field. PBKEYLEN should be advertized
    // regardless of what URQ stage the handshake is (note that in case of rendezvous
    // CONCLUSION might be the FIRST MESSAGE EVER RECEIVED by a party).
    if (w_hs.m_iVersion > HS_VERSION_UDT4)
    {
        // Check if there was a failure to receie HSREQ before trying to craft HSRSP.
        // If fillSrtHandshake_HSRSP catches the condition of m_tsRcvPeerStartTime == 0,
        // it will return size 0, which will mess up with further extension procedures;
        // PREVENT THIS HERE.
        if (w_hs.m_iReqType == URQ_CONCLUSION && srths_cmd == SRT_CMD_HSRSP && is_zero(m_tsRcvPeerStartTime))
        {
            LOGC(mglog.Error,
                 log << "createSrtHandshake: IPE (non-fatal): Attempting to craft HSRSP without received HSREQ. "
                        "BLOCKING extensions.");
            w_hs.m_extension = false;
        }

        // The situation when this function is called without requested extensions
        // is URQ_CONCLUSION in rendezvous mode in some of the transitions.
        // In this case for version 5 just clear the m_iType field, as it has
        // different meaning in HSv5 and contains extension flags.
        //
        // Keep 0 in the SRT_HSTYPE_HSFLAGS field, but still advertise PBKEYLEN
        // in the SRT_HSTYPE_ENCFLAGS field.
        w_hs.m_iType                  = SrtHSRequest::wrapFlags(false /*no magic in HSFLAGS*/, m_iSndCryptoKeyLen);

        IF_HEAVY_LOGGING(bool whether = m_iSndCryptoKeyLen != 0);
        HLOGC(mglog.Debug,
              log << "createSrtHandshake: " << (whether ? "" : "NOT ")
                  << " Advertising PBKEYLEN - value = " << m_iSndCryptoKeyLen);

        // Note: This is required only when sending a HS message without SRT extensions.
        // When this is to be sent with SRT extensions, then KMREQ will be attached here
        // and the PBKEYLEN will be extracted from it. If this is going to attach KMRSP
        // here, it's already too late (it should've been advertised before getting the first
        // handshake message with KMREQ).
    }
    else
    {
        w_hs.m_iType = UDT_DGRAM;
    }

    // values > URQ_CONCLUSION include also error types
    // if (w_hs.m_iVersion == HS_VERSION_UDT4 || w_hs.m_iReqType > URQ_CONCLUSION) <--- This condition was checked b4 and
    // it's only valid for caller-listener mode
    if (!w_hs.m_extension)
    {
        // Serialize only the basic handshake, if this is predicted for
        // Hsv4 peer or this is URQ_INDUCTION or URQ_WAVEAHAND.
        size_t hs_size = w_pkt.getLength();
        w_hs.store_to((w_pkt.m_pcData), (hs_size));
        w_pkt.setLength(hs_size);
        HLOGC(mglog.Debug, log << "createSrtHandshake: (no ext) size=" << hs_size << " data: " << w_hs.show());
        return true;
    }

    // Sanity check, applies to HSv5 only cases.
    if (srths_cmd == SRT_CMD_HSREQ && m_SrtHsSide == HSD_RESPONDER)
    {
        m_RejectReason = SRT_REJ_IPE;
        LOGC(mglog.Fatal, log << "IPE: SRT_CMD_HSREQ was requested to be sent in HSv5 by an INITIATOR side!");
        return false; // should cause rejection
    }

    string logext = "HSX";

    bool have_kmreq   = false;
    bool have_sid     = false;
    bool have_congctl = false;
    bool have_filter  = false;

    // Install the SRT extensions
    w_hs.m_iType |= CHandShake::HS_EXT_HSREQ;

    if (srths_cmd == SRT_CMD_HSREQ)
    {
        if (m_sStreamName != "")
        {
            have_sid = true;
            w_hs.m_iType |= CHandShake::HS_EXT_CONFIG;
            logext += ",SID";
        }
    }

    // If this is a response, we have also information
    // on the peer. If Peer is NOT filter capable, don't
    // put filter config, even if agent is capable.
    bool peer_filter_capable = true;
    if (srths_cmd == SRT_CMD_HSRSP)
    {
        if (m_sPeerPktFilterConfigString != "")
        {
            peer_filter_capable = true;
        }
        else if (IsSet(m_lPeerSrtFlags, SRT_OPT_FILTERCAP))
        {
            peer_filter_capable = true;
        }
        else
        {
            peer_filter_capable = false;
        }
    }

    // Now, if this is INITIATOR, then it has its
    // filter config already set, if configured, otherwise
    // it should not attach the filter config extension.

    // If this is a RESPONDER, then it has already received
    // the filter config string from the peer and therefore
    // possibly confronted with the contents of m_OPT_FECConfigString,
    // and if it decided to go with filter, it will be nonempty.
    if (peer_filter_capable && m_OPT_PktFilterConfigString != "")
    {
        have_filter = true;
        w_hs.m_iType |= CHandShake::HS_EXT_CONFIG;
        logext += ",filter";
    }

    string sm = m_CongCtl.selected_name();
    if (sm != "" && sm != "live")
    {
        have_congctl = true;
        w_hs.m_iType |= CHandShake::HS_EXT_CONFIG;
        logext += ",CONGCTL";
    }

    // Prevent adding KMRSP only in case when BOTH:
    // - Agent has set no password
    // - no KMREQ has arrived from Peer
    // KMRSP must be always sent when:
    // - Agent set a password, Peer did not send KMREQ: Agent sets snd=NOSECRET.
    // - Agent set no password, but Peer sent KMREQ: Ageng sets rcv=NOSECRET.
    if (m_CryptoSecret.len > 0 || kmdata_wordsize > 0)
    {
        have_kmreq = true;
        w_hs.m_iType |= CHandShake::HS_EXT_KMREQ;
        logext += ",KMX";
    }

    HLOGC(mglog.Debug, log << "createSrtHandshake: (ext: " << logext << ") data: " << w_hs.show());

    // NOTE: The HSREQ is practically always required, although may happen
    // in future that CONCLUSION can be sent multiple times for a separate
    // stream encryption support, and this way it won't enclose HSREQ.
    // Also, KMREQ may occur multiple times.

    // So, initially store the UDT legacy handshake.
    size_t hs_size = w_pkt.getLength(), total_ra_size = (hs_size / sizeof(uint32_t)); // Maximum size of data
    w_hs.store_to((w_pkt.m_pcData), (hs_size));                                        // hs_size is updated

    size_t ra_size = hs_size / sizeof(int32_t);

    // Now attach the SRT handshake for HSREQ
    size_t    offset = ra_size;
    uint32_t *p      = reinterpret_cast<uint32_t *>(w_pkt.m_pcData);
    // NOTE: since this point, ra_size has a size in int32_t elements, NOT BYTES.

    // The first 4-byte item is the CMD/LENGTH spec.
    uint32_t *pcmdspec = p + offset; // Remember the location to be filled later, when we know the length
    ++offset;

    // Now use the original function to store the actual SRT_HS data
    // ra_size after that
    // NOTE: so far, ra_size is m_iMaxSRTPayloadSize expressed in number of elements.
    // WILL BE CHANGED HERE.
    ra_size   = fillSrtHandshake(p + offset, total_ra_size - offset, srths_cmd, HS_VERSION_SRT1);
    *pcmdspec = HS_CMDSPEC_CMD::wrap(srths_cmd) | HS_CMDSPEC_SIZE::wrap(ra_size);

    HLOGC(mglog.Debug,
          log << "createSrtHandshake: after HSREQ: offset=" << offset << " HSREQ size=" << ra_size
              << " space left: " << (total_ra_size - offset));

    if (have_sid)
    {
        // Use only in REQ phase and only if stream name is set
        offset += ra_size;
        pcmdspec = p + offset;
        ++offset;

        // Now prepare the string with 4-byte alignment. The string size is limited
        // to half the payload size. Just a sanity check to not pack too much into
        // the conclusion packet.
        size_t size_limit = m_iMaxSRTPayloadSize / 2;

        if (m_sStreamName.size() >= size_limit)
        {
            m_RejectReason = SRT_REJ_ROGUE;
            LOGC(mglog.Error,
                 log << "createSrtHandshake: stream id too long, limited to " << (size_limit - 1) << " bytes");
            return false;
        }

        size_t wordsize         = (m_sStreamName.size() + 3) / 4;
        size_t aligned_bytesize = wordsize * 4;

        memset((p + offset), 0, aligned_bytesize);
        memcpy((p + offset), m_sStreamName.data(), m_sStreamName.size());
        // Preswap to little endian (in place due to possible padding zeros)
        HtoILA((uint32_t *)(p + offset), (uint32_t *)(p + offset), wordsize);

        ra_size   = wordsize;
        *pcmdspec = HS_CMDSPEC_CMD::wrap(SRT_CMD_SID) | HS_CMDSPEC_SIZE::wrap(ra_size);

        HLOGC(mglog.Debug,
              log << "createSrtHandshake: after SID [" << m_sStreamName << "] length=" << m_sStreamName.size()
                  << " alignedln=" << aligned_bytesize << ": offset=" << offset << " SID size=" << ra_size
                  << " space left: " << (total_ra_size - offset));
    }

    if (have_congctl)
    {
        // Pass the congctl to the other side as informational.
        // The other side should reject connection if it uses a different congctl.
        // The other side should also respond with the congctl it uses, if its non-default (for backward compatibility).

        // XXX Consider change the congctl settings in the listener socket to "adaptive"
        // congctl and also "adaptive" value of CUDT::m_bMessageAPI so that the caller
        // may ask for whatever kind of transmission it wants, or select transmission
        // type differently for different connections, however with the same listener.

        offset += ra_size;
        pcmdspec = p + offset;
        ++offset;

        size_t wordsize         = (sm.size() + 3) / 4;
        size_t aligned_bytesize = wordsize * 4;

        memset((p + offset), 0, aligned_bytesize);

        memcpy((p + offset), sm.data(), sm.size());
        // Preswap to little endian (in place due to possible padding zeros)
        HtoILA((uint32_t *)(p + offset), (uint32_t *)(p + offset), wordsize);

        ra_size   = wordsize;
        *pcmdspec = HS_CMDSPEC_CMD::wrap(SRT_CMD_CONGESTION) | HS_CMDSPEC_SIZE::wrap(ra_size);

        HLOGC(mglog.Debug,
              log << "createSrtHandshake: after CONGCTL [" << sm << "] length=" << sm.size()
                  << " alignedln=" << aligned_bytesize << ": offset=" << offset << " CONGCTL size=" << ra_size
                  << " space left: " << (total_ra_size - offset));
    }

    if (have_filter)
    {
        offset += ra_size;
        pcmdspec = p + offset;
        ++offset;

        size_t wordsize         = (m_OPT_PktFilterConfigString.size() + 3) / 4;
        size_t aligned_bytesize = wordsize * 4;

        memset((p + offset), 0, aligned_bytesize);
        memcpy((p + offset), m_OPT_PktFilterConfigString.data(), m_OPT_PktFilterConfigString.size());

        ra_size   = wordsize;
        *pcmdspec = HS_CMDSPEC_CMD::wrap(SRT_CMD_FILTER) | HS_CMDSPEC_SIZE::wrap(ra_size);

        HLOGC(mglog.Debug,
              log << "createSrtHandshake: after filter [" << m_OPT_PktFilterConfigString << "] length="
                  << m_OPT_PktFilterConfigString.size() << " alignedln=" << aligned_bytesize << ": offset=" << offset
                  << " filter size=" << ra_size << " space left: " << (total_ra_size - offset));
    }

    // When encryption turned on
    if (have_kmreq)
    {
        HLOGC(mglog.Debug,
              log << "createSrtHandshake: "
                  << (m_CryptoSecret.len > 0 ? "Agent uses ENCRYPTION" : "Peer requires ENCRYPTION"));
        if (srtkm_cmd == SRT_CMD_KMREQ)
        {
            bool have_any_keys = false;
            for (size_t ki = 0; ki < 2; ++ki)
            {
                // Skip those that have expired
                if (!m_pCryptoControl->getKmMsg_needSend(ki, false))
                    continue;

                m_pCryptoControl->getKmMsg_markSent(ki, false);

                offset += ra_size;

                size_t msglen = m_pCryptoControl->getKmMsg_size(ki);
                // Make ra_size back in element unit
                // Add one extra word if the size isn't aligned to 32-bit.
                ra_size = (msglen / sizeof(uint32_t)) + (msglen % sizeof(uint32_t) ? 1 : 0);

                // Store the CMD + SIZE in the next field
                *(p + offset) = HS_CMDSPEC_CMD::wrap(srtkm_cmd) | HS_CMDSPEC_SIZE::wrap(ra_size);
                ++offset;

                // Copy the key - do the endian inversion because another endian inversion
                // will be done for every control message before sending, and this KM message
                // is ALREADY in network order.
                const uint32_t* keydata = reinterpret_cast<const uint32_t*>(m_pCryptoControl->getKmMsg_data(ki));

                HLOGC(mglog.Debug,
                      log << "createSrtHandshake: KMREQ: adding key #" << ki << " length=" << ra_size
                          << " words (KmMsg_size=" << msglen << ")");
                // XXX INSECURE ": [" << FormatBinaryString((uint8_t*)keydata, msglen) << "]";

                // Yes, I know HtoNLA and NtoHLA do exactly the same operation, but I want
                // to be clear about the true intention.
                NtoHLA(p + offset, keydata, ra_size);
                have_any_keys = true;
            }

            if (!have_any_keys)
            {
                m_RejectReason = SRT_REJ_IPE;
                LOGC(mglog.Error, log << "createSrtHandshake: IPE: all keys have expired, no KM to send.");
                return false;
            }
        }
        else if (srtkm_cmd == SRT_CMD_KMRSP)
        {
            uint32_t        failure_kmrsp[] = {SRT_KM_S_UNSECURED};
            const uint32_t *keydata         = 0;

            // Shift the starting point with the value of previously added block,
            // to start with the new one.
            offset += ra_size;

            if (kmdata_wordsize == 0)
            {
                LOGC(mglog.Error,
                     log << "createSrtHandshake: Agent has PW, but Peer sent no KMREQ. Sending error KMRSP response");
                ra_size = 1;
                keydata = failure_kmrsp;

                // Update the KM state as well
                m_pCryptoControl->m_SndKmState = SRT_KM_S_NOSECRET;  // Agent has PW, but Peer won't decrypt
                m_pCryptoControl->m_RcvKmState = SRT_KM_S_UNSECURED; // Peer won't encrypt as well.
            }
            else
            {
                if (!kmdata)
                {
                    m_RejectReason = SRT_REJ_IPE;
                    LOGC(mglog.Fatal, log << "createSrtHandshake: IPE: srtkm_cmd=SRT_CMD_KMRSP and no kmdata!");
                    return false;
                }
                ra_size = kmdata_wordsize;
                keydata = reinterpret_cast<const uint32_t *>(kmdata);
            }

            *(p + offset) = HS_CMDSPEC_CMD::wrap(srtkm_cmd) | HS_CMDSPEC_SIZE::wrap(ra_size);
            ++offset; // Once cell, containting CMD spec and size
            HLOGC(mglog.Debug,
                  log << "createSrtHandshake: KMRSP: applying returned key length="
                      << ra_size); // XXX INSECURE << " words: [" << FormatBinaryString((uint8_t*)kmdata,
                                   // kmdata_wordsize*sizeof(uint32_t)) << "]";

            NtoHLA(p + offset, keydata, ra_size);
        }
        else
        {
            m_RejectReason = SRT_REJ_IPE;
            LOGC(mglog.Fatal, log << "createSrtHandshake: IPE: wrong value of srtkm_cmd: " << srtkm_cmd);
            return false;
        }
    }

    // ra_size + offset has a value in element unit.
    // Switch it again to byte unit.
    w_pkt.setLength((ra_size + offset) * sizeof(int32_t));

    HLOGC(mglog.Debug,
          log << "createSrtHandshake: filled HSv5 handshake flags: " << CHandShake::ExtensionFlagStr(w_hs.m_iType)
              << " length: " << w_pkt.getLength() << " bytes");

    return true;
}

static int FindExtensionBlock(uint32_t *begin, size_t total_length,
        size_t& w_out_len, uint32_t*& w_next_block)
{
    // Check if there's anything to process
    if (total_length == 0)
    {
        w_next_block = NULL;
        w_out_len    = 0;
        return SRT_CMD_NONE;
    }

    // This function extracts the block command from the block and its length.
    // The command value is returned as a function result.
    // The size of that command block is stored into w_out_len.
    // The beginning of the prospective next block is stored in w_next_block.

    // The caller must be aware that:
    // - exactly one element holds the block header (cmd+size), so the actual data are after this one.
    // - the returned size is the number of uint32_t elements since that first data element
    // - the remaining size should be manually calculated as total_length - 1 - w_out_len, or
    // simply, as w_next_block - begin.

    // Note that if the total_length is too short to extract the whole block, it will return
    // SRT_CMD_NONE. Note that total_length includes this first CMDSPEC word.
    //
    // When SRT_CMD_NONE is returned, it means that nothing has been extracted and nothing else
    // can be further extracted from this block.

    int    cmd  = HS_CMDSPEC_CMD::unwrap(*begin);
    size_t size = HS_CMDSPEC_SIZE::unwrap(*begin);

    if (size + 1 > total_length)
        return SRT_CMD_NONE;

    w_out_len = size;

    if (total_length == size + 1)
        w_next_block = NULL;
    else
        w_next_block = begin + 1 + size;

    return cmd;
}

// NOTE: the rule of order of arguments is broken here because this order
// serves better the logics and readability.
static inline bool NextExtensionBlock(uint32_t*& w_begin, uint32_t* next, size_t& w_length)
{
    if (!next)
        return false;

    w_length = w_length - (next - w_begin);
    w_begin  = next;
    return true;
}

bool CUDT::processSrtMsg(const CPacket *ctrlpkt)
{
    uint32_t *srtdata = (uint32_t *)ctrlpkt->m_pcData;
    size_t    len     = ctrlpkt->getLength();
    int       etype   = ctrlpkt->getExtendedType();
    uint32_t  ts      = ctrlpkt->m_iTimeStamp;

    int res = SRT_CMD_NONE;

    HLOGC(mglog.Debug, log << "Dispatching message type=" << etype << " data length=" << (len / sizeof(int32_t)));
    switch (etype)
    {
    case SRT_CMD_HSREQ:
    {
        res = processSrtMsg_HSREQ(srtdata, len, ts, CUDT::HS_VERSION_UDT4);
        break;
    }
    case SRT_CMD_HSRSP:
    {
        res = processSrtMsg_HSRSP(srtdata, len, ts, CUDT::HS_VERSION_UDT4);
        break;
    }
    case SRT_CMD_KMREQ:
        // Special case when the data need to be processed here
        // and the appropriate message must be constructed for sending.
        // No further processing required
        {
            uint32_t srtdata_out[SRTDATA_MAXSIZE];
            size_t   len_out = 0;
            res = m_pCryptoControl->processSrtMsg_KMREQ(srtdata, len, CUDT::HS_VERSION_UDT4,
                    (srtdata_out), (len_out));
            if (res == SRT_CMD_KMRSP)
            {
                if (len_out == 1)
                {
                    if (m_bOPT_StrictEncryption)
                    {
                        LOGC(mglog.Error,
                             log << "KMREQ FAILURE: " << KmStateStr(SRT_KM_STATE(srtdata_out[0]))
                                 << " - rejecting per strict encryption");
                        return false;
                    }
                    HLOGC(mglog.Debug,
                          log << "MKREQ -> KMRSP FAILURE state: " << KmStateStr(SRT_KM_STATE(srtdata_out[0])));
                }
                else
                {
                    HLOGC(mglog.Debug, log << "KMREQ -> requested to send KMRSP length=" << len_out);
                }
                sendSrtMsg(SRT_CMD_KMRSP, srtdata_out, len_out);
            }
            // XXX Dead code. processSrtMsg_KMREQ now doesn't return any other value now.
            // Please review later.
            else
            {
                LOGC(mglog.Error, log << "KMREQ failed to process the request - ignoring");
            }

            return true; // already done what's necessary
        }

    case SRT_CMD_KMRSP:
    {
        // KMRSP doesn't expect any following action
        m_pCryptoControl->processSrtMsg_KMRSP(srtdata, len, CUDT::HS_VERSION_UDT4);
        return true; // nothing to do
    }

    default:
        return false;
    }

    if (res == SRT_CMD_NONE)
        return true;

    // Send the message that the message handler requested.
    sendSrtMsg(res);

    return true;
}

int CUDT::processSrtMsg_HSREQ(const uint32_t *srtdata, size_t len, uint32_t ts, int hsv)
{
    // Set this start time in the beginning, regardless as to whether TSBPD is being
    // used or not. This must be done in the Initiator as well as Responder.

    /*
     * Compute peer StartTime in our time reference
     * This takes time zone, time drift into account.
     * Also includes current packet transit time (rtt/2)
     */
    m_tsRcvPeerStartTime = steady_clock::now() - microseconds_from(ts);

    // Prepare the initial runtime values of latency basing on the option values.
    // They are going to get the value fixed HERE.
    m_iTsbPdDelay_ms     = m_iOPT_TsbPdDelay;
    m_iPeerTsbPdDelay_ms = m_iOPT_PeerTsbPdDelay;

    if (len < SRT_CMD_HSREQ_MINSZ)
    {
        m_RejectReason = SRT_REJ_ROGUE;
        /* Packet smaller than minimum compatible packet size */
        LOGF(mglog.Error, "HSREQ/rcv: cmd=%d(HSREQ) len=%" PRIzu " invalid", SRT_CMD_HSREQ, len);
        return SRT_CMD_NONE;
    }

    LOGF(mglog.Note,
         "HSREQ/rcv: cmd=%d(HSREQ) len=%" PRIzu " vers=0x%x opts=0x%x delay=%d",
         SRT_CMD_HSREQ,
         len,
         srtdata[SRT_HS_VERSION],
         srtdata[SRT_HS_FLAGS],
         SRT_HS_LATENCY_RCV::unwrap(srtdata[SRT_HS_LATENCY]));

    m_lPeerSrtVersion = srtdata[SRT_HS_VERSION];
    m_lPeerSrtFlags   = srtdata[SRT_HS_FLAGS];

    if (hsv == CUDT::HS_VERSION_UDT4)
    {
        if (m_lPeerSrtVersion >= SRT_VERSION_FEAT_HSv5)
        {
            m_RejectReason = SRT_REJ_ROGUE;
            LOGC(mglog.Error,
                 log << "HSREQ/rcv: With HSv4 version >= " << SrtVersionString(SRT_VERSION_FEAT_HSv5)
                     << " is not acceptable.");
            return SRT_CMD_REJECT;
        }
    }
    else
    {
        if (m_lPeerSrtVersion < SRT_VERSION_FEAT_HSv5)
        {
            m_RejectReason = SRT_REJ_ROGUE;
            LOGC(mglog.Error,
                 log << "HSREQ/rcv: With HSv5 version must be >= " << SrtVersionString(SRT_VERSION_FEAT_HSv5) << " .");
            return SRT_CMD_REJECT;
        }
    }

    // Check also if the version satisfies the minimum required version
    if (m_lPeerSrtVersion < m_lMinimumPeerSrtVersion)
    {
        m_RejectReason = SRT_REJ_VERSION;
        LOGC(mglog.Error,
             log << "HSREQ/rcv: Peer version: " << SrtVersionString(m_lPeerSrtVersion)
                 << " is too old for requested: " << SrtVersionString(m_lMinimumPeerSrtVersion) << " - REJECTING");
        return SRT_CMD_REJECT;
    }

    HLOGC(mglog.Debug,
          log << "HSREQ/rcv: PEER Version: " << SrtVersionString(m_lPeerSrtVersion) << " Flags: " << m_lPeerSrtFlags
              << "(" << SrtFlagString(m_lPeerSrtFlags) << ")");

    m_bPeerRexmitFlag = IsSet(m_lPeerSrtFlags, SRT_OPT_REXMITFLG);
    HLOGF(mglog.Debug, "HSREQ/rcv: peer %s REXMIT flag", m_bPeerRexmitFlag ? "UNDERSTANDS" : "DOES NOT UNDERSTAND");

    // Check if both use the same API type. Reject if not.
    bool peer_message_api = !IsSet(m_lPeerSrtFlags, SRT_OPT_STREAM);
    if (peer_message_api != m_bMessageAPI)
    {
        m_RejectReason = SRT_REJ_MESSAGEAPI;
        LOGC(mglog.Error,
             log << "HSREQ/rcv: Agent uses " << (m_bMessageAPI ? "MESSAGE" : "STREAM") << " API, but the Peer declares "
                 << (peer_message_api ? "MESSAGE" : "STREAM") << " API. Not compatible transmission type, rejecting.");
        return SRT_CMD_REJECT;
    }

    if (len < SRT_HS_LATENCY + 1)
    {
        // 3 is the size when containing VERSION, FLAGS and LATENCY. Less size
        // makes it contain only the first two. Let's make it acceptable, as long
        // as the latency flags aren't set.
        if (IsSet(m_lPeerSrtFlags, SRT_OPT_TSBPDSND) || IsSet(m_lPeerSrtFlags, SRT_OPT_TSBPDRCV))
        {
            m_RejectReason = SRT_REJ_ROGUE;
            LOGC(mglog.Error,
                 log << "HSREQ/rcv: Peer sent only VERSION + FLAGS HSREQ, but TSBPD flags are set. Rejecting.");
            return SRT_CMD_REJECT;
        }

        LOGC(mglog.Warn, log << "HSREQ/rcv: Peer sent only VERSION + FLAGS HSREQ, not getting any TSBPD settings.");
        // Don't process any further settings in this case. Turn off TSBPD, just for a case.
        m_bTsbPd     = false;
        m_bPeerTsbPd = false;
        return SRT_CMD_HSRSP;
    }

    uint32_t latencystr = srtdata[SRT_HS_LATENCY];

    if (IsSet(m_lPeerSrtFlags, SRT_OPT_TSBPDSND))
    {
        // TimeStamp-based Packet Delivery feature enabled
        if (!isOPT_TsbPd())
        {
            LOGC(mglog.Warn, log << "HSREQ/rcv: Agent did not set rcv-TSBPD - ignoring proposed latency from peer");

            // Note: also don't set the peer TSBPD flag HERE because
            // - in HSv4 it will be a sender, so it doesn't matter anyway
            // - in HSv5 if it's going to receive, the TSBPDRCV flag will define it.
        }
        else
        {
            int peer_decl_latency;
            if (hsv < CUDT::HS_VERSION_SRT1)
            {
                // In HSv4 there is only one value and this is the latency
                // that the sender peer proposes for the agent.
                peer_decl_latency = SRT_HS_LATENCY_LEG::unwrap(latencystr);
            }
            else
            {
                // In HSv5 there are latency declared for sending and receiving separately.

                // SRT_HS_LATENCY_SND is the value that the peer proposes to be the
                // value used by agent when receiving data. We take this as a local latency value.
                peer_decl_latency = SRT_HS_LATENCY_SND::unwrap(srtdata[SRT_HS_LATENCY]);
            }

            // Use the maximum latency out of latency from our settings and the latency
            // "proposed" by the peer.
            int maxdelay = std::max(m_iTsbPdDelay_ms, peer_decl_latency);
            HLOGC(mglog.Debug,
                  log << "HSREQ/rcv: LOCAL/RCV LATENCY: Agent:" << m_iTsbPdDelay_ms << " Peer:" << peer_decl_latency
                      << "  Selecting:" << maxdelay);
            m_iTsbPdDelay_ms = maxdelay;
            m_bTsbPd = true;
        }
    }
    else
    {
        std::string how_about_agent = isOPT_TsbPd() ? "BUT AGENT DOES" : "and nor does Agent";
        HLOGC(mglog.Debug, log << "HSREQ/rcv: Peer DOES NOT USE latency for sending - " << how_about_agent);
    }

    // This happens when the HSv5 RESPONDER receives the HSREQ message; it declares
    // that the peer INITIATOR will receive the data and informs about its predefined
    // latency. We need to maximize this with our setting of the peer's latency and
    // record as peer's latency, which will be then sent back with HSRSP.
    if (hsv > CUDT::HS_VERSION_UDT4 && IsSet(m_lPeerSrtFlags, SRT_OPT_TSBPDRCV))
    {
        // So, PEER uses TSBPD, set the flag.
        // NOTE: it doesn't matter, if AGENT uses TSBPD.
        m_bPeerTsbPd = true;

        // SRT_HS_LATENCY_RCV is the value that the peer declares as to be
        // used by it when receiving data. We take this as a peer's value,
        // and select the maximum of this one and our proposed latency for the peer.
        int peer_decl_latency = SRT_HS_LATENCY_RCV::unwrap(latencystr);
        int maxdelay          = std::max(m_iPeerTsbPdDelay_ms, peer_decl_latency);
        HLOGC(mglog.Debug,
              log << "HSREQ/rcv: PEER/RCV LATENCY: Agent:" << m_iPeerTsbPdDelay_ms << " Peer:" << peer_decl_latency
                  << " Selecting:" << maxdelay);
        m_iPeerTsbPdDelay_ms = maxdelay;
    }
    else
    {
        std::string how_about_agent = isOPT_TsbPd() ? "BUT AGENT DOES" : "and nor does Agent";
        HLOGC(mglog.Debug, log << "HSREQ/rcv: Peer DOES NOT USE latency for receiving - " << how_about_agent);
    }

    if (hsv > CUDT::HS_VERSION_UDT4)
    {
        // This is HSv5, do the same things as required for the sending party in HSv4,
        // as in HSv5 this can also be a sender.
        if (IsSet(m_lPeerSrtFlags, SRT_OPT_TLPKTDROP))
        {
            // Too late packets dropping feature supported
            m_bPeerTLPktDrop = true;
        }
        if (IsSet(m_lPeerSrtFlags, SRT_OPT_NAKREPORT))
        {
            // Peer will send Periodic NAK Reports
            m_bPeerNakReport = true;
        }
    }

    return SRT_CMD_HSRSP;
}

int CUDT::processSrtMsg_HSRSP(const uint32_t *srtdata, size_t len, uint32_t ts, int hsv)
{
    // XXX Check for mis-version
    // With HSv4 we accept only version less than 1.2.0
    if (hsv == CUDT::HS_VERSION_UDT4 && srtdata[SRT_HS_VERSION] >= SRT_VERSION_FEAT_HSv5)
    {
        LOGC(mglog.Error, log << "HSRSP/rcv: With HSv4 version >= 1.2.0 is not acceptable.");
        return SRT_CMD_NONE;
    }

    if (len < SRT_CMD_HSRSP_MINSZ)
    {
        /* Packet smaller than minimum compatible packet size */
        LOGF(mglog.Error, "HSRSP/rcv: cmd=%d(HSRSP) len=%" PRIzu " invalid", SRT_CMD_HSRSP, len);
        return SRT_CMD_NONE;
    }

    // Set this start time in the beginning, regardless as to whether TSBPD is being
    // used or not. This must be done in the Initiator as well as Responder. In case when
    // agent is sender only (HSv4) this value simply won't be used.

    /*
     * Compute peer StartTime in our time reference
     * This takes time zone, time drift into account.
     * Also includes current packet transit time (rtt/2)
     */
    m_tsRcvPeerStartTime = steady_clock::now() - microseconds_from(ts);

    m_lPeerSrtVersion = srtdata[SRT_HS_VERSION];
    m_lPeerSrtFlags   = srtdata[SRT_HS_FLAGS];

    HLOGF(mglog.Debug,
          "HSRSP/rcv: Version: %s Flags: SND:%08X (%s)",
          SrtVersionString(m_lPeerSrtVersion).c_str(),
          m_lPeerSrtFlags,
          SrtFlagString(m_lPeerSrtFlags).c_str());

    if (hsv == CUDT::HS_VERSION_UDT4)
    {
        // The old HSv4 way: extract just one value and put it under peer.
        if (IsSet(m_lPeerSrtFlags, SRT_OPT_TSBPDRCV))
        {
            // TsbPd feature enabled
            m_bPeerTsbPd         = true;
            m_iPeerTsbPdDelay_ms = SRT_HS_LATENCY_LEG::unwrap(srtdata[SRT_HS_LATENCY]);
            HLOGC(mglog.Debug,
                  log << "HSRSP/rcv: LATENCY: Peer/snd:" << m_iPeerTsbPdDelay_ms
                      << " (Agent: declared:" << m_iTsbPdDelay_ms << " rcv:" << m_iTsbPdDelay_ms << ")");
        }
        // TSBPDSND isn't set in HSv4 by the RESPONDER, because HSv4 RESPONDER is always RECEIVER.
    }
    else
    {
        // HSv5 way: extract the receiver latency and sender latency, if used.

        // PEER WILL RECEIVE TSBPD == AGENT SHALL SEND TSBPD.
        if (IsSet(m_lPeerSrtFlags, SRT_OPT_TSBPDRCV))
        {
            // TsbPd feature enabled
            m_bPeerTsbPd         = true;
            m_iPeerTsbPdDelay_ms = SRT_HS_LATENCY_RCV::unwrap(srtdata[SRT_HS_LATENCY]);
            HLOGC(mglog.Debug, log << "HSRSP/rcv: LATENCY: Peer/snd:" << m_iPeerTsbPdDelay_ms << "ms");
        }
        else
        {
            HLOGC(mglog.Debug, log << "HSRSP/rcv: Peer (responder) DOES NOT USE latency");
        }

        // PEER WILL SEND TSBPD == AGENT SHALL RECEIVE TSBPD.
        if (IsSet(m_lPeerSrtFlags, SRT_OPT_TSBPDSND))
        {
            if (!isOPT_TsbPd())
            {
                LOGC(mglog.Warn,
                     log << "HSRSP/rcv: BUG? Peer (responder) declares sending latency, but Agent turned off TSBPD.");
            }
            else
            {
                m_bTsbPd = true; // NOTE: in case of Group TSBPD receiving, this field will be SWITCHED TO m_bGroupTsbPd.
                // Take this value as a good deal. In case when the Peer did not "correct" the latency
                // because it has TSBPD turned off, just stay with the present value defined in options.
                m_iTsbPdDelay_ms = SRT_HS_LATENCY_SND::unwrap(srtdata[SRT_HS_LATENCY]);
                HLOGC(mglog.Debug, log << "HSRSP/rcv: LATENCY Agent/rcv: " << m_iTsbPdDelay_ms << "ms");
            }
        }
    }

    if ((m_lSrtVersion >= SrtVersion(1, 0, 5)) && IsSet(m_lPeerSrtFlags, SRT_OPT_TLPKTDROP))
    {
        // Too late packets dropping feature supported
        m_bPeerTLPktDrop = true;
    }

    if ((m_lSrtVersion >= SrtVersion(1, 1, 0)) && IsSet(m_lPeerSrtFlags, SRT_OPT_NAKREPORT))
    {
        // Peer will send Periodic NAK Reports
        m_bPeerNakReport = true;
    }

    if (m_lSrtVersion >= SrtVersion(1, 2, 0))
    {
        if (IsSet(m_lPeerSrtFlags, SRT_OPT_REXMITFLG))
        {
            // Peer will use REXMIT flag in packet retransmission.
            m_bPeerRexmitFlag = true;
            HLOGP(mglog.Debug, "HSRSP/rcv: 1.2.0+ Agent understands REXMIT flag and so does peer.");
        }
        else
        {
            HLOGP(mglog.Debug, "HSRSP/rcv: Agent understands REXMIT flag, but PEER DOES NOT");
        }
    }
    else
    {
        HLOGF(mglog.Debug, "HSRSP/rcv: <1.2.0 Agent DOESN'T understand REXMIT flag");
    }

    handshakeDone();

    return SRT_CMD_NONE;
}

// This function is called only when the URQ_CONCLUSION handshake has been received from the peer.
bool CUDT::interpretSrtHandshake(const CHandShake& hs,
                                 const CPacket&    hspkt,
                                 uint32_t*         out_data,
                                 size_t*           pw_len)
{
    // Initialize pw_len to 0 to handle the unencrypted case
    if (pw_len)
        *pw_len = 0;

    // The version=0 statement as rejection is used only since HSv5.
    // The HSv4 sends the AGREEMENT handshake message with version=0, do not misinterpret it.
    if (m_ConnRes.m_iVersion > HS_VERSION_UDT4 && hs.m_iVersion == 0)
    {
        m_RejectReason = SRT_REJ_PEER;
        LOGC(mglog.Error, log << "HS VERSION = 0, meaning the handshake has been rejected.");
        return false;
    }

    if (hs.m_iVersion < HS_VERSION_SRT1)
        return true; // do nothing

    // Anyway, check if the handshake contains any extra data.
    if (hspkt.getLength() <= CHandShake::m_iContentSize)
    {
        m_RejectReason = SRT_REJ_ROGUE;
        // This would mean that the handshake was at least HSv5, but somehow no extras were added.
        // Dismiss it then, however this has to be logged.
        LOGC(mglog.Error, log << "HS VERSION=" << hs.m_iVersion << " but no handshake extension found!");
        return false;
    }

    // We still believe it should work, let's check the flags.
    int ext_flags = SrtHSRequest::SRT_HSTYPE_HSFLAGS::unwrap(hs.m_iType);
    if (ext_flags == 0)
    {
        m_RejectReason = SRT_REJ_ROGUE;
        LOGC(mglog.Error, log << "HS VERSION=" << hs.m_iVersion << " but no handshake extension flags are set!");
        return false;
    }

    HLOGC(mglog.Debug,
          log << "HS VERSION=" << hs.m_iVersion << " EXTENSIONS: " << CHandShake::ExtensionFlagStr(ext_flags));

    // Ok, now find the beginning of an int32_t array that follows the UDT handshake.
    uint32_t* p    = reinterpret_cast<uint32_t*>(hspkt.m_pcData + CHandShake::m_iContentSize);
    size_t    size = hspkt.getLength() - CHandShake::m_iContentSize; // Due to previous cond check we grant it's >0

    if (IsSet(ext_flags, CHandShake::HS_EXT_HSREQ))
    {
        HLOGC(mglog.Debug, log << "interpretSrtHandshake: extracting HSREQ/RSP type extension");
        uint32_t *begin    = p;
        uint32_t *next     = 0;
        size_t    length   = size / sizeof(uint32_t);
        size_t    blocklen = 0;

        for (;;) // this is ONE SHOT LOOP
        {
            int cmd = FindExtensionBlock(begin, length, (blocklen), (next));

            size_t bytelen = blocklen * sizeof(uint32_t);

            if (cmd == SRT_CMD_HSREQ)
            {
                // Set is the size as it should, then give it for interpretation for
                // the proper function.
                if (blocklen < SRT_HS__SIZE)
                {
                    m_RejectReason = SRT_REJ_ROGUE;
                    LOGC(mglog.Error,
                         log << "HS-ext HSREQ found but invalid size: " << bytelen << " (expected: " << SRT_HS__SIZE
                             << ")");
                    return false; // don't interpret
                }

                int rescmd = processSrtMsg_HSREQ(begin + 1, bytelen, hspkt.m_iTimeStamp, HS_VERSION_SRT1);
                // Interpreted? Then it should be responded with SRT_CMD_HSRSP.
                if (rescmd != SRT_CMD_HSRSP)
                {
                    // m_RejectReason already set
                    LOGC(mglog.Error,
                         log << "interpretSrtHandshake: process HSREQ returned unexpected value " << rescmd);
                    return false;
                }
                handshakeDone();
                // updateAfterSrtHandshake -> moved to postConnect and processRendezvous
            }
            else if (cmd == SRT_CMD_HSRSP)
            {
                // Set is the size as it should, then give it for interpretation for
                // the proper function.
                if (blocklen < SRT_HS__SIZE)
                {
                    m_RejectReason = SRT_REJ_ROGUE;
                    LOGC(mglog.Error,
                         log << "HS-ext HSRSP found but invalid size: " << bytelen << " (expected: " << SRT_HS__SIZE
                             << ")");

                    return false; // don't interpret
                }

                int rescmd = processSrtMsg_HSRSP(begin + 1, bytelen, hspkt.m_iTimeStamp, HS_VERSION_SRT1);
                // Interpreted? Then it should be responded with SRT_CMD_NONE.
                // (nothing to be responded for HSRSP, unless there was some kinda problem)
                if (rescmd != SRT_CMD_NONE)
                {
                    // Just formally; the current code doesn't seem to return anything else.
                    m_RejectReason = SRT_REJ_ROGUE;
                    LOGC(mglog.Error,
                         log << "interpretSrtHandshake: process HSRSP returned unexpected value " << rescmd);
                    return false;
                }
                handshakeDone();
                // updateAfterSrtHandshake -> moved to postConnect and processRendezvous
            }
            else if (cmd == SRT_CMD_NONE)
            {
                m_RejectReason = SRT_REJ_ROGUE;
                LOGC(mglog.Error, log << "interpretSrtHandshake: no HSREQ/HSRSP block found in the handshake msg!");
                // This means that there can be no more processing done by FindExtensionBlock().
                // And we haven't found what we need - otherwise one of the above cases would pass
                // and lead to exit this loop immediately.
                return false;
            }
            else
            {
                // Any other kind of message extracted. Search on.
                length -= (next - begin);
                begin = next;
                if (begin)
                    continue;
            }

            break;
        }
    }

    HLOGC(mglog.Debug, log << "interpretSrtHandshake: HSREQ done, checking KMREQ");

    // Now check the encrypted

    bool encrypted = false;

    if (IsSet(ext_flags, CHandShake::HS_EXT_KMREQ))
    {
        HLOGC(mglog.Debug, log << "interpretSrtHandshake: extracting KMREQ/RSP type extension");

#ifdef SRT_ENABLE_ENCRYPTION
        if (!m_pCryptoControl->hasPassphrase())
        {
            if (m_bOPT_StrictEncryption)
            {
                m_RejectReason = SRT_REJ_UNSECURE;
                LOGC(
                    mglog.Error,
                    log << "HS KMREQ: Peer declares encryption, but agent does not - rejecting per strict requirement");
                return false;
            }

            LOGC(mglog.Error,
                 log << "HS KMREQ: Peer declares encryption, but agent does not - still allowing connection.");

            // Still allow for connection, and allow Agent to send unencrypted stream to the peer.
            // Also normally allow the key to be processed; worst case it will send the failure response.
        }

        uint32_t *begin    = p;
        uint32_t *next     = 0;
        size_t    length   = size / sizeof(uint32_t);
        size_t    blocklen = 0;

        for (;;) // This is one shot loop, unless REPEATED by 'continue'.
        {
            int cmd = FindExtensionBlock(begin, length, (blocklen), (next));

            HLOGC(mglog.Debug,
                  log << "interpretSrtHandshake: found extension: (" << cmd << ") " << MessageTypeStr(UMSG_EXT, cmd));

            size_t bytelen = blocklen * sizeof(uint32_t);
            if (cmd == SRT_CMD_KMREQ)
            {
                if (!out_data || !pw_len)
                {
                    m_RejectReason = SRT_REJ_IPE;
                    LOGC(mglog.Fatal, log << "IPE: HS/KMREQ extracted without passing target buffer!");
                    return false;
                }

                int res = m_pCryptoControl->processSrtMsg_KMREQ(begin + 1, bytelen, HS_VERSION_SRT1,
                            (out_data), (*pw_len));
                if (res != SRT_CMD_KMRSP)
                {
                    m_RejectReason = SRT_REJ_IPE;
                    // Something went wrong.
                    HLOGC(mglog.Debug,
                          log << "interpretSrtHandshake: IPE/EPE KMREQ processing failed - returned " << res);
                    return false;
                }
                if (*pw_len == 1)
                {
                    // This means that there was an abnormal encryption situation occurred.
                    // This is inacceptable in case of strict encryption.
                    if (m_bOPT_StrictEncryption)
                    {
                        if (m_pCryptoControl->m_RcvKmState == SRT_KM_S_BADSECRET)
                        {
                            m_RejectReason = SRT_REJ_BADSECRET;
                        }
                        else
                        {
                            m_RejectReason = SRT_REJ_UNSECURE;
                        }
                        LOGC(mglog.Error,
                             log << "interpretSrtHandshake: KMREQ result abnornal - rejecting per strict encryption");
                        return false;
                    }
                }
                encrypted = true;
            }
            else if (cmd == SRT_CMD_KMRSP)
            {
                int res = m_pCryptoControl->processSrtMsg_KMRSP(begin + 1, bytelen, HS_VERSION_SRT1);
                if (m_bOPT_StrictEncryption && res == -1)
                {
                    m_RejectReason = SRT_REJ_UNSECURE;
                    LOGC(mglog.Error, log << "KMRSP failed - rejecting connection as per strict encryption.");
                    return false;
                }
                encrypted = true;
            }
            else if (cmd == SRT_CMD_NONE)
            {
                m_RejectReason = SRT_REJ_ROGUE;
                LOGC(mglog.Error, log << "HS KMREQ expected - none found!");
                return false;
            }
            else
            {
                HLOGC(mglog.Debug, log << "interpretSrtHandshake: ... skipping " << MessageTypeStr(UMSG_EXT, cmd));
                if (NextExtensionBlock((begin), next, (length)))
                    continue;
            }

            break;
        }
#else
        // When encryption is not enabled at compile time, behave as if encryption wasn't set,
        // so accordingly to StrictEncryption flag.

        if (m_bOPT_StrictEncryption)
        {
            m_RejectReason = SRT_REJ_UNSECURE;
            LOGC(mglog.Error,
                 log << "HS KMREQ: Peer declares encryption, but agent didn't enable it at compile time - rejecting "
                        "per strict requirement");
            return false;
        }

        LOGC(mglog.Error,
             log << "HS KMREQ: Peer declares encryption, but agent didn't enable it at compile time - still allowing "
                    "connection.");
        encrypted = true;
#endif
    }

    bool   have_congctl = false;
    bool   have_filter  = false;
    string agsm         = m_CongCtl.selected_name();
    if (agsm == "")
    {
        agsm = "live";
        m_CongCtl.select("live");
    }

    if (IsSet(ext_flags, CHandShake::HS_EXT_CONFIG))
    {
        HLOGC(mglog.Debug, log << "interpretSrtHandshake: extracting various CONFIG extensions");

        uint32_t *begin    = p;
        uint32_t *next     = 0;
        size_t    length   = size / sizeof(uint32_t);
        size_t    blocklen = 0;

        for (;;) // This is one shot loop, unless REPEATED by 'continue'.
        {
            int cmd = FindExtensionBlock(begin, length, (blocklen), (next));

            HLOGC(mglog.Debug,
                  log << "interpretSrtHandshake: found extension: (" << cmd << ") " << MessageTypeStr(UMSG_EXT, cmd));

            const size_t bytelen = blocklen * sizeof(uint32_t);
            if (cmd == SRT_CMD_SID)
            {
                if (!bytelen || bytelen > MAX_SID_LENGTH)
                {
                    LOGC(mglog.Error,
                         log << "interpretSrtHandshake: STREAMID length " << bytelen << " is 0 or > " << +MAX_SID_LENGTH
                             << " - PROTOCOL ERROR, REJECTING");
                    return false;
                }
                // Copied through a cleared array. This is because the length is aligned to 4
                // where the padding is filled by zero bytes. For the case when the string is
                // exactly of a 4-divisible length, we make a big array with maximum allowed size
                // filled with zeros. Copying to this array should then copy either only the valid
                // characters of the string (if the lenght is divisible by 4), or the string with
                // padding zeros. In all these cases in the resulting array we should have all
                // subsequent characters of the string plus at least one '\0' at the end. This will
                // make it a perfect NUL-terminated string, to be used to initialize a string.
                char target[MAX_SID_LENGTH + 1];
                memset((target), 0, MAX_SID_LENGTH + 1);
                memcpy((target), begin + 1, bytelen);

                // Un-swap on big endian machines
                ItoHLA((uint32_t *)target, (uint32_t *)target, blocklen);

                m_sStreamName = target;
                HLOGC(mglog.Debug,
                      log << "CONNECTOR'S REQUESTED SID [" << m_sStreamName << "] (bytelen=" << bytelen
                          << " blocklen=" << blocklen << ")");
            }
            else if (cmd == SRT_CMD_CONGESTION)
            {
                if (have_congctl)
                {
                    m_RejectReason = SRT_REJ_ROGUE;
                    LOGC(mglog.Error, log << "CONGCTL BLOCK REPEATED!");
                    return false;
                }

                if (!bytelen || bytelen > MAX_SID_LENGTH)
                {
                    LOGC(mglog.Error,
                         log << "interpretSrtHandshake: CONGESTION-control type length " << bytelen << " is 0 or > "
                             << +MAX_SID_LENGTH << " - PROTOCOL ERROR, REJECTING");
                    return false;
                }
                // Declare that congctl has been received
                have_congctl = true;

                char target[MAX_SID_LENGTH + 1];
                memset((target), 0, MAX_SID_LENGTH + 1);
                memcpy((target), begin + 1, bytelen);
                // Un-swap on big endian machines
                ItoHLA((uint32_t *)target, (uint32_t *)target, blocklen);

                string sm = target;

                // As the congctl has been declared by the peer,
                // check if your congctl is compatible.
                // sm cannot be empty, but the agent's sm can be empty meaning live.
                if (sm != agsm)
                {
                    m_RejectReason = SRT_REJ_CONGESTION;
                    LOGC(mglog.Error,
                         log << "PEER'S CONGCTL '" << sm << "' does not match AGENT'S CONGCTL '" << agsm << "'");
                    return false;
                }

                HLOGC(mglog.Debug,
                      log << "CONNECTOR'S CONGCTL [" << sm << "] (bytelen=" << bytelen << " blocklen=" << blocklen
                          << ")");
            }
            else if (cmd == SRT_CMD_FILTER)
            {
                if (have_filter)
                {
                    m_RejectReason = SRT_REJ_FILTER;
                    LOGC(mglog.Error, log << "FILTER BLOCK REPEATED!");
                    return false;
                }
                // Declare that filter has been received
                have_filter = true;

                // XXX This is the maximum string, but filter config
                // shall be normally limited somehow, especially if used
                // together with SID!
                char target[MAX_SID_LENGTH + 1];
                memset((target), 0, MAX_SID_LENGTH + 1);
                memcpy((target), begin + 1, bytelen);
                string fltcfg = target;

                HLOGC(mglog.Debug,
                      log << "PEER'S FILTER CONFIG [" << fltcfg << "] (bytelen=" << bytelen << " blocklen=" << blocklen
                          << ")");

                if (!checkApplyFilterConfig(fltcfg))
                {
                    LOGC(mglog.Error, log << "PEER'S FILTER CONFIG [" << fltcfg << "] has been rejected");
                    return false;
                }
            }
            else if (cmd == SRT_CMD_NONE)
            {
                break;
            }
            else
            {
                // Found some block that is not interesting here. Skip this and get the next one.
                HLOGC(mglog.Debug, log << "interpretSrtHandshake: ... skipping " << MessageTypeStr(UMSG_EXT, cmd));
            }

            if (!NextExtensionBlock((begin), next, (length)))
                break;
        }
    }

    // Post-checks
    // Check if peer declared encryption
    if (!encrypted && m_CryptoSecret.len > 0)
    {
        if (m_bOPT_StrictEncryption)
        {
            m_RejectReason = SRT_REJ_UNSECURE;
            LOGC(mglog.Error,
                 log << "HS EXT: Agent declares encryption, but Peer does not - rejecting connection per strict "
                        "requirement.");
            return false;
        }

        LOGC(mglog.Error,
             log << "HS EXT: Agent declares encryption, but Peer does not (Agent can still receive unencrypted packets "
                    "from Peer).");

        // This is required so that the sender is still allowed to send data, when encryption is required,
        // just this will be for waste because the receiver won't decrypt them anyway.
        m_pCryptoControl->createFakeSndContext();
        m_pCryptoControl->m_SndKmState = SRT_KM_S_NOSECRET;  // Because Peer did not send KMX, though Agent has pw
        m_pCryptoControl->m_RcvKmState = SRT_KM_S_UNSECURED; // Because Peer has no PW, as has sent no KMREQ.
        return true;
    }

    // If agent has set some nondefault congctl, then congctl is expected from the peer.
    if (agsm != "live" && !have_congctl)
    {
        m_RejectReason = SRT_REJ_CONGESTION;
        LOGC(mglog.Error,
             log << "HS EXT: Agent uses '" << agsm << "' congctl, but peer DID NOT DECLARE congctl (assuming 'live').");
        return false;
    }

    // Ok, finished, for now.
    return true;
}

bool CUDT::checkApplyFilterConfig(const std::string &confstr)
{
    SrtFilterConfig cfg;
    if (!ParseFilterConfig(confstr, cfg))
        return false;

    // Now extract the type, if present, and
    // check if you have this type of corrector available.
    if (!PacketFilter::correctConfig(cfg))
        return false;

    // Now parse your own string, if you have it.
    if (m_OPT_PktFilterConfigString != "")
    {
        // - for rendezvous, both must be exactly the same, or only one side specified.
        if (m_bRendezvous && m_OPT_PktFilterConfigString != confstr)
        {
            return false;
        }

        SrtFilterConfig mycfg;
        if (!ParseFilterConfig(m_OPT_PktFilterConfigString, mycfg))
            return false;

        // Check only if both have set a filter of the same type.
        if (mycfg.type != cfg.type)
            return false;

        // If so, then:
        // - for caller-listener configuration, accept the listener version.
        if (m_SrtHsSide == HSD_INITIATOR)
        {
            // This is a caller, this should apply all parameters received
            // from the listener, forcefully.
            for (map<string, string>::iterator x = cfg.parameters.begin(); x != cfg.parameters.end(); ++x)
            {
                mycfg.parameters[x->first] = x->second;
            }
        }
        else
        {
            // On a listener, only apply those that you haven't set
            for (map<string, string>::iterator x = cfg.parameters.begin(); x != cfg.parameters.end(); ++x)
            {
                if (!mycfg.parameters.count(x->first))
                    mycfg.parameters[x->first] = x->second;
            }
        }

        HLOGC(mglog.Debug,
              log << "checkApplyFilterConfig: param: LOCAL: " << Printable(mycfg.parameters)
                  << " FORGN: " << Printable(cfg.parameters));

        ostringstream myos;
        myos << mycfg.type;
        for (map<string, string>::iterator x = mycfg.parameters.begin(); x != mycfg.parameters.end(); ++x)
        {
            myos << "," << x->first << ":" << x->second;
        }

        m_OPT_PktFilterConfigString = myos.str();

        HLOGC(mglog.Debug, log << "checkApplyFilterConfig: Effective config: " << m_OPT_PktFilterConfigString);
    }
    else
    {
        // Take the foreign configuration as a good deal.
        HLOGC(mglog.Debug, log << "checkApplyFilterConfig: Good deal config: " << m_OPT_PktFilterConfigString);
        m_OPT_PktFilterConfigString = confstr;
    }

    size_t efc_max_payload_size = SRT_LIVE_MAX_PLSIZE - cfg.extra_size;
    if (m_zOPT_ExpPayloadSize > efc_max_payload_size)
    {
        LOGC(mglog.Warn,
             log << "Due to filter-required extra " << cfg.extra_size << " bytes, SRTO_PAYLOADSIZE fixed to "
                 << efc_max_payload_size << " bytes");
        m_zOPT_ExpPayloadSize = efc_max_payload_size;
    }

    return true;
}


// [[using locked(this->m_GroupLock)]];
bool CUDTGroup::applyGroupSequences(SRTSOCKET target, int32_t& w_snd_isn, int32_t& w_rcv_isn)
{
    if (m_bConnected) // You are the first one, no need to change.
    {
        IF_HEAVY_LOGGING(string update_reason = "what?");
        // Find a socket that is declared connected and is not
        // the socket that caused the call.
        for (gli_t gi = m_Group.begin(); gi != m_Group.end(); ++gi)
        {
            if (gi->id == target)
                continue;

            CUDT& se = gi->ps->core();
            if (!se.m_bConnected)
                continue;

            // Found it. Get the following sequences:
            // For sending, the sequence that is about to be sent next.
            // For receiving, the sequence of the latest received packet.

            // SndCurrSeqNo is initially set to ISN-1, this next one is
            // the sequence that is about to be stamped on the next sent packet
            // over that socket. Using this field is safer because it is volatile
            // and its affinity is to the same thread as the sending function.

            // NOTE: the groupwise scheduling sequence might have been set
            // already. If so, it means that it was set by either:
            // - the call of this function on the very first conencted socket (see below)
            // - the call to `sendBroadcast` or `sendBackup`
            // In both cases, we want THIS EXACTLY value to be reported
            if (m_iLastSchedSeqNo != -1)
            {
                w_snd_isn = m_iLastSchedSeqNo;
                IF_HEAVY_LOGGING(update_reason = "GROUPWISE snd-seq");
            }
            else
            {
                w_snd_isn = se.m_iSndNextSeqNo;

                // Write it back to the groupwise scheduling sequence so that
                // any next connected socket will take this value as well.
                m_iLastSchedSeqNo = w_snd_isn;
                IF_HEAVY_LOGGING(update_reason = "existing socket not yet sending");
            }

            // RcvCurrSeqNo is increased by one because it happens that at the
            // synchronization moment it's already past reading and delivery.
            // This is redundancy, so the redundant socket is connected at the moment
            // when the other one is already transmitting, so skipping one packet
            // even if later transmitted is less troublesome than requesting a
            // "mistakenly seen as lost" packet.
            w_rcv_isn = CSeqNo::incseq(se.m_iRcvCurrSeqNo);

            HLOGC(dlog.Debug, log << "applyGroupSequences: @" << target << " gets seq from @"
                    << gi->id << " rcv %" << (w_rcv_isn) << " snd %" << (w_rcv_isn)
                    << " as " << update_reason);
            return false;
        }

    }

    // If the GROUP (!) is not connected, or no running/pending socket has been found.
    // // That is, given socket is the first one.
    // The group data should be set up with its own data. They should already be passed here
    // in the variables.
    //
    // Override the schedule sequence of the group in this case because whatever is set now,
    // it's not valid.

    HLOGC(dlog.Debug, log << "applyGroupSequences: no socket found connected and transmitting, @"
            << target << " not changing sequences, storing snd-seq %" << (w_snd_isn));

    currentSchedSequence(w_snd_isn);

    return true;
}

bool CUDTGroup::getMasterData(SRTSOCKET slave, SRTSOCKET& w_mpeer, steady_clock::time_point& w_st)
{
    // Find at least one connection, which is running. Note that this function is called
    // from within a handshake process, so the socket that undergoes this process is at best
    // currently in GST_PENDING state and it's going to be in GST_IDLE state at the
    // time when the connection process is done, until the first reading/writing happens.
    CGuard cg (m_GroupLock);

    for (gli_t gi = m_Group.begin(); gi != m_Group.end(); ++gi)
    {
        if (gi->sndstate == GST_RUNNING)
        {
            // Found it. Get the socket's peer's ID and this socket's
            // Start Time. Once it's delivered, this can be used to calculate
            // the Master-to-Slave start time difference.
            w_mpeer = gi->ps->m_PeerID;
            w_st = gi->ps->core().socketStartTime();
            HLOGC(mglog.Debug, log << "getMasterData: found RUNNING master @" << gi->id
                << " - reporting master's peer $" << w_mpeer << " starting at "
                << FormatTime(w_st));
            return true;
        }
    }

    // If no running one found, then take the first socket in any other
    // state than broken, except the slave. This is for a case when a user
    // has prepared one link already, but hasn't sent anything through it yet.
    for (gli_t gi = m_Group.begin(); gi != m_Group.end(); ++gi)
    {
        if (gi->sndstate == GST_BROKEN)
            continue;

        if (gi->id == slave)
            continue;

        // Found it. Get the socket's peer's ID and this socket's
        // Start Time. Once it's delivered, this can be used to calculate
        // the Master-to-Slave start time difference.
        w_mpeer = gi->ps->core().m_PeerID;
        w_st = gi->ps->core().socketStartTime();
        HLOGC(mglog.Debug, log << "getMasterData: found IDLE/PENDING master @" << gi->id
            << " - reporting master's peer $" << w_mpeer << " starting at "
            << FormatTime(w_st));
        return true;
    }

    HLOGC(mglog.Debug, log << "getMasterData: no link found suitable as master for @" << slave);
    return false;
}

void CUDT::startConnect(const sockaddr_any& serv_addr, int32_t forced_isn)
{
    CGuard cg (m_ConnectionLock);

    HLOGC(mglog.Debug, log << CONID() << "startConnect: -> " << SockaddrToString(serv_addr)
            << (m_bSynRecving ? " (SYNCHRONOUS)" : " (ASYNCHRONOUS)") << "...");

    if (!m_bOpened)
        throw CUDTException(MJ_NOTSUP, MN_NONE, 0);

    if (m_bListening)
        throw CUDTException(MJ_NOTSUP, MN_ISCONNECTED, 0);

    if (m_bConnecting || m_bConnected)
        throw CUDTException(MJ_NOTSUP, MN_ISCONNECTED, 0);

    // record peer/server address
    m_PeerAddr = serv_addr;

    // register this socket in the rendezvous queue
    // RendezevousQueue is used to temporarily store incoming handshake, non-rendezvous connections also require this
    // function
#ifdef SRT_ENABLE_CONNTIMEO
    steady_clock::duration ttl = m_tdConnTimeOut;
#else
    steady_clock::duration ttl = seconds_from(3);
#endif

    if (m_bRendezvous)
        ttl *= 10;

    const steady_clock::time_point ttl_time = steady_clock::now() + ttl;
    m_pRcvQueue->registerConnector(m_SocketID, this, serv_addr, ttl_time);

    // The m_iType is used in the INDUCTION for nothing. This value is only regarded
    // in CONCLUSION handshake, however this must be created after the handshake version
    // is already known. UDT_DGRAM is the value that was the only valid in the old SRT
    // with HSv4 (it supported only live transmission), for HSv5 it will be changed to
    // handle handshake extension flags.
    m_ConnReq.m_iType = UDT_DGRAM;

    // This is my current configuration
    if (m_bRendezvous)
    {
        // For rendezvous, use version 5 in the waveahand and the cookie.
        // In case when you get the version 4 waveahand, simply switch to
        // the legacy HSv4 rendezvous and this time send version 4 CONCLUSION.

        // The HSv4 client simply won't check the version nor the cookie and it
        // will be sending its waveahands with version 4. Only when the party
        // has sent version 5 waveahand should the agent continue with HSv5
        // rendezvous.
        m_ConnReq.m_iVersion = HS_VERSION_SRT1;
        // m_ConnReq.m_iVersion = HS_VERSION_UDT4; // <--- Change in order to do regression test.
        m_ConnReq.m_iReqType = URQ_WAVEAHAND;
        m_ConnReq.m_iCookie  = bake(serv_addr);

        // This will be also passed to a HSv4 rendezvous, but fortunately the old
        // SRT didn't read this field from URQ_WAVEAHAND message, only URQ_CONCLUSION.
        m_ConnReq.m_iType           = SrtHSRequest::wrapFlags(false /* no MAGIC here */, m_iSndCryptoKeyLen);
        bool whether SRT_ATR_UNUSED = m_iSndCryptoKeyLen != 0;
        HLOGC(mglog.Debug,
              log << "startConnect (rnd): " << (whether ? "" : "NOT ")
                  << " Advertising PBKEYLEN - value = " << m_iSndCryptoKeyLen);
        m_RdvState  = CHandShake::RDV_WAVING;
        m_SrtHsSide = HSD_DRAW; // initially not resolved.
    }
    else
    {
        // For caller-listener configuration, set the version 4 for INDUCTION
        // due to a serious problem in UDT code being also in the older SRT versions:
        // the listener peer simply sents the EXACT COPY of the caller's induction
        // handshake, except the cookie, which means that when the caller sents version 5,
        // the listener will respond with version 5, which is a false information. Therefore
        // HSv5 clients MUST send HS_VERSION_UDT4 from the caller, regardless of currently
        // supported handshake version.
        //
        // The HSv5 listener should only respond with INDUCTION with m_iVersion == HS_VERSION_SRT1.
        m_ConnReq.m_iVersion = HS_VERSION_UDT4;
        m_ConnReq.m_iReqType = URQ_INDUCTION;
        m_ConnReq.m_iCookie  = 0;
        m_RdvState           = CHandShake::RDV_INVALID;
    }

    m_ConnReq.m_iMSS            = m_iMSS;
    m_ConnReq.m_iFlightFlagSize = (m_iRcvBufSize < m_iFlightFlagSize) ? m_iRcvBufSize : m_iFlightFlagSize;
    m_ConnReq.m_iID             = m_SocketID;
    CIPAddress::ntop(serv_addr, (m_ConnReq.m_piPeerIP));

    if (forced_isn == -1)
    {
        // Random Initial Sequence Number (normal mode)
        srand(count_microseconds(steady_clock::now()));
        m_iISN = m_ConnReq.m_iISN = (int32_t)(CSeqNo::m_iMaxSeqNo * (double(rand()) / RAND_MAX));
    }
    else
    {
        // Predefined ISN (for debug purposes)
        m_iISN = m_ConnReq.m_iISN = forced_isn;
    }

    setInitialSndSeq(m_iISN);
    m_SndLastAck2Time = steady_clock::now();

    // Inform the server my configurations.
    CPacket reqpkt;
    reqpkt.setControl(UMSG_HANDSHAKE);
    reqpkt.allocate(m_iMaxSRTPayloadSize);
    // XXX NOTE: Now the memory for the payload part is allocated automatically,
    // and such allocated memory is also automatically deallocated in the
    // destructor. If you use CPacket::allocate, remember that you must not:
    // - delete this memory
    // - assign to m_pcData.
    // If you use only manual assignment to m_pCData, this is then manual
    // allocation and so it won't be deallocated in the destructor.
    //
    // (Desired would be to disallow modification of m_pcData outside the
    // control of methods.)

    // ID = 0, connection request
    reqpkt.m_iID = 0;

    size_t hs_size = m_iMaxSRTPayloadSize;
    m_ConnReq.store_to((reqpkt.m_pcData), (hs_size));

    // Note that CPacket::allocate() sets also the size
    // to the size of the allocated buffer, which not
    // necessarily is to be the size of the data.
    reqpkt.setLength(hs_size);

    steady_clock::time_point now = steady_clock::now();
    setPacketTS(reqpkt, now);

    HLOGC(mglog.Debug,
          log << CONID() << "CUDT::startConnect: REQ-TIME set HIGH (TimeStamp: " << reqpkt.m_iTimeStamp << "). SENDING HS: " << m_ConnReq.show());

    /*
     * Race condition if non-block connect response thread scheduled before we set m_bConnecting to true?
     * Connect response will be ignored and connecting will wait until timeout.
     * Maybe m_ConnectionLock handling problem? Not used in CUDT::connect(const CPacket& response)
     */
    m_tsLastReqTime = now;
    m_bConnecting = true;
    m_pSndQueue->sendto(serv_addr, reqpkt);

    //
    ///
    ////  ---> CONTINUE TO: <PEER>.CUDT::processConnectRequest()
    ///        (Take the part under condition: hs.m_iReqType == URQ_INDUCTION)
    ////  <--- RETURN WHEN: m_pSndQueue->sendto() is called.
    ////  .... SKIP UNTIL m_pRcvQueue->recvfrom() HERE....
    ////       (the first "sendto" will not be called due to being too early)
    ///
    //

    //////////////////////////////////////////////////////
    // SYNCHRO BAR
    //////////////////////////////////////////////////////
    if (!m_bSynRecving)
    {
        HLOGC(mglog.Debug, log << CONID() << "startConnect: ASYNC MODE DETECTED. Deferring the process to RcvQ:worker");
        return;
    }

    // Below this bar, rest of function maintains only and exclusively
    // the SYNCHRONOUS (blocking) connection process. 

    // Wait for the negotiated configurations from the peer side.

    // This packet only prepares the storage where we will read the
    // next incoming packet.
    CPacket response;
    response.setControl(UMSG_HANDSHAKE);
    response.allocate(m_iMaxSRTPayloadSize);

    CUDTException  e;
    EConnectStatus cst = CONN_CONTINUE;

    while (!m_bClosing)
    {
        const steady_clock::duration tdiff = steady_clock::now() - m_tsLastReqTime;
        // avoid sending too many requests, at most 1 request per 250ms

        // SHORT VERSION:
        // The immediate first run of this loop WILL SKIP THIS PART, so
        // the processing really begins AFTER THIS CONDITION.
        //
        // Note that some procedures inside may set m_tsLastReqTime to 0,
        // which will result of this condition to trigger immediately in
        // the next iteration.
        if (count_milliseconds(tdiff) > 250)
        {
            HLOGC(mglog.Debug,
                  log << "startConnect: LOOP: time to send (" << count_milliseconds(tdiff) << " > 250 ms). size=" << reqpkt.getLength());

            if (m_bRendezvous)
                reqpkt.m_iID = m_ConnRes.m_iID;

            now = steady_clock::now();
#if ENABLE_HEAVY_LOGGING
            {
                CHandShake debughs;
                debughs.load_from(reqpkt.m_pcData, reqpkt.getLength());
                HLOGC(mglog.Debug,
                      log << CONID() << "startConnect: REQ-TIME HIGH."
                          << " cont/sending HS to peer: " << debughs.show());
            }
#endif

            m_tsLastReqTime       = now;
            setPacketTS(reqpkt, now);
            m_pSndQueue->sendto(serv_addr, reqpkt);
        }
        else
        {
            HLOGC(mglog.Debug, log << "startConnect: LOOP: too early to send - " << count_milliseconds(tdiff) << " < 250ms");
        }

        cst = CONN_CONTINUE;
        response.setLength(m_iMaxSRTPayloadSize);
        if (m_pRcvQueue->recvfrom(m_SocketID, (response)) > 0)
        {
            HLOGC(mglog.Debug, log << CONID() << "startConnect: got response for connect request");
            cst = processConnectResponse(response, &e, COM_SYNCHRO);

            HLOGC(mglog.Debug, log << CONID() << "startConnect: response processing result: " << ConnectStatusStr(cst));

            // Expected is that:
            // - the peer responded with URQ_INDUCTION + cookie. This above function
            //   should check that and craft the URQ_CONCLUSION handshake, in which
            //   case this function returns CONN_CONTINUE. As an extra action taken
            //   for that case, we set the SECURING mode if encryption requested,
            //   and serialize again the handshake, possibly together with HS extension
            //   blocks, if HSv5 peer responded. The serialized handshake will be then
            //   sent again, as the loop is repeated.
            // - the peer responded with URQ_CONCLUSION. This handshake was accepted
            //   as a connection, and for >= HSv5 the HS extension blocks have been
            //   also read and interpreted. In this case this function returns:
            //   - CONN_ACCEPT, if everything was correct - break this loop and return normally
            //   - CONN_REJECT in case of any problems with the delivered handshake
            //     (incorrect data or data conflict) - throw error exception
            // - the peer responded with any of URQ_ERROR_*.  - throw error exception
            //
            // The error exception should make the API connect() function fail, if blocking
            // or mark the failure for that socket in epoll, if non-blocking.

            if (cst == CONN_RENDEZVOUS)
            {
                // When this function returned CONN_RENDEZVOUS, this requires
                // very special processing for the Rendezvous-v5 algorithm. This MAY
                // involve also preparing a new handshake form, also interpreting the
                // SRT handshake extension and crafting SRT handshake extension for the
                // peer, which should be next sent. When this function returns CONN_CONTINUE,
                // it means that it has done all that was required, however none of the below
                // things has to be done (this function will do it by itself if needed).
                // Otherwise the handshake rolling can be interrupted and considered complete.
                cst = processRendezvous(response, serv_addr, true /*synchro*/, RST_OK, (reqpkt));
                if (cst == CONN_CONTINUE)
                    continue;
                break;
            }

            if (cst == CONN_REJECT)
                sendCtrl(UMSG_SHUTDOWN);

            if (cst != CONN_CONTINUE && cst != CONN_CONFUSED)
                break; // --> OUTSIDE-LOOP

            // IMPORTANT
            // [[using assert(m_pCryptoControl != nullptr)]];

            // new request/response should be sent out immediately on receving a response
            HLOGC(mglog.Debug,
                  log << "startConnect: SYNC CONNECTION STATUS:" << ConnectStatusStr(cst) << ", REQ-TIME: LOW.");
            m_tsLastReqTime = steady_clock::time_point();

            // Now serialize the handshake again to the existing buffer so that it's
            // then sent later in this loop.

            // First, set the size back to the original size, m_iMaxSRTPayloadSize because
            // this is the size of the originally allocated space. It might have been
            // shrunk by serializing the INDUCTION handshake (which was required before
            // sending this packet to the output queue) and therefore be too
            // small to store the CONCLUSION handshake (with HSv5 extensions).
            reqpkt.setLength(m_iMaxSRTPayloadSize);

            HLOGC(mglog.Debug, log << "startConnect: creating HS CONCLUSION: buffer size=" << reqpkt.getLength());

            // NOTE: BUGFIX: SERIALIZE AGAIN.
            // The original UDT code didn't do it, so it was theoretically
            // turned into conclusion, but was sending still the original
            // induction handshake challenge message. It was working only
            // thanks to that simultaneously there were being sent handshake
            // messages from a separate thread (CSndQueue::worker) from
            // RendezvousQueue, this time serialized properly, which caused
            // that with blocking mode there was a kinda initial "drunk
            // passenger with taxi driver talk" until the RendezvousQueue sends
            // (when "the time comes") the right CONCLUSION handshake
            // challenge message.
            //
            // Now that this is fixed, the handshake messages from RendezvousQueue
            // are sent only when there is a rendezvous mode or non-blocking mode.
            if (!createSrtHandshake(SRT_CMD_HSREQ, SRT_CMD_KMREQ, 0, 0, (reqpkt), (m_ConnReq)))
            {
                LOGC(mglog.Error, log << "createSrtHandshake failed - REJECTING.");
                cst = CONN_REJECT;
                break;
            }
            // These last 2 parameters designate the buffer, which is in use only for SRT_CMD_KMRSP.
            // If m_ConnReq.m_iVersion == HS_VERSION_UDT4, this function will do nothing,
            // except just serializing the UDT handshake.
            // The trick is that the HS challenge is with version HS_VERSION_UDT4, but the
            // listener should respond with HS_VERSION_SRT1, if it is HSv5 capable.
        }

        HLOGC(mglog.Debug,
              log << "startConnect: timeout from Q:recvfrom, looping again; cst=" << ConnectStatusStr(cst));

#if ENABLE_HEAVY_LOGGING
        // Non-fatal assertion
        if (cst == CONN_REJECT) // Might be returned by processRendezvous
        {
            LOGC(mglog.Error,
                 log << "startConnect: IPE: cst=REJECT NOT EXPECTED HERE, the loop should've been interrupted!");
            break;
        }
#endif

        if (steady_clock::now() > ttl_time)
        {
            // timeout
            e = CUDTException(MJ_SETUP, MN_TIMEOUT, 0);
            break;
        }
    }

    // <--- OUTSIDE-LOOP
    // Here will fall the break when not CONN_CONTINUE.
    // CONN_RENDEZVOUS is handled by processRendezvous.
    // CONN_ACCEPT will skip this and pass on.
    if (cst == CONN_REJECT)
    {
        e = CUDTException(MJ_SETUP, MN_REJECTED, 0);
    }

    if (e.getErrorCode() == 0)
    {
        if (m_bClosing)                                    // if the socket is closed before connection...
            e = CUDTException(MJ_SETUP);                   // XXX NO MN ?
        else if (m_ConnRes.m_iReqType > URQ_FAILURE_TYPES) // connection request rejected
        {
            m_RejectReason = RejectReasonForURQ(m_ConnRes.m_iReqType);
            e              = CUDTException(MJ_SETUP, MN_REJECTED, 0);
        }
        else if ((!m_bRendezvous) && (m_ConnRes.m_iISN != m_iISN)) // secuity check
            e = CUDTException(MJ_SETUP, MN_SECURITY, 0);
    }

    if (e.getErrorCode() != 0)
    {
        m_bConnecting = false;
        // The process is to be abnormally terminated, remove the connector
        // now because most likely no other processing part has done anything with it.
        m_pRcvQueue->removeConnector(m_SocketID);
        throw e;
    }

    HLOGC(mglog.Debug,
          log << CONID() << "startConnect: handshake exchange succeeded.");

    // Parameters at the end.
    HLOGC(mglog.Debug,
          log << "startConnect: END. Parameters:"
                 " mss="
              << m_iMSS << " max-cwnd-size=" << m_CongCtl->cgWindowMaxSize()
              << " cwnd-size=" << m_CongCtl->cgWindowSize() << " rtt=" << m_iRTT << " bw=" << m_iBandwidth);
}

// Asynchronous connection
EConnectStatus CUDT::processAsyncConnectResponse(const CPacket &pkt) ATR_NOEXCEPT
{
    EConnectStatus cst = CONN_CONTINUE;
    CUDTException  e;

    CGuard cg(m_ConnectionLock); // FIX
    HLOGC(mglog.Debug, log << CONID() << "processAsyncConnectResponse: got response for connect request, processing");
    cst = processConnectResponse(pkt, &e, COM_ASYNCHRO);

    HLOGC(mglog.Debug,
          log << CONID() << "processAsyncConnectResponse: response processing result: " << ConnectStatusStr(cst)
              << "REQ-TIME LOW to enforce immediate response");
    m_tsLastReqTime = steady_clock::time_point();

    return cst;
}

bool CUDT::processAsyncConnectRequest(EReadStatus         rst,
                                      EConnectStatus      cst,
                                      const CPacket&      response,
                                      const sockaddr_any& serv_addr)
{
    // IMPORTANT!

    // This function is called, still asynchronously, but in the order
    // of call just after the call to the above processAsyncConnectResponse.
    // This should have got the original value returned from
    // processConnectResponse through processAsyncConnectResponse.

    CPacket request;
    request.setControl(UMSG_HANDSHAKE);
    request.allocate(m_iMaxSRTPayloadSize);
    const steady_clock::time_point now = steady_clock::now();
    setPacketTS(request, now);

    HLOGC(mglog.Debug,
          log << "processAsyncConnectRequest: REQ-TIME: HIGH. Should prevent too quick responses.");
    m_tsLastReqTime = now;
    // ID = 0, connection request
    request.m_iID = !m_bRendezvous ? 0 : m_ConnRes.m_iID;

    bool status = true;

    if (cst == CONN_RENDEZVOUS)
    {
        HLOGC(mglog.Debug, log << "processAsyncConnectRequest: passing to processRendezvous");
        cst = processRendezvous(response, serv_addr, false /*asynchro*/, rst, (request));
        if (cst == CONN_ACCEPT)
        {
            HLOGC(mglog.Debug,
                  log << "processAsyncConnectRequest: processRendezvous completed the process and responded by itself. "
                         "Done.");
            return true;
        }

        if (cst != CONN_CONTINUE)
        {
            // processRendezvous already set the reject reason
            LOGC(mglog.Error,
                 log << "processAsyncConnectRequest: REJECT reported from processRendezvous, not processing further.");
            status = false;
        }
    }
    else if (cst == CONN_REJECT)
    {
        // m_RejectReason already set at worker_ProcessAddressedPacket.
        LOGC(mglog.Error,
             log << "processAsyncConnectRequest: REJECT reported from HS processing, not processing further.");
        return false;
    }
    else
    {
        // (this procedure will be also run for HSv4 rendezvous)
        HLOGC(mglog.Debug, log << "processAsyncConnectRequest: serializing HS: buffer size=" << request.getLength());
        if (!createSrtHandshake(SRT_CMD_HSREQ, SRT_CMD_KMREQ, 0, 0, (request), (m_ConnReq)))
        {
            // All 'false' returns from here are IPE-type, mostly "invalid argument" plus "all keys expired".
            LOGC(mglog.Error, log << "IPE: processAsyncConnectRequest: createSrtHandshake failed, dismissing.");
            status = false;
        }
        else
        {
            HLOGC(mglog.Debug,
                  log << "processAsyncConnectRequest: sending HS reqtype=" << RequestTypeStr(m_ConnReq.m_iReqType)
                      << " to socket " << request.m_iID << " size=" << request.getLength());
        }
    }

    if (!status)
    {
        return false;
        /* XXX Shouldn't it send a single response packet for the rejection?
        // Set the version to 0 as "handshake rejection" status and serialize it
        CHandShake zhs;
        size_t size = request.getLength();
        zhs.store_to((request.m_pcData), (size));
        request.setLength(size);
        */
    }

    HLOGC(mglog.Debug, log << "processAsyncConnectRequest: setting REQ-TIME HIGH, SENDING HS:" << m_ConnReq.show());
    m_tsLastReqTime = steady_clock::now();
    m_pSndQueue->sendto(serv_addr, request);
    return status;
}

void CUDT::cookieContest()
{
    if (m_SrtHsSide != HSD_DRAW)
        return;

    HLOGC(mglog.Debug, log << "cookieContest: agent=" << m_ConnReq.m_iCookie << " peer=" << m_ConnRes.m_iCookie);

    if (m_ConnReq.m_iCookie == 0 || m_ConnRes.m_iCookie == 0)
    {
        // Note that it's virtually impossible that Agent's cookie is not ready, this
        // shall be considered IPE.
        // Not all cookies are ready, don't start the contest.
        return;
    }

    // INITIATOR/RESPONDER role is resolved by COOKIE CONTEST.
    //
    // The cookie contest must be repeated every time because it
    // may change the state at some point.
    int better_cookie = m_ConnReq.m_iCookie - m_ConnRes.m_iCookie;

    if (better_cookie > 0)
    {
        m_SrtHsSide = HSD_INITIATOR;
        return;
    }

    if (better_cookie < 0)
    {
        m_SrtHsSide = HSD_RESPONDER;
        return;
    }

    // DRAW! The only way to continue would be to force the
    // cookies to be regenerated and to start over. But it's
    // not worth a shot - this is an extremely rare case.
    // This can simply do reject so that it can be started again.

    // Pretend then that the cookie contest wasn't done so that
    // it's done again. Cookies are baked every time anew, however
    // the successful initial contest remains valid no matter how
    // cookies will change.

    m_SrtHsSide = HSD_DRAW;
}

EConnectStatus CUDT::processRendezvous(
    const CPacket& response, const sockaddr_any& serv_addr,
    bool synchro, EReadStatus rst, CPacket& w_reqpkt)
{
    if (m_RdvState == CHandShake::RDV_CONNECTED)
    {
        HLOGC(mglog.Debug, log << "processRendezvous: already in CONNECTED state.");
        return CONN_ACCEPT;
    }

    uint32_t kmdata[SRTDATA_MAXSIZE];
    size_t   kmdatasize = SRTDATA_MAXSIZE;

    cookieContest();

    // We know that the other side was contacted and the other side has sent
    // the handshake message - we know then both cookies. If it's a draw, it's
    // a very rare case of creating identical cookies.
    if (m_SrtHsSide == HSD_DRAW)
    {
        m_RejectReason = SRT_REJ_RDVCOOKIE;
        LOGC(mglog.Error,
             log << "COOKIE CONTEST UNRESOLVED: can't assign connection roles, please wait another minute.");
        return CONN_REJECT;
    }

    UDTRequestType rsp_type = URQ_FAILURE_TYPES; // just to track uninitialized errors

    // We can assume that the Handshake packet received here as 'response'
    // is already serialized in m_ConnRes. Check extra flags that are meaningful
    // for further processing here.

    int  ext_flags       = SrtHSRequest::SRT_HSTYPE_HSFLAGS::unwrap(m_ConnRes.m_iType);
    bool needs_extension = ext_flags != 0; // Initial value: received HS has extensions.
    bool needs_hsrsp;
    rendezvousSwitchState((rsp_type), (needs_extension), (needs_hsrsp));
    if (rsp_type > URQ_FAILURE_TYPES)
    {
        m_RejectReason = RejectReasonForURQ(rsp_type);
        HLOGC(mglog.Debug,
              log << "processRendezvous: rejecting due to switch-state response: " << RequestTypeStr(rsp_type));
        return CONN_REJECT;
    }
    checkUpdateCryptoKeyLen("processRendezvous", m_ConnRes.m_iType);

    // We have three possibilities here as it comes to HSREQ extensions:

    // 1. The agent is loser in attention state, it sends EMPTY conclusion (without extensions)
    // 2. The agent is loser in initiated state, it interprets incoming HSREQ and creates HSRSP
    // 3. The agent is winner in attention or fine state, it sends HSREQ extension
    m_ConnReq.m_iReqType  = rsp_type;
    m_ConnReq.m_extension = needs_extension;

    // This must be done before prepareConnectionObjects().
    applyResponseSettings();

    // This must be done before interpreting and creating HSv5 extensions.
    if (!prepareConnectionObjects(m_ConnRes, m_SrtHsSide, 0))
    {
        // m_RejectReason already handled
        HLOGC(mglog.Debug, log << "processRendezvous: rejecting due to problems in prepareConnectionObjects.");
        return CONN_REJECT;
    }

    // Case 2.
    if (needs_hsrsp)
    {
        // This means that we have received HSREQ extension with the handshake, so we need to interpret
        // it and craft the response.
        if (rst == RST_OK)
        {
            // We have JUST RECEIVED packet in this session (not that this is called as periodic update).
            // Sanity check
            m_tsLastReqTime = steady_clock::time_point();
            if (response.getLength() == size_t(-1))
            {
                m_RejectReason = SRT_REJ_IPE;
                LOGC(mglog.Fatal,
                     log << "IPE: rst=RST_OK, but the packet has set -1 length - REJECTING (REQ-TIME: LOW)");
                return CONN_REJECT;
            }

            if (!interpretSrtHandshake(m_ConnRes, response, kmdata, &kmdatasize))
            {
                HLOGC(mglog.Debug,
                      log << "processRendezvous: rejecting due to problems in interpretSrtHandshake REQ-TIME: LOW.");
                return CONN_REJECT;
            }

            updateAfterSrtHandshake(HS_VERSION_SRT1);

            // Pass on, inform about the shortened response-waiting period.
            HLOGC(mglog.Debug, log << "processRendezvous: setting REQ-TIME: LOW. Forced to respond immediately.");
        }
        else
        {
            // If the last CONCLUSION message didn't contain the KMX extension, there's
            // no key recorded yet, so it can't be extracted. Mark this kmdatasize empty though.
            int hs_flags = SrtHSRequest::SRT_HSTYPE_HSFLAGS::unwrap(m_ConnRes.m_iType);
            if (IsSet(hs_flags, CHandShake::HS_EXT_KMREQ))
            {
                // This is a periodic handshake update, so you need to extract the KM data from the
                // first message, provided that it is there.
                size_t msgsize = m_pCryptoControl->getKmMsg_size(0);
                if (msgsize == 0)
                {
                    switch (m_pCryptoControl->m_RcvKmState)
                    {
                        // If the KMX process ended up with a failure, the KMX is not recorded.
                        // In this case as the KMRSP answer the "failure status" should be crafted.
                    case SRT_KM_S_NOSECRET:
                    case SRT_KM_S_BADSECRET:
                    {
                        HLOGC(mglog.Debug,
                              log << "processRendezvous: No KMX recorded, status = NOSECRET. Respond with NOSECRET.");

                        // Just do the same thing as in CCryptoControl::processSrtMsg_KMREQ for that case,
                        // that is, copy the NOSECRET code into KMX message.
                        memcpy((kmdata), &m_pCryptoControl->m_RcvKmState, sizeof(int32_t));
                        kmdatasize = 1;
                    }
                    break;

                    default:
                        // Remaining values:
                        // UNSECURED: should not fall here at alll
                        // SECURING: should not happen in HSv5
                        // SECURED: should have received the recorded KMX correctly (getKmMsg_size(0) > 0)
                        {
                            m_RejectReason = SRT_REJ_IPE;
                            // Remaining situations:
                            // - password only on this site: shouldn't be considered to be sent to a no-password site
                            LOGC(mglog.Error,
                                 log << "processRendezvous: IPE: PERIODIC HS: NO KMREQ RECORDED KMSTATE: RCV="
                                     << KmStateStr(m_pCryptoControl->m_RcvKmState)
                                     << " SND=" << KmStateStr(m_pCryptoControl->m_SndKmState));
                            return CONN_REJECT;
                        }
                        break;
                    }
                }
                else
                {
                    kmdatasize = msgsize / 4;
                    if (msgsize > kmdatasize * 4)
                    {
                        // Sanity check
                        LOGC(mglog.Error, log << "IPE: KMX data not aligned to 4 bytes! size=" << msgsize);
                        memset((kmdata + (kmdatasize * 4)), 0, msgsize - (kmdatasize * 4));
                        ++kmdatasize;
                    }

                    HLOGC(mglog.Debug,
                          log << "processRendezvous: getting KM DATA from the fore-recorded KMX from KMREQ, size="
                              << kmdatasize);
                    memcpy((kmdata), m_pCryptoControl->getKmMsg_data(0), msgsize);
                }
            }
            else
            {
                HLOGC(mglog.Debug, log << "processRendezvous: no KMX flag - not extracting KM data for KMRSP");
                kmdatasize = 0;
            }
        }

        // No matter the value of needs_extension, the extension is always needed
        // when HSREQ was interpreted (to store HSRSP extension).
        m_ConnReq.m_extension = true;

        HLOGC(mglog.Debug,
              log << "processRendezvous: HSREQ extension ok, creating HSRSP response. kmdatasize=" << kmdatasize);

        w_reqpkt.setLength(m_iMaxSRTPayloadSize);
        if (!createSrtHandshake(SRT_CMD_HSRSP, SRT_CMD_KMRSP,
                    kmdata, kmdatasize,
                    (w_reqpkt), (m_ConnReq)))
        {
            HLOGC(mglog.Debug,
                  log << "processRendezvous: rejecting due to problems in createSrtHandshake. REQ-TIME: LOW");
            m_tsLastReqTime = steady_clock::time_point();
            return CONN_REJECT;
        }

        // This means that it has received URQ_CONCLUSION with HSREQ, agent is then in RDV_FINE
        // state, it sends here URQ_CONCLUSION with HSREQ/KMREQ extensions and it awaits URQ_AGREEMENT.
        return CONN_CONTINUE;
    }

    // Special case: if URQ_AGREEMENT is to be sent, when this side is INITIATOR,
    // then it must have received HSRSP, so it must interpret it. Otherwise it would
    // end up with URQ_DONE, which means that it is the other side to interpret HSRSP.
    if (m_SrtHsSide == HSD_INITIATOR && m_ConnReq.m_iReqType == URQ_AGREEMENT)
    {
        // The same is done in CUDT::postConnect(), however this section will
        // not be done in case of rendezvous. The section in postConnect() is
        // predicted to run only in regular CALLER handling.

        if (rst != RST_OK || response.getLength() == size_t(-1))
        {
            // Actually the -1 length would be an IPE, but it's likely that this was reported already.
            HLOGC(
                mglog.Debug,
                log << "processRendezvous: no INCOMING packet, NOT interpreting extensions (relying on exising data)");
        }
        else
        {
            HLOGC(mglog.Debug,
                  log << "processRendezvous: INITIATOR, will send AGREEMENT - interpreting HSRSP extension");
            if (!interpretSrtHandshake(m_ConnRes, response, 0, 0))
            {
                // m_RejectReason is already set, so set the reqtype accordingly
                m_ConnReq.m_iReqType = URQFailure(m_RejectReason);
            }
        }
        // This should be false, make a kinda assert here.
        if (needs_extension)
        {
            LOGC(mglog.Fatal, log << "IPE: INITIATOR responding AGREEMENT should declare no extensions to HS");
            m_ConnReq.m_extension = false;
        }
        updateAfterSrtHandshake(HS_VERSION_SRT1);
    }

    HLOGC(mglog.Debug,
          log << CONID() << "processRendezvous: COOKIES Agent/Peer: " << m_ConnReq.m_iCookie << "/"
              << m_ConnRes.m_iCookie << " HSD:" << (m_SrtHsSide == HSD_INITIATOR ? "initiator" : "responder")
              << " STATE:" << CHandShake::RdvStateStr(m_RdvState) << " ...");

    if (rsp_type == URQ_DONE)
    {
        HLOGC(mglog.Debug, log << "... WON'T SEND any response, both sides considered connected");
    }
    else
    {
        HLOGC(mglog.Debug,
              log << "... WILL SEND " << RequestTypeStr(rsp_type) << " " << (m_ConnReq.m_extension ? "with" : "without")
                  << " SRT HS extensions");
    }

    // This marks the information for the serializer that
    // the SRT handshake extension is required.
    // Rest of the data will be filled together with
    // serialization.
    m_ConnReq.m_extension = needs_extension;

    w_reqpkt.setLength(m_iMaxSRTPayloadSize);
    if (m_RdvState == CHandShake::RDV_CONNECTED)
    {
        // When synchro=false, don't lock a mutex for rendezvous queue.
        // This is required when this function is called in the
        // receive queue worker thread - it would lock itself.
        int cst = postConnect(response, true, 0, synchro);
        if (cst == CONN_REJECT)
        {
            // m_RejectReason already set
            HLOGC(mglog.Debug, log << "processRendezvous: rejecting due to problems in postConnect.");
            return CONN_REJECT;
        }
    }

    // URQ_DONE or URQ_AGREEMENT can be the result if the state is RDV_CONNECTED.
    // If URQ_DONE, then there's nothing to be done, when URQ_AGREEMENT then return
    // CONN_CONTINUE to make the caller send again the contents if the packet buffer,
    // this time with URQ_AGREEMENT message, but still consider yourself connected.
    if (rsp_type == URQ_DONE)
    {
        HLOGC(mglog.Debug, log << "processRendezvous: rsp=DONE, reporting ACCEPT (nothing to respond)");
        return CONN_ACCEPT;
    }

    // createSrtHandshake moved here because if the above conditions are satisfied,
    // no response is going to be send, so nothing needs to be "created".

    // needs_extension here distinguishes between cases 1 and 3.
    // NOTE: in case when interpretSrtHandshake was run under the conditions above (to interpret HSRSP),
    // then createSrtHandshake below will create only empty AGREEMENT message.
    if (!createSrtHandshake(SRT_CMD_HSREQ, SRT_CMD_KMREQ, 0, 0,
                (w_reqpkt), (m_ConnReq)))
    {
        // m_RejectReason already set
        LOGC(mglog.Error, log << "createSrtHandshake failed (IPE?), connection rejected. REQ-TIME: LOW");
        m_tsLastReqTime = steady_clock::time_point();
        return CONN_REJECT;
    }

    if (rsp_type == URQ_AGREEMENT && m_RdvState == CHandShake::RDV_CONNECTED)
    {
        // We are using our own serialization method (not the one called after
        // processConnectResponse, this is skipped in case when this function
        // is called), so we can also send this immediately. Agreement must be
        // sent just once and the party must switch into CONNECTED state - in
        // contrast to CONCLUSION messages, which should be sent in loop repeatedly.
        //
        // Even though in theory the AGREEMENT message sent just once may miss
        // the target (as normal thing in UDP), this is little probable to happen,
        // and this doesn't matter much because even if the other party doesn't
        // get AGREEMENT, but will get payload or KEEPALIVE messages, it will
        // turn into connected state as well. The AGREEMENT is rather kinda
        // catalyzer here and may turn the entity on the right track faster. When
        // AGREEMENT is missed, it may have kinda initial tearing.

        const steady_clock::time_point now = steady_clock::now();
        m_tsLastReqTime                    = now;
        setPacketTS(w_reqpkt, now);
        HLOGC(mglog.Debug,
              log << "processRendezvous: rsp=AGREEMENT, reporting ACCEPT and sending just this one, REQ-TIME HIGH.");

        m_pSndQueue->sendto(serv_addr, w_reqpkt);

        return CONN_ACCEPT;
    }

    if (rst == RST_OK)
    {
        // the request time must be updated so that the next handshake can be sent out immediately
        HLOGC(mglog.Debug,
              log << "processRendezvous: rsp=" << RequestTypeStr(m_ConnReq.m_iReqType)
                  << " REQ-TIME: LOW to send immediately, consider yourself conencted");
        m_tsLastReqTime = steady_clock::time_point();
    }
    else
    {
        HLOGC(mglog.Debug, log << "processRendezvous: REQ-TIME: remains previous value, consider yourself connected");
    }
    return CONN_CONTINUE;
}

EConnectStatus CUDT::processConnectResponse(const CPacket& response, CUDTException* eout, EConnectMethod synchro) ATR_NOEXCEPT
{
    // NOTE: ASSUMED LOCK ON: m_ConnectionLock.

    // this is the 2nd half of a connection request. If the connection is setup successfully this returns 0.
    // Returned values:
    // - CONN_REJECT: there was some error when processing the response, connection should be rejected
    // - CONN_ACCEPT: the handshake is done and finished correctly
    // - CONN_CONTINUE: the induction handshake has been processed correctly, and expects CONCLUSION handshake

    if (!m_bConnecting)
        return CONN_REJECT;

    // This is required in HSv5 rendezvous, in which it should send the URQ_AGREEMENT message to
    // the peer, however switch to connected state.
    HLOGC(mglog.Debug,
          log << "processConnectResponse: TYPE:"
              << (response.isControl() ? MessageTypeStr(response.getType(), response.getExtendedType())
                                       : string("DATA")));
    // ConnectStatus res = CONN_REJECT; // used later for status - must be declared here due to goto POST_CONNECT.

    // For HSv4, the data sender is INITIATOR, and the data receiver is RESPONDER,
    // regardless of the connecting side affiliation. This will be changed for HSv5.
    bool          bidirectional = false;
    HandshakeSide hsd           = m_bDataSender ? HSD_INITIATOR : HSD_RESPONDER;
    // (defined here due to 'goto' below).

    // SRT peer may send the SRT handshake private message (type 0x7fff) before a keep-alive.

    // This condition is checked when the current agent is trying to do connect() in rendezvous mode,
    // but the peer was faster to send a handshake packet earlier. This makes it continue with connecting
    // process if the peer is already behaving as if the connection was already established.

    // This value will check either the initial value, which is less than SRT1, or
    // the value previously loaded to m_ConnReq during the previous handshake response.
    // For the initial form this value should not be checked.
    bool hsv5 = m_ConnRes.m_iVersion >= HS_VERSION_SRT1;

    if (m_bRendezvous &&
        (m_RdvState == CHandShake::RDV_CONNECTED   // somehow Rendezvous-v5 switched it to CONNECTED.
         || !response.isControl()                  // WAS A PAYLOAD PACKET.
         || (response.getType() == UMSG_KEEPALIVE) // OR WAS A UMSG_KEEPALIVE message.
         || (response.getType() == UMSG_EXT) // OR WAS a CONTROL packet of some extended type (i.e. any SRT specific)
         )
        // This may happen if this is an initial state in which the socket type was not yet set.
        // If this is a field that holds the response handshake record from the peer, this means that it wasn't received
        // yet. HSv5: added version check because in HSv5 the m_iType field has different meaning and it may be 0 in
        // case when the handshake does not carry SRT extensions.
        && (hsv5 || m_ConnRes.m_iType != UDT_UNDEFINED))
    {
        // a data packet or a keep-alive packet comes, which means the peer side is already connected
        // in this situation, the previously recorded response will be used
        // In HSv5 this situation is theoretically possible if this party has missed the URQ_AGREEMENT message.
        HLOGC(mglog.Debug, log << CONID() << "processConnectResponse: already connected - pinning in");
        if (hsv5)
        {
            m_RdvState = CHandShake::RDV_CONNECTED;
        }

        return postConnect(response, hsv5, eout, synchro);
    }

    if (!response.isControl(UMSG_HANDSHAKE))
    {
        m_RejectReason = SRT_REJ_ROGUE;
        if (!response.isControl())
        {
            LOGC(mglog.Error, log << CONID() << "processConnectResponse: received DATA while HANDSHAKE expected");
        }
        else
        {
            LOGC(mglog.Error,
                 log << CONID()
                     << "processConnectResponse: CONFUSED: expected UMSG_HANDSHAKE as connection not yet established, "
                        "got: "
                     << MessageTypeStr(response.getType(), response.getExtendedType()));
        }
        return CONN_CONFUSED;
    }

    if (m_ConnRes.load_from(response.m_pcData, response.getLength()) == -1)
    {
        m_RejectReason = SRT_REJ_ROGUE;
        // Handshake data were too small to reach the Handshake structure. Reject.
        LOGC(mglog.Error,
             log << CONID()
                 << "processConnectResponse: HANDSHAKE data buffer too small - possible blueboxing. Rejecting.");
        return CONN_REJECT;
    }

    HLOGC(mglog.Debug, log << CONID() << "processConnectResponse: HS RECEIVED: " << m_ConnRes.show());
    if (m_ConnRes.m_iReqType > URQ_FAILURE_TYPES)
    {
        m_RejectReason = RejectReasonForURQ(m_ConnRes.m_iReqType);
        return CONN_REJECT;
    }

    if (size_t(m_ConnRes.m_iMSS) > CPacket::ETH_MAX_MTU_SIZE)
    {
        // Yes, we do abort to prevent buffer overrun. Set your MSS correctly
        // and you'll avoid problems.
        m_RejectReason = SRT_REJ_ROGUE;
        LOGC(mglog.Fatal, log << "MSS size " << m_iMSS << "exceeds MTU size!");
        return CONN_REJECT;
    }

    // (see createCrypter() call below)
    //
    // The CCryptoControl attached object must be created early
    // because it will be required to create a conclusion handshake in HSv5
    //
    if (m_bRendezvous)
    {
        // SANITY CHECK: A rendezvous socket should reject any caller requests (it's not a listener)
        if (m_ConnRes.m_iReqType == URQ_INDUCTION)
        {
            m_RejectReason = SRT_REJ_ROGUE;
            LOGC(mglog.Error,
                 log << CONID()
                     << "processConnectResponse: Rendezvous-point received INDUCTION handshake (expected WAVEAHAND). "
                        "Rejecting.");
            return CONN_REJECT;
        }

        // The procedure for version 5 is completely different and changes the states
        // differently, so the old code will still maintain HSv4 the old way.

        if (m_ConnRes.m_iVersion > HS_VERSION_UDT4)
        {
            HLOGC(mglog.Debug, log << CONID() << "processConnectResponse: Rendezvous HSv5 DETECTED.");
            return CONN_RENDEZVOUS; // --> will continue in CUDT::processRendezvous().
        }

        HLOGC(mglog.Debug, log << CONID() << "processConnectResponse: Rendsezvous HSv4 DETECTED.");
        // So, here it has either received URQ_WAVEAHAND handshake message (while it should be in URQ_WAVEAHAND itself)
        // or it has received URQ_CONCLUSION/URQ_AGREEMENT message while this box has already sent URQ_WAVEAHAND to the
        // peer, and DID NOT send the URQ_CONCLUSION yet.

        if (m_ConnReq.m_iReqType == URQ_WAVEAHAND || m_ConnRes.m_iReqType == URQ_WAVEAHAND)
        {
            HLOGC(mglog.Debug,
                  log << CONID() << "processConnectResponse: REQ-TIME LOW. got HS RDV. Agent state:"
                      << RequestTypeStr(m_ConnReq.m_iReqType) << " Peer HS:" << m_ConnRes.show());

            // Here we could have received WAVEAHAND or CONCLUSION.
            // For HSv4 simply switch to CONCLUSION for the sake of further handshake rolling.
            // For HSv5, make the cookie contest and basing on this decide, which party
            // should provide the HSREQ/KMREQ attachment.

           if (!createCrypter(hsd, false /* unidirectional */))
           {
               m_RejectReason = SRT_REJ_RESOURCE;
               m_ConnReq.m_iReqType = URQFailure(SRT_REJ_RESOURCE);
               // the request time must be updated so that the next handshake can be sent out immediately.
               m_tsLastReqTime = steady_clock::time_point();
               return CONN_REJECT;
           }

            m_ConnReq.m_iReqType = URQ_CONCLUSION;
            // the request time must be updated so that the next handshake can be sent out immediately.
            m_tsLastReqTime = steady_clock::time_point();
            return CONN_CONTINUE;
        }
        else
        {
            HLOGC(mglog.Debug, log << CONID() << "processConnectResponse: Rendezvous HSv4 PAST waveahand");
        }
    }
    else
    {
        // set cookie
        if (m_ConnRes.m_iReqType == URQ_INDUCTION)
        {
            HLOGC(mglog.Debug,
                  log << CONID() << "processConnectResponse: REQ-TIME LOW; got INDUCTION HS response (cookie:" << hex
                      << m_ConnRes.m_iCookie << " version:" << dec << m_ConnRes.m_iVersion
                      << "), sending CONCLUSION HS with this cookie");

            m_ConnReq.m_iCookie  = m_ConnRes.m_iCookie;
            m_ConnReq.m_iReqType = URQ_CONCLUSION;

            // Here test if the LISTENER has responded with version HS_VERSION_SRT1,
            // it means that it is HSv5 capable. It can still accept the HSv4 handshake.
            if (m_ConnRes.m_iVersion > HS_VERSION_UDT4)
            {
                int hs_flags = SrtHSRequest::SRT_HSTYPE_HSFLAGS::unwrap(m_ConnRes.m_iType);

                if (hs_flags != SrtHSRequest::SRT_MAGIC_CODE)
                {
                    LOGC(mglog.Warn, log << "processConnectResponse: Listener HSv5 did not set the SRT_MAGIC_CODE");
                }

                checkUpdateCryptoKeyLen("processConnectResponse", m_ConnRes.m_iType);

                // This will catch HS_VERSION_SRT1 and any newer.
                // Set your highest version.
                m_ConnReq.m_iVersion = HS_VERSION_SRT1;
                // CONTROVERSIAL: use 0 as m_iType according to the meaning in HSv5.
                // The HSv4 client might not understand it, which means that agent
                // must switch itself to HSv4 rendezvous, and this time iType sould
                // be set to UDT_DGRAM value.
                m_ConnReq.m_iType = 0;

                // This marks the information for the serializer that
                // the SRT handshake extension is required.
                // Rest of the data will be filled together with
                // serialization.
                m_ConnReq.m_extension = true;

                // For HSv5, the caller is INITIATOR and the listener is RESPONDER.
                // The m_bDataSender value should be completely ignored and the
                // connection is always bidirectional.
                bidirectional = true;
                hsd           = HSD_INITIATOR;
                m_SrtHsSide   = hsd;
            }

            m_tsLastReqTime = steady_clock::time_point();
            if (!createCrypter(hsd, bidirectional))
            {
                m_RejectReason = SRT_REJ_RESOURCE;
                return CONN_REJECT;
            }
            // NOTE: This setup sets URQ_CONCLUSION and appropriate data in the handshake structure.
            // The full handshake to be sent will be filled back in the caller function -- CUDT::startConnect().
            return CONN_CONTINUE;
        }
    }

    return postConnect(response, false, eout, synchro);
}

void CUDT::applyResponseSettings()
{
    // Re-configure according to the negotiated values.
    m_iMSS               = m_ConnRes.m_iMSS;
    m_iFlowWindowSize    = m_ConnRes.m_iFlightFlagSize;
    int udpsize          = m_iMSS - CPacket::UDP_HDR_SIZE;
    m_iMaxSRTPayloadSize = udpsize - CPacket::HDR_SIZE;
    m_iPeerISN           = m_ConnRes.m_iISN;

    setInitialRcvSeq(m_iPeerISN);

    m_iRcvCurrPhySeqNo = m_ConnRes.m_iISN - 1;
    m_PeerID           = m_ConnRes.m_iID;
    memcpy((m_piSelfIP), m_ConnRes.m_piPeerIP, sizeof m_piSelfIP);

    HLOGC(mglog.Debug,
          log << CONID() << "applyResponseSettings: HANSHAKE CONCLUDED. SETTING: payload-size=" << m_iMaxSRTPayloadSize
              << " mss=" << m_ConnRes.m_iMSS << " flw=" << m_ConnRes.m_iFlightFlagSize << " isn=" << m_ConnRes.m_iISN
              << " peerID=" << m_ConnRes.m_iID);
}

EConnectStatus CUDT::postConnect(const CPacket &response, bool rendezvous, CUDTException *eout, bool synchro)
{
    if (m_ConnRes.m_iVersion < HS_VERSION_SRT1)
        m_tsRcvPeerStartTime = steady_clock::time_point(); // will be set correctly in SRT HS.

    // This procedure isn't being executed in rendezvous because
    // in rendezvous it's completed before calling this function.
    if (!rendezvous)
    {
        // NOTE: THIS function must be called before calling prepareConnectionObjects.
        // The reason why it's not part of prepareConnectionObjects is that the activities
        // done there are done SIMILAR way in acceptAndRespond, which also calls this
        // function. In fact, prepareConnectionObjects() represents the code that was
        // done separately in processConnectResponse() and acceptAndRespond(), so this way
        // this code is now common. Now acceptAndRespond() does "manually" something similar
        // to applyResponseSettings(), just a little bit differently. This SHOULD be made
        // common as a part of refactoring job, just needs a bit more time.
        //
        // Currently just this function must be called always BEFORE prepareConnectionObjects
        // everywhere except acceptAndRespond().
        applyResponseSettings();

        // This will actually be done also in rendezvous HSv4,
        // however in this case the HSREQ extension will not be attached,
        // so it will simply go the "old way".
        bool ok = prepareConnectionObjects(m_ConnRes, m_SrtHsSide, eout);
        // May happen that 'response' contains a data packet that was sent in rendezvous mode.
        // In this situation the interpretation of handshake was already done earlier.
        if (ok && response.isControl())
        {
            ok = interpretSrtHandshake(m_ConnRes, response, 0, 0);
            if (!ok && eout)
            {
                *eout = CUDTException(MJ_SETUP, MN_REJECTED, 0);
            }
        }
        if (!ok) // m_RejectReason already set
            return CONN_REJECT;
    }

    updateAfterSrtHandshake(m_ConnRes.m_iVersion);
    CInfoBlock ib;
    ib.m_iIPversion = m_PeerAddr.family();
    CInfoBlock::convert(m_PeerAddr, ib.m_piIP);
    if (m_pCache->lookup(&ib) >= 0)
    {
        m_iRTT       = ib.m_iRTT;
        m_iBandwidth = ib.m_iBandwidth;
    }

    SRT_REJECT_REASON rr = setupCC();
    if (rr != SRT_REJ_UNKNOWN)
    {
        m_RejectReason = rr;
        return CONN_REJECT;
    }

    // And, I am connected too.
    m_bConnecting = false;
    m_bConnected  = true;

    // register this socket for receiving data packets
    m_pRNode->m_bOnList = true;
    m_pRcvQueue->setNewEntry(this);

    // XXX Problem around CONN_CONFUSED!
    // If some too-eager packets were received from a listener
    // that thinks it's connected, but his last handshake was missed,
    // they are collected by CRcvQueue::storePkt. The removeConnector
    // function will want to delete them all, so it would be nice
    // if these packets can be re-delivered. Of course the listener
    // should be prepared to resend them (as every packet can be lost
    // on UDP), but it's kinda overkill when we have them already and
    // can dispatch them.

    // Remove from rendezvous queue (in this particular case it's
    // actually removing the socket that undergoes asynchronous HS processing).
    // Removing at THIS point because since when setNewEntry is called,
    // the next iteration in the CRcvQueue::worker loop will be dispatching
    // packets normally, as within-connection, so the "connector" won't
    // play any role since this time.
    // The connector, however, must stay alive until the setNewEntry is called
    // because otherwise the packets that are coming for this socket before the
    // connection process is complete will be rejected as "attack", instead of
    // being enqueued for later pickup from the queue.
    m_pRcvQueue->removeConnector(m_SocketID, synchro);

    // acknowledge the management module.
    CUDTSocket* s = s_UDTUnited.locateSocket(m_SocketID);
    if (!s)
    {
        if (eout)
        {
            *eout = CUDTException(MJ_NOTSUP, MN_SIDINVAL, 0);
        }

        m_RejectReason = SRT_REJ_CLOSE;
        return CONN_REJECT;
    }

    // copy address information of local node
    // the local port must be correctly assigned BEFORE CUDT::startConnect(),
    // otherwise if startConnect() fails, the multiplexer cannot be located
    // by garbage collection and will cause leak
    s->m_pUDT->m_pSndQueue->m_pChannel->getSockAddr((s->m_SelfAddr));
    CIPAddress::pton((s->m_SelfAddr), s->m_pUDT->m_piSelfIP, s->m_SelfAddr.family());

    s->m_Status = SRTS_CONNECTED;

    // acknowledde any waiting epolls to write
    s_UDTUnited.m_EPoll.update_events(m_SocketID, m_sPollID, SRT_EPOLL_OUT, true);

    LOGC(mglog.Note, log << CONID() << "Connection established to: " << SockaddrToString(m_PeerAddr));

    return CONN_ACCEPT;
}

void CUDT::checkUpdateCryptoKeyLen(const char *loghdr SRT_ATR_UNUSED, int32_t typefield)
{
    int enc_flags = SrtHSRequest::SRT_HSTYPE_ENCFLAGS::unwrap(typefield);

    // potentially 0-7 values are possible.
    // When 0, don't change anything - it should rely on the value 0.
    // When 1, 5, 6, 7, this is kinda internal error - ignore.
    if (enc_flags >= 2 && enc_flags <= 4) // 2 = 128, 3 = 192, 4 = 256
    {
        int rcv_pbkeylen = SrtHSRequest::SRT_PBKEYLEN_BITS::wrap(enc_flags);
        if (m_iSndCryptoKeyLen == 0)
        {
            m_iSndCryptoKeyLen = rcv_pbkeylen;
            HLOGC(mglog.Debug, log << loghdr << ": PBKEYLEN adopted from advertised value: " << m_iSndCryptoKeyLen);
        }
        else if (m_iSndCryptoKeyLen != rcv_pbkeylen)
        {
            // Conflict. Use SRTO_SENDER flag to check if this side should accept
            // the enforcement, otherwise simply let it win.
            if (!m_bDataSender)
            {
                LOGC(mglog.Warn,
                     log << loghdr << ": PBKEYLEN conflict - OVERRIDDEN " << m_iSndCryptoKeyLen << " by "
                         << rcv_pbkeylen << " from PEER (as AGENT is not SRTO_SENDER)");
                m_iSndCryptoKeyLen = rcv_pbkeylen;
            }
            else
            {
                LOGC(mglog.Warn,
                     log << loghdr << ": PBKEYLEN conflict - keep " << m_iSndCryptoKeyLen
                         << "; peer-advertised PBKEYLEN " << rcv_pbkeylen << " rejected because Agent is SRTO_SENDER");
            }
        }
    }
    else if (enc_flags != 0)
    {
        LOGC(mglog.Error, log << loghdr << ": IPE: enc_flags outside allowed 2, 3, 4: " << enc_flags);
    }
    else
    {
        HLOGC(mglog.Debug, log << loghdr << ": No encryption flags found in type field: " << typefield);
    }
}

// Rendezvous
void CUDT::rendezvousSwitchState(UDTRequestType& w_rsptype, bool& w_needs_extension, bool& w_needs_hsrsp)
{
    UDTRequestType req           = m_ConnRes.m_iReqType;
    int            hs_flags      = SrtHSRequest::SRT_HSTYPE_HSFLAGS::unwrap(m_ConnRes.m_iType);
    bool           has_extension = !!hs_flags; // it holds flags, if no flags, there are no extensions.

    const HandshakeSide &hsd = m_SrtHsSide;
    // Note important possibilities that are considered here:

    // 1. The serial arrangement. This happens when one party has missed the
    // URQ_WAVEAHAND message, it sent its own URQ_WAVEAHAND message, and then the
    // firstmost message it received from the peer is URQ_CONCLUSION, as a response
    // for agent's URQ_WAVEAHAND.
    //
    // In this case, Agent switches to RDV_FINE state and Peer switches to RDV_ATTENTION state.
    //
    // 2. The parallel arrangement. This happens when the URQ_WAVEAHAND message sent
    // by both parties are almost in a perfect synch (a rare, but possible case). In this
    // case, both parties receive one another's URQ_WAVEAHAND message and both switch to
    // RDV_ATTENTION state.
    //
    // It's not possible to predict neither which arrangement will happen, or which
    // party will be RDV_FINE in case when the serial arrangement has happened. What
    // will actually happen will depend on random conditions.
    //
    // No matter this randomity, we have a limited number of possible conditions:
    //
    // Stating that "agent" is the party that has received the URQ_WAVEAHAND in whatever
    // arrangement, we are certain, that "agent" switched to RDV_ATTENTION, and peer:
    //
    // - switched to RDV_ATTENTION state (so, both are in the same state independently)
    // - switched to RDV_FINE state (so, the message interchange is actually more-less sequenced)
    //
    // In particular, there's no possibility of a situation that both are in RDV_FINE state
    // because the agent can switch to RDV_FINE state only if it received URQ_CONCLUSION from
    // the peer, while the peer could not send URQ_CONCLUSION without switching off RDV_WAVING
    // (actually to RDV_ATTENTION). There's also no exit to RDV_FINE from RDV_ATTENTION.

    // DEFAULT STATEMENT: don't attach extensions to URQ_CONCLUSION, neither HSREQ nor HSRSP.
    w_needs_extension = false;
    w_needs_hsrsp     = false;

    string reason;

#if ENABLE_HEAVY_LOGGING

    HLOGC(mglog.Debug, log << "rendezvousSwitchState: HS: " << m_ConnRes.show());

    struct LogAtTheEnd
    {
        CHandShake::RendezvousState        ost;
        UDTRequestType                     orq;
        const CHandShake::RendezvousState &nst;
        const UDTRequestType &             nrq;
        bool &                             needext;
        bool &                             needrsp;
        string &                           reason;

        ~LogAtTheEnd()
        {
            HLOGC(mglog.Debug,
                  log << "rendezvousSwitchState: STATE[" << CHandShake::RdvStateStr(ost) << "->"
                      << CHandShake::RdvStateStr(nst) << "] REQTYPE[" << RequestTypeStr(orq) << "->"
                      << RequestTypeStr(nrq) << "] "
                      << "ext:" << (needext ? (needrsp ? "HSRSP" : "HSREQ") : "NONE")
                      << (reason == "" ? string() : "reason:" + reason));
        }
    } l_logend = {m_RdvState, req, m_RdvState, w_rsptype, w_needs_extension, w_needs_hsrsp, reason};

#endif

    switch (m_RdvState)
    {
    case CHandShake::RDV_INVALID:
        return;

    case CHandShake::RDV_WAVING:
    {
        if (req == URQ_WAVEAHAND)
        {
            m_RdvState = CHandShake::RDV_ATTENTION;

            // NOTE: if this->isWinner(), attach HSREQ
            w_rsptype = URQ_CONCLUSION;
            if (hsd == HSD_INITIATOR)
                w_needs_extension = true;
            return;
        }

        if (req == URQ_CONCLUSION)
        {
            m_RdvState = CHandShake::RDV_FINE;
            w_rsptype   = URQ_CONCLUSION;

            w_needs_extension = true; // (see below - this needs to craft either HSREQ or HSRSP)
            // if this->isWinner(), then craft HSREQ for that response.
            // if this->isLoser(), then this packet should bring HSREQ, so craft HSRSP for the response.
            if (hsd == HSD_RESPONDER)
                w_needs_hsrsp = true;
            return;
        }
    }
        reason = "WAVING -> WAVEAHAND or CONCLUSION";
        break;

    case CHandShake::RDV_ATTENTION:
    {
        if (req == URQ_WAVEAHAND)
        {
            // This is only possible if the URQ_CONCLUSION sent to the peer
            // was lost on track. The peer is then simply unaware that the
            // agent has switched to ATTENTION state and continues sending
            // waveahands. In this case, just remain in ATTENTION state and
            // retry with URQ_CONCLUSION, as normally.
            w_rsptype = URQ_CONCLUSION;
            if (hsd == HSD_INITIATOR)
                w_needs_extension = true;
            return;
        }

        if (req == URQ_CONCLUSION)
        {
            // We have two possibilities here:
            //
            // WINNER (HSD_INITIATOR): send URQ_AGREEMENT
            if (hsd == HSD_INITIATOR)
            {
                // WINNER should get a response with HSRSP, otherwise this is kinda empty conclusion.
                // If no HSRSP attached, stay in this state.
                if (hs_flags == 0)
                {
                    HLOGC(
                        mglog.Debug,
                        log << "rendezvousSwitchState: "
                               "{INITIATOR}[ATTENTION] awaits CONCLUSION+HSRSP, got CONCLUSION, remain in [ATTENTION]");
                    w_rsptype         = URQ_CONCLUSION;
                    w_needs_extension = true; // If you expect to receive HSRSP, continue sending HSREQ
                    return;
                }
                m_RdvState = CHandShake::RDV_CONNECTED;
                w_rsptype   = URQ_AGREEMENT;
                return;
            }

            // LOSER (HSD_RESPONDER): send URQ_CONCLUSION and attach HSRSP extension, then expect URQ_AGREEMENT
            if (hsd == HSD_RESPONDER)
            {
                // If no HSREQ attached, stay in this state.
                // (Although this seems completely impossible).
                if (hs_flags == 0)
                {
                    LOGC(
                        mglog.Warn,
                        log << "rendezvousSwitchState: (IPE!)"
                               "{RESPONDER}[ATTENTION] awaits CONCLUSION+HSREQ, got CONCLUSION, remain in [ATTENTION]");
                    w_rsptype         = URQ_CONCLUSION;
                    w_needs_extension = false; // If you received WITHOUT extensions, respond WITHOUT extensions (wait
                                               // for the right message)
                    return;
                }
                m_RdvState       = CHandShake::RDV_INITIATED;
                w_rsptype         = URQ_CONCLUSION;
                w_needs_extension = true;
                w_needs_hsrsp     = true;
                return;
            }

            LOGC(mglog.Error, log << "RENDEZVOUS COOKIE DRAW! Cannot resolve to a valid state.");
            // Fallback for cookie draw
            m_RdvState = CHandShake::RDV_INVALID;
            w_rsptype   = URQFailure(SRT_REJ_RDVCOOKIE);
            return;
        }

        if (req == URQ_AGREEMENT)
        {
            // This means that the peer has received our URQ_CONCLUSION, but
            // the agent missed the peer's URQ_CONCLUSION (received only initial
            // URQ_WAVEAHAND).
            if (hsd == HSD_INITIATOR)
            {
                // In this case the missed URQ_CONCLUSION was sent without extensions,
                // whereas the peer received our URQ_CONCLUSION with HSREQ, and therefore
                // it sent URQ_AGREEMENT already with HSRSP. This isn't a problem for
                // us, we can go on with it, especially that the peer is already switched
                // into CHandShake::RDV_CONNECTED state.
                m_RdvState = CHandShake::RDV_CONNECTED;

                // Both sides are connected, no need to send anything anymore.
                w_rsptype = URQ_DONE;
                return;
            }

            if (hsd == HSD_RESPONDER)
            {
                // In this case the missed URQ_CONCLUSION was sent with extensions, so
                // we have to request this once again. Send URQ_CONCLUSION in order to
                // inform the other party that we need the conclusion message once again.
                // The ATTENTION state should be maintained.
                w_rsptype         = URQ_CONCLUSION;
                w_needs_extension = true;
                w_needs_hsrsp     = true;
                return;
            }
        }
    }
    reason = "ATTENTION -> WAVEAHAND(conclusion), CONCLUSION(agreement/conclusion), AGREEMENT (done/conclusion)";
    break;

    case CHandShake::RDV_FINE:
    {
        // In FINE state we can't receive URQ_WAVEAHAND because if the peer has already
        // sent URQ_CONCLUSION, it's already in CHandShake::RDV_ATTENTION, and in this state it can
        // only send URQ_CONCLUSION, whereas when it isn't in CHandShake::RDV_ATTENTION, it couldn't
        // have sent URQ_CONCLUSION, and if it didn't, the agent wouldn't be in CHandShake::RDV_FINE state.

        if (req == URQ_CONCLUSION)
        {
            // There's only one case when it should receive CONCLUSION in FINE state:
            // When it's the winner. If so, it should then contain HSREQ extension.
            // In case of loser, it shouldn't receive CONCLUSION at all - it should
            // receive AGREEMENT.

            // The winner case, received CONCLUSION + HSRSP - switch to CONNECTED and send AGREEMENT.
            // So, check first if HAS EXTENSION

            bool correct_switch = false;
            if (hsd == HSD_INITIATOR && !has_extension)
            {
                // Received REPEATED empty conclusion that has initially switched it into FINE state.
                // To exit FINE state we need the CONCLUSION message with HSRSP.
                HLOGC(mglog.Debug,
                      log << "rendezvousSwitchState: {INITIATOR}[FINE] <CONCLUSION without HSRSP. Stay in [FINE], "
                             "await CONCLUSION+HSRSP");
            }
            else if (hsd == HSD_RESPONDER)
            {
                // In FINE state the RESPONDER expects only to be sent AGREEMENT.
                // It has previously received CONCLUSION in WAVING state and this has switched
                // it to FINE state. That CONCLUSION message should have contained extension,
                // so if this is a repeated CONCLUSION+HSREQ, it should be responded with
                // CONCLUSION+HSRSP.
                HLOGC(mglog.Debug,
                      log << "rendezvousSwitchState: {RESPONDER}[FINE] <CONCLUSION. Stay in [FINE], await AGREEMENT");
            }
            else
            {
                correct_switch = true;
            }

            if (!correct_switch)
            {
                w_rsptype = URQ_CONCLUSION;
                // initiator should send HSREQ, responder HSRSP,
                // in both cases extension is needed
                w_needs_extension = true;
                w_needs_hsrsp     = hsd == HSD_RESPONDER;
                return;
            }

            m_RdvState = CHandShake::RDV_CONNECTED;
            w_rsptype   = URQ_AGREEMENT;
            return;
        }

        if (req == URQ_AGREEMENT)
        {
            // The loser case, the agreement was sent in response to conclusion that
            // already carried over the HSRSP extension.

            // There's a theoretical case when URQ_AGREEMENT can be received in case of
            // parallel arrangement, while the agent is already in CHandShake::RDV_CONNECTED state.
            // This will be dispatched in the main loop and discarded.

            m_RdvState = CHandShake::RDV_CONNECTED;
            w_rsptype   = URQ_DONE;
            return;
        }
    }

        reason = "FINE -> CONCLUSION(agreement), AGREEMENT(done)";
        break;
    case CHandShake::RDV_INITIATED:
    {
        // In this state we just wait for URQ_AGREEMENT, which should cause it to
        // switch to CONNECTED. No response required.
        if (req == URQ_AGREEMENT)
        {
            // No matter in which state we'd be, just switch to connected.
            if (m_RdvState == CHandShake::RDV_CONNECTED)
            {
                HLOGC(mglog.Debug, log << "<-- AGREEMENT: already connected");
            }
            else
            {
                HLOGC(mglog.Debug, log << "<-- AGREEMENT: switched to connected");
            }
            m_RdvState = CHandShake::RDV_CONNECTED;
            w_rsptype   = URQ_DONE;
            return;
        }

        if (req == URQ_CONCLUSION)
        {
            // Receiving conclusion in this state means that the other party
            // didn't get our conclusion, so send it again, the same as when
            // exiting the ATTENTION state.
            w_rsptype = URQ_CONCLUSION;
            if (hsd == HSD_RESPONDER)
            {
                HLOGC(mglog.Debug,
                      log << "rendezvousSwitchState: "
                             "{RESPONDER}[INITIATED] awaits AGREEMENT, "
                             "got CONCLUSION, sending CONCLUSION+HSRSP");
                w_needs_extension = true;
                w_needs_hsrsp     = true;
                return;
            }

            // Loser, initiated? This may only happen in parallel arrangement, where
            // the agent exchanges empty conclusion messages with the peer, simultaneously
            // exchanging HSREQ-HSRSP conclusion messages. Check if THIS message contained
            // HSREQ, and set responding HSRSP in that case.
            if (hs_flags == 0)
            {
                HLOGC(mglog.Debug,
                      log << "rendezvousSwitchState: "
                             "{INITIATOR}[INITIATED] awaits AGREEMENT, "
                             "got empty CONCLUSION, STILL RESPONDING CONCLUSION+HSRSP");
            }
            else
            {

                HLOGC(mglog.Debug,
                      log << "rendezvousSwitchState: "
                             "{INITIATOR}[INITIATED] awaits AGREEMENT, "
                             "got CONCLUSION+HSREQ, responding CONCLUSION+HSRSP");
            }
            w_needs_extension = true;
            w_needs_hsrsp     = true;
            return;
        }
    }

        reason = "INITIATED -> AGREEMENT(done)";
        break;

    case CHandShake::RDV_CONNECTED:
        // Do nothing. This theoretically should never happen.
        w_rsptype = URQ_DONE;
        return;
    }

    HLOGC(mglog.Debug, log << "rendezvousSwitchState: INVALID STATE TRANSITION, result: INVALID");
    // All others are treated as errors
    m_RdvState = CHandShake::RDV_WAVING;
    w_rsptype   = URQFailure(SRT_REJ_ROGUE);
}

/*
 * Timestamp-based Packet Delivery (TsbPd) thread
 * This thread runs only if TsbPd mode is enabled
 * Hold received packets until its time to 'play' them, at PktTimeStamp + TsbPdDelay.
 */
void *CUDT::tsbpd(void *param)
{
    CUDT *self = (CUDT *)param;

    THREAD_STATE_INIT("SRT:TsbPd");

    CGuard recv_lock  (self->m_RecvLock);
    CSync recvdata_cc (self->m_RecvDataCond, recv_lock);
    CSync tsbpd_cc    (self->m_RcvTsbPdCond, recv_lock);

    self->m_bTsbPdAckWakeup = true;
    while (!self->m_bClosing)
    {
        int32_t                  current_pkt_seq = 0;
        steady_clock::time_point tsbpdtime;
        bool                     rxready = false;

        enterCS(self->m_RcvBufferLock);

#ifdef SRT_ENABLE_RCVBUFSZ_MAVG
        self->m_pRcvBuffer->updRcvAvgDataSize(steady_clock::now());
#endif

        if (self->m_bTLPktDrop)
        {
            int32_t skiptoseqno = -1;
            bool passack = true; // Get next packet to wait for even if not acked

            rxready = self->m_pRcvBuffer->getRcvFirstMsg((tsbpdtime), (passack), (skiptoseqno), (current_pkt_seq));

            HLOGC(tslog.Debug,
                  log << boolalpha << "NEXT PKT CHECK: rdy=" << rxready << " passack=" << passack << " skipto=%"
                      << skiptoseqno << " current=%" << current_pkt_seq << " buf-base=%" << self->m_iRcvLastSkipAck);
            /*
             * VALUES RETURNED:
             *
             * rxready:     if true, packet at head of queue ready to play
             * tsbpdtime:   timestamp of packet at head of queue, ready or not. 0 if none.
             * passack:     if true, ready head of queue not yet acknowledged
             * skiptoseqno: sequence number of packet at head of queue if ready to play but
             *              some preceeding packets are missing (need to be skipped). -1 if none.
             */
            if (rxready)
            {
                /* Packet ready to play according to time stamp but... */
                int seqlen = CSeqNo::seqoff(self->m_iRcvLastSkipAck, skiptoseqno);

                if (skiptoseqno != -1 && seqlen > 0)
                {
                    /*
                     * skiptoseqno != -1,
                     * packet ready to play but preceeded by missing packets (hole).
                     */

                    self->updateForgotten(seqlen, self->m_iRcvLastSkipAck, skiptoseqno);
                    self->m_pRcvBuffer->skipData(seqlen);

                    self->m_iRcvLastSkipAck = skiptoseqno;

#if ENABLE_LOGGING
                    int64_t timediff_us = 0;
                    if (!is_zero(tsbpdtime))
                        timediff_us = count_microseconds(steady_clock::now() - tsbpdtime);
#if ENABLE_HEAVY_LOGGING
                    HLOGC(tslog.Debug,
                          log << self->CONID() << "tsbpd: DROPSEQ: up to seq=" << CSeqNo::decseq(skiptoseqno) << " ("
                              << seqlen << " packets) playable at " << FormatTime(tsbpdtime) << " delayed "
                              << (timediff_us / 1000) << "." << (timediff_us % 1000) << " ms");
#endif
                    LOGC(dlog.Warn, log << "RCV-DROPPED packet delay=" << (timediff_us/1000) << "ms");
#endif

                    tsbpdtime = steady_clock::time_point(); //Next sent ack will unblock
                    rxready   = false;
                }
                else if (passack)
                {
                    /* Packets ready to play but not yet acknowledged (should happen within 10ms) */
                    rxready   = false;
                    tsbpdtime = steady_clock::time_point(); // Next sent ack will unblock
                }                  /* else packet ready to play */
            }                      /* else packets not ready to play */
        }
        else
        {
            rxready = self->m_pRcvBuffer->isRcvDataReady((tsbpdtime), (current_pkt_seq), -1);
        }
        leaveCS(self->m_RcvBufferLock);

        if (rxready)
        {
            HLOGC(tslog.Debug,
                  log << self->CONID() << "tsbpd: PLAYING PACKET seq=" << current_pkt_seq << " (belated "
                      << (count_milliseconds(steady_clock::now() - tsbpdtime)) << "ms)");
            /*
             * There are packets ready to be delivered
             * signal a waiting "recv" call if there is any data available
             */
            if (self->m_bSynRecving)
            {
                recvdata_cc.signal_locked(recv_lock);
            }
            /*
             * Set EPOLL_IN to wakeup any thread waiting on epoll
             */
            self->s_UDTUnited.m_EPoll.update_events(self->m_SocketID, self->m_sPollID, SRT_EPOLL_IN, true);
            CTimer::triggerEvent();
            tsbpdtime = steady_clock::time_point();
        }

        if (!is_zero(tsbpdtime))
        {
            const steady_clock::duration timediff = tsbpdtime - steady_clock::now();
            /*
             * Buffer at head of queue is not ready to play.
             * Schedule wakeup when it will be.
             */
            self->m_bTsbPdAckWakeup = false;
            HLOGC(tslog.Debug,
                  log << self->CONID() << "tsbpd: FUTURE PACKET seq=" << current_pkt_seq
                      << " T=" << FormatTime(tsbpdtime) << " - waiting " << count_milliseconds(timediff) << "ms");
            tsbpd_cc.wait_for(timediff);
        }
        else
        {
            /*
             * We have just signaled epoll; or
             * receive queue is empty; or
             * next buffer to deliver is not in receive queue (missing packet in sequence).
             *
             * Block until woken up by one of the following event:
             * - All ready-to-play packets have been pulled and EPOLL_IN cleared (then loop to block until next pkt time
             * if any)
             * - New buffers ACKed
             * - Closing the connection
             */
            HLOGC(tslog.Debug, log << self->CONID() << "tsbpd: no data, scheduling wakeup at ack");
            self->m_bTsbPdAckWakeup = true;
            tsbpd_cc.wait();
        }

        HLOGC(tslog.Debug, log << self->CONID() << "tsbpd: WAKE UP!!!");
    }
    THREAD_EXIT();
    HLOGC(tslog.Debug, log << self->CONID() << "tsbpd: EXITING");
    return NULL;
}

void CUDT::updateForgotten(int seqlen, int32_t lastack, int32_t skiptoseqno)
{
    /* Update drop/skip stats */
    enterCS(m_StatsLock);
    m_stats.rcvDropTotal += seqlen;
    m_stats.traceRcvDrop += seqlen;
    /* Estimate dropped/skipped bytes from average payload */
    int avgpayloadsz = m_pRcvBuffer->getRcvAvgPayloadSize();
    m_stats.rcvBytesDropTotal += seqlen * avgpayloadsz;
    m_stats.traceRcvBytesDrop += seqlen * avgpayloadsz;
    leaveCS(m_StatsLock);

    dropFromLossLists(lastack, CSeqNo::decseq(skiptoseqno)); //remove(from,to-inclusive)
}

bool CUDT::prepareConnectionObjects(const CHandShake &hs, HandshakeSide hsd, CUDTException *eout)
{
    // This will be lazily created due to being the common
    // code with HSv5 rendezvous, in which this will be run
    // in a little bit "randomly selected" moment, but must
    // be run once in the whole connection process.
    if (m_pSndBuffer)
    {
        HLOGC(mglog.Debug, log << "prepareConnectionObjects: (lazy) already created.");
        return true;
    }

    bool bidirectional = false;
    if (hs.m_iVersion > HS_VERSION_UDT4)
    {
        bidirectional = true; // HSv5 is always bidirectional
    }

    // HSD_DRAW is received only if this side is listener.
    // If this side is caller with HSv5, HSD_INITIATOR should be passed.
    // If this is a rendezvous connection with HSv5, the handshake role
    // is taken from m_SrtHsSide field.
    if (hsd == HSD_DRAW)
    {
        if (bidirectional)
        {
            hsd = HSD_RESPONDER; // In HSv5, listener is always RESPONDER and caller always INITIATOR.
        }
        else
        {
            hsd = m_bDataSender ? HSD_INITIATOR : HSD_RESPONDER;
        }
    }

    try
    {
        m_pSndBuffer = new CSndBuffer(32, m_iMaxSRTPayloadSize);
        m_pRcvBuffer = new CRcvBuffer(&(m_pRcvQueue->m_UnitQueue), m_iRcvBufSize);
        // after introducing lite ACK, the sndlosslist may not be cleared in time, so it requires twice space.
        m_pSndLossList = new CSndLossList(m_iFlowWindowSize * 2);
        m_pRcvLossList = new CRcvLossList(m_iFlightFlagSize);
    }
    catch (...)
    {
        // Simply reject.
        if (eout)
        {
            *eout = CUDTException(MJ_SYSTEMRES, MN_MEMORY, 0);
        }
        m_RejectReason = SRT_REJ_RESOURCE;
        return false;
    }

    if (!createCrypter(hsd, bidirectional)) // Make sure CC is created (lazy)
    {
        m_RejectReason = SRT_REJ_RESOURCE;
        return false;
    }

    return true;
}

void CUDT::acceptAndRespond(const sockaddr_any& peer, const CPacket& hspkt, CHandShake& w_hs)
{
    HLOGC(mglog.Debug, log << "acceptAndRespond: setting up data according to handshake");

    CGuard cg(m_ConnectionLock);

    m_tsRcvPeerStartTime = steady_clock::time_point(); // will be set correctly at SRT HS

    // Uses the smaller MSS between the peers
    if (w_hs.m_iMSS > m_iMSS)
        w_hs.m_iMSS = m_iMSS;
    else
        m_iMSS = w_hs.m_iMSS;

    // exchange info for maximum flow window size
    m_iFlowWindowSize     = w_hs.m_iFlightFlagSize;
    w_hs.m_iFlightFlagSize = (m_iRcvBufSize < m_iFlightFlagSize) ? m_iRcvBufSize : m_iFlightFlagSize;

    m_iPeerISN = w_hs.m_iISN;

   setInitialRcvSeq(m_iPeerISN);
    m_iRcvCurrPhySeqNo = w_hs.m_iISN - 1;

    m_PeerID  = w_hs.m_iID;
    w_hs.m_iID = m_SocketID;

    // use peer's ISN and send it back for security check
    m_iISN = w_hs.m_iISN;

   setInitialSndSeq(m_iISN);
    m_SndLastAck2Time = steady_clock::now();

    // this is a reponse handshake
    w_hs.m_iReqType = URQ_CONCLUSION;

    if (w_hs.m_iVersion > HS_VERSION_UDT4)
    {
        // The version is agreed; this code is executed only in case
        // when AGENT is listener. In this case, conclusion response
        // must always contain HSv5 handshake extensions.
        w_hs.m_extension = true;
    }

    // get local IP address and send the peer its IP address (because UDP cannot get local IP address)
    memcpy((m_piSelfIP), w_hs.m_piPeerIP, sizeof m_piSelfIP);
    CIPAddress::ntop(peer, (w_hs.m_piPeerIP));

    int udpsize          = m_iMSS - CPacket::UDP_HDR_SIZE;
    m_iMaxSRTPayloadSize = udpsize - CPacket::HDR_SIZE;
    HLOGC(mglog.Debug, log << "acceptAndRespond: PAYLOAD SIZE: " << m_iMaxSRTPayloadSize);

    // Prepare all structures
    if (!prepareConnectionObjects(w_hs, HSD_DRAW, 0))
    {
        HLOGC(mglog.Debug, log << "acceptAndRespond: prepareConnectionObjects failed - responding with REJECT.");
        // If the SRT Handshake extension was provided and wasn't interpreted
        // correctly, the connection should be rejected.
        //
        // Respond with the rejection message and exit with exception
        // so that the caller will know that this new socket should be deleted.
        w_hs.m_iReqType = URQFailure(m_RejectReason);
        throw CUDTException(MJ_SETUP, MN_REJECTED, 0);
    }
    // Since now you can use m_pCryptoControl

    CInfoBlock ib;
    ib.m_iIPversion = peer.family();
    CInfoBlock::convert(peer, ib.m_piIP);
    if (m_pCache->lookup(&ib) >= 0)
    {
        m_iRTT       = ib.m_iRTT;
        m_iBandwidth = ib.m_iBandwidth;
    }

    // This should extract the HSREQ and KMREQ portion in the handshake packet.
    // This could still be a HSv4 packet and contain no such parts, which will leave
    // this entity as "non-SRT-handshaken", and await further HSREQ and KMREQ sent
    // as UMSG_EXT.
    uint32_t kmdata[SRTDATA_MAXSIZE];
    size_t   kmdatasize = SRTDATA_MAXSIZE;
    if (!interpretSrtHandshake(w_hs, hspkt, (kmdata), (&kmdatasize)))
    {
        HLOGC(mglog.Debug, log << "acceptAndRespond: interpretSrtHandshake failed - responding with REJECT.");
        // If the SRT Handshake extension was provided and wasn't interpreted
        // correctly, the connection should be rejected.
        //
        // Respond with the rejection message and return false from
        // this function so that the caller will know that this new
        // socket should be deleted.
        w_hs.m_iReqType = URQFailure(m_RejectReason);
        throw CUDTException(MJ_SETUP, MN_REJECTED, 0);
    }

    updateAfterSrtHandshake(w_hs.m_iVersion);
    SRT_REJECT_REASON rr = setupCC();
    // UNKNOWN used as a "no error" value
    if (rr != SRT_REJ_UNKNOWN)
    {
        w_hs.m_iReqType = URQFailure(rr);
        m_RejectReason = rr;
        throw CUDTException(MJ_SETUP, MN_REJECTED, 0);
    }

    m_PeerAddr = peer;

    // And of course, it is connected.
    m_bConnected = true;

    // register this socket for receiving data packets
    m_pRNode->m_bOnList = true;
    m_pRcvQueue->setNewEntry(this);

    // send the response to the peer, see listen() for more discussions about this
    // XXX Here create CONCLUSION RESPONSE with:
    // - just the UDT handshake, if HS_VERSION_UDT4,
    // - if higher, the UDT handshake, the SRT HSRSP, the SRT KMRSP
    size_t size = m_iMaxSRTPayloadSize;
    // Allocate the maximum possible memory for an SRT payload.
    // This is a maximum you can send once.
    CPacket response;
    response.setControl(UMSG_HANDSHAKE);
    response.allocate(size);

    // This will serialize the handshake according to its current form.
    HLOGC(mglog.Debug,
          log << "acceptAndRespond: creating CONCLUSION response (HSv5: with HSRSP/KMRSP) buffer size=" << size);
    if (!createSrtHandshake(SRT_CMD_HSRSP, SRT_CMD_KMRSP, kmdata, kmdatasize, (response), (w_hs)))
    {
        LOGC(mglog.Error, log << "acceptAndRespond: error creating handshake response");
        throw CUDTException(MJ_SETUP, MN_REJECTED, 0);
    }

    // Set target socket ID to the value from received handshake's source ID.
    response.m_iID = m_PeerID;

#if ENABLE_HEAVY_LOGGING
    {
        // To make sure what REALLY is being sent, parse back the handshake
        // data that have been just written into the buffer.
        CHandShake debughs;
        debughs.load_from(response.m_pcData, response.getLength());
        HLOGC(mglog.Debug,
              log << CONID() << "acceptAndRespond: sending HS from agent @"
                << debughs.m_iID << " to peer @" << response.m_iID
                << "HS:" << debughs.show());
    }
#endif

    // NOTE: BLOCK THIS instruction in order to cause the final
    // handshake to be missed and cause the problem solved in PR #417.
    // When missed this message, the caller should not accept packets
    // coming as connected, but continue repeated handshake until finally
    // received the listener's handshake.
    m_pSndQueue->sendto(peer, response);
}

// This function is required to be called when a caller receives an INDUCTION
// response from the listener and would like to create a CONCLUSION that includes
// the SRT handshake extension. This extension requires that the crypter object
// be created, but it's still too early for it to be completely configured.
// This function then precreates the object so that the handshake extension can
// be created, as this happens before the completion of the connection (and
// therefore configuration of the crypter object), which can only take place upon
// reception of CONCLUSION response from the listener.
bool CUDT::createCrypter(HandshakeSide side, bool bidirectional)
{
    // Lazy initialization
    if (m_pCryptoControl)
        return true;

    // Write back this value, when it was just determined.
    m_SrtHsSide = side;

    m_pCryptoControl.reset(new CCryptoControl(this, m_SocketID));

    // XXX These below are a little bit controversial.
    // These data should probably be filled only upon
    // reception of the conclusion handshake - otherwise
    // they have outdated values.
    m_pCryptoControl->setCryptoSecret(m_CryptoSecret);

    if (bidirectional || m_bDataSender)
    {
        HLOGC(mglog.Debug, log << "createCrypter: setting RCV/SND KeyLen=" << m_iSndCryptoKeyLen);
        m_pCryptoControl->setCryptoKeylen(m_iSndCryptoKeyLen);
    }

    return m_pCryptoControl->init(side, bidirectional);
}

SRT_REJECT_REASON CUDT::setupCC()
{
    // Prepare configuration object,
    // Create the CCC object and configure it.

    // UDT also sets back the congestion window: ???
    // m_dCongestionWindow = m_pCC->m_dCWndSize;

    // XXX Not sure about that. May happen that AGENT wants
    // tsbpd mode, but PEER doesn't, even in bidirectional mode.
    // This way, the reception side should get precedense.
    // if (bidirectional || m_bDataSender || m_bTwoWayData)
    //    m_bPeerTsbPd = m_bOPT_TsbPd;

    // SrtCongestion will retrieve whatever parameters it needs
    // from *this.
    if (!m_CongCtl.configure(this))
    {
        return SRT_REJ_CONGESTION;
    }

    // Configure filter module
    if (m_OPT_PktFilterConfigString != "")
    {
        // This string, when nonempty, defines that the corrector shall be
        // configured. Otherwise it's left uninitialized.

        // At this point we state everything is checked and the appropriate
        // corrector type is already selected, so now create it.
        HLOGC(mglog.Debug, log << "filter: Configuring Corrector: " << m_OPT_PktFilterConfigString);
        if (!m_PacketFilter.configure(this, m_pRcvBuffer->getUnitQueue(), m_OPT_PktFilterConfigString))
        {
            return SRT_REJ_FILTER;
        }

        m_PktFilterRexmitLevel = m_PacketFilter.arqLevel();
    }
    else
    {
        // When we have no filter, ARQ should work in ALWAYS mode.
        m_PktFilterRexmitLevel = SRT_ARQ_ALWAYS;
    }

    // Override the value of minimum NAK interval, per SrtCongestion's wish.
    // When default 0 value is returned, the current value set by CUDT
    // is preserved.
    const steady_clock::duration min_nak = microseconds_from(m_CongCtl->minNAKInterval());
    if (min_nak != steady_clock::duration::zero())
        m_tdMinNakInterval = min_nak;

    // Update timers
    const steady_clock::time_point currtime = steady_clock::now();
    m_tsLastRspTime          = currtime;
    m_tsNextACKTime          = currtime + m_tdACKInterval;
    m_tsNextNAKTime          = currtime + m_tdNAKInterval;
    m_tsLastRspAckTime       = currtime;
    m_tsLastSndTime          = currtime;

    HLOGC(mglog.Debug,
          log << "setupCC: setting parameters: mss=" << m_iMSS << " maxCWNDSize/FlowWindowSize=" << m_iFlowWindowSize
              << " rcvrate=" << m_iDeliveryRate << "p/s (" << m_iByteDeliveryRate << "B/S)"
              << " rtt=" << m_iRTT << " bw=" << m_iBandwidth);

    if (!updateCC(TEV_INIT, TEV_INIT_RESET))
    {
        LOGC(mglog.Error, log << "setupCC: IPE: resrouces not yet initialized!");
        return SRT_REJ_IPE;
    }
    return SRT_REJ_UNKNOWN;
}

void CUDT::considerLegacySrtHandshake(const steady_clock::time_point &timebase)
{
    // Do a fast pre-check first - this simply declares that agent uses HSv5
    // and the legacy SRT Handshake is not to be done. Second check is whether
    // agent is sender (=initiator in HSv4).
    if (!isOPT_TsbPd() || !m_bDataSender)
        return;

    if (m_iSndHsRetryCnt <= 0)
    {
        HLOGC(mglog.Debug, log << "Legacy HSREQ: not needed, expire counter=" << m_iSndHsRetryCnt);
        return;
    }

    const steady_clock::time_point now = steady_clock::now();
    if (!is_zero(timebase))
    {
        // Then this should be done only if it's the right time,
        // the TSBPD mode is on, and when the counter is "still rolling".
        /*
         * SRT Handshake with peer:
         * If...
         * - we want TsbPd mode; and
         * - we have not tried more than CSRTCC_MAXRETRY times (peer may not be SRT); and
         * - and did not get answer back from peer
         * - last sent handshake req should have been replied (RTT*1.5 elapsed); and
         * then (re-)send handshake request.
         */
        if (timebase > now) // too early
        {
            HLOGC(mglog.Debug, log << "Legacy HSREQ: TOO EARLY, will still retry " << m_iSndHsRetryCnt << " times");
            return;
        }
    }
    // If 0 timebase, it means that this is the initial sending with the very first
    // payload packet sent. Send only if this is still set to maximum+1 value.
    else if (m_iSndHsRetryCnt < SRT_MAX_HSRETRY + 1)
    {
        HLOGC(mglog.Debug,
              log << "Legacy HSREQ: INITIAL, REPEATED, so not to be done. Will repeat on sending " << m_iSndHsRetryCnt
                  << " times");
        return;
    }

    HLOGC(mglog.Debug, log << "Legacy HSREQ: SENDING, will repeat " << m_iSndHsRetryCnt << " times if no response");
    m_iSndHsRetryCnt--;
    m_tsSndHsLastTime = now;
    sendSrtMsg(SRT_CMD_HSREQ);
}

void CUDT::checkSndTimers(Whether2RegenKm regen)
{
    if (m_SrtHsSide == HSD_INITIATOR)
    {
        HLOGC(mglog.Debug, log << "checkSndTimers: HS SIDE: INITIATOR, considering legacy handshake with timebase");
        // Legacy method for HSREQ, only if initiator.
        considerLegacySrtHandshake(m_tsSndHsLastTime + microseconds_from(m_iRTT * 3 / 2));
    }
    else
    {
        HLOGC(mglog.Debug,
              log << "checkSndTimers: HS SIDE: " << (m_SrtHsSide == HSD_RESPONDER ? "RESPONDER" : "DRAW (IPE?)")
                  << " - not considering legacy handshake");
    }

    // This must be done always on sender, regardless of HS side.
    // When regen == DONT_REGEN_KM, it's a handshake call, so do
    // it only for initiator.
    if (regen || m_SrtHsSide == HSD_INITIATOR)
    {
        // Don't call this function in "non-regen mode" (sending only),
        // if this side is RESPONDER. This shall be called only with
        // regeneration request, which is required by the sender.
        if (m_pCryptoControl)
            m_pCryptoControl->sendKeysToPeer(regen);
    }
}

void CUDT::addressAndSend(CPacket& w_pkt)
{
    w_pkt.m_iID        = m_PeerID;
    setPacketTS(w_pkt, steady_clock::now());

    // NOTE: w_pkt isn't modified in this call,
    // just in CChannel::sendto it's modified in place
    // before sending for performance purposes,
    // and then modification is undone. Logically then
    // there's no modification here.
    m_pSndQueue->sendto(m_PeerAddr, w_pkt);
}

bool CUDT::close()
{
    // NOTE: this function is called from within the garbage collector thread.

    if (!m_bOpened)
    {
        return false;
    }

    HLOGC(mglog.Debug, log << CONID() << " - closing socket:");

    if (m_Linger.l_onoff != 0)
    {
        const steady_clock::time_point entertime = steady_clock::now();

        HLOGC(mglog.Debug, log << CONID() << " ... (linger)");
        while (!m_bBroken && m_bConnected && (m_pSndBuffer->getCurrBufSize() > 0) &&
               (steady_clock::now() - entertime < seconds_from(m_Linger.l_linger)))
        {
            // linger has been checked by previous close() call and has expired
            if (m_tsLingerExpiration >= entertime)
                break;

            if (!m_bSynSending)
            {
                // if this socket enables asynchronous sending, return immediately and let GC to close it later
                if (is_zero(m_tsLingerExpiration))
                    m_tsLingerExpiration = entertime + seconds_from(m_Linger.l_linger);

                HLOGC(mglog.Debug,
                      log << "CUDT::close: linger-nonblocking, setting expire time T="
                          << FormatTime(m_tsLingerExpiration));

                return false;
            }

#ifndef _WIN32
            timespec ts;
            ts.tv_sec  = 0;
            ts.tv_nsec = 1000000;
            nanosleep(&ts, NULL);
#else
            Sleep(1);
#endif
        }
    }

    // remove this socket from the snd queue
    if (m_bConnected)
        m_pSndQueue->m_pSndUList->remove(this);

    /*
     * update_events below useless
     * removing usock for EPolls right after (remove_usocks) clears it (in other HAI patch).
     *
     * What is in EPoll shall be the responsibility of the application, if it want local close event,
     * it would remove the socket from the EPoll after close.
     */
    // trigger any pending IO events.
    s_UDTUnited.m_EPoll.update_events(m_SocketID, m_sPollID, SRT_EPOLL_ERR, true);
    // then remove itself from all epoll monitoring
    try
    {
        for (set<int>::iterator i = m_sPollID.begin(); i != m_sPollID.end(); ++i)
            s_UDTUnited.m_EPoll.remove_usock(*i, m_SocketID);
    }
    catch (...)
    {
    }

    // XXX What's this, could any of the above actions make it !m_bOpened?
    if (!m_bOpened)
    {
        return true;
    }

    // Inform the threads handler to stop.
    m_bClosing = true;

    HLOGC(mglog.Debug, log << CONID() << "CLOSING STATE. Acquiring connection lock");

    CGuard connectguard(m_ConnectionLock);

    // Signal the sender and recver if they are waiting for data.
    releaseSynch();

    HLOGC(mglog.Debug, log << CONID() << "CLOSING, removing from listener/connector");

    if (m_bListening)
    {
        m_bListening = false;
        m_pRcvQueue->removeListener(this);
    }
    else if (m_bConnecting)
    {
        m_pRcvQueue->removeConnector(m_SocketID);
    }

    if (m_bConnected)
    {
        if (!m_bShutdown)
        {
            HLOGC(mglog.Debug, log << CONID() << "CLOSING - sending SHUTDOWN to the peer");
            sendCtrl(UMSG_SHUTDOWN);
        }

        // Store current connection information.
        CInfoBlock ib;
        ib.m_iIPversion = m_PeerAddr.family();
        CInfoBlock::convert(m_PeerAddr, ib.m_piIP);
        ib.m_iRTT       = m_iRTT;
        ib.m_iBandwidth = m_iBandwidth;
        m_pCache->update(&ib);

        m_bConnected = false;
    }

    if (m_pCryptoControl)
        m_pCryptoControl->close();

    if (isOPT_TsbPd() && !pthread_equal(m_RcvTsbPdThread, pthread_t()))
    {
        HLOGC(mglog.Debug, log << "CLOSING, joining TSBPD thread...");
        void *retval;
        int ret SRT_ATR_UNUSED = pthread_join(m_RcvTsbPdThread, &retval);
        HLOGC(mglog.Debug, log << "... " << (ret == 0 ? "SUCCEEDED" : "FAILED"));
    }

    HLOGC(mglog.Debug, log << "CLOSING, joining send/receive threads");

    // waiting all send and recv calls to stop
    CGuard sendguard(m_SendLock);
    CGuard recvguard(m_RecvLock);

    // Locking m_RcvBufferLock to protect calling to m_pCryptoControl->decrypt((packet))
    // from the processData(...) function while resetting Crypto Control.
    enterCS(m_RcvBufferLock);
    m_pCryptoControl.reset();
    leaveCS(m_RcvBufferLock);

    m_lSrtVersion            = SRT_DEF_VERSION;
    m_lPeerSrtVersion        = SRT_VERSION_UNK;
    m_lMinimumPeerSrtVersion = SRT_VERSION_MAJ1;
    m_tsRcvPeerStartTime     = steady_clock::time_point();

    m_bOpened = false;

    return true;
}

int CUDT::receiveBuffer(char *data, int len)
{
    if (!m_CongCtl->checkTransArgs(SrtCongestion::STA_BUFFER, SrtCongestion::STAD_RECV, data, len, -1, false))
        throw CUDTException(MJ_NOTSUP, MN_INVALBUFFERAPI, 0);

    if (isOPT_TsbPd())
    {
        LOGP(mglog.Error, "recv: This function is not intended to be used in Live mode with TSBPD.");
        throw CUDTException(MJ_NOTSUP, MN_INVALBUFFERAPI, 0);
    }

    CGuard recvguard (m_RecvLock);

    if ((m_bBroken || m_bClosing) && !m_pRcvBuffer->isRcvDataReady())
    {
        if (m_bShutdown)
        {
            // For stream API, return 0 as a sign of EOF for transmission.
            // That's a bit controversial because theoretically the
            // UMSG_SHUTDOWN message may be lost as every UDP packet, although
            // another theory states that this will never happen because this
            // packet has a total size of 42 bytes and such packets are
            // declared as never dropped - but still, this is UDP so there's no
            // guarantee.

            // The most reliable way to inform the party that the transmission
            // has ended would be to send a single empty packet (that is,
            // a data packet that contains only an SRT header in the UDP
            // payload), which is a normal data packet that can undergo
            // normal sequence check and retransmission rules, so it's ensured
            // that this packet will be received. Receiving such a packet should
            // make this function return 0, potentially also without breaking
            // the connection and potentially also with losing no ability to
            // send some larger portion of data next time.
            HLOGC(mglog.Debug, log << "STREAM API, SHUTDOWN: marking as EOF");
            return 0;
        }
        HLOGC(mglog.Debug,
              log << (m_bMessageAPI ? "MESSAGE" : "STREAM") << " API, " << (m_bShutdown ? "" : "no")
                  << " SHUTDOWN. Reporting as BROKEN.");
        throw CUDTException(MJ_CONNECTION, MN_CONNLOST, 0);
    }

    CSync rcond  (m_RecvDataCond, recvguard);
    CSync tscond (m_RcvTsbPdCond, recvguard);
    if (!m_pRcvBuffer->isRcvDataReady())
    {
        if (!m_bSynRecving)
        {
            throw CUDTException(MJ_AGAIN, MN_RDAVAIL, 0);
        }
        else
        {
            /* Kick TsbPd thread to schedule next wakeup (if running) */
            if (m_iRcvTimeOut < 0)
            {
                while (stillConnected() && !m_pRcvBuffer->isRcvDataReady())
                {
                    // Do not block forever, check connection status each 1 sec.
                    rcond.wait_for(seconds_from(1));
                }
            }
            else
            {
                const steady_clock::time_point exptime = steady_clock::now() + milliseconds_from(m_iRcvTimeOut);
                while (stillConnected() && !m_pRcvBuffer->isRcvDataReady())
                {
                    if (!rcond.wait_until(exptime)) // NOT means "not received a signal"
                        break; // timeout
                }
            }
        }
    }

    // throw an exception if not connected
    if (!m_bConnected)
        throw CUDTException(MJ_CONNECTION, MN_NOCONN, 0);

    if ((m_bBroken || m_bClosing) && !m_pRcvBuffer->isRcvDataReady())
    {
        // See at the beginning
        if (!m_bMessageAPI && m_bShutdown)
        {
            HLOGC(mglog.Debug, log << "STREAM API, SHUTDOWN: marking as EOF");
            return 0;
        }
        HLOGC(mglog.Debug,
              log << (m_bMessageAPI ? "MESSAGE" : "STREAM") << " API, " << (m_bShutdown ? "" : "no")
                  << " SHUTDOWN. Reporting as BROKEN.");

        throw CUDTException(MJ_CONNECTION, MN_CONNLOST, 0);
    }

    const int res = m_pRcvBuffer->readBuffer(data, len);

    /* Kick TsbPd thread to schedule next wakeup (if running) */
    if (m_bTsbPd)
    {
        HLOGP(tslog.Debug, "Ping TSBPD thread to schedule wakeup");
        tscond.signal_locked(recvguard);
    }
    else
    {
        HLOGP(tslog.Debug, "NOT pinging TSBPD - not set");
    }

    if (!m_pRcvBuffer->isRcvDataReady())
    {
        // read is not available any more
        s_UDTUnited.m_EPoll.update_events(m_SocketID, m_sPollID, SRT_EPOLL_IN, false);
    }

    if ((res <= 0) && (m_iRcvTimeOut >= 0))
        throw CUDTException(MJ_AGAIN, MN_XMTIMEOUT, 0);

    return res;
}

void CUDT::checkNeedDrop(bool& w_bCongestion)
{
    if (!m_bPeerTLPktDrop)
        return;

    if (!m_bMessageAPI)
    {
        LOGC(dlog.Error, log << "The SRTO_TLPKTDROP flag can only be used with message API.");
        throw CUDTException(MJ_NOTSUP, MN_INVALBUFFERAPI, 0);
    }

    int bytes, timespan_ms;
    // (returns buffer size in buffer units, ignored)
    m_pSndBuffer->getCurrBufSize((bytes), (timespan_ms));

    // high threshold (msec) at tsbpd_delay plus sender/receiver reaction time (2 * 10ms)
    // Minimum value must accomodate an I-Frame (~8 x average frame size)
    // >>need picture rate or app to set min treshold
    // >>using 1 sec for worse case 1 frame using all bit budget.
    // picture rate would be useful in auto SRT setting for min latency
    // XXX Make SRT_TLPKTDROP_MINTHRESHOLD_MS option-configurable
    int threshold_ms = 0;
    if (m_iOPT_SndDropDelay >= 0)
    {
        threshold_ms = std::max(m_iPeerTsbPdDelay_ms + m_iOPT_SndDropDelay, +SRT_TLPKTDROP_MINTHRESHOLD_MS) +
                       (2 * COMM_SYN_INTERVAL_US / 1000);
    }

    if (threshold_ms && timespan_ms > threshold_ms)
    {
        // protect packet retransmission
        enterCS(m_RecvAckLock);
        int dbytes;
        int dpkts = m_pSndBuffer->dropLateData(dbytes, steady_clock::now() - milliseconds_from(threshold_ms));
        if (dpkts > 0)
        {
            enterCS(m_StatsLock);
            m_stats.traceSndDrop += dpkts;
            m_stats.sndDropTotal += dpkts;
            m_stats.traceSndBytesDrop += dbytes;
            m_stats.sndBytesDropTotal += dbytes;
            leaveCS(m_StatsLock);

#if ENABLE_HEAVY_LOGGING
            int32_t realack = m_iSndLastDataAck;
#endif
            int32_t fakeack = CSeqNo::incseq(m_iSndLastDataAck, dpkts);

            m_iSndLastAck     = fakeack;
            m_iSndLastDataAck = fakeack;

            int32_t minlastack = CSeqNo::decseq(m_iSndLastDataAck);
            m_pSndLossList->remove(minlastack);
            /* If we dropped packets not yet sent, advance current position */
            // THIS MEANS: m_iSndCurrSeqNo = MAX(m_iSndCurrSeqNo, m_iSndLastDataAck-1)
            if (CSeqNo::seqcmp(m_iSndCurrSeqNo, minlastack) < 0)
            {
                m_iSndCurrSeqNo = minlastack;
            }
            LOGC(dlog.Error, log << "SND-DROPPED " << dpkts << " packets - lost delaying for " << timespan_ms << "ms");

            HLOGC(dlog.Debug,
                  log << "drop " << realack << "-" << m_iSndCurrSeqNo << " seqs,"
                      << dpkts << " pkts," << dbytes << " bytes," << timespan_ms << " ms");
        }
        w_bCongestion = true;
        leaveCS(m_RecvAckLock);
    }
    else if (timespan_ms > (m_iPeerTsbPdDelay_ms / 2))
    {
        HLOGC(mglog.Debug,
              log << "cong, BYTES " << bytes << ", TMSPAN " << timespan_ms << "ms");

        w_bCongestion = true;
    }
}

int CUDT::sendmsg(const char *data, int len, int msttl, bool inorder, uint64_t srctime)
{
    SRT_MSGCTRL mctrl = srt_msgctrl_default;
    mctrl.msgttl      = msttl;
    mctrl.inorder     = inorder;
    mctrl.srctime     = srctime;
    return this->sendmsg2(data, len, (mctrl));
}

int CUDT::sendmsg2(const char *data, int len, SRT_MSGCTRL& w_mctrl)
{
    bool         bCongestion = false;

    // throw an exception if not connected
    if (m_bBroken || m_bClosing)
        throw CUDTException(MJ_CONNECTION, MN_CONNLOST, 0);
    else if (!m_bConnected || !m_CongCtl.ready())
        throw CUDTException(MJ_CONNECTION, MN_NOCONN, 0);

    if (len <= 0)
    {
        LOGC(dlog.Error, log << "INVALID: Data size for sending declared with length: " << len);
        return 0;
    }

    int  msttl   = w_mctrl.msgttl;
    bool inorder = w_mctrl.inorder;

    // Sendmsg isn't restricted to the congctl type, however the congctl
    // may want to have something to say here.
    // NOTE: SrtCongestion is also allowed to throw CUDTException() by itself!
    {
        SrtCongestion::TransAPI api = SrtCongestion::STA_MESSAGE;
        CodeMinor               mn  = MN_INVALMSGAPI;
        if (!m_bMessageAPI)
        {
            api = SrtCongestion::STA_BUFFER;
            mn  = MN_INVALBUFFERAPI;
        }

        if (!m_CongCtl->checkTransArgs(api, SrtCongestion::STAD_SEND, data, len, msttl, inorder))
            throw CUDTException(MJ_NOTSUP, mn, 0);
    }

    // NOTE: the length restrictions differ in STREAM API and in MESSAGE API:

    // - STREAM API:
    //   At least 1 byte free sending buffer space is needed
    //   (in practice, one unit buffer of 1456 bytes).
    //   This function will send as much as possible, and return
    //   how much was actually sent.

    // - MESSAGE API:
    //   At least so many bytes free in the sending buffer is needed,
    //   as the length of the data, otherwise this function will block
    //   or return MJ_AGAIN until this condition is satisfied. The EXACTLY
    //   such number of data will be then written out, and this function
    //   will effectively return either -1 (error) or the value of 'len'.
    //   This call will be also rejected from upside when trying to send
    //   out a message of a length that exceeds the total size of the sending
    //   buffer (configurable by SRTO_SNDBUF).

    if (m_bMessageAPI && len > int(m_iSndBufSize * m_iMaxSRTPayloadSize))
    {
        LOGC(dlog.Error,
             log << "Message length (" << len << ") exceeds the size of sending buffer: "
                 << (m_iSndBufSize * m_iMaxSRTPayloadSize) << ". Use SRTO_SNDBUF if needed.");
        throw CUDTException(MJ_NOTSUP, MN_XSIZE, 0);
    }

    /* XXX
       This might be worth preserving for several occasions, but it
       must be at least conditional because it breaks backward compat.
    if (!m_pCryptoControl || !m_pCryptoControl->isSndEncryptionOK())
    {
        LOGC(dlog.Error, log << "Encryption is required, but the peer did not supply correct credentials. Sending
    rejected."); throw CUDTException(MJ_SETUP, MN_SECURITY, 0);
    }
    */

    CGuard sendguard(m_SendLock);

    if (m_pSndBuffer->getCurrBufSize() == 0)
    {
        // delay the EXP timer to avoid mis-fired timeout
        CGuard ack_lock(m_RecvAckLock);
        m_tsLastRspAckTime = steady_clock::now();
        m_iReXmitCount   = 1;
    }

    // checkNeedDrop(...) may lock m_RecvAckLock
    // to modify m_pSndBuffer and m_pSndLossList
    checkNeedDrop((bCongestion));

    int minlen = 1; // Minimum sender buffer space required for STREAM API
    if (m_bMessageAPI)
    {
        // For MESSAGE API the minimum outgoing buffer space required is
        // the size that can carry over the whole message as passed here.
        minlen = (len + m_iMaxSRTPayloadSize - 1) / m_iMaxSRTPayloadSize;
    }

    if (sndBuffersLeft() < minlen)
    {
        //>>We should not get here if SRT_ENABLE_TLPKTDROP
        // XXX Check if this needs to be removed, or put to an 'else' condition for m_bTLPktDrop.
        if (!m_bSynSending)
            throw CUDTException(MJ_AGAIN, MN_WRAVAIL, 0);

        {
            // wait here during a blocking sending
            CGuard sendblock_lock (m_SendBlockLock);

            if (m_iSndTimeOut < 0)
            {
                while (stillConnected() && sndBuffersLeft() < minlen && m_bPeerHealth)
                    m_SendBlockCond.wait(sendblock_lock);
            }
            else
            {
                const steady_clock::time_point exptime = steady_clock::now() + milliseconds_from(m_iSndTimeOut);

                while (stillConnected() && sndBuffersLeft() < minlen && m_bPeerHealth)
                {
                    if (!m_SendBlockCond.wait_until(sendblock_lock, exptime))
                        break;
                }
            }
        }

        // check the connection status
        if (m_bBroken || m_bClosing)
            throw CUDTException(MJ_CONNECTION, MN_CONNLOST, 0);
        else if (!m_bConnected)
            throw CUDTException(MJ_CONNECTION, MN_NOCONN, 0);
        else if (!m_bPeerHealth)
        {
            m_bPeerHealth = true;
            throw CUDTException(MJ_PEERERROR);
        }

        /*
         * The code below is to return ETIMEOUT when blocking mode could not get free buffer in time.
         * If no free buffer available in non-blocking mode, we alredy returned. If buffer availaible,
         * we test twice if this code is outside the else section.
         * This fix move it in the else (blocking-mode) section
         */
        if (sndBuffersLeft() < minlen)
        {
            if (m_iSndTimeOut >= 0)
                throw CUDTException(MJ_AGAIN, MN_XMTIMEOUT, 0);

            // XXX This looks very weird here, however most likely
            // this will happen only in the following case, when
            // the above loop has been interrupted, which happens when:
            // 1. The buffers left gets enough for minlen - but this is excluded
            //    in the first condition here.
            // 2. In the case of sending timeout, the above loop was interrupted
            //    due to reaching timeout, but this is excluded by the second
            //    condition here
            // 3. The 'stillConnected()' or m_bPeerHealth condition is false, of which:
            //    - broken/closing status is checked and responded with CONNECTION/CONNLOST
            //    - not connected status is checked and responded with CONNECTION/NOCONN
            //    - m_bPeerHealth condition is checked and responded with PEERERROR
            //
            // ERGO: never happens?
            LOGC(mglog.Fatal,
                 log << "IPE: sendmsg: the loop exited, while not enough size, still connected, peer healthy. "
                        "Impossible.");

            return 0;
        }
    }

    // If the sender's buffer is empty,
    // record total time used for sending
    if (m_pSndBuffer->getCurrBufSize() == 0)
    {
        CGuard lock(m_StatsLock);
        m_stats.sndDurationCounter = steady_clock::now();
    }

    int size = len;
    if (!m_bMessageAPI)
    {
        // For STREAM API it's allowed to send less bytes than the given buffer.
        // Just return how many bytes were actually scheduled for writing.
        // XXX May be reasonable to add a flag that requires that the function
        // not return until the buffer is sent completely.
        size = min(len, sndBuffersLeft() * m_iMaxSRTPayloadSize);
    }

    {
        CGuard recvAckLock(m_RecvAckLock);
        // insert the user buffer into the sending list

        int32_t seqno = m_iSndNextSeqNo;
        IF_HEAVY_LOGGING(int32_t orig_seqno = seqno);
        IF_HEAVY_LOGGING(steady_clock::time_point ts_srctime = steady_clock::time_point(w_mctrl.srctime));

        // Check if seqno has been set, in case when this is a group sender.
        // If the sequence is from the past towards the "next sequence",
        // simply return the size, pretending that it has been sent.
        if (w_mctrl.pktseq != -1 && m_iSndNextSeqNo != -1)
        {
            if (CSeqNo::seqcmp(w_mctrl.pktseq, seqno) < 0)
            {
                HLOGC(dlog.Debug, log << CONID() << "sock:SENDING (NOT): group-req %" << w_mctrl.pktseq
                        << " OLDER THAN next expected %" << seqno << " - FAKE-SENDING.");
                return size;
            }
        }

        // Set this predicted next sequence to the control information.
        // It's the sequence of the FIRST (!) packet from all packets used to send
        // this buffer. Values from this field will be monotonic only if you always
        // have one packet per buffer (as it's in live mode).
        w_mctrl.pktseq = seqno;

        // XXX Conversion from w_mctrl.srctime -> steady_clock::time_point need not be accurrate.
        HLOGC(dlog.Debug, log << CONID() << "sock:SENDING (BEFORE) srctime:" << FormatTime(ts_srctime)
                << " DATA SIZE: " << size << " sched-SEQUENCE: " << seqno
                << " STAMP: " << BufferStamp(data, size));

        // seqno is INPUT-OUTPUT value:
        // - INPUT: the current sequence number to be placed for the next scheduled packet
        // - OUTPUT: value of the sequence number to be put on the first packet at the next sendmsg2 call.
        // We need to supply to the output the value that was STAMPED ON THE PACKET,
        // which is seqno. In the output we'll get the next sequence number.
        m_pSndBuffer->addBuffer(data, size, (w_mctrl));
        m_iSndNextSeqNo = w_mctrl.pktseq;
        w_mctrl.pktseq = seqno;

        HLOGC(dlog.Debug, log << CONID() << "sock:SENDING srctime:" << FormatTime(ts_srctime)
                << " DATA SIZE: " << size << " sched-SEQUENCE: " << orig_seqno << "(>>" << seqno << ")"
                << " STAMP: " << BufferStamp(data, size));

        if (sndBuffersLeft() < 1) // XXX Not sure if it should test if any space in the buffer, or as requried.
        {
            // write is not available any more
            s_UDTUnited.m_EPoll.update_events(m_SocketID, m_sPollID, SRT_EPOLL_OUT, false);
        }
    }

    // insert this socket to the snd list if it is not on the list yet
    // m_pSndUList->pop may lock CSndUList::m_ListLock and then m_RecvAckLock
    m_pSndQueue->m_pSndUList->update(this, CSndUList::rescheduleIf(bCongestion));

#ifdef SRT_ENABLE_ECN
    if (bCongestion)
    {
        LOGC(dlog.Error, log << "sendmsg2: CONGESTION; reporting error");
        throw CUDTException(MJ_AGAIN, MN_CONGESTION, 0);
    }
#endif /* SRT_ENABLE_ECN */

    HLOGC(dlog.Debug, log << CONID() << "sock:SENDING (END): success, size=" << size);
    return size;
}

int CUDT::recv(char* data, int len)
{
    SRT_MSGCTRL mctrl = srt_msgctrl_default;
    return recvmsg2(data, len, (mctrl));
}

int CUDT::recvmsg(char* data, int len, uint64_t& srctime)
{
    SRT_MSGCTRL mctrl = srt_msgctrl_default;
    int res = recvmsg2(data, len, (mctrl));
    srctime = mctrl.srctime;
    return res;
}

int CUDT::recvmsg2(char* data, int len, SRT_MSGCTRL& w_mctrl)
{
    // Check if the socket is a member of a receiver group.
    // If so, then reading by receiveMessage is disallowed.

    if (m_parent->m_IncludedGroup && m_parent->m_IncludedGroup->isGroupReceiver())
    {
        LOGP(mglog.Error, "recv*: This socket is a receiver group member. Use group ID, NOT socket ID.");
        throw CUDTException(MJ_NOTSUP, MN_INVALMSGAPI, 0);
    }

    if (!m_bConnected || !m_CongCtl.ready())
        throw CUDTException(MJ_CONNECTION, MN_NOCONN, 0);

    if (len <= 0)
    {
        LOGC(dlog.Error, log << "Length of '" << len << "' supplied to srt_recvmsg.");
        throw CUDTException(MJ_NOTSUP, MN_INVAL, 0);
    }

    if (m_bMessageAPI)
        return receiveMessage(data, len, (w_mctrl));

    return receiveBuffer(data, len);
}

// int by_exception: accepts values of CUDTUnited::ErrorHandling:
// - 0 - by return value
// - 1 - by exception
// - 2 - by abort (unused)
int CUDT::receiveMessage(char* data, int len, SRT_MSGCTRL& w_mctrl, int by_exception)
{
    // Recvmsg isn't restricted to the congctl type, it's the most
    // basic method of passing the data. You can retrieve data as
    // they come in, however you need to match the size of the buffer.

    // Note: if by_exception = ERH_RETURN, this would still break it
    // by exception. The intention of by_exception isn't to prevent
    // exceptions here, but to intercept the erroneous situation should
    // it be handled by the caller in a less than general way. As this
    // is only used internally, we state that the problem that would be
    // handled by exception here should not happen, and in case if it does,
    // it's a bug to fix, so the exception is nothing wrong.
    if (!m_CongCtl->checkTransArgs(SrtCongestion::STA_MESSAGE, SrtCongestion::STAD_RECV, data, len, -1, false))
        throw CUDTException(MJ_NOTSUP, MN_INVALMSGAPI, 0);

    CGuard recvguard (m_RecvLock);
    CSync tscond     (m_RcvTsbPdCond,  recvguard);

    /* XXX DEBUG STUFF - enable when required
       char charbool[2] = {'0', '1'};
       char ptrn [] = "RECVMSG/BEGIN BROKEN 1 CONN 1 CLOSING 1 SYNCR 1 NMSG                                ";
       int pos [] = {21, 28, 38, 46, 53};
       ptrn[pos[0]] = charbool[m_bBroken];
       ptrn[pos[1]] = charbool[m_bConnected];
       ptrn[pos[2]] = charbool[m_bClosing];
       ptrn[pos[3]] = charbool[m_bSynRecving];
       int wrtlen = sprintf(ptrn + pos[4], "%d", m_pRcvBuffer->getRcvMsgNum());
       strcpy(ptrn + pos[4] + wrtlen, "\n");
       fputs(ptrn, stderr);
    // */

    if (m_bBroken || m_bClosing)
    {
        HLOGC(mglog.Debug, log << CONID() << "receiveMessage: CONNECTION BROKEN - reading from recv buffer just for formality");
        int res       = m_pRcvBuffer->readMsg(data, len);
        w_mctrl.srctime = 0;

        // Kick TsbPd thread to schedule next wakeup (if running)
        if (m_bTsbPd)
        {
            HLOGP(tslog.Debug, "Ping TSBPD thread to schedule wakeup");
            tscond.signal_locked(recvguard);
        }
        else
        {
            HLOGP(tslog.Debug, "NOT pinging TSBPD - not set");
        }

        if (!m_pRcvBuffer->isRcvDataReady())
        {
            // read is not available any more
            s_UDTUnited.m_EPoll.update_events(m_SocketID, m_sPollID, SRT_EPOLL_IN, false);
        }

        if (res == 0)
        {
            if (!m_bMessageAPI && m_bShutdown)
                return 0;
            // Forced to return error instead of throwing exception.
            if (!by_exception)
                return APIError(MJ_CONNECTION, MN_CONNLOST, 0);
            throw CUDTException(MJ_CONNECTION, MN_CONNLOST, 0);
        }
        else
            return res;
    }

    const int seqdistance = -1;

    if (!m_bSynRecving)
    {
        HLOGC(dlog.Debug, log << CONID() << "receiveMessage: BEGIN ASYNC MODE. Going to extract payload size=" << len);

        int res = m_pRcvBuffer->readMsg(data, len, (w_mctrl), seqdistance);
        HLOGC(dlog.Debug, log << CONID() << "AFTER readMsg: (NON-BLOCKING) result=" << res);

        if (res == 0)
        {
            // read is not available any more
            // Kick TsbPd thread to schedule next wakeup (if running)
            if (m_bTsbPd)
            {
                HLOGP(dlog.Debug, "receiveMessage: nothing to read, kicking TSBPD, return AGAIN");
                tscond.signal_locked(recvguard);
            }
            else
            {
                HLOGP(dlog.Debug, "receiveMessage: nothing to read, return AGAIN");
            }

            // Shut up EPoll if no more messages in non-blocking mode
            s_UDTUnited.m_EPoll.update_events(m_SocketID, m_sPollID, SRT_EPOLL_IN, false);
            // Forced to return 0 instead of throwing exception, in case of AGAIN/READ
            if (!by_exception)
                return 0;
            throw CUDTException(MJ_AGAIN, MN_RDAVAIL, 0);
        }

        if (!m_pRcvBuffer->isRcvDataReady())
        {
            // Kick TsbPd thread to schedule next wakeup (if running)
            if (m_bTsbPd)
            {
                HLOGP(dlog.Debug, "receiveMessage: DATA READ, but nothing more - kicking TSBPD.");
                tscond.signal_locked(recvguard);
            }
            else
            {
                HLOGP(dlog.Debug, "receiveMessage: DATA READ, but nothing more");
            }

            // Shut up EPoll if no more messages in non-blocking mode
            s_UDTUnited.m_EPoll.update_events(m_SocketID, m_sPollID, SRT_EPOLL_IN, false);

            // After signaling the tsbpd for ready data, report the bandwidth.
#if ENABLE_HEAVY_LOGGING
            double bw = Bps2Mbps( m_iBandwidth * m_iMaxSRTPayloadSize );
            HLOGC(mglog.Debug, log << CONID() << "CURRENT BANDWIDTH: " << bw << "Mbps (" << m_iBandwidth << " buffers per second)");
#endif
        }
        return res;
    }

    HLOGC(dlog.Debug, log << CONID() << "receiveMessage: BEGIN SYNC MODE. Going to extract payload size max=" << len);

    int  res     = 0;
    bool timeout = false;
    // Do not block forever, check connection status each 1 sec.
    const steady_clock::duration recv_timeout = m_iRcvTimeOut < 0 ? seconds_from(1) : milliseconds_from(m_iRcvTimeOut);

    CSync recv_cond (m_RecvDataCond, recvguard);

    do
    {
        steady_clock::time_point tstime SRT_ATR_UNUSED;
        int32_t seqno;
        if (stillConnected() && !timeout && (!m_pRcvBuffer->isRcvDataReady((tstime), (seqno), seqdistance)))
        {
            /* Kick TsbPd thread to schedule next wakeup (if running) */
            if (m_bTsbPd)
            {
                // XXX Experimental, so just inform:
                // Check if the last check of isRcvDataReady has returned any "next time for a packet".
                // If so, then it means that TSBPD has fallen asleep only up to this time, so waking it up
                // would be "spurious". If a new packet comes ahead of the packet which's time is returned
                // in tstime (as TSBPD sleeps up to then), the procedure that receives it is responsible
                // of kicking TSBPD.
                // bool spurious = (tstime != 0);

                HLOGC(tslog.Debug, log << CONID() << "receiveMessage: KICK tsbpd" << (is_zero(tstime) ? " (SPURIOUS!)" : ""));
                tscond.signal_locked(recvguard);
            }

            do
            {
                // `wait_for(recv_timeout)` wouldn't be correct here. Waiting should be
                // only until the time that is now + timeout since the first moment
                // when this started, or sliced-waiting for 1 second, if timtout is
                // higher than this.
                const steady_clock::time_point exptime = steady_clock::now() + recv_timeout;

                HLOGC(tslog.Debug,
                      log << CONID() << "receiveMessage: fall asleep up to TS=" << FormatTime(exptime) << " lock=" << (&m_RecvLock)
                          << " cond=" << (&m_RecvDataCond));

                if (!recv_cond.wait_until(exptime))
                {
                    if (m_iRcvTimeOut >= 0) // otherwise it's "no timeout set"
                        timeout = true;
                    HLOGP(tslog.Debug,
                          "receiveMessage: DATA COND: EXPIRED -- checking connection conditions and rolling again");
                }
                else
                {
                    HLOGP(tslog.Debug, "receiveMessage: DATA COND: KICKED.");
                }
            } while (stillConnected() && !timeout && (!m_pRcvBuffer->isRcvDataReady()));

            HLOGC(tslog.Debug,
                  log << CONID() << "receiveMessage: lock-waiting loop exited: stillConntected=" << stillConnected()
                      << " timeout=" << timeout << " data-ready=" << m_pRcvBuffer->isRcvDataReady());
        }

        /* XXX DEBUG STUFF - enable when required
        LOGC(dlog.Debug, "RECVMSG/GO-ON BROKEN " << m_bBroken << " CONN " << m_bConnected
                << " CLOSING " << m_bClosing << " TMOUT " << timeout
                << " NMSG " << m_pRcvBuffer->getRcvMsgNum());
                */

        res = m_pRcvBuffer->readMsg((data), len, (w_mctrl), seqdistance);
        HLOGC(dlog.Debug, log << CONID() << "AFTER readMsg: (BLOCKING) result=" << res);

        if (m_bBroken || m_bClosing)
        {
            // Forced to return 0 instead of throwing exception.
            if (!by_exception)
                return APIError(MJ_CONNECTION, MN_CONNLOST, 0);
            if (!m_bMessageAPI && m_bShutdown)
                return 0;
            throw CUDTException(MJ_CONNECTION, MN_CONNLOST, 0);
        }
        else if (!m_bConnected)
        {
            // Forced to return -1 instead of throwing exception.
            if (!by_exception)
                return APIError(MJ_CONNECTION, MN_NOCONN, 0);
            throw CUDTException(MJ_CONNECTION, MN_NOCONN, 0);
        }
    } while ((res == 0) && !timeout);

    if (!m_pRcvBuffer->isRcvDataReady())
    {
        // Falling here means usually that res == 0 && timeout == true.
        // res == 0 would repeat the above loop, unless there was also a timeout.
        // timeout has interrupted the above loop, but with res > 0 this condition
        // wouldn't be satisfied.

        // read is not available any more

        // Kick TsbPd thread to schedule next wakeup (if running)
        if (m_bTsbPd)
        {
            HLOGP(tslog.Debug, "recvmsg: KICK tsbpd() (buffer empty)");
            tscond.signal_locked(recvguard);
        }

        // Shut up EPoll if no more messages in non-blocking mode
        s_UDTUnited.m_EPoll.update_events(m_SocketID, m_sPollID, SRT_EPOLL_IN, false);
    }

    // Unblock when required
    // LOGC(tslog.Debug, "RECVMSG/EXIT RES " << res << " RCVTIMEOUT");

    if ((res <= 0) && (m_iRcvTimeOut >= 0))
    {
        // Forced to return -1 instead of throwing exception.
        if (!by_exception)
            return APIError(MJ_AGAIN, MN_XMTIMEOUT, 0);
        throw CUDTException(MJ_AGAIN, MN_XMTIMEOUT, 0);
    }

    return res;
}

int64_t CUDT::sendfile(fstream &ifs, int64_t &offset, int64_t size, int block)
{
    if (m_bBroken || m_bClosing)
        throw CUDTException(MJ_CONNECTION, MN_CONNLOST, 0);
    else if (!m_bConnected || !m_CongCtl.ready())
        throw CUDTException(MJ_CONNECTION, MN_NOCONN, 0);

    if (size <= 0 && size != -1)
        return 0;

    if (!m_CongCtl->checkTransArgs(SrtCongestion::STA_FILE, SrtCongestion::STAD_SEND, 0, size, -1, false))
        throw CUDTException(MJ_NOTSUP, MN_INVALBUFFERAPI, 0);

    if (!m_pCryptoControl || !m_pCryptoControl->isSndEncryptionOK())
    {
        LOGC(dlog.Error,
             log << "Encryption is required, but the peer did not supply correct credentials. Sending rejected.");
        throw CUDTException(MJ_SETUP, MN_SECURITY, 0);
    }

    CGuard sendguard (m_SendLock);

    if (m_pSndBuffer->getCurrBufSize() == 0)
    {
        // delay the EXP timer to avoid mis-fired timeout
        m_tsLastRspAckTime = steady_clock::now();
        m_iReXmitCount   = 1;
    }

    // positioning...
    try
    {
        if (size == -1)
        {
            ifs.seekg(0, std::ios::end);
            size = ifs.tellg();
            if (offset > size)
                throw 0; // let it be caught below
        }

        // This will also set the position back to the beginning
        // in case when it was moved to the end for measuring the size.
        // This will also fail if the offset exceeds size, so measuring
        // the size can be skipped if not needed.
        ifs.seekg((streamoff)offset);
        if (!ifs.good())
            throw 0;
    }
    catch (...)
    {
        // XXX It would be nice to note that this is reported
        // by exception only if explicitly requested by setting
        // the exception flags in the stream. Here it's fixed so
        // that when this isn't set, the exception is "thrown manually".
        throw CUDTException(MJ_FILESYSTEM, MN_SEEKGFAIL);
    }

    int64_t tosend = size;
    int     unitsize;

    // sending block by block
    while (tosend > 0)
    {
        if (ifs.fail())
            throw CUDTException(MJ_FILESYSTEM, MN_WRITEFAIL);

        if (ifs.eof())
            break;

        unitsize = int((tosend >= block) ? block : tosend);

        {
            CGuard lock(m_SendBlockLock);

            while (stillConnected() && (sndBuffersLeft() <= 0) && m_bPeerHealth)
                m_SendBlockCond.wait(lock);
        }

        if (m_bBroken || m_bClosing)
            throw CUDTException(MJ_CONNECTION, MN_CONNLOST, 0);
        else if (!m_bConnected)
            throw CUDTException(MJ_CONNECTION, MN_NOCONN, 0);
        else if (!m_bPeerHealth)
        {
            // reset peer health status, once this error returns, the app should handle the situation at the peer side
            m_bPeerHealth = true;
            throw CUDTException(MJ_PEERERROR);
        }

        // record total time used for sending
        if (m_pSndBuffer->getCurrBufSize() == 0)
        {
            CGuard lock(m_StatsLock);
            m_stats.sndDurationCounter = steady_clock::now();
        }

        {
            CGuard        recvAckLock(m_RecvAckLock);
            const int64_t sentsize = m_pSndBuffer->addBufferFromFile(ifs, unitsize);

            if (sentsize > 0)
            {
                tosend -= sentsize;
                offset += sentsize;
            }

            if (sndBuffersLeft() <= 0)
            {
                // write is not available any more
                s_UDTUnited.m_EPoll.update_events(m_SocketID, m_sPollID, SRT_EPOLL_OUT, false);
            }
        }

        // insert this socket to snd list if it is not on the list yet
        m_pSndQueue->m_pSndUList->update(this, CSndUList::DONT_RESCHEDULE);
    }

    return size - tosend;
}

int64_t CUDT::recvfile(fstream &ofs, int64_t &offset, int64_t size, int block)
{
    if (!m_bConnected || !m_CongCtl.ready())
        throw CUDTException(MJ_CONNECTION, MN_NOCONN, 0);
    else if ((m_bBroken || m_bClosing) && !m_pRcvBuffer->isRcvDataReady())
    {
        if (!m_bMessageAPI && m_bShutdown)
            return 0;
        throw CUDTException(MJ_CONNECTION, MN_CONNLOST, 0);
    }

    if (size <= 0)
        return 0;

    if (!m_CongCtl->checkTransArgs(SrtCongestion::STA_FILE, SrtCongestion::STAD_RECV, 0, size, -1, false))
        throw CUDTException(MJ_NOTSUP, MN_INVALBUFFERAPI, 0);

    if (isOPT_TsbPd())
    {
        LOGC(dlog.Error, log << "Reading from file is incompatible with TSBPD mode and would cause a deadlock\n");
        throw CUDTException(MJ_NOTSUP, MN_INVALBUFFERAPI, 0);
    }

    CGuard recvguard(m_RecvLock);

    // Well, actually as this works over a FILE (fstream), not just a stream,
    // the size can be measured anyway and predicted if setting the offset might
    // have a chance to work or not.

    // positioning...
    try
    {
        if (offset > 0)
        {
            // Don't do anything around here if the offset == 0, as this
            // is the default offset after opening. Whether this operation
            // is performed correctly, it highly depends on how the file
            // has been open. For example, if you want to overwrite parts
            // of an existing file, the file must exist, and the ios::trunc
            // flag must not be set. If the file is open for only ios::out,
            // then the file will be truncated since the offset position on
            // at the time when first written; if ios::in|ios::out, then
            // it won't be truncated, just overwritten.

            // What is required here is that if offset is 0, don't try to
            // change the offset because this might be impossible with
            // the current flag set anyway.

            // Also check the status and CAUSE exception manually because
            // you don't know, as well, whether the user has set exception
            // flags.

            ofs.seekp((streamoff)offset);
            if (!ofs.good())
                throw 0; // just to get caught :)
        }
    }
    catch (...)
    {
        // XXX It would be nice to note that this is reported
        // by exception only if explicitly requested by setting
        // the exception flags in the stream. For a case, when it's not,
        // an additional explicit throwing happens when failbit is set.
        throw CUDTException(MJ_FILESYSTEM, MN_SEEKPFAIL);
    }

    int64_t torecv   = size;
    int     unitsize = block;
    int     recvsize;

    // receiving... "recvfile" is always blocking
    while (torecv > 0)
    {
        if (ofs.fail())
        {
            // send the sender a signal so it will not be blocked forever
            int32_t err_code = CUDTException::EFILE;
            sendCtrl(UMSG_PEERERROR, &err_code);

            throw CUDTException(MJ_FILESYSTEM, MN_WRITEFAIL);
        }

        {
            CGuard gl   (m_RecvDataLock);
            CSync rcond (m_RecvDataCond,  gl);

            while (stillConnected() && !m_pRcvBuffer->isRcvDataReady())
                rcond.wait();
        }

        if (!m_bConnected)
            throw CUDTException(MJ_CONNECTION, MN_NOCONN, 0);
        else if ((m_bBroken || m_bClosing) && !m_pRcvBuffer->isRcvDataReady())
        {

            if (!m_bMessageAPI && m_bShutdown)
                return 0;
            throw CUDTException(MJ_CONNECTION, MN_CONNLOST, 0);
        }

        unitsize = int((torecv == -1 || torecv >= block) ? block : torecv);
        recvsize = m_pRcvBuffer->readBufferToFile(ofs, unitsize);

        if (recvsize > 0)
        {
            torecv -= recvsize;
            offset += recvsize;
        }
    }

    if (!m_pRcvBuffer->isRcvDataReady())
    {
        // read is not available any more
        s_UDTUnited.m_EPoll.update_events(m_SocketID, m_sPollID, SRT_EPOLL_IN, false);
    }

    return size - torecv;
}

void CUDT::bstats(CBytePerfMon *perf, bool clear, bool instantaneous)
{
    if (!m_bConnected)
        throw CUDTException(MJ_CONNECTION, MN_NOCONN, 0);
    if (m_bBroken || m_bClosing)
        throw CUDTException(MJ_CONNECTION, MN_CONNLOST, 0);

    CGuard statsguard(m_StatsLock);

    const steady_clock::time_point currtime = steady_clock::now();

    perf->msTimeStamp          = count_milliseconds(currtime - m_stats.tsStartTime);
    perf->pktSent              = m_stats.traceSent;
    perf->pktRecv              = m_stats.traceRecv;
    perf->pktSndLoss           = m_stats.traceSndLoss;
    perf->pktRcvLoss           = m_stats.traceRcvLoss;
    perf->pktRetrans           = m_stats.traceRetrans;
    perf->pktRcvRetrans        = m_stats.traceRcvRetrans;
    perf->pktSentACK           = m_stats.sentACK;
    perf->pktRecvACK           = m_stats.recvACK;
    perf->pktSentNAK           = m_stats.sentNAK;
    perf->pktRecvNAK           = m_stats.recvNAK;
    perf->usSndDuration        = m_stats.sndDuration;
    perf->pktReorderDistance   = m_stats.traceReorderDistance;
    perf->pktReorderTolerance  = m_iReorderTolerance;
    perf->pktRcvAvgBelatedTime = m_stats.traceBelatedTime;
    perf->pktRcvBelated        = m_stats.traceRcvBelated;

    perf->pktSndFilterExtra  = m_stats.sndFilterExtra;
    perf->pktRcvFilterExtra  = m_stats.rcvFilterExtra;
    perf->pktRcvFilterSupply = m_stats.rcvFilterSupply;
    perf->pktRcvFilterLoss   = m_stats.rcvFilterLoss;

    /* perf byte counters include all headers (SRT+UDP+IP) */
    const int pktHdrSize = CPacket::HDR_SIZE + CPacket::UDP_HDR_SIZE;
    perf->byteSent       = m_stats.traceBytesSent + (m_stats.traceSent * pktHdrSize);
    perf->byteRecv       = m_stats.traceBytesRecv + (m_stats.traceRecv * pktHdrSize);
    perf->byteRetrans    = m_stats.traceBytesRetrans + (m_stats.traceRetrans * pktHdrSize);
#ifdef SRT_ENABLE_LOSTBYTESCOUNT
    perf->byteRcvLoss = m_stats.traceRcvBytesLoss + (m_stats.traceRcvLoss * pktHdrSize);
#endif

    perf->pktSndDrop  = m_stats.traceSndDrop;
    perf->pktRcvDrop  = m_stats.traceRcvDrop + m_stats.traceRcvUndecrypt;
    perf->byteSndDrop = m_stats.traceSndBytesDrop + (m_stats.traceSndDrop * pktHdrSize);
    perf->byteRcvDrop =
        m_stats.traceRcvBytesDrop + (m_stats.traceRcvDrop * pktHdrSize) + m_stats.traceRcvBytesUndecrypt;
    perf->pktRcvUndecrypt  = m_stats.traceRcvUndecrypt;
    perf->byteRcvUndecrypt = m_stats.traceRcvBytesUndecrypt;

    perf->pktSentTotal       = m_stats.sentTotal;
    perf->pktRecvTotal       = m_stats.recvTotal;
    perf->pktSndLossTotal    = m_stats.sndLossTotal;
    perf->pktRcvLossTotal    = m_stats.rcvLossTotal;
    perf->pktRetransTotal    = m_stats.retransTotal;
    perf->pktSentACKTotal    = m_stats.sentACKTotal;
    perf->pktRecvACKTotal    = m_stats.recvACKTotal;
    perf->pktSentNAKTotal    = m_stats.sentNAKTotal;
    perf->pktRecvNAKTotal    = m_stats.recvNAKTotal;
    perf->usSndDurationTotal = m_stats.m_sndDurationTotal;

    perf->byteSentTotal           = m_stats.bytesSentTotal + (m_stats.sentTotal * pktHdrSize);
    perf->byteRecvTotal           = m_stats.bytesRecvTotal + (m_stats.recvTotal * pktHdrSize);
    perf->byteRetransTotal        = m_stats.bytesRetransTotal + (m_stats.retransTotal * pktHdrSize);
    perf->pktSndFilterExtraTotal  = m_stats.sndFilterExtraTotal;
    perf->pktRcvFilterExtraTotal  = m_stats.rcvFilterExtraTotal;
    perf->pktRcvFilterSupplyTotal = m_stats.rcvFilterSupplyTotal;
    perf->pktRcvFilterLossTotal   = m_stats.rcvFilterLossTotal;

#ifdef SRT_ENABLE_LOSTBYTESCOUNT
    perf->byteRcvLossTotal = m_stats.rcvBytesLossTotal + (m_stats.rcvLossTotal * pktHdrSize);
#endif
    perf->pktSndDropTotal  = m_stats.sndDropTotal;
    perf->pktRcvDropTotal  = m_stats.rcvDropTotal + m_stats.m_rcvUndecryptTotal;
    perf->byteSndDropTotal = m_stats.sndBytesDropTotal + (m_stats.sndDropTotal * pktHdrSize);
    perf->byteRcvDropTotal =
        m_stats.rcvBytesDropTotal + (m_stats.rcvDropTotal * pktHdrSize) + m_stats.m_rcvBytesUndecryptTotal;
    perf->pktRcvUndecryptTotal  = m_stats.m_rcvUndecryptTotal;
    perf->byteRcvUndecryptTotal = m_stats.m_rcvBytesUndecryptTotal;
    //<

    double interval = count_microseconds(currtime - m_stats.tsLastSampleTime);

    //>mod
    perf->mbpsSendRate = double(perf->byteSent) * 8.0 / interval;
    perf->mbpsRecvRate = double(perf->byteRecv) * 8.0 / interval;
    //<

    perf->usPktSndPeriod      = count_microseconds(m_tdSendInterval);
    perf->pktFlowWindow       = m_iFlowWindowSize;
    perf->pktCongestionWindow = (int)m_dCongestionWindow;
    perf->pktFlightSize       = CSeqNo::seqlen(m_iSndLastAck, CSeqNo::incseq(m_iSndCurrSeqNo)) - 1;
    perf->msRTT               = (double)m_iRTT / 1000.0;
    //>new
    perf->msSndTsbPdDelay = m_bPeerTsbPd ? m_iPeerTsbPdDelay_ms : 0;
    perf->msRcvTsbPdDelay = isOPT_TsbPd() ? m_iTsbPdDelay_ms : 0;
    perf->byteMSS         = m_iMSS;

    perf->mbpsMaxBW = m_llMaxBW > 0 ? Bps2Mbps(m_llMaxBW) : m_CongCtl.ready() ? Bps2Mbps(m_CongCtl->sndBandwidth()) : 0;

    //<
    uint32_t availbw = (uint64_t)(m_iBandwidth == 1 ? m_RcvTimeWindow.getBandwidth() : m_iBandwidth);

    perf->mbpsBandwidth = Bps2Mbps(availbw * (m_iMaxSRTPayloadSize + pktHdrSize));

    if (tryEnterCS(m_ConnectionLock))
    {
        if (m_pSndBuffer)
        {
#ifdef SRT_ENABLE_SNDBUFSZ_MAVG
            if (instantaneous)
            {
                /* Get instant SndBuf instead of moving average for application-based Algorithm
                    (such as NAE) in need of fast reaction to network condition changes. */
                perf->pktSndBuf = m_pSndBuffer->getCurrBufSize((perf->byteSndBuf), (perf->msSndBuf));
            }
            else
            {
                perf->pktSndBuf = m_pSndBuffer->getAvgBufSize((perf->byteSndBuf), (perf->msSndBuf));
            }
#else
            perf->pktSndBuf = m_pSndBuffer->getCurrBufSize((perf->byteSndBuf), (perf->msSndBuf));
#endif
            perf->byteSndBuf += (perf->pktSndBuf * pktHdrSize);
            //<
            perf->byteAvailSndBuf = (m_iSndBufSize - perf->pktSndBuf) * m_iMSS;
        }
        else
        {
            perf->byteAvailSndBuf = 0;
            // new>
            perf->pktSndBuf  = 0;
            perf->byteSndBuf = 0;
            perf->msSndBuf   = 0;
            //<
        }

        if (m_pRcvBuffer)
        {
            perf->byteAvailRcvBuf = m_pRcvBuffer->getAvailBufSize() * m_iMSS;
            // new>
#ifdef SRT_ENABLE_RCVBUFSZ_MAVG
            if (instantaneous) // no need for historical API for Rcv side
            {
                perf->pktRcvBuf = m_pRcvBuffer->getRcvDataSize(perf->byteRcvBuf, perf->msRcvBuf);
            }
            else
            {
                perf->pktRcvBuf = m_pRcvBuffer->getRcvAvgDataSize(perf->byteRcvBuf, perf->msRcvBuf);
            }
#else
            perf->pktRcvBuf = m_pRcvBuffer->getRcvDataSize(perf->byteRcvBuf, perf->msRcvBuf);
#endif
            //<
        }
        else
        {
            perf->byteAvailRcvBuf = 0;
            // new>
            perf->pktRcvBuf  = 0;
            perf->byteRcvBuf = 0;
            perf->msRcvBuf   = 0;
            //<
        }

        leaveCS(m_ConnectionLock);
    }
    else
    {
        perf->byteAvailSndBuf = 0;
        perf->byteAvailRcvBuf = 0;
        // new>
        perf->pktSndBuf  = 0;
        perf->byteSndBuf = 0;
        perf->msSndBuf   = 0;

        perf->byteRcvBuf = 0;
        perf->msRcvBuf   = 0;
        //<
    }

    if (clear)
    {
        m_stats.traceSndDrop           = 0;
        m_stats.traceRcvDrop           = 0;
        m_stats.traceSndBytesDrop      = 0;
        m_stats.traceRcvBytesDrop      = 0;
        m_stats.traceRcvUndecrypt      = 0;
        m_stats.traceRcvBytesUndecrypt = 0;
        // new>
        m_stats.traceBytesSent = m_stats.traceBytesRecv = m_stats.traceBytesRetrans = 0;
        //<
        m_stats.traceSent = m_stats.traceRecv = m_stats.traceSndLoss = m_stats.traceRcvLoss = m_stats.traceRetrans =
            m_stats.sentACK = m_stats.recvACK = m_stats.sentNAK = m_stats.recvNAK = 0;
        m_stats.sndDuration                                                       = 0;
        m_stats.traceRcvRetrans                                                   = 0;
        m_stats.traceRcvBelated                                                   = 0;
#ifdef SRT_ENABLE_LOSTBYTESCOUNT
        m_stats.traceRcvBytesLoss = 0;
#endif

        m_stats.sndFilterExtra = 0;
        m_stats.rcvFilterExtra = 0;

        m_stats.rcvFilterSupply = 0;
        m_stats.rcvFilterLoss   = 0;

        m_stats.tsLastSampleTime = currtime;
    }
}

bool CUDT::updateCC(ETransmissionEvent evt, const EventVariant arg)
{
    // Special things that must be done HERE, not in SrtCongestion,
    // because it involves the input buffer in CUDT. It would be
    // slightly dangerous to give SrtCongestion access to it.

    // According to the rules, the congctl should be ready at the same
    // time when the sending buffer. For sanity check, check both first.
    if (!m_CongCtl.ready() || !m_pSndBuffer)
    {
        LOGC(mglog.Error,
             log << CONID() << "updateCC: CAN'T DO UPDATE - congctl " << (m_CongCtl.ready() ? "ready" : "NOT READY")
            << "; sending buffer " << (m_pSndBuffer ? "NOT CREATED" : "created"));

        return false;
    }

    HLOGC(mglog.Debug, log << "updateCC: EVENT:" << TransmissionEventStr(evt));

    if (evt == TEV_INIT)
    {
        // only_input uses:
        // 0: in the beginning and when SRTO_MAXBW was changed
        // 1: SRTO_INPUTBW was changed
        // 2: SRTO_OHEADBW was changed
        EInitEvent only_input = arg.get<EventVariant::INIT>();
        // false = TEV_INIT_RESET: in the beginning, or when MAXBW was changed.

        if (only_input && m_llMaxBW)
        {
            HLOGC(mglog.Debug, log << CONID() << "updateCC/TEV_INIT: non-RESET stage and m_llMaxBW already set to " << m_llMaxBW);
            // Don't change
        }
        else // either m_llMaxBW == 0 or only_input == TEV_INIT_RESET
        {
            // Use the values:
            // - if SRTO_MAXBW is >0, use it.
            // - if SRTO_MAXBW == 0, use SRTO_INPUTBW + SRTO_OHEADBW
            // - if SRTO_INPUTBW == 0, pass 0 to requst in-buffer sampling
            // Bytes/s
            int bw = m_llMaxBW != 0 ? m_llMaxBW :                       // When used SRTO_MAXBW
                         m_llInputBW != 0 ? withOverhead(m_llInputBW) : // SRTO_INPUTBW + SRT_OHEADBW
                             0; // When both MAXBW and INPUTBW are 0, request in-buffer sampling

            // Note: setting bw == 0 uses BW_INFINITE value in LiveCC
            m_CongCtl->updateBandwidth(m_llMaxBW, bw);

            if (only_input == TEV_INIT_OHEADBW)
            {
                // On updated SRTO_OHEADBW don't change input rate.
                // This only influences the call to withOverhead().
            }
            else
            {
                // No need to calculate input reate if the bandwidth is set
                const bool disable_in_rate_calc = (bw != 0);
                m_pSndBuffer->resetInputRateSmpPeriod(disable_in_rate_calc);
            }

            HLOGC(mglog.Debug,
                  log << CONID() << "updateCC/TEV_INIT: updating BW=" << m_llMaxBW
                      << (only_input == TEV_INIT_RESET
                              ? " (UNCHANGED)"
                              : only_input == TEV_INIT_OHEADBW ? " (only Overhead)" : " (updated sampling rate)"));
        }
    }

    // This part is also required only by LiveCC, however not
    // moved there due to that it needs access to CSndBuffer.
    if (evt == TEV_ACK || evt == TEV_LOSSREPORT || evt == TEV_CHECKTIMER)
    {
        // Specific part done when MaxBW is set to 0 (auto) and InputBW is 0.
        // This requests internal input rate sampling.
        if (m_llMaxBW == 0 && m_llInputBW == 0)
        {
            // Get auto-calculated input rate, Bytes per second
            const int64_t inputbw = m_pSndBuffer->getInputRate();

            /*
             * On blocked transmitter (tx full) and until connection closes,
             * auto input rate falls to 0 but there may be still lot of packet to retransmit
             * Calling updateBandwidth with 0 sets maxBW to default BW_INFINITE (1 Gbps)
             * and sendrate skyrockets for retransmission.
             * Keep previously set maximum in that case (inputbw == 0).
             */
            if (inputbw != 0)
                m_CongCtl->updateBandwidth(0, withOverhead(inputbw)); // Bytes/sec
        }
    }

    HLOGC(mglog.Debug, log << CONID() << "updateCC: emitting signal for EVENT:" << TransmissionEventStr(evt));

    // Now execute a congctl-defined action for that event.
    EmitSignal(evt, arg);

    // This should be done with every event except ACKACK and SEND/RECEIVE
    // After any action was done by the congctl, update the congestion window and sending interval.
    if (evt != TEV_ACKACK && evt != TEV_SEND && evt != TEV_RECEIVE)
    {
        // This part comes from original UDT.
        // NOTE: THESE things come from CCC class:
        // - m_dPktSndPeriod
        // - m_dCWndSize
        m_tdSendInterval    = microseconds_from((int64_t)m_CongCtl->pktSndPeriod_us());
        m_dCongestionWindow = m_CongCtl->cgWindowSize();
#if ENABLE_HEAVY_LOGGING
        HLOGC(mglog.Debug,
              log << CONID() << "updateCC: updated values from congctl: interval=" << count_microseconds(m_tdSendInterval) << " us ("
                  << "tk (" << m_CongCtl->pktSndPeriod_us() << "us) cgwindow="
                  << std::setprecision(3) << m_dCongestionWindow);
#endif
    }

    HLOGC(mglog.Debug, log << "udpateCC: finished handling for EVENT:" << TransmissionEventStr(evt));

    return true;
}

void CUDT::initSynch()
{
    setupMutex(m_SendBlockLock, "SendBlock");
    setupCond(m_SendBlockCond, "SendBlock");
    setupMutex(m_RecvDataLock, "RecvData");
    setupCond(m_RecvDataCond, "RecvData");
    setupMutex(m_SendLock, "Send");
    setupMutex(m_RecvLock, "Recv");
    setupMutex(m_RcvLossLock, "RcvLoss");
    setupMutex(m_RecvAckLock, "RecvAck");
    setupMutex(m_RcvBufferLock, "RcvBuffer");
    setupMutex(m_ConnectionLock, "Connection");
    setupMutex(m_StatsLock, "Stats");

    memset(&m_RcvTsbPdThread, 0, sizeof m_RcvTsbPdThread);
    setupCond(m_RcvTsbPdCond, "RcvTsbPd");
}

void CUDT::destroySynch()
{
    releaseMutex(m_SendBlockLock);
    releaseCond(m_SendBlockCond);
    releaseMutex(m_RecvDataLock);
    releaseCond(m_RecvDataCond);
    releaseMutex(m_SendLock);
    releaseMutex(m_RecvLock);
    releaseMutex(m_RcvLossLock);
    releaseMutex(m_RecvAckLock);
    releaseMutex(m_RcvBufferLock);
    releaseMutex(m_ConnectionLock);
    releaseMutex(m_StatsLock);
    releaseCond(m_RcvTsbPdCond);
}

void CUDT::releaseSynch()
{
    // wake up user calls
    CSync::lock_signal(m_SendBlockCond, m_SendBlockLock);

    enterCS(m_SendLock);
    leaveCS(m_SendLock);

    CSync::lock_signal(m_RecvDataCond, m_RecvDataLock);
    CSync::lock_signal(m_RcvTsbPdCond, m_RecvLock);

    enterCS(m_RecvDataLock);
    if (!pthread_equal(m_RcvTsbPdThread, pthread_t()))
    {
        pthread_join(m_RcvTsbPdThread, NULL);
        m_RcvTsbPdThread = pthread_t();
    }
    leaveCS(m_RecvDataLock);

    enterCS(m_RecvLock);
    leaveCS(m_RecvLock);
}

int32_t CUDT::ackDataUpTo(int32_t ack)
{
    int acksize = CSeqNo::seqoff(m_iRcvLastSkipAck, ack);

    HLOGC(mglog.Debug, log << "ackDataUpTo: %" << ack << " vs. current %" << m_iRcvLastSkipAck
            << " (signing off " << acksize << " packets)");

    m_iRcvLastAck = ack;
    m_iRcvLastSkipAck = ack;

    // NOTE: This is new towards UDT and prevents spurious
    // wakeup of select/epoll functions when no new packets
    // were signed off for extraction.
    if (acksize > 0)
    {
        const int distance = m_pRcvBuffer->ackData(acksize);

        // Signal threads waiting in CTimer::waitForEvent(),
        // which are select(), selectEx() and epoll_wait().
        CTimer::triggerEvent();

        return CSeqNo::decseq(ack, distance);
    }

    // If nothing was confirmed, then use the current buffer span
    const int distance = m_pRcvBuffer->getRcvDataSize();
    if (distance > 0)
        return CSeqNo::decseq(ack, distance);
    return ack;
}

#if ENABLE_HEAVY_LOGGING
static void DebugAck(string hdr, int prev, int ack)
{
    if (!prev)
    {
        HLOGC(mglog.Debug, log << hdr << "ACK " << ack);
        return;
    }

    prev     = CSeqNo::incseq(prev);
    int diff = CSeqNo::seqoff(prev, ack);
    if (diff < 0)
    {
        HLOGC(mglog.Debug, log << hdr << "ACK ERROR: " << prev << "-" << ack << "(diff " << diff << ")");
        return;
    }

    bool shorted = diff > 100; // sanity
    if (shorted)
        ack = CSeqNo::incseq(prev, 100);

    ostringstream ackv;
    for (; prev != ack; prev = CSeqNo::incseq(prev))
        ackv << prev << " ";
    if (shorted)
        ackv << "...";
    HLOGC(mglog.Debug, log << hdr << "ACK (" << (diff + 1) << "): " << ackv.str() << ack);
}
#else
static inline void DebugAck(string, int, int) {}
#endif

void CUDT::sendCtrl(UDTMessageType pkttype, const int32_t* lparam, void* rparam, int size)
{
    CPacket ctrlpkt;
    setPacketTS(ctrlpkt, steady_clock::now());

    int nbsent        = 0;
    int local_prevack = 0;

#if ENABLE_HEAVY_LOGGING
    struct SaveBack
    {
        int &      target;
        const int &source;

        ~SaveBack() { target = source; }
    } l_saveback = {m_iDebugPrevLastAck, m_iRcvLastAck};
    (void)l_saveback; // kill compiler warning: unused variable `l_saveback` [-Wunused-variable]

    local_prevack = m_iDebugPrevLastAck;

    string reason; // just for "a reason" of giving particular % for ACK
#endif

    switch (pkttype)
    {
    case UMSG_ACK: // 010 - Acknowledgement
    {
        int32_t ack;

        // If there is no loss, the ACK is the current largest sequence number plus 1;
        // Otherwise it is the smallest sequence number in the receiver loss list.
        if (m_pRcvLossList->getLossLength() == 0)
        {
            ack = CSeqNo::incseq(m_iRcvCurrSeqNo);
#if ENABLE_HEAVY_LOGGING
            reason = "expected next";
#endif
        }
        else
        {
            ack = m_pRcvLossList->getFirstLostSeq();
#if ENABLE_HEAVY_LOGGING
            reason = "first lost";
#endif
        }

        if (m_iRcvLastAckAck == ack)
        {
            HLOGC(mglog.Debug, log << "sendCtrl(UMSG_ACK): last ACK %" << ack << " == last ACKACK (" << reason << ")");
            break;
        }

        // send out a lite ACK
        // to save time on buffer processing and bandwidth/AS measurement, a lite ACK only feeds back an ACK number
        if (size == SEND_LITE_ACK)
        {
            ctrlpkt.pack(pkttype, NULL, &ack, size);
            ctrlpkt.m_iID = m_PeerID;
            nbsent        = m_pSndQueue->sendto(m_PeerAddr, ctrlpkt);
            DebugAck("sendCtrl(lite):" + CONID(), local_prevack, ack);
            break;
        }

        // There are new received packets to acknowledge, update related information.
        /* tsbpd thread may also call ackData when skipping packet so protect code */
        enterCS(m_RcvBufferLock);

        // IF ack %> m_iRcvLastAck
        if (CSeqNo::seqcmp(ack, m_iRcvLastAck) > 0)
        {
            ackDataUpTo(ack);
            leaveCS(m_RcvBufferLock);
            IF_HEAVY_LOGGING(int32_t oldack = m_iRcvLastSkipAck);

            // If TSBPD is enabled, then INSTEAD OF signaling m_RecvDataCond,
            // signal m_RcvTsbPdCond. This will kick in the tsbpd thread, which
            // will signal m_RecvDataCond when there's time to play for particular
            // data packet.
            HLOGC(dlog.Debug, log << "ACK: clip %" << oldack << "-%" << ack
                    << ", REVOKED " << CSeqNo::seqoff(ack, m_iRcvLastAck) << " from RCV buffer");

            if (m_bTsbPd)
            {
                /* Newly acknowledged data, signal TsbPD thread */
                CGuard rcvlock (m_RecvLock);
                CSync tscond   (m_RcvTsbPdCond, rcvlock);
                if (m_bTsbPdAckWakeup)
                    tscond.signal_locked(rcvlock);
            }
            else
            {
                if (m_bSynRecving)
                {
                    // signal a waiting "recv" call if there is any data available
                    CSync::lock_signal(m_RecvDataCond, m_RecvDataLock);
                }
                // acknowledge any waiting epolls to read
                s_UDTUnited.m_EPoll.update_events(m_SocketID, m_sPollID, SRT_EPOLL_IN, true);
                CTimer::triggerEvent();
            }
            enterCS(m_RcvBufferLock);
        }
        else if (ack == m_iRcvLastAck)
        {
            // If the ACK was just sent already AND elapsed time did not exceed RTT,
            if ((steady_clock::now() - m_tsLastAckTime) <
                (microseconds_from(m_iRTT + 4 * m_iRTTVar)))
            {
                HLOGC(mglog.Debug, log << "sendCtrl(UMSG_ACK): ACK %" << ack << " just sent - too early to repeat");
                leaveCS(m_RcvBufferLock);
                break;
            }
        }
        else
        {
            // Not possible (m_iRcvCurrSeqNo+1 <% m_iRcvLastAck ?)
            LOGC(mglog.Error, log << "sendCtrl(UMSG_ACK): IPE: curr %" << m_iRcvLastAck
                  << " <% last %" << m_iRcvLastAck);
            leaveCS(m_RcvBufferLock);
            break;
        }

        // [[using assert( ack >= m_iRcvLastAck && is_periodic_ack ) ]]

        // Send out the ACK only if has not been received by the sender before
        if (CSeqNo::seqcmp(m_iRcvLastAck, m_iRcvLastAckAck) > 0)
        {
            // NOTE: The BSTATS feature turns on extra fields above size 6
            // also known as ACKD_TOTAL_SIZE_VER100.
            int32_t data[ACKD_TOTAL_SIZE];

            // Case you care, CAckNo::incack does exactly the same thing as
            // CSeqNo::incseq. Logically the ACK number is a different thing
            // than sequence number (it's a "journal" for ACK request-response,
            // and starts from 0, unlike sequence, which starts from a random
            // number), but still the numbers are from exactly the same domain.
            m_iAckSeqNo           = CAckNo::incack(m_iAckSeqNo);
            data[ACKD_RCVLASTACK] = m_iRcvLastAck;
            data[ACKD_RTT]        = m_iRTT;
            data[ACKD_RTTVAR]     = m_iRTTVar;
            data[ACKD_BUFFERLEFT] = m_pRcvBuffer->getAvailBufSize();
            // a minimum flow window of 2 is used, even if buffer is full, to break potential deadlock
            if (data[ACKD_BUFFERLEFT] < 2)
                data[ACKD_BUFFERLEFT] = 2;

            if (steady_clock::now() - m_tsLastAckTime > m_tdACKInterval)
            {
                int rcvRate;
                int ctrlsz = ACKD_TOTAL_SIZE_UDTBASE * ACKD_FIELD_SIZE; // Minimum required size

                data[ACKD_RCVSPEED]  = m_RcvTimeWindow.getPktRcvSpeed((rcvRate));
                data[ACKD_BANDWIDTH] = m_RcvTimeWindow.getBandwidth();

                //>>Patch while incompatible (1.0.2) receiver floating around
                if (m_lPeerSrtVersion == SrtVersion(1, 0, 2))
                {
                    data[ACKD_RCVRATE] = rcvRate;                                     // bytes/sec
                    data[ACKD_XMRATE]  = data[ACKD_BANDWIDTH] * m_iMaxSRTPayloadSize; // bytes/sec
                    ctrlsz             = ACKD_FIELD_SIZE * ACKD_TOTAL_SIZE_VER102;
                }
                else if (m_lPeerSrtVersion >= SrtVersion(1, 0, 3))
                {
                    // Normal, currently expected version.
                    data[ACKD_RCVRATE] = rcvRate; // bytes/sec
                    ctrlsz             = ACKD_FIELD_SIZE * ACKD_TOTAL_SIZE_VER101;
                }
                // ELSE: leave the buffer with ...UDTBASE size.

                ctrlpkt.pack(pkttype, &m_iAckSeqNo, data, ctrlsz);
                m_tsLastAckTime = steady_clock::now();
            }
            else
            {
                ctrlpkt.pack(pkttype, &m_iAckSeqNo, data, ACKD_FIELD_SIZE * ACKD_TOTAL_SIZE_SMALL);
            }

            ctrlpkt.m_iID        = m_PeerID;
            setPacketTS(ctrlpkt, steady_clock::now());
            nbsent               = m_pSndQueue->sendto(m_PeerAddr, ctrlpkt);
            DebugAck("sendCtrl(UMSG_ACK): " + CONID(), local_prevack, ack);

            m_ACKWindow.store(m_iAckSeqNo, m_iRcvLastAck);

            enterCS(m_StatsLock);
            ++m_stats.sentACK;
            ++m_stats.sentACKTotal;
            leaveCS(m_StatsLock);
        }
        else
        {
            HLOGC(mglog.Debug, log << "sendCtrl(UMSG_ACK): " << CONID() << "ACK %" << m_iRcvLastAck
                    << " <=%  ACKACK %" << m_iRcvLastAckAck << " - NOT SENDING ACK");
        }
        leaveCS(m_RcvBufferLock);
        break;
    }

    case UMSG_ACKACK: // 110 - Acknowledgement of Acknowledgement
        ctrlpkt.pack(pkttype, lparam);
        ctrlpkt.m_iID = m_PeerID;
        nbsent        = m_pSndQueue->sendto(m_PeerAddr, ctrlpkt);

        break;

    case UMSG_LOSSREPORT: // 011 - Loss Report
    {
        // Explicitly defined lost sequences
        if (rparam)
        {
            int32_t *lossdata = (int32_t *)rparam;

            size_t bytes = sizeof(*lossdata) * size;
            ctrlpkt.pack(pkttype, NULL, lossdata, bytes);

            ctrlpkt.m_iID = m_PeerID;
            nbsent        = m_pSndQueue->sendto(m_PeerAddr, ctrlpkt);

            enterCS(m_StatsLock);
            ++m_stats.sentNAK;
            ++m_stats.sentNAKTotal;
            leaveCS(m_StatsLock);
        }
        // Call with no arguments - get loss list from internal data.
        else if (m_pRcvLossList->getLossLength() > 0)
        {
            // this is periodically NAK report; make sure NAK cannot be sent back too often

            // read loss list from the local receiver loss list
            int32_t *data = new int32_t[m_iMaxSRTPayloadSize / 4];
            int      losslen;
            m_pRcvLossList->getLossArray(data, losslen, m_iMaxSRTPayloadSize / 4);

            if (0 < losslen)
            {
                ctrlpkt.pack(pkttype, NULL, data, losslen * 4);
                ctrlpkt.m_iID = m_PeerID;
                nbsent        = m_pSndQueue->sendto(m_PeerAddr, ctrlpkt);

                enterCS(m_StatsLock);
                ++m_stats.sentNAK;
                ++m_stats.sentNAKTotal;
                leaveCS(m_StatsLock);
            }

            delete[] data;
        }

        // update next NAK time, which should wait enough time for the retansmission, but not too long
        m_tdNAKInterval = microseconds_from(m_iRTT + 4 * m_iRTTVar);

        // Fix the NAKreport period according to the congctl
        m_tdNAKInterval =
            microseconds_from(m_CongCtl->updateNAKInterval(count_microseconds(m_tdNAKInterval),
                                                                      m_RcvTimeWindow.getPktRcvSpeed(),
                                                                      m_pRcvLossList->getLossLength()));

        // This is necessary because a congctl need not wish to define
        // its own minimum interval, in which case the default one is used.
        if (m_tdNAKInterval < m_tdMinNakInterval)
            m_tdNAKInterval = m_tdMinNakInterval;

        break;
    }

    case UMSG_CGWARNING: // 100 - Congestion Warning
        ctrlpkt.pack(pkttype);
        ctrlpkt.m_iID = m_PeerID;
        nbsent        = m_pSndQueue->sendto(m_PeerAddr, ctrlpkt);

        m_tsLastWarningTime = steady_clock::now();

        break;

    case UMSG_KEEPALIVE: // 001 - Keep-alive
        ctrlpkt.pack(pkttype);
        ctrlpkt.m_iID = m_PeerID;
        nbsent        = m_pSndQueue->sendto(m_PeerAddr, ctrlpkt);

        break;

    case UMSG_HANDSHAKE: // 000 - Handshake
        ctrlpkt.pack(pkttype, NULL, rparam, sizeof(CHandShake));
        ctrlpkt.m_iID = m_PeerID;
        nbsent        = m_pSndQueue->sendto(m_PeerAddr, ctrlpkt);

        break;

    case UMSG_SHUTDOWN: // 101 - Shutdown
        ctrlpkt.pack(pkttype);
        ctrlpkt.m_iID = m_PeerID;
        nbsent        = m_pSndQueue->sendto(m_PeerAddr, ctrlpkt);

        break;

    case UMSG_DROPREQ: // 111 - Msg drop request
        ctrlpkt.pack(pkttype, lparam, rparam, 8);
        ctrlpkt.m_iID = m_PeerID;
        nbsent        = m_pSndQueue->sendto(m_PeerAddr, ctrlpkt);

        break;

    case UMSG_PEERERROR: // 1000 - acknowledge the peer side a special error
        ctrlpkt.pack(pkttype, lparam);
        ctrlpkt.m_iID = m_PeerID;
        nbsent        = m_pSndQueue->sendto(m_PeerAddr, ctrlpkt);

        break;

    case UMSG_EXT: // 0x7FFF - Resevered for future use
        break;

    default:
        break;
    }

    // Fix keepalive
    if (nbsent)
        m_tsLastSndTime = steady_clock::now();
}

void CUDT::updateSndLossListOnACK(int32_t ackdata_seqno)
{
    // Update sender's loss list and acknowledge packets in the sender's buffer
    {
        // m_RecvAckLock protects sender's loss list and epoll
        CGuard ack_lock(m_RecvAckLock);

        const int offset = CSeqNo::seqoff(m_iSndLastDataAck, ackdata_seqno);
        // IF distance between m_iSndLastDataAck and ack is nonempty...
        if (offset <= 0)
            return;

        // update sending variables
        m_iSndLastDataAck = ackdata_seqno;

        // remove any loss that predates 'ack' (not to be considered loss anymore)
        m_pSndLossList->remove(CSeqNo::decseq(m_iSndLastDataAck));

        // acknowledge the sending buffer (remove data that predate 'ack')
        m_pSndBuffer->ackData(offset);

        // acknowledde any waiting epolls to write
        s_UDTUnited.m_EPoll.update_events(m_SocketID, m_sPollID, SRT_EPOLL_OUT, true);
    }

    // insert this socket to snd list if it is not on the list yet
    m_pSndQueue->m_pSndUList->update(this, CSndUList::DONT_RESCHEDULE);

    if (m_bSynSending)
    {
        CSync::lock_signal(m_SendBlockCond, m_SendBlockLock);
    }

    const steady_clock::time_point currtime = steady_clock::now();
    // record total time used for sending
    enterCS(m_StatsLock);
    m_stats.sndDuration += count_microseconds(currtime - m_stats.sndDurationCounter);
    m_stats.m_sndDurationTotal += count_microseconds(currtime - m_stats.sndDurationCounter);
    m_stats.sndDurationCounter = currtime;
    leaveCS(m_StatsLock);
}

void CUDT::processCtrlAck(const CPacket &ctrlpkt, const steady_clock::time_point& currtime)
{
    const int32_t* ackdata       = (const int32_t*)ctrlpkt.m_pcData;
    const int32_t  ackdata_seqno = ackdata[ACKD_RCVLASTACK];

    const bool isLiteAck = ctrlpkt.getLength() == (size_t)SEND_LITE_ACK;
    HLOGC(mglog.Debug,
          log << CONID() << "ACK covers: " << m_iSndLastDataAck << " - " << ackdata_seqno << " [ACK=" << m_iSndLastAck
              << "]" << (isLiteAck ? "[LITE]" : "[FULL]"));

    updateSndLossListOnACK(ackdata_seqno);

    // Process a lite ACK
    if (isLiteAck)
    {
        if (CSeqNo::seqcmp(ackdata_seqno, m_iSndLastAck) >= 0)
        {
            CGuard ack_lock(m_RecvAckLock);
            m_iFlowWindowSize -= CSeqNo::seqoff(m_iSndLastAck, ackdata_seqno);
            m_iSndLastAck = ackdata_seqno;

            // TODO: m_ullLastRspAckTime_tk should be protected with m_RecvAckLock
            // because the sendmsg2 may want to change it at the same time.
            m_tsLastRspAckTime = currtime;
            m_iReXmitCount         = 1; // Reset re-transmit count since last ACK
        }

        return;
    }

    // Decide to send ACKACK or not
    {
        // Sequence number of the ACK packet
        const int32_t ack_seqno = ctrlpkt.getAckSeqNo();

        // Send ACK acknowledgement (UMSG_ACKACK).
        // There can be less ACKACK packets in the stream, than the number of ACK packets.
        // Only send ACKACK every syn interval or if ACK packet with the sequence number
        // already acknowledged (with ACKACK) has come again, which probably means ACKACK was lost.
        if ((currtime - m_SndLastAck2Time > microseconds_from(COMM_SYN_INTERVAL_US)) || (ack_seqno == m_iSndLastAck2))
        {
            sendCtrl(UMSG_ACKACK, &ack_seqno);
            m_iSndLastAck2       = ack_seqno;
            m_SndLastAck2Time = currtime;
        }
    }

    //
    // Begin of the new code with TLPKTDROP.
    //

    // Protect packet retransmission
    enterCS(m_RecvAckLock);

    // Check the validation of the ack
    if (CSeqNo::seqcmp(ackdata_seqno, CSeqNo::incseq(m_iSndCurrSeqNo)) > 0)
    {
        leaveCS(m_RecvAckLock);
        // this should not happen: attack or bug
        LOGC(glog.Error,
                log << CONID() << "ATTACK/IPE: incoming ack seq " << ackdata_seqno << " exceeds current "
                    << m_iSndCurrSeqNo << " by " << (CSeqNo::seqoff(m_iSndCurrSeqNo, ackdata_seqno) - 1) << "!");
        m_bBroken        = true;
        m_iBrokenCounter = 0;
        return;
    }

    if (CSeqNo::seqcmp(ackdata_seqno, m_iSndLastAck) >= 0)
    {
        // Update Flow Window Size, must update before and together with m_iSndLastAck
        m_iFlowWindowSize = ackdata[ACKD_BUFFERLEFT];
        m_iSndLastAck     = ackdata_seqno;
        m_tsLastRspAckTime  = currtime;
        m_iReXmitCount    = 1; // Reset re-transmit count since last ACK
    }

    /*
     * We must not ignore full ack received by peer
     * if data has been artificially acked by late packet drop.
     * Therefore, a distinct ack state is used for received Ack (iSndLastFullAck)
     * and ack position in send buffer (m_iSndLastDataAck).
     * Otherwise, when severe congestion causing packet drops (and m_iSndLastDataAck update)
     * occures, we drop received acks (as duplicates) and do not update stats like RTT,
     * which may go crazy and stay there, preventing proper stream recovery.
     */

    if (CSeqNo::seqoff(m_iSndLastFullAck, ackdata_seqno) <= 0)
    {
        // discard it if it is a repeated ACK
        leaveCS(m_RecvAckLock);
        return;
    }
    m_iSndLastFullAck = ackdata_seqno;

    //
    // END of the new code with TLPKTDROP
    //
    leaveCS(m_RecvAckLock);

    size_t acksize   = ctrlpkt.getLength(); // TEMPORARY VALUE FOR CHECKING
    bool   wrongsize = 0 != (acksize % ACKD_FIELD_SIZE);
    acksize          = acksize / ACKD_FIELD_SIZE; // ACTUAL VALUE

    if (wrongsize)
    {
        // Issue a log, but don't do anything but skipping the "odd" bytes from the payload.
        LOGC(mglog.Error,
             log << CONID() << "Received UMSG_ACK payload is not evened up to 4-byte based field size - cutting to "
                 << acksize << " fields");
    }

    // Start with checking the base size.
    if (acksize < ACKD_TOTAL_SIZE_SMALL)
    {
        LOGC(mglog.Error, log << CONID() << "Invalid ACK size " << acksize << " fields - less than minimum required!");
        // Ack is already interpreted, just skip further parts.
        return;
    }
    // This check covers fields up to ACKD_BUFFERLEFT.

    // Update RTT
    // m_iRTT = ackdata[ACKD_RTT];
    // m_iRTTVar = ackdata[ACKD_RTTVAR];
    // XXX These ^^^ commented-out were blocked in UDT;
    // the current RTT calculations are exactly the same as in UDT4.
    const int rtt = ackdata[ACKD_RTT];

    m_iRTTVar = avg_iir<4>(m_iRTTVar, abs(rtt - m_iRTT));
    m_iRTT    = avg_iir<8>(m_iRTT, rtt);

    /* Version-dependent fields:
     * Original UDT (total size: ACKD_TOTAL_SIZE_SMALL):
     *   ACKD_RCVLASTACK
     *   ACKD_RTT
     *   ACKD_RTTVAR
     *   ACKD_BUFFERLEFT
     * Additional UDT fields, not always attached:
     *   ACKD_RCVSPEED
     *   ACKD_BANDWIDTH
     * SRT extension version 1.0.2 (bstats):
     *   ACKD_RCVRATE
     * SRT extension version 1.0.4:
     *   ACKD_XMRATE
     */

    if (acksize > ACKD_TOTAL_SIZE_SMALL)
    {
        // This means that ACKD_RCVSPEED and ACKD_BANDWIDTH fields are available.
        int pktps     = ackdata[ACKD_RCVSPEED];
        int bandwidth = ackdata[ACKD_BANDWIDTH];
        int bytesps;

        /* SRT v1.0.2 Bytes-based stats: bandwidth (pcData[ACKD_XMRATE]) and delivery rate (pcData[ACKD_RCVRATE]) in
         * bytes/sec instead of pkts/sec */
        /* SRT v1.0.3 Bytes-based stats: only delivery rate (pcData[ACKD_RCVRATE]) in bytes/sec instead of pkts/sec */
        if (acksize > ACKD_TOTAL_SIZE_UDTBASE)
            bytesps = ackdata[ACKD_RCVRATE];
        else
            bytesps = pktps * m_iMaxSRTPayloadSize;

        m_iBandwidth        = avg_iir<8>(m_iBandwidth, bandwidth);
        m_iDeliveryRate     = avg_iir<8>(m_iDeliveryRate, pktps);
        m_iByteDeliveryRate = avg_iir<8>(m_iByteDeliveryRate, bytesps);
        // XXX not sure if ACKD_XMRATE is of any use. This is simply
        // calculated as ACKD_BANDWIDTH * m_iMaxSRTPayloadSize.

        // Update Estimated Bandwidth and packet delivery rate
        // m_iRcvRate = m_iDeliveryRate;
        // ^^ This has been removed because with the SrtCongestion class
        // instead of reading the m_iRcvRate local field this will read
        // cudt->deliveryRate() instead.
    }

    checkSndTimers(REGEN_KM);
    updateCC(TEV_ACK, ackdata_seqno);

    enterCS(m_StatsLock);
    ++m_stats.recvACK;
    ++m_stats.recvACKTotal;
    leaveCS(m_StatsLock);
}

void CUDT::processCtrl(const CPacket &ctrlpkt)
{
    // Just heard from the peer, reset the expiration count.
    m_iEXPCount = 1;
    const steady_clock::time_point currtime = steady_clock::now();
    m_tsLastRspTime = currtime;
    bool using_rexmit_flag = m_bPeerRexmitFlag;

    HLOGC(mglog.Debug,
          log << CONID() << "incoming UMSG:" << ctrlpkt.getType() << " ("
              << MessageTypeStr(ctrlpkt.getType(), ctrlpkt.getExtendedType()) << ") socket=%" << ctrlpkt.m_iID);

    switch (ctrlpkt.getType())
    {
    case UMSG_ACK: // 010 - Acknowledgement
        processCtrlAck(ctrlpkt, currtime);
        break;

    case UMSG_ACKACK: // 110 - Acknowledgement of Acknowledgement
    {
        int32_t ack = 0;
        int     rtt = -1;

        // update RTT
        rtt = m_ACKWindow.acknowledge(ctrlpkt.getAckSeqNo(), ack);
        if (rtt <= 0)
        {
            LOGC(mglog.Error,
                 log << CONID() << "IPE: ACK node overwritten when acknowledging " << ctrlpkt.getAckSeqNo()
                     << " (ack extracted: " << ack << ")");
            break;
        }

        // if increasing delay detected...
        //   sendCtrl(UMSG_CGWARNING);

        // RTT EWMA
        m_iRTTVar = avg_iir<4>(m_iRTTVar, abs(rtt - m_iRTT));
        m_iRTT = avg_iir<8>(m_iRTT, rtt);

        updateCC(TEV_ACKACK, ack);

        // This function will put a lock on m_RecvLock by itself, as needed.
        // It must be done inside because this function reads the current time
        // and if waiting for the lock has caused a delay, the time will be
        // inaccurate. Additionally it won't lock if TSBPD mode is off, and
        // won't update anything. Note that if you set TSBPD mode and use
        // srt_recvfile (which doesn't make any sense), you'll have a deadlock.
        m_pRcvBuffer->addRcvTsbPdDriftSample(ctrlpkt.getMsgTimeStamp(), m_RecvLock);

        // update last ACK that has been received by the sender
        if (CSeqNo::seqcmp(ack, m_iRcvLastAckAck) > 0)
            m_iRcvLastAckAck = ack;

        break;
    }

    case UMSG_LOSSREPORT: // 011 - Loss Report
    {
        const int32_t *losslist     = (int32_t *)(ctrlpkt.m_pcData);
        const size_t   losslist_len = ctrlpkt.getLength() / 4;

        bool secure = true;

        // This variable is used in "normal" logs, so it may cause a warning
        // when logging is forcefully off.
        int32_t wrong_loss SRT_ATR_UNUSED = CSeqNo::m_iMaxSeqNo;

        // protect packet retransmission
        {
            CGuard ack_lock (m_RecvAckLock);

            // decode loss list message and insert loss into the sender loss list
            for (int i = 0, n = (int)(ctrlpkt.getLength() / 4); i < n; ++i)
            {
                if (IsSet(losslist[i], LOSSDATA_SEQNO_RANGE_FIRST))
                {
                    // Then it's this is a <lo, hi> specification with HI in a consecutive cell.
                    const int32_t losslist_lo = SEQNO_VALUE::unwrap(losslist[i]);
                    const int32_t losslist_hi = losslist[i + 1];
                    // <lo, hi> specification means that the consecutive cell has been already interpreted.
                    ++i;

                    HLOGF(mglog.Debug,
                            "%sreceived UMSG_LOSSREPORT: %d-%d (%d packets)...", CONID().c_str(),
                            losslist_lo,
                            losslist_hi,
                            CSeqNo::seqoff(losslist_lo, losslist_hi) + 1);

                    if ((CSeqNo::seqcmp(losslist_lo, losslist_hi) > 0) ||
                            (CSeqNo::seqcmp(losslist_hi, m_iSndCurrSeqNo) > 0))
                    {
                        LOGC(mglog.Error, log << CONID() << "rcv LOSSREPORT rng " << losslist_lo << " - " << losslist_hi
                                << " with last sent " << m_iSndCurrSeqNo << " - DISCARDING");
                        // seq_a must not be greater than seq_b; seq_b must not be greater than the most recent sent seq
                        secure     = false;
                        wrong_loss = losslist_hi;
                        break;
                    }

                    int num = 0;
                    //   IF losslist_lo %>= m_iSndLastAck
                    if (CSeqNo::seqcmp(losslist_lo, m_iSndLastAck) >= 0)
                    {
                        HLOGC(mglog.Debug, log << CONID() << "LOSSREPORT: adding "
                                << losslist_lo << " - " << losslist_hi << " to loss list");
                        num = m_pSndLossList->insert(losslist_lo, losslist_hi);
                    }
                    // ELSE IF losslist_hi %>= m_iSndLastAck
                    else if (CSeqNo::seqcmp(losslist_hi, m_iSndLastAck) >= 0)
                    {
                        // This should be theoretically impossible because this would mean
                        // that the received packet loss report informs about the loss that predates
                        // the ACK sequence.
                        // However, this can happen if the packet reordering has caused the earlier sent
                        // LOSSREPORT will be delivered after later sent ACK. Whatever, ACK should be
                        // more important, so simply drop the part that predates ACK.
                        HLOGC(mglog.Debug, log << CONID() << "LOSSREPORT: adding "
                                << m_iSndLastAck << "[ACK] - " << losslist_hi << " to loss list");
                        num = m_pSndLossList->insert(m_iSndLastAck, losslist_hi);
                    }
                    else
                    {
                        // This should be treated as IPE, but this may happen in one situtation:
                        // - redundancy second link (ISN was screwed up initially, but late towards last sent)
                        // - initial DROPREQ was lost
                        // This just causes repeating DROPREQ, as when the receiver continues sending
                        // LOSSREPORT, it's probably UNAWARE OF THE SITUATION.
                        //
                        // When this DROPREQ gets lost in UDP again, the receiver will do one of these:
                        // - repeatedly send LOSSREPORT (as per NAKREPORT), so this will happen again
                        // - finally give up rexmit request as per TLPKTDROP (DROPREQ should make
                        //   TSBPD wake up should it still wait for new packets to get ACK-ed)

                        HLOGC(mglog.Debug, log << CONID() << "LOSSREPORT: IGNORED with SndLastAck=%"
                                << m_iSndLastAck << ": %" << losslist_lo << "-" << losslist_hi
                                << " - sending DROPREQ (IPE or DROPREQ lost with ISN screw)");

                        // This means that the loss touches upon a range that wasn't ever sent.
                        // Normally this should never happen, but this might be a case when the
                        // ISN FIX for redundant connection was missed.

                        // In distinction to losslist, DROPREQ has always a range
                        // always just one range, and the data are <LO, HI>, with no range bit.
                        int32_t seqpair[2] = {losslist_lo, losslist_hi};
                        const int32_t no_msgno = 0; // We don't know - this wasn't ever sent

                        sendCtrl(UMSG_DROPREQ, &no_msgno, seqpair, sizeof(seqpair));
                    }

                    enterCS(m_StatsLock);
                    m_stats.traceSndLoss += num;
                    m_stats.sndLossTotal += num;
                    leaveCS(m_StatsLock);
                }
                else if (CSeqNo::seqcmp(losslist[i], m_iSndLastAck) >= 0)
                {
                    if (CSeqNo::seqcmp(losslist[i], m_iSndCurrSeqNo) > 0)
                    {
                        LOGC(mglog.Error, log << CONID() << "rcv LOSSREPORT pkt %" << losslist[i]
                                << " with last sent %" << m_iSndCurrSeqNo << " - DISCARDING");
                        // seq_a must not be greater than the most recent sent seq
                        secure     = false;
                        wrong_loss = losslist[i];
                        break;
                    }

                    HLOGC(mglog.Debug, log << CONID() << "rcv LOSSREPORT: %"
                            << losslist[i] << " (1 packet)");
                    int num = m_pSndLossList->insert(losslist[i], losslist[i]);

                    enterCS(m_StatsLock);
                    m_stats.traceSndLoss += num;
                    m_stats.sndLossTotal += num;
                    leaveCS(m_StatsLock);
                }
            }
        }

        updateCC(TEV_LOSSREPORT, EventVariant(losslist, losslist_len));

        if (!secure)
        {
            LOGC(mglog.Warn,
                 log << CONID() << "out-of-band LOSSREPORT received; BUG or ATTACK - last sent %" << m_iSndCurrSeqNo
                     << " vs loss %" << wrong_loss);
            // this should not happen: attack or bug
            m_bBroken        = true;
            m_iBrokenCounter = 0;
            break;
        }

        // the lost packet (retransmission) should be sent out immediately
        m_pSndQueue->m_pSndUList->update(this, CSndUList::DO_RESCHEDULE);

        enterCS(m_StatsLock);
        ++m_stats.recvNAK;
        ++m_stats.recvNAKTotal;
        leaveCS(m_StatsLock);

        break;
    }

    case UMSG_CGWARNING: // 100 - Delay Warning
        // One way packet delay is increasing, so decrease the sending rate
        m_tdSendInterval *= 1.125;
        // XXX Note as interesting fact: this is only prepared for handling,
        // but nothing in the code is sending this message. Probably predicted
        // for a custom congctl. There's a predicted place to call it under
        // UMSG_ACKACK handling, but it's commented out.

        break;

    case UMSG_KEEPALIVE: // 001 - Keep-alive
        // The only purpose of keep-alive packet is to tell that the peer is still alive
        // nothing needs to be done.

        break;

    case UMSG_HANDSHAKE: // 000 - Handshake
    {
        CHandShake req;
        req.load_from(ctrlpkt.m_pcData, ctrlpkt.getLength());

      HLOGC(mglog.Debug, log << CONID() << "processCtrl: got HS: " << req.show());

        if ((req.m_iReqType > URQ_INDUCTION_TYPES) // acually it catches URQ_INDUCTION and URQ_ERROR_* symbols...???
            || (m_bRendezvous && (req.m_iReqType != URQ_AGREEMENT))) // rnd sends AGREEMENT in rsp to CONCLUSION
        {
            // The peer side has not received the handshake message, so it keeps querying
            // resend the handshake packet

            // This condition embraces cases when:
            // - this is normal accept() and URQ_INDUCTION was received
            // - this is rendezvous accept() and there's coming any kind of URQ except AGREEMENT (should be RENDEZVOUS
            // or CONCLUSION)
            // - this is any of URQ_ERROR_* - well...
            CHandShake initdata;
            initdata.m_iISN            = m_iISN;
            initdata.m_iMSS            = m_iMSS;
            initdata.m_iFlightFlagSize = m_iFlightFlagSize;

            // For rendezvous we do URQ_WAVEAHAND/URQ_CONCLUSION --> URQ_AGREEMENT.
            // For client-server we do URQ_INDUCTION --> URQ_CONCLUSION.
            initdata.m_iReqType = (!m_bRendezvous) ? URQ_CONCLUSION : URQ_AGREEMENT;
            initdata.m_iID      = m_SocketID;

            uint32_t kmdata[SRTDATA_MAXSIZE];
            size_t   kmdatasize = SRTDATA_MAXSIZE;
            bool     have_hsreq = false;
            if (req.m_iVersion > HS_VERSION_UDT4)
            {
                initdata.m_iVersion = HS_VERSION_SRT1; // if I remember correctly, this is induction/listener...
                int hs_flags        = SrtHSRequest::SRT_HSTYPE_HSFLAGS::unwrap(m_ConnRes.m_iType);
                if (hs_flags != 0) // has SRT extensions
                {
                    HLOGC(mglog.Debug,
                          log << CONID() << "processCtrl/HS: got HS reqtype=" << RequestTypeStr(req.m_iReqType)
                              << " WITH SRT ext");
                    have_hsreq = interpretSrtHandshake(req, ctrlpkt, kmdata, &kmdatasize);
                    if (!have_hsreq)
                    {
                        initdata.m_iVersion = 0;
                        m_RejectReason      = SRT_REJ_ROGUE;
                        initdata.m_iReqType = URQFailure(m_RejectReason);
                    }
                    else
                    {
                        // Extensions are added only in case of CONCLUSION (not AGREEMENT).
                        // Actually what is expected here is that this may either process the
                        // belated-repeated handshake from a caller (and then it's CONCLUSION,
                        // and should be added with HSRSP/KMRSP), or it's a belated handshake
                        // of Rendezvous when it has already considered itself connected.
                        // Sanity check - according to the rules, there should be no such situation
                        if (m_bRendezvous && m_SrtHsSide == HSD_RESPONDER)
                        {
                            LOGC(mglog.Error,
                                 log << CONID() << "processCtrl/HS: IPE???: RESPONDER should receive all its handshakes in "
                                        "handshake phase.");
                        }

                        // The 'extension' flag will be set from this variable; set it to false
                        // in case when the AGREEMENT response is to be sent.
                        have_hsreq = initdata.m_iReqType == URQ_CONCLUSION;
                        HLOGC(mglog.Debug,
                              log << CONID() << "processCtrl/HS: processing ok, reqtype=" << RequestTypeStr(initdata.m_iReqType)
                                  << " kmdatasize=" << kmdatasize);
                    }
                }
                else
                {
                    HLOGC(mglog.Debug, log << CONID() << "processCtrl/HS: got HS reqtype=" << RequestTypeStr(req.m_iReqType));
                }
            }
            else
            {
                initdata.m_iVersion = HS_VERSION_UDT4;
            }

            initdata.m_extension = have_hsreq;

            HLOGC(mglog.Debug,
                  log << CONID() << "processCtrl: responding HS reqtype=" << RequestTypeStr(initdata.m_iReqType)
                      << (have_hsreq ? " WITH SRT HS response extensions" : ""));

            // XXX here interpret SRT handshake extension
            CPacket response;
            response.setControl(UMSG_HANDSHAKE);
            response.allocate(m_iMaxSRTPayloadSize);

            // If createSrtHandshake failed, don't send anything. Actually it can only fail on IPE.
            // There is also no possible IPE condition in case of HSv4 - for this version it will always return true.
            if (createSrtHandshake(SRT_CMD_HSRSP, SRT_CMD_KMRSP, kmdata, kmdatasize,
                        (response), (initdata)))
            {
                response.m_iID        = m_PeerID;
                setPacketTS(response, steady_clock::now());
                const int nbsent      = m_pSndQueue->sendto(m_PeerAddr, response);
                if (nbsent)
                {
                    m_tsLastSndTime = steady_clock::now();
                }
            }
        }
        else
        {
            HLOGC(mglog.Debug, log << CONID() << "processCtrl: ... not INDUCTION, not ERROR, not rendezvous - IGNORED.");
        }

        break;
    }

    case UMSG_SHUTDOWN: // 101 - Shutdown
        m_bShutdown      = true;
        m_bClosing       = true;
        m_bBroken        = true;
        m_iBrokenCounter = 60;

        // Signal the sender and recver if they are waiting for data.
        releaseSynch();
        // Unblock any call so they learn the connection_broken error
        s_UDTUnited.m_EPoll.update_events(m_SocketID, m_sPollID, SRT_EPOLL_ERR, true);

        CTimer::triggerEvent();

        break;

    case UMSG_DROPREQ: // 111 - Msg drop request
        {
            CGuard rlock(m_RecvLock);
            m_pRcvBuffer->dropMsg(ctrlpkt.getMsgSeq(using_rexmit_flag), using_rexmit_flag);
            // When the drop request was received, it means that there are
            // packets for which there will never be ACK sent; if the TSBPD thread
            // is currently in the ACK-waiting state, it may never exit.
            if (m_bTsbPd)
            {
                HLOGP(mglog.Debug, "DROPREQ: signal TSBPD");
                CSync cc(m_RcvTsbPdCond, rlock);
                cc.signal_locked(rlock);
            }
        }

        {
            int32_t* dropdata = (int32_t*)ctrlpkt.m_pcData;

            dropFromLossLists(dropdata[0], dropdata[1]);

            // move forward with current recv seq no.
            // SYMBOLIC:
            // if (dropdata[0]  <=%  1 +% m_iRcvCurrSeqNo
            //   && dropdata[1] >% m_iRcvCurrSeqNo )
            if ((CSeqNo::seqcmp(dropdata[0], CSeqNo::incseq(m_iRcvCurrSeqNo)) <= 0)
                    && (CSeqNo::seqcmp(dropdata[1], m_iRcvCurrSeqNo) > 0))
            {
                HLOGC(mglog.Debug, log << CONID() << "DROPREQ: dropping %"
                        << dropdata[0] << "-" << dropdata[1] << " <-- set as current seq");
                m_iRcvCurrSeqNo = dropdata[1];
            }
            else
            {
                HLOGC(mglog.Debug, log << CONID() << "DROPREQ: dropping %"
                        << dropdata[0] << "-" << dropdata[1] << " current %" << m_iRcvCurrSeqNo);
            }

        }

        break;

    case UMSG_PEERERROR: // 1000 - An error has happened to the peer side
        // int err_type = packet.getAddInfo();

        // currently only this error is signalled from the peer side
        // if recvfile() failes (e.g., due to disk fail), blcoked sendfile/send should return immediately
        // giving the app a chance to fix the issue

        m_bPeerHealth = false;

        break;

    case UMSG_EXT: // 0x7FFF - reserved and user defined messages
        HLOGC(mglog.Debug, log << CONID() << "CONTROL EXT MSG RECEIVED:"
                << MessageTypeStr(ctrlpkt.getType(), ctrlpkt.getExtendedType())
                << ", value=" << ctrlpkt.getExtendedType());
        {
            // This has currently two roles in SRT:
            // - HSv4 (legacy) handshake
            // - refreshed KMX (initial KMX is done still in the HS process in HSv5)
            bool understood = processSrtMsg(&ctrlpkt);
            // CAREFUL HERE! This only means that this update comes from the UMSG_EXT
            // message received, REGARDLESS OF WHAT IT IS. This version doesn't mean
            // the handshake version, but the reason of calling this function.
            //
            // Fortunately, the only messages taken into account in this function
            // are HSREQ and HSRSP, which should *never* be interchanged when both
            // parties are HSv5.
            if (understood)
            {
                if (ctrlpkt.getExtendedType() == SRT_CMD_HSREQ || ctrlpkt.getExtendedType() == SRT_CMD_HSRSP)
                {
                    updateAfterSrtHandshake(HS_VERSION_UDT4);
                }
            }
            else
            {
                updateCC(TEV_CUSTOM, &ctrlpkt);
            }
        }
        break;

    default:
        break;
    }
}

void CUDT::updateSrtRcvSettings()
{
    if (m_bTsbPd)
    {
        /* We are TsbPd receiver */
        enterCS(m_RecvLock);
        m_pRcvBuffer->setRcvTsbPdMode(m_tsRcvPeerStartTime, milliseconds_from(m_iTsbPdDelay_ms));
        leaveCS(m_RecvLock);

        HLOGF(mglog.Debug,
              "AFTER HS: Set Rcv TsbPd mode: delay=%u.%03us RCV START: %s",
              m_iTsbPdDelay_ms/1000, // XXX use FormatDuration ?
              m_iTsbPdDelay_ms%1000,
              FormatTime(m_tsRcvPeerStartTime).c_str());
    }
    else
    {
        HLOGC(mglog.Debug, log << "AFTER HS: Rcv TsbPd mode not set");
    }
}

void CUDT::updateSrtSndSettings()
{
    if (m_bPeerTsbPd)
    {
        /* We are TsbPd sender */
        // XXX Check what happened here.
        // m_iPeerTsbPdDelay_ms = m_CongCtl->getSndPeerTsbPdDelay();// + ((m_iRTT + (4 * m_iRTTVar)) / 1000);
        /*
         * For sender to apply Too-Late Packet Drop
         * option (m_bTLPktDrop) must be enabled and receiving peer shall support it
         */
        HLOGF(mglog.Debug,
              "AFTER HS: Set Snd TsbPd mode %s TLPktDrop: delay=%d.%03ds START TIME: %s",
              m_bPeerTLPktDrop ? "with" : "without",
              m_iPeerTsbPdDelay_ms/1000, m_iPeerTsbPdDelay_ms%1000,
              FormatTime(m_stats.tsStartTime).c_str());
    }
    else
    {
        HLOGC(mglog.Debug, log << "AFTER HS: Snd TsbPd mode not set");
    }
}

void CUDT::updateAfterSrtHandshake(int hsv)
{
    HLOGC(mglog.Debug, log << "updateAfterSrtHandshake: HS version " << hsv);
    // This is blocked from being run in the "app reader" version because here
    // every socket does its TsbPd independently, just the sequence screwup is
    // done and the application reader sorts out packets by sequence numbers,
    // but only when they are signed off by TsbPd.

    // The only possibility here is one of these two:
    // - Agent is RESPONDER and it receives HSREQ.
    // - Agent is INITIATOR and it receives HSRSP.
    //
    // In HSv4, INITIATOR is sender and RESPONDER is receiver.
    // In HSv5, both are sender AND receiver.
    //
    // This function will be called only ONCE in this
    // instance, through either HSREQ or HSRSP.
#if ENABLE_HEAVY_LOGGING
    const char* hs_side[] = { "DRAW", "INITIATOR", "RESPONDER" };
    HLOGC(mglog.Debug, log << "updateAfterSrtHandshake: version="
            << m_ConnRes.m_iVersion << " side=" << hs_side[m_SrtHsSide]);
#endif

    if (hsv > HS_VERSION_UDT4)
    {
        updateSrtRcvSettings();
        updateSrtSndSettings();
    }
    else if (m_SrtHsSide == HSD_INITIATOR)
    {
        // HSv4 INITIATOR is sender
        updateSrtSndSettings();
    }
    else
    {
        // HSv4 RESPONDER is receiver
        updateSrtRcvSettings();
    }
}

int CUDT::packLostData(CPacket& w_packet, steady_clock::time_point& w_origintime)
{
    // protect m_iSndLastDataAck from updating by ACK processing
    CGuard ackguard(m_RecvAckLock);

    while ((w_packet.m_iSeqNo = m_pSndLossList->popLostSeq()) >= 0)
    {
        // XXX See the note above the m_iSndLastDataAck declaration in core.h
        // This is the place where the important sequence numbers for
        // sender buffer are actually managed by this field here.
        const int offset = CSeqNo::seqoff(m_iSndLastDataAck, w_packet.m_iSeqNo);
        if (offset < 0)
        {
            // XXX Likely that this will never be executed because if the upper
            // sequence is not in the sender buffer, then most likely the loss 
            // was completely ignored.
            LOGC(dlog.Error, log << "IPE/EPE: packLostData: LOST packet negative offset: seqoff(m_iSeqNo "
                << w_packet.m_iSeqNo << ", m_iSndLastDataAck " << m_iSndLastDataAck
                << ")=" << offset << ". Continue");

            // No matter whether this is right or not (maybe the attack case should be
            // considered, and some LOSSREPORT flood prevention), send the drop request
            // to the peer.
            int32_t seqpair[2];
            seqpair[0] = w_packet.m_iSeqNo;
            seqpair[1] = m_iSndLastDataAck;

            HLOGC(mglog.Debug, log << "PEER reported LOSS not from the sending buffer - requesting DROP: "
                    << "msg=" << MSGNO_SEQ::unwrap(w_packet.m_iMsgNo) << " SEQ:"
                    << seqpair[0] << " - " << seqpair[1] << "(" << (-offset) << " packets)");

            sendCtrl(UMSG_DROPREQ, &w_packet.m_iMsgNo, seqpair, sizeof(seqpair));
            continue;
        }

        int msglen;

        const int payload = m_pSndBuffer->readData(offset, (w_packet), (w_origintime), (msglen));
        SRT_ASSERT(payload != 0);
        if (payload == -1)
        {
            int32_t seqpair[2];
            seqpair[0] = w_packet.m_iSeqNo;
            seqpair[1] = CSeqNo::incseq(seqpair[0], msglen);

            HLOGC(mglog.Debug, log << "IPE: loss-reported packets not found in SndBuf - requesting DROP: "
                    << "msg=" << MSGNO_SEQ::unwrap(w_packet.m_iMsgNo) << " SEQ:"
                    << seqpair[0] << " - " << seqpair[1] << "(" << (-offset) << " packets)");
            sendCtrl(UMSG_DROPREQ, &w_packet.m_iMsgNo, seqpair, sizeof(seqpair));

            // only one msg drop request is necessary
            m_pSndLossList->remove(seqpair[1]);

            // skip all dropped packets
            m_iSndCurrSeqNo = CSeqNo::maxseq(m_iSndCurrSeqNo, CSeqNo::incseq(seqpair[1]));

            continue;
        }
        // NOTE: This is just a sanity check. Returning 0 is impossible to happen
        // in case of retransmission. If the offset was a positive value, then the
        // block must exist in the old blocks because it wasn't yet cut off by ACK
        // and has been already recorded as sent (otherwise the peer wouldn't send
        // back the loss report). May something happen here in case when the send
        // loss record has been updated by the FASTREXMIT.
        else if (payload == 0)
            continue;

        // At this point we no longer need the ACK lock,
        // because we are going to return from the function.
        // Therefore unlocking in order not to block other threads.
        ackguard.unlock();

        enterCS(m_StatsLock);
        ++m_stats.traceRetrans;
        ++m_stats.retransTotal;
        m_stats.traceBytesRetrans += payload;
        m_stats.bytesRetransTotal += payload;
        leaveCS(m_StatsLock);

        // Despite the contextual interpretation of packet.m_iMsgNo around
        // CSndBuffer::readData version 2 (version 1 doesn't return -1), in this particular
        // case we can be sure that this is exactly the value of PH_MSGNO as a bitset.
        // So, set here the rexmit flag if the peer understands it.
        if (m_bPeerRexmitFlag)
        {
            w_packet.m_iMsgNo |= PACKET_SND_REXMIT;
        }

        return payload;
    }

    return 0;
}

std::pair<int, steady_clock::time_point> CUDT::packData(CPacket& w_packet)
{
    int payload = 0;
    bool probe = false;
    steady_clock::time_point origintime;
    bool new_packet_packed = false;
    bool filter_ctl_pkt = false;

    int kflg = EK_NOENC;

    const steady_clock::time_point enter_time = steady_clock::now();

    if (!is_zero(m_tsNextSendTime) && enter_time > m_tsNextSendTime)
        m_tdSendTimeDiff += enter_time - m_tsNextSendTime;

    string reason = "reXmit";

    payload = packLostData((w_packet), (origintime));
    if (payload > 0)
    {
        reason = "reXmit";
    }
    else if (m_PacketFilter &&
             m_PacketFilter.packControlPacket(m_iSndCurrSeqNo, m_pCryptoControl->getSndCryptoFlags(), (w_packet)))
    {
        HLOGC(mglog.Debug, log << "filter: filter/CTL packet ready - packing instead of data.");
        payload        = w_packet.getLength();
        reason         = "filter";
        filter_ctl_pkt = true; // Mark that this packet ALREADY HAS timestamp field and it should not be set

        // Stats
        {
            CGuard lg(m_StatsLock);
            ++m_stats.sndFilterExtra;
            ++m_stats.sndFilterExtraTotal;
        }
    }
    else
    {
        // If no loss, and no packetfilter control packet, pack a new packet.

        // check congestion/flow window limit
        int cwnd    = std::min(int(m_iFlowWindowSize), int(m_dCongestionWindow));
        int seqdiff = CSeqNo::seqlen(m_iSndLastAck, CSeqNo::incseq(m_iSndCurrSeqNo));
        if (cwnd >= seqdiff)
        {
            // XXX Here it's needed to set kflg to msgno_bitset in the block stored in the
            // send buffer. This should be somehow avoided, the crypto flags should be set
            // together with encrypting, and the packet should be sent as is, when rexmitting.
            // It would be nice to research as to whether CSndBuffer::Block::m_iMsgNoBitset field
            // isn't a useless redundant state copy. If it is, then taking the flags here can be removed.
            kflg    = m_pCryptoControl->getSndCryptoFlags();
            payload = m_pSndBuffer->readData((w_packet), (origintime), kflg);
            if (payload)
            {
                m_iSndCurrSeqNo = CSeqNo::incseq(m_iSndCurrSeqNo);
                // m_pCryptoControl->m_iSndCurrSeqNo = m_iSndCurrSeqNo;

                w_packet.m_iSeqNo = m_iSndCurrSeqNo;

                // every 16 (0xF) packets, a packet pair is sent
                if ((w_packet.m_iSeqNo & PUMASK_SEQNO_PROBE) == 0)
                    probe = true;

                new_packet_packed = true;
            }
            else
            {
                m_tsNextSendTime = steady_clock::time_point();
                m_tdSendTimeDiff = m_tdSendTimeDiff.zero();
                return std::make_pair(0, enter_time);
            }
        }
        else
        {
            HLOGC(dlog.Debug, log << "packData: CONGESTED: cwnd=min(" << m_iFlowWindowSize << "," << m_dCongestionWindow
                << ")=" << cwnd << " seqlen=(" << m_iSndLastAck << "-" << m_iSndCurrSeqNo << ")=" << seqdiff);
            m_tsNextSendTime = steady_clock::time_point();
            m_tdSendTimeDiff = m_tdSendTimeDiff.zero();
            return std::make_pair(0, enter_time);
        }

        reason = "normal";
    }

    // Normally packet.m_iTimeStamp field is set exactly here,
    // usually as taken from m_stats.tsStartTime and current time, unless live
    // mode in which case it is based on 'origintime' as set during scheduling.
    // In case when this is a filter control packet, the m_iTimeStamp field already
    // contains the exactly needed value, and it's a timestamp clip, not a real
    // timestamp.
    if (!filter_ctl_pkt)
    {
        if (m_bPeerTsbPd)
        {
            /*
             * When timestamp is carried over in this sending stream from a received stream,
             * it may be older than the session start time causing a negative packet time
             * that may block the receiver's Timestamp-based Packet Delivery.
             * XXX Isn't it then better to not decrease it by m_stats.tsStartTime? As long as it
             * doesn't screw up the start time on the other side.
             */
            if (origintime >= m_stats.tsStartTime)
            {
                setPacketTS(w_packet, origintime);
            }
            else
            {
                setPacketTS(w_packet, steady_clock::now());
                LOGC(dlog.Error, log << "packData: reference time=" << FormatTime(origintime)
                        << " is in the past towards start time=" << FormatTime(m_stats.tsStartTime)
                        << " - setting NOW as reference time for the data packet");
            }
        }
        else
        {
            setPacketTS(w_packet, steady_clock::now());
        }
    }

    w_packet.m_iID = m_PeerID;

    /* Encrypt if 1st time this packet is sent and crypto is enabled */
    if (kflg)
    {
        // XXX Encryption flags are already set on the packet before calling this.
        // See readData() above.
        if (m_pCryptoControl->encrypt((w_packet)))
        {
            // Encryption failed
            //>>Add stats for crypto failure
            LOGC(dlog.Error, log << "ENCRYPT FAILED - packet won't be sent, size=" << payload);
            // Encryption failed
            return std::make_pair(-1, enter_time);
        }
        payload = w_packet.getLength(); /* Cipher may change length */
        reason += " (encrypted)";
    }

    if (new_packet_packed && m_PacketFilter)
    {
        HLOGC(mglog.Debug, log << "filter: Feeding packet for source clip");
        m_PacketFilter.feedSource((w_packet));
    }

#if ENABLE_HEAVY_LOGGING // Required because of referring to MessageFlagStr()
    HLOGC(mglog.Debug,
          log << CONID() << "packData: " << reason << " packet seq=" << w_packet.m_iSeqNo << " (ACK=" << m_iSndLastAck
              << " ACKDATA=" << m_iSndLastDataAck << " MSG/FLAGS: " << w_packet.MessageFlagStr() << ")");
#endif

    // Fix keepalive
    m_tsLastSndTime = enter_time;

    considerLegacySrtHandshake(steady_clock::time_point());

    // WARNING: TEV_SEND is the only event that is reported from
    // the CSndQueue::worker thread. All others are reported from
    // CRcvQueue::worker. If you connect to this signal, make sure
    // that you are aware of prospective simultaneous access.
    updateCC(TEV_SEND, &w_packet);

    // XXX This was a blocked code also originally in UDT. Probably not required.
    // Left untouched for historical reasons.
    // Might be possible that it was because of that this is send from
    // different thread than the rest of the signals.
    // m_pSndTimeWindow->onPktSent(w_packet.m_iTimeStamp);

    enterCS(m_StatsLock);
    m_stats.traceBytesSent += payload;
    m_stats.bytesSentTotal += payload;
    ++m_stats.traceSent;
    ++m_stats.sentTotal;
    leaveCS(m_StatsLock);

    if (probe)
    {
        // sends out probing packet pair
        m_tsNextSendTime = enter_time;
        probe          = false;
    }
    else
    {
#if USE_BUSY_WAITING
        m_tsNextSendTime = enter_time + m_tdSendInterval;
#else
        if (m_tdSendTimeDiff >= m_tdSendInterval)
        {
            // Send immidiately
            m_tsNextSendTime = enter_time;
            m_tdSendTimeDiff -= m_tdSendInterval;
        }
        else
        {
            m_tsNextSendTime = enter_time + (m_tdSendInterval - m_tdSendTimeDiff);
            m_tdSendTimeDiff = m_tdSendTimeDiff.zero();
        }
#endif
    }

    return std::make_pair(payload, m_tsNextSendTime);
}

// This is a close request, but called from the
void CUDT::processClose()
{
    sendCtrl(UMSG_SHUTDOWN);

    m_bShutdown      = true;
    m_bClosing       = true;
    m_bBroken        = true;
    m_iBrokenCounter = 60;

    HLOGP(mglog.Debug, "processClose: sent message and set flags");

    if (m_bTsbPd)
    {
        HLOGP(mglog.Debug, "processClose: lock-and-signal TSBPD");
        CSync::lock_signal(m_RcvTsbPdCond, m_RecvLock);
    }

    // Signal the sender and recver if they are waiting for data.
    releaseSynch();
    // Unblock any call so they learn the connection_broken error
    s_UDTUnited.m_EPoll.update_events(m_SocketID, m_sPollID, SRT_EPOLL_ERR, true);

    HLOGP(mglog.Debug, "processClose: triggering timer event to spread the bad news");
    CTimer::triggerEvent();
}

void CUDT::sendLossReport(const std::vector<std::pair<int32_t, int32_t> > &loss_seqs)
{
    typedef vector<pair<int32_t, int32_t> > loss_seqs_t;

    vector<int32_t> seqbuffer;
    seqbuffer.reserve(2 * loss_seqs.size()); // pessimistic
    for (loss_seqs_t::const_iterator i = loss_seqs.begin(); i != loss_seqs.end(); ++i)
    {
        if (i->first == i->second)
        {
            seqbuffer.push_back(i->first);
            HLOGF(mglog.Debug, "lost packet %d: sending LOSSREPORT", i->first);
        }
        else
        {
            seqbuffer.push_back(i->first | LOSSDATA_SEQNO_RANGE_FIRST);
            seqbuffer.push_back(i->second);
            HLOGF(mglog.Debug,
                  "lost packets %d-%d (%d packets): sending LOSSREPORT",
                  i->first,
                  i->second,
                  1 + CSeqNo::seqcmp(i->second, i->first));
        }
    }

    if (!seqbuffer.empty())
    {
        sendCtrl(UMSG_LOSSREPORT, NULL, &seqbuffer[0], seqbuffer.size());
    }
}

int CUDT::processData(CUnit* in_unit)
{
    if (m_bClosing)
        return -1;

    CPacket &packet = in_unit->m_Packet;

   // XXX This should be called (exclusively) here:
   // m_pRcvBuffer->addLocalTsbPdDriftSample(packet.getMsgTimeStamp());
   // Just heard from the peer, reset the expiration count.
   m_iEXPCount = 1;
   m_tsLastRspTime = steady_clock::now();

    // We are receiving data, start tsbpd thread if TsbPd is enabled
    if (m_bTsbPd && pthread_equal(m_RcvTsbPdThread, pthread_t()))
    {
        HLOGP(mglog.Debug, "Spawning TSBPD thread");
        int st = 0;
        {
#if ENABLE_HEAVY_LOGGING
            std::ostringstream tns1, tns2;
            // Take the last 2 ciphers from the socket ID.
            tns1 << m_SocketID;
            std::string s = tns1.str();
            tns2 << "SRT:TsbPd:@" << s.substr(s.size()-2, 2);

            ThreadName tn(tns2.str().c_str());
#else
            ThreadName tn("SRT:TsbPd");
#endif
            st = pthread_create(&m_RcvTsbPdThread, NULL, CUDT::tsbpd, this);
        }
        if (st != 0)
        {
            LOGC(mglog.Error, log << "processData: PROBLEM SPAWNING TSBPD thread: " << st);
            return -1;
        }
    }

    const int pktrexmitflag = m_bPeerRexmitFlag ? (packet.getRexmitFlag() ? 1 : 0) : 2;
#if ENABLE_HEAVY_LOGGING
    static const char *const rexmitstat[] = {"ORIGINAL", "REXMITTED", "RXS-UNKNOWN"};
    string                   rexmit_reason;
#endif

    if (pktrexmitflag == 1)
    {
        // This packet was retransmitted
        enterCS(m_StatsLock);
        m_stats.traceRcvRetrans++;
        leaveCS(m_StatsLock);

#if ENABLE_HEAVY_LOGGING
        // Check if packet was retransmitted on request or on ack timeout
        // Search the sequence in the loss record.
        rexmit_reason = " by ";
        if (!m_pRcvLossList->find(packet.m_iSeqNo, packet.m_iSeqNo))
            rexmit_reason += "BLIND";
        else
            rexmit_reason += "NAKREPORT";
#endif
    }

#if ENABLE_HEAVY_LOGGING
   {
       steady_clock::duration tsbpddelay = milliseconds_from(m_iTsbPdDelay_ms); // (value passed to CRcvBuffer::setRcvTsbPdMode)

       // It's easier to remove the latency factor from this value than to add a function
       // that exposes the details basing on which this value is calculated.
       steady_clock::time_point pts = m_pRcvBuffer->getPktTsbPdTime(packet.getMsgTimeStamp());
       steady_clock::time_point ets = pts - tsbpddelay;

       HLOGC(dlog.Debug, log << CONID() << "processData: RECEIVED DATA: size=" << packet.getLength()
           << " seq=" << packet.getSeqNo()
           // XXX FIX IT. OTS should represent the original sending time, but it's relative.
           //<< " OTS=" << FormatTime(packet.getMsgTimeStamp())
           << " ETS=" << FormatTime(ets)
           << " PTS=" << FormatTime(pts));
   }
#endif

    updateCC(TEV_RECEIVE, &packet);
    ++m_iPktCount;

    const int pktsz = packet.getLength();
    // Update time information
    // XXX Note that this adds the byte size of a packet
    // of which we don't yet know as to whether this has
    // carried out some useful data or some excessive data
    // that will be later discarded.
    // FIXME: before adding this on the rcv time window,
    // make sure that this packet isn't going to be
    // effectively discarded, as repeated retransmission,
    // for example, burdens the link, but doesn't better the speed.
    m_RcvTimeWindow.onPktArrival(pktsz);

    // Probe the packet pair if needed.
    // Conditions and any extra data required for the packet
    // this function will extract and test as needed.

    const bool unordered = CSeqNo::seqcmp(packet.m_iSeqNo, m_iRcvCurrSeqNo) <= 0;
    const bool retransmitted = m_bPeerRexmitFlag && packet.getRexmitFlag();

    // Retransmitted and unordered packets do not provide expected measurement.
    // We expect the 16th and 17th packet to be sent regularly,
    // otherwise measurement must be rejected.
    m_RcvTimeWindow.probeArrival(packet, unordered || retransmitted);

    enterCS(m_StatsLock);
    m_stats.traceBytesRecv += pktsz;
    m_stats.bytesRecvTotal += pktsz;
    ++m_stats.traceRecv;
    ++m_stats.recvTotal;
    leaveCS(m_StatsLock);

    loss_seqs_t                             filter_loss_seqs;
    loss_seqs_t                             srt_loss_seqs;
    vector<CUnit *>                         incoming;
    bool                                    was_sent_in_order          = true;
    bool                                    reorder_prevent_lossreport = false;

    // If the peer doesn't understand REXMIT flag, send rexmit request
    // always immediately.
    int initial_loss_ttl = 0;
    if (m_bPeerRexmitFlag)
        initial_loss_ttl = m_iReorderTolerance;

    // After introduction of packet filtering, the "recordable loss detection"
    // does not exactly match the true loss detection. When a FEC filter is
    // working, for example, then getting one group filled with all packet but
    // the last one and the FEC control packet, in this special case this packet
    // won't be notified at all as lost because it will be recovered by the
    // filter immediately before anyone notices what happened (and the loss
    // detection for the further functionality is checked only afterwards,
    // and in this case the immediate recovery makes the loss to not be noticed
    // at all).
    //
    // Because of that the check for losses must happen BEFORE passing the packet
    // to the filter and before the filter could recover the packet before anyone
    // notices :)

    if (packet.getMsgSeq() != 0) // disregard filter-control packets, their seq may mean nothing
    {
        int diff = CSeqNo::seqoff(m_iRcvCurrPhySeqNo, packet.m_iSeqNo);
       // Difference between these two sequence numbers is expected to be:
       // 0 - duplicated last packet (theory only)
       // 1 - subsequent packet (alright)
       // <0 - belated or recovered packet
       // >1 - jump over a packet loss (loss = seqdiff-1)
        if (diff > 1)
        {
            CGuard lg(m_StatsLock);
            int    loss = diff - 1; // loss is all that is above diff == 1
            m_stats.traceRcvLoss += loss;
            m_stats.rcvLossTotal += loss;
            uint64_t lossbytes = loss * m_pRcvBuffer->getRcvAvgPayloadSize();
            m_stats.traceRcvBytesLoss += lossbytes;
            m_stats.rcvBytesLossTotal += lossbytes;
            HLOGC(mglog.Debug,
                  log << "LOSS STATS: n=" << loss << " SEQ: [" << CSeqNo::incseq(m_iRcvCurrPhySeqNo) << " "
                      << CSeqNo::decseq(packet.m_iSeqNo) << "]");
        }

        if (diff > 0)
        {
            // Record if it was further than latest
            m_iRcvCurrPhySeqNo = packet.m_iSeqNo;
        }
    }

    {
        // Start of offset protected section
        // Prevent TsbPd thread from modifying Ack position while adding data
        // offset from RcvLastAck in RcvBuffer must remain valid between seqoff() and addData()
        CGuard recvbuf_acklock(m_RcvBufferLock);

        // vector<CUnit*> undec_units;
        if (m_PacketFilter)
        {
            // Stuff this data into the filter
            m_PacketFilter.receive(in_unit, (incoming), (filter_loss_seqs));
            HLOGC(mglog.Debug,
                  log << "(FILTER) fed data, received " << incoming.size() << " pkts, " << Printable(filter_loss_seqs)
                      << " loss to report, "
                      << (m_PktFilterRexmitLevel == SRT_ARQ_ALWAYS ? "FIND & REPORT LOSSES YOURSELF"
                                                                   : "REPORT ONLY THOSE"));
        }
        else
        {
            // Stuff in just one packet that has come in.
            incoming.push_back(in_unit);
        }

        bool excessive = true; // stays true unless it was successfully added

        // Needed for possibly check for needsQuickACK.
        bool incoming_belated = (CSeqNo::seqcmp(in_unit->m_Packet.m_iSeqNo, m_iRcvLastSkipAck) < 0);

        // Loop over all incoming packets that were filtered out.
        // In case when there is no filter, there's just one packet in 'incoming',
        // the one that came in the input of this function.
        for (vector<CUnit *>::iterator i = incoming.begin(); i != incoming.end(); ++i)
        {
            CUnit *  u    = *i;
            CPacket &rpkt = u->m_Packet;

            // m_iRcvLastSkipAck is the base sequence number for the receiver buffer.
            // This is the offset in the buffer; if this is negative, it means that
            // this sequence is already in the past and the buffer is not interested.
            // Meaning, this packet will be rejected, even if it could potentially be
            // one of missing packets in the transmission.
            int32_t offset = CSeqNo::seqoff(m_iRcvLastSkipAck, rpkt.m_iSeqNo);

            IF_HEAVY_LOGGING(const char *exc_type = "EXPECTED");

            if (offset < 0)
            {
                IF_HEAVY_LOGGING(exc_type = "BELATED");
                steady_clock::time_point tsbpdtime = m_pRcvBuffer->getPktTsbPdTime(rpkt.getMsgTimeStamp());
                long bltime = CountIIR<uint64_t>(
                        uint64_t(m_stats.traceBelatedTime) * 1000,
                        count_microseconds(steady_clock::now() - tsbpdtime), 0.2);

                enterCS(m_StatsLock);
                m_stats.traceBelatedTime = double(bltime) / 1000.0;
                m_stats.traceRcvBelated++;
                leaveCS(m_StatsLock);
                HLOGC(mglog.Debug,
                      log << CONID() << "RECEIVED: seq=" << packet.m_iSeqNo << " offset=" << offset << " (BELATED/"
                          << rexmitstat[pktrexmitflag] << rexmit_reason << ") FLAGS: " << packet.MessageFlagStr());
                continue;
            }

            const int avail_bufsize = m_pRcvBuffer->getAvailBufSize();
            if (offset >= avail_bufsize)
            {
                // This is already a sequence discrepancy. Probably there could be found
                // some way to make it continue reception by overriding the sequence and
                // make a kinda TLKPTDROP, but there has been found no reliable way to do this.
                if (m_bTsbPd && m_bTLPktDrop && m_pRcvBuffer->empty())
                {
                    // Only in live mode. In File mode this shall not be possible
                    // because the sender should stop sending in this situation.
                    // In Live mode this means that there is a gap between the
                    // lowest sequence in the empty buffer and the incoming sequence
                    // that exceeds the buffer size. Receiving data in this situation
                    // is no longer possible and this is a point of no return.

                    LOGC(mglog.Error, log << CONID() <<
                            "SEQUENCE DISCREPANCY. BREAKING CONNECTION."
                            " seq=" << rpkt.m_iSeqNo
                            << " buffer=(" << m_iRcvLastSkipAck
                            << ":" << m_iRcvCurrSeqNo                   // -1 = size to last index
                            << "+" << CSeqNo::incseq(m_iRcvLastSkipAck, m_pRcvBuffer->capacity()-1)
                            << "), " << (offset-avail_bufsize+1)
                            << " past max. Reception no longer possible. REQUESTING TO CLOSE.");

                    // This is a scoped lock with AckLock, but for the moment
                    // when processClose() is called this lock must be taken out,
                    // otherwise this will cause a deadlock. We don't need this
                    // lock anymore, and at 'return' it will be unlocked anyway.
                    recvbuf_acklock.unlock();
                    processClose();
                    return -1;
                }
                else
                {
                    LOGC(mglog.Error, log << CONID() << "No room to store incoming packet: offset="
                            << offset << " avail=" << avail_bufsize
                            << " ack.seq=" << m_iRcvLastSkipAck << " pkt.seq=" << rpkt.m_iSeqNo
                            << " rcv-remain=" << m_pRcvBuffer->debugGetSize()
                        );
                    return -1;
                }
            }

            bool adding_successful = true;
            if (m_pRcvBuffer->addData(*i, offset) < 0)
            {
                // addData returns -1 if at the m_iLastAckPos+offset position there already is a packet.
                // So this packet is "redundant".
                IF_HEAVY_LOGGING(exc_type = "UNACKED");
                adding_successful = false;
            }
            else
            {
                IF_HEAVY_LOGGING(exc_type = "ACCEPTED");
                excessive = false;
                if (u->m_Packet.getMsgCryptoFlags())
                {
                    EncryptionStatus rc = m_pCryptoControl ? m_pCryptoControl->decrypt((u->m_Packet)) : ENCS_NOTSUP;
                    if (rc != ENCS_CLEAR)
                    {
                        // Could not decrypt
                        // Keep packet in received buffer
                        // Crypto flags are still set
                        // It will be acknowledged
                        {
                            CGuard lg(m_StatsLock);
                            m_stats.traceRcvUndecrypt += 1;
                            m_stats.traceRcvBytesUndecrypt += pktsz;
                            m_stats.m_rcvUndecryptTotal += 1;
                            m_stats.m_rcvBytesUndecryptTotal += pktsz;
                        }

                        // Log message degraded to debug because it may happen very often
                        HLOGC(dlog.Debug, log << CONID() << "ERROR: packet not decrypted, dropping data.");
                        adding_successful = false;
                        IF_HEAVY_LOGGING(exc_type = "UNDECRYPTED");
                    }
                }
            }
#if ENABLE_HEAVY_LOGGING
            std::ostringstream timebufspec;
            if (m_bTsbPd)
            {
                int dsize = m_pRcvBuffer->getRcvDataSize();
                timebufspec << "(" << FormatTime(m_pRcvBuffer->debugGetDeliveryTime(0))
                    << "-" << FormatTime(m_pRcvBuffer->debugGetDeliveryTime(dsize-1)) << ")";
            }

            std::ostringstream expectspec;
            if (excessive)
                expectspec << "EXCESSIVE(" << exc_type << rexmit_reason << ")";
            else
                expectspec << "ACCEPTED";

            LOGC(mglog.Debug, log << CONID() << "RECEIVED: seq=" << rpkt.m_iSeqNo
                    << " offset=" << offset
                    << " BUFr=" << avail_bufsize
                    << " avail=" << m_pRcvBuffer->getAvailBufSize()
                    << " buffer=(" << m_iRcvLastSkipAck
                    << ":" << m_iRcvCurrSeqNo                   // -1 = size to last index
                    << "+" << CSeqNo::incseq(m_iRcvLastSkipAck, m_pRcvBuffer->capacity()-1)
                    << ") "
                    << " RSL=" << expectspec.str()
                    << " SN=" << rexmitstat[pktrexmitflag]
                    << " DLVTM=" << timebufspec.str()
                    << " FLAGS: "
                    << rpkt.MessageFlagStr());
#endif

            // Decryption should have made the crypto flags EK_NOENC.
            // Otherwise it's an error.
            if (adding_successful)
            {
                HLOGC(dlog.Debug,
                      log << "CONTIGUITY CHECK: sequence distance: " << CSeqNo::seqoff(m_iRcvCurrSeqNo, rpkt.m_iSeqNo));
                if (CSeqNo::seqcmp(rpkt.m_iSeqNo, CSeqNo::incseq(m_iRcvCurrSeqNo)) > 0) // Loss detection.
                {
                    int32_t seqlo = CSeqNo::incseq(m_iRcvCurrSeqNo);
                    int32_t seqhi = CSeqNo::decseq(rpkt.m_iSeqNo);

                    srt_loss_seqs.push_back(make_pair(seqlo, seqhi));

                    if (initial_loss_ttl)
                    {
                        // pack loss list for (possibly belated) NAK
                        // The LOSSREPORT will be sent in a while.

                        for (loss_seqs_t::iterator i = srt_loss_seqs.begin(); i != srt_loss_seqs.end(); ++i)
                        {
                            m_FreshLoss.push_back(CRcvFreshLoss(i->first, i->second, initial_loss_ttl));
                        }
                        HLOGC(mglog.Debug,
                              log << "FreshLoss: added sequences: " << Printable(srt_loss_seqs)
                                  << " tolerance: " << initial_loss_ttl);
                        reorder_prevent_lossreport = true;
                    }
                }
            }

            // Update the current largest sequence number that has been received.
            // Or it is a retransmitted packet, remove it from receiver loss list.
            if (CSeqNo::seqcmp(rpkt.m_iSeqNo, m_iRcvCurrSeqNo) > 0)
            {
                m_iRcvCurrSeqNo = rpkt.m_iSeqNo; // Latest possible received
            }
            else
            {
                unlose(rpkt); // was BELATED or RETRANSMITTED
                was_sent_in_order &= 0 != pktrexmitflag;
            }
        }

        // This is moved earlier after introducing filter because it shouldn't
        // be executed in case when the packet was rejected by the receiver buffer.
        // However now the 'excessive' condition may be true also in case when
        // a truly non-excessive packet has been received, just it has been temporarily
        // stored for better times by the filter module. This way 'excessive' is also true,
        // although the old condition that a packet with a newer sequence number has arrived
        // or arrived out of order may still be satisfied.
        if (!incoming_belated && was_sent_in_order)
        {
            // Basing on some special case in the packet, it might be required
            // to enforce sending ACK immediately (earlier than normally after
            // a given period).
            if (m_CongCtl->needsQuickACK(packet))
            {
                m_tsNextACKTime = steady_clock::now();
            }
        }

        if (excessive)
        {
            return -1;
        }

    } // End of recvbuf_acklock

    if (m_bClosing)
    {
        // RcvQueue worker thread can call processData while closing (or close while processData)
        // This race condition exists in the UDT design but the protection against TsbPd thread
        // (with AckLock) and decryption enlarged the probability window.
        // Application can crash deep in decrypt stack since crypto context is deleted in close.
        // RcvQueue worker thread will not necessarily be deleted with this connection as it can be
        // used by others (socket multiplexer).
        return -1;
    }

    if (incoming.empty())
    {
        // Treat as excessive. This is when a filter cumulates packets
        // until the loss is rebuilt, or eats up a filter control packet
        return -1;
    }

    if (!srt_loss_seqs.empty())
    {
        // A loss is detected
        {
            // TODO: Can unlock rcvloss after m_pRcvLossList->insert(...)?
            // And probably protect m_FreshLoss as well.

            HLOGC(mglog.Debug, log << "processData: LOSS DETECTED, %: " << Printable(srt_loss_seqs) << " - RECORDING.");
            // if record_loss == false, nothing will be contained here
            // Insert lost sequence numbers to the receiver loss list
            CGuard lg(m_RcvLossLock);
            for (loss_seqs_t::iterator i = srt_loss_seqs.begin(); i != srt_loss_seqs.end(); ++i)
            {
                // If loss found, insert them to the receiver loss list
                m_pRcvLossList->insert(i->first, i->second);
            }
        }

        const bool report_recorded_loss = !m_PacketFilter || m_PktFilterRexmitLevel == SRT_ARQ_ALWAYS;
        if (!reorder_prevent_lossreport && report_recorded_loss)
        {
            HLOGC(mglog.Debug, log << "WILL REPORT LOSSES (SRT): " << Printable(srt_loss_seqs));
            sendLossReport(srt_loss_seqs);
        }

        if (m_bTsbPd)
        {
            HLOGC(mglog.Debug, log << "loss: signaling TSBPD cond");
            CSync::lock_signal(m_RcvTsbPdCond, m_RecvLock);
        }
        else
        {
            HLOGC(mglog.Debug, log << "loss: socket is not TSBPD, not signaling");
        }
    }

    // Separately report loss records of those reported by a filter.
    // ALWAYS report whatever has been reported back by a filter. Note that
    // the filter never reports anything when rexmit fallback level is ALWAYS or NEVER.
    // With ALWAYS only those are reported that were recorded here by SRT.
    // With NEVER, nothing is to be reported.
    if (!filter_loss_seqs.empty())
    {
        HLOGC(mglog.Debug, log << "WILL REPORT LOSSES (filter): " << Printable(filter_loss_seqs));
        sendLossReport(filter_loss_seqs);

        if (m_bTsbPd)
        {
            HLOGC(mglog.Debug, log << "loss: signaling TSBPD cond");
            CSync::lock_signal(m_RcvTsbPdCond, m_RecvLock);
        }
    }

    // Now review the list of FreshLoss to see if there's any "old enough" to send UMSG_LOSSREPORT to it.

    // PERFORMANCE CONSIDERATIONS:
    // This list is quite inefficient as a data type and finding the candidate to send UMSG_LOSSREPORT
    // is linear time. On the other hand, there are some special cases that are important for performance:
    // - only the first (plus some following) could have had TTL drown to 0
    // - the only (little likely) possibility that the next-to-first record has TTL=0 is when there was
    //   a loss range split (due to dropFromLossLists() of one sequence)
    // - first found record with TTL>0 means end of "ready to LOSSREPORT" records
    // So:
    // All you have to do is:
    //  - start with first element and continue with next elements, as long as they have TTL=0
    //    If so, send the loss report and remove this element.
    //  - Since the first element that has TTL>0, iterate until the end of container and decrease TTL.
    //
    // This will be efficient becase the loop to increment one field (without any condition check)
    // can be quite well optimized.

    vector<int32_t> lossdata;
    {
        CGuard lg(m_RcvLossLock);

        // XXX There was a mysterious crash around m_FreshLoss. When the initial_loss_ttl is 0
        // (that is, "belated loss report" feature is off), don't even touch m_FreshLoss.
        if (initial_loss_ttl && !m_FreshLoss.empty())
        {
            deque<CRcvFreshLoss>::iterator i = m_FreshLoss.begin();

            // Phase 1: take while TTL <= 0.
            // There can be more than one record with the same TTL, if it has happened before
            // that there was an 'unlost' (@c dropFromLossLists) sequence that has split one detected loss
            // into two records.
            for (; i != m_FreshLoss.end() && i->ttl <= 0; ++i)
            {
                HLOGF(mglog.Debug,
                      "Packet seq %d-%d (%d packets) considered lost - sending LOSSREPORT",
                      i->seq[0],
                      i->seq[1],
                      CSeqNo::seqoff(i->seq[0], i->seq[1]) + 1);
                addLossRecord(lossdata, i->seq[0], i->seq[1]);
            }

            // Remove elements that have been processed and prepared for lossreport.
            if (i != m_FreshLoss.begin())
            {
                m_FreshLoss.erase(m_FreshLoss.begin(), i);
                i = m_FreshLoss.begin();
            }

            if (m_FreshLoss.empty())
            {
                HLOGP(mglog.Debug, "NO MORE FRESH LOSS RECORDS.");
            }
            else
            {
                HLOGF(mglog.Debug,
                      "STILL %" PRIzu " FRESH LOSS RECORDS, FIRST: %d-%d (%d) TTL: %d",
                      m_FreshLoss.size(),
                      i->seq[0],
                      i->seq[1],
                      1 + CSeqNo::seqoff(i->seq[0], i->seq[1]),
                      i->ttl);
            }

            // Phase 2: rest of the records should have TTL decreased.
            for (; i != m_FreshLoss.end(); ++i)
                --i->ttl;
        }
    }
    if (!lossdata.empty())
    {
        sendCtrl(UMSG_LOSSREPORT, NULL, &lossdata[0], lossdata.size());
    }

    // was_sent_in_order means either of:
    // - packet was sent in order (first if branch above)
    // - packet was sent as old, but was a retransmitted packet

    if (m_bPeerRexmitFlag && was_sent_in_order)
    {
        ++m_iConsecOrderedDelivery;
        if (m_iConsecOrderedDelivery >= 50)
        {
            m_iConsecOrderedDelivery = 0;
            if (m_iReorderTolerance > 0)
            {
                m_iReorderTolerance--;
                enterCS(m_StatsLock);
                m_stats.traceReorderDistance--;
                leaveCS(m_StatsLock);
                HLOGF(mglog.Debug,
                      "ORDERED DELIVERY of 50 packets in a row - decreasing tolerance to %d",
                      m_iReorderTolerance);
            }
        }
    }

    return 0;
}

/// This function is called when a packet has arrived, which was behind the current
/// received sequence - that is, belated or retransmitted. Try to remove the packet
/// from both loss records: the general loss record and the fresh loss record.
///
/// Additionally, check - if supported by the peer - whether the "latecoming" packet
/// has been sent due to retransmission or due to reordering, by checking the rexmit
/// support flag and rexmit flag itself. If this packet was surely ORIGINALLY SENT
/// it means that the current network connection suffers of packet reordering. This
/// way try to introduce a dynamic tolerance by calculating the difference between
/// the current packet reception sequence and this packet's sequence. This value
/// will be set to the tolerance value, which means that later packet retransmission
/// will not be required immediately, but only after receiving N next packets that
/// do not include the lacking packet.
/// The tolerance is not increased infinitely - it's bordered by m_iMaxReorderTolerance.
/// This value can be set in options - SRT_LOSSMAXTTL.
void CUDT::unlose(const CPacket &packet)
{
    CGuard lg(m_RcvLossLock);
    int32_t sequence = packet.m_iSeqNo;
    m_pRcvLossList->remove(sequence);

    // Rest of this code concerns only the "belated lossreport" feature.

    bool has_increased_tolerance = false;
    bool was_reordered           = false;

    if (m_bPeerRexmitFlag)
    {
        // If the peer understands the REXMIT flag, it means that the REXMIT flag is contained
        // in the PH_MSGNO field.

        // The packet is considered coming originally (just possibly out of order), if REXMIT
        // flag is NOT set.
        was_reordered = !packet.getRexmitFlag();
        if (was_reordered)
        {
            HLOGF(mglog.Debug, "received out-of-band packet seq %d", sequence);

            const int seqdiff = abs(CSeqNo::seqcmp(m_iRcvCurrSeqNo, packet.m_iSeqNo));
            enterCS(m_StatsLock);
            m_stats.traceReorderDistance = max(seqdiff, m_stats.traceReorderDistance);
            leaveCS(m_StatsLock);
            if (seqdiff > m_iReorderTolerance)
            {
                const int new_tolerance = min(seqdiff, m_iMaxReorderTolerance);
                HLOGF(mglog.Debug,
                      "Belated by %d seqs - Reorder tolerance %s %d",
                      seqdiff,
                      (new_tolerance == m_iReorderTolerance) ? "REMAINS with" : "increased to",
                      new_tolerance);
                m_iReorderTolerance = new_tolerance;
                has_increased_tolerance =
                    true; // Yes, even if reorder tolerance is already at maximum - this prevents decreasing tolerance.
            }
        }
        else
        {
            HLOGC(mglog.Debug, log << CONID() << "received reXmitted packet seq=" << sequence);
        }
    }
    else
    {
        HLOGF(mglog.Debug, "received reXmitted or belated packet seq %d (distinction not supported by peer)", sequence);
    }

    // Don't do anything if "belated loss report" feature is not used.
    // In that case the FreshLoss list isn't being filled in at all, the
    // loss report is sent directly.
    // Note that this condition blocks two things being done in this function:
    // - remove given sequence from the fresh loss record
    //   (in this case it's empty anyway)
    // - decrease current reorder tolerance based on whether packets come in order
    //   (current reorder tolerance is 0 anyway)
    if (m_bPeerRexmitFlag == 0 || m_iReorderTolerance == 0)
        return;

    size_t i       = 0;
    int    had_ttl = 0;
    for (i = 0; i < m_FreshLoss.size(); ++i)
    {
        had_ttl = m_FreshLoss[i].ttl;
        switch (m_FreshLoss[i].revoke(sequence))
        {
        case CRcvFreshLoss::NONE:
            continue; // Not found. Search again.

        case CRcvFreshLoss::STRIPPED:
            goto breakbreak; // Found and the modification is applied. We're done here.

        case CRcvFreshLoss::DELETE:
            // No more elements. Kill it.
            m_FreshLoss.erase(m_FreshLoss.begin() + i);
            // Every loss is unique. We're done here.
            goto breakbreak;

        case CRcvFreshLoss::SPLIT:
            // Oh, this will be more complicated. This means that it was in between.
            {
                // So create a new element that will hold the upper part of the range,
                // and this one modify to be the lower part of the range.

                // Keep the current end-of-sequence value for the second element
                int32_t next_end = m_FreshLoss[i].seq[1];

                // seq-1 set to the end of this element
                m_FreshLoss[i].seq[1] = CSeqNo::decseq(sequence);
                // seq+1 set to the begin of the next element
                int32_t next_begin = CSeqNo::incseq(sequence);

                // Use position of the NEXT element because insertion happens BEFORE pointed element.
                // Use the same TTL (will stay the same in the other one).
                m_FreshLoss.insert(m_FreshLoss.begin() + i + 1,
                                   CRcvFreshLoss(next_begin, next_end, m_FreshLoss[i].ttl));
            }
            goto breakbreak;
        }
    }

    // Could have made the "return" instruction instead of goto, but maybe there will be something
    // to add in future, so keeping that.
breakbreak:;

    if (i != m_FreshLoss.size())
    {
        HLOGF(mglog.Debug, "sequence %d removed from belated lossreport record", sequence);
    }

    if (was_reordered)
    {
        m_iConsecOrderedDelivery = 0;
        if (has_increased_tolerance)
        {
            m_iConsecEarlyDelivery = 0; // reset counter
        }
        else if (had_ttl > 2)
        {
            ++m_iConsecEarlyDelivery; // otherwise, and if it arrived quite earlier, increase counter
            HLOGF(mglog.Debug, "... arrived at TTL %d case %d", had_ttl, m_iConsecEarlyDelivery);

            // After 10 consecutive
            if (m_iConsecEarlyDelivery >= 10)
            {
                m_iConsecEarlyDelivery = 0;
                if (m_iReorderTolerance > 0)
                {
                    m_iReorderTolerance--;
                    enterCS(m_StatsLock);
                    m_stats.traceReorderDistance--;
                    leaveCS(m_StatsLock);
                    HLOGF(mglog.Debug,
                          "... reached %d times - decreasing tolerance to %d",
                          m_iConsecEarlyDelivery,
                          m_iReorderTolerance);
                }
            }
        }
        // If hasn't increased tolerance, but the packet appeared at TTL less than 2, do nothing.
    }
}

void CUDT::dropFromLossLists(int32_t from, int32_t to)
{
    CGuard lg(m_RcvLossLock);
    m_pRcvLossList->remove(from, to);

    HLOGF(mglog.Debug, "%sTLPKTDROP seq %d-%d (%d packets)", CONID().c_str(), from, to, CSeqNo::seqoff(from, to));

    if (m_bPeerRexmitFlag == 0 || m_iReorderTolerance == 0)
        return;

    // All code below concerns only "belated lossreport" feature.

    // It's highly unlikely that this is waiting to send a belated UMSG_LOSSREPORT,
    // so treat it rather as a sanity check.

    // It's enough to check if the first element of the list starts with a sequence older than 'to'.
    // If not, just do nothing.

    size_t delete_index = 0;
    for (size_t i = 0; i < m_FreshLoss.size(); ++i)
    {
        CRcvFreshLoss::Emod result = m_FreshLoss[i].revoke(from, to);
        switch (result)
        {
        case CRcvFreshLoss::DELETE:
            delete_index = i + 1; // PAST THE END
            continue;             // There may be further ranges that are included in this one, so check on.

        case CRcvFreshLoss::NONE:
        case CRcvFreshLoss::STRIPPED:
            break; // THIS BREAKS ONLY 'switch', not 'for'!

        case CRcvFreshLoss::SPLIT:; // This function never returns it. It's only a compiler shut-up.
        }

        break; // Now this breaks also FOR.
    }

    m_FreshLoss.erase(m_FreshLoss.begin(),
                      m_FreshLoss.begin() + delete_index); // with delete_index == 0 will do nothing
}

// This function, as the name states, should bake a new cookie.
int32_t CUDT::bake(const sockaddr_any& addr, int32_t current_cookie, int correction)
{
    static unsigned int distractor = 0;
    unsigned int        rollover   = distractor + 10;

    for (;;)
    {
        // SYN cookie
        char clienthost[NI_MAXHOST];
        char clientport[NI_MAXSERV];
        getnameinfo(addr.get(),
                    addr.size(),
                    clienthost,
                    sizeof(clienthost),
                    clientport,
                    sizeof(clientport),
                    NI_NUMERICHOST | NI_NUMERICSERV);
        int64_t timestamp = (count_microseconds(steady_clock::now() - m_stats.tsStartTime) / 60000000) + distractor -
                            correction; // secret changes every one minute
        stringstream cookiestr;
        cookiestr << clienthost << ":" << clientport << ":" << timestamp;
        union {
            unsigned char cookie[16];
            int32_t       cookie_val;
        };
        CMD5::compute(cookiestr.str().c_str(), cookie);

        if (cookie_val != current_cookie)
            return cookie_val;

        ++distractor;

        // This is just to make the loop formally breakable,
        // but this is virtually impossible to happen.
        if (distractor == rollover)
            return cookie_val;
    }
}

// XXX This is quite a mystery, why this function has a return value
// and what the purpose for it was. There's just one call of this
// function in the whole code and in that call the return value is
// ignored. Actually this call happens in the CRcvQueue::worker thread,
// where it makes a response for incoming UDP packet that might be
// a connection request. Should any error occur in this process, there
// is no way to "report error" that happened here. Basing on that
// these values in original UDT code were quite like the values
// for m_iReqType, they have been changed to URQ_* symbols, which
// may mean that the intent for the return value was to send this
// value back as a control packet back to the connector.
//
// This function is run when the CRcvQueue object is reading packets
// from the multiplexer (@c CRcvQueue::worker_RetrieveUnit) and the
// target socket ID is 0.
//
// XXX Make this function return EConnectStatus enum type (extend if needed),
// and this will be directly passed to the caller.
SRT_REJECT_REASON CUDT::processConnectRequest(const sockaddr_any& addr, CPacket& packet)
{
    // XXX ASSUMPTIONS:
    // [[using assert(packet.m_iID == 0)]]

    HLOGC(mglog.Debug, log << "processConnectRequest: received a connection request");

    if (m_bClosing)
    {
        m_RejectReason = SRT_REJ_CLOSE;
        HLOGC(mglog.Debug, log << "processConnectRequest: ... NOT. Rejecting because closing.");
        return m_RejectReason;
    }

    /*
     * Closing a listening socket only set bBroken
     * If a connect packet is received while closing it gets through
     * processing and crashes later.
     */
    if (m_bBroken)
    {
        m_RejectReason = SRT_REJ_CLOSE;
        HLOGC(mglog.Debug, log << "processConnectRequest: ... NOT. Rejecting because broken.");
        return m_RejectReason;
    }
    size_t exp_len =
        CHandShake::m_iContentSize; // When CHandShake::m_iContentSize is used in log, the file fails to link!

    // NOTE!!! Old version of SRT code checks if the size of the HS packet
    // is EQUAL to the above CHandShake::m_iContentSize.

    // Changed to < exp_len because we actually need that the packet
    // be at least of a size for handshake, although it may contain
    // more data, depending on what's inside.
    if (packet.getLength() < exp_len)
    {
        m_RejectReason = SRT_REJ_ROGUE;
        HLOGC(mglog.Debug,
              log << "processConnectRequest: ... NOT. Wrong size: " << packet.getLength() << " (expected: " << exp_len
                  << ")");
        return m_RejectReason;
    }

    // Dunno why the original UDT4 code only MUCH LATER was checking if the packet was UMSG_HANDSHAKE.
    // It doesn't seem to make sense to deserialize it into the handshake structure if we are not
    // sure that the packet contains the handshake at all!
    if (!packet.isControl(UMSG_HANDSHAKE))
    {
        m_RejectReason = SRT_REJ_ROGUE;
        LOGC(mglog.Error, log << "processConnectRequest: the packet received as handshake is not a handshake message");
        return m_RejectReason;
    }

    CHandShake hs;
    hs.load_from(packet.m_pcData, packet.getLength());

    // XXX MOST LIKELY this hs should be now copied into m_ConnRes field, which holds
    // the handshake structure sent from the peer (no matter the role or mode).
    // This should simplify the createSrtHandshake() function which can this time
    // simply write the crafted handshake structure into m_ConnReq, which needs no
    // participation of the local handshake and passing it as a parameter through
    // newConnection() -> acceptAndRespond() -> createSrtHandshake(). This is also
    // required as a source of the peer's information used in processing in other
    // structures.

    int32_t cookie_val = bake(addr);

    HLOGC(mglog.Debug, log << "processConnectRequest: new cookie: " << hex << cookie_val);

    // REQUEST:INDUCTION.
    // Set a cookie, a target ID, and send back the same as
    // RESPONSE:INDUCTION.
    if (hs.m_iReqType == URQ_INDUCTION)
    {
        HLOGC(mglog.Debug, log << "processConnectRequest: received type=induction, sending back with cookie+socket");

        // XXX That looks weird - the calculated md5 sum out of the given host/port/timestamp
        // is 16 bytes long, but CHandShake::m_iCookie has 4 bytes. This then effectively copies
        // only the first 4 bytes. Moreover, it's dangerous on some platforms because the char
        // array need not be aligned to int32_t - changed to union in a hope that using int32_t
        // inside a union will enforce whole union to be aligned to int32_t.
        hs.m_iCookie = cookie_val;
        packet.m_iID = hs.m_iID;

        // Ok, now's the time. The listener sets here the version 5 handshake,
        // even though the request was 4. This is because the old client would
        // simply return THE SAME version, not even looking into it, giving the
        // listener false impression as if it supported version 5.
        //
        // If the caller was really HSv4, it will simply ignore the version 5 in INDUCTION;
        // it will respond with CONCLUSION, but with its own set version, which is version 4.
        //
        // If the caller was really HSv5, it will RECOGNIZE this version 5 in INDUCTION, so
        // it will respond with version 5 when sending CONCLUSION.

        hs.m_iVersion = HS_VERSION_SRT1;

        // Additionally, set this field to a MAGIC value. This field isn't used during INDUCTION
        // by HSv4 client, HSv5 client can use it to additionally verify that this is a HSv5 listener.
        // In this field we also advertise the PBKEYLEN value. When 0, it's considered not advertised.
        hs.m_iType = SrtHSRequest::wrapFlags(true /*put SRT_MAGIC_CODE in HSFLAGS*/, m_iSndCryptoKeyLen);
        bool whether SRT_ATR_UNUSED = m_iSndCryptoKeyLen != 0;
        HLOGC(mglog.Debug,
              log << "processConnectRequest: " << (whether ? "" : "NOT ")
                  << " Advertising PBKEYLEN - value = " << m_iSndCryptoKeyLen);

        size_t size = packet.getLength();
        hs.store_to((packet.m_pcData), (size));
        setPacketTS(packet, steady_clock::now());

        // Display the HS before sending it to peer
        HLOGC(mglog.Debug, log << "processConnectRequest: SENDING HS (i): " << hs.show());

        m_pSndQueue->sendto(addr, packet);
        return SRT_REJ_UNKNOWN; // EXCEPTION: this is a "no-error" code.
    }

    // Otherwise this should be REQUEST:CONCLUSION.
    // Should then come with the correct cookie that was
    // set in the above INDUCTION, in the HS_VERSION_SRT1
    // should also contain extra data.

    HLOGC(mglog.Debug,
          log << "processConnectRequest: received type=" << RequestTypeStr(hs.m_iReqType) << " - checking cookie...");
    if (hs.m_iCookie != cookie_val)
    {
        cookie_val = bake(addr, cookie_val, -1); // SHOULD generate an earlier, distracted cookie

        if (hs.m_iCookie != cookie_val)
        {
            m_RejectReason = SRT_REJ_RDVCOOKIE;
            HLOGC(mglog.Debug, log << "processConnectRequest: ...wrong cookie " << hex << cookie_val << ". Ignoring.");
            return m_RejectReason;
        }

        HLOGC(mglog.Debug, log << "processConnectRequest: ... correct (FIXED) cookie. Proceeding.");
    }
    else
    {
        HLOGC(mglog.Debug, log << "processConnectRequest: ... correct (ORIGINAL) cookie. Proceeding.");
    }

    int32_t id = hs.m_iID;

    // HANDSHAKE: The old client sees the version that does not match HS_VERSION_UDT4 (5).
    // In this case it will respond with URQ_ERROR_REJECT. Rest of the data are the same
    // as in the handshake request. When this message is received, the connector side should
    // switch itself to the version number HS_VERSION_UDT4 and continue the old way (that is,
    // continue sending URQ_INDUCTION, but this time with HS_VERSION_UDT4).

    bool accepted_hs = true;

    if (hs.m_iVersion == HS_VERSION_SRT1)
    {
        // No further check required.
        // The m_iType contains handshake extension flags.
    }
    else if (hs.m_iVersion == HS_VERSION_UDT4)
    {
        // In UDT, and so in older SRT version, the hs.m_iType field should contain
        // the socket type, although SRT only allowed this field to be UDT_DGRAM.
        // Older SRT version contained that value in a field, but now that this can
        // only contain UDT_DGRAM the field itself has been abandoned.
        // For the sake of any old client that reports version 4 handshake, interpret
        // this hs.m_iType field as a socket type and check if it's UDT_DGRAM.

        // Note that in HSv5 hs.m_iType contains extension flags.
        if (hs.m_iType != UDT_DGRAM)
        {
            m_RejectReason = SRT_REJ_ROGUE;
            accepted_hs    = false;
        }
    }
    else
    {
        // Unsupported version
        // (NOTE: This includes "version=0" which is a rejection flag).
        m_RejectReason = SRT_REJ_VERSION;
        accepted_hs    = false;
    }

    if (!accepted_hs)
    {
        HLOGC(mglog.Debug,
              log << "processConnectRequest: version/type mismatch. Sending REJECT code:" << m_RejectReason
              << " MSG: " << srt_rejectreason_str(m_RejectReason));
        // mismatch, reject the request
        hs.m_iReqType = URQFailure(m_RejectReason);
        size_t size   = CHandShake::m_iContentSize;
        hs.store_to((packet.m_pcData), (size));
        packet.m_iID        = id;
        setPacketTS(packet, steady_clock::now());
        HLOGC(mglog.Debug, log << "processConnectRequest: SENDING HS (e): " << hs.show());
        m_pSndQueue->sendto(addr, packet);
    }
    else
    {
        SRT_REJECT_REASON error  = SRT_REJ_UNKNOWN;
        int               result = s_UDTUnited.newConnection(m_SocketID, addr, packet, (hs), (error));

        // This is listener - m_RejectReason need not be set
        // because listener has no functionality of giving the app
        // insight into rejected callers.

        // --->
        //        (global.) CUDTUnited::updateListenerMux
        //        (new Socket.) CUDT::acceptAndRespond
        if (result == -1)
        {
            hs.m_iReqType = URQFailure(error);
            LOGF(mglog.Error, "UU:newConnection: rsp(REJECT): %d - %s", hs.m_iReqType, srt_rejectreason_str(error));
        }

        // CONFUSION WARNING!
        //
        // The newConnection() will call acceptAndRespond() if the processing
        // was successful - IN WHICH CASE THIS PROCEDURE SHOULD DO NOTHING.
        // Ok, almost nothing - see update_events below.
        //
        // If newConnection() failed, acceptAndRespond() will not be called.
        // Ok, more precisely, the thing that acceptAndRespond() is expected to do
        // will not be done (this includes sending any response to the peer).
        //
        // Now read CAREFULLY. The newConnection() will return:
        //
        // - -1: The connection processing failed due to errors like:
        //       - memory alloation error
        //       - listen backlog exceeded
        //       - any error propagated from CUDT::open and CUDT::acceptAndRespond
        // - 0: The connection already exists
        // - 1: Connection accepted.
        //
        // So, update_events is called only if the connection is established.
        // Both 0 (repeated) and -1 (error) require that a response be sent.
        // The CPacket object that has arrived as a connection request is here
        // reused for the connection rejection response (see URQ_ERROR_REJECT set
        // as m_iReqType).

        // send back a response if connection failed or connection already existed
        // new connection response should be sent in acceptAndRespond()
        if (result != 1)
        {
            HLOGC(mglog.Debug,
                  log << CONID() << "processConnectRequest: sending ABNORMAL handshake info req="
                      << RequestTypeStr(hs.m_iReqType));
            size_t size = CHandShake::m_iContentSize;
            hs.store_to((packet.m_pcData), (size));
            packet.m_iID        = id;
            setPacketTS(packet, steady_clock::now());
            HLOGC(mglog.Debug, log << "processConnectRequest: SENDING HS (a): " << hs.show());
            m_pSndQueue->sendto(addr, packet);
        }
        else
        {
            // a new connection has been created, enable epoll for write
           HLOGC(mglog.Debug, log << "processConnectRequest: @" << m_SocketID
                   << " connected, setting epoll to connect:");
           s_UDTUnited.m_EPoll.update_events(m_SocketID, m_sPollID, SRT_EPOLL_CONNECT, true);
        }
    }
    LOGC(mglog.Note, log << "listen ret: " << hs.m_iReqType << " - " << RequestTypeStr(hs.m_iReqType));

    return RejectReasonForURQ(hs.m_iReqType);
}

void CUDT::addLossRecord(std::vector<int32_t> &lr, int32_t lo, int32_t hi)
{
    if (lo == hi)
        lr.push_back(lo);
    else
    {
        lr.push_back(lo | LOSSDATA_SEQNO_RANGE_FIRST);
        lr.push_back(hi);
    }
}

int CUDT::checkACKTimer(const steady_clock::time_point &currtime)
{
    int because_decision = BECAUSE_NO_REASON;
    if (currtime > m_tsNextACKTime  // ACK time has come
                                  // OR the number of sent packets since last ACK has reached
                                  // the congctl-defined value of ACK Interval
                                  // (note that none of the builtin congctls defines ACK Interval)
        || (m_CongCtl->ACKMaxPackets() > 0 && m_iPktCount >= m_CongCtl->ACKMaxPackets()))
    {
        // ACK timer expired or ACK interval is reached
        sendCtrl(UMSG_ACK);

        const steady_clock::duration ack_interval = m_CongCtl->ACKTimeout_us() > 0
            ? microseconds_from(m_CongCtl->ACKTimeout_us())
            : m_tdACKInterval;
        m_tsNextACKTime = currtime + ack_interval;

        m_iPktCount      = 0;
        m_iLightACKCount = 1;
        because_decision = BECAUSE_ACK;
    }

    // Or the transfer rate is so high that the number of packets
    // have reached the value of SelfClockInterval * LightACKCount before
    // the time has come according to m_ullNextACKTime_tk. In this case a "lite ACK"
    // is sent, which doesn't contain statistical data and nothing more
    // than just the ACK number. The "fat ACK" packets will be still sent
    // normally according to the timely rules.
    else if (m_iPktCount >= SELF_CLOCK_INTERVAL * m_iLightACKCount)
    {
        // send a "light" ACK
        sendCtrl(UMSG_ACK, NULL, NULL, SEND_LITE_ACK);
        ++m_iLightACKCount;
        because_decision = BECAUSE_LITEACK;
    }

    return because_decision;
}

int CUDT::checkNAKTimer(const steady_clock::time_point& currtime)
{
    // XXX The problem with working NAKREPORT with SRT_ARQ_ONREQ
    // is not that it would be inappropriate, but because it's not
    // implemented. The reason for it is that the structure of the
    // loss list container (m_pRcvLossList) is such that it is expected
    // that the loss records are ordered by sequence numbers (so
    // that two ranges sticking together are merged in place).
    // Unfortunately in case of SRT_ARQ_ONREQ losses must be recorded
    // as before, but they should not be reported, until confirmed
    // by the filter. By this reason they appear often out of order
    // and for adding them properly the loss list container wasn't
    // prepared. This then requires some more effort to implement.
    if (!m_bRcvNakReport || m_PktFilterRexmitLevel != SRT_ARQ_ALWAYS)
        return BECAUSE_NO_REASON;

    /*
     * m_bRcvNakReport enables NAK reports for SRT.
     * Retransmission based on timeout is bandwidth consuming,
     * not knowing what to retransmit when the only NAK sent by receiver is lost,
     * all packets past last ACK are retransmitted (rexmitMethod() == SRM_FASTREXMIT).
     */
    const int loss_len = m_pRcvLossList->getLossLength();
    SRT_ASSERT(loss_len >= 0);
    int debug_decision = BECAUSE_NO_REASON;

    if (loss_len > 0)
    {
        if (currtime <= m_tsNextNAKTime)
            return BECAUSE_NO_REASON; // wait for next NAK time

        sendCtrl(UMSG_LOSSREPORT);
        debug_decision = BECAUSE_NAKREPORT;
    }

    m_tsNextNAKTime = currtime + m_tdNAKInterval;
    return debug_decision;
}

bool CUDT::checkExpTimer(const steady_clock::time_point& currtime, int check_reason ATR_UNUSED)
{
    // VERY HEAVY LOGGING
#if ENABLE_HEAVY_LOGGING & 1
    static const char* const decisions [] = {
        "ACK",
        "LITE-ACK",
        "NAKREPORT"
    };

    string decision = "NOTHING";
    if (check_reason)
    {
        ostringstream decd;
        decision = "";
        for (int i = 0; i < LAST_BECAUSE_BIT; ++i)
        {
            int flag = 1 << i;
            if (check_reason & flag)
                decd << decisions[i] << " ";
        }
        decision = decd.str();
    }
    HLOGC(mglog.Debug, log << CONID() << "checkTimer: ACTIVITIES PERFORMED: " << decision);
#endif

    // In UDT the m_bUserDefinedRTO and m_iRTO were in CCC class.
    // There's nothing in the original code that alters these values.

    steady_clock::time_point next_exp_time;
    if (m_CongCtl->RTO())
    {
        next_exp_time = m_tsLastRspTime + microseconds_from(m_CongCtl->RTO());
    }
    else
    {
        steady_clock::duration exp_timeout =
            microseconds_from(m_iEXPCount * (m_iRTT + 4 * m_iRTTVar) + COMM_SYN_INTERVAL_US);
        if (exp_timeout < (m_iEXPCount * m_tdMinExpInterval))
            exp_timeout = m_iEXPCount * m_tdMinExpInterval;
        next_exp_time = m_tsLastRspTime + exp_timeout;
    }

    if (currtime <= next_exp_time)
        return false;

    // ms -> us
    const int PEER_IDLE_TMO_US = m_iOPT_PeerIdleTimeout * 1000;
    // Haven't received any information from the peer, is it dead?!
    // timeout: at least 16 expirations and must be greater than 5 seconds
    if ((m_iEXPCount > COMM_RESPONSE_MAX_EXP) &&
        (currtime - m_tsLastRspTime > microseconds_from(PEER_IDLE_TMO_US)))
    {
        //
        // Connection is broken.
        // UDT does not signal any information about this instead of to stop quietly.
        // Application will detect this when it calls any UDT methods next time.
        //
        HLOGC(mglog.Debug,
              log << "CONNECTION EXPIRED after " << count_milliseconds(currtime - m_tsLastRspTime) << "ms");
        m_bClosing       = true;
        m_bBroken        = true;
        m_iBrokenCounter = 30;

        // update snd U list to remove this socket
        m_pSndQueue->m_pSndUList->update(this, CSndUList::DO_RESCHEDULE);

        releaseSynch();

        // app can call any UDT API to learn the connection_broken error
        s_UDTUnited.m_EPoll.update_events(m_SocketID, m_sPollID, SRT_EPOLL_IN | SRT_EPOLL_OUT | SRT_EPOLL_ERR, true);

        CTimer::triggerEvent();

        return true;
    }

    HLOGC(mglog.Debug,
          log << "EXP TIMER: count=" << m_iEXPCount << "/" << (+COMM_RESPONSE_MAX_EXP) << " elapsed="
              << (count_microseconds(currtime - m_tsLastRspTime)) << "/" << (+PEER_IDLE_TMO_US) << "us");

    ++m_iEXPCount;

    /*
     * (keepalive fix)
     * duB:
     * It seems there is confusion of the direction of the Response here.
     * LastRspTime is supposed to be when receiving (data/ctrl) from peer
     * as shown in processCtrl and processData,
     * Here we set because we sent something?
     *
     * Disabling this code that prevent quick reconnection when peer disappear
     */
    // Reset last response time since we've just sent a heart-beat.
    // (fixed) m_tsLastRspTime = currtime_tk;

    return false;
}

void CUDT::checkRexmitTimer(const steady_clock::time_point& currtime)
{
    /* There are two algorithms of blind packet retransmission: LATEREXMIT and FASTREXMIT.
     *
     * LATEREXMIT is only used with FileCC.
     * The mode is triggered when some time has passed since the last ACK from
     * the receiver, while there is still some unacknowledged data in the sender's buffer,
     * and the loss list is empty.
     *
     * FASTREXMIT is only used with LiveCC.
     * The mode is triggered if the receiver does not send periodic NAK reports,
     * when some time has passed since the last ACK from the receiver,
     * while there is still some unacknowledged data in the sender's buffer.
     *
     * In case the above conditions are met, the unacknowledged packets
     * in the sender's buffer will be added to loss list and retransmitted.
     */

    const uint64_t rtt_syn = (m_iRTT + 4 * m_iRTTVar + 2 * COMM_SYN_INTERVAL_US);
    const uint64_t exp_int_us = (m_iReXmitCount * rtt_syn + COMM_SYN_INTERVAL_US);

    if (currtime <= (m_tsLastRspAckTime + microseconds_from(exp_int_us)))
        return;

    // If there is no unacknowledged data in the sending buffer,
    // then there is nothing to retransmit.
    if (m_pSndBuffer->getCurrBufSize() <= 0)
        return;

    const bool is_laterexmit = m_CongCtl->rexmitMethod() == SrtCongestion::SRM_LATEREXMIT;
    const bool is_fastrexmit = m_CongCtl->rexmitMethod() == SrtCongestion::SRM_FASTREXMIT;

    // If the receiver will send periodic NAK reports, then FASTREXMIT is inactive.
    // MIND that probably some method of "blind rexmit" MUST BE DONE, when TLPKTDROP is off.
    if (is_fastrexmit && m_bPeerNakReport)
        return;

    // We need to retransmit only when the data in the sender's buffer was already sent.
    // Otherwise it might still be sent regulary.
    bool retransmit = false;
    // - the sender loss list is empty (the receiver didn't send any LOSSREPORT, or LOSSREPORT was lost on track)
    if (is_laterexmit && (CSeqNo::incseq(m_iSndCurrSeqNo) != m_iSndLastAck) && m_pSndLossList->getLossLength() == 0)
        retransmit = true;

    if (is_fastrexmit && (CSeqNo::seqoff(m_iSndLastAck, CSeqNo::incseq(m_iSndCurrSeqNo)) > 0))
        retransmit = true;

    if (retransmit)
    {
        // Sender: Insert all the packets sent after last received acknowledgement into the sender loss list.
        CGuard acklock(m_RecvAckLock); // Protect packet retransmission
        // Resend all unacknowledged packets on timeout, but only if there is no packet in the loss list
        const int32_t csn = m_iSndCurrSeqNo;
        const int     num = m_pSndLossList->insert(m_iSndLastAck, csn);
        if (num > 0)
        {
            enterCS(m_StatsLock);
            m_stats.traceSndLoss += num;
            m_stats.sndLossTotal += num;
            leaveCS(m_StatsLock);

            HLOGC(mglog.Debug,
                  log << CONID() << "ENFORCED " << (is_laterexmit ? "LATEREXMIT" : "FASTREXMIT")
                      << " by ACK-TMOUT (scheduling): " << CSeqNo::incseq(m_iSndLastAck) << "-" << csn << " ("
                      << CSeqNo::seqoff(m_iSndLastAck, csn) << " packets)");
        }
    }

    ++m_iReXmitCount;

    checkSndTimers(DONT_REGEN_KM);
    const ECheckTimerStage stage = is_fastrexmit ? TEV_CHT_FASTREXMIT : TEV_CHT_REXMIT;
    updateCC(TEV_CHECKTIMER, stage);

    // immediately restart transmission
    m_pSndQueue->m_pSndUList->update(this, CSndUList::DO_RESCHEDULE);
}

void CUDT::checkTimers()
{
    // update CC parameters
    updateCC(TEV_CHECKTIMER, TEV_CHT_INIT);

    const steady_clock::time_point currtime = steady_clock::now();

    // This is a very heavy log, unblock only for temporary debugging!
#if 0
    HLOGC(mglog.Debug, log << CONID() << "checkTimers: nextacktime=" << FormatTime(m_ullNextACKTime_tk)
        << " AckInterval=" << m_iACKInterval
        << " pkt-count=" << m_iPktCount << " liteack-count=" << m_iLightACKCount);
#endif

    // Check if it is time to send ACK
    int debug_decision = checkACKTimer(currtime);

    // Check if it is time to send a loss report
    debug_decision |= checkNAKTimer(currtime);

    // Check if the connection is expired
    if (checkExpTimer(currtime, debug_decision))
        return;

    // Check if FAST or LATE packet retransmission is required
    checkRexmitTimer(currtime);

    if (currtime > m_tsLastSndTime + microseconds_from(COMM_KEEPALIVE_PERIOD_US))
    {
        sendCtrl(UMSG_KEEPALIVE);
        HLOGP(mglog.Debug, "KEEPALIVE");
    }
}

void CUDT::addEPoll(const int eid)
{
    enterCS(s_UDTUnited.m_EPoll.m_EPollLock);
    m_sPollID.insert(eid);
    leaveCS(s_UDTUnited.m_EPoll.m_EPollLock);

    if (!stillConnected())
        return;

    enterCS(m_RecvLock);
    if (m_pRcvBuffer->isRcvDataReady())
    {
        s_UDTUnited.m_EPoll.update_events(m_SocketID, m_sPollID, SRT_EPOLL_IN, true);
    }
    leaveCS(m_RecvLock);

    if (m_iSndBufSize > m_pSndBuffer->getCurrBufSize())
    {
        s_UDTUnited.m_EPoll.update_events(m_SocketID, m_sPollID, SRT_EPOLL_OUT, true);
    }
}

void CUDT::removeEPoll(const int eid)
{
    // clear IO events notifications;
    // since this happens after the epoll ID has been removed, they cannot be set again
    set<int> remove;
    remove.insert(eid);
    s_UDTUnited.m_EPoll.update_events(m_SocketID, remove, SRT_EPOLL_IN | SRT_EPOLL_OUT, false);

    enterCS(s_UDTUnited.m_EPoll.m_EPollLock);
    m_sPollID.erase(eid);
    leaveCS(s_UDTUnited.m_EPoll.m_EPollLock);
}

void CUDTGroup::addEPoll(int eid)
{
   enterCS(m_pGlobal->m_EPoll.m_EPollLock);
   m_sPollID.insert(eid);
   leaveCS(m_pGlobal->m_EPoll.m_EPollLock);

   bool any_read = false;
   bool any_write = false;
   bool any_broken = false;
   bool any_pending = false;

   {
       // Check all member sockets
       CGuard gl (m_GroupLock);

       // We only need to know if there is any socket that is
       // ready to get a payload and ready to receive from.

       for (gli_t i = m_Group.begin(); i != m_Group.end(); ++i)
       {
           if (i->sndstate == GST_IDLE || i->sndstate == GST_RUNNING)
           {
               any_write |= i->ps->writeReady();
           }

           if (i->rcvstate == GST_IDLE || i->rcvstate == GST_RUNNING)
           {
               any_read |= i->ps->readReady();
           }

           if (i->ps->broken())
               any_broken |= true;
           else
               any_pending |= true;
       }
   }

   // This is stupid, but we don't have any other interface to epoll
   // internals. Actually we don't have to check if id() is in m_sPollID
   // because we know it is, as we just added it. But it's not performance
   // critical, sockets are not being often added during transmission.
   if (any_read)
       m_pGlobal->m_EPoll.update_events(id(), m_sPollID, SRT_EPOLL_IN, true);

   if (any_write)
       m_pGlobal->m_EPoll.update_events(id(), m_sPollID, SRT_EPOLL_OUT, true);

   // Set broken if none is non-broken (pending, read-ready or write-ready)
   if (any_broken && !any_pending)
       m_pGlobal->m_EPoll.update_events(id(), m_sPollID, SRT_EPOLL_ERR, true);
}

void CUDTGroup::removeEPoll(const int eid)
{
   // clear IO events notifications;
   // since this happens after the epoll ID has been removed, they cannot be set again
   set<int> remove;
   remove.insert(eid);
   m_pGlobal->m_EPoll.update_events(id(), remove, SRT_EPOLL_IN | SRT_EPOLL_OUT, false);

   enterCS(m_pGlobal->m_EPoll.m_EPollLock);
   m_sPollID.erase(eid);
   leaveCS(m_pGlobal->m_EPoll.m_EPollLock);
}

void CUDT::ConnectSignal(ETransmissionEvent evt, EventSlot sl)
{
    if (evt >= TEV__SIZE)
        return; // sanity check

    m_Slots[evt].push_back(sl);
}

void CUDT::DisconnectSignal(ETransmissionEvent evt)
{
    if (evt >= TEV__SIZE)
        return; // sanity check

    m_Slots[evt].clear();
}

void CUDT::EmitSignal(ETransmissionEvent tev, EventVariant var)
{
    for (std::vector<EventSlot>::iterator i = m_Slots[tev].begin(); i != m_Slots[tev].end(); ++i)
    {
        i->emit(tev, var);
    }
}

int CUDT::getsndbuffer(SRTSOCKET u, size_t *blocks, size_t *bytes)
{
    CUDTSocket *s = s_UDTUnited.locateSocket(u);
    if (!s || !s->m_pUDT)
        return -1;

    CSndBuffer *b = s->m_pUDT->m_pSndBuffer;

    if (!b)
        return -1;

    int bytecount, timespan;
    int count = b->getCurrBufSize((bytecount), (timespan));

    if (blocks)
        *blocks = count;

    if (bytes)
        *bytes = bytecount;

    return std::abs(timespan);
}

SRT_REJECT_REASON CUDT::rejectReason(SRTSOCKET u)
{
    CUDTSocket* s = s_UDTUnited.locateSocket(u);
    if (!s || !s->m_pUDT)
        return SRT_REJ_UNKNOWN;

    return s->m_pUDT->m_RejectReason;
}

bool CUDT::runAcceptHook(CUDT *acore, const sockaddr* peer, const CHandShake& hs, const CPacket& hspkt)
{
    // Prepare the information for the hook.

    // We need streamid.
    char target[MAX_SID_LENGTH + 1];
    memset((target), 0, MAX_SID_LENGTH + 1);

    // Just for a case, check the length.
    // This wasn't done before, and we could risk memory crash.
    // In case of error, this will remain unset and the empty
    // string will be passed as streamid.

    int ext_flags = SrtHSRequest::SRT_HSTYPE_HSFLAGS::unwrap(hs.m_iType);

    // This tests if there are any extensions.
    if (hspkt.getLength() > CHandShake::m_iContentSize + 4 && IsSet(ext_flags, CHandShake::HS_EXT_CONFIG))
    {
        uint32_t *begin = reinterpret_cast<uint32_t *>(hspkt.m_pcData + CHandShake::m_iContentSize);
        size_t    size  = hspkt.getLength() - CHandShake::m_iContentSize; // Due to previous cond check we grant it's >0
        uint32_t *next  = 0;
        size_t    length   = size / sizeof(uint32_t);
        size_t    blocklen = 0;

        for (;;) // ONE SHOT, but continuable loop
        {
            int cmd = FindExtensionBlock(begin, length, (blocklen), (next));

            const size_t bytelen = blocklen * sizeof(uint32_t);

            if (cmd == SRT_CMD_SID)
            {
                if (!bytelen || bytelen > MAX_SID_LENGTH)
                {
                    LOGC(mglog.Error,
                         log << "interpretSrtHandshake: STREAMID length " << bytelen << " is 0 or > " << +MAX_SID_LENGTH
                             << " - PROTOCOL ERROR, REJECTING");
                    return false;
                }
                // See comment at CUDT::interpretSrtHandshake().
                memcpy((target), begin + 1, bytelen);

                // Un-swap on big endian machines
                ItoHLA(((uint32_t *)target), (uint32_t *)target, blocklen);

                // Nothing more expected from connection block.
                break;
            }
            else if (cmd == SRT_CMD_NONE)
            {
                // End of blocks
                break;
            }
            else
            {
                // Any other kind of message extracted. Search on.
                length -= (next - begin);
                begin = next;
                if (begin)
                    continue;
            }

            break;
        }
    }

    try
    {
        int result = CALLBACK_CALL(m_cbAcceptHook, acore->m_SocketID, hs.m_iVersion, peer, target);
        if (result == -1)
            return false;
    }
    catch (...)
    {
        LOGP(mglog.Error, "runAcceptHook: hook interrupted by exception");
        return false;
    }

    return true;
}


// GROUP


std::list<CUDTGroup::SocketData> CUDTGroup::s_NoGroup;


CUDTGroup::gli_t CUDTGroup::add(SocketData data)
{
    CGuard g (m_GroupLock);

    // Change the snd/rcv state of the group member to PENDING.
    // Default for SocketData after creation is BROKEN, which just
    // after releasing the m_GroupLock could be read and interpreted
    // as broken connection and removed before the handshake process
    // is done.
    data.sndstate = GST_PENDING;
    data.rcvstate = GST_PENDING;

    m_Group.push_back(data);
    gli_t end = m_Group.end();
    if (m_iMaxPayloadSize == -1)
    {
        int plsize = data.ps->m_pUDT->OPT_PayloadSize();
        HLOGC(mglog.Debug, log << "CUDTGroup::add: taking MAX payload size from socket @" << data.ps->m_SocketID << ": " << plsize
            << " " << (plsize ? "(explicit)" : "(unspecified = fallback to 1456)"));
        if (plsize == 0)
            plsize = SRT_LIVE_MAX_PLSIZE;
        // It is stated that the payload size
        // is taken from first, and every next one
        // will get the same.
        m_iMaxPayloadSize = plsize;
    }

    return --end;
}

CUDTGroup::SocketData CUDTGroup::prepareData(CUDTSocket* s)
{
    // This uses default GST_BROKEN because when the group operation is done,
    // then the GST_IDLE state automatically turns into GST_RUNNING. This is
    // recognized as an initial state of the fresh added socket to the group,
    // so some "initial configuration" must be done on it, after which it's
    // turned into GST_RUNNING, that is, it's treated as all others. When
    // set to GST_BROKEN, this socket is disregarded. This socket isn't cleaned
    // up, however, unless the status is simultaneously SRTS_BROKEN.

    // The order of operations is then:
    // - add the socket to the group in this "broken" initial state
    // - connect the socket (or get it extracted from accept)
    // - update the socket state (should be SRTS_CONNECTED)
    // - once the connection is established (may take time with connect), set GST_IDLE
    // - the next operation of send/recv will automatically turn it into GST_RUNNING
    SocketData sd = {s->m_SocketID, s,
        SRTS_INIT, GST_BROKEN, GST_BROKEN,
        -1, -1,
        sockaddr_any(), sockaddr_any(),
        false, false, false
    };
    return sd;
}

CUDTGroup::CUDTGroup()
    : m_pGlobal(&CUDT::s_UDTUnited)
    , m_GroupID(-1)
    , m_PeerGroupID(-1)
    , m_selfManaged(true)
    , m_type(SRT_GTYPE_UNDEFINED)
    , m_listener()
    // -1 = "undefined"; will become defined with first added socket
    , m_iMaxPayloadSize(-1)
    , m_bSynRecving(true)
    , m_bSynSending(true)
    , m_bTsbPd(true)
    , m_bTLPktDrop(true)
    , m_iTsbPdDelay_us(0)
    , m_iSndTimeOut(-1)
    , m_iRcvTimeOut(-1)
    , m_tsStartTime(0)
    , m_tsRcvPeerStartTime(0)
    , m_bOpened(false)
    , m_bConnected(false)
    , m_bClosing(false)
    , m_iLastSchedSeqNo(0)
{
    setupMutex(m_GroupLock, "Group");
    setupMutex(m_RcvDataLock, "RcvData");
    setupCond(m_RcvDataCond, "RcvData");
    m_RcvEID = m_pGlobal->m_EPoll.create(&m_RcvEpolld);
    m_SndEID = m_pGlobal->m_EPoll.create(&m_SndEpolld);
}

CUDTGroup::~CUDTGroup()
{
    srt_epoll_release(m_RcvEID);
    srt_epoll_release(m_SndEID);
    releaseMutex(m_GroupLock);
    releaseMutex(m_RcvDataLock);
    releaseCond(m_RcvDataCond);
}

void CUDTGroup::setOpt(SRT_SOCKOPT optName, const void* optval, int optlen)
{
    HLOGC(mglog.Debug, log << "GROUP $" << id() << " OPTION: #" << optName
            << " value:" << FormatBinaryString((uint8_t*)optval, optlen));

    switch (optName)
    {
    case SRTO_RCVSYN:
        m_bSynRecving = bool_int_value(optval, optlen);
        return;

    case SRTO_SNDSYN:
        m_bSynSending = bool_int_value(optval, optlen);
        return;

    case SRTO_SNDTIMEO:
        m_iSndTimeOut = *(int*)optval;
        break;

    case SRTO_RCVTIMEO:
        m_iRcvTimeOut = *(int*)optval;
        break;


        // XXX Currently no socket groups allow any other
        // congestion control mode other than live.
    case SRTO_CONGESTION:
        {
            LOGP(mglog.Error, "group option: SRTO_CONGESTION is only allowed as 'live' and cannot be changed");
            throw CUDTException(MJ_NOTSUP, MN_INVAL, 0);
        }

    // Other options to be specifically interpreted by group may follow.

    default:
        break;
    }

    // All others must be simply stored for setting on a socket.
    // If the group is already open and any post-option is about
    // to be modified, it must be allowed and applied on all sockets.

    if (m_bOpened)
    {
        // There's at least one socket in the group, so only
        // post-options are allowed.
        if (!std::binary_search(srt_post_opt_list, srt_post_opt_list + SRT_SOCKOPT_NPOST, optName))
        {
            LOGC(mglog.Error, log << "setsockopt(group): Group is connected, this option can't be altered");
            throw CUDTException(MJ_NOTSUP, MN_ISCONNECTED, 0);
        }

        HLOGC(mglog.Debug, log << "... SPREADING to existing sockets.");
        // This means that there are sockets already, so apply
        // this option on them.
        CGuard gg (m_GroupLock);
        for (gli_t gi = m_Group.begin(); gi != m_Group.end(); ++gi)
        {
            gi->ps->core().setOpt(optName, optval, optlen);
        }
    }

    // Store the option regardless if pre or post. This will apply
    m_config.push_back(ConfigItem(optName, optval, optlen));
}

static bool getOptDefault(SRT_SOCKOPT optname, void* optval, int& w_optlen);

// unfortunately this is required to properly handle th 'default_opt != opt'
// operation in the below importOption. Not required simultaneously operator==.
static bool operator !=(const struct linger& l1, const struct linger& l2)
{
    return l1.l_onoff != l2.l_onoff || l1.l_linger != l2.l_linger;
}

template <class ValueType> static
void importOption(vector<CUDTGroup::ConfigItem>& storage, SRT_SOCKOPT optname, const ValueType& field)
{
    ValueType default_opt;
    int default_opt_size = sizeof(ValueType);
    ValueType opt = field;
    if (!getOptDefault(optname, &default_opt, (default_opt_size)) || default_opt != opt)
    {
        // Store the option when:
        // - no default for this option is found
        // - the option value retrieved from the field is different than default
        storage.push_back(CUDTGroup::ConfigItem(optname, &opt, default_opt_size));
    }
}

// This function is called by the same premises as the CUDT::CUDT(const CUDT&) (copy constructor).
// The intention is to rewrite the part that comprises settings from the socket
// into the group. Note that some of the settings concern group, some others concern
// only target socket, and there are also options that can't be set on a socket.
void CUDTGroup::deriveSettings(CUDT* u)
{
    // !!! IMPORTANT !!!
    //
    // This function shall ONLY be called on a newly created group
    // for the sake of the newly accepted socket from the group-enabled listener,
    // which is lazy-created for the first ever accepted socket.
    // Once the group is created, it should stay with the options
    // state as initialized here, and be changeable only in case when
    // the option is altered on the group.

    // SRTO_RCVSYN
    m_bSynRecving = u->m_bSynRecving;

    // SRTO_SNDSYN
    m_bSynSending = u->m_bSynSending;

    // SRTO_RCVTIMEO
    m_iRcvTimeOut = u->m_iRcvTimeOut;

    // SRTO_SNDTIMEO
    m_iSndTimeOut = u->m_iSndTimeOut;


    // Ok, this really is disgusting, but there's only one way
    // to properly do it. Would be nice to have some more universal
    // connection between an option symbolic name and the internals
    // in CUDT class, but until this is done, since now every new
    // option will have to be handled both in the CUDT::setOpt/getOpt
    // functions, and here as well.

    // This is about moving options from listener to the group,
    // to be potentially replicated on the socket. So both pre
    // and post options apply.

#define IM(option, field) importOption(m_config, option, u-> field)

    IM(SRTO_MSS, m_iMSS);
    IM(SRTO_FC, m_iFlightFlagSize);

    // Nonstandard
    importOption(m_config, SRTO_SNDBUF, u->m_iSndBufSize * (u->m_iMSS - CPacket::UDP_HDR_SIZE));
    importOption(m_config, SRTO_RCVBUF, u->m_iRcvBufSize * (u->m_iMSS - CPacket::UDP_HDR_SIZE));

    IM(SRTO_LINGER, m_Linger);
    IM(SRTO_UDP_SNDBUF, m_iUDPSndBufSize);
    IM(SRTO_UDP_RCVBUF, m_iUDPRcvBufSize);
    // SRTO_RENDEZVOUS: impossible to have it set on a listener socket.
    // SRTO_SNDTIMEO/RCVTIMEO: groupwise setting
    IM(SRTO_CONNTIMEO, m_tdConnTimeOut);
    // Reuseaddr: true by default and should only be true.
    IM(SRTO_MAXBW, m_llMaxBW);
    IM(SRTO_INPUTBW, m_llInputBW);
    IM(SRTO_OHEADBW, m_iOverheadBW);
    IM(SRTO_IPTOS, m_iIpToS);
    IM(SRTO_IPTTL, m_iIpTTL);
    IM(SRTO_TSBPDMODE, m_bOPT_TsbPd);
    IM(SRTO_RCVLATENCY, m_iOPT_TsbPdDelay);
    IM(SRTO_PEERLATENCY, m_iOPT_PeerTsbPdDelay);
    IM(SRTO_SNDDROPDELAY, m_iOPT_SndDropDelay);
    IM(SRTO_PAYLOADSIZE, m_zOPT_ExpPayloadSize);
    IM(SRTO_TLPKTDROP, m_bTLPktDrop);
    IM(SRTO_MESSAGEAPI, m_bMessageAPI);
    IM(SRTO_NAKREPORT, m_bRcvNakReport);

    importOption(m_config, SRTO_PBKEYLEN, u->m_pCryptoControl->KeyLen());

    // Passphrase is empty by default. Decipher the passphrase and
    // store as passphrase option
    if (u->m_CryptoSecret.len)
    {
        string password ((const char*)u->m_CryptoSecret.str, u->m_CryptoSecret.len);
        m_config.push_back(ConfigItem(SRTO_PASSPHRASE, password.c_str(), password.size()));
    }

    IM(SRTO_KMREFRESHRATE, m_uKmRefreshRatePkt);
    IM(SRTO_KMPREANNOUNCE, m_uKmPreAnnouncePkt);

    string cc = u->m_CongCtl.selected_name();
    if (cc != "live")
    {
        m_config.push_back(ConfigItem(SRTO_CONGESTION, cc.c_str(), cc.size()));
    }

    // NOTE: This is based on information extracted from the "semi-copy-constructor" of CUDT class.
    // Here should be handled all things that are options that modify the socket, but not all options
    // are assigned to configurable items.

#undef IM
}

template <class Type>
struct Value
{
    static int fill(void* optval, int, Type value)
    {
        // XXX assert size >= sizeof(Type) ?
        *(Type*)optval = value;
        return sizeof(Type);
    }
};

template<> inline
int Value<std::string>::fill(void* optval, int len, std::string value)
{
    if (size_t(len) < value.size())
        return 0;
    memcpy(optval, value.c_str(), value.size());
    return value.size();
}

template <class V> inline
int fillValue(void* optval, int len, V value)
{
    return Value<V>::fill(optval, len, value);
}


static bool getOptDefault(SRT_SOCKOPT optname, void* pw_optval, int& w_optlen)
{
    static const linger def_linger = {1, CUDT::DEF_LINGER_S };
    switch (optname)
    {
    default: return false;

#define RD(value) w_optlen = fillValue((pw_optval), w_optlen, value); break

    case SRTO_KMSTATE:
    case SRTO_SNDKMSTATE:
    case SRTO_RCVKMSTATE: RD(SRT_KM_S_UNSECURED);
    case SRTO_PBKEYLEN:   RD(16);

    case SRTO_MSS: RD(CUDT::DEF_MSS);

    case SRTO_SNDSYN: RD(true);
    case SRTO_RCVSYN: RD(true);
    case SRTO_ISN: RD(-1);
    case SRTO_FC: RD(CUDT::DEF_FLIGHT_SIZE);

    case SRTO_SNDBUF:
    case SRTO_RCVBUF:
                  w_optlen = fillValue((pw_optval), w_optlen,
                          CUDT::DEF_BUFFER_SIZE * (CUDT::DEF_MSS - CPacket::UDP_HDR_SIZE));
                  break;

    case SRTO_LINGER: RD(def_linger);
    case SRTO_UDP_SNDBUF:
    case SRTO_UDP_RCVBUF:  RD(CUDT::DEF_UDP_BUFFER_SIZE);
    case SRTO_RENDEZVOUS: RD(false);
    case SRTO_SNDTIMEO: RD(-1);
    case SRTO_RCVTIMEO: RD(-1);
    case SRTO_REUSEADDR: RD(true);
    case SRTO_MAXBW: RD(int64_t(-1));
    case SRTO_INPUTBW: RD(int64_t(-1));
    case SRTO_OHEADBW: RD(0);
    case SRTO_STATE: RD(SRTS_INIT);
    case SRTO_EVENT: RD(0);
    case SRTO_SNDDATA: RD(0);
    case SRTO_RCVDATA: RD(0);

#ifdef SRT_ENABLE_IPOPTS
    case SRTO_IPTTL: RD(0);
    case SRTO_IPTOS: RD(0);
#endif

    case SRTO_SENDER: RD(false);
    case SRTO_TSBPDMODE: RD(false);
    case SRTO_TSBPDDELAY:
    case SRTO_RCVLATENCY:
    case SRTO_PEERLATENCY: RD(SRT_LIVE_DEF_LATENCY_MS);
    case SRTO_TLPKTDROP: RD(true);
    case SRTO_SNDDROPDELAY: RD(-1);
    case SRTO_NAKREPORT: RD(true);
    case SRTO_VERSION: RD(SRT_DEF_VERSION);
    case SRTO_PEERVERSION: RD(0);

#ifdef SRT_ENABLE_CONNTIMEO
    case SRTO_CONNTIMEO: RD(-1);
#endif

    case SRTO_MINVERSION: RD(0);
    case SRTO_STREAMID: RD(std::string());
    case SRTO_CONGESTION: RD(std::string());
    case SRTO_MESSAGEAPI: RD(true);
    case SRTO_PAYLOADSIZE: RD(0);
    }

#undef RD
    return true;
}

void CUDTGroup::getOpt(SRT_SOCKOPT optname, void* pw_optval, int& w_optlen)
{
    // Options handled in group
    switch (optname)
    {
    case SRTO_RCVSYN:
        *(bool*)pw_optval = m_bSynRecving;
        w_optlen = sizeof(bool);
        return;

    case SRTO_SNDSYN:
        *(bool*)pw_optval = m_bSynSending;
        w_optlen = sizeof(bool);
        return;

    default: ;// pass on
    }

    CUDTSocket* ps = 0;

    {
        // In sockets. All sockets should have all options
        // set the same and should represent the group state
        // well enough. If there are no sockets, just use default.

        // Group lock to protect the container itself.
        // Once a socket is extracted, we state it cannot be
        // closed without the group send/recv function or closing
        // being involved.
        CGuard lg (m_GroupLock);
        if (m_Group.empty())
        {
            if (!getOptDefault(optname, (pw_optval), (w_optlen)))
                throw CUDTException(MJ_NOTSUP, MN_INVAL, 0);

            return;
        }

        ps = m_Group.begin()->ps;

        // Release the lock on the group, as it's not necessary,
        // as well as it might cause a deadlock when combined
        // with the others.
    }

    if (!ps)
        throw CUDTException(MJ_NOTSUP, MN_INVAL, 0);

    return ps->core().getOpt(optname, (pw_optval), (w_optlen));
}


struct HaveState: public unary_function< pair<SRTSOCKET, SRT_SOCKSTATUS>, bool >
{
    SRT_SOCKSTATUS s;
    HaveState(SRT_SOCKSTATUS ss):s(ss){}
    bool operator()(pair<SRTSOCKET, SRT_SOCKSTATUS> i) const { return i.second == s; }
};

SRT_SOCKSTATUS CUDTGroup::getStatus()
{
    typedef vector< pair<SRTSOCKET, SRT_SOCKSTATUS> > states_t;
    states_t states;

    {
        CGuard cg (m_GroupLock);
        for (gli_t gi = m_Group.begin(); gi != m_Group.end(); ++gi)
        {
            switch (gi->sndstate)
            {
                // Check only sndstate. If this machine is ONLY receiving,
                // then rcvstate will turn into GST_RUNNING, while
                // sndstate will remain GST_IDLE, but still this may only
                // happen if the socket is connected.
            case GST_IDLE:
            case GST_RUNNING:
                states.push_back(make_pair(gi->id, SRTS_CONNECTED));
                break;

            case GST_BROKEN:
                states.push_back(make_pair(gi->id, SRTS_BROKEN));
                break;

            default: // (pending, or whatever will be added in future)
                {
                    SRT_SOCKSTATUS st = m_pGlobal->getStatus(gi->id);
                    states.push_back(make_pair(gi->id, st));
                }
            }
        }
    }

    // If at least one socket is connected, the state is connected.
    if (find_if(states.begin(), states.end(), HaveState(SRTS_CONNECTED)) != states.end())
        return SRTS_CONNECTED;

    // Otherwise find at least one socket, which's state isn't broken.
    // If none found, return SRTS_BROKEN.
    states_t::iterator p = find_if(states.begin(), states.end(), not1(HaveState(SRTS_BROKEN)));
    if (p != states.end())
    {
        // Return that state as group state
        return p->second;
    }

    return SRTS_BROKEN;
}

void CUDTGroup::syncWithSocket(const CUDT& core)
{
    // [[using locked(m_GroupLock)]];

    currentSchedSequence(core.ISN());
    setInitialRxSequence(core.m_iPeerISN);

    // Get the latency (possibly fixed against the opposite side)
    // from the first socket.
    latency(core.m_iTsbPdDelay_ms*int64_t(1000));
}

void CUDTGroup::close()
{
    // Close all descriptors, then delete the group.

    vector<SRTSOCKET> ids;

    {
        CGuard g (m_GroupLock);

        // A non-managed group may only be closed if there are no
        // sockets in the group.
        if (!m_selfManaged && !m_Group.empty())
            throw CUDTException(MJ_NOTSUP, MN_BUSY, 0);

        // Copy the list of IDs into the array.
        for (gli_t ig = m_Group.begin(); ig != m_Group.end(); ++ig)
            ids.push_back(ig->id);
    }

    // Close all sockets with unlocked GroupLock
    for (vector<SRTSOCKET>::iterator i = ids.begin(); i != ids.end(); ++i)
        m_pGlobal->close(*i);

    // Lock the group again to clear the group data
    {
        CGuard g (m_GroupLock);

        m_Group.clear();
        m_PeerGroupID = -1;
        // This takes care of the internal part.
        // The external part will be done in Global (CUDTUnited)
    }

    // Release blocked clients
    CSync::lock_signal(m_RcvDataCond, m_RcvDataLock);
}

int CUDTGroup::send(const char* buf, int len, SRT_MSGCTRL& w_mc)
{
    switch (m_type)
    {
    default:
        LOGC(dlog.Error, log << "CUDTGroup::send: not implemented for type #" << m_type);
        throw CUDTException(MJ_SETUP, MN_INVAL, 0);

        /* to be implemented
    case SRT_GTYPE_BROADCAST:
        return sendBroadcast(buf, len, (w_mc));

    case SRT_GTYPE_BACKUP:
        return sendBackup(buf, len, (w_mc));


    case SRT_GTYPE_BALANCING:
        return sendBalancing(buf, len, (w_mc));

    case SRT_GTYPE_MULTICAST:
        return sendMulticast(buf, len, (w_mc));
        */
    }
}

int CUDTGroup::getGroupData(SRT_SOCKGROUPDATA* pdata, size_t* psize)
{
    CGuard gl (m_GroupLock);

    size_t size = *psize;
    // Rewrite correct size
    *psize = m_Group.size();

    if (m_Group.size() > size)
    {
        // Not enough space to retrieve the data.
        return SRT_ERROR;
    }

    size_t i = 0;
    for (gli_t d = m_Group.begin(); d != m_Group.end(); ++d, ++i)
    {
        pdata[i].id = d->id;
        pdata[i].status = d->laststatus;

        if (d->sndstate == GST_RUNNING)
            pdata[i].result = 0; // Just "success", no operation was performed
        else if (d->sndstate == GST_IDLE)
            pdata[i].result = 0;
        else
            pdata[i].result = -1;

        memcpy(&pdata[i].peeraddr, &d->peer, d->peer.size());
    }

    return 0;
}

void CUDTGroup::getGroupCount(size_t& w_size, bool& w_still_alive)
{
    CGuard gg (m_GroupLock);

    // Note: linear time, but no way to avoid it.
    // Fortunately the size of the redundancy group is even
    // in the craziest possible implementation at worst 4 members long.
    size_t group_list_size = 0;

    // In managed group, if all sockets made a failure, all
    // were removed, so the loop won't even run once. In
    // non-managed, simply no socket found here would have a
    // connected status.
    bool still_alive = false;

    for (gli_t gi = m_Group.begin(); gi != m_Group.end(); ++gi)
    {
        if (gi->laststatus == SRTS_CONNECTED)
        {
            still_alive = true;
        }
        ++group_list_size;
    }

    // If no socket is found connected, don't update any status.
    w_size = group_list_size;
    w_still_alive = still_alive;
}

void CUDTGroup::getMemberStatus(std::vector<SRT_SOCKGROUPDATA>& w_gd, SRTSOCKET wasread, int result, bool again)
{
    CGuard gg (m_GroupLock);

    for (gli_t ig = m_Group.begin(); ig != m_Group.end(); ++ig)
    {
        SRT_SOCKGROUPDATA grpdata;

        grpdata.id = ig->id;
        grpdata.status = ig->ps->getStatus();
        const sockaddr_any& padr = ig->ps->core().peerAddr();
        memcpy(&grpdata.peeraddr, &padr, padr.size());

        if (!again && ig->id == wasread)
        {
            grpdata.result = result;
        }
        else if (ig->ready_error)
        {
            grpdata.result = -1;
            ig->ready_error = false;
        }
        else
        {
            // 0 simply means "nothing was done, but no error occurred"
            grpdata.result = 0;
        }
        w_gd.push_back(grpdata);
    }
}


void CUDTGroup::fillGroupData(
        SRT_MSGCTRL& w_out, // MSGCTRL to be written
        const SRT_MSGCTRL& in, // MSGCTRL read from the data-providing socket
        SRT_SOCKGROUPDATA* out_grpdata, // grpdata as passed in MSGCTRL
        size_t out_grpdata_size) // grpdata_size as passed in MSGCTRL
{
    w_out = in;

    // User did not wish to read the group data at all.
    if (!out_grpdata)
    {
        w_out.grpdata = NULL;
        w_out.grpdata_size = 0;
        return;
    }

    int st = getGroupData((out_grpdata), (&out_grpdata_size));
    w_out.grpdata_size = out_grpdata_size;
    // On error, rewrite NULL.
    w_out.grpdata = st == 0 ? out_grpdata : NULL;
}

struct FLookupSocketWithEvent
{
    CUDTUnited* glob;
    int evtype;
    FLookupSocketWithEvent(CUDTUnited* g, int event_type): glob(g), evtype(event_type) {}

    typedef CUDTSocket* result_type;

    pair<CUDTSocket*, bool> operator()(const pair<SRTSOCKET, int>& es)
    {
        CUDTSocket* so = NULL;
        if ( (es.second & evtype) == 0)
            return make_pair(so, false);

        so = glob->locateSocket(es.first, glob->ERH_RETURN);
        return make_pair(so, !!so);
    }
};

void CUDTGroup::updateReadState(SRTSOCKET /* not sure if needed */, int32_t sequence)
{
    bool ready = false;
    CGuard lg (m_GroupLock);
    int seqdiff = 0;

    if (m_RcvBaseSeqNo == -1)
    {
        // One socket reported readiness, while no reading operation
        // has ever been done. Whatever the sequence number is, it will
        // be taken as a good deal and reading will be accepted.
        ready = true;
    }
    else if ((seqdiff = CSeqNo::seqcmp(sequence, m_RcvBaseSeqNo)) > 0)
    {
        // Case diff == 1: The very next. Surely read-ready.

        // Case diff > 1:
        // We have an ahead packet. There's one strict condition in which
        // we may believe it needs to be delivered - when KANGAROO->HORSE
        // transition is allowed. Stating that the time calculation is done
        // exactly the same way on every link in the redundancy group, when
        // it came to a situation that a packet from one link is ready for
        // extraction while it has jumped over some packet, it has surely
        // happened due to TLPKTDROP, and if it happened on at least one link,
        // we surely don't have this packet ready on any other link.

        // This might prove not exactly true, especially when at the moment
        // when this happens another link may surprisinly receive this lacking
        // packet, so the situation gets suddenly repaired after this function
        // is called, the only result of it would be that it will really get
        // the very next sequence, even though this function doesn't know it
        // yet, but surely in both cases the situation is the same: the medium
        // is ready for reading, no matter what packet will turn out to be
        // returned when reading is done.

        ready = true;
    }

    // When the sequence number is behind the current one,
    // stating that the readines wasn't checked otherwise, the reading
    // function will not retrieve anything ready to read just by this premise.
    // Even though this packet would have to be eventually extracted (and discarded).

    if (ready)
    {
         m_pGlobal->m_EPoll.update_events(id(), m_sPollID, SRT_EPOLL_IN, true);
    }
}

void CUDTGroup::updateWriteState()
{
    CGuard lg (m_GroupLock);
    m_pGlobal->m_EPoll.update_events(id(), m_sPollID, SRT_EPOLL_OUT, true);
}

// The "app reader" version of the reading function.
// This reads the packets from every socket treating them as independent
// and prepared to work with the application. Then packets are sorted out
// by getting the sequence number.
int CUDTGroup::recv(char* buf, int len, SRT_MSGCTRL& w_mc)
{
    //// TEMPORARY STUB.
    LOGC(dlog.Error, log << "CUDTGroup::recv: not implemented for type #" << m_type);
    throw CUDTException(MJ_SETUP, MN_INVAL, 0);
}

CUDTGroup::ReadPos* CUDTGroup::checkPacketAhead()
{
    typedef map<SRTSOCKET, ReadPos>::iterator pit_t;
    ReadPos* out = 0;

    // This map no longer maps only ahead links.
    // Here are all links, and whether ahead, it's defined by the sequence.
    for (pit_t i = m_Positions.begin(); i != m_Positions.end(); ++i)
    {
        // i->first: socket ID
        // i->second: ReadPos { sequence, packet }
        // We are not interested with the socket ID because we
        // aren't going to read from it - we have the packet already.
        ReadPos& a = i->second;

<<<<<<< HEAD
        int seqdiff = CSeqNo::seqcmp(a.sequence, m_RcvBaseSeqNo);
        if ( seqdiff == 1)
=======
        const int seqdiff = CSeqNo::seqcmp(a.sequence, m_RcvBaseSeqNo);
        if (seqdiff == 1)
>>>>>>> 2e25c452
        {
            // The very next packet. Return it.
            m_RcvBaseSeqNo = a.sequence;
            HLOGC(dlog.Debug, log << "group/recv: ahead delivery %"
                    << a.sequence << "#" << a.mctrl.msgno << " from @" << i->first << ")");
            out = &a;
        }
        else if (seqdiff < 1 && !a.packet.empty())
        {
            HLOGC(dlog.Debug, log << "group/recv: @" << i->first << " dropping collected ahead %"
                    << a.sequence << "#" << a.mctrl.msgno << ")");
            a.packet.clear();
        }
        // In case when it's >1, keep it in ahead
    }

    return out;
}

<<<<<<< HEAD
string CUDTGroup::StateStr(CUDTGroup::GroupState st)
{
    static const char* const states [] = { "PENDING", "IDLE", "RUNNING", "BROKEN" };
    if (int(st) < 5)
        return states[st];
    return string("UNKNOWN");
=======
const char* CUDTGroup::StateStr(CUDTGroup::GroupState st)
{
    static const char* const states [] = { "PENDING", "IDLE", "RUNNING", "BROKEN" };
    static const size_t size = Size(states);
    static const char* const unknown = "UNKNOWN";
    if (size_t(st) < size)
        return states[st];
    return unknown;
>>>>>>> 2e25c452
}
<|MERGE_RESOLUTION|>--- conflicted
+++ resolved
@@ -10875,13 +10875,8 @@
         // aren't going to read from it - we have the packet already.
         ReadPos& a = i->second;
 
-<<<<<<< HEAD
-        int seqdiff = CSeqNo::seqcmp(a.sequence, m_RcvBaseSeqNo);
-        if ( seqdiff == 1)
-=======
         const int seqdiff = CSeqNo::seqcmp(a.sequence, m_RcvBaseSeqNo);
         if (seqdiff == 1)
->>>>>>> 2e25c452
         {
             // The very next packet. Return it.
             m_RcvBaseSeqNo = a.sequence;
@@ -10901,14 +10896,6 @@
     return out;
 }
 
-<<<<<<< HEAD
-string CUDTGroup::StateStr(CUDTGroup::GroupState st)
-{
-    static const char* const states [] = { "PENDING", "IDLE", "RUNNING", "BROKEN" };
-    if (int(st) < 5)
-        return states[st];
-    return string("UNKNOWN");
-=======
 const char* CUDTGroup::StateStr(CUDTGroup::GroupState st)
 {
     static const char* const states [] = { "PENDING", "IDLE", "RUNNING", "BROKEN" };
@@ -10917,5 +10904,4 @@
     if (size_t(st) < size)
         return states[st];
     return unknown;
->>>>>>> 2e25c452
-}
+}
