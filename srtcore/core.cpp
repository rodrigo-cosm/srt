--- conflicted
+++ resolved
@@ -7356,11 +7356,7 @@
          if ( createSrtHandshake(Ref(response), Ref(initdata), SRT_CMD_HSRSP, SRT_CMD_KMRSP, kmdata, kmdatasize) )
          {
              response.m_iID = m_PeerID;
-<<<<<<< HEAD
              setPacketTS(response, CTimer::getTime());
-=======
-             response.m_iTimeStamp = int(CTimer::getTime() - m_stats.startTime);
->>>>>>> cdf9b3ba
              int nbsent = m_pSndQueue->sendto(m_PeerAddr, response, m_SourceAddr);
              if (nbsent)
              {
@@ -7956,7 +7952,6 @@
 #endif
    }
 
-<<<<<<< HEAD
 #if ENABLE_HEAVY_LOGGING
    {
        int tsbpddelay = m_iTsbPdDelay_ms*1000; // (value passed to CRcvBuffer::setRcvTsbPdMode)
@@ -7973,9 +7968,6 @@
            << " PTS=" << FormatTime(pts));
    }
 #endif
-=======
-   HLOGC(dlog.Debug, log << CONID() << "processData: RECEIVED DATA: size=" << packet.getLength() << " seq=" << packet.getSeqNo());
->>>>>>> cdf9b3ba
 
    updateCC(TEV_RECEIVE, &packet);
    ++ m_iPktCount;
@@ -8029,11 +8021,7 @@
       }
       else
       {
-<<<<<<< HEAD
-          int avail_bufsize = m_pRcvBuffer->getAvailBufSize();
-=======
           const int avail_bufsize = m_pRcvBuffer->getAvailBufSize();
->>>>>>> cdf9b3ba
           if (offset >= avail_bufsize)
           {
               // This is already a sequence discrepancy. Probably there could be found
@@ -8186,13 +8174,8 @@
                // pack loss list for (possibly belated) NAK
                // The LOSSREPORT will be sent in a while.
                m_FreshLoss.push_back(CRcvFreshLoss(seqlo, seqhi, initial_loss_ttl));
-<<<<<<< HEAD
                HLOGF(mglog.Debug, "processData: added loss sequence %d-%d (%d) with tolerance %d", seqlo, seqhi,
-                       1+CSeqNo::seqoff(seqlo, seqhi), initial_loss_ttl);
-=======
-               HLOGF(mglog.Debug, "added loss sequence %d-%d (%d) with tolerance %d", seqlo, seqhi,
                        1 + CSeqNo::seqoff(seqlo, seqhi), initial_loss_ttl);
->>>>>>> cdf9b3ba
            }
            else
            {
@@ -8950,13 +8933,8 @@
 
         releaseSynch();
 
-<<<<<<< HEAD
-            // app can call any UDT API to learn the connection_broken error
-            s_UDTUnited.m_EPoll.update_events(m_SocketID, m_sPollID, SRT_EPOLL_IN | SRT_EPOLL_OUT | SRT_EPOLL_ERR, true);
-=======
         // app can call any UDT API to learn the connection_broken error
-        s_UDTUnited.m_EPoll.update_events(m_SocketID, m_sPollID, UDT_EPOLL_IN | UDT_EPOLL_OUT | UDT_EPOLL_ERR, true);
->>>>>>> cdf9b3ba
+        s_UDTUnited.m_EPoll.update_events(m_SocketID, m_sPollID, SRT_EPOLL_IN | SRT_EPOLL_OUT | SRT_EPOLL_ERR, true);
 
         CTimer::triggerEvent();
 
