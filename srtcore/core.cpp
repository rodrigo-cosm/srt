--- conflicted
+++ resolved
@@ -3071,11 +3071,7 @@
     return true;
 }
 
-<<<<<<< HEAD
 void CUDT::startConnect(const sockaddr_any& serv_addr, int32_t forced_isn)
-=======
-void CUDT::startConnect(const sockaddr* serv_addr, int32_t forced_isn)
->>>>>>> 5d63dc3d
 {
     ScopedLock connectguard(m_ConnectionLock);
 
@@ -8780,11 +8776,7 @@
 //
 // XXX Make this function return EConnectStatus enum type (extend if needed),
 // and this will be directly passed to the caller.
-<<<<<<< HEAD
 SRT_REJECT_REASON CUDT::processConnectRequest(const sockaddr_any& addr, CPacket& packet)
-=======
-SRT_REJECT_REASON CUDT::processConnectRequest(const sockaddr* addr, CPacket& packet)
->>>>>>> 5d63dc3d
 {
     // XXX ASSUMPTIONS:
     // [[using assert(packet.m_iID == 0)]]
