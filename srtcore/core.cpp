--- conflicted
+++ resolved
@@ -954,13 +954,9 @@
 
 void CUDT::getOpt(SRT_SOCKOPT optName, void* optval, ref_t<int> r_optlen)
 {
-<<<<<<< HEAD
-   int& optlen = *r_optlen;
-   
-    CGuard cg(m_ConnectionLock, "conn");
-=======
+    int& optlen = *r_optlen;
+
     CGuard cg (m_ConnectionLock);
->>>>>>> 0fbbf3b5
 
     switch (optName)
     {
@@ -2034,7 +2030,7 @@
     // This is, for example, for redundancy group or bonding group, but not distribution group.
     while (have_group)
     {
-        CGuard grd(m_parent->m_ControlLock, "control");
+        CGuard grd (m_parent->m_ControlLock);
         if (!m_parent->m_IncludedGroup)
         {
             HLOGC(mglog.Fatal, log << "GROUP DISAPPEARED. Socket not capable of continuing HS");
@@ -3403,7 +3399,7 @@
 #if ENABLE_HEAVY_LOGGING
 void CUDTGroup::debugGroup()
 {
-    CGuard gg(m_GroupLock, "group");
+    CGuard gg (m_GroupLock);
 
     HLOGC(mglog.Debug, log << "GROUP MEMBER STATUS - $" << id());
 
@@ -3419,7 +3415,7 @@
 SRTSOCKET CUDT::makeMePeerOf(SRTSOCKET peergroup, SRT_GROUP_TYPE gtp)
 {
     CUDTSocket* s = m_parent;
-    CGuard cg(s->m_ControlLock, "sock.control");
+    CGuard cg (s->m_ControlLock);
     // Check if there exists a group that this one is a peer of.
     CUDTGroup* gp = s_UDTUnited.findPeerGroup(peergroup);
     bool was_empty = true;
@@ -3453,7 +3449,7 @@
 
     if (was_empty)
     {
-        CGuard glock(*gp->exp_groupLock(), "group");
+        CGuard glock (*gp->exp_groupLock());
         gp->syncWithSocket(s->core());
     }
 
@@ -3483,7 +3479,7 @@
 
 void CUDT::synchronizeWithGroup(CUDTGroup* gp)
 {
-    CGuard gl(*gp->exp_groupLock(), "group");
+    CGuard gl (*gp->exp_groupLock());
     CUDTGroup::gli_t first = gp->begin();
     if (first != gp->end())
     {
@@ -3498,7 +3494,7 @@
     // from within a handshake process, so the socket that undergoes this process is at best
     // currently in GST_PENDING state and it's going to be in GST_IDLE state at the
     // time when the connection process is done, until the first reading/writing happens.
-    CGuard cg(m_GroupLock, "group");
+    CGuard cg (m_GroupLock);
 
     for (gli_t gi = m_Group.begin(); gi != m_Group.end(); ++gi)
     {
@@ -4759,7 +4755,7 @@
     s_UDTUnited.m_EPoll.update_events(m_SocketID, m_sPollID, SRT_EPOLL_OUT, true);
 
     {
-        CGuard cl(s_UDTUnited.m_GlobControlLock, "GlobControl");
+        CGuard cl (s_UDTUnited.m_GlobControlLock);
         CUDTGroup* g = m_parent->m_IncludedGroup;
         if (g)
         {
@@ -4776,7 +4772,7 @@
 
 void CUDTGroup::setFreshConnected(CUDTSocket* sock)
 {
-    CGuard glock(m_GroupLock, "group");
+    CGuard glock (m_GroupLock);
 
     HLOGC(mglog.Debug, log << "group: Socket @" << sock->m_SocketID << " fresh connected, setting IDLE");
 
@@ -5894,11 +5890,7 @@
     if (m_pCryptoControl)
         m_pCryptoControl->close();
 
-<<<<<<< HEAD
-   if (isOPT_TsbPd() && CGuard::isthread(m_RcvTsbPdThread))
-=======
-    if (m_bTsbPd && isthread(m_RcvTsbPdThread))
->>>>>>> 0fbbf3b5
+   if (isOPT_TsbPd() && isthread(m_RcvTsbPdThread))
     {
         HLOGC(mglog.Debug, log << "CLOSING, joining TSBPD thread...");
         void* retval;
@@ -5933,17 +5925,13 @@
     if (!m_CongCtl->checkTransArgs(SrtCongestion::STA_BUFFER, SrtCongestion::STAD_RECV, data, len, -1, false))
         throw CUDTException(MJ_NOTSUP, MN_INVALBUFFERAPI, 0);
 
-<<<<<<< HEAD
     if (isOPT_TsbPd())
     {
         LOGP(mglog.Error, "recv: This function is not intended to be used in Live mode with TSBPD.");
         throw CUDTException(MJ_NOTSUP, MN_INVALBUFFERAPI, 0);
     }
 
-    CGuard recvguard(m_RecvLock);
-=======
     CGuard recvguard (m_RecvLock);
->>>>>>> 0fbbf3b5
 
     if ((m_bBroken || m_bClosing) && !m_pRcvBuffer->isRcvDataReady())
     {
@@ -6434,7 +6422,6 @@
     if (!m_CongCtl->checkTransArgs(SrtCongestion::STA_MESSAGE, SrtCongestion::STAD_RECV, data, len, -1, false))
         throw CUDTException(MJ_NOTSUP, MN_INVALMSGAPI, 0);
 
-<<<<<<< HEAD
     // Check if the socket is a member of a receiver group.
     // If so, then reading by receiveMessage is disallowed.
 
@@ -6444,12 +6431,8 @@
         throw CUDTException(MJ_NOTSUP, MN_INVALMSGAPI, 0);
     }
 
-    CGuard        recvguard(m_RecvLock, "recv");
-    CSync tscond(m_RcvTsbPdCond, recvguard, "RcvTsbPdCond");
-=======
     CGuard recvguard (m_RecvLock);
     CSync tscond     (m_RcvTsbPdCond,  recvguard);
->>>>>>> 0fbbf3b5
 
     /* XXX DEBUG STUFF - enable when required
        char charbool[2] = {'0', '1'};
@@ -6564,7 +6547,6 @@
             /* Kick TsbPd thread to schedule next wakeup (if running) */
             if (m_bTsbPd)
             {
-<<<<<<< HEAD
                 // XXX Experimental, so just inform:
                 // Check if the last check of isRcvDataReady has returned any "next time for a packet".
                 // If so, then it means that TSBPD has fallen asleep only up to this time, so waking it up
@@ -6574,9 +6556,6 @@
                 // bool spurious = (tstime != 0);
 
                 HLOGC(tslog.Debug, log << "receiveMessage: KICK tsbpd" << (is_zero(tstime) ? " (SPURIOUS!)" : ""));
-=======
-                HLOGP(tslog.Debug, "receiveMessage: KICK tsbpd");
->>>>>>> 0fbbf3b5
                 tscond.signal_locked(recvguard);
             }
 
@@ -8866,7 +8845,7 @@
     // - The corresponding socket at the peer side must be also
     //   in this idle state!
 
-    CGuard cg(m_RecvAckLock, "RecvAck");
+    CGuard cg (m_RecvAckLock);
 
     // Both the scheduling and sending sequences should be fixed.
     // The new sequence normally should jump over several sequence numbers
@@ -9519,7 +9498,7 @@
 
         {
             // If loss found, insert them to the receiver loss list
-            CGuard lg(self->m_RcvLossLock, "rcvloss");
+            CGuard lg (self->m_RcvLossLock);
             self->m_pRcvLossList->insert(seqlo, seqhi);
 
             if (initial_loss_ttl)
@@ -10370,9 +10349,9 @@
 
 void CUDTGroup::addEPoll(int eid)
 {
-   CGuard::enterCS(m_pGlobal->m_EPoll.m_EPollLock, "glob.epoll");
+   CGuard::enterCS(m_pGlobal->m_EPoll.m_EPollLock);
    m_sPollID.insert(eid);
-   CGuard::leaveCS(m_pGlobal->m_EPoll.m_EPollLock, "glob.epoll");
+   CGuard::leaveCS(m_pGlobal->m_EPoll.m_EPollLock);
 
    bool any_read = false;
    bool any_write = false;
@@ -10381,7 +10360,7 @@
 
    {
        // Check all member sockets
-       CGuard gl(m_GroupLock, "group");
+       CGuard gl (m_GroupLock);
 
        // We only need to know if there is any socket that is
        // ready to get a payload and ready to receive from.
@@ -10428,9 +10407,9 @@
    remove.insert(eid);
    m_pGlobal->m_EPoll.update_events(id(), remove, SRT_EPOLL_IN | SRT_EPOLL_OUT, false);
 
-   CGuard::enterCS(m_pGlobal->m_EPoll.m_EPollLock, "glob.epoll");
+   CGuard::enterCS(m_pGlobal->m_EPoll.m_EPollLock);
    m_sPollID.erase(eid);
-   CGuard::leaveCS(m_pGlobal->m_EPoll.m_EPollLock, "glob.epoll");
+   CGuard::leaveCS(m_pGlobal->m_EPoll.m_EPollLock);
 }
 
 void CUDT::ConnectSignal(ETransmissionEvent evt, EventSlot sl)
@@ -10578,7 +10557,7 @@
 
 CUDTGroup::gli_t CUDTGroup::add(SocketData data)
 {
-    CGuard g(m_GroupLock, "group");
+    CGuard g (m_GroupLock);
     m_Group.push_back(data);
     gli_t end = m_Group.end();
     if (m_iMaxPayloadSize == -1)
@@ -10639,16 +10618,16 @@
         m_bClosing(false),
         m_iLastSchedSeqNo(0)
 {
-    CGuard::createMutex(m_GroupLock);
-    CGuard::createMutex(m_RcvDataLock);
-    CGuard::createCond(m_RcvDataCond);
+    createMutex(m_GroupLock, "Group");
+    createMutex(m_RcvDataLock, "RcvData");
+    createCond(m_RcvDataCond, "RcvData");
 }
 
 CUDTGroup::~CUDTGroup()
 {
-    CGuard::releaseMutex(m_GroupLock);
-    CGuard::releaseMutex(m_RcvDataLock);
-    CGuard::releaseCond(m_RcvDataCond);
+    releaseMutex(m_GroupLock);
+    releaseMutex(m_RcvDataLock);
+    releaseCond(m_RcvDataCond);
 }
 
 void CUDTGroup::setOpt(SRT_SOCKOPT optName, const void* optval, int optlen)
@@ -10725,7 +10704,7 @@
     states_t states;
 
     {
-        CGuard cg(m_GroupLock, "group");
+        CGuard cg (m_GroupLock);
         for (gli_t gi = m_Group.begin(); gi != m_Group.end(); ++gi)
         {
             switch (gi->sndstate)
@@ -11056,7 +11035,7 @@
 
 int CUDTGroup::getGroupData(SRT_SOCKGROUPDATA* pdata, size_t* psize)
 {
-    CGuard gl(m_GroupLock, "group");
+    CGuard gl (m_GroupLock);
 
     size_t size = *psize;
     // Rewrite correct size
@@ -11103,7 +11082,7 @@
         int32_t top_sequence = 0;
 
         {
-            CGuard gg(m_GroupLock, "group");
+            CGuard gg (m_GroupLock);
             for (gli_t gi = m_Group.begin(); gi != m_Group.end(); ++gi)
             {
                 int32_t skiptoseqno = -1;
@@ -11145,7 +11124,7 @@
 {
     // Lock for the whole time of running; the lock will be
     // lifted up only temporarily when waiting on the CV.
-    CGuard gg(m_GroupLock, "group");
+    CGuard gg (m_GroupLock);
 
     bool running = false;
 
@@ -11336,7 +11315,7 @@
 
 void CUDTGroup::getGroupCount(ref_t<size_t> r_size, ref_t<bool> r_still_alive)
 {
-    CGuard gg(m_GroupLock, "group");
+    CGuard gg (m_GroupLock);
 
     // Note: linear time, but no way to avoid it.
     // Fortunately the size of the redundancy group is even
@@ -11367,7 +11346,7 @@
 {
     vector<SRT_SOCKGROUPDATA>& gd = *r_gd;
 
-    CGuard gg(m_GroupLock, "group");
+    CGuard gg (m_GroupLock);
 
     for (gli_t ig = m_Group.begin(); ig != m_Group.end(); ++ig)
     {
