/*
 * SRT - Secure, Reliable, Transport
 * Copyright (c) 2018 Haivision Systems Inc.
 *
 * This Source Code Form is subject to the terms of the Mozilla Public
 * License, v. 2.0. If a copy of the MPL was not distributed with this
 * file, You can obtain one at http://mozilla.org/MPL/2.0/.
 *
 */

/*****************************************************************************
Copyright (c) 2001 - 2011, The Board of Trustees of the University of Illinois.
All rights reserved.

Redistribution and use in source and binary forms, with or without
modification, are permitted provided that the following conditions are
met:

* Redistributions of source code must retain the above
  copyright notice, this list of conditions and the
  following disclaimer.

* Redistributions in binary form must reproduce the
  above copyright notice, this list of conditions
  and the following disclaimer in the documentation
  and/or other materials provided with the distribution.

* Neither the name of the University of Illinois
  nor the names of its contributors may be used to
  endorse or promote products derived from this
  software without specific prior written permission.

THIS SOFTWARE IS PROVIDED BY THE COPYRIGHT HOLDERS AND CONTRIBUTORS "AS
IS" AND ANY EXPRESS OR IMPLIED WARRANTIES, INCLUDING, BUT NOT LIMITED TO,
THE IMPLIED WARRANTIES OF MERCHANTABILITY AND FITNESS FOR A PARTICULAR
PURPOSE ARE DISCLAIMED. IN NO EVENT SHALL THE COPYRIGHT OWNER OR
CONTRIBUTORS BE LIABLE FOR ANY DIRECT, INDIRECT, INCIDENTAL, SPECIAL,
EXEMPLARY, OR CONSEQUENTIAL DAMAGES (INCLUDING, BUT NOT LIMITED TO,
PROCUREMENT OF SUBSTITUTE GOODS OR SERVICES; LOSS OF USE, DATA, OR
PROFITS; OR BUSINESS INTERRUPTION) HOWEVER CAUSED AND ON ANY THEORY OF
LIABILITY, WHETHER IN CONTRACT, STRICT LIABILITY, OR TORT (INCLUDING
NEGLIGENCE OR OTHERWISE) ARISING IN ANY WAY OUT OF THE USE OF THIS
SOFTWARE, EVEN IF ADVISED OF THE POSSIBILITY OF SUCH DAMAGE.
*****************************************************************************/

/*****************************************************************************
written by
   Yunhong Gu, last updated 02/28/2012
modified by
   Haivision Systems Inc.
*****************************************************************************/

#include "platform_sys.h"

#include <cmath>
#include <sstream>
#include "srt.h"
#include "queue.h"
#include "core.h"
#include "logging.h"
#include "crypto.h"
#include "logging_api.h" // Required due to containing extern srt_logger_config

// Again, just in case when some "smart guy" provided such a global macro
#ifdef min
#undef min
#endif
#ifdef max
#undef max
#endif

using namespace std;
using namespace srt::sync;

namespace srt_logging
{

struct AllFaOn
{
    LogConfig::fa_bitset_t allfa;

    AllFaOn()
    {
        //        allfa.set(SRT_LOGFA_BSTATS, true);
        allfa.set(SRT_LOGFA_CONTROL, true);
        allfa.set(SRT_LOGFA_DATA, true);
        allfa.set(SRT_LOGFA_TSBPD, true);
        allfa.set(SRT_LOGFA_REXMIT, true);
        allfa.set(SRT_LOGFA_CONGEST, true);
#if ENABLE_HAICRYPT_LOGGING
        allfa.set(SRT_LOGFA_HAICRYPT, true);
#endif
    }
} logger_fa_all;

} // namespace srt_logging

// We need it outside the namespace to preserve the global name.
// It's a part of "hidden API" (used by applications)
SRT_API srt_logging::LogConfig srt_logger_config(srt_logging::logger_fa_all.allfa);

namespace srt_logging
{

Logger glog(SRT_LOGFA_GENERAL, srt_logger_config, "SRT.g");
// Unused. If not found useful, maybe reuse for another FA.
// Logger blog(SRT_LOGFA_BSTATS, srt_logger_config, "SRT.b");
Logger mglog(SRT_LOGFA_CONTROL, srt_logger_config, "SRT.c");
Logger dlog(SRT_LOGFA_DATA, srt_logger_config, "SRT.d");
Logger tslog(SRT_LOGFA_TSBPD, srt_logger_config, "SRT.t");
Logger rxlog(SRT_LOGFA_REXMIT, srt_logger_config, "SRT.r");
Logger cclog(SRT_LOGFA_CONGEST, srt_logger_config, "SRT.cc");

} // namespace srt_logging

using namespace srt_logging;

CUDTUnited CUDT::s_UDTUnited;

const SRTSOCKET UDT::INVALID_SOCK = CUDT::INVALID_SOCK;
const int       UDT::ERROR        = CUDT::ERROR;

// SRT Version constants
#define SRT_VERSION_UNK     0
#define SRT_VERSION_MAJ1    0x010000            /* Version 1 major */
#define SRT_VERSION_MAJ(v) (0xFF0000 & (v))     /* Major number ensuring backward compatibility */
#define SRT_VERSION_MIN(v) (0x00FF00 & (v))
#define SRT_VERSION_PCH(v) (0x0000FF & (v))

// NOTE: SRT_VERSION is primarily defined in the build file.
const int32_t SRT_DEF_VERSION = SrtParseVersion(SRT_VERSION);

//#define SRT_CMD_HSREQ       1           /* SRT Handshake Request (sender) */
#define SRT_CMD_HSREQ_MINSZ 8 /* Minumum Compatible (1.x.x) packet size (bytes) */
#define SRT_CMD_HSREQ_SZ 12   /* Current version packet size */
#if SRT_CMD_HSREQ_SZ > SRT_CMD_MAXSZ
#error SRT_CMD_MAXSZ too small
#endif
/*      Handshake Request (Network Order)
        0[31..0]:   SRT version     SRT_DEF_VERSION
        1[31..0]:   Options         0 [ | SRT_OPT_TSBPDSND ][ | SRT_OPT_HAICRYPT ]
        2[31..16]:  TsbPD resv      0
        2[15..0]:   TsbPD delay     [0..60000] msec
*/

//#define SRT_CMD_HSRSP       2           /* SRT Handshake Response (receiver) */
#define SRT_CMD_HSRSP_MINSZ 8 /* Minumum Compatible (1.x.x) packet size (bytes) */
#define SRT_CMD_HSRSP_SZ 12   /* Current version packet size */
#if SRT_CMD_HSRSP_SZ > SRT_CMD_MAXSZ
#error SRT_CMD_MAXSZ too small
#endif
/*      Handshake Response (Network Order)
        0[31..0]:   SRT version     SRT_DEF_VERSION
        1[31..0]:   Options         0 [ | SRT_OPT_TSBPDRCV [| SRT_OPT_TLPKTDROP ]][ | SRT_OPT_HAICRYPT]
                                      [ | SRT_OPT_NAKREPORT ] [ | SRT_OPT_REXMITFLG ]
        2[31..16]:  TsbPD resv      0
        2[15..0]:   TsbPD delay     [0..60000] msec
*/

void CUDT::construct()
{
    m_pSndBuffer           = NULL;
    m_pRcvBuffer           = NULL;
    m_pSndLossList         = NULL;
    m_pRcvLossList         = NULL;
    m_iReorderTolerance    = 0;
    m_iMaxReorderTolerance = 0; // Sensible optimal value is 10, 0 preserves old behavior
    m_iConsecEarlyDelivery = 0; // how many times so far the packet considered lost has been received before TTL expires
    m_iConsecOrderedDelivery = 0;

    m_pSndQueue = NULL;
    m_pRcvQueue = NULL;
    m_pSNode    = NULL;
    m_pRNode    = NULL;

    m_iSndHsRetryCnt      = SRT_MAX_HSRETRY + 1; // Will be reset to 0 for HSv5, this value is important for HSv4

    // Initial status
    m_bOpened             = false;
    m_bListening          = false;
    m_bConnecting         = false;
    m_bConnected          = false;
    m_bClosing            = false;
    m_bShutdown           = false;
    m_bBroken             = false;
    m_bPeerHealth         = true;
    m_RejectReason        = SRT_REJ_UNKNOWN;
    m_tsLastReqTime         = steady_clock::time_point();

    m_lSrtVersion            = SRT_DEF_VERSION;
    m_lPeerSrtVersion        = 0; // not defined until connected.
    m_lMinimumPeerSrtVersion = SRT_VERSION_MAJ1;

    m_iTsbPdDelay_ms     = 0;
    m_iPeerTsbPdDelay_ms = 0;

    m_bPeerTsbPd         = false;
    m_iPeerTsbPdDelay_ms = 0;
    m_bTsbPd             = false;
    m_bTsbPdAckWakeup    = false;
    m_bPeerTLPktDrop     = false;

    m_uKmRefreshRatePkt = 0;
    m_uKmPreAnnouncePkt = 0;

    // Initilize mutex and condition variables
    initSynch();
}

CUDT::CUDT()
{
    construct();

    (void)SRT_DEF_VERSION;

    // Default UDT configurations
    m_iMSS            = 1500;
    m_bSynSending     = true;
    m_bSynRecving     = true;
    m_iFlightFlagSize = 25600;
    m_iSndBufSize     = 8192;
    m_iRcvBufSize     = 8192; // Rcv buffer MUST NOT be bigger than Flight Flag size

    // Linger: LIVE mode defaults, please refer to `SRTO_TRANSTYPE` option
    // for other modes.
    m_Linger.l_onoff  = 0;
    m_Linger.l_linger = 0;
    m_iUDPSndBufSize  = 65536;
    m_iUDPRcvBufSize  = m_iRcvBufSize * m_iMSS;
    m_bRendezvous     = false;
#ifdef SRT_ENABLE_CONNTIMEO
    m_tdConnTimeOut = seconds_from(3);
#endif
    m_iSndTimeOut = -1;
    m_iRcvTimeOut = -1;
    m_bReuseAddr  = true;
    m_llMaxBW     = -1;
#ifdef SRT_ENABLE_IPOPTS
    m_iIpTTL = -1;
    m_iIpToS = -1;
#endif
    m_CryptoSecret.len = 0;
    m_iSndCryptoKeyLen = 0;
    // Cfg
    m_bDataSender           = false; // Sender only if true: does not recv data
    m_bOPT_TsbPd            = true;  // Enable TsbPd on sender
    m_iOPT_TsbPdDelay       = SRT_LIVE_DEF_LATENCY_MS;
    m_iOPT_PeerTsbPdDelay   = 0; // Peer's TsbPd delay as receiver (here is its minimum value, if used)
    m_bOPT_TLPktDrop        = true;
    m_iOPT_SndDropDelay     = 0;
    m_bOPT_StrictEncryption = true;
    m_iOPT_PeerIdleTimeout  = COMM_RESPONSE_TIMEOUT_MS;
    m_bTLPktDrop            = true; // Too-late Packet Drop
    m_bMessageAPI           = true;
    m_zOPT_ExpPayloadSize   = SRT_LIVE_DEF_PLSIZE;
    m_iIpV6Only             = -1;
    // Runtime
    m_bRcvNakReport             = true; // Receiver's Periodic NAK Reports
    m_llInputBW                 = 0;    // Application provided input bandwidth (internal input rate sampling == 0)
    m_iOverheadBW               = 25;   // Percent above input stream rate (applies if m_llMaxBW == 0)
    m_OPT_PktFilterConfigString = "";

    m_pCache = NULL;

    // Default congctl is "live".
    // Available builtin congctl: "file".
    // Other congctls can be registerred.

    // Note that 'select' returns false if there's no such congctl.
    // If so, congctl becomes unselected. Calling 'configure' on an
    // unselected congctl results in exception.
    m_CongCtl.select("live");
}

CUDT::CUDT(const CUDT &ancestor)
{
    construct();

    // XXX Consider all below fields (except m_bReuseAddr) to be put
    // into a separate class for easier copying.

    // Default UDT configurations
    m_iMSS            = ancestor.m_iMSS;
    m_bSynSending     = ancestor.m_bSynSending;
    m_bSynRecving     = ancestor.m_bSynRecving;
    m_iFlightFlagSize = ancestor.m_iFlightFlagSize;
    m_iSndBufSize     = ancestor.m_iSndBufSize;
    m_iRcvBufSize     = ancestor.m_iRcvBufSize;
    m_Linger          = ancestor.m_Linger;
    m_iUDPSndBufSize  = ancestor.m_iUDPSndBufSize;
    m_iUDPRcvBufSize  = ancestor.m_iUDPRcvBufSize;
    m_bRendezvous     = ancestor.m_bRendezvous;
#ifdef SRT_ENABLE_CONNTIMEO
    m_tdConnTimeOut = ancestor.m_tdConnTimeOut;
#endif
    m_iSndTimeOut = ancestor.m_iSndTimeOut;
    m_iRcvTimeOut = ancestor.m_iRcvTimeOut;
    m_bReuseAddr  = true; // this must be true, because all accepted sockets share the same port with the listener
    m_llMaxBW     = ancestor.m_llMaxBW;
#ifdef SRT_ENABLE_IPOPTS
    m_iIpTTL = ancestor.m_iIpTTL;
    m_iIpToS = ancestor.m_iIpToS;
#endif
    m_llInputBW             = ancestor.m_llInputBW;
    m_iOverheadBW           = ancestor.m_iOverheadBW;
    m_bDataSender           = ancestor.m_bDataSender;
    m_bOPT_TsbPd            = ancestor.m_bOPT_TsbPd;
    m_iOPT_TsbPdDelay       = ancestor.m_iOPT_TsbPdDelay;
    m_iOPT_PeerTsbPdDelay   = ancestor.m_iOPT_PeerTsbPdDelay;
    m_bOPT_TLPktDrop        = ancestor.m_bOPT_TLPktDrop;
    m_iOPT_SndDropDelay     = ancestor.m_iOPT_SndDropDelay;
    m_bOPT_StrictEncryption = ancestor.m_bOPT_StrictEncryption;
    m_iOPT_PeerIdleTimeout  = ancestor.m_iOPT_PeerIdleTimeout;
    m_zOPT_ExpPayloadSize   = ancestor.m_zOPT_ExpPayloadSize;
    m_bTLPktDrop            = ancestor.m_bTLPktDrop;
    m_bMessageAPI           = ancestor.m_bMessageAPI;
    m_iIpV6Only             = ancestor.m_iIpV6Only;
    m_iReorderTolerance     = ancestor.m_iMaxReorderTolerance;  // Initialize with maximum value
    m_iMaxReorderTolerance  = ancestor.m_iMaxReorderTolerance;
    // Runtime
    m_bRcvNakReport             = ancestor.m_bRcvNakReport;
    m_OPT_PktFilterConfigString = ancestor.m_OPT_PktFilterConfigString;

    m_CryptoSecret     = ancestor.m_CryptoSecret;
    m_iSndCryptoKeyLen = ancestor.m_iSndCryptoKeyLen;

    m_uKmRefreshRatePkt = ancestor.m_uKmRefreshRatePkt;
    m_uKmPreAnnouncePkt = ancestor.m_uKmPreAnnouncePkt;

    m_pCache = ancestor.m_pCache;

    // SrtCongestion's copy constructor copies the selection,
    // but not the underlying congctl object. After
    // copy-constructed, the 'configure' must be called on it again.
    m_CongCtl = ancestor.m_CongCtl;
}

CUDT::~CUDT()
{
    // release mutex/condtion variables
    destroySynch();

    // Wipeout critical data
    memset(&m_CryptoSecret, 0, sizeof(m_CryptoSecret));

    // destroy the data structures
    delete m_pSndBuffer;
    delete m_pRcvBuffer;
    delete m_pSndLossList;
    delete m_pRcvLossList;
    delete m_pSNode;
    delete m_pRNode;
}

// This function is to make it possible for both C and C++
// API to accept both bool and int types for boolean options.
// (it's not that C couldn't use <stdbool.h>, it's that people
// often forget to use correct type).
static bool bool_int_value(const void *optval, int optlen)
{
    if (optlen == sizeof(bool))
    {
        return *(bool *)optval;
    }

    if (optlen == sizeof(int))
    {
        return 0 != *(int *)optval; // 0!= is a windows warning-killer int-to-bool conversion
    }
    return false;
}

void CUDT::setOpt(SRT_SOCKOPT optName, const void *optval, int optlen)
{
    if (m_bBroken || m_bClosing)
        throw CUDTException(MJ_CONNECTION, MN_CONNLOST, 0);

    CGuard cg(m_ConnectionLock);
    CGuard sendguard(m_SendLock);
    CGuard recvguard(m_RecvLock);

    switch (optName)
    {
    case SRTO_MSS:
        if (m_bOpened)
            throw CUDTException(MJ_NOTSUP, MN_ISBOUND, 0);

        if (*(int *)optval < int(CPacket::UDP_HDR_SIZE + CHandShake::m_iContentSize))
            throw CUDTException(MJ_NOTSUP, MN_INVAL, 0);

        m_iMSS = *(int *)optval;

        // Packet size cannot be greater than UDP buffer size
        if (m_iMSS > m_iUDPSndBufSize)
            m_iMSS = m_iUDPSndBufSize;
        if (m_iMSS > m_iUDPRcvBufSize)
            m_iMSS = m_iUDPRcvBufSize;

        break;

    case SRTO_SNDSYN:
        m_bSynSending = bool_int_value(optval, optlen);
        break;

    case SRTO_RCVSYN:
        m_bSynRecving = bool_int_value(optval, optlen);
        break;

    case SRTO_FC:
        if (m_bConnecting || m_bConnected)
            throw CUDTException(MJ_NOTSUP, MN_ISCONNECTED, 0);

        if (*(int *)optval < 1)
            throw CUDTException(MJ_NOTSUP, MN_INVAL);

        // Mimimum recv flight flag size is 32 packets
        if (*(int *)optval > 32)
            m_iFlightFlagSize = *(int *)optval;
        else
            m_iFlightFlagSize = 32;

        break;

    case SRTO_SNDBUF:
        if (m_bOpened)
            throw CUDTException(MJ_NOTSUP, MN_ISBOUND, 0);

        if (*(int *)optval <= 0)
            throw CUDTException(MJ_NOTSUP, MN_INVAL, 0);

        m_iSndBufSize = *(int *)optval / (m_iMSS - CPacket::UDP_HDR_SIZE);

        break;

    case SRTO_RCVBUF:
        if (m_bOpened)
            throw CUDTException(MJ_NOTSUP, MN_ISBOUND, 0);

        if (*(int *)optval <= 0)
            throw CUDTException(MJ_NOTSUP, MN_INVAL, 0);

        {
            // This weird cast through int is required because
            // API requires 'int', and internals require 'size_t';
            // their size is different on 64-bit systems.
            size_t val = size_t(*(int *)optval);

            // Mimimum recv buffer size is 32 packets
            size_t mssin_size = m_iMSS - CPacket::UDP_HDR_SIZE;

            // XXX This magic 32 deserves some constant
            if (val > mssin_size * 32)
                m_iRcvBufSize = val / mssin_size;
            else
                m_iRcvBufSize = 32;

            // recv buffer MUST not be greater than FC size
            if (m_iRcvBufSize > m_iFlightFlagSize)
                m_iRcvBufSize = m_iFlightFlagSize;
        }

        break;

    case SRTO_LINGER:
        m_Linger = *(linger *)optval;
        break;

    case SRTO_UDP_SNDBUF:
        if (m_bOpened)
            throw CUDTException(MJ_NOTSUP, MN_ISBOUND, 0);

        m_iUDPSndBufSize = *(int *)optval;

        if (m_iUDPSndBufSize < m_iMSS)
            m_iUDPSndBufSize = m_iMSS;

        break;

    case SRTO_UDP_RCVBUF:
        if (m_bOpened)
            throw CUDTException(MJ_NOTSUP, MN_ISBOUND, 0);

        m_iUDPRcvBufSize = *(int *)optval;

        if (m_iUDPRcvBufSize < m_iMSS)
            m_iUDPRcvBufSize = m_iMSS;

        break;

    case SRTO_RENDEZVOUS:
        if (m_bConnecting || m_bConnected)
            throw CUDTException(MJ_NOTSUP, MN_ISBOUND, 0);
        m_bRendezvous = bool_int_value(optval, optlen);
        break;

    case SRTO_SNDTIMEO:
        m_iSndTimeOut = *(int *)optval;
        break;

    case SRTO_RCVTIMEO:
        m_iRcvTimeOut = *(int *)optval;
        break;

    case SRTO_REUSEADDR:
        if (m_bOpened)
            throw CUDTException(MJ_NOTSUP, MN_ISBOUND, 0);
        m_bReuseAddr = bool_int_value(optval, optlen);
        break;

    case SRTO_MAXBW:
        m_llMaxBW = *(int64_t *)optval;

        // This can be done on both connected and unconnected socket.
        // When not connected, this will do nothing, however this
        // event will be repeated just after connecting anyway.
        if (m_bConnected)
            updateCC(TEV_INIT, TEV_INIT_RESET);
        break;

#ifdef SRT_ENABLE_IPOPTS
    case SRTO_IPTTL:
        if (m_bOpened)
            throw CUDTException(MJ_NOTSUP, MN_ISBOUND, 0);
        if (!(*(int *)optval == -1) && !((*(int *)optval >= 1) && (*(int *)optval <= 255)))
            throw CUDTException(MJ_NOTSUP, MN_INVAL, 0);
        m_iIpTTL = *(int *)optval;
        break;

    case SRTO_IPTOS:
        if (m_bOpened)
            throw CUDTException(MJ_NOTSUP, MN_ISBOUND, 0);
        m_iIpToS = *(int *)optval;
        break;
#endif

    case SRTO_INPUTBW:
        m_llInputBW = *(int64_t *)optval;
        // (only if connected; if not, then the value
        // from m_iOverheadBW will be used initially)
        if (m_bConnected)
            updateCC(TEV_INIT, TEV_INIT_INPUTBW);
        break;

    case SRTO_OHEADBW:
        if ((*(int *)optval < 5) || (*(int *)optval > 100))
            throw CUDTException(MJ_NOTSUP, MN_INVAL, 0);
        m_iOverheadBW = *(int *)optval;

        // Changed overhead BW, so spread the change
        // (only if connected; if not, then the value
        // from m_iOverheadBW will be used initially)
        if (m_bConnected)
            updateCC(TEV_INIT, TEV_INIT_OHEADBW);
        break;

    case SRTO_SENDER:
        if (m_bConnected)
            throw CUDTException(MJ_NOTSUP, MN_ISCONNECTED, 0);
        m_bDataSender = bool_int_value(optval, optlen);
        break;

    case SRTO_TSBPDMODE:
        if (m_bConnected)
            throw CUDTException(MJ_NOTSUP, MN_ISCONNECTED, 0);
        m_bOPT_TsbPd = bool_int_value(optval, optlen);
        break;

    case SRTO_LATENCY:
        if (m_bConnected)
            throw CUDTException(MJ_NOTSUP, MN_ISCONNECTED, 0);
        m_iOPT_TsbPdDelay     = *(int *)optval;
        m_iOPT_PeerTsbPdDelay = *(int *)optval;
        break;

    case SRTO_RCVLATENCY:
        if (m_bConnected)
            throw CUDTException(MJ_NOTSUP, MN_ISCONNECTED, 0);
        m_iOPT_TsbPdDelay = *(int *)optval;
        break;

    case SRTO_PEERLATENCY:
        if (m_bConnected)
            throw CUDTException(MJ_NOTSUP, MN_ISCONNECTED, 0);
        m_iOPT_PeerTsbPdDelay = *(int *)optval;
        break;

    case SRTO_TLPKTDROP:
        if (m_bConnected)
            throw CUDTException(MJ_NOTSUP, MN_ISCONNECTED, 0);
        m_bOPT_TLPktDrop = bool_int_value(optval, optlen);
        break;

    case SRTO_SNDDROPDELAY:
        // Surprise: you may be connected to alter this option.
        // The application may manipulate this option on sender while transmitting.
        m_iOPT_SndDropDelay = *(int *)optval;
        break;

    case SRTO_PASSPHRASE:
        // For consistency, throw exception when connected,
        // no matter if otherwise the password can be set.
        if (m_bConnected)
            throw CUDTException(MJ_NOTSUP, MN_ISCONNECTED, 0);

#ifdef SRT_ENABLE_ENCRYPTION
        // Password must be 10-80 characters.
        // Or it can be empty to clear the password.
        if ((optlen != 0) && (optlen < 10 || optlen > HAICRYPT_SECRET_MAX_SZ))
            throw CUDTException(MJ_NOTSUP, MN_INVAL, 0);

        memset(&m_CryptoSecret, 0, sizeof(m_CryptoSecret));
        m_CryptoSecret.typ = HAICRYPT_SECTYP_PASSPHRASE;
        m_CryptoSecret.len = (optlen <= (int)sizeof(m_CryptoSecret.str) ? optlen : (int)sizeof(m_CryptoSecret.str));
        memcpy((m_CryptoSecret.str), optval, m_CryptoSecret.len);
#else
        if (optlen == 0)
            break;

        LOGC(mglog.Error, log << "SRTO_PASSPHRASE: encryption not enabled at compile time");
        throw CUDTException(MJ_NOTSUP, MN_INVAL, 0);
#endif
        break;

    case SRTO_PBKEYLEN:
    case _DEPRECATED_SRTO_SNDPBKEYLEN:
        if (m_bConnected)
            throw CUDTException(MJ_NOTSUP, MN_ISCONNECTED, 0);
#ifdef SRT_ENABLE_ENCRYPTION
        {
            int v          = *(int *)optval;
            int allowed[4] = {
                0,  // Default value, if this results for initiator, defaults to 16. See below.
                16, // AES-128
                24, // AES-192
                32  // AES-256
            };
            int *allowed_end = allowed + 4;
            if (find(allowed, allowed_end, v) == allowed_end)
            {
                LOGC(mglog.Error,
                     log << "Invalid value for option SRTO_PBKEYLEN: " << v << "; allowed are: 0, 16, 24, 32");
                throw CUDTException(MJ_NOTSUP, MN_INVAL, 0);
            }

            // Note: This works a little different in HSv4 and HSv5.

            // HSv4:
            // The party that is set SRTO_SENDER will send KMREQ, and it will
            // use default value 16, if SRTO_PBKEYLEN is the default value 0.
            // The responder that receives KMRSP has nothing to say about
            // PBKEYLEN anyway and it will take the length of the key from
            // the initiator (sender) as a good deal.
            //
            // HSv5:
            // The initiator (independently on the sender) will send KMREQ,
            // and as it should be the sender to decide about the PBKEYLEN.
            // Your application should do the following then:
            // 1. The sender should set PBKEYLEN to the required value.
            // 2. If the sender is initiator, it will create the key using
            //    its preset PBKEYLEN (or default 16, if not set) and the
            //    receiver-responder will take it as a good deal.
            // 3. Leave the PBKEYLEN value on the receiver as default 0.
            // 4. If sender is responder, it should then advertise the PBKEYLEN
            //    value in the initial handshake messages (URQ_INDUCTION if
            //    listener, and both URQ_WAVEAHAND and URQ_CONCLUSION in case
            //    of rendezvous, as it is the matter of luck who of them will
            //    eventually become the initiator). This way the receiver
            //    being an initiator will set m_iSndCryptoKeyLen before setting
            //    up KMREQ for sending to the sender-responder.
            //
            // Note that in HSv5 if both sides set PBKEYLEN, the responder
            // wins, unless the initiator is a sender (the effective PBKEYLEN
            // will be the one advertised by the responder). If none sets,
            // PBKEYLEN will default to 16.

            m_iSndCryptoKeyLen = v;
        }
#else
        LOGC(mglog.Error, log << "SRTO_PBKEYLEN: encryption not enabled at compile time");
        throw CUDTException(MJ_NOTSUP, MN_INVAL, 0);
#endif
        break;

    case SRTO_NAKREPORT:
        if (m_bConnected)
            throw CUDTException(MJ_NOTSUP, MN_ISCONNECTED, 0);
        m_bRcvNakReport = bool_int_value(optval, optlen);
        break;

#ifdef SRT_ENABLE_CONNTIMEO
    case SRTO_CONNTIMEO:
        m_tdConnTimeOut = milliseconds_from(*(int*)optval);
        break;
#endif

    case SRTO_LOSSMAXTTL:
        m_iMaxReorderTolerance = *(int *)optval;
        if (!m_bConnected)
            m_iReorderTolerance = m_iMaxReorderTolerance;
        break;

    case SRTO_VERSION:
        if (m_bConnected)
            throw CUDTException(MJ_NOTSUP, MN_ISCONNECTED, 0);
        m_lSrtVersion = *(uint32_t *)optval;
        break;

    case SRTO_MINVERSION:
        if (m_bConnected)
            throw CUDTException(MJ_NOTSUP, MN_ISCONNECTED, 0);
        m_lMinimumPeerSrtVersion = *(uint32_t *)optval;
        break;

    case SRTO_STREAMID:
        if (m_bConnected)
            throw CUDTException(MJ_NOTSUP, MN_ISCONNECTED, 0);

        if (size_t(optlen) > MAX_SID_LENGTH)
            throw CUDTException(MJ_NOTSUP, MN_INVAL, 0);

        m_sStreamName.assign((const char *)optval, optlen);
        break;

    case SRTO_CONGESTION:
        if (m_bConnected)
            throw CUDTException(MJ_NOTSUP, MN_ISCONNECTED, 0);

        {
            string val;
            if (optlen == -1)
                val = (const char *)optval;
            else
                val.assign((const char *)optval, optlen);

            // Translate alias
            if (val == "vod")
                val = "file";

            bool res = m_CongCtl.select(val);
            if (!res)
                throw CUDTException(MJ_NOTSUP, MN_INVAL, 0);
        }
        break;

    case SRTO_MESSAGEAPI:
        if (m_bConnected)
            throw CUDTException(MJ_NOTSUP, MN_ISCONNECTED, 0);

        m_bMessageAPI = bool_int_value(optval, optlen);
        break;

    case SRTO_PAYLOADSIZE:
        if (m_bConnected)
            throw CUDTException(MJ_NOTSUP, MN_ISCONNECTED, 0);

        if (*(int *)optval > SRT_LIVE_MAX_PLSIZE)
        {
            LOGC(mglog.Error, log << "SRTO_PAYLOADSIZE: value exceeds SRT_LIVE_MAX_PLSIZE, maximum payload per MTU.");
            throw CUDTException(MJ_NOTSUP, MN_INVAL, 0);
        }

        if (m_OPT_PktFilterConfigString != "")
        {
            // This means that the filter might have been installed before,
            // and the fix to the maximum payload size was already applied.
            // This needs to be checked now.
            SrtFilterConfig fc;
            if (!ParseFilterConfig(m_OPT_PktFilterConfigString, fc))
            {
                // Break silently. This should not happen
                LOGC(mglog.Error, log << "SRTO_PAYLOADSIZE: IPE: failing filter configuration installed");
                throw CUDTException(MJ_NOTSUP, MN_INVAL, 0);
            }

            size_t efc_max_payload_size = SRT_LIVE_MAX_PLSIZE - fc.extra_size;
            if (m_zOPT_ExpPayloadSize > efc_max_payload_size)
            {
                LOGC(mglog.Error,
                     log << "SRTO_PAYLOADSIZE: value exceeds SRT_LIVE_MAX_PLSIZE decreased by " << fc.extra_size
                         << " required for packet filter header");
                throw CUDTException(MJ_NOTSUP, MN_INVAL, 0);
            }
        }

        m_zOPT_ExpPayloadSize = *(int *)optval;
        break;

    case SRTO_TRANSTYPE:
        if (m_bConnected)
            throw CUDTException(MJ_NOTSUP, MN_ISCONNECTED, 0);

        // XXX Note that here the configuration for SRTT_LIVE
        // is the same as DEFAULT VALUES for these fields set
        // in CUDT::CUDT.
        switch (*(SRT_TRANSTYPE *)optval)
        {
        case SRTT_LIVE:
            // Default live options:
            // - tsbpd: on
            // - latency: 120ms
            // - linger: off
            // - congctl: live
            // - extraction method: message (reading call extracts one message)
            m_bOPT_TsbPd          = true;
            m_iOPT_TsbPdDelay     = SRT_LIVE_DEF_LATENCY_MS;
            m_iOPT_PeerTsbPdDelay = 0;
            m_bOPT_TLPktDrop      = true;
            m_iOPT_SndDropDelay   = 0;
            m_bMessageAPI         = true;
            m_bRcvNakReport       = true;
            m_zOPT_ExpPayloadSize = SRT_LIVE_DEF_PLSIZE;
            m_Linger.l_onoff      = 0;
            m_Linger.l_linger     = 0;
            m_CongCtl.select("live");
            break;

        case SRTT_FILE:
            // File transfer mode:
            // - tsbpd: off
            // - latency: 0
            // - linger: 2 minutes (180s)
            // - congctl: file (original UDT congestion control)
            // - extraction method: stream (reading call extracts as many bytes as available and fits in buffer)
            m_bOPT_TsbPd          = false;
            m_iOPT_TsbPdDelay     = 0;
            m_iOPT_PeerTsbPdDelay = 0;
            m_bOPT_TLPktDrop      = false;
            m_iOPT_SndDropDelay   = -1;
            m_bMessageAPI         = false;
            m_bRcvNakReport       = false;
            m_zOPT_ExpPayloadSize = 0; // use maximum
            m_Linger.l_onoff      = 1;
            m_Linger.l_linger     = 180; // 3 minutes
            m_CongCtl.select("file");
            break;

        default:
            throw CUDTException(MJ_NOTSUP, MN_INVAL, 0);
        }
        break;

    case SRTO_KMREFRESHRATE:
        if (m_bConnected)
            throw CUDTException(MJ_NOTSUP, MN_ISCONNECTED, 0);

        // If you first change the KMREFRESHRATE, KMPREANNOUNCE
        // will be set to the maximum allowed value
        m_uKmRefreshRatePkt = *(int *)optval;
        if (m_uKmPreAnnouncePkt == 0 || m_uKmPreAnnouncePkt > (m_uKmRefreshRatePkt - 1) / 2)
        {
            m_uKmPreAnnouncePkt = (m_uKmRefreshRatePkt - 1) / 2;
            LOGC(mglog.Warn,
                 log << "SRTO_KMREFRESHRATE=0x" << hex << m_uKmRefreshRatePkt << ": setting SRTO_KMPREANNOUNCE=0x"
                     << hex << m_uKmPreAnnouncePkt);
        }
        break;

    case SRTO_KMPREANNOUNCE:
        if (m_bConnected)
            throw CUDTException(MJ_NOTSUP, MN_ISCONNECTED, 0);
        {
            int val   = *(int *)optval;
            int kmref = m_uKmRefreshRatePkt == 0 ? HAICRYPT_DEF_KM_REFRESH_RATE : m_uKmRefreshRatePkt;
            if (val > (kmref - 1) / 2)
            {
                LOGC(mglog.Error,
                     log << "SRTO_KMPREANNOUNCE=0x" << hex << val << " exceeds KmRefresh/2, 0x" << ((kmref - 1) / 2)
                         << " - OPTION REJECTED.");
                throw CUDTException(MJ_NOTSUP, MN_INVAL, 0);
            }

            m_uKmPreAnnouncePkt = val;
        }
        break;

    case SRTO_ENFORCEDENCRYPTION:
        if (m_bConnected)
            throw CUDTException(MJ_NOTSUP, MN_ISCONNECTED, 0);

        m_bOPT_StrictEncryption = bool_int_value(optval, optlen);
        break;

    case SRTO_PEERIDLETIMEO:

        if (m_bConnected)
            throw CUDTException(MJ_NOTSUP, MN_ISCONNECTED, 0);
        m_iOPT_PeerIdleTimeout = *(int *)optval;
        break;

    case SRTO_IPV6ONLY:
        if (m_bConnected)
            throw CUDTException(MJ_NOTSUP, MN_ISCONNECTED, 0);

        m_iIpV6Only = *(int *)optval;
        break;

    case SRTO_PACKETFILTER:
        if (m_bConnected)
            throw CUDTException(MJ_NOTSUP, MN_ISCONNECTED, 0);

        {
            string arg((char *)optval, optlen);
            // Parse the configuration string prematurely
            SrtFilterConfig fc;
            if (!ParseFilterConfig(arg, fc))
            {
                LOGC(mglog.Error,
                     log << "SRTO_FILTER: Incorrect syntax. Use: FILTERTYPE[,KEY:VALUE...]. "
                            "FILTERTYPE ("
                         << fc.type << ") must be installed (or builtin)");
                throw CUDTException(MJ_NOTSUP, MN_INVAL, 0);
            }

            size_t efc_max_payload_size = SRT_LIVE_MAX_PLSIZE - fc.extra_size;
            if (m_zOPT_ExpPayloadSize > efc_max_payload_size)
            {
                LOGC(mglog.Warn,
                     log << "Due to filter-required extra " << fc.extra_size << " bytes, SRTO_PAYLOADSIZE fixed to "
                         << efc_max_payload_size << " bytes");
                m_zOPT_ExpPayloadSize = efc_max_payload_size;
            }

            m_OPT_PktFilterConfigString = arg;
        }
        break;

    default:
        throw CUDTException(MJ_NOTSUP, MN_INVAL, 0);
    }
}

void CUDT::getOpt(SRT_SOCKOPT optName, void *optval, int &optlen)
{
    CGuard cg(m_ConnectionLock);

    switch (optName)
    {
    case SRTO_MSS:
        *(int *)optval = m_iMSS;
        optlen         = sizeof(int);
        break;

    case SRTO_SNDSYN:
        *(bool *)optval = m_bSynSending;
        optlen          = sizeof(bool);
        break;

    case SRTO_RCVSYN:
        *(bool *)optval = m_bSynRecving;
        optlen          = sizeof(bool);
        break;

    case SRTO_ISN:
        *(int *)optval = m_iISN;
        optlen         = sizeof(int);
        break;

    case SRTO_FC:
        *(int *)optval = m_iFlightFlagSize;
        optlen         = sizeof(int);
        break;

    case SRTO_SNDBUF:
        *(int *)optval = m_iSndBufSize * (m_iMSS - CPacket::UDP_HDR_SIZE);
        optlen         = sizeof(int);
        break;

    case SRTO_RCVBUF:
        *(int *)optval = m_iRcvBufSize * (m_iMSS - CPacket::UDP_HDR_SIZE);
        optlen         = sizeof(int);
        break;

    case SRTO_LINGER:
        if (optlen < (int)(sizeof(linger)))
            throw CUDTException(MJ_NOTSUP, MN_INVAL, 0);

        *(linger *)optval = m_Linger;
        optlen            = sizeof(linger);
        break;

    case SRTO_UDP_SNDBUF:
        *(int *)optval = m_iUDPSndBufSize;
        optlen         = sizeof(int);
        break;

    case SRTO_UDP_RCVBUF:
        *(int *)optval = m_iUDPRcvBufSize;
        optlen         = sizeof(int);
        break;

    case SRTO_RENDEZVOUS:
        *(bool *)optval = m_bRendezvous;
        optlen          = sizeof(bool);
        break;

    case SRTO_SNDTIMEO:
        *(int *)optval = m_iSndTimeOut;
        optlen         = sizeof(int);
        break;

    case SRTO_RCVTIMEO:
        *(int *)optval = m_iRcvTimeOut;
        optlen         = sizeof(int);
        break;

    case SRTO_REUSEADDR:
        *(bool *)optval = m_bReuseAddr;
        optlen          = sizeof(bool);
        break;

    case SRTO_MAXBW:
        *(int64_t *)optval = m_llMaxBW;
        optlen             = sizeof(int64_t);
        break;

    case SRTO_STATE:
        *(int32_t *)optval = s_UDTUnited.getStatus(m_SocketID);
        optlen             = sizeof(int32_t);
        break;

    case SRTO_EVENT:
    {
        int32_t event = 0;
        if (m_bBroken)
            event |= UDT_EPOLL_ERR;
        else
        {
            CGuard::enterCS(m_RecvLock);
            if (m_pRcvBuffer && m_pRcvBuffer->isRcvDataReady())
                event |= UDT_EPOLL_IN;
            CGuard::leaveCS(m_RecvLock);
            if (m_pSndBuffer && (m_iSndBufSize > m_pSndBuffer->getCurrBufSize()))
                event |= UDT_EPOLL_OUT;
        }
        *(int32_t *)optval = event;
        optlen             = sizeof(int32_t);
        break;
    }

    case SRTO_SNDDATA:
        if (m_pSndBuffer)
            *(int32_t *)optval = m_pSndBuffer->getCurrBufSize();
        else
            *(int32_t *)optval = 0;
        optlen = sizeof(int32_t);
        break;

    case SRTO_RCVDATA:
        if (m_pRcvBuffer)
        {
            CGuard::enterCS(m_RecvLock);
            *(int32_t *)optval = m_pRcvBuffer->getRcvDataSize();
            CGuard::leaveCS(m_RecvLock);
        }
        else
            *(int32_t *)optval = 0;
        optlen = sizeof(int32_t);
        break;

#ifdef SRT_ENABLE_IPOPTS
    case SRTO_IPTTL:
        if (m_bOpened)
            *(int32_t *)optval = m_pSndQueue->getIpTTL();
        else
            *(int32_t *)optval = m_iIpTTL;
        optlen = sizeof(int32_t);
        break;

    case SRTO_IPTOS:
        if (m_bOpened)
            *(int32_t *)optval = m_pSndQueue->getIpToS();
        else
            *(int32_t *)optval = m_iIpToS;
        optlen = sizeof(int32_t);
        break;
#endif

    case SRTO_SENDER:
        *(int32_t *)optval = m_bDataSender;
        optlen             = sizeof(int32_t);
        break;

    case SRTO_TSBPDMODE:
        *(int32_t *)optval = m_bOPT_TsbPd;
        optlen             = sizeof(int32_t);
        break;

    case SRTO_LATENCY:
    case SRTO_RCVLATENCY:
        *(int32_t *)optval = m_iTsbPdDelay_ms;
        optlen             = sizeof(int32_t);
        break;

    case SRTO_PEERLATENCY:
        *(int32_t *)optval = m_iPeerTsbPdDelay_ms;
        optlen             = sizeof(int32_t);
        break;

    case SRTO_TLPKTDROP:
        *(int32_t *)optval = m_bTLPktDrop;
        optlen             = sizeof(int32_t);
        break;

    case SRTO_SNDDROPDELAY:
        *(int32_t *)optval = m_iOPT_SndDropDelay;
        optlen             = sizeof(int32_t);
        break;

    case SRTO_PBKEYLEN:
        if (m_pCryptoControl)
            *(int32_t *)optval = m_pCryptoControl->KeyLen(); // Running Key length.
        else
            *(int32_t *)optval = m_iSndCryptoKeyLen; // May be 0.
        optlen = sizeof(int32_t);
        break;

    case SRTO_KMSTATE:
        if (!m_pCryptoControl)
            *(int32_t *)optval = SRT_KM_S_UNSECURED;
        else if (m_bDataSender)
            *(int32_t *)optval = m_pCryptoControl->m_SndKmState;
        else
            *(int32_t *)optval = m_pCryptoControl->m_RcvKmState;
        optlen = sizeof(int32_t);
        break;

    case SRTO_SNDKMSTATE: // State imposed by Agent depending on PW and KMX
        if (m_pCryptoControl)
            *(int32_t *)optval = m_pCryptoControl->m_SndKmState;
        else
            *(int32_t *)optval = SRT_KM_S_UNSECURED;
        optlen = sizeof(int32_t);
        break;

    case SRTO_RCVKMSTATE: // State returned by Peer as informed during KMX
        if (m_pCryptoControl)
            *(int32_t *)optval = m_pCryptoControl->m_RcvKmState;
        else
            *(int32_t *)optval = SRT_KM_S_UNSECURED;
        optlen = sizeof(int32_t);
        break;

    case SRTO_LOSSMAXTTL:
        *(int32_t*)optval = m_iMaxReorderTolerance;
        optlen = sizeof(int32_t);
        break;

    case SRTO_NAKREPORT:
        *(bool *)optval = m_bRcvNakReport;
        optlen          = sizeof(bool);
        break;

    case SRTO_VERSION:
        *(int32_t *)optval = m_lSrtVersion;
        optlen             = sizeof(int32_t);
        break;

    case SRTO_PEERVERSION:
        *(int32_t *)optval = m_lPeerSrtVersion;
        optlen             = sizeof(int32_t);
        break;

#ifdef SRT_ENABLE_CONNTIMEO
    case SRTO_CONNTIMEO:
        *(int*)optval = count_milliseconds(m_tdConnTimeOut);
        optlen         = sizeof(int);
        break;
#endif

    case SRTO_MINVERSION:
        *(uint32_t *)optval = m_lMinimumPeerSrtVersion;
        optlen              = sizeof(uint32_t);
        break;

    case SRTO_STREAMID:
        if (size_t(optlen) < m_sStreamName.size() + 1)
            throw CUDTException(MJ_NOTSUP, MN_INVAL, 0);

        strcpy((char *)optval, m_sStreamName.c_str());
        optlen = m_sStreamName.size();
        break;

    case SRTO_CONGESTION:
    {
        string tt = m_CongCtl.selected_name();
        strcpy((char *)optval, tt.c_str());
        optlen = tt.size();
    }
    break;

    case SRTO_MESSAGEAPI:
        optlen          = sizeof(bool);
        *(bool *)optval = m_bMessageAPI;
        break;

    case SRTO_PAYLOADSIZE:
        optlen         = sizeof(int);
        *(int *)optval = m_zOPT_ExpPayloadSize;
        break;

    case SRTO_ENFORCEDENCRYPTION:
        optlen             = sizeof(int32_t); // also with TSBPDMODE and SENDER
        *(int32_t *)optval = m_bOPT_StrictEncryption;
        break;

    case SRTO_IPV6ONLY:
        optlen         = sizeof(int);
        *(int *)optval = m_iIpV6Only;
        break;

    case SRTO_PEERIDLETIMEO:
        *(int *)optval = m_iOPT_PeerIdleTimeout;
        optlen         = sizeof(int);
        break;

    case SRTO_PACKETFILTER:
        if (size_t(optlen) < m_OPT_PktFilterConfigString.size() + 1)
            throw CUDTException(MJ_NOTSUP, MN_INVAL, 0);

        strcpy((char *)optval, m_OPT_PktFilterConfigString.c_str());
        optlen = m_OPT_PktFilterConfigString.size();
        break;

    default:
        throw CUDTException(MJ_NOTSUP, MN_NONE, 0);
    }
}

bool CUDT::setstreamid(SRTSOCKET u, const std::string &sid)
{
    CUDT *that = getUDTHandle(u);
    if (!that)
        return false;

    if (sid.size() > MAX_SID_LENGTH)
        return false;

    if (that->m_bConnected)
        return false;

    that->m_sStreamName = sid;
    return true;
}

std::string CUDT::getstreamid(SRTSOCKET u)
{
    CUDT *that = getUDTHandle(u);
    if (!that)
        return "";

    return that->m_sStreamName;
}

// XXX REFACTOR: Make common code for CUDT constructor and clearData,
// possibly using CUDT::construct.
void CUDT::clearData()
{
    // Initial sequence number, loss, acknowledgement, etc.
    int udpsize = m_iMSS - CPacket::UDP_HDR_SIZE;

    m_iMaxSRTPayloadSize = udpsize - CPacket::HDR_SIZE;

    HLOGC(mglog.Debug, log << "clearData: PAYLOAD SIZE: " << m_iMaxSRTPayloadSize);

    m_iEXPCount  = 1;
    m_iBandwidth = 1; // pkts/sec
    // XXX use some constant for this 16
    m_iDeliveryRate     = 16;
    m_iByteDeliveryRate = 16 * m_iMaxSRTPayloadSize;
    m_iAckSeqNo         = 0;
    m_tsLastAckTime     = steady_clock::now();

    // trace information
    {
        CGuard stat_lock(m_StatsLock);

        m_stats.tsStartTime = steady_clock::now();
        m_stats.sentTotal = m_stats.recvTotal = m_stats.sndLossTotal = m_stats.rcvLossTotal = m_stats.retransTotal =
            m_stats.sentACKTotal = m_stats.recvACKTotal = m_stats.sentNAKTotal = m_stats.recvNAKTotal = 0;
        m_stats.tsLastSampleTime = steady_clock::now();
        m_stats.traceSent = m_stats.traceRecv = m_stats.traceSndLoss = m_stats.traceRcvLoss = m_stats.traceRetrans =
            m_stats.sentACK = m_stats.recvACK = m_stats.sentNAK = m_stats.recvNAK = 0;
        m_stats.traceRcvRetrans                                                   = 0;
        m_stats.traceReorderDistance                                              = 0;
        m_stats.traceBelatedTime                                                  = 0.0;
        m_stats.traceRcvBelated                                                   = 0;

        m_stats.sndDropTotal = 0;
        m_stats.traceSndDrop = 0;
        m_stats.rcvDropTotal = 0;
        m_stats.traceRcvDrop = 0;

        m_stats.m_rcvUndecryptTotal = 0;
        m_stats.traceRcvUndecrypt   = 0;

        m_stats.bytesSentTotal    = 0;
        m_stats.bytesRecvTotal    = 0;
        m_stats.bytesRetransTotal = 0;
        m_stats.traceBytesSent    = 0;
        m_stats.traceBytesRecv    = 0;
        m_stats.sndFilterExtra    = 0;
        m_stats.rcvFilterExtra    = 0;
        m_stats.rcvFilterSupply   = 0;
        m_stats.rcvFilterLoss     = 0;

        m_stats.traceBytesRetrans = 0;
#ifdef SRT_ENABLE_LOSTBYTESCOUNT
        m_stats.traceRcvBytesLoss = 0;
#endif
        m_stats.sndBytesDropTotal        = 0;
        m_stats.rcvBytesDropTotal        = 0;
        m_stats.traceSndBytesDrop        = 0;
        m_stats.traceRcvBytesDrop        = 0;
        m_stats.m_rcvBytesUndecryptTotal = 0;
        m_stats.traceRcvBytesUndecrypt   = 0;

        m_stats.sndDuration = m_stats.m_sndDurationTotal = 0;
    }

    // Resetting these data because this happens when agent isn't connected.
    m_bPeerTsbPd         = false;
    m_iPeerTsbPdDelay_ms = 0;

    m_bTsbPd         = m_bOPT_TsbPd; // Take the values from user-configurable options
    m_iTsbPdDelay_ms = m_iOPT_TsbPdDelay;
    m_bTLPktDrop     = m_bOPT_TLPktDrop;
    m_bPeerTLPktDrop = false;

    m_bPeerNakReport = false;

    m_bPeerRexmitFlag = false;

    m_RdvState         = CHandShake::RDV_INVALID;
    m_tsRcvPeerStartTime = steady_clock::time_point();
}

void CUDT::open()
{
    CGuard cg(m_ConnectionLock);

    clearData();

    // structures for queue
    if (m_pSNode == NULL)
        m_pSNode = new CSNode;
    m_pSNode->m_pUDT      = this;
    m_pSNode->m_tsTimeStamp = steady_clock::now();
    m_pSNode->m_iHeapLoc  = -1;

    if (m_pRNode == NULL)
        m_pRNode = new CRNode;
    m_pRNode->m_pUDT      = this;
    m_pRNode->m_tsTimeStamp = steady_clock::now();
    m_pRNode->m_pPrev = m_pRNode->m_pNext = NULL;
    m_pRNode->m_bOnList                   = false;

    m_iRTT    = 10 * COMM_SYN_INTERVAL_US;
    m_iRTTVar = m_iRTT >> 1;


    // set minimum NAK and EXP timeout to 300ms
    m_tdMinNakInterval = milliseconds_from(300);
    m_tdMinExpInterval = milliseconds_from(300);

    m_tdACKInterval = microseconds_from(COMM_SYN_INTERVAL_US);
    m_tdNAKInterval = m_tdMinNakInterval;

    const steady_clock::time_point currtime = steady_clock::now();
    m_tsLastRspTime                        = currtime;
    m_tsNextACKTime                        = currtime + m_tdACKInterval;
    m_tsNextNAKTime                        = currtime + m_tdNAKInterval;
    m_tsLastRspAckTime                     = currtime;
    m_tsLastSndTime                        = currtime;

    m_iReXmitCount   = 1;
    m_iPktCount      = 0;
    m_iLightACKCount = 1;

    m_tsNextSendTime = steady_clock::time_point();
    m_tdSendTimeDiff = m_tdSendTimeDiff.zero();

    // Now UDT is opened.
    m_bOpened = true;
}

void CUDT::setListenState()
{
    CGuard cg(m_ConnectionLock);

    if (!m_bOpened)
        throw CUDTException(MJ_NOTSUP, MN_NONE, 0);

    if (m_bConnecting || m_bConnected)
        throw CUDTException(MJ_NOTSUP, MN_ISCONNECTED, 0);

    // listen can be called more than once
    if (m_bListening)
        return;

    // if there is already another socket listening on the same port
    if (m_pRcvQueue->setListener(this) < 0)
        throw CUDTException(MJ_NOTSUP, MN_BUSY, 0);

    m_bListening = true;
}

size_t CUDT::fillSrtHandshake(uint32_t *srtdata, size_t srtlen, int msgtype, int hs_version)
{
    if (srtlen < SRT_HS__SIZE)
    {
        LOGC(mglog.Fatal,
             log << "IPE: fillSrtHandshake: buffer too small: " << srtlen << " (expected: " << SRT_HS__SIZE << ")");
        return 0;
    }

    srtlen = SRT_HS__SIZE; // We use only that much space.

    memset((srtdata), 0, sizeof(uint32_t) * srtlen);
    /* Current version (1.x.x) SRT handshake */
    srtdata[SRT_HS_VERSION] = m_lSrtVersion; /* Required version */
    srtdata[SRT_HS_FLAGS] |= SrtVersionCapabilities();

    switch (msgtype)
    {
    case SRT_CMD_HSREQ:
        return fillSrtHandshake_HSREQ(srtdata, srtlen, hs_version);
    case SRT_CMD_HSRSP:
        return fillSrtHandshake_HSRSP(srtdata, srtlen, hs_version);
    default:
        LOGC(mglog.Fatal, log << "IPE: createSrtHandshake/sendSrtMsg called with value " << msgtype);
        return 0;
    }
}

size_t CUDT::fillSrtHandshake_HSREQ(uint32_t *srtdata, size_t /* srtlen - unused */, int hs_version)
{
    // INITIATOR sends HSREQ.

    // The TSBPD(SND|RCV) options are being set only if the TSBPD is set in the current agent.
    // The agent has a decisive power only in the range of RECEIVING the data, however it can
    // also influence the peer's latency. If agent doesn't set TSBPD mode, it doesn't send any
    // latency flags, although the peer might still want to do Rx with TSBPD. When agent sets
    // TsbPd mode, it defines latency values for Rx (itself) and Tx (peer's Rx). If peer does
    // not set TsbPd mode, it will simply ignore the proposed latency (PeerTsbPdDelay), although
    // if it has received the Rx latency as well, it must honor it and respond accordingly
    // (the latter is only in case of HSv5 and bidirectional connection).
    if (m_bOPT_TsbPd)
    {
        m_iTsbPdDelay_ms     = m_iOPT_TsbPdDelay;
        m_iPeerTsbPdDelay_ms = m_iOPT_PeerTsbPdDelay;
        /*
         * Sent data is real-time, use Time-based Packet Delivery,
         * set option bit and configured delay
         */
        srtdata[SRT_HS_FLAGS] |= SRT_OPT_TSBPDSND;

        if (hs_version < CUDT::HS_VERSION_SRT1)
        {
            // HSv4 - this uses only one value.
            srtdata[SRT_HS_LATENCY] = SRT_HS_LATENCY_LEG::wrap(m_iPeerTsbPdDelay_ms);
        }
        else
        {
            // HSv5 - this will be understood only since this version when this exists.
            srtdata[SRT_HS_LATENCY] = SRT_HS_LATENCY_SND::wrap(m_iPeerTsbPdDelay_ms);

            m_bTsbPd = true;
            // And in the reverse direction.
            srtdata[SRT_HS_FLAGS] |= SRT_OPT_TSBPDRCV;
            srtdata[SRT_HS_LATENCY] |= SRT_HS_LATENCY_RCV::wrap(m_iTsbPdDelay_ms);

            // This wasn't there for HSv4, this setting is only for the receiver.
            // HSv5 is bidirectional, so every party is a receiver.

            if (m_bTLPktDrop)
                srtdata[SRT_HS_FLAGS] |= SRT_OPT_TLPKTDROP;
        }
    }

    if (m_bRcvNakReport)
        srtdata[SRT_HS_FLAGS] |= SRT_OPT_NAKREPORT;

    // I support SRT_OPT_REXMITFLG. Do you?
    srtdata[SRT_HS_FLAGS] |= SRT_OPT_REXMITFLG;

    // Declare the API used. The flag is set for "stream" API because
    // the older versions will never set this flag, but all old SRT versions use message API.
    if (!m_bMessageAPI)
        srtdata[SRT_HS_FLAGS] |= SRT_OPT_STREAM;

    HLOGC(mglog.Debug,
          log << "HSREQ/snd: LATENCY[SND:" << SRT_HS_LATENCY_SND::unwrap(srtdata[SRT_HS_LATENCY])
              << " RCV:" << SRT_HS_LATENCY_RCV::unwrap(srtdata[SRT_HS_LATENCY]) << "] FLAGS["
              << SrtFlagString(srtdata[SRT_HS_FLAGS]) << "]");

    return 3;
}

size_t CUDT::fillSrtHandshake_HSRSP(uint32_t *srtdata, size_t /* srtlen - unused */, int hs_version)
{
    // Setting m_ullRcvPeerStartTime is done in processSrtMsg_HSREQ(), so
    // this condition will be skipped only if this function is called without
    // getting first received HSREQ. Doesn't look possible in both HSv4 and HSv5.
    if (is_zero(m_tsRcvPeerStartTime))
    {
        LOGC(mglog.Fatal, log << "IPE: fillSrtHandshake_HSRSP: m_tsRcvPeerStartTime NOT SET!");
        return 0;
    }

    // If Agent doesn't set TSBPD, it will not set the TSBPD flag back to the Peer.
    // The peer doesn't have be disturbed by it anyway.
    if (m_bTsbPd)
    {
        /*
         * We got and transposed peer start time (HandShake request timestamp),
         * we can support Timestamp-based Packet Delivery
         */
        srtdata[SRT_HS_FLAGS] |= SRT_OPT_TSBPDRCV;

        if (hs_version < HS_VERSION_SRT1)
        {
            // HSv4 - this uses only one value
            srtdata[SRT_HS_LATENCY] = SRT_HS_LATENCY_LEG::wrap(m_iTsbPdDelay_ms);
        }
        else
        {
            // HSv5 - this puts "agent's" latency into RCV field and "peer's" -
            // into SND field.
            srtdata[SRT_HS_LATENCY] = SRT_HS_LATENCY_RCV::wrap(m_iTsbPdDelay_ms);
        }
    }
    else
    {
        HLOGC(mglog.Debug, log << "HSRSP/snd: TSBPD off, NOT responding TSBPDRCV flag.");
    }

    // Hsv5, only when peer has declared TSBPD mode.
    // The flag was already set, and the value already "maximized" in processSrtMsg_HSREQ().
    if (m_bPeerTsbPd && hs_version >= HS_VERSION_SRT1)
    {
        // HSv5 is bidirectional - so send the TSBPDSND flag, and place also the
        // peer's latency into SND field.
        srtdata[SRT_HS_FLAGS] |= SRT_OPT_TSBPDSND;
        srtdata[SRT_HS_LATENCY] |= SRT_HS_LATENCY_SND::wrap(m_iPeerTsbPdDelay_ms);

        HLOGC(mglog.Debug,
              log << "HSRSP/snd: HSv5 peer uses TSBPD, responding TSBPDSND latency=" << m_iPeerTsbPdDelay_ms);
    }
    else
    {
        HLOGC(mglog.Debug,
              log << "HSRSP/snd: HSv" << (hs_version == CUDT::HS_VERSION_UDT4 ? 4 : 5)
                  << " with peer TSBPD=" << (m_bPeerTsbPd ? "on" : "off") << " - NOT responding TSBPDSND");
    }

    if (m_bTLPktDrop)
        srtdata[SRT_HS_FLAGS] |= SRT_OPT_TLPKTDROP;

    if (m_bRcvNakReport)
    {
        // HSv5: Note that this setting is independent on the value of
        // m_bPeerNakReport, which represent this setting in the peer.

        srtdata[SRT_HS_FLAGS] |= SRT_OPT_NAKREPORT;
        /*
         * NAK Report is so efficient at controlling bandwidth that sender TLPktDrop
         * is not needed. SRT 1.0.5 to 1.0.7 sender TLPktDrop combined with SRT 1.0
         * Timestamp-Based Packet Delivery was not well implemented and could drop
         * big I-Frame tail before sending once on low latency setups.
         * Disabling TLPktDrop in the receiver SRT Handshake Reply prevents the sender
         * from enabling Too-Late Packet Drop.
         */
        if (m_lPeerSrtVersion <= SrtVersion(1, 0, 7))
            srtdata[SRT_HS_FLAGS] &= ~SRT_OPT_TLPKTDROP;
    }

    if (m_lSrtVersion >= SrtVersion(1, 2, 0))
    {
        if (!m_bPeerRexmitFlag)
        {
            // Peer does not request to use rexmit flag, if so,
            // we won't use as well.
            HLOGC(mglog.Debug, log << "HSRSP/snd: AGENT understands REXMIT flag, but PEER DOES NOT. NOT setting.");
        }
        else
        {
            // Request that the rexmit bit be used as a part of msgno.
            srtdata[SRT_HS_FLAGS] |= SRT_OPT_REXMITFLG;
            HLOGF(mglog.Debug, "HSRSP/snd: AGENT UNDERSTANDS REXMIT flag and PEER reported that it does, too.");
        }
    }
    else
    {
        // Since this is now in the code, it can occur only in case when you change the
        // version specification in the build configuration.
        HLOGF(mglog.Debug, "HSRSP/snd: AGENT DOES NOT UNDERSTAND REXMIT flag");
    }

    HLOGC(mglog.Debug,
          log << "HSRSP/snd: LATENCY[SND:" << SRT_HS_LATENCY_SND::unwrap(srtdata[SRT_HS_LATENCY])
              << " RCV:" << SRT_HS_LATENCY_RCV::unwrap(srtdata[SRT_HS_LATENCY]) << "] FLAGS["
              << SrtFlagString(srtdata[SRT_HS_FLAGS]) << "]");

    return 3;
}

size_t CUDT::prepareSrtHsMsg(int cmd, uint32_t *srtdata, size_t size)
{
    size_t srtlen = fillSrtHandshake(srtdata, size, cmd, handshakeVersion());
    HLOGF(mglog.Debug,
          "CMD:%s(%d) Len:%d Version: %s Flags: %08X (%s) sdelay:%d",
          MessageTypeStr(UMSG_EXT, cmd).c_str(),
          cmd,
          (int)(srtlen * sizeof(int32_t)),
          SrtVersionString(srtdata[SRT_HS_VERSION]).c_str(),
          srtdata[SRT_HS_FLAGS],
          SrtFlagString(srtdata[SRT_HS_FLAGS]).c_str(),
          srtdata[SRT_HS_LATENCY]);

    return srtlen;
}

void CUDT::sendSrtMsg(int cmd, uint32_t *srtdata_in, int srtlen_in)
{
    CPacket srtpkt;
    int32_t srtcmd = (int32_t)cmd;

    static const size_t SRTDATA_MAXSIZE = SRT_CMD_MAXSZ / sizeof(int32_t);

    // This is in order to issue a compile error if the SRT_CMD_MAXSZ is
    // too small to keep all the data. As this is "static const", declaring
    // an array of such specified size in C++ isn't considered VLA.
    static const int SRTDATA_SIZE = SRTDATA_MAXSIZE >= SRT_HS__SIZE ? SRTDATA_MAXSIZE : -1;

    // This will be effectively larger than SRT_HS__SIZE, but it will be also used
    // for incoming data. We have a guarantee that it won't be larger than SRTDATA_MAXSIZE.
    uint32_t srtdata[SRTDATA_SIZE];

    int srtlen = 0;

    if (cmd == SRT_CMD_REJECT)
    {
        // This is a value returned by processSrtMsg underlying layer, potentially
        // to be reported here. Should this happen, just send a rejection message.
        cmd                     = SRT_CMD_HSRSP;
        srtdata[SRT_HS_VERSION] = 0;
    }

    switch (cmd)
    {
    case SRT_CMD_HSREQ:
    case SRT_CMD_HSRSP:
        srtlen = prepareSrtHsMsg(cmd, srtdata, SRTDATA_SIZE);
        break;

    case SRT_CMD_KMREQ: // Sender
    case SRT_CMD_KMRSP: // Receiver
        srtlen = srtlen_in;
        /* Msg already in network order
         * But CChannel:sendto will swap again (assuming 32-bit fields)
         * Pre-swap to cancel it.
         */
        HtoNLA(srtdata, srtdata_in, srtlen);
        m_pCryptoControl->updateKmState(cmd, srtlen); // <-- THIS function can't be moved to CUDT

        break;

    default:
        LOGF(mglog.Error, "sndSrtMsg: cmd=%d unsupported", cmd);
        break;
    }

    if (srtlen > 0)
    {
        /* srtpkt.pack will set message data in network order */
        srtpkt.pack(UMSG_EXT, &srtcmd, srtdata, srtlen * sizeof(int32_t));
        addressAndSend(srtpkt);
    }
}

// PREREQUISITE:
// pkt must be set the buffer and configured for UMSG_HANDSHAKE.
// Note that this function replaces also serialization for the HSv4.
bool CUDT::createSrtHandshake(
        int             srths_cmd,
        int             srtkm_cmd,
        const uint32_t* kmdata,
        size_t          kmdata_wordsize, // IN WORDS, NOT BYTES!!!
        CPacket&        w_pkt,
        CHandShake&     w_hs)
{
    // This function might be called before the opposite version was recognized.
    // Check if the version is exactly 4 because this means that the peer has already
    // sent something - asynchronously, and usually in rendezvous - and we already know
    // that the peer is version 4. In this case, agent must behave as HSv4, til the end.
    if (m_ConnRes.m_iVersion == HS_VERSION_UDT4)
    {
        w_hs.m_iVersion = HS_VERSION_UDT4;
        w_hs.m_iType    = UDT_DGRAM;
        if (w_hs.m_extension)
        {
            // Should be impossible
            LOGC(mglog.Error, log << "createSrtHandshake: IPE: EXTENSION SET WHEN peer reports version 4 - fixing...");
            w_hs.m_extension = false;
        }
    }
    else
    {
        w_hs.m_iType = 0; // Prepare it for flags
    }

    HLOGC(mglog.Debug,
          log << "createSrtHandshake: buf size=" << w_pkt.getLength() << " hsx=" << MessageTypeStr(UMSG_EXT, srths_cmd)
              << " kmx=" << MessageTypeStr(UMSG_EXT, srtkm_cmd) << " kmdata_wordsize=" << kmdata_wordsize
              << " version=" << w_hs.m_iVersion);

    // Once you are certain that the version is HSv5, set the enc type flags
    // to advertise pbkeylen. Otherwise make sure that the old interpretation
    // will correctly pick up the type field. PBKEYLEN should be advertized
    // regardless of what URQ stage the handshake is (note that in case of rendezvous
    // CONCLUSION might be the FIRST MESSAGE EVER RECEIVED by a party).
    if (w_hs.m_iVersion > HS_VERSION_UDT4)
    {
        // Check if there was a failure to receie HSREQ before trying to craft HSRSP.
        // If fillSrtHandshake_HSRSP catches the condition of m_tsRcvPeerStartTime == 0,
        // it will return size 0, which will mess up with further extension procedures;
        // PREVENT THIS HERE.
        if (w_hs.m_iReqType == URQ_CONCLUSION && srths_cmd == SRT_CMD_HSRSP && is_zero(m_tsRcvPeerStartTime))
        {
            LOGC(mglog.Error,
                 log << "createSrtHandshake: IPE (non-fatal): Attempting to craft HSRSP without received HSREQ. "
                        "BLOCKING extensions.");
            w_hs.m_extension = false;
        }

        // The situation when this function is called without requested extensions
        // is URQ_CONCLUSION in rendezvous mode in some of the transitions.
        // In this case for version 5 just clear the m_iType field, as it has
        // different meaning in HSv5 and contains extension flags.
        //
        // Keep 0 in the SRT_HSTYPE_HSFLAGS field, but still advertise PBKEYLEN
        // in the SRT_HSTYPE_ENCFLAGS field.
        w_hs.m_iType                  = SrtHSRequest::wrapFlags(false /*no magic in HSFLAGS*/, m_iSndCryptoKeyLen);

        IF_HEAVY_LOGGING(bool whether = m_iSndCryptoKeyLen != 0);
        HLOGC(mglog.Debug,
              log << "createSrtHandshake: " << (whether ? "" : "NOT ")
                  << " Advertising PBKEYLEN - value = " << m_iSndCryptoKeyLen);

        // Note: This is required only when sending a HS message without SRT extensions.
        // When this is to be sent with SRT extensions, then KMREQ will be attached here
        // and the PBKEYLEN will be extracted from it. If this is going to attach KMRSP
        // here, it's already too late (it should've been advertised before getting the first
        // handshake message with KMREQ).
    }
    else
    {
        w_hs.m_iType = UDT_DGRAM;
    }

    // values > URQ_CONCLUSION include also error types
    // if (w_hs.m_iVersion == HS_VERSION_UDT4 || w_hs.m_iReqType > URQ_CONCLUSION) <--- This condition was checked b4 and
    // it's only valid for caller-listener mode
    if (!w_hs.m_extension)
    {
        // Serialize only the basic handshake, if this is predicted for
        // Hsv4 peer or this is URQ_INDUCTION or URQ_WAVEAHAND.
        size_t hs_size = w_pkt.getLength();
        w_hs.store_to((w_pkt.m_pcData), (hs_size));
        w_pkt.setLength(hs_size);
        HLOGC(mglog.Debug, log << "createSrtHandshake: (no ext) size=" << hs_size << " data: " << w_hs.show());
        return true;
    }

    // Sanity check, applies to HSv5 only cases.
    if (srths_cmd == SRT_CMD_HSREQ && m_SrtHsSide == HSD_RESPONDER)
    {
        m_RejectReason = SRT_REJ_IPE;
        LOGC(mglog.Fatal, log << "IPE: SRT_CMD_HSREQ was requested to be sent in HSv5 by an INITIATOR side!");
        return false; // should cause rejection
    }

    string logext = "HSX";

    bool have_kmreq   = false;
    bool have_sid     = false;
    bool have_congctl = false;
    bool have_filter  = false;

    // Install the SRT extensions
    w_hs.m_iType |= CHandShake::HS_EXT_HSREQ;

    if (srths_cmd == SRT_CMD_HSREQ)
    {
        if (m_sStreamName != "")
        {
            have_sid = true;
            w_hs.m_iType |= CHandShake::HS_EXT_CONFIG;
            logext += ",SID";
        }
    }

    // If this is a response, we have also information
    // on the peer. If Peer is NOT filter capable, don't
    // put filter config, even if agent is capable.
    bool peer_filter_capable = true;
    if (srths_cmd == SRT_CMD_HSRSP)
    {
        if (m_sPeerPktFilterConfigString != "")
        {
            peer_filter_capable = true;
        }
        else if (IsSet(m_lPeerSrtFlags, SRT_OPT_FILTERCAP))
        {
            peer_filter_capable = true;
        }
        else
        {
            peer_filter_capable = false;
        }
    }

    // Now, if this is INITIATOR, then it has its
    // filter config already set, if configured, otherwise
    // it should not attach the filter config extension.

    // If this is a RESPONDER, then it has already received
    // the filter config string from the peer and therefore
    // possibly confronted with the contents of m_OPT_FECConfigString,
    // and if it decided to go with filter, it will be nonempty.
    if (peer_filter_capable && m_OPT_PktFilterConfigString != "")
    {
        have_filter = true;
        w_hs.m_iType |= CHandShake::HS_EXT_CONFIG;
        logext += ",filter";
    }

    string sm = m_CongCtl.selected_name();
    if (sm != "" && sm != "live")
    {
        have_congctl = true;
        w_hs.m_iType |= CHandShake::HS_EXT_CONFIG;
        logext += ",CONGCTL";
    }

    // Prevent adding KMRSP only in case when BOTH:
    // - Agent has set no password
    // - no KMREQ has arrived from Peer
    // KMRSP must be always sent when:
    // - Agent set a password, Peer did not send KMREQ: Agent sets snd=NOSECRET.
    // - Agent set no password, but Peer sent KMREQ: Ageng sets rcv=NOSECRET.
    if (m_CryptoSecret.len > 0 || kmdata_wordsize > 0)
    {
        have_kmreq = true;
        w_hs.m_iType |= CHandShake::HS_EXT_KMREQ;
        logext += ",KMX";
    }

    HLOGC(mglog.Debug, log << "createSrtHandshake: (ext: " << logext << ") data: " << w_hs.show());

    // NOTE: The HSREQ is practically always required, although may happen
    // in future that CONCLUSION can be sent multiple times for a separate
    // stream encryption support, and this way it won't enclose HSREQ.
    // Also, KMREQ may occur multiple times.

    // So, initially store the UDT legacy handshake.
    size_t hs_size = w_pkt.getLength(), total_ra_size = (hs_size / sizeof(uint32_t)); // Maximum size of data
    w_hs.store_to((w_pkt.m_pcData), (hs_size));                                        // hs_size is updated

    size_t ra_size = hs_size / sizeof(int32_t);

    // Now attach the SRT handshake for HSREQ
    size_t    offset = ra_size;
    uint32_t *p      = reinterpret_cast<uint32_t *>(w_pkt.m_pcData);
    // NOTE: since this point, ra_size has a size in int32_t elements, NOT BYTES.

    // The first 4-byte item is the CMD/LENGTH spec.
    uint32_t *pcmdspec = p + offset; // Remember the location to be filled later, when we know the length
    ++offset;

    // Now use the original function to store the actual SRT_HS data
    // ra_size after that
    // NOTE: so far, ra_size is m_iMaxSRTPayloadSize expressed in number of elements.
    // WILL BE CHANGED HERE.
    ra_size   = fillSrtHandshake(p + offset, total_ra_size - offset, srths_cmd, HS_VERSION_SRT1);
    *pcmdspec = HS_CMDSPEC_CMD::wrap(srths_cmd) | HS_CMDSPEC_SIZE::wrap(ra_size);

    HLOGC(mglog.Debug,
          log << "createSrtHandshake: after HSREQ: offset=" << offset << " HSREQ size=" << ra_size
              << " space left: " << (total_ra_size - offset));

    if (have_sid)
    {
        // Use only in REQ phase and only if stream name is set
        offset += ra_size;
        pcmdspec = p + offset;
        ++offset;

        // Now prepare the string with 4-byte alignment. The string size is limited
        // to half the payload size. Just a sanity check to not pack too much into
        // the conclusion packet.
        size_t size_limit = m_iMaxSRTPayloadSize / 2;

        if (m_sStreamName.size() >= size_limit)
        {
            m_RejectReason = SRT_REJ_ROGUE;
            LOGC(mglog.Error,
                 log << "createSrtHandshake: stream id too long, limited to " << (size_limit - 1) << " bytes");
            return false;
        }

        size_t wordsize         = (m_sStreamName.size() + 3) / 4;
        size_t aligned_bytesize = wordsize * 4;

        memset((p + offset), 0, aligned_bytesize);
        memcpy((p + offset), m_sStreamName.data(), m_sStreamName.size());
        // Preswap to little endian (in place due to possible padding zeros)
        HtoILA((uint32_t *)(p + offset), (uint32_t *)(p + offset), wordsize);

        ra_size   = wordsize;
        *pcmdspec = HS_CMDSPEC_CMD::wrap(SRT_CMD_SID) | HS_CMDSPEC_SIZE::wrap(ra_size);

        HLOGC(mglog.Debug,
              log << "createSrtHandshake: after SID [" << m_sStreamName << "] length=" << m_sStreamName.size()
                  << " alignedln=" << aligned_bytesize << ": offset=" << offset << " SID size=" << ra_size
                  << " space left: " << (total_ra_size - offset));
    }

    if (have_congctl)
    {
        // Pass the congctl to the other side as informational.
        // The other side should reject connection if it uses a different congctl.
        // The other side should also respond with the congctl it uses, if its non-default (for backward compatibility).

        // XXX Consider change the congctl settings in the listener socket to "adaptive"
        // congctl and also "adaptive" value of CUDT::m_bMessageAPI so that the caller
        // may ask for whatever kind of transmission it wants, or select transmission
        // type differently for different connections, however with the same listener.

        offset += ra_size;
        pcmdspec = p + offset;
        ++offset;

        size_t wordsize         = (sm.size() + 3) / 4;
        size_t aligned_bytesize = wordsize * 4;

        memset((p + offset), 0, aligned_bytesize);

        memcpy((p + offset), sm.data(), sm.size());
        // Preswap to little endian (in place due to possible padding zeros)
        HtoILA((uint32_t *)(p + offset), (uint32_t *)(p + offset), wordsize);

        ra_size   = wordsize;
        *pcmdspec = HS_CMDSPEC_CMD::wrap(SRT_CMD_CONGESTION) | HS_CMDSPEC_SIZE::wrap(ra_size);

        HLOGC(mglog.Debug,
              log << "createSrtHandshake: after CONGCTL [" << sm << "] length=" << sm.size()
                  << " alignedln=" << aligned_bytesize << ": offset=" << offset << " CONGCTL size=" << ra_size
                  << " space left: " << (total_ra_size - offset));
    }

    if (have_filter)
    {
        offset += ra_size;
        pcmdspec = p + offset;
        ++offset;

        size_t wordsize         = (m_OPT_PktFilterConfigString.size() + 3) / 4;
        size_t aligned_bytesize = wordsize * 4;

        memset((p + offset), 0, aligned_bytesize);
        memcpy((p + offset), m_OPT_PktFilterConfigString.data(), m_OPT_PktFilterConfigString.size());

        ra_size   = wordsize;
        *pcmdspec = HS_CMDSPEC_CMD::wrap(SRT_CMD_FILTER) | HS_CMDSPEC_SIZE::wrap(ra_size);

        HLOGC(mglog.Debug,
              log << "createSrtHandshake: after filter [" << m_OPT_PktFilterConfigString << "] length="
                  << m_OPT_PktFilterConfigString.size() << " alignedln=" << aligned_bytesize << ": offset=" << offset
                  << " filter size=" << ra_size << " space left: " << (total_ra_size - offset));
    }

    // When encryption turned on
    if (have_kmreq)
    {
        HLOGC(mglog.Debug,
              log << "createSrtHandshake: "
                  << (m_CryptoSecret.len > 0 ? "Agent uses ENCRYPTION" : "Peer requires ENCRYPTION"));
        if (srtkm_cmd == SRT_CMD_KMREQ)
        {
            bool have_any_keys = false;
            for (size_t ki = 0; ki < 2; ++ki)
            {
                // Skip those that have expired
                if (!m_pCryptoControl->getKmMsg_needSend(ki, false))
                    continue;

                m_pCryptoControl->getKmMsg_markSent(ki, false);

                offset += ra_size;

                size_t msglen = m_pCryptoControl->getKmMsg_size(ki);
                // Make ra_size back in element unit
                // Add one extra word if the size isn't aligned to 32-bit.
                ra_size = (msglen / sizeof(uint32_t)) + (msglen % sizeof(uint32_t) ? 1 : 0);

                // Store the CMD + SIZE in the next field
                *(p + offset) = HS_CMDSPEC_CMD::wrap(srtkm_cmd) | HS_CMDSPEC_SIZE::wrap(ra_size);
                ++offset;

                // Copy the key - do the endian inversion because another endian inversion
                // will be done for every control message before sending, and this KM message
                // is ALREADY in network order.
                const uint32_t *keydata = reinterpret_cast<const uint32_t *>(m_pCryptoControl->getKmMsg_data(ki));

                HLOGC(mglog.Debug,
                      log << "createSrtHandshake: KMREQ: adding key #" << ki << " length=" << ra_size
                          << " words (KmMsg_size=" << msglen << ")");
                // XXX INSECURE ": [" << FormatBinaryString((uint8_t*)keydata, msglen) << "]";

                // Yes, I know HtoNLA and NtoHLA do exactly the same operation, but I want
                // to be clear about the true intention.
                NtoHLA(p + offset, keydata, ra_size);
                have_any_keys = true;
            }

            if (!have_any_keys)
            {
                m_RejectReason = SRT_REJ_IPE;
                LOGC(mglog.Error, log << "createSrtHandshake: IPE: all keys have expired, no KM to send.");
                return false;
            }
        }
        else if (srtkm_cmd == SRT_CMD_KMRSP)
        {
            uint32_t        failure_kmrsp[] = {SRT_KM_S_UNSECURED};
            const uint32_t *keydata         = 0;

            // Shift the starting point with the value of previously added block,
            // to start with the new one.
            offset += ra_size;

            if (kmdata_wordsize == 0)
            {
                LOGC(mglog.Error,
                     log << "createSrtHandshake: Agent has PW, but Peer sent no KMREQ. Sending error KMRSP response");
                ra_size = 1;
                keydata = failure_kmrsp;

                // Update the KM state as well
                m_pCryptoControl->m_SndKmState = SRT_KM_S_NOSECRET;  // Agent has PW, but Peer won't decrypt
                m_pCryptoControl->m_RcvKmState = SRT_KM_S_UNSECURED; // Peer won't encrypt as well.
            }
            else
            {
                if (!kmdata)
                {
                    m_RejectReason = SRT_REJ_IPE;
                    LOGC(mglog.Fatal, log << "createSrtHandshake: IPE: srtkm_cmd=SRT_CMD_KMRSP and no kmdata!");
                    return false;
                }
                ra_size = kmdata_wordsize;
                keydata = reinterpret_cast<const uint32_t *>(kmdata);
            }

            *(p + offset) = HS_CMDSPEC_CMD::wrap(srtkm_cmd) | HS_CMDSPEC_SIZE::wrap(ra_size);
            ++offset; // Once cell, containting CMD spec and size
            HLOGC(mglog.Debug,
                  log << "createSrtHandshake: KMRSP: applying returned key length="
                      << ra_size); // XXX INSECURE << " words: [" << FormatBinaryString((uint8_t*)kmdata,
                                   // kmdata_wordsize*sizeof(uint32_t)) << "]";

            NtoHLA(p + offset, keydata, ra_size);
        }
        else
        {
            m_RejectReason = SRT_REJ_IPE;
            LOGC(mglog.Fatal, log << "createSrtHandshake: IPE: wrong value of srtkm_cmd: " << srtkm_cmd);
            return false;
        }
    }

    // ra_size + offset has a value in element unit.
    // Switch it again to byte unit.
    w_pkt.setLength((ra_size + offset) * sizeof(int32_t));

    HLOGC(mglog.Debug,
          log << "createSrtHandshake: filled HSv5 handshake flags: " << CHandShake::ExtensionFlagStr(w_hs.m_iType)
              << " length: " << w_pkt.getLength() << " bytes");

    return true;
}

static int FindExtensionBlock(uint32_t *begin, size_t total_length,
        size_t& w_out_len, uint32_t*& w_next_block)
{
    // Check if there's anything to process
    if (total_length == 0)
    {
        w_next_block = NULL;
        w_out_len    = 0;
        return SRT_CMD_NONE;
    }

    // This function extracts the block command from the block and its length.
    // The command value is returned as a function result.
    // The size of that command block is stored into w_out_len.
    // The beginning of the prospective next block is stored in w_next_block.

    // The caller must be aware that:
    // - exactly one element holds the block header (cmd+size), so the actual data are after this one.
    // - the returned size is the number of uint32_t elements since that first data element
    // - the remaining size should be manually calculated as total_length - 1 - w_out_len, or
    // simply, as w_next_block - begin.

    // Note that if the total_length is too short to extract the whole block, it will return
    // SRT_CMD_NONE. Note that total_length includes this first CMDSPEC word.
    //
    // When SRT_CMD_NONE is returned, it means that nothing has been extracted and nothing else
    // can be further extracted from this block.

    int    cmd  = HS_CMDSPEC_CMD::unwrap(*begin);
    size_t size = HS_CMDSPEC_SIZE::unwrap(*begin);

    if (size + 1 > total_length)
        return SRT_CMD_NONE;

    w_out_len = size;

    if (total_length == size + 1)
        w_next_block = NULL;
    else
        w_next_block = begin + 1 + size;

    return cmd;
}

// NOTE: the rule of order of arguments is broken here because this order
// serves better the logics and readability.
static inline bool NextExtensionBlock(uint32_t*& w_begin, uint32_t* next, size_t& w_length)
{
    if (!next)
        return false;

    w_length = w_length - (next - w_begin);
    w_begin  = next;
    return true;
}

bool CUDT::processSrtMsg(const CPacket *ctrlpkt)
{
    uint32_t *srtdata = (uint32_t *)ctrlpkt->m_pcData;
    size_t    len     = ctrlpkt->getLength();
    int       etype   = ctrlpkt->getExtendedType();
    uint32_t  ts      = ctrlpkt->m_iTimeStamp;

    int res = SRT_CMD_NONE;

    HLOGC(mglog.Debug, log << "Dispatching message type=" << etype << " data length=" << (len / sizeof(int32_t)));
    switch (etype)
    {
    case SRT_CMD_HSREQ:
    {
        res = processSrtMsg_HSREQ(srtdata, len, ts, CUDT::HS_VERSION_UDT4);
        break;
    }
    case SRT_CMD_HSRSP:
    {
        res = processSrtMsg_HSRSP(srtdata, len, ts, CUDT::HS_VERSION_UDT4);
        break;
    }
    case SRT_CMD_KMREQ:
        // Special case when the data need to be processed here
        // and the appropriate message must be constructed for sending.
        // No further processing required
        {
            uint32_t srtdata_out[SRTDATA_MAXSIZE];
            size_t   len_out = 0;
            res = m_pCryptoControl->processSrtMsg_KMREQ(srtdata, len, CUDT::HS_VERSION_UDT4,
                    (srtdata_out), (len_out));
            if (res == SRT_CMD_KMRSP)
            {
                if (len_out == 1)
                {
                    if (m_bOPT_StrictEncryption)
                    {
                        LOGC(mglog.Error,
                             log << "KMREQ FAILURE: " << KmStateStr(SRT_KM_STATE(srtdata_out[0]))
                                 << " - rejecting per strict encryption");
                        return false;
                    }
                    HLOGC(mglog.Debug,
                          log << "MKREQ -> KMRSP FAILURE state: " << KmStateStr(SRT_KM_STATE(srtdata_out[0])));
                }
                else
                {
                    HLOGC(mglog.Debug, log << "KMREQ -> requested to send KMRSP length=" << len_out);
                }
                sendSrtMsg(SRT_CMD_KMRSP, srtdata_out, len_out);
            }
            // XXX Dead code. processSrtMsg_KMREQ now doesn't return any other value now.
            // Please review later.
            else
            {
                LOGC(mglog.Error, log << "KMREQ failed to process the request - ignoring");
            }

            return true; // already done what's necessary
        }

    case SRT_CMD_KMRSP:
    {
        // KMRSP doesn't expect any following action
        m_pCryptoControl->processSrtMsg_KMRSP(srtdata, len, CUDT::HS_VERSION_UDT4);
        return true; // nothing to do
    }

    default:
        return false;
    }

    if (res == SRT_CMD_NONE)
        return true;

    // Send the message that the message handler requested.
    sendSrtMsg(res);

    return true;
}

int CUDT::processSrtMsg_HSREQ(const uint32_t *srtdata, size_t len, uint32_t ts, int hsv)
{
    // Set this start time in the beginning, regardless as to whether TSBPD is being
    // used or not. This must be done in the Initiator as well as Responder.

    /*
     * Compute peer StartTime in our time reference
     * This takes time zone, time drift into account.
     * Also includes current packet transit time (rtt/2)
     */
    m_tsRcvPeerStartTime = steady_clock::now() - microseconds_from(ts);

    // Prepare the initial runtime values of latency basing on the option values.
    // They are going to get the value fixed HERE.
    m_iTsbPdDelay_ms     = m_iOPT_TsbPdDelay;
    m_iPeerTsbPdDelay_ms = m_iOPT_PeerTsbPdDelay;

    if (len < SRT_CMD_HSREQ_MINSZ)
    {
        m_RejectReason = SRT_REJ_ROGUE;
        /* Packet smaller than minimum compatible packet size */
        LOGF(mglog.Error, "HSREQ/rcv: cmd=%d(HSREQ) len=%" PRIzu " invalid", SRT_CMD_HSREQ, len);
        return SRT_CMD_NONE;
    }

    LOGF(mglog.Note,
         "HSREQ/rcv: cmd=%d(HSREQ) len=%" PRIzu " vers=0x%x opts=0x%x delay=%d",
         SRT_CMD_HSREQ,
         len,
         srtdata[SRT_HS_VERSION],
         srtdata[SRT_HS_FLAGS],
         SRT_HS_LATENCY_RCV::unwrap(srtdata[SRT_HS_LATENCY]));

    m_lPeerSrtVersion = srtdata[SRT_HS_VERSION];
    m_lPeerSrtFlags   = srtdata[SRT_HS_FLAGS];

    if (hsv == CUDT::HS_VERSION_UDT4)
    {
        if (m_lPeerSrtVersion >= SRT_VERSION_FEAT_HSv5)
        {
            m_RejectReason = SRT_REJ_ROGUE;
            LOGC(mglog.Error,
                 log << "HSREQ/rcv: With HSv4 version >= " << SrtVersionString(SRT_VERSION_FEAT_HSv5)
                     << " is not acceptable.");
            return SRT_CMD_REJECT;
        }
    }
    else
    {
        if (m_lPeerSrtVersion < SRT_VERSION_FEAT_HSv5)
        {
            m_RejectReason = SRT_REJ_ROGUE;
            LOGC(mglog.Error,
                 log << "HSREQ/rcv: With HSv5 version must be >= " << SrtVersionString(SRT_VERSION_FEAT_HSv5) << " .");
            return SRT_CMD_REJECT;
        }
    }

    // Check also if the version satisfies the minimum required version
    if (m_lPeerSrtVersion < m_lMinimumPeerSrtVersion)
    {
        m_RejectReason = SRT_REJ_VERSION;
        LOGC(mglog.Error,
             log << "HSREQ/rcv: Peer version: " << SrtVersionString(m_lPeerSrtVersion)
                 << " is too old for requested: " << SrtVersionString(m_lMinimumPeerSrtVersion) << " - REJECTING");
        return SRT_CMD_REJECT;
    }

    HLOGC(mglog.Debug,
          log << "HSREQ/rcv: PEER Version: " << SrtVersionString(m_lPeerSrtVersion) << " Flags: " << m_lPeerSrtFlags
              << "(" << SrtFlagString(m_lPeerSrtFlags) << ")");

    m_bPeerRexmitFlag = IsSet(m_lPeerSrtFlags, SRT_OPT_REXMITFLG);
    HLOGF(mglog.Debug, "HSREQ/rcv: peer %s REXMIT flag", m_bPeerRexmitFlag ? "UNDERSTANDS" : "DOES NOT UNDERSTAND");

    // Check if both use the same API type. Reject if not.
    bool peer_message_api = !IsSet(m_lPeerSrtFlags, SRT_OPT_STREAM);
    if (peer_message_api != m_bMessageAPI)
    {
        m_RejectReason = SRT_REJ_MESSAGEAPI;
        LOGC(mglog.Error,
             log << "HSREQ/rcv: Agent uses " << (m_bMessageAPI ? "MESSAGE" : "STREAM") << " API, but the Peer declares "
                 << (peer_message_api ? "MESSAGE" : "STREAM") << " API. Not compatible transmission type, rejecting.");
        return SRT_CMD_REJECT;
    }

    if (len < SRT_HS_LATENCY + 1)
    {
        // 3 is the size when containing VERSION, FLAGS and LATENCY. Less size
        // makes it contain only the first two. Let's make it acceptable, as long
        // as the latency flags aren't set.
        if (IsSet(m_lPeerSrtFlags, SRT_OPT_TSBPDSND) || IsSet(m_lPeerSrtFlags, SRT_OPT_TSBPDRCV))
        {
            m_RejectReason = SRT_REJ_ROGUE;
            LOGC(mglog.Error,
                 log << "HSREQ/rcv: Peer sent only VERSION + FLAGS HSREQ, but TSBPD flags are set. Rejecting.");
            return SRT_CMD_REJECT;
        }

        LOGC(mglog.Warn, log << "HSREQ/rcv: Peer sent only VERSION + FLAGS HSREQ, not getting any TSBPD settings.");
        // Don't process any further settings in this case. Turn off TSBPD, just for a case.
        m_bTsbPd     = false;
        m_bPeerTsbPd = false;
        return SRT_CMD_HSRSP;
    }

    uint32_t latencystr = srtdata[SRT_HS_LATENCY];

    if (IsSet(m_lPeerSrtFlags, SRT_OPT_TSBPDSND))
    {
        // TimeStamp-based Packet Delivery feature enabled
        if (!m_bTsbPd)
        {
            LOGC(mglog.Warn, log << "HSREQ/rcv: Agent did not set rcv-TSBPD - ignoring proposed latency from peer");

            // Note: also don't set the peer TSBPD flag HERE because
            // - in HSv4 it will be a sender, so it doesn't matter anyway
            // - in HSv5 if it's going to receive, the TSBPDRCV flag will define it.
        }
        else
        {
            int peer_decl_latency;
            if (hsv < CUDT::HS_VERSION_SRT1)
            {
                // In HSv4 there is only one value and this is the latency
                // that the sender peer proposes for the agent.
                peer_decl_latency = SRT_HS_LATENCY_LEG::unwrap(latencystr);
            }
            else
            {
                // In HSv5 there are latency declared for sending and receiving separately.

                // SRT_HS_LATENCY_SND is the value that the peer proposes to be the
                // value used by agent when receiving data. We take this as a local latency value.
                peer_decl_latency = SRT_HS_LATENCY_SND::unwrap(srtdata[SRT_HS_LATENCY]);
            }

            // Use the maximum latency out of latency from our settings and the latency
            // "proposed" by the peer.
            int maxdelay = std::max(m_iTsbPdDelay_ms, peer_decl_latency);
            HLOGC(mglog.Debug,
                  log << "HSREQ/rcv: LOCAL/RCV LATENCY: Agent:" << m_iTsbPdDelay_ms << " Peer:" << peer_decl_latency
                      << "  Selecting:" << maxdelay);
            m_iTsbPdDelay_ms = maxdelay;
        }
    }
    else
    {
        std::string how_about_agent = m_bTsbPd ? "BUT AGENT DOES" : "and nor does Agent";
        HLOGC(mglog.Debug, log << "HSREQ/rcv: Peer DOES NOT USE latency for sending - " << how_about_agent);
    }

    // This happens when the HSv5 RESPONDER receives the HSREQ message; it declares
    // that the peer INITIATOR will receive the data and informs about its predefined
    // latency. We need to maximize this with our setting of the peer's latency and
    // record as peer's latency, which will be then sent back with HSRSP.
    if (hsv > CUDT::HS_VERSION_UDT4 && IsSet(m_lPeerSrtFlags, SRT_OPT_TSBPDRCV))
    {
        // So, PEER uses TSBPD, set the flag.
        // NOTE: it doesn't matter, if AGENT uses TSBPD.
        m_bPeerTsbPd = true;

        // SRT_HS_LATENCY_RCV is the value that the peer declares as to be
        // used by it when receiving data. We take this as a peer's value,
        // and select the maximum of this one and our proposed latency for the peer.
        int peer_decl_latency = SRT_HS_LATENCY_RCV::unwrap(latencystr);
        int maxdelay          = std::max(m_iPeerTsbPdDelay_ms, peer_decl_latency);
        HLOGC(mglog.Debug,
              log << "HSREQ/rcv: PEER/RCV LATENCY: Agent:" << m_iPeerTsbPdDelay_ms << " Peer:" << peer_decl_latency
                  << " Selecting:" << maxdelay);
        m_iPeerTsbPdDelay_ms = maxdelay;
    }
    else
    {
        std::string how_about_agent = m_bTsbPd ? "BUT AGENT DOES" : "and nor does Agent";
        HLOGC(mglog.Debug, log << "HSREQ/rcv: Peer DOES NOT USE latency for receiving - " << how_about_agent);
    }

    if (hsv > CUDT::HS_VERSION_UDT4)
    {
        // This is HSv5, do the same things as required for the sending party in HSv4,
        // as in HSv5 this can also be a sender.
        if (IsSet(m_lPeerSrtFlags, SRT_OPT_TLPKTDROP))
        {
            // Too late packets dropping feature supported
            m_bPeerTLPktDrop = true;
        }
        if (IsSet(m_lPeerSrtFlags, SRT_OPT_NAKREPORT))
        {
            // Peer will send Periodic NAK Reports
            m_bPeerNakReport = true;
        }
    }

    return SRT_CMD_HSRSP;
}

int CUDT::processSrtMsg_HSRSP(const uint32_t *srtdata, size_t len, uint32_t ts, int hsv)
{
    // XXX Check for mis-version
    // With HSv4 we accept only version less than 1.2.0
    if (hsv == CUDT::HS_VERSION_UDT4 && srtdata[SRT_HS_VERSION] >= SRT_VERSION_FEAT_HSv5)
    {
        LOGC(mglog.Error, log << "HSRSP/rcv: With HSv4 version >= 1.2.0 is not acceptable.");
        return SRT_CMD_NONE;
    }

    if (len < SRT_CMD_HSRSP_MINSZ)
    {
        /* Packet smaller than minimum compatible packet size */
        LOGF(mglog.Error, "HSRSP/rcv: cmd=%d(HSRSP) len=%" PRIzu " invalid", SRT_CMD_HSRSP, len);
        return SRT_CMD_NONE;
    }

    // Set this start time in the beginning, regardless as to whether TSBPD is being
    // used or not. This must be done in the Initiator as well as Responder. In case when
    // agent is sender only (HSv4) this value simply won't be used.

    /*
     * Compute peer StartTime in our time reference
     * This takes time zone, time drift into account.
     * Also includes current packet transit time (rtt/2)
     */
    m_tsRcvPeerStartTime = steady_clock::now() - microseconds_from(ts);

    m_lPeerSrtVersion = srtdata[SRT_HS_VERSION];
    m_lPeerSrtFlags   = srtdata[SRT_HS_FLAGS];

    HLOGF(mglog.Debug,
          "HSRSP/rcv: Version: %s Flags: SND:%08X (%s)",
          SrtVersionString(m_lPeerSrtVersion).c_str(),
          m_lPeerSrtFlags,
          SrtFlagString(m_lPeerSrtFlags).c_str());

    if (hsv == CUDT::HS_VERSION_UDT4)
    {
        // The old HSv4 way: extract just one value and put it under peer.
        if (IsSet(m_lPeerSrtFlags, SRT_OPT_TSBPDRCV))
        {
            // TsbPd feature enabled
            m_bPeerTsbPd         = true;
            m_iPeerTsbPdDelay_ms = SRT_HS_LATENCY_LEG::unwrap(srtdata[SRT_HS_LATENCY]);
            HLOGC(mglog.Debug,
                  log << "HSRSP/rcv: LATENCY: Peer/snd:" << m_iPeerTsbPdDelay_ms
                      << " (Agent: declared:" << m_iTsbPdDelay_ms << " rcv:" << m_iTsbPdDelay_ms << ")");
        }
        // TSBPDSND isn't set in HSv4 by the RESPONDER, because HSv4 RESPONDER is always RECEIVER.
    }
    else
    {
        // HSv5 way: extract the receiver latency and sender latency, if used.

        if (IsSet(m_lPeerSrtFlags, SRT_OPT_TSBPDRCV))
        {
            // TsbPd feature enabled
            m_bPeerTsbPd         = true;
            m_iPeerTsbPdDelay_ms = SRT_HS_LATENCY_RCV::unwrap(srtdata[SRT_HS_LATENCY]);
            HLOGC(mglog.Debug, log << "HSRSP/rcv: LATENCY: Peer/snd:" << m_iPeerTsbPdDelay_ms << "ms");
        }
        else
        {
            HLOGC(mglog.Debug, log << "HSRSP/rcv: Peer (responder) DOES NOT USE latency");
        }

        if (IsSet(m_lPeerSrtFlags, SRT_OPT_TSBPDSND))
        {
            if (!m_bTsbPd)
            {
                LOGC(mglog.Warn,
                     log << "HSRSP/rcv: BUG? Peer (responder) declares sending latency, but Agent turned off TSBPD.");
            }
            else
            {
                // Take this value as a good deal. In case when the Peer did not "correct" the latency
                // because it has TSBPD turned off, just stay with the present value defined in options.
                m_iTsbPdDelay_ms = SRT_HS_LATENCY_SND::unwrap(srtdata[SRT_HS_LATENCY]);
                HLOGC(mglog.Debug, log << "HSRSP/rcv: LATENCY Agent/rcv: " << m_iTsbPdDelay_ms << "ms");
            }
        }
    }

    if ((m_lSrtVersion >= SrtVersion(1, 0, 5)) && IsSet(m_lPeerSrtFlags, SRT_OPT_TLPKTDROP))
    {
        // Too late packets dropping feature supported
        m_bPeerTLPktDrop = true;
    }

    if ((m_lSrtVersion >= SrtVersion(1, 1, 0)) && IsSet(m_lPeerSrtFlags, SRT_OPT_NAKREPORT))
    {
        // Peer will send Periodic NAK Reports
        m_bPeerNakReport = true;
    }

    if (m_lSrtVersion >= SrtVersion(1, 2, 0))
    {
        if (IsSet(m_lPeerSrtFlags, SRT_OPT_REXMITFLG))
        {
            // Peer will use REXMIT flag in packet retransmission.
            m_bPeerRexmitFlag = true;
            HLOGP(mglog.Debug, "HSRSP/rcv: 1.2.0+ Agent understands REXMIT flag and so does peer.");
        }
        else
        {
            HLOGP(mglog.Debug, "HSRSP/rcv: Agent understands REXMIT flag, but PEER DOES NOT");
        }
    }
    else
    {
        HLOGF(mglog.Debug, "HSRSP/rcv: <1.2.0 Agent DOESN'T understand REXMIT flag");
    }

    handshakeDone();

    return SRT_CMD_NONE;
}

// This function is called only when the URQ_CONCLUSION handshake has been received from the peer.
bool CUDT::interpretSrtHandshake(const CHandShake& hs,
                                 const CPacket&    hspkt,
                                 uint32_t*         out_data,
                                 size_t*           pw_len)
{
    // Initialize pw_len to 0 to handle the unencrypted case
    if (pw_len)
        *pw_len = 0;

    // The version=0 statement as rejection is used only since HSv5.
    // The HSv4 sends the AGREEMENT handshake message with version=0, do not misinterpret it.
    if (m_ConnRes.m_iVersion > HS_VERSION_UDT4 && hs.m_iVersion == 0)
    {
        m_RejectReason = SRT_REJ_PEER;
        LOGC(mglog.Error, log << "HS VERSION = 0, meaning the handshake has been rejected.");
        return false;
    }

    if (hs.m_iVersion < HS_VERSION_SRT1)
        return true; // do nothing

    // Anyway, check if the handshake contains any extra data.
    if (hspkt.getLength() <= CHandShake::m_iContentSize)
    {
        m_RejectReason = SRT_REJ_ROGUE;
        // This would mean that the handshake was at least HSv5, but somehow no extras were added.
        // Dismiss it then, however this has to be logged.
        LOGC(mglog.Error, log << "HS VERSION=" << hs.m_iVersion << " but no handshake extension found!");
        return false;
    }

    // We still believe it should work, let's check the flags.
    int ext_flags = SrtHSRequest::SRT_HSTYPE_HSFLAGS::unwrap(hs.m_iType);
    if (ext_flags == 0)
    {
        m_RejectReason = SRT_REJ_ROGUE;
        LOGC(mglog.Error, log << "HS VERSION=" << hs.m_iVersion << " but no handshake extension flags are set!");
        return false;
    }

    HLOGC(mglog.Debug,
          log << "HS VERSION=" << hs.m_iVersion << " EXTENSIONS: " << CHandShake::ExtensionFlagStr(ext_flags));

    // Ok, now find the beginning of an int32_t array that follows the UDT handshake.
    uint32_t *p    = reinterpret_cast<uint32_t *>(hspkt.m_pcData + CHandShake::m_iContentSize);
    size_t    size = hspkt.getLength() - CHandShake::m_iContentSize; // Due to previous cond check we grant it's >0

    if (IsSet(ext_flags, CHandShake::HS_EXT_HSREQ))
    {
        HLOGC(mglog.Debug, log << "interpretSrtHandshake: extracting HSREQ/RSP type extension");
        uint32_t *begin    = p;
        uint32_t *next     = 0;
        size_t    length   = size / sizeof(uint32_t);
        size_t    blocklen = 0;

        for (;;) // this is ONE SHOT LOOP
        {
            int cmd = FindExtensionBlock(begin, length, (blocklen), (next));

            size_t bytelen = blocklen * sizeof(uint32_t);

            if (cmd == SRT_CMD_HSREQ)
            {
                // Set is the size as it should, then give it for interpretation for
                // the proper function.
                if (blocklen < SRT_HS__SIZE)
                {
                    m_RejectReason = SRT_REJ_ROGUE;
                    LOGC(mglog.Error,
                         log << "HS-ext HSREQ found but invalid size: " << bytelen << " (expected: " << SRT_HS__SIZE
                             << ")");
                    return false; // don't interpret
                }

                int rescmd = processSrtMsg_HSREQ(begin + 1, bytelen, hspkt.m_iTimeStamp, HS_VERSION_SRT1);
                // Interpreted? Then it should be responded with SRT_CMD_HSRSP.
                if (rescmd != SRT_CMD_HSRSP)
                {
                    // m_RejectReason already set
                    LOGC(mglog.Error,
                         log << "interpretSrtHandshake: process HSREQ returned unexpected value " << rescmd);
                    return false;
                }
                handshakeDone();
                updateAfterSrtHandshake(SRT_CMD_HSREQ, HS_VERSION_SRT1);
            }
            else if (cmd == SRT_CMD_HSRSP)
            {
                // Set is the size as it should, then give it for interpretation for
                // the proper function.
                if (blocklen < SRT_HS__SIZE)
                {
                    m_RejectReason = SRT_REJ_ROGUE;
                    LOGC(mglog.Error,
                         log << "HS-ext HSRSP found but invalid size: " << bytelen << " (expected: " << SRT_HS__SIZE
                             << ")");

                    return false; // don't interpret
                }

                int rescmd = processSrtMsg_HSRSP(begin + 1, bytelen, hspkt.m_iTimeStamp, HS_VERSION_SRT1);
                // Interpreted? Then it should be responded with SRT_CMD_NONE.
                // (nothing to be responded for HSRSP, unless there was some kinda problem)
                if (rescmd != SRT_CMD_NONE)
                {
                    // Just formally; the current code doesn't seem to return anything else.
                    m_RejectReason = SRT_REJ_ROGUE;
                    LOGC(mglog.Error,
                         log << "interpretSrtHandshake: process HSRSP returned unexpected value " << rescmd);
                    return false;
                }
                handshakeDone();
                updateAfterSrtHandshake(SRT_CMD_HSRSP, HS_VERSION_SRT1);
            }
            else if (cmd == SRT_CMD_NONE)
            {
                m_RejectReason = SRT_REJ_ROGUE;
                LOGC(mglog.Error, log << "interpretSrtHandshake: no HSREQ/HSRSP block found in the handshake msg!");
                // This means that there can be no more processing done by FindExtensionBlock().
                // And we haven't found what we need - otherwise one of the above cases would pass
                // and lead to exit this loop immediately.
                return false;
            }
            else
            {
                // Any other kind of message extracted. Search on.
                length -= (next - begin);
                begin = next;
                if (begin)
                    continue;
            }

            break;
        }
    }

    HLOGC(mglog.Debug, log << "interpretSrtHandshake: HSREQ done, checking KMREQ");

    // Now check the encrypted

    bool encrypted = false;

    if (IsSet(ext_flags, CHandShake::HS_EXT_KMREQ))
    {
        HLOGC(mglog.Debug, log << "interpretSrtHandshake: extracting KMREQ/RSP type extension");

#ifdef SRT_ENABLE_ENCRYPTION
        if (!m_pCryptoControl->hasPassphrase())
        {
            if (m_bOPT_StrictEncryption)
            {
                m_RejectReason = SRT_REJ_UNSECURE;
                LOGC(
                    mglog.Error,
                    log << "HS KMREQ: Peer declares encryption, but agent does not - rejecting per strict requirement");
                return false;
            }

            LOGC(mglog.Error,
                 log << "HS KMREQ: Peer declares encryption, but agent does not - still allowing connection.");

            // Still allow for connection, and allow Agent to send unencrypted stream to the peer.
            // Also normally allow the key to be processed; worst case it will send the failure response.
        }

        uint32_t *begin    = p;
        uint32_t *next     = 0;
        size_t    length   = size / sizeof(uint32_t);
        size_t    blocklen = 0;

        for (;;) // This is one shot loop, unless REPEATED by 'continue'.
        {
            int cmd = FindExtensionBlock(begin, length, (blocklen), (next));

            HLOGC(mglog.Debug,
                  log << "interpretSrtHandshake: found extension: (" << cmd << ") " << MessageTypeStr(UMSG_EXT, cmd));

            size_t bytelen = blocklen * sizeof(uint32_t);
            if (cmd == SRT_CMD_KMREQ)
            {
                if (!out_data || !pw_len)
                {
                    m_RejectReason = SRT_REJ_IPE;
                    LOGC(mglog.Fatal, log << "IPE: HS/KMREQ extracted without passing target buffer!");
                    return false;
                }

                int res = m_pCryptoControl->processSrtMsg_KMREQ(begin + 1, bytelen, HS_VERSION_SRT1,
                            (out_data), (*pw_len));
                if (res != SRT_CMD_KMRSP)
                {
                    m_RejectReason = SRT_REJ_IPE;
                    // Something went wrong.
                    HLOGC(mglog.Debug,
                          log << "interpretSrtHandshake: IPE/EPE KMREQ processing failed - returned " << res);
                    return false;
                }
                if (*pw_len == 1)
                {
                    // This means that there was an abnormal encryption situation occurred.
                    // This is inacceptable in case of strict encryption.
                    if (m_bOPT_StrictEncryption)
                    {
                        if (m_pCryptoControl->m_RcvKmState == SRT_KM_S_BADSECRET)
                        {
                            m_RejectReason = SRT_REJ_BADSECRET;
                        }
                        else
                        {
                            m_RejectReason = SRT_REJ_UNSECURE;
                        }
                        LOGC(mglog.Error,
                             log << "interpretSrtHandshake: KMREQ result abnornal - rejecting per strict encryption");
                        return false;
                    }
                }
                encrypted = true;
            }
            else if (cmd == SRT_CMD_KMRSP)
            {
                int res = m_pCryptoControl->processSrtMsg_KMRSP(begin + 1, bytelen, HS_VERSION_SRT1);
                if (m_bOPT_StrictEncryption && res == -1)
                {
                    m_RejectReason = SRT_REJ_UNSECURE;
                    LOGC(mglog.Error, log << "KMRSP failed - rejecting connection as per strict encryption.");
                    return false;
                }
                encrypted = true;
            }
            else if (cmd == SRT_CMD_NONE)
            {
                m_RejectReason = SRT_REJ_ROGUE;
                LOGC(mglog.Error, log << "HS KMREQ expected - none found!");
                return false;
            }
            else
            {
                HLOGC(mglog.Debug, log << "interpretSrtHandshake: ... skipping " << MessageTypeStr(UMSG_EXT, cmd));
                if (NextExtensionBlock((begin), next, (length)))
                    continue;
            }

            break;
        }
#else
        // When encryption is not enabled at compile time, behave as if encryption wasn't set,
        // so accordingly to StrictEncryption flag.

        if (m_bOPT_StrictEncryption)
        {
            m_RejectReason = SRT_REJ_UNSECURE;
            LOGC(mglog.Error,
                 log << "HS KMREQ: Peer declares encryption, but agent didn't enable it at compile time - rejecting "
                        "per strict requirement");
            return false;
        }

        LOGC(mglog.Error,
             log << "HS KMREQ: Peer declares encryption, but agent didn't enable it at compile time - still allowing "
                    "connection.");
        encrypted = true;
#endif
    }

    bool   have_congctl = false;
    bool   have_filter  = false;
    string agsm         = m_CongCtl.selected_name();
    if (agsm == "")
    {
        agsm = "live";
        m_CongCtl.select("live");
    }

    if (IsSet(ext_flags, CHandShake::HS_EXT_CONFIG))
    {
        HLOGC(mglog.Debug, log << "interpretSrtHandshake: extracting various CONFIG extensions");

        uint32_t *begin    = p;
        uint32_t *next     = 0;
        size_t    length   = size / sizeof(uint32_t);
        size_t    blocklen = 0;

        for (;;) // This is one shot loop, unless REPEATED by 'continue'.
        {
            int cmd = FindExtensionBlock(begin, length, (blocklen), (next));

            HLOGC(mglog.Debug,
                  log << "interpretSrtHandshake: found extension: (" << cmd << ") " << MessageTypeStr(UMSG_EXT, cmd));

            const size_t bytelen = blocklen * sizeof(uint32_t);
            if (cmd == SRT_CMD_SID)
            {
                if (!bytelen || bytelen > MAX_SID_LENGTH)
                {
                    LOGC(mglog.Error,
                         log << "interpretSrtHandshake: STREAMID length " << bytelen << " is 0 or > " << +MAX_SID_LENGTH
                             << " - PROTOCOL ERROR, REJECTING");
                    return false;
                }
                // Copied through a cleared array. This is because the length is aligned to 4
                // where the padding is filled by zero bytes. For the case when the string is
                // exactly of a 4-divisible length, we make a big array with maximum allowed size
                // filled with zeros. Copying to this array should then copy either only the valid
                // characters of the string (if the lenght is divisible by 4), or the string with
                // padding zeros. In all these cases in the resulting array we should have all
                // subsequent characters of the string plus at least one '\0' at the end. This will
                // make it a perfect NUL-terminated string, to be used to initialize a string.
                char target[MAX_SID_LENGTH + 1];
                memset((target), 0, MAX_SID_LENGTH + 1);
                memcpy((target), begin + 1, bytelen);

                // Un-swap on big endian machines
                ItoHLA((uint32_t *)target, (uint32_t *)target, blocklen);

                m_sStreamName = target;
                HLOGC(mglog.Debug,
                      log << "CONNECTOR'S REQUESTED SID [" << m_sStreamName << "] (bytelen=" << bytelen
                          << " blocklen=" << blocklen << ")");
            }
            else if (cmd == SRT_CMD_CONGESTION)
            {
                if (have_congctl)
                {
                    m_RejectReason = SRT_REJ_ROGUE;
                    LOGC(mglog.Error, log << "CONGCTL BLOCK REPEATED!");
                    return false;
                }

                if (!bytelen || bytelen > MAX_SID_LENGTH)
                {
                    LOGC(mglog.Error,
                         log << "interpretSrtHandshake: CONGESTION-control type length " << bytelen << " is 0 or > "
                             << +MAX_SID_LENGTH << " - PROTOCOL ERROR, REJECTING");
                    return false;
                }
                // Declare that congctl has been received
                have_congctl = true;

                char target[MAX_SID_LENGTH + 1];
                memset((target), 0, MAX_SID_LENGTH + 1);
                memcpy((target), begin + 1, bytelen);
                // Un-swap on big endian machines
                ItoHLA((uint32_t *)target, (uint32_t *)target, blocklen);

                string sm = target;

                // As the congctl has been declared by the peer,
                // check if your congctl is compatible.
                // sm cannot be empty, but the agent's sm can be empty meaning live.
                if (sm != agsm)
                {
                    m_RejectReason = SRT_REJ_CONGESTION;
                    LOGC(mglog.Error,
                         log << "PEER'S CONGCTL '" << sm << "' does not match AGENT'S CONGCTL '" << agsm << "'");
                    return false;
                }

                HLOGC(mglog.Debug,
                      log << "CONNECTOR'S CONGCTL [" << sm << "] (bytelen=" << bytelen << " blocklen=" << blocklen
                          << ")");
            }
            else if (cmd == SRT_CMD_FILTER)
            {
                if (have_filter)
                {
                    m_RejectReason = SRT_REJ_FILTER;
                    LOGC(mglog.Error, log << "FILTER BLOCK REPEATED!");
                    return false;
                }
                // Declare that filter has been received
                have_filter = true;

                // XXX This is the maximum string, but filter config
                // shall be normally limited somehow, especially if used
                // together with SID!
                char target[MAX_SID_LENGTH + 1];
                memset((target), 0, MAX_SID_LENGTH + 1);
                memcpy((target), begin + 1, bytelen);
                string fltcfg = target;

                HLOGC(mglog.Debug,
                      log << "PEER'S FILTER CONFIG [" << fltcfg << "] (bytelen=" << bytelen << " blocklen=" << blocklen
                          << ")");

                if (!checkApplyFilterConfig(fltcfg))
                {
                    LOGC(mglog.Error, log << "PEER'S FILTER CONFIG [" << fltcfg << "] has been rejected");
                    return false;
                }
            }
            else if (cmd == SRT_CMD_NONE)
            {
                break;
            }
            else
            {
                // Found some block that is not interesting here. Skip this and get the next one.
                HLOGC(mglog.Debug, log << "interpretSrtHandshake: ... skipping " << MessageTypeStr(UMSG_EXT, cmd));
            }

            if (!NextExtensionBlock((begin), next, (length)))
                break;
        }
    }

    // Post-checks
    // Check if peer declared encryption
    if (!encrypted && m_CryptoSecret.len > 0)
    {
        if (m_bOPT_StrictEncryption)
        {
            m_RejectReason = SRT_REJ_UNSECURE;
            LOGC(mglog.Error,
                 log << "HS EXT: Agent declares encryption, but Peer does not - rejecting connection per strict "
                        "requirement.");
            return false;
        }

        LOGC(mglog.Error,
             log << "HS EXT: Agent declares encryption, but Peer does not (Agent can still receive unencrypted packets "
                    "from Peer).");

        // This is required so that the sender is still allowed to send data, when encryption is required,
        // just this will be for waste because the receiver won't decrypt them anyway.
        m_pCryptoControl->createFakeSndContext();
        m_pCryptoControl->m_SndKmState = SRT_KM_S_NOSECRET;  // Because Peer did not send KMX, though Agent has pw
        m_pCryptoControl->m_RcvKmState = SRT_KM_S_UNSECURED; // Because Peer has no PW, as has sent no KMREQ.
        return true;
    }

    // If agent has set some nondefault congctl, then congctl is expected from the peer.
    if (agsm != "live" && !have_congctl)
    {
        m_RejectReason = SRT_REJ_CONGESTION;
        LOGC(mglog.Error,
             log << "HS EXT: Agent uses '" << agsm << "' congctl, but peer DID NOT DECLARE congctl (assuming 'live').");
        return false;
    }

    // Ok, finished, for now.
    return true;
}

bool CUDT::checkApplyFilterConfig(const std::string &confstr)
{
    SrtFilterConfig cfg;
    if (!ParseFilterConfig(confstr, cfg))
        return false;

    // Now extract the type, if present, and
    // check if you have this type of corrector available.
    if (!PacketFilter::correctConfig(cfg))
        return false;

    // Now parse your own string, if you have it.
    if (m_OPT_PktFilterConfigString != "")
    {
        // - for rendezvous, both must be exactly the same, or only one side specified.
        if (m_bRendezvous && m_OPT_PktFilterConfigString != confstr)
        {
            return false;
        }

        SrtFilterConfig mycfg;
        if (!ParseFilterConfig(m_OPT_PktFilterConfigString, mycfg))
            return false;

        // Check only if both have set a filter of the same type.
        if (mycfg.type != cfg.type)
            return false;

        // If so, then:
        // - for caller-listener configuration, accept the listener version.
        if (m_SrtHsSide == HSD_INITIATOR)
        {
            // This is a caller, this should apply all parameters received
            // from the listener, forcefully.
            for (map<string, string>::iterator x = cfg.parameters.begin(); x != cfg.parameters.end(); ++x)
            {
                mycfg.parameters[x->first] = x->second;
            }
        }
        else
        {
            // On a listener, only apply those that you haven't set
            for (map<string, string>::iterator x = cfg.parameters.begin(); x != cfg.parameters.end(); ++x)
            {
                if (!mycfg.parameters.count(x->first))
                    mycfg.parameters[x->first] = x->second;
            }
        }

        HLOGC(mglog.Debug,
              log << "checkApplyFilterConfig: param: LOCAL: " << Printable(mycfg.parameters)
                  << " FORGN: " << Printable(cfg.parameters));

        ostringstream myos;
        myos << mycfg.type;
        for (map<string, string>::iterator x = mycfg.parameters.begin(); x != mycfg.parameters.end(); ++x)
        {
            myos << "," << x->first << ":" << x->second;
        }

        m_OPT_PktFilterConfigString = myos.str();

        HLOGC(mglog.Debug, log << "checkApplyFilterConfig: Effective config: " << m_OPT_PktFilterConfigString);
    }
    else
    {
        // Take the foreign configuration as a good deal.
        HLOGC(mglog.Debug, log << "checkApplyFilterConfig: Good deal config: " << m_OPT_PktFilterConfigString);
        m_OPT_PktFilterConfigString = confstr;
    }

    size_t efc_max_payload_size = SRT_LIVE_MAX_PLSIZE - cfg.extra_size;
    if (m_zOPT_ExpPayloadSize > efc_max_payload_size)
    {
        LOGC(mglog.Warn,
             log << "Due to filter-required extra " << cfg.extra_size << " bytes, SRTO_PAYLOADSIZE fixed to "
                 << efc_max_payload_size << " bytes");
        m_zOPT_ExpPayloadSize = efc_max_payload_size;
    }

    return true;
}

void CUDT::startConnect(const sockaddr_any& serv_addr, int32_t forced_isn)
{
    CGuard cg(m_ConnectionLock);

    HLOGC(mglog.Debug, log << "startConnect: -> " << SockaddrToString(serv_addr) << "...");

    if (!m_bOpened)
        throw CUDTException(MJ_NOTSUP, MN_NONE, 0);

    if (m_bListening)
        throw CUDTException(MJ_NOTSUP, MN_ISCONNECTED, 0);

    if (m_bConnecting || m_bConnected)
        throw CUDTException(MJ_NOTSUP, MN_ISCONNECTED, 0);

    // record peer/server address
<<<<<<< HEAD
    delete m_pPeerAddr;
    m_pPeerAddr = (AF_INET == m_iIPversion) ? (sockaddr *)new sockaddr_in : (sockaddr *)new sockaddr_in6;
    memcpy((m_pPeerAddr), serv_addr, (AF_INET == m_iIPversion) ? sizeof(sockaddr_in) : sizeof(sockaddr_in6));
=======
    m_PeerAddr = serv_addr;
>>>>>>> 379d0dc9

    // register this socket in the rendezvous queue
    // RendezevousQueue is used to temporarily store incoming handshake, non-rendezvous connections also require this
    // function
#ifdef SRT_ENABLE_CONNTIMEO
    steady_clock::duration ttl = m_tdConnTimeOut;
#else
    steady_clock::duration ttl = seconds_from(3);
#endif

    if (m_bRendezvous)
        ttl *= 10;

    const steady_clock::time_point ttl_time = steady_clock::now() + ttl;
    m_pRcvQueue->registerConnector(m_SocketID, this, serv_addr, ttl_time);

    // The m_iType is used in the INDUCTION for nothing. This value is only regarded
    // in CONCLUSION handshake, however this must be created after the handshake version
    // is already known. UDT_DGRAM is the value that was the only valid in the old SRT
    // with HSv4 (it supported only live transmission), for HSv5 it will be changed to
    // handle handshake extension flags.
    m_ConnReq.m_iType = UDT_DGRAM;

    // This is my current configuration
    if (m_bRendezvous)
    {
        // For rendezvous, use version 5 in the waveahand and the cookie.
        // In case when you get the version 4 waveahand, simply switch to
        // the legacy HSv4 rendezvous and this time send version 4 CONCLUSION.

        // The HSv4 client simply won't check the version nor the cookie and it
        // will be sending its waveahands with version 4. Only when the party
        // has sent version 5 waveahand should the agent continue with HSv5
        // rendezvous.
        m_ConnReq.m_iVersion = HS_VERSION_SRT1;
        // m_ConnReq.m_iVersion = HS_VERSION_UDT4; // <--- Change in order to do regression test.
        m_ConnReq.m_iReqType = URQ_WAVEAHAND;
        m_ConnReq.m_iCookie  = bake(serv_addr);

        // This will be also passed to a HSv4 rendezvous, but fortunately the old
        // SRT didn't read this field from URQ_WAVEAHAND message, only URQ_CONCLUSION.
        m_ConnReq.m_iType           = SrtHSRequest::wrapFlags(false /* no MAGIC here */, m_iSndCryptoKeyLen);
        bool whether SRT_ATR_UNUSED = m_iSndCryptoKeyLen != 0;
        HLOGC(mglog.Debug,
              log << "startConnect (rnd): " << (whether ? "" : "NOT ")
                  << " Advertising PBKEYLEN - value = " << m_iSndCryptoKeyLen);
        m_RdvState  = CHandShake::RDV_WAVING;
        m_SrtHsSide = HSD_DRAW; // initially not resolved.
    }
    else
    {
        // For caller-listener configuration, set the version 4 for INDUCTION
        // due to a serious problem in UDT code being also in the older SRT versions:
        // the listener peer simply sents the EXACT COPY of the caller's induction
        // handshake, except the cookie, which means that when the caller sents version 5,
        // the listener will respond with version 5, which is a false information. Therefore
        // HSv5 clients MUST send HS_VERSION_UDT4 from the caller, regardless of currently
        // supported handshake version.
        //
        // The HSv5 listener should only respond with INDUCTION with m_iVersion == HS_VERSION_SRT1.
        m_ConnReq.m_iVersion = HS_VERSION_UDT4;
        m_ConnReq.m_iReqType = URQ_INDUCTION;
        m_ConnReq.m_iCookie  = 0;
        m_RdvState           = CHandShake::RDV_INVALID;
    }

    m_ConnReq.m_iMSS            = m_iMSS;
    m_ConnReq.m_iFlightFlagSize = (m_iRcvBufSize < m_iFlightFlagSize) ? m_iRcvBufSize : m_iFlightFlagSize;
    m_ConnReq.m_iID             = m_SocketID;
    CIPAddress::ntop(serv_addr, (m_ConnReq.m_piPeerIP));

    if (forced_isn == 0)
    {
        // Random Initial Sequence Number (normal mode)
        srand(count_microseconds(steady_clock::now()));
        m_iISN = m_ConnReq.m_iISN = (int32_t)(CSeqNo::m_iMaxSeqNo * (double(rand()) / RAND_MAX));
    }
    else
    {
        // Predefined ISN (for debug purposes)
        m_iISN = m_ConnReq.m_iISN = forced_isn;
    }

    m_iLastDecSeq     = m_iISN - 1;
    m_iSndLastAck     = m_iISN;
    m_iSndLastDataAck = m_iISN;
    m_iSndLastFullAck = m_iISN;
    m_iSndCurrSeqNo   = m_iISN - 1;
    m_iSndLastAck2    = m_iISN;
    m_SndLastAck2Time = steady_clock::now();

    // Inform the server my configurations.
    CPacket reqpkt;
    reqpkt.setControl(UMSG_HANDSHAKE);
    reqpkt.allocate(m_iMaxSRTPayloadSize);
    // XXX NOTE: Now the memory for the payload part is allocated automatically,
    // and such allocated memory is also automatically deallocated in the
    // destructor. If you use CPacket::allocate, remember that you must not:
    // - delete this memory
    // - assign to m_pcData.
    // If you use only manual assignment to m_pCData, this is then manual
    // allocation and so it won't be deallocated in the destructor.
    //
    // (Desired would be to disallow modification of m_pcData outside the
    // control of methods.)

    // ID = 0, connection request
    reqpkt.m_iID = 0;

    size_t hs_size = m_iMaxSRTPayloadSize;
    m_ConnReq.store_to((reqpkt.m_pcData), (hs_size));

    // Note that CPacket::allocate() sets also the size
    // to the size of the allocated buffer, which not
    // necessarily is to be the size of the data.
    reqpkt.setLength(hs_size);

    steady_clock::time_point now = steady_clock::now();
    reqpkt.m_iTimeStamp          = count_microseconds(now - m_stats.tsStartTime);

    HLOGC(mglog.Debug,
          log << CONID() << "CUDT::startConnect: REQ-TIME set HIGH (TimeStamp: " << reqpkt.m_iTimeStamp << "). SENDING HS: " << m_ConnReq.show());

    /*
     * Race condition if non-block connect response thread scheduled before we set m_bConnecting to true?
     * Connect response will be ignored and connecting will wait until timeout.
     * Maybe m_ConnectionLock handling problem? Not used in CUDT::connect(const CPacket& response)
     */
    m_tsLastReqTime = now;
    m_bConnecting = true;

    m_pSndQueue->sendto(serv_addr, reqpkt);

    //
    ///
    ////  ---> CONTINUE TO: <PEER>.CUDT::processConnectRequest()
    ///        (Take the part under condition: hs.m_iReqType == URQ_INDUCTION)
    ////  <--- RETURN WHEN: m_pSndQueue->sendto() is called.
    ////  .... SKIP UNTIL m_pRcvQueue->recvfrom() HERE....
    ////       (the first "sendto" will not be called due to being too early)
    ///
    //

    // asynchronous connect, return immediately
    if (!m_bSynRecving)
    {
        HLOGC(mglog.Debug, log << CONID() << "startConnect: ASYNC MODE DETECTED. Deferring the process to RcvQ:worker");
        return;
    }

    // Wait for the negotiated configurations from the peer side.

    // This packet only prepares the storage where we will read the
    // next incoming packet.
    CPacket response;
    response.setControl(UMSG_HANDSHAKE);
    response.allocate(m_iMaxSRTPayloadSize);

    CUDTException  e;
    EConnectStatus cst = CONN_CONTINUE;
    // This is a temporary place to store the DESTINATION IP from the incoming packet.
    // We can't record this address yet until the cookie-confirmation is done, for safety reasons.
    sockaddr_any use_source_adr(m_iIPversion); // use BindAddress.family() after refactoring

    while (!m_bClosing)
    {
        const steady_clock::duration tdiff = steady_clock::now() - m_tsLastReqTime;
        // avoid sending too many requests, at most 1 request per 250ms

        // SHORT VERSION:
        // The immediate first run of this loop WILL SKIP THIS PART, so
        // the processing really begins AFTER THIS CONDITION.
        //
        // Note that some procedures inside may set m_tsLastReqTime to 0,
        // which will result of this condition to trigger immediately in
        // the next iteration.
        if (count_milliseconds(tdiff) > 250)
        {
            HLOGC(mglog.Debug,
                  log << "startConnect: LOOP: time to send (" << count_milliseconds(tdiff) << " > 250 ms). size=" << reqpkt.getLength());

            if (m_bRendezvous)
                reqpkt.m_iID = m_ConnRes.m_iID;

            now = steady_clock::now();
#if ENABLE_HEAVY_LOGGING
            {
                CHandShake debughs;
                debughs.load_from(reqpkt.m_pcData, reqpkt.getLength());
                HLOGC(mglog.Debug,
                      log << CONID() << "startConnect: REQ-TIME HIGH."
                          << " cont/sending HS to peer: " << debughs.show());
            }
#endif

            m_tsLastReqTime       = now;
            reqpkt.m_iTimeStamp = count_microseconds(now - m_stats.tsStartTime);
            m_pSndQueue->sendto(serv_addr, reqpkt);
        }
        else
        {
            HLOGC(mglog.Debug, log << "startConnect: LOOP: too early to send - " << count_milliseconds(tdiff) << " < 250ms");
        }

        cst = CONN_CONTINUE;
        response.setLength(m_iMaxSRTPayloadSize);
        if (m_pRcvQueue->recvfrom(m_SocketID, (response)) > 0)
        {
            HLOGC(mglog.Debug, log << CONID() << "startConnect: got response for connect request");
            cst = processConnectResponse(response, &e, true /*synchro*/);

            HLOGC(mglog.Debug, log << CONID() << "startConnect: response processing result: " << ConnectStatusStr(cst));

            // Expected is that:
            // - the peer responded with URQ_INDUCTION + cookie. This above function
            //   should check that and craft the URQ_CONCLUSION handshake, in which
            //   case this function returns CONN_CONTINUE. As an extra action taken
            //   for that case, we set the SECURING mode if encryption requested,
            //   and serialize again the handshake, possibly together with HS extension
            //   blocks, if HSv5 peer responded. The serialized handshake will be then
            //   sent again, as the loop is repeated.
            // - the peer responded with URQ_CONCLUSION. This handshake was accepted
            //   as a connection, and for >= HSv5 the HS extension blocks have been
            //   also read and interpreted. In this case this function returns:
            //   - CONN_ACCEPT, if everything was correct - break this loop and return normally
            //   - CONN_REJECT in case of any problems with the delivered handshake
            //     (incorrect data or data conflict) - throw error exception
            // - the peer responded with any of URQ_ERROR_*.  - throw error exception
            //
            // The error exception should make the API connect() function fail, if blocking
            // or mark the failure for that socket in epoll, if non-blocking.

            if (cst == CONN_RENDEZVOUS)
            {
                // When this function returned CONN_RENDEZVOUS, this requires
                // very special processing for the Rendezvous-v5 algorithm. This MAY
                // involve also preparing a new handshake form, also interpreting the
                // SRT handshake extension and crafting SRT handshake extension for the
                // peer, which should be next sent. When this function returns CONN_CONTINUE,
                // it means that it has done all that was required, however none of the below
                // things has to be done (this function will do it by itself if needed).
                // Otherwise the handshake rolling can be interrupted and considered complete.
                cst = processRendezvous(response, serv_addr, true /*synchro*/, RST_OK, (reqpkt));
                if (cst == CONN_CONTINUE)
                    continue;
                break;
            }

            if (cst == CONN_REJECT)
                sendCtrl(UMSG_SHUTDOWN);

            if (cst != CONN_CONTINUE && cst != CONN_CONFUSED)
                break; // --> OUTSIDE-LOOP

            // IMPORTANT
            // [[using assert(m_pCryptoControl != nullptr)]];

            // new request/response should be sent out immediately on receving a response
            HLOGC(mglog.Debug,
                  log << "startConnect: SYNC CONNECTION STATUS:" << ConnectStatusStr(cst) << ", REQ-TIME: LOW.");
            m_tsLastReqTime = steady_clock::time_point();

            // Now serialize the handshake again to the existing buffer so that it's
            // then sent later in this loop.

            // First, set the size back to the original size, m_iMaxSRTPayloadSize because
            // this is the size of the originally allocated space. It might have been
            // shrunk by serializing the INDUCTION handshake (which was required before
            // sending this packet to the output queue) and therefore be too
            // small to store the CONCLUSION handshake (with HSv5 extensions).
            reqpkt.setLength(m_iMaxSRTPayloadSize);

            HLOGC(mglog.Debug, log << "startConnect: creating HS CONCLUSION: buffer size=" << reqpkt.getLength());

            // NOTE: BUGFIX: SERIALIZE AGAIN.
            // The original UDT code didn't do it, so it was theoretically
            // turned into conclusion, but was sending still the original
            // induction handshake challenge message. It was working only
            // thanks to that simultaneously there were being sent handshake
            // messages from a separate thread (CSndQueue::worker) from
            // RendezvousQueue, this time serialized properly, which caused
            // that with blocking mode there was a kinda initial "drunk
            // passenger with taxi driver talk" until the RendezvousQueue sends
            // (when "the time comes") the right CONCLUSION handshake
            // challenge message.
            //
            // Now that this is fixed, the handshake messages from RendezvousQueue
            // are sent only when there is a rendezvous mode or non-blocking mode.
            if (!createSrtHandshake(SRT_CMD_HSREQ, SRT_CMD_KMREQ, 0, 0, (reqpkt), (m_ConnReq)))
            {
                LOGC(mglog.Error, log << "createSrtHandshake failed - REJECTING.");
                cst = CONN_REJECT;
                break;
            }
            // These last 2 parameters designate the buffer, which is in use only for SRT_CMD_KMRSP.
            // If m_ConnReq.m_iVersion == HS_VERSION_UDT4, this function will do nothing,
            // except just serializing the UDT handshake.
            // The trick is that the HS challenge is with version HS_VERSION_UDT4, but the
            // listener should respond with HS_VERSION_SRT1, if it is HSv5 capable.
        }

        HLOGC(mglog.Debug,
              log << "startConnect: timeout from Q:recvfrom, looping again; cst=" << ConnectStatusStr(cst));

#if ENABLE_HEAVY_LOGGING
        // Non-fatal assertion
        if (cst == CONN_REJECT) // Might be returned by processRendezvous
        {
            LOGC(mglog.Error,
                 log << "startConnect: IPE: cst=REJECT NOT EXPECTED HERE, the loop should've been interrupted!");
            break;
        }
#endif

        if (steady_clock::now() > ttl_time)
        {
            // timeout
            e = CUDTException(MJ_SETUP, MN_TIMEOUT, 0);
            break;
        }
    }

    // <--- OUTSIDE-LOOP
    // Here will fall the break when not CONN_CONTINUE.
    // CONN_RENDEZVOUS is handled by processRendezvous.
    // CONN_ACCEPT will skip this and pass on.
    if (cst == CONN_REJECT)
    {
        e = CUDTException(MJ_SETUP, MN_REJECTED, 0);
    }

    if (e.getErrorCode() == 0)
    {
        if (m_bClosing)                                    // if the socket is closed before connection...
            e = CUDTException(MJ_SETUP);                   // XXX NO MN ?
        else if (m_ConnRes.m_iReqType > URQ_FAILURE_TYPES) // connection request rejected
        {
            m_RejectReason = RejectReasonForURQ(m_ConnRes.m_iReqType);
            e              = CUDTException(MJ_SETUP, MN_REJECTED, 0);
        }
        else if ((!m_bRendezvous) && (m_ConnRes.m_iISN != m_iISN)) // secuity check
            e = CUDTException(MJ_SETUP, MN_SECURITY, 0);
    }

    if (e.getErrorCode() != 0)
    {
        m_bConnecting = false;
        // The process is to be abnormally terminated, remove the connector
        // now because most likely no other processing part has done anything with it.
        m_pRcvQueue->removeConnector(m_SocketID);
        throw e;
    }

    HLOGC(mglog.Debug, log << CONID() << "startConnect: handshake exchange succeeded.");

    // Parameters at the end.
    HLOGC(mglog.Debug,
          log << "startConnect: END. Parameters:"
                 " mss="
              << m_iMSS << " max-cwnd-size=" << m_CongCtl->cgWindowMaxSize()
              << " cwnd-size=" << m_CongCtl->cgWindowSize() << " rtt=" << m_iRTT << " bw=" << m_iBandwidth);
}

// Asynchronous connection
EConnectStatus CUDT::processAsyncConnectResponse(const CPacket &pkt) ATR_NOEXCEPT
{
    EConnectStatus cst = CONN_CONTINUE;
    CUDTException  e;

    CGuard cg(m_ConnectionLock); // FIX
    HLOGC(mglog.Debug, log << CONID() << "processAsyncConnectResponse: got response for connect request, processing");
    cst = processConnectResponse(pkt, &e, false);

    HLOGC(mglog.Debug,
          log << CONID() << "processAsyncConnectResponse: response processing result: " << ConnectStatusStr(cst)
              << "REQ-TIME LOW to enforce immediate response");
    m_tsLastReqTime = steady_clock::time_point();

    return cst;
}

bool CUDT::processAsyncConnectRequest(EReadStatus         rst,
                                      EConnectStatus      cst,
                                      const CPacket&      response,
                                      const sockaddr_any& serv_addr)
{
    // IMPORTANT!

    // This function is called, still asynchronously, but in the order
    // of call just after the call to the above processAsyncConnectResponse.
    // This should have got the original value returned from
    // processConnectResponse through processAsyncConnectResponse.

    CPacket request;
    request.setControl(UMSG_HANDSHAKE);
    request.allocate(m_iMaxSRTPayloadSize);
    const steady_clock::time_point now = steady_clock::now();
    request.m_iTimeStamp               = count_microseconds(now - m_stats.tsStartTime);

    HLOGC(mglog.Debug,
          log << "processAsyncConnectRequest: REQ-TIME: HIGH. Should prevent too quick responses.");
    m_tsLastReqTime = now;
    // ID = 0, connection request
    request.m_iID = !m_bRendezvous ? 0 : m_ConnRes.m_iID;

    bool status = true;

    if (cst == CONN_RENDEZVOUS)
    {
        HLOGC(mglog.Debug, log << "processAsyncConnectRequest: passing to processRendezvous");
        cst = processRendezvous(response, serv_addr, false /*asynchro*/, rst, (request));
        if (cst == CONN_ACCEPT)
        {
            HLOGC(mglog.Debug,
                  log << "processAsyncConnectRequest: processRendezvous completed the process and responded by itself. "
                         "Done.");
            return true;
        }

        if (cst != CONN_CONTINUE)
        {
            // processRendezvous already set the reject reason
            LOGC(mglog.Error,
                 log << "processAsyncConnectRequest: REJECT reported from processRendezvous, not processing further.");
            status = false;
        }
    }
    else if (cst == CONN_REJECT)
    {
        // m_RejectReason already set at worker_ProcessAddressedPacket.
        LOGC(mglog.Error,
             log << "processAsyncConnectRequest: REJECT reported from HS processing, not processing further.");
        return false;
    }
    else
    {
        // (this procedure will be also run for HSv4 rendezvous)
        HLOGC(mglog.Debug, log << "processAsyncConnectRequest: serializing HS: buffer size=" << request.getLength());
        if (!createSrtHandshake(SRT_CMD_HSREQ, SRT_CMD_KMREQ, 0, 0, (request), (m_ConnReq)))
        {
            // All 'false' returns from here are IPE-type, mostly "invalid argument" plus "all keys expired".
            LOGC(mglog.Error, log << "IPE: processAsyncConnectRequest: createSrtHandshake failed, dismissing.");
            status = false;
        }
        else
        {
            HLOGC(mglog.Debug,
                  log << "processAsyncConnectRequest: sending HS reqtype=" << RequestTypeStr(m_ConnReq.m_iReqType)
                      << " to socket " << request.m_iID << " size=" << request.getLength());
        }
    }

    if (!status)
    {
        return false;
        /* XXX Shouldn't it send a single response packet for the rejection?
        // Set the version to 0 as "handshake rejection" status and serialize it
        CHandShake zhs;
        size_t size = request.getLength();
        zhs.store_to((request.m_pcData), (size));
        request.setLength(size);
        */
    }

    HLOGC(mglog.Debug, log << "processAsyncConnectRequest: sending request packet, setting REQ-TIME HIGH.");
    m_tsLastReqTime = steady_clock::now();
    m_pSndQueue->sendto(serv_addr, request);
    return status;
}

void CUDT::cookieContest()
{
    if (m_SrtHsSide != HSD_DRAW)
        return;

    HLOGC(mglog.Debug, log << "cookieContest: agent=" << m_ConnReq.m_iCookie << " peer=" << m_ConnRes.m_iCookie);

    if (m_ConnReq.m_iCookie == 0 || m_ConnRes.m_iCookie == 0)
    {
        // Note that it's virtually impossible that Agent's cookie is not ready, this
        // shall be considered IPE.
        // Not all cookies are ready, don't start the contest.
        return;
    }

    // INITIATOR/RESPONDER role is resolved by COOKIE CONTEST.
    //
    // The cookie contest must be repeated every time because it
    // may change the state at some point.
    int better_cookie = m_ConnReq.m_iCookie - m_ConnRes.m_iCookie;

    if (better_cookie > 0)
    {
        m_SrtHsSide = HSD_INITIATOR;
        return;
    }

    if (better_cookie < 0)
    {
        m_SrtHsSide = HSD_RESPONDER;
        return;
    }

    // DRAW! The only way to continue would be to force the
    // cookies to be regenerated and to start over. But it's
    // not worth a shot - this is an extremely rare case.
    // This can simply do reject so that it can be started again.

    // Pretend then that the cookie contest wasn't done so that
    // it's done again. Cookies are baked every time anew, however
    // the successful initial contest remains valid no matter how
    // cookies will change.

    m_SrtHsSide = HSD_DRAW;
}

<<<<<<< HEAD
EConnectStatus CUDT::processRendezvous(const CPacket &response, const sockaddr *serv_addr,
        bool synchro, EReadStatus rst, CPacket& w_reqpkt)
=======
EConnectStatus CUDT::processRendezvous(
    ref_t<CPacket> reqpkt, const CPacket& response, const sockaddr_any& serv_addr, bool synchro, EReadStatus rst)
>>>>>>> 379d0dc9
{
    if (m_RdvState == CHandShake::RDV_CONNECTED)
    {
        HLOGC(mglog.Debug, log << "processRendezvous: already in CONNECTED state.");
        return CONN_ACCEPT;
    }

    uint32_t kmdata[SRTDATA_MAXSIZE];
    size_t   kmdatasize = SRTDATA_MAXSIZE;

    cookieContest();

    // We know that the other side was contacted and the other side has sent
    // the handshake message - we know then both cookies. If it's a draw, it's
    // a very rare case of creating identical cookies.
    if (m_SrtHsSide == HSD_DRAW)
    {
        m_RejectReason = SRT_REJ_RDVCOOKIE;
        LOGC(mglog.Error,
             log << "COOKIE CONTEST UNRESOLVED: can't assign connection roles, please wait another minute.");
        return CONN_REJECT;
    }

    UDTRequestType rsp_type = URQ_FAILURE_TYPES; // just to track uninitialized errors

    // We can assume that the Handshake packet received here as 'response'
    // is already serialized in m_ConnRes. Check extra flags that are meaningful
    // for further processing here.

    int  ext_flags       = SrtHSRequest::SRT_HSTYPE_HSFLAGS::unwrap(m_ConnRes.m_iType);
    bool needs_extension = ext_flags != 0; // Initial value: received HS has extensions.
    bool needs_hsrsp;
    rendezvousSwitchState((rsp_type), (needs_extension), (needs_hsrsp));
    if (rsp_type > URQ_FAILURE_TYPES)
    {
        m_RejectReason = RejectReasonForURQ(rsp_type);
        HLOGC(mglog.Debug,
              log << "processRendezvous: rejecting due to switch-state response: " << RequestTypeStr(rsp_type));
        return CONN_REJECT;
    }
    checkUpdateCryptoKeyLen("processRendezvous", m_ConnRes.m_iType);

    // We have three possibilities here as it comes to HSREQ extensions:

    // 1. The agent is loser in attention state, it sends EMPTY conclusion (without extensions)
    // 2. The agent is loser in initiated state, it interprets incoming HSREQ and creates HSRSP
    // 3. The agent is winner in attention or fine state, it sends HSREQ extension
    m_ConnReq.m_iReqType  = rsp_type;
    m_ConnReq.m_extension = needs_extension;

    // This must be done before prepareConnectionObjects().
    applyResponseSettings();

    // This must be done before interpreting and creating HSv5 extensions.
    if (!prepareConnectionObjects(m_ConnRes, m_SrtHsSide, 0))
    {
        // m_RejectReason already handled
        HLOGC(mglog.Debug, log << "processRendezvous: rejecting due to problems in prepareConnectionObjects.");
        return CONN_REJECT;
    }

    // Case 2.
    if (needs_hsrsp)
    {
        // This means that we have received HSREQ extension with the handshake, so we need to interpret
        // it and craft the response.
        if (rst == RST_OK)
        {
            // We have JUST RECEIVED packet in this session (not that this is called as periodic update).
            // Sanity check
            m_tsLastReqTime = steady_clock::time_point();
            if (response.getLength() == size_t(-1))
            {
                m_RejectReason = SRT_REJ_IPE;
                LOGC(mglog.Fatal,
                     log << "IPE: rst=RST_OK, but the packet has set -1 length - REJECTING (REQ-TIME: LOW)");
                return CONN_REJECT;
            }

            if (!interpretSrtHandshake(m_ConnRes, response, kmdata, &kmdatasize))
            {
                HLOGC(mglog.Debug,
                      log << "processRendezvous: rejecting due to problems in interpretSrtHandshake REQ-TIME: LOW.");
                return CONN_REJECT;
            }

            // Pass on, inform about the shortened response-waiting period.
            HLOGC(mglog.Debug, log << "processRendezvous: setting REQ-TIME: LOW. Forced to respond immediately.");
        }
        else
        {
            // If the last CONCLUSION message didn't contain the KMX extension, there's
            // no key recorded yet, so it can't be extracted. Mark this kmdatasize empty though.
            int hs_flags = SrtHSRequest::SRT_HSTYPE_HSFLAGS::unwrap(m_ConnRes.m_iType);
            if (IsSet(hs_flags, CHandShake::HS_EXT_KMREQ))
            {
                // This is a periodic handshake update, so you need to extract the KM data from the
                // first message, provided that it is there.
                size_t msgsize = m_pCryptoControl->getKmMsg_size(0);
                if (msgsize == 0)
                {
                    switch (m_pCryptoControl->m_RcvKmState)
                    {
                        // If the KMX process ended up with a failure, the KMX is not recorded.
                        // In this case as the KMRSP answer the "failure status" should be crafted.
                    case SRT_KM_S_NOSECRET:
                    case SRT_KM_S_BADSECRET:
                    {
                        HLOGC(mglog.Debug,
                              log << "processRendezvous: No KMX recorded, status = NOSECRET. Respond with NOSECRET.");

                        // Just do the same thing as in CCryptoControl::processSrtMsg_KMREQ for that case,
                        // that is, copy the NOSECRET code into KMX message.
                        memcpy((kmdata), &m_pCryptoControl->m_RcvKmState, sizeof(int32_t));
                        kmdatasize = 1;
                    }
                    break;

                    default:
                        // Remaining values:
                        // UNSECURED: should not fall here at alll
                        // SECURING: should not happen in HSv5
                        // SECURED: should have received the recorded KMX correctly (getKmMsg_size(0) > 0)
                        {
                            m_RejectReason = SRT_REJ_IPE;
                            // Remaining situations:
                            // - password only on this site: shouldn't be considered to be sent to a no-password site
                            LOGC(mglog.Error,
                                 log << "processRendezvous: IPE: PERIODIC HS: NO KMREQ RECORDED KMSTATE: RCV="
                                     << KmStateStr(m_pCryptoControl->m_RcvKmState)
                                     << " SND=" << KmStateStr(m_pCryptoControl->m_SndKmState));
                            return CONN_REJECT;
                        }
                        break;
                    }
                }
                else
                {
                    kmdatasize = msgsize / 4;
                    if (msgsize > kmdatasize * 4)
                    {
                        // Sanity check
                        LOGC(mglog.Error, log << "IPE: KMX data not aligned to 4 bytes! size=" << msgsize);
                        memset((kmdata + (kmdatasize * 4)), 0, msgsize - (kmdatasize * 4));
                        ++kmdatasize;
                    }

                    HLOGC(mglog.Debug,
                          log << "processRendezvous: getting KM DATA from the fore-recorded KMX from KMREQ, size="
                              << kmdatasize);
                    memcpy((kmdata), m_pCryptoControl->getKmMsg_data(0), msgsize);
                }
            }
            else
            {
                HLOGC(mglog.Debug, log << "processRendezvous: no KMX flag - not extracting KM data for KMRSP");
                kmdatasize = 0;
            }
        }

        // No matter the value of needs_extension, the extension is always needed
        // when HSREQ was interpreted (to store HSRSP extension).
        m_ConnReq.m_extension = true;

        HLOGC(mglog.Debug,
              log << "processRendezvous: HSREQ extension ok, creating HSRSP response. kmdatasize=" << kmdatasize);

        w_reqpkt.setLength(m_iMaxSRTPayloadSize);
        if (!createSrtHandshake(SRT_CMD_HSRSP, SRT_CMD_KMRSP,
                    kmdata, kmdatasize,
                    (w_reqpkt), (m_ConnReq)))
        {
            HLOGC(mglog.Debug,
                  log << "processRendezvous: rejecting due to problems in createSrtHandshake. REQ-TIME: LOW");
            m_tsLastReqTime = steady_clock::time_point();
            return CONN_REJECT;
        }

        // This means that it has received URQ_CONCLUSION with HSREQ, agent is then in RDV_FINE
        // state, it sends here URQ_CONCLUSION with HSREQ/KMREQ extensions and it awaits URQ_AGREEMENT.
        return CONN_CONTINUE;
    }

    // Special case: if URQ_AGREEMENT is to be sent, when this side is INITIATOR,
    // then it must have received HSRSP, so it must interpret it. Otherwise it would
    // end up with URQ_DONE, which means that it is the other side to interpret HSRSP.
    if (m_SrtHsSide == HSD_INITIATOR && m_ConnReq.m_iReqType == URQ_AGREEMENT)
    {
        // The same is done in CUDT::postConnect(), however this section will
        // not be done in case of rendezvous. The section in postConnect() is
        // predicted to run only in regular CALLER handling.

        if (rst != RST_OK || response.getLength() == size_t(-1))
        {
            // Actually the -1 length would be an IPE, but it's likely that this was reported already.
            HLOGC(
                mglog.Debug,
                log << "processRendezvous: no INCOMING packet, NOT interpreting extensions (relying on exising data)");
        }
        else
        {
            HLOGC(mglog.Debug,
                  log << "processRendezvous: INITIATOR, will send AGREEMENT - interpreting HSRSP extension");
            if (!interpretSrtHandshake(m_ConnRes, response, 0, 0))
            {
                // m_RejectReason is already set, so set the reqtype accordingly
                m_ConnReq.m_iReqType = URQFailure(m_RejectReason);
            }
        }
        // This should be false, make a kinda assert here.
        if (needs_extension)
        {
            LOGC(mglog.Fatal, log << "IPE: INITIATOR responding AGREEMENT should declare no extensions to HS");
            m_ConnReq.m_extension = false;
        }
    }

    HLOGC(mglog.Debug,
          log << CONID() << "processRendezvous: COOKIES Agent/Peer: " << m_ConnReq.m_iCookie << "/"
              << m_ConnRes.m_iCookie << " HSD:" << (m_SrtHsSide == HSD_INITIATOR ? "initiator" : "responder")
              << " STATE:" << CHandShake::RdvStateStr(m_RdvState) << " ...");

    if (rsp_type == URQ_DONE)
    {
        HLOGC(mglog.Debug, log << "... WON'T SEND any response, both sides considered connected");
    }
    else
    {
        HLOGC(mglog.Debug,
              log << "... WILL SEND " << RequestTypeStr(rsp_type) << " " << (m_ConnReq.m_extension ? "with" : "without")
                  << " SRT HS extensions");
    }

    // This marks the information for the serializer that
    // the SRT handshake extension is required.
    // Rest of the data will be filled together with
    // serialization.
    m_ConnReq.m_extension = needs_extension;

    w_reqpkt.setLength(m_iMaxSRTPayloadSize);
    if (m_RdvState == CHandShake::RDV_CONNECTED)
    {
        // When synchro=false, don't lock a mutex for rendezvous queue.
        // This is required when this function is called in the
        // receive queue worker thread - it would lock itself.
        int cst = postConnect(response, true, 0, synchro);
        if (cst == CONN_REJECT)
        {
            // m_RejectReason already set
            HLOGC(mglog.Debug, log << "processRendezvous: rejecting due to problems in postConnect.");
            return CONN_REJECT;
        }
    }

    // URQ_DONE or URQ_AGREEMENT can be the result if the state is RDV_CONNECTED.
    // If URQ_DONE, then there's nothing to be done, when URQ_AGREEMENT then return
    // CONN_CONTINUE to make the caller send again the contents if the packet buffer,
    // this time with URQ_AGREEMENT message, but still consider yourself connected.
    if (rsp_type == URQ_DONE)
    {
        HLOGC(mglog.Debug, log << "processRendezvous: rsp=DONE, reporting ACCEPT (nothing to respond)");
        return CONN_ACCEPT;
    }

    // createSrtHandshake moved here because if the above conditions are satisfied,
    // no response is going to be send, so nothing needs to be "created".

    // needs_extension here distinguishes between cases 1 and 3.
    // NOTE: in case when interpretSrtHandshake was run under the conditions above (to interpret HSRSP),
    // then createSrtHandshake below will create only empty AGREEMENT message.
    if (!createSrtHandshake(SRT_CMD_HSREQ, SRT_CMD_KMREQ, 0, 0,
                (w_reqpkt), (m_ConnReq)))
    {
        // m_RejectReason already set
        LOGC(mglog.Error, log << "createSrtHandshake failed (IPE?), connection rejected. REQ-TIME: LOW");
        m_tsLastReqTime = steady_clock::time_point();
        return CONN_REJECT;
    }

    if (rsp_type == URQ_AGREEMENT && m_RdvState == CHandShake::RDV_CONNECTED)
    {
        // We are using our own serialization method (not the one called after
        // processConnectResponse, this is skipped in case when this function
        // is called), so we can also send this immediately. Agreement must be
        // sent just once and the party must switch into CONNECTED state - in
        // contrast to CONCLUSION messages, which should be sent in loop repeatedly.
        //
        // Even though in theory the AGREEMENT message sent just once may miss
        // the target (as normal thing in UDP), this is little probable to happen,
        // and this doesn't matter much because even if the other party doesn't
        // get AGREEMENT, but will get payload or KEEPALIVE messages, it will
        // turn into connected state as well. The AGREEMENT is rather kinda
        // catalyzer here and may turn the entity on the right track faster. When
        // AGREEMENT is missed, it may have kinda initial tearing.

        const steady_clock::time_point now = steady_clock::now();
        m_tsLastReqTime                    = now;
        w_reqpkt.m_iTimeStamp              = count_microseconds(now - m_stats.tsStartTime);
        HLOGC(mglog.Debug,
              log << "processRendezvous: rsp=AGREEMENT, reporting ACCEPT and sending just this one, REQ-TIME HIGH.");
                  
        m_pSndQueue->sendto(serv_addr, w_reqpkt);

        return CONN_ACCEPT;
    }

    if (rst == RST_OK)
    {
        // the request time must be updated so that the next handshake can be sent out immediately
        HLOGC(mglog.Debug,
              log << "processRendezvous: rsp=" << RequestTypeStr(m_ConnReq.m_iReqType)
                  << " REQ-TIME: LOW to send immediately, consider yourself conencted");
        m_tsLastReqTime = steady_clock::time_point();
    }
    else
    {
        HLOGC(mglog.Debug, log << "processRendezvous: REQ-TIME: remains previous value, consider yourself connected");
    }
    return CONN_CONTINUE;
}

EConnectStatus CUDT::processConnectResponse(const CPacket &response, CUDTException *eout, bool synchro) ATR_NOEXCEPT
{
    // NOTE: ASSUMED LOCK ON: m_ConnectionLock.

    // this is the 2nd half of a connection request. If the connection is setup successfully this returns 0.
    // Returned values:
    // - CONN_REJECT: there was some error when processing the response, connection should be rejected
    // - CONN_ACCEPT: the handshake is done and finished correctly
    // - CONN_CONTINUE: the induction handshake has been processed correctly, and expects CONCLUSION handshake

    if (!m_bConnecting)
        return CONN_REJECT;

    // This is required in HSv5 rendezvous, in which it should send the URQ_AGREEMENT message to
    // the peer, however switch to connected state.
    HLOGC(mglog.Debug,
          log << "processConnectResponse: TYPE:"
              << (response.isControl() ? MessageTypeStr(response.getType(), response.getExtendedType())
                                       : string("DATA")));
    // ConnectStatus res = CONN_REJECT; // used later for status - must be declared here due to goto POST_CONNECT.

    // For HSv4, the data sender is INITIATOR, and the data receiver is RESPONDER,
    // regardless of the connecting side affiliation. This will be changed for HSv5.
    bool          bidirectional = false;
    HandshakeSide hsd           = m_bDataSender ? HSD_INITIATOR : HSD_RESPONDER;
    // (defined here due to 'goto' below).

    // SRT peer may send the SRT handshake private message (type 0x7fff) before a keep-alive.

    // This condition is checked when the current agent is trying to do connect() in rendezvous mode,
    // but the peer was faster to send a handshake packet earlier. This makes it continue with connecting
    // process if the peer is already behaving as if the connection was already established.

    // This value will check either the initial value, which is less than SRT1, or
    // the value previously loaded to m_ConnReq during the previous handshake response.
    // For the initial form this value should not be checked.
    bool hsv5 = m_ConnRes.m_iVersion >= HS_VERSION_SRT1;

    if (m_bRendezvous &&
        (m_RdvState == CHandShake::RDV_CONNECTED   // somehow Rendezvous-v5 switched it to CONNECTED.
         || !response.isControl()                  // WAS A PAYLOAD PACKET.
         || (response.getType() == UMSG_KEEPALIVE) // OR WAS A UMSG_KEEPALIVE message.
         || (response.getType() == UMSG_EXT) // OR WAS a CONTROL packet of some extended type (i.e. any SRT specific)
         )
        // This may happen if this is an initial state in which the socket type was not yet set.
        // If this is a field that holds the response handshake record from the peer, this means that it wasn't received
        // yet. HSv5: added version check because in HSv5 the m_iType field has different meaning and it may be 0 in
        // case when the handshake does not carry SRT extensions.
        && (hsv5 || m_ConnRes.m_iType != UDT_UNDEFINED))
    {
        // a data packet or a keep-alive packet comes, which means the peer side is already connected
        // in this situation, the previously recorded response will be used
        // In HSv5 this situation is theoretically possible if this party has missed the URQ_AGREEMENT message.
        HLOGC(mglog.Debug, log << CONID() << "processConnectResponse: already connected - pinning in");
        if (hsv5)
        {
            m_RdvState = CHandShake::RDV_CONNECTED;
        }

        return postConnect(response, hsv5, eout, synchro);
    }

    if (!response.isControl(UMSG_HANDSHAKE))
    {
        m_RejectReason = SRT_REJ_ROGUE;
        if (!response.isControl())
        {
            LOGC(mglog.Error, log << CONID() << "processConnectResponse: received DATA while HANDSHAKE expected");
        }
        else
        {
            LOGC(mglog.Error,
                 log << CONID()
                     << "processConnectResponse: CONFUSED: expected UMSG_HANDSHAKE as connection not yet established, "
                        "got: "
                     << MessageTypeStr(response.getType(), response.getExtendedType()));
        }
        return CONN_CONFUSED;
    }

    if (m_ConnRes.load_from(response.m_pcData, response.getLength()) == -1)
    {
        m_RejectReason = SRT_REJ_ROGUE;
        // Handshake data were too small to reach the Handshake structure. Reject.
        LOGC(mglog.Error,
             log << CONID()
                 << "processConnectResponse: HANDSHAKE data buffer too small - possible blueboxing. Rejecting.");
        return CONN_REJECT;
    }

    HLOGC(mglog.Debug, log << CONID() << "processConnectResponse: HS RECEIVED: " << m_ConnRes.show());
    if (m_ConnRes.m_iReqType > URQ_FAILURE_TYPES)
    {
        m_RejectReason = RejectReasonForURQ(m_ConnRes.m_iReqType);
        return CONN_REJECT;
    }

    if (size_t(m_ConnRes.m_iMSS) > CPacket::ETH_MAX_MTU_SIZE)
    {
        // Yes, we do abort to prevent buffer overrun. Set your MSS correctly
        // and you'll avoid problems.
        m_RejectReason = SRT_REJ_ROGUE;
        LOGC(mglog.Fatal, log << "MSS size " << m_iMSS << "exceeds MTU size!");
        return CONN_REJECT;
    }

    // (see createCrypter() call below)
    //
    // The CCryptoControl attached object must be created early
    // because it will be required to create a conclusion handshake in HSv5
    //
    if (m_bRendezvous)
    {
        // SANITY CHECK: A rendezvous socket should reject any caller requests (it's not a listener)
        if (m_ConnRes.m_iReqType == URQ_INDUCTION)
        {
            m_RejectReason = SRT_REJ_ROGUE;
            LOGC(mglog.Error,
                 log << CONID()
                     << "processConnectResponse: Rendezvous-point received INDUCTION handshake (expected WAVEAHAND). "
                        "Rejecting.");
            return CONN_REJECT;
        }

        // The procedure for version 5 is completely different and changes the states
        // differently, so the old code will still maintain HSv4 the old way.

        if (m_ConnRes.m_iVersion > HS_VERSION_UDT4)
        {
            HLOGC(mglog.Debug, log << CONID() << "processConnectResponse: Rendezvous HSv5 DETECTED.");
            return CONN_RENDEZVOUS; // --> will continue in CUDT::processRendezvous().
        }

        HLOGC(mglog.Debug, log << CONID() << "processConnectResponse: Rendsezvous HSv4 DETECTED.");
        // So, here it has either received URQ_WAVEAHAND handshake message (while it should be in URQ_WAVEAHAND itself)
        // or it has received URQ_CONCLUSION/URQ_AGREEMENT message while this box has already sent URQ_WAVEAHAND to the
        // peer, and DID NOT send the URQ_CONCLUSION yet.

        if (m_ConnReq.m_iReqType == URQ_WAVEAHAND || m_ConnRes.m_iReqType == URQ_WAVEAHAND)
        {
            HLOGC(mglog.Debug,
                  log << CONID() << "processConnectResponse: REQ-TIME LOW. got HS RDV. Agent state:"
                      << RequestTypeStr(m_ConnReq.m_iReqType) << " Peer HS:" << m_ConnRes.show());

            // Here we could have received WAVEAHAND or CONCLUSION.
            // For HSv4 simply switch to CONCLUSION for the sake of further handshake rolling.
            // For HSv5, make the cookie contest and basing on this decide, which party
            // should provide the HSREQ/KMREQ attachment.


           if (!createCrypter(hsd, false /* unidirectional */))
           {
               m_RejectReason = SRT_REJ_RESOURCE;
               m_ConnReq.m_iReqType = URQFailure(SRT_REJ_RESOURCE);
               // the request time must be updated so that the next handshake can be sent out immediately.
               m_tsLastReqTime = steady_clock::time_point();
               return CONN_REJECT;
           }

            m_ConnReq.m_iReqType = URQ_CONCLUSION;
            // the request time must be updated so that the next handshake can be sent out immediately.
            m_tsLastReqTime = steady_clock::time_point();
            return CONN_CONTINUE;
        }
        else
        {
            HLOGC(mglog.Debug, log << CONID() << "processConnectResponse: Rendezvous HSv4 PAST waveahand");
        }
    }
    else
    {
        // set cookie
        if (m_ConnRes.m_iReqType == URQ_INDUCTION)
        {
            HLOGC(mglog.Debug,
                  log << CONID() << "processConnectResponse: REQ-TIME LOW; got INDUCTION HS response (cookie:" << hex
                      << m_ConnRes.m_iCookie << " version:" << dec << m_ConnRes.m_iVersion
                      << "), sending CONCLUSION HS with this cookie");

            m_ConnReq.m_iCookie  = m_ConnRes.m_iCookie;
            m_ConnReq.m_iReqType = URQ_CONCLUSION;

            // Here test if the LISTENER has responded with version HS_VERSION_SRT1,
            // it means that it is HSv5 capable. It can still accept the HSv4 handshake.
            if (m_ConnRes.m_iVersion > HS_VERSION_UDT4)
            {
                int hs_flags = SrtHSRequest::SRT_HSTYPE_HSFLAGS::unwrap(m_ConnRes.m_iType);

                if (hs_flags != SrtHSRequest::SRT_MAGIC_CODE)
                {
                    LOGC(mglog.Warn, log << "processConnectResponse: Listener HSv5 did not set the SRT_MAGIC_CODE");
                }

                checkUpdateCryptoKeyLen("processConnectResponse", m_ConnRes.m_iType);

                // This will catch HS_VERSION_SRT1 and any newer.
                // Set your highest version.
                m_ConnReq.m_iVersion = HS_VERSION_SRT1;
                // CONTROVERSIAL: use 0 as m_iType according to the meaning in HSv5.
                // The HSv4 client might not understand it, which means that agent
                // must switch itself to HSv4 rendezvous, and this time iType sould
                // be set to UDT_DGRAM value.
                m_ConnReq.m_iType = 0;

                // This marks the information for the serializer that
                // the SRT handshake extension is required.
                // Rest of the data will be filled together with
                // serialization.
                m_ConnReq.m_extension = true;

                // For HSv5, the caller is INITIATOR and the listener is RESPONDER.
                // The m_bDataSender value should be completely ignored and the
                // connection is always bidirectional.
                bidirectional = true;
                hsd           = HSD_INITIATOR;
            }

            m_tsLastReqTime = steady_clock::time_point();
            if (!createCrypter(hsd, bidirectional))
            {
                m_RejectReason = SRT_REJ_RESOURCE;
                return CONN_REJECT;
            }
            // NOTE: This setup sets URQ_CONCLUSION and appropriate data in the handshake structure.
            // The full handshake to be sent will be filled back in the caller function -- CUDT::startConnect().
            return CONN_CONTINUE;
        }
    }

    return postConnect(response, false, eout, synchro);
}

void CUDT::applyResponseSettings()
{
    // Re-configure according to the negotiated values.
    m_iMSS               = m_ConnRes.m_iMSS;
    m_iFlowWindowSize    = m_ConnRes.m_iFlightFlagSize;
    int udpsize          = m_iMSS - CPacket::UDP_HDR_SIZE;
    m_iMaxSRTPayloadSize = udpsize - CPacket::HDR_SIZE;
    m_iPeerISN           = m_ConnRes.m_iISN;
    m_iRcvLastAck        = m_ConnRes.m_iISN;
#ifdef ENABLE_LOGGING
    m_iDebugPrevLastAck = m_iRcvLastAck;
#endif
    m_iRcvLastSkipAck  = m_iRcvLastAck;
    m_iRcvLastAckAck   = m_ConnRes.m_iISN;
    m_iRcvCurrSeqNo    = m_ConnRes.m_iISN - 1;
    m_iRcvCurrPhySeqNo = m_ConnRes.m_iISN - 1;
    m_PeerID           = m_ConnRes.m_iID;
<<<<<<< HEAD
    memcpy((m_piSelfIP), m_ConnRes.m_piPeerIP, 16);
=======
    memcpy(m_piSelfIP, m_ConnRes.m_piPeerIP, sizeof m_piSelfIP);
>>>>>>> 379d0dc9

    HLOGC(mglog.Debug,
          log << CONID() << "applyResponseSettings: HANSHAKE CONCLUDED. SETTING: payload-size=" << m_iMaxSRTPayloadSize
              << " mss=" << m_ConnRes.m_iMSS << " flw=" << m_ConnRes.m_iFlightFlagSize << " isn=" << m_ConnRes.m_iISN
              << " peerID=" << m_ConnRes.m_iID);
}

EConnectStatus CUDT::postConnect(const CPacket &response, bool rendezvous, CUDTException *eout, bool synchro)
{
    if (m_ConnRes.m_iVersion < HS_VERSION_SRT1)
        m_tsRcvPeerStartTime = steady_clock::time_point(); // will be set correctly in SRT HS.

    // This procedure isn't being executed in rendezvous because
    // in rendezvous it's completed before calling this function.
    if (!rendezvous)
    {
        // NOTE: THIS function must be called before calling prepareConnectionObjects.
        // The reason why it's not part of prepareConnectionObjects is that the activities
        // done there are done SIMILAR way in acceptAndRespond, which also calls this
        // function. In fact, prepareConnectionObjects() represents the code that was
        // done separately in processConnectResponse() and acceptAndRespond(), so this way
        // this code is now common. Now acceptAndRespond() does "manually" something similar
        // to applyResponseSettings(), just a little bit differently. This SHOULD be made
        // common as a part of refactoring job, just needs a bit more time.
        //
        // Currently just this function must be called always BEFORE prepareConnectionObjects
        // everywhere except acceptAndRespond().
        applyResponseSettings();

        // This will actually be done also in rendezvous HSv4,
        // however in this case the HSREQ extension will not be attached,
        // so it will simply go the "old way".
        bool ok = prepareConnectionObjects(m_ConnRes, m_SrtHsSide, eout);
        // May happen that 'response' contains a data packet that was sent in rendezvous mode.
        // In this situation the interpretation of handshake was already done earlier.
        if (ok && response.isControl())
        {
            ok = interpretSrtHandshake(m_ConnRes, response, 0, 0);
            if (!ok && eout)
            {
                *eout = CUDTException(MJ_SETUP, MN_REJECTED, 0);
            }
        }
        if (!ok) // m_RejectReason already set
            return CONN_REJECT;
    }

    CInfoBlock ib;
    ib.m_iIPversion = m_PeerAddr.family();
    CInfoBlock::convert(m_PeerAddr, ib.m_piIP);
    if (m_pCache->lookup(&ib) >= 0)
    {
        m_iRTT       = ib.m_iRTT;
        m_iBandwidth = ib.m_iBandwidth;
    }

    SRT_REJECT_REASON rr = setupCC();
    if (rr != SRT_REJ_UNKNOWN)
    {
        m_RejectReason = rr;
        return CONN_REJECT;
    }

    // And, I am connected too.
    m_bConnecting = false;
    m_bConnected  = true;

    // register this socket for receiving data packets
    m_pRNode->m_bOnList = true;
    m_pRcvQueue->setNewEntry(this);

    // XXX Problem around CONN_CONFUSED!
    // If some too-eager packets were received from a listener
    // that thinks it's connected, but his last handshake was missed,
    // they are collected by CRcvQueue::storePkt. The removeConnector
    // function will want to delete them all, so it would be nice
    // if these packets can be re-delivered. Of course the listener
    // should be prepared to resend them (as every packet can be lost
    // on UDP), but it's kinda overkill when we have them already and
    // can dispatch them.

    // Remove from rendezvous queue (in this particular case it's
    // actually removing the socket that undergoes asynchronous HS processing).
    // Removing at THIS point because since when setNewEntry is called,
    // the next iteration in the CRcvQueue::worker loop will be dispatching
    // packets normally, as within-connection, so the "connector" won't
    // play any role since this time.
    // The connector, however, must stay alive until the setNewEntry is called
    // because otherwise the packets that are coming for this socket before the
    // connection process is complete will be rejected as "attack", instead of
    // being enqueued for later pickup from the queue.
    m_pRcvQueue->removeConnector(m_SocketID, synchro);

    // acknowledge the management module.
    CUDTSocket* s = s_UDTUnited.locate(m_SocketID);
    if (!s)
    {
        if (eout)
        {
            *eout = CUDTException(MJ_NOTSUP, MN_SIDINVAL, 0);
        }

        m_RejectReason = SRT_REJ_CLOSE;
        return CONN_REJECT;
    }

    // copy address information of local node
    // the local port must be correctly assigned BEFORE CUDT::startConnect(),
    // otherwise if startConnect() fails, the multiplexer cannot be located
    // by garbage collection and will cause leak
    s->m_pUDT->m_pSndQueue->m_pChannel->getSockAddr((s->m_SelfAddr));
    CIPAddress::pton((s->m_SelfAddr), s->m_pUDT->m_piSelfIP, s->m_SelfAddr.family());

    s->m_Status = SRTS_CONNECTED;

    // acknowledde any waiting epolls to write
    s_UDTUnited.m_EPoll.update_events(m_SocketID, m_sPollID, UDT_EPOLL_OUT, true);

    LOGC(mglog.Note, log << "Connection established to: " << SockaddrToString(m_PeerAddr));

    return CONN_ACCEPT;
}

void CUDT::checkUpdateCryptoKeyLen(const char *loghdr SRT_ATR_UNUSED, int32_t typefield)
{
    int enc_flags = SrtHSRequest::SRT_HSTYPE_ENCFLAGS::unwrap(typefield);

    // potentially 0-7 values are possible.
    // When 0, don't change anything - it should rely on the value 0.
    // When 1, 5, 6, 7, this is kinda internal error - ignore.
    if (enc_flags >= 2 && enc_flags <= 4) // 2 = 128, 3 = 192, 4 = 256
    {
        int rcv_pbkeylen = SrtHSRequest::SRT_PBKEYLEN_BITS::wrap(enc_flags);
        if (m_iSndCryptoKeyLen == 0)
        {
            m_iSndCryptoKeyLen = rcv_pbkeylen;
            HLOGC(mglog.Debug, log << loghdr << ": PBKEYLEN adopted from advertised value: " << m_iSndCryptoKeyLen);
        }
        else if (m_iSndCryptoKeyLen != rcv_pbkeylen)
        {
            // Conflict. Use SRTO_SENDER flag to check if this side should accept
            // the enforcement, otherwise simply let it win.
            if (!m_bDataSender)
            {
                LOGC(mglog.Warn,
                     log << loghdr << ": PBKEYLEN conflict - OVERRIDDEN " << m_iSndCryptoKeyLen << " by "
                         << rcv_pbkeylen << " from PEER (as AGENT is not SRTO_SENDER)");
                m_iSndCryptoKeyLen = rcv_pbkeylen;
            }
            else
            {
                LOGC(mglog.Warn,
                     log << loghdr << ": PBKEYLEN conflict - keep " << m_iSndCryptoKeyLen
                         << "; peer-advertised PBKEYLEN " << rcv_pbkeylen << " rejected because Agent is SRTO_SENDER");
            }
        }
    }
    else if (enc_flags != 0)
    {
        LOGC(mglog.Error, log << loghdr << ": IPE: enc_flags outside allowed 2, 3, 4: " << enc_flags);
    }
    else
    {
        HLOGC(mglog.Debug, log << loghdr << ": No encryption flags found in type field: " << typefield);
    }
}

// Rendezvous
void CUDT::rendezvousSwitchState(UDTRequestType& w_rsptype, bool& w_needs_extension, bool& w_needs_hsrsp)
{
    UDTRequestType req           = m_ConnRes.m_iReqType;
    int            hs_flags      = SrtHSRequest::SRT_HSTYPE_HSFLAGS::unwrap(m_ConnRes.m_iType);
    bool           has_extension = !!hs_flags; // it holds flags, if no flags, there are no extensions.

    const HandshakeSide &hsd = m_SrtHsSide;
    // Note important possibilities that are considered here:

    // 1. The serial arrangement. This happens when one party has missed the
    // URQ_WAVEAHAND message, it sent its own URQ_WAVEAHAND message, and then the
    // firstmost message it received from the peer is URQ_CONCLUSION, as a response
    // for agent's URQ_WAVEAHAND.
    //
    // In this case, Agent switches to RDV_FINE state and Peer switches to RDV_ATTENTION state.
    //
    // 2. The parallel arrangement. This happens when the URQ_WAVEAHAND message sent
    // by both parties are almost in a perfect synch (a rare, but possible case). In this
    // case, both parties receive one another's URQ_WAVEAHAND message and both switch to
    // RDV_ATTENTION state.
    //
    // It's not possible to predict neither which arrangement will happen, or which
    // party will be RDV_FINE in case when the serial arrangement has happened. What
    // will actually happen will depend on random conditions.
    //
    // No matter this randomity, we have a limited number of possible conditions:
    //
    // Stating that "agent" is the party that has received the URQ_WAVEAHAND in whatever
    // arrangement, we are certain, that "agent" switched to RDV_ATTENTION, and peer:
    //
    // - switched to RDV_ATTENTION state (so, both are in the same state independently)
    // - switched to RDV_FINE state (so, the message interchange is actually more-less sequenced)
    //
    // In particular, there's no possibility of a situation that both are in RDV_FINE state
    // because the agent can switch to RDV_FINE state only if it received URQ_CONCLUSION from
    // the peer, while the peer could not send URQ_CONCLUSION without switching off RDV_WAVING
    // (actually to RDV_ATTENTION). There's also no exit to RDV_FINE from RDV_ATTENTION.

    // DEFAULT STATEMENT: don't attach extensions to URQ_CONCLUSION, neither HSREQ nor HSRSP.
    w_needs_extension = false;
    w_needs_hsrsp     = false;

    string reason;

#if ENABLE_HEAVY_LOGGING

    HLOGC(mglog.Debug, log << "rendezvousSwitchState: HS: " << m_ConnRes.show());

    struct LogAtTheEnd
    {
        CHandShake::RendezvousState        ost;
        UDTRequestType                     orq;
        const CHandShake::RendezvousState &nst;
        const UDTRequestType &             nrq;
        bool &                             needext;
        bool &                             needrsp;
        string &                           reason;

        ~LogAtTheEnd()
        {
            HLOGC(mglog.Debug,
                  log << "rendezvousSwitchState: STATE[" << CHandShake::RdvStateStr(ost) << "->"
                      << CHandShake::RdvStateStr(nst) << "] REQTYPE[" << RequestTypeStr(orq) << "->"
                      << RequestTypeStr(nrq) << "] "
                      << "ext:" << (needext ? (needrsp ? "HSRSP" : "HSREQ") : "NONE")
                      << (reason == "" ? string() : "reason:" + reason));
        }
    } l_logend = {m_RdvState, req, m_RdvState, w_rsptype, w_needs_extension, w_needs_hsrsp, reason};

#endif

    switch (m_RdvState)
    {
    case CHandShake::RDV_INVALID:
        return;

    case CHandShake::RDV_WAVING:
    {
        if (req == URQ_WAVEAHAND)
        {
            m_RdvState = CHandShake::RDV_ATTENTION;

            // NOTE: if this->isWinner(), attach HSREQ
            w_rsptype = URQ_CONCLUSION;
            if (hsd == HSD_INITIATOR)
                w_needs_extension = true;
            return;
        }

        if (req == URQ_CONCLUSION)
        {
            m_RdvState = CHandShake::RDV_FINE;
            w_rsptype   = URQ_CONCLUSION;

            w_needs_extension = true; // (see below - this needs to craft either HSREQ or HSRSP)
            // if this->isWinner(), then craft HSREQ for that response.
            // if this->isLoser(), then this packet should bring HSREQ, so craft HSRSP for the response.
            if (hsd == HSD_RESPONDER)
                w_needs_hsrsp = true;
            return;
        }
    }
        reason = "WAVING -> WAVEAHAND or CONCLUSION";
        break;

    case CHandShake::RDV_ATTENTION:
    {
        if (req == URQ_WAVEAHAND)
        {
            // This is only possible if the URQ_CONCLUSION sent to the peer
            // was lost on track. The peer is then simply unaware that the
            // agent has switched to ATTENTION state and continues sending
            // waveahands. In this case, just remain in ATTENTION state and
            // retry with URQ_CONCLUSION, as normally.
            w_rsptype = URQ_CONCLUSION;
            if (hsd == HSD_INITIATOR)
                w_needs_extension = true;
            return;
        }

        if (req == URQ_CONCLUSION)
        {
            // We have two possibilities here:
            //
            // WINNER (HSD_INITIATOR): send URQ_AGREEMENT
            if (hsd == HSD_INITIATOR)
            {
                // WINNER should get a response with HSRSP, otherwise this is kinda empty conclusion.
                // If no HSRSP attached, stay in this state.
                if (hs_flags == 0)
                {
                    HLOGC(
                        mglog.Debug,
                        log << "rendezvousSwitchState: "
                               "{INITIATOR}[ATTENTION] awaits CONCLUSION+HSRSP, got CONCLUSION, remain in [ATTENTION]");
                    w_rsptype         = URQ_CONCLUSION;
                    w_needs_extension = true; // If you expect to receive HSRSP, continue sending HSREQ
                    return;
                }
                m_RdvState = CHandShake::RDV_CONNECTED;
                w_rsptype   = URQ_AGREEMENT;
                return;
            }

            // LOSER (HSD_RESPONDER): send URQ_CONCLUSION and attach HSRSP extension, then expect URQ_AGREEMENT
            if (hsd == HSD_RESPONDER)
            {
                // If no HSREQ attached, stay in this state.
                // (Although this seems completely impossible).
                if (hs_flags == 0)
                {
                    LOGC(
                        mglog.Warn,
                        log << "rendezvousSwitchState: (IPE!)"
                               "{RESPONDER}[ATTENTION] awaits CONCLUSION+HSREQ, got CONCLUSION, remain in [ATTENTION]");
                    w_rsptype         = URQ_CONCLUSION;
                    w_needs_extension = false; // If you received WITHOUT extensions, respond WITHOUT extensions (wait
                                               // for the right message)
                    return;
                }
                m_RdvState       = CHandShake::RDV_INITIATED;
                w_rsptype         = URQ_CONCLUSION;
                w_needs_extension = true;
                w_needs_hsrsp     = true;
                return;
            }

            LOGC(mglog.Error, log << "RENDEZVOUS COOKIE DRAW! Cannot resolve to a valid state.");
            // Fallback for cookie draw
            m_RdvState = CHandShake::RDV_INVALID;
            w_rsptype   = URQFailure(SRT_REJ_RDVCOOKIE);
            return;
        }

        if (req == URQ_AGREEMENT)
        {
            // This means that the peer has received our URQ_CONCLUSION, but
            // the agent missed the peer's URQ_CONCLUSION (received only initial
            // URQ_WAVEAHAND).
            if (hsd == HSD_INITIATOR)
            {
                // In this case the missed URQ_CONCLUSION was sent without extensions,
                // whereas the peer received our URQ_CONCLUSION with HSREQ, and therefore
                // it sent URQ_AGREEMENT already with HSRSP. This isn't a problem for
                // us, we can go on with it, especially that the peer is already switched
                // into CHandShake::RDV_CONNECTED state.
                m_RdvState = CHandShake::RDV_CONNECTED;

                // Both sides are connected, no need to send anything anymore.
                w_rsptype = URQ_DONE;
                return;
            }

            if (hsd == HSD_RESPONDER)
            {
                // In this case the missed URQ_CONCLUSION was sent with extensions, so
                // we have to request this once again. Send URQ_CONCLUSION in order to
                // inform the other party that we need the conclusion message once again.
                // The ATTENTION state should be maintained.
                w_rsptype         = URQ_CONCLUSION;
                w_needs_extension = true;
                w_needs_hsrsp     = true;
                return;
            }
        }
    }
    reason = "ATTENTION -> WAVEAHAND(conclusion), CONCLUSION(agreement/conclusion), AGREEMENT (done/conclusion)";
    break;

    case CHandShake::RDV_FINE:
    {
        // In FINE state we can't receive URQ_WAVEAHAND because if the peer has already
        // sent URQ_CONCLUSION, it's already in CHandShake::RDV_ATTENTION, and in this state it can
        // only send URQ_CONCLUSION, whereas when it isn't in CHandShake::RDV_ATTENTION, it couldn't
        // have sent URQ_CONCLUSION, and if it didn't, the agent wouldn't be in CHandShake::RDV_FINE state.

        if (req == URQ_CONCLUSION)
        {
            // There's only one case when it should receive CONCLUSION in FINE state:
            // When it's the winner. If so, it should then contain HSREQ extension.
            // In case of loser, it shouldn't receive CONCLUSION at all - it should
            // receive AGREEMENT.

            // The winner case, received CONCLUSION + HSRSP - switch to CONNECTED and send AGREEMENT.
            // So, check first if HAS EXTENSION

            bool correct_switch = false;
            if (hsd == HSD_INITIATOR && !has_extension)
            {
                // Received REPEATED empty conclusion that has initially switched it into FINE state.
                // To exit FINE state we need the CONCLUSION message with HSRSP.
                HLOGC(mglog.Debug,
                      log << "rendezvousSwitchState: {INITIATOR}[FINE] <CONCLUSION without HSRSP. Stay in [FINE], "
                             "await CONCLUSION+HSRSP");
            }
            else if (hsd == HSD_RESPONDER)
            {
                // In FINE state the RESPONDER expects only to be sent AGREEMENT.
                // It has previously received CONCLUSION in WAVING state and this has switched
                // it to FINE state. That CONCLUSION message should have contained extension,
                // so if this is a repeated CONCLUSION+HSREQ, it should be responded with
                // CONCLUSION+HSRSP.
                HLOGC(mglog.Debug,
                      log << "rendezvousSwitchState: {RESPONDER}[FINE] <CONCLUSION. Stay in [FINE], await AGREEMENT");
            }
            else
            {
                correct_switch = true;
            }

            if (!correct_switch)
            {
                w_rsptype = URQ_CONCLUSION;
                // initiator should send HSREQ, responder HSRSP,
                // in both cases extension is needed
                w_needs_extension = true;
                w_needs_hsrsp     = hsd == HSD_RESPONDER;
                return;
            }

            m_RdvState = CHandShake::RDV_CONNECTED;
            w_rsptype   = URQ_AGREEMENT;
            return;
        }

        if (req == URQ_AGREEMENT)
        {
            // The loser case, the agreement was sent in response to conclusion that
            // already carried over the HSRSP extension.

            // There's a theoretical case when URQ_AGREEMENT can be received in case of
            // parallel arrangement, while the agent is already in CHandShake::RDV_CONNECTED state.
            // This will be dispatched in the main loop and discarded.

            m_RdvState = CHandShake::RDV_CONNECTED;
            w_rsptype   = URQ_DONE;
            return;
        }
    }

        reason = "FINE -> CONCLUSION(agreement), AGREEMENT(done)";
        break;
    case CHandShake::RDV_INITIATED:
    {
        // In this state we just wait for URQ_AGREEMENT, which should cause it to
        // switch to CONNECTED. No response required.
        if (req == URQ_AGREEMENT)
        {
            // No matter in which state we'd be, just switch to connected.
            if (m_RdvState == CHandShake::RDV_CONNECTED)
            {
                HLOGC(mglog.Debug, log << "<-- AGREEMENT: already connected");
            }
            else
            {
                HLOGC(mglog.Debug, log << "<-- AGREEMENT: switched to connected");
            }
            m_RdvState = CHandShake::RDV_CONNECTED;
            w_rsptype   = URQ_DONE;
            return;
        }

        if (req == URQ_CONCLUSION)
        {
            // Receiving conclusion in this state means that the other party
            // didn't get our conclusion, so send it again, the same as when
            // exiting the ATTENTION state.
            w_rsptype = URQ_CONCLUSION;
            if (hsd == HSD_RESPONDER)
            {
                HLOGC(mglog.Debug,
                      log << "rendezvousSwitchState: "
                             "{RESPONDER}[INITIATED] awaits AGREEMENT, "
                             "got CONCLUSION, sending CONCLUSION+HSRSP");
                w_needs_extension = true;
                w_needs_hsrsp     = true;
                return;
            }

            // Loser, initiated? This may only happen in parallel arrangement, where
            // the agent exchanges empty conclusion messages with the peer, simultaneously
            // exchanging HSREQ-HSRSP conclusion messages. Check if THIS message contained
            // HSREQ, and set responding HSRSP in that case.
            if (hs_flags == 0)
            {
                HLOGC(mglog.Debug,
                      log << "rendezvousSwitchState: "
                             "{INITIATOR}[INITIATED] awaits AGREEMENT, "
                             "got empty CONCLUSION, STILL RESPONDING CONCLUSION+HSRSP");
            }
            else
            {

                HLOGC(mglog.Debug,
                      log << "rendezvousSwitchState: "
                             "{INITIATOR}[INITIATED] awaits AGREEMENT, "
                             "got CONCLUSION+HSREQ, responding CONCLUSION+HSRSP");
            }
            w_needs_extension = true;
            w_needs_hsrsp     = true;
            return;
        }
    }

        reason = "INITIATED -> AGREEMENT(done)";
        break;

    case CHandShake::RDV_CONNECTED:
        // Do nothing. This theoretically should never happen.
        w_rsptype = URQ_DONE;
        return;
    }

    HLOGC(mglog.Debug, log << "rendezvousSwitchState: INVALID STATE TRANSITION, result: INVALID");
    // All others are treated as errors
    m_RdvState = CHandShake::RDV_WAVING;
    w_rsptype   = URQFailure(SRT_REJ_ROGUE);
}

/*
 * Timestamp-based Packet Delivery (TsbPd) thread
 * This thread runs only if TsbPd mode is enabled
 * Hold received packets until its time to 'play' them, at PktTimeStamp + TsbPdDelay.
 */
void *CUDT::tsbpd(void *param)
{
    CUDT *self = (CUDT *)param;

    THREAD_STATE_INIT("SRT:TsbPd");

    CGuard::enterCS(self->m_RecvLock);
    self->m_bTsbPdAckWakeup = true;
    while (!self->m_bClosing)
    {
        int32_t                  current_pkt_seq = 0;
        steady_clock::time_point tsbpdtime;
        bool                     rxready = false;

        CGuard::enterCS(self->m_RcvBufferLock);

#ifdef SRT_ENABLE_RCVBUFSZ_MAVG
        self->m_pRcvBuffer->updRcvAvgDataSize(steady_clock::now());
#endif

        if (self->m_bTLPktDrop)
        {
            int32_t skiptoseqno = -1;
            bool passack = true; // Get next packet to wait for even if not acked

            rxready = self->m_pRcvBuffer->getRcvFirstMsg((tsbpdtime), (passack), (skiptoseqno), (current_pkt_seq));

            HLOGC(tslog.Debug,
                  log << boolalpha << "NEXT PKT CHECK: rdy=" << rxready << " passack=" << passack << " skipto=%"
                      << skiptoseqno << " current=%" << current_pkt_seq << " buf-base=%" << self->m_iRcvLastSkipAck);
            /*
             * VALUES RETURNED:
             *
             * rxready:     if true, packet at head of queue ready to play
             * tsbpdtime:   timestamp of packet at head of queue, ready or not. 0 if none.
             * passack:     if true, ready head of queue not yet acknowledged
             * skiptoseqno: sequence number of packet at head of queue if ready to play but
             *              some preceeding packets are missing (need to be skipped). -1 if none.
             */
            if (rxready)
            {
                /* Packet ready to play according to time stamp but... */
                int seqlen = CSeqNo::seqoff(self->m_iRcvLastSkipAck, skiptoseqno);

                if (skiptoseqno != -1 && seqlen > 0)
                {
                    /*
                     * skiptoseqno != -1,
                     * packet ready to play but preceeded by missing packets (hole).
                     */

                    /* Update drop/skip stats */
                    CGuard::enterCS(self->m_StatsLock);
                    self->m_stats.rcvDropTotal += seqlen;
                    self->m_stats.traceRcvDrop += seqlen;
                    /* Estimate dropped/skipped bytes from average payload */
                    int avgpayloadsz = self->m_pRcvBuffer->getRcvAvgPayloadSize();
                    self->m_stats.rcvBytesDropTotal += seqlen * avgpayloadsz;
                    self->m_stats.traceRcvBytesDrop += seqlen * avgpayloadsz;
                    CGuard::leaveCS(self->m_StatsLock);

                    self->dropFromLossLists(self->m_iRcvLastSkipAck,
                                            CSeqNo::decseq(skiptoseqno)); // remove(from,to-inclusive)
                    self->m_pRcvBuffer->skipData(seqlen);

                    self->m_iRcvLastSkipAck = skiptoseqno;

#if ENABLE_LOGGING
                    int64_t timediff_us = 0;
                    if (!is_zero(tsbpdtime))
                        timediff_us = count_microseconds(tsbpdtime - steady_clock::now());
#if ENABLE_HEAVY_LOGGING
                    HLOGC(tslog.Debug,
                          log << self->CONID() << "tsbpd: DROPSEQ: up to seq=" << CSeqNo::decseq(skiptoseqno) << " ("
                              << seqlen << " packets) playable at " << FormatTime(tsbpdtime) << " delayed "
                              << (timediff_us / 1000) << "." << (timediff_us % 1000) << " ms");
#endif
                    LOGC(dlog.Debug, log << "RCV-DROPPED packet delay=" << (timediff_us / 1000) << "ms");
#endif

                    tsbpdtime = steady_clock::time_point(); //Next sent ack will unblock
                    rxready   = false;
                }
                else if (passack)
                {
                    /* Packets ready to play but not yet acknowledged (should happen within 10ms) */
                    rxready   = false;
                    tsbpdtime = steady_clock::time_point(); // Next sent ack will unblock
                }                  /* else packet ready to play */
            }                      /* else packets not ready to play */
        }
        else
        {
            rxready = self->m_pRcvBuffer->isRcvDataReady((tsbpdtime), (current_pkt_seq));
        }
        CGuard::leaveCS(self->m_RcvBufferLock);

        if (rxready)
        {
            HLOGC(tslog.Debug,
                  log << self->CONID() << "tsbpd: PLAYING PACKET seq=" << current_pkt_seq << " (belated "
                      << (count_milliseconds(steady_clock::now() - tsbpdtime)) << "ms)");
            /*
             * There are packets ready to be delivered
             * signal a waiting "recv" call if there is any data available
             */
            if (self->m_bSynRecving)
            {
                pthread_cond_signal(&self->m_RecvDataCond);
            }
            /*
             * Set EPOLL_IN to wakeup any thread waiting on epoll
             */
            self->s_UDTUnited.m_EPoll.update_events(self->m_SocketID, self->m_sPollID, UDT_EPOLL_IN, true);
            CTimer::triggerEvent();
            tsbpdtime = steady_clock::time_point();
        }

        if (!is_zero(tsbpdtime))
        {
            const steady_clock::duration timediff = tsbpdtime - steady_clock::now();
            /*
             * Buffer at head of queue is not ready to play.
             * Schedule wakeup when it will be.
             */
            self->m_bTsbPdAckWakeup = false;
            THREAD_PAUSED();
            HLOGC(tslog.Debug,
                  log << self->CONID() << "tsbpd: FUTURE PACKET seq=" << current_pkt_seq
                      << " T=" << FormatTime(tsbpdtime) << " - waiting " << count_milliseconds(timediff) << "ms");
            SyncEvent::wait_for(&self->m_RcvTsbPdCond, &self->m_RecvLock, timediff);
            THREAD_RESUMED();
        }
        else
        {
            /*
             * We have just signaled epoll; or
             * receive queue is empty; or
             * next buffer to deliver is not in receive queue (missing packet in sequence).
             *
             * Block until woken up by one of the following event:
             * - All ready-to-play packets have been pulled and EPOLL_IN cleared (then loop to block until next pkt time
             * if any)
             * - New buffers ACKed
             * - Closing the connection
             */
            HLOGC(tslog.Debug, log << self->CONID() << "tsbpd: no data, scheduling wakeup at ack");
            self->m_bTsbPdAckWakeup = true;
            THREAD_PAUSED();
            pthread_cond_wait(&self->m_RcvTsbPdCond, &self->m_RecvLock);
            THREAD_RESUMED();
        }
    }
    CGuard::leaveCS(self->m_RecvLock);
    THREAD_EXIT();
    HLOGC(tslog.Debug, log << self->CONID() << "tsbpd: EXITING");
    return NULL;
}

bool CUDT::prepareConnectionObjects(const CHandShake &hs, HandshakeSide hsd, CUDTException *eout)
{
    // This will be lazily created due to being the common
    // code with HSv5 rendezvous, in which this will be run
    // in a little bit "randomly selected" moment, but must
    // be run once in the whole connection process.
    if (m_pSndBuffer)
    {
        HLOGC(mglog.Debug, log << "prepareConnectionObjects: (lazy) already created.");
        return true;
    }

    bool bidirectional = false;
    if (hs.m_iVersion > HS_VERSION_UDT4)
    {
        bidirectional = true; // HSv5 is always bidirectional
    }

    // HSD_DRAW is received only if this side is listener.
    // If this side is caller with HSv5, HSD_INITIATOR should be passed.
    // If this is a rendezvous connection with HSv5, the handshake role
    // is taken from m_SrtHsSide field.
    if (hsd == HSD_DRAW)
    {
        if (bidirectional)
        {
            hsd = HSD_RESPONDER; // In HSv5, listener is always RESPONDER and caller always INITIATOR.
        }
        else
        {
            hsd = m_bDataSender ? HSD_INITIATOR : HSD_RESPONDER;
        }
    }

    try
    {
        m_pSndBuffer = new CSndBuffer(32, m_iMaxSRTPayloadSize);
        m_pRcvBuffer = new CRcvBuffer(&(m_pRcvQueue->m_UnitQueue), m_iRcvBufSize);
        // after introducing lite ACK, the sndlosslist may not be cleared in time, so it requires twice space.
        m_pSndLossList = new CSndLossList(m_iFlowWindowSize * 2);
        m_pRcvLossList = new CRcvLossList(m_iFlightFlagSize);
    }
    catch (...)
    {
        // Simply reject.
        if (eout)
        {
            *eout = CUDTException(MJ_SYSTEMRES, MN_MEMORY, 0);
        }
        m_RejectReason = SRT_REJ_RESOURCE;
        return false;
    }

    if (!createCrypter(hsd, bidirectional)) // Make sure CC is created (lazy)
    {
        m_RejectReason = SRT_REJ_RESOURCE;
        return false;
    }

    return true;
}

<<<<<<< HEAD
void CUDT::acceptAndRespond(const sockaddr *peer, const CPacket &hspkt, CHandShake& w_hs)
=======
void CUDT::acceptAndRespond(const sockaddr_any& peer, CHandShake* hs, const CPacket& hspkt)
>>>>>>> 379d0dc9
{
    HLOGC(mglog.Debug, log << "acceptAndRespond: setting up data according to handshake");

    CGuard cg(m_ConnectionLock);

    m_tsRcvPeerStartTime = steady_clock::time_point(); // will be set correctly at SRT HS

    // Uses the smaller MSS between the peers
    if (w_hs.m_iMSS > m_iMSS)
        w_hs.m_iMSS = m_iMSS;
    else
        m_iMSS = w_hs.m_iMSS;

    // exchange info for maximum flow window size
    m_iFlowWindowSize     = w_hs.m_iFlightFlagSize;
    w_hs.m_iFlightFlagSize = (m_iRcvBufSize < m_iFlightFlagSize) ? m_iRcvBufSize : m_iFlightFlagSize;

    m_iPeerISN = w_hs.m_iISN;

    m_iRcvLastAck = w_hs.m_iISN;
#ifdef ENABLE_LOGGING
    m_iDebugPrevLastAck = m_iRcvLastAck;
#endif
    m_iRcvLastSkipAck  = m_iRcvLastAck;
    m_iRcvLastAckAck   = w_hs.m_iISN;
    m_iRcvCurrSeqNo    = w_hs.m_iISN - 1;
    m_iRcvCurrPhySeqNo = w_hs.m_iISN - 1;

    m_PeerID  = w_hs.m_iID;
    w_hs.m_iID = m_SocketID;

    // use peer's ISN and send it back for security check
    m_iISN = w_hs.m_iISN;

    m_iLastDecSeq     = m_iISN - 1;
    m_iSndLastAck     = m_iISN;
    m_iSndLastDataAck = m_iISN;
    m_iSndLastFullAck = m_iISN;
    m_iSndCurrSeqNo   = m_iISN - 1;
    m_iSndLastAck2    = m_iISN;
    m_SndLastAck2Time = steady_clock::now();

    // this is a reponse handshake
    w_hs.m_iReqType = URQ_CONCLUSION;

    if (w_hs.m_iVersion > HS_VERSION_UDT4)
    {
        // The version is agreed; this code is executed only in case
        // when AGENT is listener. In this case, conclusion response
        // must always contain HSv5 handshake extensions.
        w_hs.m_extension = true;
    }

    // get local IP address and send the peer its IP address (because UDP cannot get local IP address)
<<<<<<< HEAD
    memcpy((m_piSelfIP), w_hs.m_piPeerIP, 16);
    CIPAddress::ntop(peer, w_hs.m_piPeerIP, m_iIPversion);
=======
    memcpy(m_piSelfIP, hs->m_piPeerIP, sizeof m_piSelfIP);
    CIPAddress::ntop(peer, hs->m_piPeerIP);
>>>>>>> 379d0dc9

    int udpsize          = m_iMSS - CPacket::UDP_HDR_SIZE;
    m_iMaxSRTPayloadSize = udpsize - CPacket::HDR_SIZE;
    HLOGC(mglog.Debug, log << "acceptAndRespond: PAYLOAD SIZE: " << m_iMaxSRTPayloadSize);

    // Prepare all structures
    if (!prepareConnectionObjects(w_hs, HSD_DRAW, 0))
    {
        HLOGC(mglog.Debug, log << "acceptAndRespond: prepareConnectionObjects failed - responding with REJECT.");
        // If the SRT Handshake extension was provided and wasn't interpreted
        // correctly, the connection should be rejected.
        //
        // Respond with the rejection message and exit with exception
        // so that the caller will know that this new socket should be deleted.
        w_hs.m_iReqType = URQFailure(m_RejectReason);
        throw CUDTException(MJ_SETUP, MN_REJECTED, 0);
    }
    // Since now you can use m_pCryptoControl

    CInfoBlock ib;
    ib.m_iIPversion = peer.family();
    CInfoBlock::convert(peer, ib.m_piIP);
    if (m_pCache->lookup(&ib) >= 0)
    {
        m_iRTT       = ib.m_iRTT;
        m_iBandwidth = ib.m_iBandwidth;
    }

    // This should extract the HSREQ and KMREQ portion in the handshake packet.
    // This could still be a HSv4 packet and contain no such parts, which will leave
    // this entity as "non-SRT-handshaken", and await further HSREQ and KMREQ sent
    // as UMSG_EXT.
    uint32_t kmdata[SRTDATA_MAXSIZE];
    size_t   kmdatasize = SRTDATA_MAXSIZE;
    if (!interpretSrtHandshake(w_hs, hspkt, (kmdata), (&kmdatasize)))
    {
        HLOGC(mglog.Debug, log << "acceptAndRespond: interpretSrtHandshake failed - responding with REJECT.");
        // If the SRT Handshake extension was provided and wasn't interpreted
        // correctly, the connection should be rejected.
        //
        // Respond with the rejection message and return false from
        // this function so that the caller will know that this new
        // socket should be deleted.
        w_hs.m_iReqType = URQFailure(m_RejectReason);
        throw CUDTException(MJ_SETUP, MN_REJECTED, 0);
    }

    SRT_REJECT_REASON rr = setupCC();
    // UNKNOWN used as a "no error" value
    if (rr != SRT_REJ_UNKNOWN)
    {
        w_hs.m_iReqType = URQFailure(rr);
        m_RejectReason = rr;
        throw CUDTException(MJ_SETUP, MN_REJECTED, 0);
    }

<<<<<<< HEAD
    m_pPeerAddr = (AF_INET == m_iIPversion) ? (sockaddr *)new sockaddr_in : (sockaddr *)new sockaddr_in6;
    memcpy((m_pPeerAddr), peer, (AF_INET == m_iIPversion) ? sizeof(sockaddr_in) : sizeof(sockaddr_in6));
=======
    m_PeerAddr = peer;
>>>>>>> 379d0dc9

    // And of course, it is connected.
    m_bConnected = true;

    // register this socket for receiving data packets
    m_pRNode->m_bOnList = true;
    m_pRcvQueue->setNewEntry(this);

    // send the response to the peer, see listen() for more discussions about this
    // XXX Here create CONCLUSION RESPONSE with:
    // - just the UDT handshake, if HS_VERSION_UDT4,
    // - if higher, the UDT handshake, the SRT HSRSP, the SRT KMRSP
    size_t size = m_iMaxSRTPayloadSize;
    // Allocate the maximum possible memory for an SRT payload.
    // This is a maximum you can send once.
    CPacket response;
    response.setControl(UMSG_HANDSHAKE);
    response.allocate(size);

    // This will serialize the handshake according to its current form.
    HLOGC(mglog.Debug,
          log << "acceptAndRespond: creating CONCLUSION response (HSv5: with HSRSP/KMRSP) buffer size=" << size);
    if (!createSrtHandshake(SRT_CMD_HSRSP, SRT_CMD_KMRSP, kmdata, kmdatasize, (response), (w_hs)))
    {
        LOGC(mglog.Error, log << "acceptAndRespond: error creating handshake response");
        throw CUDTException(MJ_SETUP, MN_REJECTED, 0);
    }

    // Set target socket ID to the value from received handshake's source ID.
    response.m_iID = m_PeerID;

#if ENABLE_HEAVY_LOGGING
    {
        // To make sure what REALLY is being sent, parse back the handshake
        // data that have been just written into the buffer.
        CHandShake debughs;
        debughs.load_from(response.m_pcData, response.getLength());
        HLOGC(mglog.Debug,
              log << CONID() << "acceptAndRespond: sending HS to peer, reqtype=" << RequestTypeStr(debughs.m_iReqType)
                  << " version=" << debughs.m_iVersion << " (connreq:" << RequestTypeStr(m_ConnReq.m_iReqType)
                  << "), target_socket=" << response.m_iID << ", my_socket=" << debughs.m_iID);
    }
#endif
    // NOTE: BLOCK THIS instruction in order to cause the final
    // handshake to be missed and cause the problem solved in PR #417.
    // When missed this message, the caller should not accept packets
    // coming as connected, but continue repeated handshake until finally
    // received the listener's handshake.
    m_pSndQueue->sendto(peer, response);
}

// This function is required to be called when a caller receives an INDUCTION
// response from the listener and would like to create a CONCLUSION that includes
// the SRT handshake extension. This extension requires that the crypter object
// be created, but it's still too early for it to be completely configured.
// This function then precreates the object so that the handshake extension can
// be created, as this happens before the completion of the connection (and
// therefore configuration of the crypter object), which can only take place upon
// reception of CONCLUSION response from the listener.
bool CUDT::createCrypter(HandshakeSide side, bool bidirectional)
{
    // Lazy initialization
    if (m_pCryptoControl)
        return true;

    // Write back this value, when it was just determined.
    m_SrtHsSide = side;

    m_pCryptoControl.reset(new CCryptoControl(this, m_SocketID));

    // XXX These below are a little bit controversial.
    // These data should probably be filled only upon
    // reception of the conclusion handshake - otherwise
    // they have outdated values.
    m_pCryptoControl->setCryptoSecret(m_CryptoSecret);

    if (bidirectional || m_bDataSender)
    {
        HLOGC(mglog.Debug, log << "createCrypter: setting RCV/SND KeyLen=" << m_iSndCryptoKeyLen);
        m_pCryptoControl->setCryptoKeylen(m_iSndCryptoKeyLen);
    }

    return m_pCryptoControl->init(side, bidirectional);
}

SRT_REJECT_REASON CUDT::setupCC()
{
    // Prepare configuration object,
    // Create the CCC object and configure it.

    // UDT also sets back the congestion window: ???
    // m_dCongestionWindow = m_pCC->m_dCWndSize;

    // XXX Not sure about that. May happen that AGENT wants
    // tsbpd mode, but PEER doesn't, even in bidirectional mode.
    // This way, the reception side should get precedense.
    // if (bidirectional || m_bDataSender || m_bTwoWayData)
    //    m_bPeerTsbPd = m_bOPT_TsbPd;

    // SrtCongestion will retrieve whatever parameters it needs
    // from *this.
    if (!m_CongCtl.configure(this))
    {
        return SRT_REJ_CONGESTION;
    }

    // Configure filter module
    if (m_OPT_PktFilterConfigString != "")
    {
        // This string, when nonempty, defines that the corrector shall be
        // configured. Otherwise it's left uninitialized.

        // At this point we state everything is checked and the appropriate
        // corrector type is already selected, so now create it.
        HLOGC(mglog.Debug, log << "filter: Configuring Corrector: " << m_OPT_PktFilterConfigString);
        if (!m_PacketFilter.configure(this, m_pRcvBuffer->getUnitQueue(), m_OPT_PktFilterConfigString))
        {
            return SRT_REJ_FILTER;
        }

        m_PktFilterRexmitLevel = m_PacketFilter.arqLevel();
    }
    else
    {
        // When we have no filter, ARQ should work in ALWAYS mode.
        m_PktFilterRexmitLevel = SRT_ARQ_ALWAYS;
    }

    // Override the value of minimum NAK interval, per SrtCongestion's wish.
    // When default 0 value is returned, the current value set by CUDT
    // is preserved.
    const steady_clock::duration min_nak = microseconds_from(m_CongCtl->minNAKInterval());
    if (min_nak != steady_clock::duration::zero())
        m_tdMinNakInterval = min_nak;

    // Update timers
    const steady_clock::time_point currtime = steady_clock::now();
    m_tsLastRspTime          = currtime;
    m_tsNextACKTime          = currtime + m_tdACKInterval;
    m_tsNextNAKTime          = currtime + m_tdNAKInterval;
    m_tsLastRspAckTime       = currtime;
    m_tsLastSndTime          = currtime;

    HLOGC(mglog.Debug,
          log << "setupCC: setting parameters: mss=" << m_iMSS << " maxCWNDSize/FlowWindowSize=" << m_iFlowWindowSize
              << " rcvrate=" << m_iDeliveryRate << "p/s (" << m_iByteDeliveryRate << "B/S)"
              << " rtt=" << m_iRTT << " bw=" << m_iBandwidth);

    if (!updateCC(TEV_INIT, TEV_INIT_RESET))
    {
        LOGC(mglog.Error, log << "setupCC: IPE: resrouces not yet initialized!");
        return SRT_REJ_IPE;
    }
    return SRT_REJ_UNKNOWN;
}

void CUDT::considerLegacySrtHandshake(const steady_clock::time_point &timebase)
{
    // Do a fast pre-check first - this simply declares that agent uses HSv5
    // and the legacy SRT Handshake is not to be done. Second check is whether
    // agent is sender (=initiator in HSv4).
    if (!isTsbPd() || !m_bDataSender)
        return;

    if (m_iSndHsRetryCnt <= 0)
    {
        HLOGC(mglog.Debug, log << "Legacy HSREQ: not needed, expire counter=" << m_iSndHsRetryCnt);
        return;
    }

    const steady_clock::time_point now = steady_clock::now();
    if (!is_zero(timebase))
    {
        // Then this should be done only if it's the right time,
        // the TSBPD mode is on, and when the counter is "still rolling".
        /*
         * SRT Handshake with peer:
         * If...
         * - we want TsbPd mode; and
         * - we have not tried more than CSRTCC_MAXRETRY times (peer may not be SRT); and
         * - and did not get answer back from peer
         * - last sent handshake req should have been replied (RTT*1.5 elapsed); and
         * then (re-)send handshake request.
         */
        if (timebase > now) // too early
        {
            HLOGC(mglog.Debug, log << "Legacy HSREQ: TOO EARLY, will still retry " << m_iSndHsRetryCnt << " times");
            return;
        }
    }
    // If 0 timebase, it means that this is the initial sending with the very first
    // payload packet sent. Send only if this is still set to maximum+1 value.
    else if (m_iSndHsRetryCnt < SRT_MAX_HSRETRY + 1)
    {
        HLOGC(mglog.Debug,
              log << "Legacy HSREQ: INITIAL, REPEATED, so not to be done. Will repeat on sending " << m_iSndHsRetryCnt
                  << " times");
        return;
    }

    HLOGC(mglog.Debug, log << "Legacy HSREQ: SENDING, will repeat " << m_iSndHsRetryCnt << " times if no response");
    m_iSndHsRetryCnt--;
    m_tsSndHsLastTime = now;
    sendSrtMsg(SRT_CMD_HSREQ);
}

void CUDT::checkSndTimers(Whether2RegenKm regen)
{
    if (m_SrtHsSide == HSD_INITIATOR)
    {
        HLOGC(mglog.Debug, log << "checkSndTimers: HS SIDE: INITIATOR, considering legacy handshake with timebase");
        // Legacy method for HSREQ, only if initiator.
        considerLegacySrtHandshake(m_tsSndHsLastTime + microseconds_from(m_iRTT * 3 / 2));
    }
    else
    {
        HLOGC(mglog.Debug,
              log << "checkSndTimers: HS SIDE: " << (m_SrtHsSide == HSD_RESPONDER ? "RESPONDER" : "DRAW (IPE?)")
                  << " - not considering legacy handshake");
    }

    // This must be done always on sender, regardless of HS side.
    // When regen == DONT_REGEN_KM, it's a handshake call, so do
    // it only for initiator.
    if (regen || m_SrtHsSide == HSD_INITIATOR)
    {
        // Don't call this function in "non-regen mode" (sending only),
        // if this side is RESPONDER. This shall be called only with
        // regeneration request, which is required by the sender.
        if (m_pCryptoControl)
            m_pCryptoControl->sendKeysToPeer(regen);
    }
}

void CUDT::addressAndSend(CPacket& w_pkt)
{
    w_pkt.m_iID        = m_PeerID;
    w_pkt.m_iTimeStamp = count_microseconds(steady_clock::now() - m_stats.tsStartTime);

<<<<<<< HEAD
    // NOTE: w_pkt isn't modified in this call,
    // just in CChannel::sendto it's modified for sending
    // and then modification is reversed.
    m_pSndQueue->sendto(m_pPeerAddr, w_pkt);
=======
    m_pSndQueue->sendto(m_PeerAddr, pkt);
>>>>>>> 379d0dc9
}

bool CUDT::close()
{
    // NOTE: this function is called from within the garbage collector thread.

    if (!m_bOpened)
    {
        return false;
    }

    HLOGC(mglog.Debug, log << CONID() << " - closing socket:");

    if (m_Linger.l_onoff != 0)
    {
        const steady_clock::time_point entertime = steady_clock::now();

        HLOGC(mglog.Debug, log << CONID() << " ... (linger)");
        while (!m_bBroken && m_bConnected && (m_pSndBuffer->getCurrBufSize() > 0) &&
               (steady_clock::now() - entertime < seconds_from(m_Linger.l_linger)))
        {
            // linger has been checked by previous close() call and has expired
            if (m_tsLingerExpiration >= entertime)
                break;

            if (!m_bSynSending)
            {
                // if this socket enables asynchronous sending, return immediately and let GC to close it later
                if (is_zero(m_tsLingerExpiration))
                    m_tsLingerExpiration = entertime + seconds_from(m_Linger.l_linger);

                HLOGC(mglog.Debug,
                      log << "CUDT::close: linger-nonblocking, setting expire time T="
                          << FormatTime(m_tsLingerExpiration));

                return false;
            }

#ifndef _WIN32
            timespec ts;
            ts.tv_sec  = 0;
            ts.tv_nsec = 1000000;
            nanosleep(&ts, NULL);
#else
            Sleep(1);
#endif
        }
    }

    // remove this socket from the snd queue
    if (m_bConnected)
        m_pSndQueue->m_pSndUList->remove(this);

    /*
     * update_events below useless
     * removing usock for EPolls right after (remove_usocks) clears it (in other HAI patch).
     *
     * What is in EPoll shall be the responsibility of the application, if it want local close event,
     * it would remove the socket from the EPoll after close.
     */
    // trigger any pending IO events.
    s_UDTUnited.m_EPoll.update_events(m_SocketID, m_sPollID, UDT_EPOLL_ERR, true);
    // then remove itself from all epoll monitoring
    try
    {
        for (set<int>::iterator i = m_sPollID.begin(); i != m_sPollID.end(); ++i)
            s_UDTUnited.m_EPoll.remove_usock(*i, m_SocketID);
    }
    catch (...)
    {
    }

    // XXX What's this, could any of the above actions make it !m_bOpened?
    if (!m_bOpened)
    {
        return true;
    }

    // Inform the threads handler to stop.
    m_bClosing = true;

    HLOGC(mglog.Debug, log << CONID() << "CLOSING STATE. Acquiring connection lock");

    CGuard connectguard(m_ConnectionLock);

    // Signal the sender and recver if they are waiting for data.
    releaseSynch();

    HLOGC(mglog.Debug, log << CONID() << "CLOSING, removing from listener/connector");

    if (m_bListening)
    {
        m_bListening = false;
        m_pRcvQueue->removeListener(this);
    }
    else if (m_bConnecting)
    {
        m_pRcvQueue->removeConnector(m_SocketID);
    }

    if (m_bConnected)
    {
        if (!m_bShutdown)
        {
            HLOGC(mglog.Debug, log << CONID() << "CLOSING - sending SHUTDOWN to the peer");
            sendCtrl(UMSG_SHUTDOWN);
        }

        m_pCryptoControl->close();

        // Store current connection information.
        CInfoBlock ib;
        ib.m_iIPversion = m_PeerAddr.family();
        CInfoBlock::convert(m_PeerAddr, ib.m_piIP);
        ib.m_iRTT       = m_iRTT;
        ib.m_iBandwidth = m_iBandwidth;
        m_pCache->update(&ib);

        m_bConnected = false;
    }

    if (m_bTsbPd && !pthread_equal(m_RcvTsbPdThread, pthread_t()))
    {
        HLOGC(mglog.Debug, log << "CLOSING, joining TSBPD thread...");
        void *retval;
        int ret SRT_ATR_UNUSED = pthread_join(m_RcvTsbPdThread, &retval);
        HLOGC(mglog.Debug, log << "... " << (ret == 0 ? "SUCCEEDED" : "FAILED"));
    }

    HLOGC(mglog.Debug, log << "CLOSING, joining send/receive threads");

    // waiting all send and recv calls to stop
    CGuard sendguard(m_SendLock);
    CGuard recvguard(m_RecvLock);

    // Locking m_RcvBufferLock to protect calling to m_pCryptoControl->decrypt((packet))
    // from the processData(...) function while resetting Crypto Control.
    CGuard::enterCS(m_RcvBufferLock);
    m_pCryptoControl.reset();
    CGuard::leaveCS(m_RcvBufferLock);

    m_lSrtVersion            = SRT_DEF_VERSION;
    m_lPeerSrtVersion        = SRT_VERSION_UNK;
    m_lMinimumPeerSrtVersion = SRT_VERSION_MAJ1;
    m_tsRcvPeerStartTime       = steady_clock::time_point();

    m_bOpened = false;

    return true;
}

int CUDT::receiveBuffer(char *data, int len)
{
    if (!m_CongCtl->checkTransArgs(SrtCongestion::STA_BUFFER, SrtCongestion::STAD_RECV, data, len, -1, false))
        throw CUDTException(MJ_NOTSUP, MN_INVALBUFFERAPI, 0);

    CGuard recvguard(m_RecvLock);

    if ((m_bBroken || m_bClosing) && !m_pRcvBuffer->isRcvDataReady())
    {
        if (m_bShutdown)
        {
            // For stream API, return 0 as a sign of EOF for transmission.
            // That's a bit controversial because theoretically the
            // UMSG_SHUTDOWN message may be lost as every UDP packet, although
            // another theory states that this will never happen because this
            // packet has a total size of 42 bytes and such packets are
            // declared as never dropped - but still, this is UDP so there's no
            // guarantee.

            // The most reliable way to inform the party that the transmission
            // has ended would be to send a single empty packet (that is,
            // a data packet that contains only an SRT header in the UDP
            // payload), which is a normal data packet that can undergo
            // normal sequence check and retransmission rules, so it's ensured
            // that this packet will be received. Receiving such a packet should
            // make this function return 0, potentially also without breaking
            // the connection and potentially also with losing no ability to
            // send some larger portion of data next time.
            HLOGC(mglog.Debug, log << "STREAM API, SHUTDOWN: marking as EOF");
            return 0;
        }
        HLOGC(mglog.Debug,
              log << (m_bMessageAPI ? "MESSAGE" : "STREAM") << " API, " << (m_bShutdown ? "" : "no")
                  << " SHUTDOWN. Reporting as BROKEN.");
        throw CUDTException(MJ_CONNECTION, MN_CONNLOST, 0);
    }

    if (!m_pRcvBuffer->isRcvDataReady())
    {
        if (!m_bSynRecving)
        {
            throw CUDTException(MJ_AGAIN, MN_RDAVAIL, 0);
        }
        else
        {
            /* Kick TsbPd thread to schedule next wakeup (if running) */
            if (m_iRcvTimeOut < 0)
            {
                while (stillConnected() && !m_pRcvBuffer->isRcvDataReady())
                {
                    // Do not block forever, check connection status each 1 sec.
                    SyncEvent::wait_for(&m_RecvDataCond, &m_RecvLock, seconds_from(1));
                }
            }
            else
            {
                const steady_clock::time_point exptime = steady_clock::now() + milliseconds_from(m_iRcvTimeOut);
                while (stillConnected() && !m_pRcvBuffer->isRcvDataReady())
                {
                    SyncEvent::wait_for(&m_RecvDataCond, &m_RecvLock, milliseconds_from(m_iRcvTimeOut));
                    if (steady_clock::now() >= exptime)
                        break;
                }
            }
        }
    }

    // throw an exception if not connected
    if (!m_bConnected)
        throw CUDTException(MJ_CONNECTION, MN_NOCONN, 0);

    if ((m_bBroken || m_bClosing) && !m_pRcvBuffer->isRcvDataReady())
    {
        // See at the beginning
        if (!m_bMessageAPI && m_bShutdown)
        {
            HLOGC(mglog.Debug, log << "STREAM API, SHUTDOWN: marking as EOF");
            return 0;
        }
        HLOGC(mglog.Debug,
              log << (m_bMessageAPI ? "MESSAGE" : "STREAM") << " API, " << (m_bShutdown ? "" : "no")
                  << " SHUTDOWN. Reporting as BROKEN.");

        throw CUDTException(MJ_CONNECTION, MN_CONNLOST, 0);
    }

    const int res = m_pRcvBuffer->readBuffer(data, len);

    /* Kick TsbPd thread to schedule next wakeup (if running) */
    if (m_bTsbPd)
    {
        HLOGP(tslog.Debug, "Ping TSBPD thread to schedule wakeup");
        pthread_cond_signal(&m_RcvTsbPdCond);
    }

    if (!m_pRcvBuffer->isRcvDataReady())
    {
        // read is not available any more
        s_UDTUnited.m_EPoll.update_events(m_SocketID, m_sPollID, UDT_EPOLL_IN, false);
    }

    if ((res <= 0) && (m_iRcvTimeOut >= 0))
        throw CUDTException(MJ_AGAIN, MN_XMTIMEOUT, 0);

    return res;
}

void CUDT::checkNeedDrop(bool& w_bCongestion)
{
    if (!m_bPeerTLPktDrop)
        return;

    if (!m_bMessageAPI)
    {
        LOGC(dlog.Error, log << "The SRTO_TLPKTDROP flag can only be used with message API.");
        throw CUDTException(MJ_NOTSUP, MN_INVALBUFFERAPI, 0);
    }

    int bytes, timespan_ms;
    // (returns buffer size in buffer units, ignored)
    m_pSndBuffer->getCurrBufSize((bytes), (timespan_ms));

    // high threshold (msec) at tsbpd_delay plus sender/receiver reaction time (2 * 10ms)
    // Minimum value must accomodate an I-Frame (~8 x average frame size)
    // >>need picture rate or app to set min treshold
    // >>using 1 sec for worse case 1 frame using all bit budget.
    // picture rate would be useful in auto SRT setting for min latency
    // XXX Make SRT_TLPKTDROP_MINTHRESHOLD_MS option-configurable
    int threshold_ms = 0;
    if (m_iOPT_SndDropDelay >= 0)
    {
        threshold_ms = std::max(m_iPeerTsbPdDelay_ms + m_iOPT_SndDropDelay, +SRT_TLPKTDROP_MINTHRESHOLD_MS) +
                       (2 * COMM_SYN_INTERVAL_US / 1000);
    }

    if (threshold_ms && timespan_ms > threshold_ms)
    {
        // protect packet retransmission
        CGuard::enterCS(m_RecvAckLock);
        int dbytes;
        int dpkts = m_pSndBuffer->dropLateData(dbytes, steady_clock::now() - milliseconds_from(threshold_ms));
        if (dpkts > 0)
        {
            CGuard::enterCS(m_StatsLock);
            m_stats.traceSndDrop += dpkts;
            m_stats.sndDropTotal += dpkts;
            m_stats.traceSndBytesDrop += dbytes;
            m_stats.sndBytesDropTotal += dbytes;
            CGuard::leaveCS(m_StatsLock);

#if ENABLE_HEAVY_LOGGING
            int32_t realack = m_iSndLastDataAck;
#endif
            int32_t fakeack = CSeqNo::incseq(m_iSndLastDataAck, dpkts);

            m_iSndLastAck     = fakeack;
            m_iSndLastDataAck = fakeack;

            int32_t minlastack = CSeqNo::decseq(m_iSndLastDataAck);
            m_pSndLossList->remove(minlastack);
            /* If we dropped packets not yet sent, advance current position */
            // THIS MEANS: m_iSndCurrSeqNo = MAX(m_iSndCurrSeqNo, m_iSndLastDataAck-1)
            if (CSeqNo::seqcmp(m_iSndCurrSeqNo, minlastack) < 0)
            {
                m_iSndCurrSeqNo = minlastack;
            }
            LOGC(dlog.Error, log << "SND-DROPPED " << dpkts << " packets - lost delaying for " << timespan_ms << "ms");

            HLOGC(dlog.Debug,
                  log << "drop " << realack << "-" << m_iSndCurrSeqNo << " seqs,"
                      << dpkts << " pkts," << dbytes << " bytes," << timespan_ms << " ms");
        }
        w_bCongestion = true;
        CGuard::leaveCS(m_RecvAckLock);
    }
    else if (timespan_ms > (m_iPeerTsbPdDelay_ms / 2))
    {
        HLOGC(mglog.Debug,
              log << "cong, BYTES " << bytes << ", TMSPAN " << timespan_ms << "ms");

        w_bCongestion = true;
    }
}

int CUDT::sendmsg(const char *data, int len, int msttl, bool inorder, uint64_t srctime)
{
    SRT_MSGCTRL mctrl = srt_msgctrl_default;
    mctrl.msgttl      = msttl;
    mctrl.inorder     = inorder;
    mctrl.srctime     = srctime;
    return this->sendmsg2(data, len, (mctrl));
}

int CUDT::sendmsg2(const char *data, int len, SRT_MSGCTRL& w_mctrl)
{
    bool         bCongestion = false;

    // throw an exception if not connected
    if (m_bBroken || m_bClosing)
        throw CUDTException(MJ_CONNECTION, MN_CONNLOST, 0);
    else if (!m_bConnected || !m_CongCtl.ready())
        throw CUDTException(MJ_CONNECTION, MN_NOCONN, 0);

    if (len <= 0)
    {
        LOGC(dlog.Error, log << "INVALID: Data size for sending declared with length: " << len);
        return 0;
    }

    int  msttl   = w_mctrl.msgttl;
    bool inorder = w_mctrl.inorder;

    // Sendmsg isn't restricted to the congctl type, however the congctl
    // may want to have something to say here.
    // NOTE: SrtCongestion is also allowed to throw CUDTException() by itself!
    {
        SrtCongestion::TransAPI api = SrtCongestion::STA_MESSAGE;
        CodeMinor               mn  = MN_INVALMSGAPI;
        if (!m_bMessageAPI)
        {
            api = SrtCongestion::STA_BUFFER;
            mn  = MN_INVALBUFFERAPI;
        }

        if (!m_CongCtl->checkTransArgs(api, SrtCongestion::STAD_SEND, data, len, msttl, inorder))
            throw CUDTException(MJ_NOTSUP, mn, 0);
    }

    // NOTE: the length restrictions differ in STREAM API and in MESSAGE API:

    // - STREAM API:
    //   At least 1 byte free sending buffer space is needed
    //   (in practice, one unit buffer of 1456 bytes).
    //   This function will send as much as possible, and return
    //   how much was actually sent.

    // - MESSAGE API:
    //   At least so many bytes free in the sending buffer is needed,
    //   as the length of the data, otherwise this function will block
    //   or return MJ_AGAIN until this condition is satisfied. The EXACTLY
    //   such number of data will be then written out, and this function
    //   will effectively return either -1 (error) or the value of 'len'.
    //   This call will be also rejected from upside when trying to send
    //   out a message of a length that exceeds the total size of the sending
    //   buffer (configurable by SRTO_SNDBUF).

    if (m_bMessageAPI && len > int(m_iSndBufSize * m_iMaxSRTPayloadSize))
    {
        LOGC(dlog.Error,
             log << "Message length (" << len << ") exceeds the size of sending buffer: "
                 << (m_iSndBufSize * m_iMaxSRTPayloadSize) << ". Use SRTO_SNDBUF if needed.");
        throw CUDTException(MJ_NOTSUP, MN_XSIZE, 0);
    }

    /* XXX
       This might be worth preserving for several occasions, but it
       must be at least conditional because it breaks backward compat.
    if (!m_pCryptoControl || !m_pCryptoControl->isSndEncryptionOK())
    {
        LOGC(dlog.Error, log << "Encryption is required, but the peer did not supply correct credentials. Sending
    rejected."); throw CUDTException(MJ_SETUP, MN_SECURITY, 0);
    }
    */

    CGuard sendguard(m_SendLock);

    if (m_pSndBuffer->getCurrBufSize() == 0)
    {
        // delay the EXP timer to avoid mis-fired timeout
        CGuard ack_lock(m_RecvAckLock);
        m_tsLastRspAckTime = steady_clock::now();
        m_iReXmitCount   = 1;
    }

    // checkNeedDrop(...) may lock m_RecvAckLock
    // to modify m_pSndBuffer and m_pSndLossList
    checkNeedDrop((bCongestion));

    int minlen = 1; // Minimum sender buffer space required for STREAM API
    if (m_bMessageAPI)
    {
        // For MESSAGE API the minimum outgoing buffer space required is
        // the size that can carry over the whole message as passed here.
        minlen = (len + m_iMaxSRTPayloadSize - 1) / m_iMaxSRTPayloadSize;
    }

    if (sndBuffersLeft() < minlen)
    {
        //>>We should not get here if SRT_ENABLE_TLPKTDROP
        // XXX Check if this needs to be removed, or put to an 'else' condition for m_bTLPktDrop.
        if (!m_bSynSending)
            throw CUDTException(MJ_AGAIN, MN_WRAVAIL, 0);

        {
            // wait here during a blocking sending
            CGuard sendblock_lock(m_SendBlockLock);

            if (m_iSndTimeOut < 0)
            {
                while (stillConnected() && sndBuffersLeft() < minlen && m_bPeerHealth)
                    pthread_cond_wait(&m_SendBlockCond, &m_SendBlockLock);
            }
            else
            {
                const steady_clock::time_point exptime = steady_clock::now() + milliseconds_from(m_iSndTimeOut);

                while (stillConnected() && sndBuffersLeft() < minlen && m_bPeerHealth && exptime > steady_clock::now())
                {
                    SyncEvent::wait_for(&m_SendBlockCond, &m_SendBlockLock, milliseconds_from(m_iSndTimeOut));
                }
            }
        }

        // check the connection status
        if (m_bBroken || m_bClosing)
            throw CUDTException(MJ_CONNECTION, MN_CONNLOST, 0);
        else if (!m_bConnected)
            throw CUDTException(MJ_CONNECTION, MN_NOCONN, 0);
        else if (!m_bPeerHealth)
        {
            m_bPeerHealth = true;
            throw CUDTException(MJ_PEERERROR);
        }

        /*
         * The code below is to return ETIMEOUT when blocking mode could not get free buffer in time.
         * If no free buffer available in non-blocking mode, we alredy returned. If buffer availaible,
         * we test twice if this code is outside the else section.
         * This fix move it in the else (blocking-mode) section
         */
        if (sndBuffersLeft() < minlen)
        {
            if (m_iSndTimeOut >= 0)
                throw CUDTException(MJ_AGAIN, MN_XMTIMEOUT, 0);

            // XXX This looks very weird here, however most likely
            // this will happen only in the following case, when
            // the above loop has been interrupted, which happens when:
            // 1. The buffers left gets enough for minlen - but this is excluded
            //    in the first condition here.
            // 2. In the case of sending timeout, the above loop was interrupted
            //    due to reaching timeout, but this is excluded by the second
            //    condition here
            // 3. The 'stillConnected()' or m_bPeerHealth condition is false, of which:
            //    - broken/closing status is checked and responded with CONNECTION/CONNLOST
            //    - not connected status is checked and responded with CONNECTION/NOCONN
            //    - m_bPeerHealth condition is checked and responded with PEERERROR
            //
            // ERGO: never happens?
            LOGC(mglog.Fatal,
                 log << "IPE: sendmsg: the loop exited, while not enough size, still connected, peer healthy. "
                        "Impossible.");

            return 0;
        }
    }

    // If the sender's buffer is empty,
    // record total time used for sending
    if (m_pSndBuffer->getCurrBufSize() == 0)
    {
        CGuard lock(m_StatsLock);
        m_stats.sndDurationCounter = steady_clock::now();
    }

    int size = len;
    if (!m_bMessageAPI)
    {
        // For STREAM API it's allowed to send less bytes than the given buffer.
        // Just return how many bytes were actually scheduled for writing.
        // XXX May be reasonable to add a flag that requires that the function
        // not return until the buffer is sent completely.
        size = min(len, sndBuffersLeft() * m_iMaxSRTPayloadSize);
    }

    {
        CGuard recvAckLock(m_RecvAckLock);
        // insert the user buffer into the sending list
        // This should be protected by a mutex. m_SendLock does this.
        m_pSndBuffer->addBuffer(data, size, w_mctrl.msgttl, w_mctrl.inorder, w_mctrl.srctime, (w_mctrl.msgno));
        HLOGC(dlog.Debug, log << CONID() << "sock:SENDING srctime: " << w_mctrl.srctime << "us DATA SIZE: " << size);

        if (sndBuffersLeft() < 1) // XXX Not sure if it should test if any space in the buffer, or as requried.
        {
            // write is not available any more
            s_UDTUnited.m_EPoll.update_events(m_SocketID, m_sPollID, UDT_EPOLL_OUT, false);
        }
    }

    // insert this socket to the snd list if it is not on the list yet
    // m_pSndUList->pop may lock CSndUList::m_ListLock and then m_RecvAckLock
    m_pSndQueue->m_pSndUList->update(this, CSndUList::rescheduleIf(bCongestion));

#ifdef SRT_ENABLE_ECN
    if (bCongestion)
        throw CUDTException(MJ_AGAIN, MN_CONGESTION, 0);
#endif /* SRT_ENABLE_ECN */
    return size;
}

int CUDT::recv(char *data, int len)
{
    if (!m_bConnected || !m_CongCtl.ready())
        throw CUDTException(MJ_CONNECTION, MN_NOCONN, 0);

    if (len <= 0)
    {
        LOGC(dlog.Error, log << "Length of '" << len << "' supplied to srt_recv.");
        throw CUDTException(MJ_NOTSUP, MN_INVAL, 0);
    }

    if (m_bMessageAPI)
    {
        SRT_MSGCTRL mctrl = srt_msgctrl_default;
        return receiveMessage(data, len, (mctrl));
    }

    return receiveBuffer(data, len);
}

int CUDT::recvmsg(char *data, int len, uint64_t &srctime)
{
    if (!m_bConnected || !m_CongCtl.ready())
        throw CUDTException(MJ_CONNECTION, MN_NOCONN, 0);

    if (len <= 0)
    {
        LOGC(dlog.Error, log << "Length of '" << len << "' supplied to srt_recvmsg.");
        throw CUDTException(MJ_NOTSUP, MN_INVAL, 0);
    }

    if (m_bMessageAPI)
    {
        SRT_MSGCTRL mctrl = srt_msgctrl_default;
        int         ret   = receiveMessage(data, len, (mctrl));
        srctime           = mctrl.srctime;
        return ret;
    }

    return receiveBuffer(data, len);
}

int CUDT::recvmsg2(char *data, int len, SRT_MSGCTRL& w_mctrl)
{
    if (!m_bConnected || !m_CongCtl.ready())
        throw CUDTException(MJ_CONNECTION, MN_NOCONN, 0);

    if (len <= 0)
    {
        LOGC(dlog.Error, log << "Length of '" << len << "' supplied to srt_recvmsg.");
        throw CUDTException(MJ_NOTSUP, MN_INVAL, 0);
    }

    if (m_bMessageAPI)
        return receiveMessage(data, len, (w_mctrl));

    return receiveBuffer(data, len);
}

int CUDT::receiveMessage(char *data, int len, SRT_MSGCTRL& w_mctrl)
{
    // Recvmsg isn't restricted to the congctl type, it's the most
    // basic method of passing the data. You can retrieve data as
    // they come in, however you need to match the size of the buffer.
    if (!m_CongCtl->checkTransArgs(SrtCongestion::STA_MESSAGE, SrtCongestion::STAD_RECV, data, len, -1, false))
        throw CUDTException(MJ_NOTSUP, MN_INVALMSGAPI, 0);

    CGuard recvguard(m_RecvLock);

    /* XXX DEBUG STUFF - enable when required
       char charbool[2] = {'0', '1'};
       char ptrn [] = "RECVMSG/BEGIN BROKEN 1 CONN 1 CLOSING 1 SYNCR 1 NMSG                                ";
       int pos [] = {21, 28, 38, 46, 53};
       ptrn[pos[0]] = charbool[m_bBroken];
       ptrn[pos[1]] = charbool[m_bConnected];
       ptrn[pos[2]] = charbool[m_bClosing];
       ptrn[pos[3]] = charbool[m_bSynRecving];
       int wrtlen = sprintf(ptrn + pos[4], "%d", m_pRcvBuffer->getRcvMsgNum());
       strcpy(ptrn + pos[4] + wrtlen, "\n");
       fputs(ptrn, stderr);
    // */

    if (m_bBroken || m_bClosing)
    {
        int res       = m_pRcvBuffer->readMsg(data, len);
        w_mctrl.srctime = 0;

        /* Kick TsbPd thread to schedule next wakeup (if running) */
        if (m_bTsbPd)
            pthread_cond_signal(&m_RcvTsbPdCond);

        if (!m_pRcvBuffer->isRcvDataReady())
        {
            // read is not available any more
            s_UDTUnited.m_EPoll.update_events(m_SocketID, m_sPollID, UDT_EPOLL_IN, false);
        }

        if (res == 0)
        {
            if (!m_bMessageAPI && m_bShutdown)
                return 0;
            throw CUDTException(MJ_CONNECTION, MN_CONNLOST, 0);
        }
        else
            return res;
    }

    if (!m_bSynRecving)
    {

        int res = m_pRcvBuffer->readMsg(data, len, (w_mctrl));
        if (res == 0)
        {
            // read is not available any more

            // Kick TsbPd thread to schedule next wakeup (if running)
            if (m_bTsbPd)
                pthread_cond_signal(&m_RcvTsbPdCond);

            // Shut up EPoll if no more messages in non-blocking mode
            s_UDTUnited.m_EPoll.update_events(m_SocketID, m_sPollID, UDT_EPOLL_IN, false);
            throw CUDTException(MJ_AGAIN, MN_RDAVAIL, 0);
        }
        else
        {
            if (!m_pRcvBuffer->isRcvDataReady())
            {
                // Kick TsbPd thread to schedule next wakeup (if running)
                if (m_bTsbPd)
                    pthread_cond_signal(&m_RcvTsbPdCond);

                // Shut up EPoll if no more messages in non-blocking mode
                s_UDTUnited.m_EPoll.update_events(m_SocketID, m_sPollID, UDT_EPOLL_IN, false);

                // After signaling the tsbpd for ready data, report the bandwidth.
                double bw SRT_ATR_UNUSED = Bps2Mbps(m_iBandwidth * m_iMaxSRTPayloadSize);
                HLOGC(mglog.Debug,
                      log << CONID() << "CURRENT BANDWIDTH: " << bw << "Mbps (" << m_iBandwidth
                          << " buffers per second)");
            }
            return res;
        }
    }

    int  res     = 0;
    bool timeout = false;
    // Do not block forever, check connection status each 1 sec.
    const steady_clock::duration recv_timeout = m_iRcvTimeOut < 0 ? seconds_from(1) : milliseconds_from(m_iRcvTimeOut);

    do
    {
        if (stillConnected() && !timeout && (!m_pRcvBuffer->isRcvDataReady()))
        {
            /* Kick TsbPd thread to schedule next wakeup (if running) */
            if (m_bTsbPd)
            {
                HLOGP(tslog.Debug, "recvmsg: KICK tsbpd()");
                pthread_cond_signal(&m_RcvTsbPdCond);
            }

            do
            {
                if (SyncEvent::wait_for(&m_RecvDataCond, &m_RecvLock, recv_timeout) == ETIMEDOUT)
                {
                    if (!(m_iRcvTimeOut < 0))
                        timeout = true;
                    HLOGP(tslog.Debug, "recvmsg: DATA COND: EXPIRED -- trying to get data anyway");
                }
                else
                {
                    HLOGP(tslog.Debug, "recvmsg: DATA COND: KICKED.");
                }
            } while (stillConnected() && !timeout && (!m_pRcvBuffer->isRcvDataReady()));
        }

        /* XXX DEBUG STUFF - enable when required
        LOGC(dlog.Debug, "RECVMSG/GO-ON BROKEN " << m_bBroken << " CONN " << m_bConnected
                << " CLOSING " << m_bClosing << " TMOUT " << timeout
                << " NMSG " << m_pRcvBuffer->getRcvMsgNum());
                */

        res = m_pRcvBuffer->readMsg(data, len, (w_mctrl));

        if (m_bBroken || m_bClosing)
        {
            if (!m_bMessageAPI && m_bShutdown)
                return 0;
            throw CUDTException(MJ_CONNECTION, MN_CONNLOST, 0);
        }
        else if (!m_bConnected)
            throw CUDTException(MJ_CONNECTION, MN_NOCONN, 0);
    } while ((res == 0) && !timeout);

    if (!m_pRcvBuffer->isRcvDataReady())
    {
        // Falling here means usually that res == 0 && timeout == true.
        // res == 0 would repeat the above loop, unless there was also a timeout.
        // timeout has interrupted the above loop, but with res > 0 this condition
        // wouldn't be satisfied.

        // read is not available any more

        // Kick TsbPd thread to schedule next wakeup (if running)
        if (m_bTsbPd)
        {
            HLOGP(tslog.Debug, "recvmsg: KICK tsbpd() (buffer empty)");
            pthread_cond_signal(&m_RcvTsbPdCond);
        }

        // Shut up EPoll if no more messages in non-blocking mode
        s_UDTUnited.m_EPoll.update_events(m_SocketID, m_sPollID, UDT_EPOLL_IN, false);
    }

    // Unblock when required
    // LOGC(tslog.Debug, "RECVMSG/EXIT RES " << res << " RCVTIMEOUT");

    if ((res <= 0) && (m_iRcvTimeOut >= 0))
        throw CUDTException(MJ_AGAIN, MN_XMTIMEOUT, 0);

    return res;
}

int64_t CUDT::sendfile(fstream &ifs, int64_t &offset, int64_t size, int block)
{
    if (m_bBroken || m_bClosing)
        throw CUDTException(MJ_CONNECTION, MN_CONNLOST, 0);
    else if (!m_bConnected || !m_CongCtl.ready())
        throw CUDTException(MJ_CONNECTION, MN_NOCONN, 0);

    if (size <= 0 && size != -1)
        return 0;

    if (!m_CongCtl->checkTransArgs(SrtCongestion::STA_FILE, SrtCongestion::STAD_SEND, 0, size, -1, false))
        throw CUDTException(MJ_NOTSUP, MN_INVALBUFFERAPI, 0);

    if (!m_pCryptoControl || !m_pCryptoControl->isSndEncryptionOK())
    {
        LOGC(dlog.Error,
             log << "Encryption is required, but the peer did not supply correct credentials. Sending rejected.");
        throw CUDTException(MJ_SETUP, MN_SECURITY, 0);
    }

    CGuard sendguard(m_SendLock);

    if (m_pSndBuffer->getCurrBufSize() == 0)
    {
        // delay the EXP timer to avoid mis-fired timeout
        m_tsLastRspAckTime = steady_clock::now();
        m_iReXmitCount   = 1;
    }

    // positioning...
    try
    {
        if (size == -1)
        {
            ifs.seekg(0, std::ios::end);
            size = ifs.tellg();
            if (offset > size)
                throw 0; // let it be caught below
        }

        // This will also set the position back to the beginning
        // in case when it was moved to the end for measuring the size.
        // This will also fail if the offset exceeds size, so measuring
        // the size can be skipped if not needed.
        ifs.seekg((streamoff)offset);
        if (!ifs.good())
            throw 0;
    }
    catch (...)
    {
        // XXX It would be nice to note that this is reported
        // by exception only if explicitly requested by setting
        // the exception flags in the stream. Here it's fixed so
        // that when this isn't set, the exception is "thrown manually".
        throw CUDTException(MJ_FILESYSTEM, MN_SEEKGFAIL);
    }

    int64_t tosend = size;
    int     unitsize;

    // sending block by block
    while (tosend > 0)
    {
        if (ifs.fail())
            throw CUDTException(MJ_FILESYSTEM, MN_WRITEFAIL);

        if (ifs.eof())
            break;

        unitsize = int((tosend >= block) ? block : tosend);

        {
            CGuard lk(m_SendBlockLock);

            while (stillConnected() && (sndBuffersLeft() <= 0) && m_bPeerHealth)
                pthread_cond_wait(&m_SendBlockCond, &m_SendBlockLock);
        }

        if (m_bBroken || m_bClosing)
            throw CUDTException(MJ_CONNECTION, MN_CONNLOST, 0);
        else if (!m_bConnected)
            throw CUDTException(MJ_CONNECTION, MN_NOCONN, 0);
        else if (!m_bPeerHealth)
        {
            // reset peer health status, once this error returns, the app should handle the situation at the peer side
            m_bPeerHealth = true;
            throw CUDTException(MJ_PEERERROR);
        }

        // record total time used for sending
        if (m_pSndBuffer->getCurrBufSize() == 0)
        {
            CGuard lock(m_StatsLock);
            m_stats.sndDurationCounter = steady_clock::now();
        }

        {
            CGuard        recvAckLock(m_RecvAckLock);
            const int64_t sentsize = m_pSndBuffer->addBufferFromFile(ifs, unitsize);

            if (sentsize > 0)
            {
                tosend -= sentsize;
                offset += sentsize;
            }

            if (sndBuffersLeft() <= 0)
            {
                // write is not available any more
                s_UDTUnited.m_EPoll.update_events(m_SocketID, m_sPollID, UDT_EPOLL_OUT, false);
            }
        }

        // insert this socket to snd list if it is not on the list yet
        m_pSndQueue->m_pSndUList->update(this, CSndUList::DONT_RESCHEDULE);
    }

    return size - tosend;
}

int64_t CUDT::recvfile(fstream &ofs, int64_t &offset, int64_t size, int block)
{
    if (!m_bConnected || !m_CongCtl.ready())
        throw CUDTException(MJ_CONNECTION, MN_NOCONN, 0);
    else if ((m_bBroken || m_bClosing) && !m_pRcvBuffer->isRcvDataReady())
    {
        if (!m_bMessageAPI && m_bShutdown)
            return 0;
        throw CUDTException(MJ_CONNECTION, MN_CONNLOST, 0);
    }

    if (size <= 0)
        return 0;

    if (!m_CongCtl->checkTransArgs(SrtCongestion::STA_FILE, SrtCongestion::STAD_RECV, 0, size, -1, false))
        throw CUDTException(MJ_NOTSUP, MN_INVALBUFFERAPI, 0);

    if (m_bTsbPd)
    {
        LOGC(dlog.Error, log << "Reading from file is incompatible with TSBPD mode and would cause a deadlock\n");
        throw CUDTException(MJ_NOTSUP, MN_INVALBUFFERAPI, 0);
    }

    CGuard recvguard(m_RecvLock);

    // Well, actually as this works over a FILE (fstream), not just a stream,
    // the size can be measured anyway and predicted if setting the offset might
    // have a chance to work or not.

    // positioning...
    try
    {
        if (offset > 0)
        {
            // Don't do anything around here if the offset == 0, as this
            // is the default offset after opening. Whether this operation
            // is performed correctly, it highly depends on how the file
            // has been open. For example, if you want to overwrite parts
            // of an existing file, the file must exist, and the ios::trunc
            // flag must not be set. If the file is open for only ios::out,
            // then the file will be truncated since the offset position on
            // at the time when first written; if ios::in|ios::out, then
            // it won't be truncated, just overwritten.

            // What is required here is that if offset is 0, don't try to
            // change the offset because this might be impossible with
            // the current flag set anyway.

            // Also check the status and CAUSE exception manually because
            // you don't know, as well, whether the user has set exception
            // flags.

            ofs.seekp((streamoff)offset);
            if (!ofs.good())
                throw 0; // just to get caught :)
        }
    }
    catch (...)
    {
        // XXX It would be nice to note that this is reported
        // by exception only if explicitly requested by setting
        // the exception flags in the stream. For a case, when it's not,
        // an additional explicit throwing happens when failbit is set.
        throw CUDTException(MJ_FILESYSTEM, MN_SEEKPFAIL);
    }

    int64_t torecv   = size;
    int     unitsize = block;
    int     recvsize;

    // receiving... "recvfile" is always blocking
    while (torecv > 0)
    {
        if (ofs.fail())
        {
            // send the sender a signal so it will not be blocked forever
            int32_t err_code = CUDTException::EFILE;
            sendCtrl(UMSG_PEERERROR, &err_code);

            throw CUDTException(MJ_FILESYSTEM, MN_WRITEFAIL);
        }

        pthread_mutex_lock(&m_RecvDataLock);
        while (stillConnected() && !m_pRcvBuffer->isRcvDataReady())
            pthread_cond_wait(&m_RecvDataCond, &m_RecvDataLock);
        pthread_mutex_unlock(&m_RecvDataLock);

        if (!m_bConnected)
            throw CUDTException(MJ_CONNECTION, MN_NOCONN, 0);
        else if ((m_bBroken || m_bClosing) && !m_pRcvBuffer->isRcvDataReady())
        {

            if (!m_bMessageAPI && m_bShutdown)
                return 0;
            throw CUDTException(MJ_CONNECTION, MN_CONNLOST, 0);
        }

        unitsize = int((torecv == -1 || torecv >= block) ? block : torecv);
        recvsize = m_pRcvBuffer->readBufferToFile(ofs, unitsize);

        if (recvsize > 0)
        {
            torecv -= recvsize;
            offset += recvsize;
        }
    }

    if (!m_pRcvBuffer->isRcvDataReady())
    {
        // read is not available any more
        s_UDTUnited.m_EPoll.update_events(m_SocketID, m_sPollID, UDT_EPOLL_IN, false);
    }

    return size - torecv;
}

void CUDT::bstats(CBytePerfMon *perf, bool clear, bool instantaneous)
{
    if (!m_bConnected)
        throw CUDTException(MJ_CONNECTION, MN_NOCONN, 0);
    if (m_bBroken || m_bClosing)
        throw CUDTException(MJ_CONNECTION, MN_CONNLOST, 0);

    CGuard statsguard(m_StatsLock);

    const steady_clock::time_point currtime = steady_clock::now();

    perf->msTimeStamp          = count_milliseconds(currtime - m_stats.tsStartTime);
    perf->pktSent              = m_stats.traceSent;
    perf->pktRecv              = m_stats.traceRecv;
    perf->pktSndLoss           = m_stats.traceSndLoss;
    perf->pktRcvLoss           = m_stats.traceRcvLoss;
    perf->pktRetrans           = m_stats.traceRetrans;
    perf->pktRcvRetrans        = m_stats.traceRcvRetrans;
    perf->pktSentACK           = m_stats.sentACK;
    perf->pktRecvACK           = m_stats.recvACK;
    perf->pktSentNAK           = m_stats.sentNAK;
    perf->pktRecvNAK           = m_stats.recvNAK;
    perf->usSndDuration        = m_stats.sndDuration;
    perf->pktReorderDistance   = m_stats.traceReorderDistance;
    perf->pktReorderTolerance  = m_iReorderTolerance;
    perf->pktRcvAvgBelatedTime = m_stats.traceBelatedTime;
    perf->pktRcvBelated        = m_stats.traceRcvBelated;

    perf->pktSndFilterExtra  = m_stats.sndFilterExtra;
    perf->pktRcvFilterExtra  = m_stats.rcvFilterExtra;
    perf->pktRcvFilterSupply = m_stats.rcvFilterSupply;
    perf->pktRcvFilterLoss   = m_stats.rcvFilterLoss;

    /* perf byte counters include all headers (SRT+UDP+IP) */
    const int pktHdrSize = CPacket::HDR_SIZE + CPacket::UDP_HDR_SIZE;
    perf->byteSent       = m_stats.traceBytesSent + (m_stats.traceSent * pktHdrSize);
    perf->byteRecv       = m_stats.traceBytesRecv + (m_stats.traceRecv * pktHdrSize);
    perf->byteRetrans    = m_stats.traceBytesRetrans + (m_stats.traceRetrans * pktHdrSize);
#ifdef SRT_ENABLE_LOSTBYTESCOUNT
    perf->byteRcvLoss = m_stats.traceRcvBytesLoss + (m_stats.traceRcvLoss * pktHdrSize);
#endif

    perf->pktSndDrop  = m_stats.traceSndDrop;
    perf->pktRcvDrop  = m_stats.traceRcvDrop + m_stats.traceRcvUndecrypt;
    perf->byteSndDrop = m_stats.traceSndBytesDrop + (m_stats.traceSndDrop * pktHdrSize);
    perf->byteRcvDrop =
        m_stats.traceRcvBytesDrop + (m_stats.traceRcvDrop * pktHdrSize) + m_stats.traceRcvBytesUndecrypt;
    perf->pktRcvUndecrypt  = m_stats.traceRcvUndecrypt;
    perf->byteRcvUndecrypt = m_stats.traceRcvBytesUndecrypt;

    perf->pktSentTotal       = m_stats.sentTotal;
    perf->pktRecvTotal       = m_stats.recvTotal;
    perf->pktSndLossTotal    = m_stats.sndLossTotal;
    perf->pktRcvLossTotal    = m_stats.rcvLossTotal;
    perf->pktRetransTotal    = m_stats.retransTotal;
    perf->pktSentACKTotal    = m_stats.sentACKTotal;
    perf->pktRecvACKTotal    = m_stats.recvACKTotal;
    perf->pktSentNAKTotal    = m_stats.sentNAKTotal;
    perf->pktRecvNAKTotal    = m_stats.recvNAKTotal;
    perf->usSndDurationTotal = m_stats.m_sndDurationTotal;

    perf->byteSentTotal           = m_stats.bytesSentTotal + (m_stats.sentTotal * pktHdrSize);
    perf->byteRecvTotal           = m_stats.bytesRecvTotal + (m_stats.recvTotal * pktHdrSize);
    perf->byteRetransTotal        = m_stats.bytesRetransTotal + (m_stats.retransTotal * pktHdrSize);
    perf->pktSndFilterExtraTotal  = m_stats.sndFilterExtraTotal;
    perf->pktRcvFilterExtraTotal  = m_stats.rcvFilterExtraTotal;
    perf->pktRcvFilterSupplyTotal = m_stats.rcvFilterSupplyTotal;
    perf->pktRcvFilterLossTotal   = m_stats.rcvFilterLossTotal;

#ifdef SRT_ENABLE_LOSTBYTESCOUNT
    perf->byteRcvLossTotal = m_stats.rcvBytesLossTotal + (m_stats.rcvLossTotal * pktHdrSize);
#endif
    perf->pktSndDropTotal  = m_stats.sndDropTotal;
    perf->pktRcvDropTotal  = m_stats.rcvDropTotal + m_stats.m_rcvUndecryptTotal;
    perf->byteSndDropTotal = m_stats.sndBytesDropTotal + (m_stats.sndDropTotal * pktHdrSize);
    perf->byteRcvDropTotal =
        m_stats.rcvBytesDropTotal + (m_stats.rcvDropTotal * pktHdrSize) + m_stats.m_rcvBytesUndecryptTotal;
    perf->pktRcvUndecryptTotal  = m_stats.m_rcvUndecryptTotal;
    perf->byteRcvUndecryptTotal = m_stats.m_rcvBytesUndecryptTotal;
    //<

    double interval = count_microseconds(currtime - m_stats.tsLastSampleTime);

    //>mod
    perf->mbpsSendRate = double(perf->byteSent) * 8.0 / interval;
    perf->mbpsRecvRate = double(perf->byteRecv) * 8.0 / interval;
    //<

    perf->usPktSndPeriod      = count_microseconds(m_tdSendInterval);
    perf->pktFlowWindow       = m_iFlowWindowSize;
    perf->pktCongestionWindow = (int)m_dCongestionWindow;
    perf->pktFlightSize       = CSeqNo::seqlen(m_iSndLastAck, CSeqNo::incseq(m_iSndCurrSeqNo)) - 1;
    perf->msRTT               = (double)m_iRTT / 1000.0;
    //>new
    perf->msSndTsbPdDelay = m_bPeerTsbPd ? m_iPeerTsbPdDelay_ms : 0;
    perf->msRcvTsbPdDelay = m_bTsbPd ? m_iTsbPdDelay_ms : 0;
    perf->byteMSS         = m_iMSS;

    perf->mbpsMaxBW = m_llMaxBW > 0 ? Bps2Mbps(m_llMaxBW) : m_CongCtl.ready() ? Bps2Mbps(m_CongCtl->sndBandwidth()) : 0;

    //<
    uint32_t availbw = (uint64_t)(m_iBandwidth == 1 ? m_RcvTimeWindow.getBandwidth() : m_iBandwidth);

    perf->mbpsBandwidth = Bps2Mbps(availbw * (m_iMaxSRTPayloadSize + pktHdrSize));

    if (pthread_mutex_trylock(&m_ConnectionLock) == 0)
    {
        if (m_pSndBuffer)
        {
#ifdef SRT_ENABLE_SNDBUFSZ_MAVG
            if (instantaneous)
            {
                /* Get instant SndBuf instead of moving average for application-based Algorithm
                   (such as NAE) in need of fast reaction to network condition changes. */
                perf->pktSndBuf = m_pSndBuffer->getCurrBufSize((perf->byteSndBuf), (perf->msSndBuf));
            }
            else
            {
                perf->pktSndBuf = m_pSndBuffer->getAvgBufSize((perf->byteSndBuf), (perf->msSndBuf));
            }
#else
            perf->pktSndBuf = m_pSndBuffer->getCurrBufSize((perf->byteSndBuf), (perf->msSndBuf));
#endif
            perf->byteSndBuf += (perf->pktSndBuf * pktHdrSize);
            //<
            perf->byteAvailSndBuf = (m_iSndBufSize - perf->pktSndBuf) * m_iMSS;
        }
        else
        {
            perf->byteAvailSndBuf = 0;
            // new>
            perf->pktSndBuf  = 0;
            perf->byteSndBuf = 0;
            perf->msSndBuf   = 0;
            //<
        }

        if (m_pRcvBuffer)
        {
            perf->byteAvailRcvBuf = m_pRcvBuffer->getAvailBufSize() * m_iMSS;
            // new>
#ifdef SRT_ENABLE_RCVBUFSZ_MAVG
            if (instantaneous) // no need for historical API for Rcv side
            {
                perf->pktRcvBuf = m_pRcvBuffer->getRcvDataSize(perf->byteRcvBuf, perf->msRcvBuf);
            }
            else
            {
                perf->pktRcvBuf = m_pRcvBuffer->getRcvAvgDataSize(perf->byteRcvBuf, perf->msRcvBuf);
            }
#else
            perf->pktRcvBuf = m_pRcvBuffer->getRcvDataSize(perf->byteRcvBuf, perf->msRcvBuf);
#endif
            //<
        }
        else
        {
            perf->byteAvailRcvBuf = 0;
            // new>
            perf->pktRcvBuf  = 0;
            perf->byteRcvBuf = 0;
            perf->msRcvBuf   = 0;
            //<
        }

        pthread_mutex_unlock(&m_ConnectionLock);
    }
    else
    {
        perf->byteAvailSndBuf = 0;
        perf->byteAvailRcvBuf = 0;
        // new>
        perf->pktSndBuf  = 0;
        perf->byteSndBuf = 0;
        perf->msSndBuf   = 0;

        perf->byteRcvBuf = 0;
        perf->msRcvBuf   = 0;
        //<
    }

    if (clear)
    {
        m_stats.traceSndDrop           = 0;
        m_stats.traceRcvDrop           = 0;
        m_stats.traceSndBytesDrop      = 0;
        m_stats.traceRcvBytesDrop      = 0;
        m_stats.traceRcvUndecrypt      = 0;
        m_stats.traceRcvBytesUndecrypt = 0;
        // new>
        m_stats.traceBytesSent = m_stats.traceBytesRecv = m_stats.traceBytesRetrans = 0;
        //<
        m_stats.traceSent = m_stats.traceRecv = m_stats.traceSndLoss = m_stats.traceRcvLoss = m_stats.traceRetrans =
            m_stats.sentACK = m_stats.recvACK = m_stats.sentNAK = m_stats.recvNAK = 0;
        m_stats.sndDuration                                                       = 0;
        m_stats.traceRcvRetrans                                                   = 0;
        m_stats.traceRcvBelated                                                   = 0;
#ifdef SRT_ENABLE_LOSTBYTESCOUNT
        m_stats.traceRcvBytesLoss = 0;
#endif

        m_stats.sndFilterExtra = 0;
        m_stats.rcvFilterExtra = 0;

        m_stats.rcvFilterSupply = 0;
        m_stats.rcvFilterLoss   = 0;

        m_stats.tsLastSampleTime = currtime;
    }
}

bool CUDT::updateCC(ETransmissionEvent evt, EventVariant arg)
{
    // Special things that must be done HERE, not in SrtCongestion,
    // because it involves the input buffer in CUDT. It would be
    // slightly dangerous to give SrtCongestion access to it.

    // According to the rules, the congctl should be ready at the same
    // time when the sending buffer. For sanity check, check both first.
    if (!m_CongCtl.ready() || !m_pSndBuffer)
    {
        LOGC(mglog.Error,
             log << "updateCC: CAN'T DO UPDATE - congctl " << (m_CongCtl.ready() ? "ready" : "NOT READY")
                 << "; sending buffer " << (m_pSndBuffer ? "NOT CREATED" : "created"));

        return false;
    }

    HLOGC(mglog.Debug, log << "updateCC: EVENT:" << TransmissionEventStr(evt));

    if (evt == TEV_INIT)
    {
        // only_input uses:
        // 0: in the beginning and when SRTO_MAXBW was changed
        // 1: SRTO_INPUTBW was changed
        // 2: SRTO_OHEADBW was changed
        EInitEvent only_input = arg.get<EventVariant::INIT>();
        // false = TEV_INIT_RESET: in the beginning, or when MAXBW was changed.

        if (only_input && m_llMaxBW)
        {
            HLOGC(mglog.Debug, log << "updateCC/TEV_INIT: non-RESET stage and m_llMaxBW already set to " << m_llMaxBW);
            // Don't change
        }
        else // either m_llMaxBW == 0 or only_input == TEV_INIT_RESET
        {
            // Use the values:
            // - if SRTO_MAXBW is >0, use it.
            // - if SRTO_MAXBW == 0, use SRTO_INPUTBW + SRTO_OHEADBW
            // - if SRTO_INPUTBW == 0, pass 0 to requst in-buffer sampling
            // Bytes/s
            int bw = m_llMaxBW != 0 ? m_llMaxBW :                       // When used SRTO_MAXBW
                         m_llInputBW != 0 ? withOverhead(m_llInputBW) : // SRTO_INPUTBW + SRT_OHEADBW
                             0; // When both MAXBW and INPUTBW are 0, request in-buffer sampling

            // Note: setting bw == 0 uses BW_INFINITE value in LiveCC
            m_CongCtl->updateBandwidth(m_llMaxBW, bw);

            if (only_input == TEV_INIT_OHEADBW)
            {
                // On updated SRTO_OHEADBW don't change input rate.
                // This only influences the call to withOverhead().
            }
            else
            {
                // No need to calculate input reate if the bandwidth is set
                const bool disable_in_rate_calc = (bw != 0);
                m_pSndBuffer->resetInputRateSmpPeriod(disable_in_rate_calc);
            }

            HLOGC(mglog.Debug,
                  log << "updateCC/TEV_INIT: updating BW=" << m_llMaxBW
                      << (only_input == TEV_INIT_RESET
                              ? " (UNCHANGED)"
                              : only_input == TEV_INIT_OHEADBW ? " (only Overhead)" : " (updated sampling rate)"));
        }
    }

    // This part is also required only by LiveCC, however not
    // moved there due to that it needs access to CSndBuffer.
    if (evt == TEV_ACK || evt == TEV_LOSSREPORT || evt == TEV_CHECKTIMER)
    {
        // Specific part done when MaxBW is set to 0 (auto) and InputBW is 0.
        // This requests internal input rate sampling.
        if (m_llMaxBW == 0 && m_llInputBW == 0)
        {
            // Get auto-calculated input rate, Bytes per second
            const int64_t inputbw = m_pSndBuffer->getInputRate();

            /*
             * On blocked transmitter (tx full) and until connection closes,
             * auto input rate falls to 0 but there may be still lot of packet to retransmit
             * Calling updateBandwidth with 0 sets maxBW to default BW_INFINITE (1 Gbps)
             * and sendrate skyrockets for retransmission.
             * Keep previously set maximum in that case (inputbw == 0).
             */
            if (inputbw != 0)
                m_CongCtl->updateBandwidth(0, withOverhead(inputbw)); // Bytes/sec
        }
    }

    HLOGC(mglog.Debug, log << "udpateCC: emitting signal for EVENT:" << TransmissionEventStr(evt));

    // Now execute a congctl-defined action for that event.
    EmitSignal(evt, arg);

    // This should be done with every event except ACKACK and SEND/RECEIVE
    // After any action was done by the congctl, update the congestion window and sending interval.
    if (evt != TEV_ACKACK && evt != TEV_SEND && evt != TEV_RECEIVE)
    {
        // This part comes from original UDT.
        // NOTE: THESE things come from CCC class:
        // - m_dPktSndPeriod
        // - m_dCWndSize
        m_tdSendInterval    = microseconds_from((int64_t)m_CongCtl->pktSndPeriod_us());
        m_dCongestionWindow = m_CongCtl->cgWindowSize();
#if ENABLE_HEAVY_LOGGING
        HLOGC(mglog.Debug,
              log << "updateCC: updated values from congctl: interval=" << count_microseconds(m_tdSendInterval) << " us ("
                  << m_CongCtl->pktSndPeriod_us() << "us) cgwindow=" << std::setprecision(3) << m_dCongestionWindow);
#endif
    }

    HLOGC(mglog.Debug, log << "udpateCC: finished handling for EVENT:" << TransmissionEventStr(evt));

    return true;
}

void CUDT::initSynch()
{
    pthread_mutex_init(&m_SendBlockLock, NULL);
    pthread_cond_init(&m_SendBlockCond, NULL);
    pthread_mutex_init(&m_RecvDataLock, NULL);
    pthread_cond_init(&m_RecvDataCond, NULL);
    pthread_mutex_init(&m_SendLock, NULL);
    pthread_mutex_init(&m_RecvLock, NULL);
    pthread_mutex_init(&m_RcvLossLock, NULL);
    pthread_mutex_init(&m_RecvAckLock, NULL);
    pthread_mutex_init(&m_RcvBufferLock, NULL);
    pthread_mutex_init(&m_ConnectionLock, NULL);
    pthread_mutex_init(&m_StatsLock, NULL);

    memset(&m_RcvTsbPdThread, 0, sizeof m_RcvTsbPdThread);
    pthread_cond_init(&m_RcvTsbPdCond, NULL);
}

void CUDT::destroySynch()
{
    pthread_mutex_destroy(&m_SendBlockLock);
    pthread_cond_destroy(&m_SendBlockCond);
    pthread_mutex_destroy(&m_RecvDataLock);
    pthread_cond_destroy(&m_RecvDataCond);
    pthread_mutex_destroy(&m_SendLock);
    pthread_mutex_destroy(&m_RecvLock);
    pthread_mutex_destroy(&m_RcvLossLock);
    pthread_mutex_destroy(&m_RecvAckLock);
    pthread_mutex_destroy(&m_RcvBufferLock);
    pthread_mutex_destroy(&m_ConnectionLock);
    pthread_mutex_destroy(&m_StatsLock);
    pthread_cond_destroy(&m_RcvTsbPdCond);
}

void CUDT::releaseSynch()
{
    // wake up user calls
    pthread_mutex_lock(&m_SendBlockLock);
    pthread_cond_signal(&m_SendBlockCond);
    pthread_mutex_unlock(&m_SendBlockLock);

    pthread_mutex_lock(&m_SendLock);
    pthread_mutex_unlock(&m_SendLock);

    pthread_mutex_lock(&m_RecvDataLock);
    pthread_cond_signal(&m_RecvDataCond);
    pthread_mutex_unlock(&m_RecvDataLock);

    pthread_mutex_lock(&m_RecvLock);
    pthread_cond_signal(&m_RcvTsbPdCond);
    pthread_mutex_unlock(&m_RecvLock);

    pthread_mutex_lock(&m_RecvDataLock);
    if (!pthread_equal(m_RcvTsbPdThread, pthread_t()))
    {
        pthread_join(m_RcvTsbPdThread, NULL);
        m_RcvTsbPdThread = pthread_t();
    }
    pthread_mutex_unlock(&m_RecvDataLock);

    pthread_mutex_lock(&m_RecvLock);
    pthread_mutex_unlock(&m_RecvLock);
}

#if ENABLE_HEAVY_LOGGING
static void DebugAck(string hdr, int prev, int ack)
{
    if (!prev)
    {
        HLOGC(mglog.Debug, log << hdr << "ACK " << ack);
        return;
    }

    prev     = CSeqNo::incseq(prev);
    int diff = CSeqNo::seqoff(prev, ack);
    if (diff < 0)
    {
        HLOGC(mglog.Debug, log << hdr << "ACK ERROR: " << prev << "-" << ack << "(diff " << diff << ")");
        return;
    }

    bool shorted = diff > 100; // sanity
    if (shorted)
        ack = CSeqNo::incseq(prev, 100);

    ostringstream ackv;
    for (; prev != ack; prev = CSeqNo::incseq(prev))
        ackv << prev << " ";
    if (shorted)
        ackv << "...";
    HLOGC(mglog.Debug, log << hdr << "ACK (" << (diff + 1) << "): " << ackv.str() << ack);
}
#else
static inline void DebugAck(string, int, int) {}
#endif

void CUDT::sendCtrl(UDTMessageType pkttype, const void *lparam, void *rparam, int size)
{
    CPacket ctrlpkt;
    ctrlpkt.m_iTimeStamp = count_microseconds(steady_clock::now() - m_stats.tsStartTime);

    int nbsent        = 0;
    int local_prevack = 0;

#if ENABLE_HEAVY_LOGGING
    struct SaveBack
    {
        int &      target;
        const int &source;

        ~SaveBack() { target = source; }
    } l_saveback = {m_iDebugPrevLastAck, m_iRcvLastAck};
    (void)l_saveback; // kill compiler warning: unused variable `l_saveback` [-Wunused-variable]

    local_prevack = m_iDebugPrevLastAck;
#endif

    switch (pkttype)
    {
    case UMSG_ACK: // 010 - Acknowledgement
    {
        int32_t ack;

        // If there is no loss, the ACK is the current largest sequence number plus 1;
        // Otherwise it is the smallest sequence number in the receiver loss list.
        if (m_pRcvLossList->getLossLength() == 0)
            ack = CSeqNo::incseq(m_iRcvCurrSeqNo);
        else
            ack = m_pRcvLossList->getFirstLostSeq();

        if (m_iRcvLastAckAck == ack)
            break;

        // send out a lite ACK
        // to save time on buffer processing and bandwidth/AS measurement, a lite ACK only feeds back an ACK number
        if (size == SEND_LITE_ACK)
        {
            ctrlpkt.pack(pkttype, NULL, &ack, size);
            ctrlpkt.m_iID = m_PeerID;
            nbsent        = m_pSndQueue->sendto(m_PeerAddr, ctrlpkt);
            DebugAck("sendCtrl(lite):" + CONID(), local_prevack, ack);
            break;
        }

        // There are new received packets to acknowledge, update related information.
        /* tsbpd thread may also call ackData when skipping packet so protect code */
        CGuard::enterCS(m_RcvBufferLock);

        // IF ack > m_iRcvLastAck
        if (CSeqNo::seqcmp(ack, m_iRcvLastAck) > 0)
        {
            int acksize = CSeqNo::seqoff(m_iRcvLastSkipAck, ack);

            IF_HEAVY_LOGGING(int32_t oldack = m_iRcvLastSkipAck);
            m_iRcvLastAck     = ack;
            m_iRcvLastSkipAck = ack;

            // XXX Unknown as to whether it matters.
            // This if (acksize) causes that ackData() won't be called.
            // With size == 0 it wouldn't do anything except calling CTimer::triggerEvent().
            // This, again, signals the condition, CTimer::m_EventCond.
            // This releases CTimer::waitForEvent() call used in CUDTUnited::selectEx().
            // Preventing to call this on zero size makes sense, if it prevents false alerts.
            if (acksize > 0)
                m_pRcvBuffer->ackData(acksize);
            CGuard::leaveCS(m_RcvBufferLock);

            // If TSBPD is enabled, then INSTEAD OF signaling m_RecvDataCond,
            // signal m_RcvTsbPdCond. This will kick in the tsbpd thread, which
            // will signal m_RecvDataCond when there's time to play for particular
            // data packet.
            HLOGC(dlog.Debug,
                  log << "ACK: clip %" << oldack << "-%" << ack << ", REVOKED " << acksize << " from RCV buffer");

            if (m_bTsbPd)
            {
                /* Newly acknowledged data, signal TsbPD thread */
                pthread_mutex_lock(&m_RecvLock);
                if (m_bTsbPdAckWakeup)
                    pthread_cond_signal(&m_RcvTsbPdCond);
                pthread_mutex_unlock(&m_RecvLock);
            }
            else
            {
                if (m_bSynRecving)
                {
                    // signal a waiting "recv" call if there is any data available
                    pthread_mutex_lock(&m_RecvDataLock);
                    pthread_cond_signal(&m_RecvDataCond);
                    pthread_mutex_unlock(&m_RecvDataLock);
                }
                // acknowledge any waiting epolls to read
                s_UDTUnited.m_EPoll.update_events(m_SocketID, m_sPollID, UDT_EPOLL_IN, true);
                CTimer::triggerEvent();
            }
            CGuard::enterCS(m_RcvBufferLock);
        }
        else if (ack == m_iRcvLastAck)
        {
            // If the ACK was just sent already AND elapsed time did not exceed RTT,
            if ((steady_clock::now() - m_tsLastAckTime) <
                (microseconds_from(m_iRTT + 4 * m_iRTTVar)))
            {
                CGuard::leaveCS(m_RcvBufferLock);
                break;
            }
        }
        else
        {
            // Not possible (m_iRcvCurrSeqNo+1 < m_iRcvLastAck ?)
            CGuard::leaveCS(m_RcvBufferLock);
            break;
        }

        // [[using assert( ack >= m_iRcvLastAck && is_periodic_ack ) ]]

        // Send out the ACK only if has not been received by the sender before
        if (CSeqNo::seqcmp(m_iRcvLastAck, m_iRcvLastAckAck) > 0)
        {
            // NOTE: The BSTATS feature turns on extra fields above size 6
            // also known as ACKD_TOTAL_SIZE_VER100.
            int32_t data[ACKD_TOTAL_SIZE];

            // Case you care, CAckNo::incack does exactly the same thing as
            // CSeqNo::incseq. Logically the ACK number is a different thing
            // than sequence number (it's a "journal" for ACK request-response,
            // and starts from 0, unlike sequence, which starts from a random
            // number), but still the numbers are from exactly the same domain.
            m_iAckSeqNo           = CAckNo::incack(m_iAckSeqNo);
            data[ACKD_RCVLASTACK] = m_iRcvLastAck;
            data[ACKD_RTT]        = m_iRTT;
            data[ACKD_RTTVAR]     = m_iRTTVar;
            data[ACKD_BUFFERLEFT] = m_pRcvBuffer->getAvailBufSize();
            // a minimum flow window of 2 is used, even if buffer is full, to break potential deadlock
            if (data[ACKD_BUFFERLEFT] < 2)
                data[ACKD_BUFFERLEFT] = 2;

            if (steady_clock::now() - m_tsLastAckTime > m_tdACKInterval)
            {
                int rcvRate;
                int ctrlsz = ACKD_TOTAL_SIZE_UDTBASE * ACKD_FIELD_SIZE; // Minimum required size

                data[ACKD_RCVSPEED]  = m_RcvTimeWindow.getPktRcvSpeed((rcvRate));
                data[ACKD_BANDWIDTH] = m_RcvTimeWindow.getBandwidth();

                //>>Patch while incompatible (1.0.2) receiver floating around
                if (m_lPeerSrtVersion == SrtVersion(1, 0, 2))
                {
                    data[ACKD_RCVRATE] = rcvRate;                                     // bytes/sec
                    data[ACKD_XMRATE]  = data[ACKD_BANDWIDTH] * m_iMaxSRTPayloadSize; // bytes/sec
                    ctrlsz             = ACKD_FIELD_SIZE * ACKD_TOTAL_SIZE_VER102;
                }
                else if (m_lPeerSrtVersion >= SrtVersion(1, 0, 3))
                {
                    // Normal, currently expected version.
                    data[ACKD_RCVRATE] = rcvRate; // bytes/sec
                    ctrlsz             = ACKD_FIELD_SIZE * ACKD_TOTAL_SIZE_VER101;
                }
                // ELSE: leave the buffer with ...UDTBASE size.

                ctrlpkt.pack(pkttype, &m_iAckSeqNo, data, ctrlsz);
                m_tsLastAckTime = steady_clock::now();
            }
            else
            {
                ctrlpkt.pack(pkttype, &m_iAckSeqNo, data, ACKD_FIELD_SIZE * ACKD_TOTAL_SIZE_SMALL);
            }

            ctrlpkt.m_iID        = m_PeerID;
            ctrlpkt.m_iTimeStamp = count_microseconds(steady_clock::now() - m_stats.tsStartTime);
            nbsent               = m_pSndQueue->sendto(m_PeerAddr, ctrlpkt);
            DebugAck("sendCtrl: " + CONID(), local_prevack, ack);

            m_ACKWindow.store(m_iAckSeqNo, m_iRcvLastAck);

            CGuard::enterCS(m_StatsLock);
            ++m_stats.sentACK;
            ++m_stats.sentACKTotal;
            CGuard::leaveCS(m_StatsLock);
        }
        CGuard::leaveCS(m_RcvBufferLock);
        break;
    }

    case UMSG_ACKACK: // 110 - Acknowledgement of Acknowledgement
        ctrlpkt.pack(pkttype, lparam);
        ctrlpkt.m_iID = m_PeerID;
        nbsent        = m_pSndQueue->sendto(m_PeerAddr, ctrlpkt);

        break;

    case UMSG_LOSSREPORT: // 011 - Loss Report
    {
        // Explicitly defined lost sequences
        if (rparam)
        {
            int32_t *lossdata = (int32_t *)rparam;

            size_t bytes = sizeof(*lossdata) * size;
            ctrlpkt.pack(pkttype, NULL, lossdata, bytes);

            ctrlpkt.m_iID = m_PeerID;
            nbsent        = m_pSndQueue->sendto(m_PeerAddr, ctrlpkt);

            CGuard::enterCS(m_StatsLock);
            ++m_stats.sentNAK;
            ++m_stats.sentNAKTotal;
            CGuard::leaveCS(m_StatsLock);
        }
        // Call with no arguments - get loss list from internal data.
        else if (m_pRcvLossList->getLossLength() > 0)
        {
            // this is periodically NAK report; make sure NAK cannot be sent back too often

            // read loss list from the local receiver loss list
            int32_t *data = new int32_t[m_iMaxSRTPayloadSize / 4];
            int      losslen;
            m_pRcvLossList->getLossArray(data, losslen, m_iMaxSRTPayloadSize / 4);

            if (0 < losslen)
            {
                ctrlpkt.pack(pkttype, NULL, data, losslen * 4);
                ctrlpkt.m_iID = m_PeerID;
                nbsent        = m_pSndQueue->sendto(m_PeerAddr, ctrlpkt);

                CGuard::enterCS(m_StatsLock);
                ++m_stats.sentNAK;
                ++m_stats.sentNAKTotal;
                CGuard::leaveCS(m_StatsLock);
            }

            delete[] data;
        }

        // update next NAK time, which should wait enough time for the retansmission, but not too long
        m_tdNAKInterval = microseconds_from(m_iRTT + 4 * m_iRTTVar);

        // Fix the NAKreport period according to the congctl
        m_tdNAKInterval =
            microseconds_from(m_CongCtl->updateNAKInterval(count_microseconds(m_tdNAKInterval),
                                                                      m_RcvTimeWindow.getPktRcvSpeed(),
                                                                      m_pRcvLossList->getLossLength()));

        // This is necessary because a congctl need not wish to define
        // its own minimum interval, in which case the default one is used.
        if (m_tdNAKInterval < m_tdMinNakInterval)
            m_tdNAKInterval = m_tdMinNakInterval;

        break;
    }

    case UMSG_CGWARNING: // 100 - Congestion Warning
        ctrlpkt.pack(pkttype);
        ctrlpkt.m_iID = m_PeerID;
        nbsent        = m_pSndQueue->sendto(m_PeerAddr, ctrlpkt);

        m_tsLastWarningTime = steady_clock::now();

        break;

    case UMSG_KEEPALIVE: // 001 - Keep-alive
        ctrlpkt.pack(pkttype);
        ctrlpkt.m_iID = m_PeerID;
        nbsent        = m_pSndQueue->sendto(m_PeerAddr, ctrlpkt);

        break;

    case UMSG_HANDSHAKE: // 000 - Handshake
        ctrlpkt.pack(pkttype, NULL, rparam, sizeof(CHandShake));
        ctrlpkt.m_iID = m_PeerID;
        nbsent        = m_pSndQueue->sendto(m_PeerAddr, ctrlpkt);

        break;

    case UMSG_SHUTDOWN: // 101 - Shutdown
        ctrlpkt.pack(pkttype);
        ctrlpkt.m_iID = m_PeerID;
        nbsent        = m_pSndQueue->sendto(m_PeerAddr, ctrlpkt);

        break;

    case UMSG_DROPREQ: // 111 - Msg drop request
        ctrlpkt.pack(pkttype, lparam, rparam, 8);
        ctrlpkt.m_iID = m_PeerID;
        nbsent        = m_pSndQueue->sendto(m_PeerAddr, ctrlpkt);

        break;

    case UMSG_PEERERROR: // 1000 - acknowledge the peer side a special error
        ctrlpkt.pack(pkttype, lparam);
        ctrlpkt.m_iID = m_PeerID;
        nbsent        = m_pSndQueue->sendto(m_PeerAddr, ctrlpkt);

        break;

    case UMSG_EXT: // 0x7FFF - Resevered for future use
        break;

    default:
        break;
    }

    // Fix keepalive
    if (nbsent)
        m_tsLastSndTime = steady_clock::now();
}

void CUDT::updateSndLossListOnACK(int32_t ackdata_seqno)
{
    // Update sender's loss list and acknowledge packets in the sender's buffer
    {
        // m_RecvAckLock protects sender's loss list and epoll
        CGuard ack_lock(m_RecvAckLock);

        const int offset = CSeqNo::seqoff(m_iSndLastDataAck, ackdata_seqno);
        // IF distance between m_iSndLastDataAck and ack is nonempty...
        if (offset <= 0)
            return;

        // update sending variables
        m_iSndLastDataAck = ackdata_seqno;

        // remove any loss that predates 'ack' (not to be considered loss anymore)
        m_pSndLossList->remove(CSeqNo::decseq(m_iSndLastDataAck));

        // acknowledge the sending buffer (remove data that predate 'ack')
        m_pSndBuffer->ackData(offset);

        // acknowledde any waiting epolls to write
        s_UDTUnited.m_EPoll.update_events(m_SocketID, m_sPollID, UDT_EPOLL_OUT, true);
    }

    // insert this socket to snd list if it is not on the list yet
    m_pSndQueue->m_pSndUList->update(this, CSndUList::DONT_RESCHEDULE);

    if (m_bSynSending)
    {
        CGuard lk(m_SendBlockLock);
        pthread_cond_signal(&m_SendBlockCond);
    }

    const steady_clock::time_point currtime = steady_clock::now();
    // record total time used for sending
    CGuard::enterCS(m_StatsLock);
    m_stats.sndDuration += count_microseconds(currtime - m_stats.sndDurationCounter);
    m_stats.m_sndDurationTotal += count_microseconds(currtime - m_stats.sndDurationCounter);
    m_stats.sndDurationCounter = currtime;
    CGuard::leaveCS(m_StatsLock);
}

void CUDT::processCtrlAck(const CPacket &ctrlpkt, const steady_clock::time_point& currtime)
{
    const int32_t *ackdata       = (const int32_t *)ctrlpkt.m_pcData;
    const int32_t  ackdata_seqno = ackdata[ACKD_RCVLASTACK];

    const bool isLiteAck = ctrlpkt.getLength() == (size_t)SEND_LITE_ACK;
    HLOGC(mglog.Debug,
          log << CONID() << "ACK covers: " << m_iSndLastDataAck << " - " << ackdata_seqno << " [ACK=" << m_iSndLastAck
              << "]" << (isLiteAck ? "[LITE]" : "[FULL]"));

    updateSndLossListOnACK(ackdata_seqno);

    // Process a lite ACK
    if (isLiteAck)
    {
        if (CSeqNo::seqcmp(ackdata_seqno, m_iSndLastAck) >= 0)
        {
            CGuard ack_lock(m_RecvAckLock);
            m_iFlowWindowSize -= CSeqNo::seqoff(m_iSndLastAck, ackdata_seqno);
            m_iSndLastAck = ackdata_seqno;

            // TODO: m_ullLastRspAckTime_tk should be protected with m_RecvAckLock
            // because the sendmsg2 may want to change it at the same time.
            m_tsLastRspAckTime = currtime;
            m_iReXmitCount         = 1; // Reset re-transmit count since last ACK
        }

        return;
    }

    // Decide to send ACKACK or not
    {
        // Sequence number of the ACK packet
        const int32_t ack_seqno = ctrlpkt.getAckSeqNo();

        // Send ACK acknowledgement (UMSG_ACKACK).
        // There can be less ACKACK packets in the stream, than the number of ACK packets.
        // Only send ACKACK every syn interval or if ACK packet with the sequence number
        // already acknowledged (with ACKACK) has come again, which probably means ACKACK was lost.
        if ((currtime - m_SndLastAck2Time > microseconds_from(COMM_SYN_INTERVAL_US)) || (ack_seqno == m_iSndLastAck2))
        {
            sendCtrl(UMSG_ACKACK, &ack_seqno);
            m_iSndLastAck2       = ack_seqno;
            m_SndLastAck2Time = currtime;
        }
    }

    //
    // Begin of the new code with TLPKTDROP.
    //

    // Protect packet retransmission
    CGuard::enterCS(m_RecvAckLock);

    // Check the validation of the ack
    if (CSeqNo::seqcmp(ackdata_seqno, CSeqNo::incseq(m_iSndCurrSeqNo)) > 0)
    {
        CGuard::leaveCS(m_RecvAckLock);
        // this should not happen: attack or bug
        LOGC(glog.Error,
                log << CONID() << "ATTACK/IPE: incoming ack seq " << ackdata_seqno << " exceeds current "
                    << m_iSndCurrSeqNo << " by " << (CSeqNo::seqoff(m_iSndCurrSeqNo, ackdata_seqno) - 1) << "!");
        m_bBroken        = true;
        m_iBrokenCounter = 0;
        return;
    }

    if (CSeqNo::seqcmp(ackdata_seqno, m_iSndLastAck) >= 0)
    {
        // Update Flow Window Size, must update before and together with m_iSndLastAck
        m_iFlowWindowSize = ackdata[ACKD_BUFFERLEFT];
        m_iSndLastAck     = ackdata_seqno;
        m_tsLastRspAckTime  = currtime;
        m_iReXmitCount    = 1; // Reset re-transmit count since last ACK
    }

    /*
     * We must not ignore full ack received by peer
     * if data has been artificially acked by late packet drop.
     * Therefore, a distinct ack state is used for received Ack (iSndLastFullAck)
     * and ack position in send buffer (m_iSndLastDataAck).
     * Otherwise, when severe congestion causing packet drops (and m_iSndLastDataAck update)
     * occures, we drop received acks (as duplicates) and do not update stats like RTT,
     * which may go crazy and stay there, preventing proper stream recovery.
     */

    if (CSeqNo::seqoff(m_iSndLastFullAck, ackdata_seqno) <= 0)
    {
        // discard it if it is a repeated ACK
        CGuard::leaveCS(m_RecvAckLock);
        return;
    }
    m_iSndLastFullAck = ackdata_seqno;

    //
    // END of the new code with TLPKTDROP
    //
    CGuard::leaveCS(m_RecvAckLock);

    size_t acksize   = ctrlpkt.getLength(); // TEMPORARY VALUE FOR CHECKING
    bool   wrongsize = 0 != (acksize % ACKD_FIELD_SIZE);
    acksize          = acksize / ACKD_FIELD_SIZE; // ACTUAL VALUE

    if (wrongsize)
    {
        // Issue a log, but don't do anything but skipping the "odd" bytes from the payload.
        LOGC(mglog.Error,
             log << CONID() << "Received UMSG_ACK payload is not evened up to 4-byte based field size - cutting to "
                 << acksize << " fields");
    }

    // Start with checking the base size.
    if (acksize < ACKD_TOTAL_SIZE_SMALL)
    {
        LOGC(mglog.Error, log << CONID() << "Invalid ACK size " << acksize << " fields - less than minimum required!");
        // Ack is already interpreted, just skip further parts.
        return;
    }
    // This check covers fields up to ACKD_BUFFERLEFT.

    // Update RTT
    // m_iRTT = ackdata[ACKD_RTT];
    // m_iRTTVar = ackdata[ACKD_RTTVAR];
    // XXX These ^^^ commented-out were blocked in UDT;
    // the current RTT calculations are exactly the same as in UDT4.
    const int rtt = ackdata[ACKD_RTT];

    m_iRTTVar = avg_iir<4>(m_iRTTVar, abs(rtt - m_iRTT));
    m_iRTT    = avg_iir<8>(m_iRTT, rtt);

    /* Version-dependent fields:
     * Original UDT (total size: ACKD_TOTAL_SIZE_SMALL):
     *   ACKD_RCVLASTACK
     *   ACKD_RTT
     *   ACKD_RTTVAR
     *   ACKD_BUFFERLEFT
     * Additional UDT fields, not always attached:
     *   ACKD_RCVSPEED
     *   ACKD_BANDWIDTH
     * SRT extension version 1.0.2 (bstats):
     *   ACKD_RCVRATE
     * SRT extension version 1.0.4:
     *   ACKD_XMRATE
     */

    if (acksize > ACKD_TOTAL_SIZE_SMALL)
    {
        // This means that ACKD_RCVSPEED and ACKD_BANDWIDTH fields are available.
        int pktps     = ackdata[ACKD_RCVSPEED];
        int bandwidth = ackdata[ACKD_BANDWIDTH];
        int bytesps;

        /* SRT v1.0.2 Bytes-based stats: bandwidth (pcData[ACKD_XMRATE]) and delivery rate (pcData[ACKD_RCVRATE]) in
         * bytes/sec instead of pkts/sec */
        /* SRT v1.0.3 Bytes-based stats: only delivery rate (pcData[ACKD_RCVRATE]) in bytes/sec instead of pkts/sec */
        if (acksize > ACKD_TOTAL_SIZE_UDTBASE)
            bytesps = ackdata[ACKD_RCVRATE];
        else
            bytesps = pktps * m_iMaxSRTPayloadSize;

        m_iBandwidth        = avg_iir<8>(m_iBandwidth, bandwidth);
        m_iDeliveryRate     = avg_iir<8>(m_iDeliveryRate, pktps);
        m_iByteDeliveryRate = avg_iir<8>(m_iByteDeliveryRate, bytesps);
        // XXX not sure if ACKD_XMRATE is of any use. This is simply
        // calculated as ACKD_BANDWIDTH * m_iMaxSRTPayloadSize.

        // Update Estimated Bandwidth and packet delivery rate
        // m_iRcvRate = m_iDeliveryRate;
        // ^^ This has been removed because with the SrtCongestion class
        // instead of reading the m_iRcvRate local field this will read
        // cudt->deliveryRate() instead.
    }

    checkSndTimers(REGEN_KM);
    updateCC(TEV_ACK, ackdata_seqno);

    CGuard::enterCS(m_StatsLock);
    ++m_stats.recvACK;
    ++m_stats.recvACKTotal;
    CGuard::leaveCS(m_StatsLock);
}

void CUDT::processCtrl(const CPacket &ctrlpkt)
{
    // Just heard from the peer, reset the expiration count.
    m_iEXPCount = 1;
    const steady_clock::time_point currtime = steady_clock::now();
    m_tsLastRspTime = currtime;
    bool using_rexmit_flag = m_bPeerRexmitFlag;

    HLOGC(mglog.Debug,
          log << CONID() << "incoming UMSG:" << ctrlpkt.getType() << " ("
              << MessageTypeStr(ctrlpkt.getType(), ctrlpkt.getExtendedType()) << ") socket=%" << ctrlpkt.m_iID);

    switch (ctrlpkt.getType())
    {
    case UMSG_ACK: // 010 - Acknowledgement
        processCtrlAck(ctrlpkt, currtime);
        break;

    case UMSG_ACKACK: // 110 - Acknowledgement of Acknowledgement
    {
        int32_t ack = 0;
        int     rtt = -1;

        // update RTT
        rtt = m_ACKWindow.acknowledge(ctrlpkt.getAckSeqNo(), ack);
        if (rtt <= 0)
        {
            LOGC(mglog.Error,
                 log << "IPE: ACK node overwritten when acknowledging " << ctrlpkt.getAckSeqNo()
                     << " (ack extracted: " << ack << ")");
            break;
        }

        // if increasing delay detected...
        //   sendCtrl(UMSG_CGWARNING);

        // RTT EWMA
        m_iRTTVar = (m_iRTTVar * 3 + abs(rtt - m_iRTT)) >> 2;
        m_iRTT    = (m_iRTT * 7 + rtt) >> 3;

        updateCC(TEV_ACKACK, ack);

        // This function will put a lock on m_RecvLock by itself, as needed.
        // It must be done inside because this function reads the current time
        // and if waiting for the lock has caused a delay, the time will be
        // inaccurate. Additionally it won't lock if TSBPD mode is off, and
        // won't update anything. Note that if you set TSBPD mode and use
        // srt_recvfile (which doesn't make any sense), you'll have a deadlock.
        m_pRcvBuffer->addRcvTsbPdDriftSample(ctrlpkt.getMsgTimeStamp(), m_RecvLock);

        // update last ACK that has been received by the sender
        if (CSeqNo::seqcmp(ack, m_iRcvLastAckAck) > 0)
            m_iRcvLastAckAck = ack;

        break;
    }

    case UMSG_LOSSREPORT: // 011 - Loss Report
    {
        int32_t *losslist     = (int32_t *)(ctrlpkt.m_pcData);
        size_t   losslist_len = ctrlpkt.getLength() / 4;

        bool secure = true;

        // protect packet retransmission
        CGuard::enterCS(m_RecvAckLock);

        // This variable is used in "normal" logs, so it may cause a warning
        // when logging is forcefully off.
        int32_t wrong_loss SRT_ATR_UNUSED = CSeqNo::m_iMaxSeqNo;

        // decode loss list message and insert loss into the sender loss list
        for (int i = 0, n = (int)(ctrlpkt.getLength() / 4); i < n; ++i)
        {
            if (IsSet(losslist[i], LOSSDATA_SEQNO_RANGE_FIRST))
            {
                // Then it's this is a <lo, hi> specification with HI in a consecutive cell.
                int32_t losslist_lo = SEQNO_VALUE::unwrap(losslist[i]);
                int32_t losslist_hi = losslist[i + 1];
                // <lo, hi> specification means that the consecutive cell has been already interpreted.
                ++i;

                HLOGF(mglog.Debug,
                      "received UMSG_LOSSREPORT: %d-%d (%d packets)...",
                      losslist_lo,
                      losslist_hi,
                      CSeqNo::seqoff(losslist_lo, losslist_hi) + 1);

                if ((CSeqNo::seqcmp(losslist_lo, losslist_hi) > 0) ||
                    (CSeqNo::seqcmp(losslist_hi, m_iSndCurrSeqNo) > 0))
                {
                    // seq_a must not be greater than seq_b; seq_b must not be greater than the most recent sent seq
                    secure     = false;
                    wrong_loss = losslist_hi;
                    // XXX leaveCS: really necessary? 'break' will break the 'for' loop, not the 'switch' statement.
                    // and the leaveCS is done again next to the 'for' loop end.
                    CGuard::leaveCS(m_RecvAckLock);
                    break;
                }

                int num = 0;
                if (CSeqNo::seqcmp(losslist_lo, m_iSndLastAck) >= 0)
                    num = m_pSndLossList->insert(losslist_lo, losslist_hi);
                else if (CSeqNo::seqcmp(losslist_hi, m_iSndLastAck) >= 0)
                {
                    // This should be theoretically impossible because this would mean
                    // that the received packet loss report informs about the loss that predates
                    // the ACK sequence.
                    // However, this can happen if the packet reordering has caused the earlier sent
                    // LOSSREPORT will be delivered after later sent ACK. Whatever, ACK should be
                    // more important, so simply drop the part that predates ACK.
                    num = m_pSndLossList->insert(m_iSndLastAck, losslist_hi);
                }

                CGuard::enterCS(m_StatsLock);
                m_stats.traceSndLoss += num;
                m_stats.sndLossTotal += num;
                CGuard::leaveCS(m_StatsLock);
            }
            else if (CSeqNo::seqcmp(losslist[i], m_iSndLastAck) >= 0)
            {
                HLOGF(mglog.Debug, "received UMSG_LOSSREPORT: %d (1 packet)...", losslist[i]);

                if (CSeqNo::seqcmp(losslist[i], m_iSndCurrSeqNo) > 0)
                {
                    // seq_a must not be greater than the most recent sent seq
                    secure     = false;
                    wrong_loss = losslist[i];
                    CGuard::leaveCS(m_RecvAckLock);
                    break;
                }

                int num = m_pSndLossList->insert(losslist[i], losslist[i]);

                CGuard::enterCS(m_StatsLock);
                m_stats.traceSndLoss += num;
                m_stats.sndLossTotal += num;
                CGuard::leaveCS(m_StatsLock);
            }
        }
        CGuard::leaveCS(m_RecvAckLock);

        updateCC(TEV_LOSSREPORT, EventVariant(losslist, losslist_len));

        if (!secure)
        {
            LOGC(mglog.Warn,
                 log << "out-of-band LOSSREPORT received; BUG or ATTACK - last sent %" << m_iSndCurrSeqNo
                     << " vs loss %" << wrong_loss);
            // this should not happen: attack or bug
            m_bBroken        = true;
            m_iBrokenCounter = 0;
            break;
        }

        // the lost packet (retransmission) should be sent out immediately
        m_pSndQueue->m_pSndUList->update(this, CSndUList::DO_RESCHEDULE);

        CGuard::enterCS(m_StatsLock);
        ++m_stats.recvNAK;
        ++m_stats.recvNAKTotal;
        CGuard::leaveCS(m_StatsLock);

        break;
    }

    case UMSG_CGWARNING: // 100 - Delay Warning
        // One way packet delay is increasing, so decrease the sending rate
        m_tdSendInterval *= 1.125;
        m_iLastDecSeq   = m_iSndCurrSeqNo;
        // XXX Note as interesting fact: this is only prepared for handling,
        // but nothing in the code is sending this message. Probably predicted
        // for a custom congctl. There's a predicted place to call it under
        // UMSG_ACKACK handling, but it's commented out.

        break;

    case UMSG_KEEPALIVE: // 001 - Keep-alive
        // The only purpose of keep-alive packet is to tell that the peer is still alive
        // nothing needs to be done.

        break;

    case UMSG_HANDSHAKE: // 000 - Handshake
    {
        CHandShake req;
        req.load_from(ctrlpkt.m_pcData, ctrlpkt.getLength());

        HLOGC(mglog.Debug, log << "processCtrl: got HS: " << req.show());

        if ((req.m_iReqType > URQ_INDUCTION_TYPES) // acually it catches URQ_INDUCTION and URQ_ERROR_* symbols...???
            || (m_bRendezvous && (req.m_iReqType != URQ_AGREEMENT))) // rnd sends AGREEMENT in rsp to CONCLUSION
        {
            // The peer side has not received the handshake message, so it keeps querying
            // resend the handshake packet

            // This condition embraces cases when:
            // - this is normal accept() and URQ_INDUCTION was received
            // - this is rendezvous accept() and there's coming any kind of URQ except AGREEMENT (should be RENDEZVOUS
            // or CONCLUSION)
            // - this is any of URQ_ERROR_* - well...
            CHandShake initdata;
            initdata.m_iISN            = m_iISN;
            initdata.m_iMSS            = m_iMSS;
            initdata.m_iFlightFlagSize = m_iFlightFlagSize;

            // For rendezvous we do URQ_WAVEAHAND/URQ_CONCLUSION --> URQ_AGREEMENT.
            // For client-server we do URQ_INDUCTION --> URQ_CONCLUSION.
            initdata.m_iReqType = (!m_bRendezvous) ? URQ_CONCLUSION : URQ_AGREEMENT;
            initdata.m_iID      = m_SocketID;

            uint32_t kmdata[SRTDATA_MAXSIZE];
            size_t   kmdatasize = SRTDATA_MAXSIZE;
            bool     have_hsreq = false;
            if (req.m_iVersion > HS_VERSION_UDT4)
            {
                initdata.m_iVersion = HS_VERSION_SRT1; // if I remember correctly, this is induction/listener...
                int hs_flags        = SrtHSRequest::SRT_HSTYPE_HSFLAGS::unwrap(m_ConnRes.m_iType);
                if (hs_flags != 0) // has SRT extensions
                {
                    HLOGC(mglog.Debug,
                          log << "processCtrl/HS: got HS reqtype=" << RequestTypeStr(req.m_iReqType)
                              << " WITH SRT ext");
                    have_hsreq = interpretSrtHandshake(req, ctrlpkt, kmdata, &kmdatasize);
                    if (!have_hsreq)
                    {
                        initdata.m_iVersion = 0;
                        m_RejectReason      = SRT_REJ_ROGUE;
                        initdata.m_iReqType = URQFailure(m_RejectReason);
                    }
                    else
                    {
                        // Extensions are added only in case of CONCLUSION (not AGREEMENT).
                        // Actually what is expected here is that this may either process the
                        // belated-repeated handshake from a caller (and then it's CONCLUSION,
                        // and should be added with HSRSP/KMRSP), or it's a belated handshake
                        // of Rendezvous when it has already considered itself connected.
                        // Sanity check - according to the rules, there should be no such situation
                        if (m_bRendezvous && m_SrtHsSide == HSD_RESPONDER)
                        {
                            LOGC(mglog.Error,
                                 log << "processCtrl/HS: IPE???: RESPONDER should receive all its handshakes in "
                                        "handshake phase.");
                        }

                        // The 'extension' flag will be set from this variable; set it to false
                        // in case when the AGREEMENT response is to be sent.
                        have_hsreq = initdata.m_iReqType == URQ_CONCLUSION;
                        HLOGC(mglog.Debug,
                              log << "processCtrl/HS: processing ok, reqtype=" << RequestTypeStr(initdata.m_iReqType)
                                  << " kmdatasize=" << kmdatasize);
                    }
                }
                else
                {
                    HLOGC(mglog.Debug, log << "processCtrl/HS: got HS reqtype=" << RequestTypeStr(req.m_iReqType));
                }
            }
            else
            {
                initdata.m_iVersion = HS_VERSION_UDT4;
            }

            initdata.m_extension = have_hsreq;

            HLOGC(mglog.Debug,
                  log << CONID() << "processCtrl: responding HS reqtype=" << RequestTypeStr(initdata.m_iReqType)
                      << (have_hsreq ? " WITH SRT HS response extensions" : ""));

            // XXX here interpret SRT handshake extension
            CPacket response;
            response.setControl(UMSG_HANDSHAKE);
            response.allocate(m_iMaxSRTPayloadSize);

            // If createSrtHandshake failed, don't send anything. Actually it can only fail on IPE.
            // There is also no possible IPE condition in case of HSv4 - for this version it will always return true.
            if (createSrtHandshake(SRT_CMD_HSRSP, SRT_CMD_KMRSP, kmdata, kmdatasize,
                        (response), (initdata)))
            {
                response.m_iID        = m_PeerID;
                response.m_iTimeStamp = count_microseconds(steady_clock::now() - m_stats.tsStartTime);
                const int nbsent      = m_pSndQueue->sendto(m_PeerAddr, response);
                if (nbsent)
                {
                    m_tsLastSndTime = steady_clock::now();
                }
            }
        }
        else
        {
            HLOGC(mglog.Debug, log << "processCtrl: ... not INDUCTION, not ERROR, not rendezvous - IGNORED.");
        }

        break;
    }

    case UMSG_SHUTDOWN: // 101 - Shutdown
        m_bShutdown      = true;
        m_bClosing       = true;
        m_bBroken        = true;
        m_iBrokenCounter = 60;

        // Signal the sender and recver if they are waiting for data.
        releaseSynch();
        // Unblock any call so they learn the connection_broken error
        s_UDTUnited.m_EPoll.update_events(m_SocketID, m_sPollID, UDT_EPOLL_ERR, true);

        CTimer::triggerEvent();

        break;

    case UMSG_DROPREQ: // 111 - Msg drop request
        CGuard::enterCS(m_RecvLock);
        m_pRcvBuffer->dropMsg(ctrlpkt.getMsgSeq(using_rexmit_flag), using_rexmit_flag);
        CGuard::leaveCS(m_RecvLock);

        dropFromLossLists(*(int32_t *)ctrlpkt.m_pcData, *(int32_t *)(ctrlpkt.m_pcData + 4));

        // move forward with current recv seq no.
        if ((CSeqNo::seqcmp(*(int32_t *)ctrlpkt.m_pcData, CSeqNo::incseq(m_iRcvCurrSeqNo)) <= 0) &&
            (CSeqNo::seqcmp(*(int32_t *)(ctrlpkt.m_pcData + 4), m_iRcvCurrSeqNo) > 0))
        {
            m_iRcvCurrSeqNo = *(int32_t *)(ctrlpkt.m_pcData + 4);
        }

        break;

    case UMSG_PEERERROR: // 1000 - An error has happened to the peer side
        // int err_type = packet.getAddInfo();

        // currently only this error is signalled from the peer side
        // if recvfile() failes (e.g., due to disk fail), blcoked sendfile/send should return immediately
        // giving the app a chance to fix the issue

        m_bPeerHealth = false;

        break;

    case UMSG_EXT: // 0x7FFF - reserved and user defined messages
        HLOGF(mglog.Debug, "CONTROL EXT MSG RECEIVED: %08X\n", ctrlpkt.getExtendedType());
        {
            // This has currently two roles in SRT:
            // - HSv4 (legacy) handshake
            // - refreshed KMX (initial KMX is done still in the HS process in HSv5)
            bool understood = processSrtMsg(&ctrlpkt);
            // CAREFUL HERE! This only means that this update comes from the UMSG_EXT
            // message received, REGARDLESS OF WHAT IT IS. This version doesn't mean
            // the handshake version, but the reason of calling this function.
            //
            // Fortunately, the only messages taken into account in this function
            // are HSREQ and HSRSP, which should *never* be interchanged when both
            // parties are HSv5.
            if (understood)
            {
                updateAfterSrtHandshake(ctrlpkt.getExtendedType(), HS_VERSION_UDT4);
            }
            else
            {
                updateCC(TEV_CUSTOM, &ctrlpkt);
            }
        }
        break;

    default:
        break;
    }
}

void CUDT::updateSrtRcvSettings()
{
    if (m_bTsbPd)
    {
        /* We are TsbPd receiver */
        CGuard::enterCS(m_RecvLock);
        m_pRcvBuffer->setRcvTsbPdMode(m_tsRcvPeerStartTime, milliseconds_from(m_iTsbPdDelay_ms));
        CGuard::leaveCS(m_RecvLock);

        HLOGF(mglog.Debug,
              "AFTER HS: Set Rcv TsbPd mode: delay=%u.%03u secs",
              m_iTsbPdDelay_ms / 1000,
              m_iTsbPdDelay_ms % 1000);
    }
    else
    {
        HLOGC(mglog.Debug, log << "AFTER HS: Rcv TsbPd mode not set");
    }
}

void CUDT::updateSrtSndSettings()
{
    if (m_bPeerTsbPd)
    {
        /* We are TsbPd sender */
        // XXX Check what happened here.
        // m_iPeerTsbPdDelay_ms = m_CongCtl->getSndPeerTsbPdDelay();// + ((m_iRTT + (4 * m_iRTTVar)) / 1000);
        /*
         * For sender to apply Too-Late Packet Drop
         * option (m_bTLPktDrop) must be enabled and receiving peer shall support it
         */
        HLOGF(mglog.Debug,
              "AFTER HS: Set Snd TsbPd mode %s: delay=%d.%03d secs",
              m_bPeerTLPktDrop ? "with TLPktDrop" : "without TLPktDrop",
              m_iPeerTsbPdDelay_ms / 1000,
              m_iPeerTsbPdDelay_ms % 1000);
    }
    else
    {
        HLOGC(mglog.Debug, log << "AFTER HS: Snd TsbPd mode not set");
    }
}

void CUDT::updateAfterSrtHandshake(int srt_cmd, int hsv)
{

    switch (srt_cmd)
    {
    case SRT_CMD_HSREQ:
    case SRT_CMD_HSRSP:
        break;
    default:
        return;
    }

    // The only possibility here is one of these two:
    // - Agent is RESPONDER and it receives HSREQ.
    // - Agent is INITIATOR and it receives HSRSP.
    //
    // In HSv4, INITIATOR is sender and RESPONDER is receiver.
    // In HSv5, both are sender AND receiver.
    //
    // This function will be called only ONCE in this
    // instance, through either HSREQ or HSRSP.

    if (hsv > HS_VERSION_UDT4)
    {
        updateSrtRcvSettings();
        updateSrtSndSettings();
    }
    else if (srt_cmd == SRT_CMD_HSRSP)
    {
        // HSv4 INITIATOR is sender
        updateSrtSndSettings();
    }
    else
    {
        // HSv4 RESPONDER is receiver
        updateSrtRcvSettings();
    }
}

int CUDT::packLostData(CPacket& w_packet, steady_clock::time_point& w_origintime)
{
    // protect m_iSndLastDataAck from updating by ACK processing
    CGuard ackguard(m_RecvAckLock);

    while ((w_packet.m_iSeqNo = m_pSndLossList->popLostSeq()) >= 0)
    {
        const int offset = CSeqNo::seqoff(m_iSndLastDataAck, w_packet.m_iSeqNo);
        if (offset < 0)
        {
            LOGC(dlog.Error,
                 log << "IPE: packLostData: LOST packet negative offset: seqoff(m_iSeqNo " << w_packet.m_iSeqNo
                     << ", m_iSndLastDataAck " << m_iSndLastDataAck << ")=" << offset << ". Continue");
            continue;
        }

        int msglen;

        const int payload = m_pSndBuffer->readData(&(w_packet.m_pcData), offset, (w_packet.m_iMsgNo), (w_origintime), (msglen));
        SRT_ASSERT(payload != 0);
        if (payload == -1)
        {
            int32_t seqpair[2];
            seqpair[0] = w_packet.m_iSeqNo;
            seqpair[1] = CSeqNo::incseq(seqpair[0], msglen);
            sendCtrl(UMSG_DROPREQ, &w_packet.m_iMsgNo, seqpair, 8);

            // only one msg drop request is necessary
            m_pSndLossList->remove(seqpair[1]);

            // skip all dropped packets
            if (CSeqNo::seqcmp(m_iSndCurrSeqNo, CSeqNo::incseq(seqpair[1])) < 0)
                m_iSndCurrSeqNo = CSeqNo::incseq(seqpair[1]);

            continue;
        }
        // NOTE: This is just a sanity check. Returning 0 is impossible to happen
        // in case of retransmission. If the offset was a positive value, then the
        // block must exist in the old blocks because it wasn't yet cut off by ACK
        // and has been already recorded as sent (otherwise the peer wouldn't send
        // back the loss report). May something happen here in case when the send
        // loss record has been updated by the FASTREXMIT.
        else if (payload == 0)
            continue;

        // At this point we no longer need the ACK lock,
        // because we are going to return from the function.
        // Therefore unlocking in order not to block other threads.
        ackguard.forceUnlock();

        CGuard::enterCS(m_StatsLock);
        ++m_stats.traceRetrans;
        ++m_stats.retransTotal;
        m_stats.traceBytesRetrans += payload;
        m_stats.bytesRetransTotal += payload;
        CGuard::leaveCS(m_StatsLock);

        // Despite the contextual interpretation of packet.m_iMsgNo around
        // CSndBuffer::readData version 2 (version 1 doesn't return -1), in this particular
        // case we can be sure that this is exactly the value of PH_MSGNO as a bitset.
        // So, set here the rexmit flag if the peer understands it.
        if (m_bPeerRexmitFlag)
        {
            w_packet.m_iMsgNo |= PACKET_SND_REXMIT;
        }

        return payload;
    }

    return 0;
}

std::pair<int, steady_clock::time_point> CUDT::packData(CPacket& w_packet)
{
    int payload = 0;
    bool probe = false;
    steady_clock::time_point origintime;
    bool new_packet_packed = false;
    bool filter_ctl_pkt = false;

    int kflg = EK_NOENC;

    const steady_clock::time_point enter_time = steady_clock::now();

    if (!is_zero(m_tsNextSendTime) && enter_time > m_tsNextSendTime)
        m_tdSendTimeDiff += enter_time - m_tsNextSendTime;

    string reason = "reXmit";

    payload = packLostData((w_packet), (origintime));
    if (payload > 0)
    {
        reason = "reXmit";
    }
    else if (m_PacketFilter &&
             m_PacketFilter.packControlPacket(m_iSndCurrSeqNo, m_pCryptoControl->getSndCryptoFlags(), (w_packet)))
    {
        HLOGC(mglog.Debug, log << "filter: filter/CTL packet ready - packing instead of data.");
        payload        = w_packet.getLength();
        reason         = "filter";
        filter_ctl_pkt = true; // Mark that this packet ALREADY HAS timestamp field and it should not be set

        // Stats
        {
            CGuard lg(m_StatsLock);
            ++m_stats.sndFilterExtra;
            ++m_stats.sndFilterExtraTotal;
        }
    }
    else
    {
        // If no loss, and no packetfilter control packet, pack a new packet.

        // check congestion/flow window limit
        int cwnd    = std::min(int(m_iFlowWindowSize), int(m_dCongestionWindow));
        int seqdiff = CSeqNo::seqlen(m_iSndLastAck, CSeqNo::incseq(m_iSndCurrSeqNo));
        if (cwnd >= seqdiff)
        {
            // XXX Here it's needed to set kflg to msgno_bitset in the block stored in the
            // send buffer. This should be somehow avoided, the crypto flags should be set
            // together with encrypting, and the packet should be sent as is, when rexmitting.
            // It would be nice to research as to whether CSndBuffer::Block::m_iMsgNoBitset field
            // isn't a useless redundant state copy. If it is, then taking the flags here can be removed.
            kflg    = m_pCryptoControl->getSndCryptoFlags();
            payload = m_pSndBuffer->readData((&w_packet.m_pcData), (w_packet.m_iMsgNo), (origintime), kflg);
            if (payload)
            {
                m_iSndCurrSeqNo = CSeqNo::incseq(m_iSndCurrSeqNo);
                // m_pCryptoControl->m_iSndCurrSeqNo = m_iSndCurrSeqNo;

                w_packet.m_iSeqNo = m_iSndCurrSeqNo;

                // every 16 (0xF) packets, a packet pair is sent
                if ((w_packet.m_iSeqNo & PUMASK_SEQNO_PROBE) == 0)
                    probe = true;

                new_packet_packed = true;
            }
            else
            {
                m_tsNextSendTime = steady_clock::time_point();
                m_tdSendTimeDiff = m_tdSendTimeDiff.zero();
                return std::make_pair(0, enter_time);
            }
        }
        else
        {
            HLOGC(dlog.Debug, log << "packData: CONGESTED: cwnd=min(" << m_iFlowWindowSize << "," << m_dCongestionWindow
                << ")=" << cwnd << " seqlen=(" << m_iSndLastAck << "-" << m_iSndCurrSeqNo << ")=" << seqdiff);
            m_tsNextSendTime = steady_clock::time_point();
            m_tdSendTimeDiff = m_tdSendTimeDiff.zero();
            return std::make_pair(0, enter_time);
        }

        reason = "normal";
    }

    // Normally packet.m_iTimeStamp field is set exactly here,
    // usually as taken from m_StartTime and current time, unless live
    // mode in which case it is based on 'origintime' as set during scheduling.
    // In case when this is a filter control packet, the m_iTimeStamp field already
    // contains the exactly needed value, and it's a timestamp clip, not a real
    // timestamp.
    if (!filter_ctl_pkt)
    {
        if (m_bPeerTsbPd)
        {
            /*
             * When timestamp is carried over in this sending stream from a received stream,
             * it may be older than the session start time causing a negative packet time
             * that may block the receiver's Timestamp-based Packet Delivery.
             * XXX Isn't it then better to not decrease it by m_StartTime? As long as it
             * doesn't screw up the start time on the other side.
             */
            if (origintime >= m_stats.tsStartTime)
                w_packet.m_iTimeStamp = count_microseconds(origintime - m_stats.tsStartTime);
            else
                w_packet.m_iTimeStamp = count_microseconds(steady_clock::now() - m_stats.tsStartTime);
        }
        else
        {
            w_packet.m_iTimeStamp = count_microseconds(steady_clock::now() - m_stats.tsStartTime);
        }
    }

    w_packet.m_iID = m_PeerID;
    w_packet.setLength(payload);

    /* Encrypt if 1st time this packet is sent and crypto is enabled */
    if (kflg)
    {
        // XXX Encryption flags are already set on the packet before calling this.
        // See readData() above.
        if (m_pCryptoControl->encrypt((w_packet)))
        {
            // Encryption failed
            //>>Add stats for crypto failure
            LOGC(dlog.Error, log << "ENCRYPT FAILED - packet won't be sent, size=" << payload);
            // Encryption failed
            return std::make_pair(-1, enter_time);
        }
        payload = w_packet.getLength(); /* Cipher may change length */
        reason += " (encrypted)";
    }

    if (new_packet_packed && m_PacketFilter)
    {
        HLOGC(mglog.Debug, log << "filter: Feeding packet for source clip");
        m_PacketFilter.feedSource((w_packet));
    }

#if ENABLE_HEAVY_LOGGING // Required because of referring to MessageFlagStr()
    HLOGC(mglog.Debug,
          log << CONID() << "packData: " << reason << " packet seq=" << w_packet.m_iSeqNo << " (ACK=" << m_iSndLastAck
              << " ACKDATA=" << m_iSndLastDataAck << " MSG/FLAGS: " << w_packet.MessageFlagStr() << ")");
#endif

    // Fix keepalive
    m_tsLastSndTime = enter_time;

    considerLegacySrtHandshake(steady_clock::time_point());

    // WARNING: TEV_SEND is the only event that is reported from
    // the CSndQueue::worker thread. All others are reported from
    // CRcvQueue::worker. If you connect to this signal, make sure
    // that you are aware of prospective simultaneous access.
    updateCC(TEV_SEND, &w_packet);

    // XXX This was a blocked code also originally in UDT. Probably not required.
    // Left untouched for historical reasons.
    // Might be possible that it was because of that this is send from
    // different thread than the rest of the signals.
    // m_pSndTimeWindow->onPktSent(w_packet.m_iTimeStamp);

    CGuard::enterCS(m_StatsLock);
    m_stats.traceBytesSent += payload;
    m_stats.bytesSentTotal += payload;
    ++m_stats.traceSent;
    ++m_stats.sentTotal;
    CGuard::leaveCS(m_StatsLock);

    if (probe)
    {
        // sends out probing packet pair
        m_tsNextSendTime = enter_time;
        probe          = false;
    }
    else
    {
#if USE_BUSY_WAITING
        m_tsNextSendTime = enter_time + m_tdSendInterval;
#else
        if (m_tdSendTimeDiff >= m_tdSendInterval)
        {
            // Send immidiately
            m_tsNextSendTime = enter_time;
            m_tdSendTimeDiff -= m_tdSendInterval;
        }
        else
        {
            m_tsNextSendTime = enter_time + (m_tdSendInterval - m_tdSendTimeDiff);
            m_tdSendTimeDiff = m_tdSendTimeDiff.zero();
        }
#endif
    }

    return std::make_pair(payload, m_tsNextSendTime);
}

// This is a close request, but called from the
void CUDT::processClose()
{
    sendCtrl(UMSG_SHUTDOWN);

    m_bShutdown      = true;
    m_bClosing       = true;
    m_bBroken        = true;
    m_iBrokenCounter = 60;

    HLOGP(mglog.Debug, "processClose: sent message and set flags");

    if (m_bTsbPd)
    {
        HLOGP(mglog.Debug, "processClose: lock-and-signal TSBPD");
        CGuard rl(m_RecvLock);
        pthread_cond_signal(&m_RcvTsbPdCond);
    }

    // Signal the sender and recver if they are waiting for data.
    releaseSynch();
    // Unblock any call so they learn the connection_broken error
    s_UDTUnited.m_EPoll.update_events(m_SocketID, m_sPollID, UDT_EPOLL_ERR, true);

    HLOGP(mglog.Debug, "processClose: triggering timer event to spread the bad news");
    CTimer::triggerEvent();
}

void CUDT::sendLossReport(const std::vector<std::pair<int32_t, int32_t> > &loss_seqs)
{
    typedef vector<pair<int32_t, int32_t> > loss_seqs_t;

    vector<int32_t> seqbuffer;
    seqbuffer.reserve(2 * loss_seqs.size()); // pessimistic
    for (loss_seqs_t::const_iterator i = loss_seqs.begin(); i != loss_seqs.end(); ++i)
    {
        if (i->first == i->second)
        {
            seqbuffer.push_back(i->first);
            HLOGF(mglog.Debug, "lost packet %d: sending LOSSREPORT", i->first);
        }
        else
        {
            seqbuffer.push_back(i->first | LOSSDATA_SEQNO_RANGE_FIRST);
            seqbuffer.push_back(i->second);
            HLOGF(mglog.Debug,
                  "lost packets %d-%d (%d packets): sending LOSSREPORT",
                  i->first,
                  i->second,
                  1 + CSeqNo::seqcmp(i->second, i->first));
        }
    }

    if (!seqbuffer.empty())
    {
        sendCtrl(UMSG_LOSSREPORT, NULL, &seqbuffer[0], seqbuffer.size());
    }
}

int CUDT::processData(CUnit *in_unit)
{
    CPacket &packet = in_unit->m_Packet;

   // XXX This should be called (exclusively) here:
   // m_pRcvBuffer->addLocalTsbPdDriftSample(packet.getMsgTimeStamp());
   // Just heard from the peer, reset the expiration count.
   m_iEXPCount = 1;
   m_tsLastRspTime = steady_clock::now();

    // We are receiving data, start tsbpd thread if TsbPd is enabled
    if (m_bTsbPd && pthread_equal(m_RcvTsbPdThread, pthread_t()))
    {
        HLOGP(mglog.Debug, "Spawning TSBPD thread");
        int st = 0;
        {
            ThreadName tn("SRT:TsbPd");
            st = pthread_create(&m_RcvTsbPdThread, NULL, CUDT::tsbpd, this);
        }
        if (st != 0)
            return -1;
    }

    const int pktrexmitflag = m_bPeerRexmitFlag ? (packet.getRexmitFlag() ? 1 : 0) : 2;
#if ENABLE_HEAVY_LOGGING
    static const char *const rexmitstat[] = {"ORIGINAL", "REXMITTED", "RXS-UNKNOWN"};
    string                   rexmit_reason;
#endif

    if (pktrexmitflag == 1)
    {
        // This packet was retransmitted
        CGuard::enterCS(m_StatsLock);
        m_stats.traceRcvRetrans++;
        CGuard::leaveCS(m_StatsLock);

#if ENABLE_HEAVY_LOGGING
        // Check if packet was retransmitted on request or on ack timeout
        // Search the sequence in the loss record.
        rexmit_reason = " by ";
        if (!m_pRcvLossList->find(packet.m_iSeqNo, packet.m_iSeqNo))
            rexmit_reason += "REQUEST";
        else
            rexmit_reason += "ACK-TMOUT";
#endif
    }

    HLOGC(dlog.Debug,
          log << CONID() << "processData: RECEIVED DATA: size=" << packet.getLength() << " seq=" << packet.getSeqNo());

    updateCC(TEV_RECEIVE, &packet);
    ++m_iPktCount;

    const int pktsz = packet.getLength();
    // Update time information
    // XXX Note that this adds the byte size of a packet
    // of which we don't yet know as to whether this has
    // carried out some useful data or some excessive data
    // that will be later discarded.
    // FIXME: before adding this on the rcv time window,
    // make sure that this packet isn't going to be
    // effectively discarded, as repeated retransmission,
    // for example, burdens the link, but doesn't better the speed.
    m_RcvTimeWindow.onPktArrival(pktsz);

    // Probe the packet pair if needed.
    // Conditions and any extra data required for the packet
    // this function will extract and test as needed.

    const bool unordered = CSeqNo::seqcmp(packet.m_iSeqNo, m_iRcvCurrSeqNo) <= 0;
    const bool retransmitted = m_bPeerRexmitFlag && packet.getRexmitFlag();

    // Retransmitted and unordered packets do not provide expected measurement.
    // We expect the 16th and 17th packet to be sent regularly,
    // otherwise measurement must be rejected.
    m_RcvTimeWindow.probeArrival(packet, unordered || retransmitted);

    CGuard::enterCS(m_StatsLock);
    m_stats.traceBytesRecv += pktsz;
    m_stats.bytesRecvTotal += pktsz;
    ++m_stats.traceRecv;
    ++m_stats.recvTotal;
    CGuard::leaveCS(m_StatsLock);

    typedef vector<pair<int32_t, int32_t> > loss_seqs_t;
    loss_seqs_t                             filter_loss_seqs;
    loss_seqs_t                             srt_loss_seqs;
    vector<CUnit *>                         incoming;
    bool                                    was_sent_in_order          = true;
    bool                                    reorder_prevent_lossreport = false;

    // If the peer doesn't understand REXMIT flag, send rexmit request
    // always immediately.
    int initial_loss_ttl = 0;
    if (m_bPeerRexmitFlag)
        initial_loss_ttl = m_iReorderTolerance;

    // After introduction of packet filtering, the "recordable loss detection"
    // does not exactly match the true loss detection. When a FEC filter is
    // working, for example, then getting one group filled with all packet but
    // the last one and the FEC control packet, in this special case this packet
    // won't be notified at all as lost because it will be recovered by the
    // filter immediately before anyone notices what happened (and the loss
    // detection for the further functionality is checked only afterwards,
    // and in this case the immediate recovery makes the loss to not be noticed
    // at all).
    //
    // Because of that the check for losses must happen BEFORE passing the packet
    // to the filter and before the filter could recover the packet before anyone
    // notices :)

    if (packet.getMsgSeq() != 0) // disregard filter-control packets, their seq may mean nothing
    {
        int diff = CSeqNo::seqoff(m_iRcvCurrPhySeqNo, packet.m_iSeqNo);
        if (diff > 1)
        {
            CGuard lg(m_StatsLock);
            int    loss = diff - 1; // loss is all that is above diff == 1
            m_stats.traceRcvLoss += loss;
            m_stats.rcvLossTotal += loss;
            uint64_t lossbytes = loss * m_pRcvBuffer->getRcvAvgPayloadSize();
            m_stats.traceRcvBytesLoss += lossbytes;
            m_stats.rcvBytesLossTotal += lossbytes;
            HLOGC(mglog.Debug,
                  log << "LOSS STATS: n=" << loss << " SEQ: [" << CSeqNo::incseq(m_iRcvCurrPhySeqNo) << " "
                      << CSeqNo::decseq(packet.m_iSeqNo) << "]");
        }

        if (diff > 0)
        {
            // Record if it was further than latest
            m_iRcvCurrPhySeqNo = packet.m_iSeqNo;
        }
    }

    {
        // Start of offset protected section
        // Prevent TsbPd thread from modifying Ack position while adding data
        // offset from RcvLastAck in RcvBuffer must remain valid between seqoff() and addData()
        CGuard recvbuf_acklock(m_RcvBufferLock);

        // vector<CUnit*> undec_units;
        if (m_PacketFilter)
        {
            // Stuff this data into the filter
            m_PacketFilter.receive(in_unit, (incoming), (filter_loss_seqs));
            HLOGC(mglog.Debug,
                  log << "(FILTER) fed data, received " << incoming.size() << " pkts, " << Printable(filter_loss_seqs)
                      << " loss to report, "
                      << (m_PktFilterRexmitLevel == SRT_ARQ_ALWAYS ? "FIND & REPORT LOSSES YOURSELF"
                                                                   : "REPORT ONLY THOSE"));
        }
        else
        {
            // Stuff in just one packet that has come in.
            incoming.push_back(in_unit);
        }

        bool excessive = true; // stays true unless it was successfully added

        // Needed for possibly check for needsQuickACK.
        bool incoming_belated = (CSeqNo::seqcmp(in_unit->m_Packet.m_iSeqNo, m_iRcvLastSkipAck) < 0);

        // Loop over all incoming packets that were filtered out.
        // In case when there is no filter, there's just one packet in 'incoming',
        // the one that came in the input of this function.
        for (vector<CUnit *>::iterator i = incoming.begin(); i != incoming.end(); ++i)
        {
            CUnit *  u    = *i;
            CPacket &rpkt = u->m_Packet;

            // m_iRcvLastSkipAck is the base sequence number for the receiver buffer.
            // This is the offset in the buffer; if this is negative, it means that
            // this sequence is already in the past and the buffer is not interested.
            // Meaning, this packet will be rejected, even if it could potentially be
            // one of missing packets in the transmission.
            int32_t offset = CSeqNo::seqoff(m_iRcvLastSkipAck, rpkt.m_iSeqNo);

            IF_HEAVY_LOGGING(const char *exc_type = "EXPECTED");

            if (offset < 0)
            {
                IF_HEAVY_LOGGING(exc_type = "BELATED");
                steady_clock::time_point tsbpdtime = m_pRcvBuffer->getPktTsbPdTime(rpkt.getMsgTimeStamp());
                long bltime = CountIIR<uint64_t>(
                        uint64_t(m_stats.traceBelatedTime) * 1000,
                        count_microseconds(steady_clock::now() - tsbpdtime), 0.2);
            
                CGuard::enterCS(m_StatsLock);
                m_stats.traceBelatedTime = double(bltime) / 1000.0;
                m_stats.traceRcvBelated++;
                CGuard::leaveCS(m_StatsLock);
                HLOGC(mglog.Debug,
                      log << CONID() << "RECEIVED: seq=" << packet.m_iSeqNo << " offset=" << offset << " (BELATED/"
                          << rexmitstat[pktrexmitflag] << rexmit_reason << ") FLAGS: " << packet.MessageFlagStr());
                continue;
            }

            const int avail_bufsize = m_pRcvBuffer->getAvailBufSize();
            if (offset >= avail_bufsize)
            {
                // This is already a sequence discrepancy. Probably there could be found
                // some way to make it continue reception by overriding the sequence and
                // make a kinda TLKPTDROP, but there has been found no reliable way to do this.
                if (m_bTsbPd && m_bTLPktDrop && m_pRcvBuffer->empty())
                {
                    // Only in live mode. In File mode this shall not be possible
                    // because the sender should stop sending in this situation.
                    // In Live mode this means that there is a gap between the
                    // lowest sequence in the empty buffer and the incoming sequence
                    // that exceeds the buffer size. Receiving data in this situation
                    // is no longer possible and this is a point of no return.
                    LOGC(mglog.Error,
                         log << CONID() << "SEQUENCE DISCREPANCY. BREAKING CONNECTION. offset=" << offset
                             << " avail=" << avail_bufsize << " ack.seq=" << m_iRcvLastSkipAck
                             << " pkt.seq=" << rpkt.m_iSeqNo << " rcv-remain=" << m_pRcvBuffer->debugGetSize());

                    // This is a scoped lock with AckLock, but for the moment
                    // when processClose() is called this lock must be taken out,
                    // otherwise this will cause a deadlock. We don't need this
                    // lock anymore, and at 'return' it will be unlocked anyway.
                    recvbuf_acklock.forceUnlock();
                    processClose();
                    return -1;
                }
                else
                {
                    LOGC(mglog.Error, log << CONID() << "No room to store incoming packet: offset="
                            << offset << " avail=" << avail_bufsize
                            << " ack.seq=" << m_iRcvLastSkipAck << " pkt.seq=" << rpkt.m_iSeqNo
                            << " rcv-remain=" << m_pRcvBuffer->debugGetSize()
                        );
                    return -1;
                }
            }

            bool adding_successful = true;
            if (m_pRcvBuffer->addData(*i, offset) < 0)
            {
                // addData returns -1 if at the m_iLastAckPos+offset position there already is a packet.
                // So this packet is "redundant".
                IF_HEAVY_LOGGING(exc_type = "UNACKED");
                adding_successful = false;
            }
            else
            {
                IF_HEAVY_LOGGING(exc_type = "ACCEPTED");
                excessive = false;
                if (u->m_Packet.getMsgCryptoFlags())
                {
                    EncryptionStatus rc = m_pCryptoControl ? m_pCryptoControl->decrypt((u->m_Packet)) : ENCS_NOTSUP;
                    if (rc != ENCS_CLEAR)
                    {
                        // Could not decrypt
                        // Keep packet in received buffer
                        // Crypto flags are still set
                        // It will be acknowledged
                        {
                            CGuard lg(m_StatsLock);
                            m_stats.traceRcvUndecrypt += 1;
                            m_stats.traceRcvBytesUndecrypt += pktsz;
                            m_stats.m_rcvUndecryptTotal += 1;
                            m_stats.m_rcvBytesUndecryptTotal += pktsz;
                        }

                        // Log message degraded to debug because it may happen very often
                        HLOGC(dlog.Debug, log << CONID() << "ERROR: packet not decrypted, dropping data.");
                        adding_successful = false;
                        IF_HEAVY_LOGGING(exc_type = "UNDECRYPTED");
                    }
                }
            }

            HLOGC(mglog.Debug,
                  log << CONID() << "RECEIVED: seq=" << rpkt.m_iSeqNo << " offset=" << offset
                  << " BUFr=" << avail_bufsize
                  << " (" << exc_type << "/" << rexmitstat[pktrexmitflag] << rexmit_reason << ") FLAGS: "
                  << packet.MessageFlagStr());

            // Decryption should have made the crypto flags EK_NOENC.
            // Otherwise it's an error.
            if (adding_successful)
            {
                HLOGC(dlog.Debug,
                      log << "CONTIGUITY CHECK: sequence distance: " << CSeqNo::seqoff(m_iRcvCurrSeqNo, rpkt.m_iSeqNo));
                if (CSeqNo::seqcmp(rpkt.m_iSeqNo, CSeqNo::incseq(m_iRcvCurrSeqNo)) > 0) // Loss detection.
                {
                    int32_t seqlo = CSeqNo::incseq(m_iRcvCurrSeqNo);
                    int32_t seqhi = CSeqNo::decseq(rpkt.m_iSeqNo);

                    srt_loss_seqs.push_back(make_pair(seqlo, seqhi));

                    if (initial_loss_ttl)
                    {
                        // pack loss list for (possibly belated) NAK
                        // The LOSSREPORT will be sent in a while.

                        for (loss_seqs_t::iterator i = srt_loss_seqs.begin(); i != srt_loss_seqs.end(); ++i)
                        {
                            m_FreshLoss.push_back(CRcvFreshLoss(i->first, i->second, initial_loss_ttl));
                        }
                        HLOGC(mglog.Debug,
                              log << "FreshLoss: added sequences: " << Printable(srt_loss_seqs)
                                  << " tolerance: " << initial_loss_ttl);
                        reorder_prevent_lossreport = true;
                    }
                }
            }

            // Update the current largest sequence number that has been received.
            // Or it is a retransmitted packet, remove it from receiver loss list.
            if (CSeqNo::seqcmp(rpkt.m_iSeqNo, m_iRcvCurrSeqNo) > 0)
            {
                m_iRcvCurrSeqNo = rpkt.m_iSeqNo; // Latest possible received
            }
            else
            {
                unlose(rpkt); // was BELATED or RETRANSMITTED
                was_sent_in_order &= 0 != pktrexmitflag;
            }
        }

        // This is moved earlier after introducing filter because it shouldn't
        // be executed in case when the packet was rejected by the receiver buffer.
        // However now the 'excessive' condition may be true also in case when
        // a truly non-excessive packet has been received, just it has been temporarily
        // stored for better times by the filter module. This way 'excessive' is also true,
        // although the old condition that a packet with a newer sequence number has arrived
        // or arrived out of order may still be satisfied.
        if (!incoming_belated && was_sent_in_order)
        {
            // Basing on some special case in the packet, it might be required
            // to enforce sending ACK immediately (earlier than normally after
            // a given period).
            if (m_CongCtl->needsQuickACK(packet))
            {
                m_tsNextACKTime = steady_clock::now();
            }
        }

        if (excessive)
        {
            return -1;
        }

    } // End of recvbuf_acklock

    if (m_bClosing)
    {
        // RcvQueue worker thread can call processData while closing (or close while processData)
        // This race condition exists in the UDT design but the protection against TsbPd thread
        // (with AckLock) and decryption enlarged the probability window.
        // Application can crash deep in decrypt stack since crypto context is deleted in close.
        // RcvQueue worker thread will not necessarily be deleted with this connection as it can be
        // used by others (socket multiplexer).
        return -1;
    }

    if (incoming.empty())
    {
        // Treat as excessive. This is when a filter cumulates packets
        // until the loss is rebuilt, or eats up a filter control packet
        return -1;
    }

    if (!srt_loss_seqs.empty())
    {
        // A loss is detected
        {
            // TODO: Can unlock rcvloss after m_pRcvLossList->insert(...)?
            // And probably protect m_FreshLoss as well.

            HLOGC(mglog.Debug, log << "processData: LOSS DETECTED, %: " << Printable(srt_loss_seqs) << " - RECORDING.");
            // if record_loss == false, nothing will be contained here
            // Insert lost sequence numbers to the receiver loss list
            CGuard lg(m_RcvLossLock);
            for (loss_seqs_t::iterator i = srt_loss_seqs.begin(); i != srt_loss_seqs.end(); ++i)
            {
                // If loss found, insert them to the receiver loss list
                m_pRcvLossList->insert(i->first, i->second);
            }
        }

        const bool report_recorded_loss = !m_PacketFilter || m_PktFilterRexmitLevel == SRT_ARQ_ALWAYS;
        if (!reorder_prevent_lossreport && report_recorded_loss)
        {
            HLOGC(mglog.Debug, log << "WILL REPORT LOSSES (SRT): " << Printable(srt_loss_seqs));
            sendLossReport(srt_loss_seqs);
        }

        if (m_bTsbPd)
        {
            pthread_mutex_lock(&m_RecvLock);
            pthread_cond_signal(&m_RcvTsbPdCond);
            pthread_mutex_unlock(&m_RecvLock);
        }
    }

    // Separately report loss records of those reported by a filter.
    // ALWAYS report whatever has been reported back by a filter. Note that
    // the filter never reports anything when rexmit fallback level is ALWAYS or NEVER.
    // With ALWAYS only those are reported that were recorded here by SRT.
    // With NEVER, nothing is to be reported.
    if (!filter_loss_seqs.empty())
    {
        HLOGC(mglog.Debug, log << "WILL REPORT LOSSES (filter): " << Printable(filter_loss_seqs));
        sendLossReport(filter_loss_seqs);

        if (m_bTsbPd)
        {
            pthread_mutex_lock(&m_RecvLock);
            pthread_cond_signal(&m_RcvTsbPdCond);
            pthread_mutex_unlock(&m_RecvLock);
        }
    }

    // Now review the list of FreshLoss to see if there's any "old enough" to send UMSG_LOSSREPORT to it.

    // PERFORMANCE CONSIDERATIONS:
    // This list is quite inefficient as a data type and finding the candidate to send UMSG_LOSSREPORT
    // is linear time. On the other hand, there are some special cases that are important for performance:
    // - only the first (plus some following) could have had TTL drown to 0
    // - the only (little likely) possibility that the next-to-first record has TTL=0 is when there was
    //   a loss range split (due to unlose() of one sequence)
    // - first found record with TTL>0 means end of "ready to LOSSREPORT" records
    // So:
    // All you have to do is:
    //  - start with first element and continue with next elements, as long as they have TTL=0
    //    If so, send the loss report and remove this element.
    //  - Since the first element that has TTL>0, iterate until the end of container and decrease TTL.
    //
    // This will be efficient becase the loop to increment one field (without any condition check)
    // can be quite well optimized.

    vector<int32_t> lossdata;
    {
        CGuard lg(m_RcvLossLock);

        // XXX There was a mysterious crash around m_FreshLoss. When the initial_loss_ttl is 0
        // (that is, "belated loss report" feature is off), don't even touch m_FreshLoss.
        if (initial_loss_ttl && !m_FreshLoss.empty())
        {
            deque<CRcvFreshLoss>::iterator i = m_FreshLoss.begin();

            // Phase 1: take while TTL <= 0.
            // There can be more than one record with the same TTL, if it has happened before
            // that there was an 'unlost' (@c unlose) sequence that has split one detected loss
            // into two records.
            for (; i != m_FreshLoss.end() && i->ttl <= 0; ++i)
            {
                HLOGF(mglog.Debug,
                      "Packet seq %d-%d (%d packets) considered lost - sending LOSSREPORT",
                      i->seq[0],
                      i->seq[1],
                      CSeqNo::seqoff(i->seq[0], i->seq[1]) + 1);
                addLossRecord(lossdata, i->seq[0], i->seq[1]);
            }

            // Remove elements that have been processed and prepared for lossreport.
            if (i != m_FreshLoss.begin())
            {
                m_FreshLoss.erase(m_FreshLoss.begin(), i);
                i = m_FreshLoss.begin();
            }

            if (m_FreshLoss.empty())
            {
                HLOGP(mglog.Debug, "NO MORE FRESH LOSS RECORDS.");
            }
            else
            {
                HLOGF(mglog.Debug,
                      "STILL %" PRIzu " FRESH LOSS RECORDS, FIRST: %d-%d (%d) TTL: %d",
                      m_FreshLoss.size(),
                      i->seq[0],
                      i->seq[1],
                      1 + CSeqNo::seqoff(i->seq[0], i->seq[1]),
                      i->ttl);
            }

            // Phase 2: rest of the records should have TTL decreased.
            for (; i != m_FreshLoss.end(); ++i)
                --i->ttl;
        }
    }
    if (!lossdata.empty())
    {
        sendCtrl(UMSG_LOSSREPORT, NULL, &lossdata[0], lossdata.size());
    }

    // was_sent_in_order means either of:
    // - packet was sent in order (first if branch above)
    // - packet was sent as old, but was a retransmitted packet

    if (m_bPeerRexmitFlag && was_sent_in_order)
    {
        ++m_iConsecOrderedDelivery;
        if (m_iConsecOrderedDelivery >= 50)
        {
            m_iConsecOrderedDelivery = 0;
            if (m_iReorderTolerance > 0)
            {
                m_iReorderTolerance--;
                CGuard::enterCS(m_StatsLock);
                m_stats.traceReorderDistance--;
                CGuard::leaveCS(m_StatsLock);
                HLOGF(mglog.Debug,
                      "ORDERED DELIVERY of 50 packets in a row - decreasing tolerance to %d",
                      m_iReorderTolerance);
            }
        }
    }

    return 0;
}

/// This function is called when a packet has arrived, which was behind the current
/// received sequence - that is, belated or retransmitted. Try to remove the packet
/// from both loss records: the general loss record and the fresh loss record.
///
/// Additionally, check - if supported by the peer - whether the "latecoming" packet
/// has been sent due to retransmission or due to reordering, by checking the rexmit
/// support flag and rexmit flag itself. If this packet was surely ORIGINALLY SENT
/// it means that the current network connection suffers of packet reordering. This
/// way try to introduce a dynamic tolerance by calculating the difference between
/// the current packet reception sequence and this packet's sequence. This value
/// will be set to the tolerance value, which means that later packet retransmission
/// will not be required immediately, but only after receiving N next packets that
/// do not include the lacking packet.
/// The tolerance is not increased infinitely - it's bordered by m_iMaxReorderTolerance.
/// This value can be set in options - SRT_LOSSMAXTTL.
void CUDT::unlose(const CPacket &packet)
{
    CGuard  lg(m_RcvLossLock);
    int32_t sequence = packet.m_iSeqNo;
    m_pRcvLossList->remove(sequence);

    // Rest of this code concerns only the "belated lossreport" feature.

    bool has_increased_tolerance = false;
    bool was_reordered           = false;

    if (m_bPeerRexmitFlag)
    {
        // If the peer understands the REXMIT flag, it means that the REXMIT flag is contained
        // in the PH_MSGNO field.

        // The packet is considered coming originally (just possibly out of order), if REXMIT
        // flag is NOT set.
        was_reordered = !packet.getRexmitFlag();
        if (was_reordered)
        {
            HLOGF(mglog.Debug, "received out-of-band packet seq %d", sequence);

            const int seqdiff = abs(CSeqNo::seqcmp(m_iRcvCurrSeqNo, packet.m_iSeqNo));
            CGuard::enterCS(m_StatsLock);
            m_stats.traceReorderDistance = max(seqdiff, m_stats.traceReorderDistance);
            CGuard::leaveCS(m_StatsLock);
            if (seqdiff > m_iReorderTolerance)
            {
                const int new_tolerance = min(seqdiff, m_iMaxReorderTolerance);
                HLOGF(mglog.Debug,
                      "Belated by %d seqs - Reorder tolerance %s %d",
                      seqdiff,
                      (new_tolerance == m_iReorderTolerance) ? "REMAINS with" : "increased to",
                      new_tolerance);
                m_iReorderTolerance = new_tolerance;
                has_increased_tolerance =
                    true; // Yes, even if reorder tolerance is already at maximum - this prevents decreasing tolerance.
            }
        }
        else
        {
            HLOGC(mglog.Debug, log << CONID() << "received reXmitted packet seq=" << sequence);
        }
    }
    else
    {
        HLOGF(mglog.Debug, "received reXmitted or belated packet seq %d (distinction not supported by peer)", sequence);
    }

    // Don't do anything if "belated loss report" feature is not used.
    // In that case the FreshLoss list isn't being filled in at all, the
    // loss report is sent directly.
    // Note that this condition blocks two things being done in this function:
    // - remove given sequence from the fresh loss record
    //   (in this case it's empty anyway)
    // - decrease current reorder tolerance based on whether packets come in order
    //   (current reorder tolerance is 0 anyway)
    if (m_bPeerRexmitFlag == 0 || m_iReorderTolerance == 0)
        return;

    size_t i       = 0;
    int    had_ttl = 0;
    for (i = 0; i < m_FreshLoss.size(); ++i)
    {
        had_ttl = m_FreshLoss[i].ttl;
        switch (m_FreshLoss[i].revoke(sequence))
        {
        case CRcvFreshLoss::NONE:
            continue; // Not found. Search again.

        case CRcvFreshLoss::STRIPPED:
            goto breakbreak; // Found and the modification is applied. We're done here.

        case CRcvFreshLoss::DELETE:
            // No more elements. Kill it.
            m_FreshLoss.erase(m_FreshLoss.begin() + i);
            // Every loss is unique. We're done here.
            goto breakbreak;

        case CRcvFreshLoss::SPLIT:
            // Oh, this will be more complicated. This means that it was in between.
            {
                // So create a new element that will hold the upper part of the range,
                // and this one modify to be the lower part of the range.

                // Keep the current end-of-sequence value for the second element
                int32_t next_end = m_FreshLoss[i].seq[1];

                // seq-1 set to the end of this element
                m_FreshLoss[i].seq[1] = CSeqNo::decseq(sequence);
                // seq+1 set to the begin of the next element
                int32_t next_begin = CSeqNo::incseq(sequence);

                // Use position of the NEXT element because insertion happens BEFORE pointed element.
                // Use the same TTL (will stay the same in the other one).
                m_FreshLoss.insert(m_FreshLoss.begin() + i + 1,
                                   CRcvFreshLoss(next_begin, next_end, m_FreshLoss[i].ttl));
            }
            goto breakbreak;
        }
    }

    // Could have made the "return" instruction instead of goto, but maybe there will be something
    // to add in future, so keeping that.
breakbreak:;

    if (i != m_FreshLoss.size())
    {
        HLOGF(mglog.Debug, "sequence %d removed from belated lossreport record", sequence);
    }

    if (was_reordered)
    {
        m_iConsecOrderedDelivery = 0;
        if (has_increased_tolerance)
        {
            m_iConsecEarlyDelivery = 0; // reset counter
        }
        else if (had_ttl > 2)
        {
            ++m_iConsecEarlyDelivery; // otherwise, and if it arrived quite earlier, increase counter
            HLOGF(mglog.Debug, "... arrived at TTL %d case %d", had_ttl, m_iConsecEarlyDelivery);

            // After 10 consecutive
            if (m_iConsecEarlyDelivery >= 10)
            {
                m_iConsecEarlyDelivery = 0;
                if (m_iReorderTolerance > 0)
                {
                    m_iReorderTolerance--;
                    CGuard::enterCS(m_StatsLock);
                    m_stats.traceReorderDistance--;
                    CGuard::leaveCS(m_StatsLock);
                    HLOGF(mglog.Debug,
                        "... reached %d times - decreasing tolerance to %d",
                        m_iConsecEarlyDelivery,
                        m_iReorderTolerance);
                }
            }
        }
        // If hasn't increased tolerance, but the packet appeared at TTL less than 2, do nothing.
    }
}

void CUDT::dropFromLossLists(int32_t from, int32_t to)
{
    CGuard lg(m_RcvLossLock);
    m_pRcvLossList->remove(from, to);

    HLOGF(mglog.Debug, "TLPKTDROP seq %d-%d (%d packets)", from, to, CSeqNo::seqoff(from, to));

    if (m_bPeerRexmitFlag == 0 || m_iReorderTolerance == 0)
        return;

    // All code below concerns only "belated lossreport" feature.

    // It's highly unlikely that this is waiting to send a belated UMSG_LOSSREPORT,
    // so treat it rather as a sanity check.

    // It's enough to check if the first element of the list starts with a sequence older than 'to'.
    // If not, just do nothing.

    size_t delete_index = 0;
    for (size_t i = 0; i < m_FreshLoss.size(); ++i)
    {
        CRcvFreshLoss::Emod result = m_FreshLoss[i].revoke(from, to);
        switch (result)
        {
        case CRcvFreshLoss::DELETE:
            delete_index = i + 1; // PAST THE END
            continue;             // There may be further ranges that are included in this one, so check on.

        case CRcvFreshLoss::NONE:
        case CRcvFreshLoss::STRIPPED:
            break; // THIS BREAKS ONLY 'switch', not 'for'!

        case CRcvFreshLoss::SPLIT:; // This function never returns it. It's only a compiler shut-up.
        }

        break; // Now this breaks also FOR.
    }

    m_FreshLoss.erase(m_FreshLoss.begin(),
                      m_FreshLoss.begin() + delete_index); // with delete_index == 0 will do nothing
}

// This function, as the name states, should bake a new cookie.
int32_t CUDT::bake(const sockaddr_any& addr, int32_t current_cookie, int correction)
{
    static unsigned int distractor = 0;
    unsigned int        rollover   = distractor + 10;

    for (;;)
    {
        // SYN cookie
        char clienthost[NI_MAXHOST];
        char clientport[NI_MAXSERV];
        getnameinfo(addr.get(),
                    addr.size(),
                    clienthost,
                    sizeof(clienthost),
                    clientport,
                    sizeof(clientport),
                    NI_NUMERICHOST | NI_NUMERICSERV);
        int64_t timestamp = (count_microseconds(steady_clock::now() - m_stats.tsStartTime) / 60000000) + distractor -
                            correction; // secret changes every one minute
        stringstream cookiestr;
        cookiestr << clienthost << ":" << clientport << ":" << timestamp;
        union {
            unsigned char cookie[16];
            int32_t       cookie_val;
        };
        CMD5::compute(cookiestr.str().c_str(), cookie);

        if (cookie_val != current_cookie)
            return cookie_val;

        ++distractor;

        // This is just to make the loop formally breakable,
        // but this is virtually impossible to happen.
        if (distractor == rollover)
            return cookie_val;
    }
}

// XXX This is quite a mystery, why this function has a return value
// and what the purpose for it was. There's just one call of this
// function in the whole code and in that call the return value is
// ignored. Actually this call happens in the CRcvQueue::worker thread,
// where it makes a response for incoming UDP packet that might be
// a connection request. Should any error occur in this process, there
// is no way to "report error" that happened here. Basing on that
// these values in original UDT code were quite like the values
// for m_iReqType, they have been changed to URQ_* symbols, which
// may mean that the intent for the return value was to send this
// value back as a control packet back to the connector.
//
// This function is run when the CRcvQueue object is reading packets
// from the multiplexer (@c CRcvQueue::worker_RetrieveUnit) and the
// target socket ID is 0.
//
// XXX Make this function return EConnectStatus enum type (extend if needed),
// and this will be directly passed to the caller.
SRT_REJECT_REASON CUDT::processConnectRequest(const sockaddr_any& addr, CPacket& packet)
{
    // XXX ASSUMPTIONS:
    // [[using assert(packet.m_iID == 0)]]

    HLOGC(mglog.Debug, log << "processConnectRequest: received a connection request");

    if (m_bClosing)
    {
        m_RejectReason = SRT_REJ_CLOSE;
        HLOGC(mglog.Debug, log << "processConnectRequest: ... NOT. Rejecting because closing.");
        return m_RejectReason;
    }

    /*
     * Closing a listening socket only set bBroken
     * If a connect packet is received while closing it gets through
     * processing and crashes later.
     */
    if (m_bBroken)
    {
        m_RejectReason = SRT_REJ_CLOSE;
        HLOGC(mglog.Debug, log << "processConnectRequest: ... NOT. Rejecting because broken.");
        return m_RejectReason;
    }
    size_t exp_len =
        CHandShake::m_iContentSize; // When CHandShake::m_iContentSize is used in log, the file fails to link!

    // NOTE!!! Old version of SRT code checks if the size of the HS packet
    // is EQUAL to the above CHandShake::m_iContentSize.

    // Changed to < exp_len because we actually need that the packet
    // be at least of a size for handshake, although it may contain
    // more data, depending on what's inside.
    if (packet.getLength() < exp_len)
    {
        m_RejectReason = SRT_REJ_ROGUE;
        HLOGC(mglog.Debug,
              log << "processConnectRequest: ... NOT. Wrong size: " << packet.getLength() << " (expected: " << exp_len
                  << ")");
        return m_RejectReason;
    }

    // Dunno why the original UDT4 code only MUCH LATER was checking if the packet was UMSG_HANDSHAKE.
    // It doesn't seem to make sense to deserialize it into the handshake structure if we are not
    // sure that the packet contains the handshake at all!
    if (!packet.isControl(UMSG_HANDSHAKE))
    {
        m_RejectReason = SRT_REJ_ROGUE;
        LOGC(mglog.Error, log << "processConnectRequest: the packet received as handshake is not a handshake message");
        return m_RejectReason;
    }

    CHandShake hs;
    hs.load_from(packet.m_pcData, packet.getLength());

    // XXX MOST LIKELY this hs should be now copied into m_ConnRes field, which holds
    // the handshake structure sent from the peer (no matter the role or mode).
    // This should simplify the createSrtHandshake() function which can this time
    // simply write the crafted handshake structure into m_ConnReq, which needs no
    // participation of the local handshake and passing it as a parameter through
    // newConnection() -> acceptAndRespond() -> createSrtHandshake(). This is also
    // required as a source of the peer's information used in processing in other
    // structures.

    int32_t cookie_val = bake(addr);

    HLOGC(mglog.Debug, log << "processConnectRequest: new cookie: " << hex << cookie_val);

    // REQUEST:INDUCTION.
    // Set a cookie, a target ID, and send back the same as
    // RESPONSE:INDUCTION.
    if (hs.m_iReqType == URQ_INDUCTION)
    {
        HLOGC(mglog.Debug, log << "processConnectRequest: received type=induction, sending back with cookie+socket");

        // XXX That looks weird - the calculated md5 sum out of the given host/port/timestamp
        // is 16 bytes long, but CHandShake::m_iCookie has 4 bytes. This then effectively copies
        // only the first 4 bytes. Moreover, it's dangerous on some platforms because the char
        // array need not be aligned to int32_t - changed to union in a hope that using int32_t
        // inside a union will enforce whole union to be aligned to int32_t.
        hs.m_iCookie = cookie_val;
        packet.m_iID = hs.m_iID;

        // Ok, now's the time. The listener sets here the version 5 handshake,
        // even though the request was 4. This is because the old client would
        // simply return THE SAME version, not even looking into it, giving the
        // listener false impression as if it supported version 5.
        //
        // If the caller was really HSv4, it will simply ignore the version 5 in INDUCTION;
        // it will respond with CONCLUSION, but with its own set version, which is version 4.
        //
        // If the caller was really HSv5, it will RECOGNIZE this version 5 in INDUCTION, so
        // it will respond with version 5 when sending CONCLUSION.

        hs.m_iVersion = HS_VERSION_SRT1;

        // Additionally, set this field to a MAGIC value. This field isn't used during INDUCTION
        // by HSv4 client, HSv5 client can use it to additionally verify that this is a HSv5 listener.
        // In this field we also advertise the PBKEYLEN value. When 0, it's considered not advertised.
        hs.m_iType = SrtHSRequest::wrapFlags(true /*put SRT_MAGIC_CODE in HSFLAGS*/, m_iSndCryptoKeyLen);
        bool whether SRT_ATR_UNUSED = m_iSndCryptoKeyLen != 0;
        HLOGC(mglog.Debug,
              log << "processConnectRequest: " << (whether ? "" : "NOT ")
                  << " Advertising PBKEYLEN - value = " << m_iSndCryptoKeyLen);

        size_t size = packet.getLength();
        hs.store_to((packet.m_pcData), (size));
        packet.m_iTimeStamp = count_microseconds(steady_clock::now() - m_stats.tsStartTime);
        m_pSndQueue->sendto(addr, packet);
        return SRT_REJ_UNKNOWN; // EXCEPTION: this is a "no-error" code.
    }

    // Otherwise this should be REQUEST:CONCLUSION.
    // Should then come with the correct cookie that was
    // set in the above INDUCTION, in the HS_VERSION_SRT1
    // should also contain extra data.

    HLOGC(mglog.Debug,
          log << "processConnectRequest: received type=" << RequestTypeStr(hs.m_iReqType) << " - checking cookie...");
    if (hs.m_iCookie != cookie_val)
    {
        cookie_val = bake(addr, cookie_val, -1); // SHOULD generate an earlier, distracted cookie

        if (hs.m_iCookie != cookie_val)
        {
            m_RejectReason = SRT_REJ_RDVCOOKIE;
            HLOGC(mglog.Debug, log << "processConnectRequest: ...wrong cookie " << hex << cookie_val << ". Ignoring.");
            return m_RejectReason;
        }

        HLOGC(mglog.Debug, log << "processConnectRequest: ... correct (FIXED) cookie. Proceeding.");
    }
    else
    {
        HLOGC(mglog.Debug, log << "processConnectRequest: ... correct (ORIGINAL) cookie. Proceeding.");
    }

    int32_t id = hs.m_iID;

    // HANDSHAKE: The old client sees the version that does not match HS_VERSION_UDT4 (5).
    // In this case it will respond with URQ_ERROR_REJECT. Rest of the data are the same
    // as in the handshake request. When this message is received, the connector side should
    // switch itself to the version number HS_VERSION_UDT4 and continue the old way (that is,
    // continue sending URQ_INDUCTION, but this time with HS_VERSION_UDT4).

    bool accepted_hs = true;

    if (hs.m_iVersion == HS_VERSION_SRT1)
    {
        // No further check required.
        // The m_iType contains handshake extension flags.
    }
    else if (hs.m_iVersion == HS_VERSION_UDT4)
    {
        // In UDT, and so in older SRT version, the hs.m_iType field should contain
        // the socket type, although SRT only allowed this field to be UDT_DGRAM.
        // Older SRT version contained that value in a field, but now that this can
        // only contain UDT_DGRAM the field itself has been abandoned.
        // For the sake of any old client that reports version 4 handshake, interpret
        // this hs.m_iType field as a socket type and check if it's UDT_DGRAM.

        // Note that in HSv5 hs.m_iType contains extension flags.
        if (hs.m_iType != UDT_DGRAM)
        {
            m_RejectReason = SRT_REJ_ROGUE;
            accepted_hs    = false;
        }
    }
    else
    {
        // Unsupported version
        // (NOTE: This includes "version=0" which is a rejection flag).
        m_RejectReason = SRT_REJ_VERSION;
        accepted_hs    = false;
    }

    if (!accepted_hs)
    {
        HLOGC(mglog.Debug,
              log << "processConnectRequest: version/type mismatch. Sending REJECT code:" << m_RejectReason
              << " MSG: " << srt_rejectreason_str(m_RejectReason));
        // mismatch, reject the request
        hs.m_iReqType = URQFailure(m_RejectReason);
        size_t size   = CHandShake::m_iContentSize;
        hs.store_to((packet.m_pcData), (size));
        packet.m_iID        = id;
        packet.m_iTimeStamp = count_microseconds(steady_clock::now() - m_stats.tsStartTime);
        m_pSndQueue->sendto(addr, packet);
    }
    else
    {
        SRT_REJECT_REASON error  = SRT_REJ_UNKNOWN;
        int               result = s_UDTUnited.newConnection(m_SocketID, addr, packet, (hs), (error));

        // This is listener - m_RejectReason need not be set
        // because listener has no functionality of giving the app
        // insight into rejected callers.

        // --->
        //        (global.) CUDTUnited::updateListenerMux
        //        (new Socket.) CUDT::acceptAndRespond
        if (result == -1)
        {
            hs.m_iReqType = URQFailure(error);
            LOGF(mglog.Error, "UU:newConnection: rsp(REJECT): %d - %s", hs.m_iReqType, srt_rejectreason_str(error));
        }

        // CONFUSION WARNING!
        //
        // The newConnection() will call acceptAndRespond() if the processing
        // was successful - IN WHICH CASE THIS PROCEDURE SHOULD DO NOTHING.
        // Ok, almost nothing - see update_events below.
        //
        // If newConnection() failed, acceptAndRespond() will not be called.
        // Ok, more precisely, the thing that acceptAndRespond() is expected to do
        // will not be done (this includes sending any response to the peer).
        //
        // Now read CAREFULLY. The newConnection() will return:
        //
        // - -1: The connection processing failed due to errors like:
        //       - memory alloation error
        //       - listen backlog exceeded
        //       - any error propagated from CUDT::open and CUDT::acceptAndRespond
        // - 0: The connection already exists
        // - 1: Connection accepted.
        //
        // So, update_events is called only if the connection is established.
        // Both 0 (repeated) and -1 (error) require that a response be sent.
        // The CPacket object that has arrived as a connection request is here
        // reused for the connection rejection response (see URQ_ERROR_REJECT set
        // as m_iReqType).

        // send back a response if connection failed or connection already existed
        // new connection response should be sent in acceptAndRespond()
        if (result != 1)
        {
            HLOGC(mglog.Debug,
                  log << CONID() << "processConnectRequest: sending ABNORMAL handshake info req="
                      << RequestTypeStr(hs.m_iReqType));
            size_t size = CHandShake::m_iContentSize;
            hs.store_to((packet.m_pcData), (size));
            packet.m_iID        = id;
            packet.m_iTimeStamp = (int32_t) count_microseconds(steady_clock::now() - m_stats.tsStartTime);
            m_pSndQueue->sendto(addr, packet);
        }
        else
        {
            // a new connection has been created, enable epoll for write
            s_UDTUnited.m_EPoll.update_events(m_SocketID, m_sPollID, UDT_EPOLL_OUT, true);
        }
    }
    LOGC(mglog.Note, log << "listen ret: " << hs.m_iReqType << " - " << RequestTypeStr(hs.m_iReqType));

    return RejectReasonForURQ(hs.m_iReqType);
}

void CUDT::addLossRecord(std::vector<int32_t> &lr, int32_t lo, int32_t hi)
{
    if (lo == hi)
        lr.push_back(lo);
    else
    {
        lr.push_back(lo | LOSSDATA_SEQNO_RANGE_FIRST);
        lr.push_back(hi);
    }
}

void CUDT::checkACKTimer(const steady_clock::time_point &currtime)
{
    if (currtime > m_tsNextACKTime  // ACK time has come
                                  // OR the number of sent packets since last ACK has reached
                                  // the congctl-defined value of ACK Interval
                                  // (note that none of the builtin congctls defines ACK Interval)
        || (m_CongCtl->ACKMaxPackets() > 0 && m_iPktCount >= m_CongCtl->ACKMaxPackets()))
    {
        // ACK timer expired or ACK interval is reached
        sendCtrl(UMSG_ACK);

        const steady_clock::duration ack_interval = m_CongCtl->ACKTimeout_us() > 0
            ? microseconds_from(m_CongCtl->ACKTimeout_us())
            : m_tdACKInterval;
        m_tsNextACKTime = currtime + ack_interval;

        m_iPktCount      = 0;
        m_iLightACKCount = 1;
    }
    // Or the transfer rate is so high that the number of packets
    // have reached the value of SelfClockInterval * LightACKCount before
    // the time has come according to m_ullNextACKTime_tk. In this case a "lite ACK"
    // is sent, which doesn't contain statistical data and nothing more
    // than just the ACK number. The "fat ACK" packets will be still sent
    // normally according to the timely rules.
    else if (m_iPktCount >= SELF_CLOCK_INTERVAL * m_iLightACKCount)
    {
        // send a "light" ACK
        sendCtrl(UMSG_ACK, NULL, NULL, SEND_LITE_ACK);
        ++m_iLightACKCount;
    }
}

void CUDT::checkNAKTimer(const steady_clock::time_point& currtime)
{
    // XXX The problem with working NAKREPORT with SRT_ARQ_ONREQ
    // is not that it would be inappropriate, but because it's not
    // implemented. The reason for it is that the structure of the
    // loss list container (m_pRcvLossList) is such that it is expected
    // that the loss records are ordered by sequence numbers (so
    // that two ranges sticking together are merged in place).
    // Unfortunately in case of SRT_ARQ_ONREQ losses must be recorded
    // as before, but they should not be reported, until confirmed
    // by the filter. By this reason they appear often out of order
    // and for adding them properly the loss list container wasn't
    // prepared. This then requires some more effort to implement.
    if (!m_bRcvNakReport || m_PktFilterRexmitLevel != SRT_ARQ_ALWAYS)
        return;

    /*
     * m_bRcvNakReport enables NAK reports for SRT.
     * Retransmission based on timeout is bandwidth consuming,
     * not knowing what to retransmit when the only NAK sent by receiver is lost,
     * all packets past last ACK are retransmitted (rexmitMethod() == SRM_FASTREXMIT).
     */
    const int loss_len = m_pRcvLossList->getLossLength();
    SRT_ASSERT(loss_len >= 0);

    if (loss_len > 0)
    {
        if (currtime <= m_tsNextNAKTime)
            return; // wait for next NAK time

        sendCtrl(UMSG_LOSSREPORT);
    }

    m_tsNextNAKTime = currtime + m_tdNAKInterval;
}

bool CUDT::checkExpTimer(const steady_clock::time_point& currtime)
{
    // In UDT the m_bUserDefinedRTO and m_iRTO were in CCC class.
    // There's nothing in the original code that alters these values.

    steady_clock::time_point next_exp_time;
    if (m_CongCtl->RTO())
    {
        next_exp_time = m_tsLastRspTime + microseconds_from(m_CongCtl->RTO());
    }
    else
    {
        steady_clock::duration exp_timeout =
            microseconds_from(m_iEXPCount * (m_iRTT + 4 * m_iRTTVar) + COMM_SYN_INTERVAL_US);
        if (exp_timeout < (m_iEXPCount * m_tdMinExpInterval))
            exp_timeout = m_iEXPCount * m_tdMinExpInterval;
        next_exp_time = m_tsLastRspTime + exp_timeout;
    }

    if (currtime <= next_exp_time)
        return false;

    // ms -> us
    const int PEER_IDLE_TMO_US = m_iOPT_PeerIdleTimeout * 1000;
    // Haven't received any information from the peer, is it dead?!
    // timeout: at least 16 expirations and must be greater than 5 seconds
    if ((m_iEXPCount > COMM_RESPONSE_MAX_EXP) &&
        (currtime - m_tsLastRspTime > microseconds_from(PEER_IDLE_TMO_US)))
    {
        //
        // Connection is broken.
        // UDT does not signal any information about this instead of to stop quietly.
        // Application will detect this when it calls any UDT methods next time.
        //
        HLOGC(mglog.Debug,
              log << "CONNECTION EXPIRED after " << count_milliseconds(currtime - m_tsLastRspTime) << "ms");
        m_bClosing       = true;
        m_bBroken        = true;
        m_iBrokenCounter = 30;

        // update snd U list to remove this socket
        m_pSndQueue->m_pSndUList->update(this, CSndUList::DO_RESCHEDULE);

        releaseSynch();

        // app can call any UDT API to learn the connection_broken error
        s_UDTUnited.m_EPoll.update_events(m_SocketID, m_sPollID, UDT_EPOLL_IN | UDT_EPOLL_OUT | UDT_EPOLL_ERR, true);

        CTimer::triggerEvent();

        return true;
    }

    HLOGC(mglog.Debug,
          log << "EXP TIMER: count=" << m_iEXPCount << "/" << (+COMM_RESPONSE_MAX_EXP) << " elapsed="
              << (count_microseconds(currtime - m_tsLastRspTime)) << "/" << (+PEER_IDLE_TMO_US) << "us");

    ++m_iEXPCount;

    /*
     * (keepalive fix)
     * duB:
     * It seems there is confusion of the direction of the Response here.
     * LastRspTime is supposed to be when receiving (data/ctrl) from peer
     * as shown in processCtrl and processData,
     * Here we set because we sent something?
     *
     * Disabling this code that prevent quick reconnection when peer disappear
     */
    // Reset last response time since we've just sent a heart-beat.
    // (fixed) m_tsLastRspTime = currtime_tk;

    return false;
}

void CUDT::checkRexmitTimer(const steady_clock::time_point& currtime)
{
    /* There are two algorithms of blind packet retransmission: LATEREXMIT and FASTREXMIT.
     *
     * LATEREXMIT is only used with FileCC.
     * The mode is triggered when some time has passed since the last ACK from
     * the receiver, while there is still some unacknowledged data in the sender's buffer,
     * and the loss list is empty.
     *
     * FASTREXMIT is only used with LiveCC.
     * The mode is triggered if the receiver does not send periodic NAK reports,
     * when some time has passed since the last ACK from the receiver,
     * while there is still some unacknowledged data in the sender's buffer.
     *
     * In case the above conditions are met, the unacknowledged packets
     * in the sender's buffer will be added to loss list and retransmitted.
     */

    const uint64_t rtt_syn = (m_iRTT + 4 * m_iRTTVar + 2 * COMM_SYN_INTERVAL_US);
    const uint64_t exp_int_us = (m_iReXmitCount * rtt_syn + COMM_SYN_INTERVAL_US);

    if (currtime <= (m_tsLastRspAckTime + microseconds_from(exp_int_us)))
        return;

    // If there is no unacknowledged data in the sending buffer,
    // then there is nothing to retransmit.
    if (m_pSndBuffer->getCurrBufSize() <= 0)
        return;

    const bool is_laterexmit = m_CongCtl->rexmitMethod() == SrtCongestion::SRM_LATEREXMIT;
    const bool is_fastrexmit = m_CongCtl->rexmitMethod() == SrtCongestion::SRM_FASTREXMIT;

    // If the receiver will send periodic NAK reports, then FASTREXMIT is inactive.
    // MIND that probably some method of "blind rexmit" MUST BE DONE, when TLPKTDROP is off.
    if (is_fastrexmit && m_bPeerNakReport)
        return;

    // We need to retransmit only when the data in the sender's buffer was already sent.
    // Otherwise it might still be sent regulary.
    bool retransmit = false;
    // - the sender loss list is empty (the receiver didn't send any LOSSREPORT, or LOSSREPORT was lost on track)
    if (is_laterexmit && (CSeqNo::incseq(m_iSndCurrSeqNo) != m_iSndLastAck) && m_pSndLossList->getLossLength() == 0)
        retransmit = true;

    if (is_fastrexmit && (CSeqNo::seqoff(m_iSndLastAck, CSeqNo::incseq(m_iSndCurrSeqNo)) > 0))
        retransmit = true;

    if (retransmit)
    {
        // Sender: Insert all the packets sent after last received acknowledgement into the sender loss list.
        CGuard acklock(m_RecvAckLock); // Protect packet retransmission
        // Resend all unacknowledged packets on timeout, but only if there is no packet in the loss list
        const int32_t csn = m_iSndCurrSeqNo;
        const int     num = m_pSndLossList->insert(m_iSndLastAck, csn);
        if (num > 0)
        {
            CGuard::enterCS(m_StatsLock);
            m_stats.traceSndLoss += num;
            m_stats.sndLossTotal += num;
            CGuard::leaveCS(m_StatsLock);

            HLOGC(mglog.Debug,
                  log << CONID() << "ENFORCED " << (is_laterexmit ? "LATEREXMIT" : "FASTREXMIT")
                      << " by ACK-TMOUT (scheduling): " << CSeqNo::incseq(m_iSndLastAck) << "-" << csn << " ("
                      << CSeqNo::seqoff(m_iSndLastAck, csn) << " packets)");
        }
    }

    ++m_iReXmitCount;

    checkSndTimers(DONT_REGEN_KM);
    const ECheckTimerStage stage = is_fastrexmit ? TEV_CHT_FASTREXMIT : TEV_CHT_REXMIT;
    updateCC(TEV_CHECKTIMER, stage);

    // immediately restart transmission
    m_pSndQueue->m_pSndUList->update(this, CSndUList::DO_RESCHEDULE);
}

void CUDT::checkTimers()
{
    // update CC parameters
    updateCC(TEV_CHECKTIMER, TEV_CHT_INIT);

    const steady_clock::time_point currtime = steady_clock::now();

    // This is a very heavy log, unblock only for temporary debugging!
#if 0
    HLOGC(mglog.Debug, log << CONID() << "checkTimers: nextacktime=" << FormatTime(m_ullNextACKTime_tk)
        << " AckInterval=" << m_iACKInterval
        << " pkt-count=" << m_iPktCount << " liteack-count=" << m_iLightACKCount);
#endif

    // Check if it is time to send ACK
    checkACKTimer(currtime);

    // Check if it is time to send a loss report
    checkNAKTimer(currtime);

    // Check if the connection is expired
    if (checkExpTimer(currtime))
        return;

    // Check if FAST or LATE packet retransmission is required
    checkRexmitTimer(currtime);

    if (currtime > m_tsLastSndTime + microseconds_from(COMM_KEEPALIVE_PERIOD_US))
    {
        sendCtrl(UMSG_KEEPALIVE);
        HLOGP(mglog.Debug, "KEEPALIVE");
    }
}

void CUDT::addEPoll(const int eid)
{
    CGuard::enterCS(s_UDTUnited.m_EPoll.m_EPollLock);
    m_sPollID.insert(eid);
    CGuard::leaveCS(s_UDTUnited.m_EPoll.m_EPollLock);

    if (!stillConnected())
        return;

    CGuard::enterCS(m_RecvLock);
    if (m_pRcvBuffer->isRcvDataReady())
    {
        s_UDTUnited.m_EPoll.update_events(m_SocketID, m_sPollID, UDT_EPOLL_IN, true);
    }
    CGuard::leaveCS(m_RecvLock);

    if (m_iSndBufSize > m_pSndBuffer->getCurrBufSize())
    {
        s_UDTUnited.m_EPoll.update_events(m_SocketID, m_sPollID, UDT_EPOLL_OUT, true);
    }
}

void CUDT::removeEPoll(const int eid)
{
    // clear IO events notifications;
    // since this happens after the epoll ID has been removed, they cannot be set again
    set<int> remove;
    remove.insert(eid);
    s_UDTUnited.m_EPoll.update_events(m_SocketID, remove, UDT_EPOLL_IN | UDT_EPOLL_OUT, false);

    CGuard::enterCS(s_UDTUnited.m_EPoll.m_EPollLock);
    m_sPollID.erase(eid);
    CGuard::leaveCS(s_UDTUnited.m_EPoll.m_EPollLock);
}

void CUDT::ConnectSignal(ETransmissionEvent evt, EventSlot sl)
{
    if (evt >= TEV__SIZE)
        return; // sanity check

    m_Slots[evt].push_back(sl);
}

void CUDT::DisconnectSignal(ETransmissionEvent evt)
{
    if (evt >= TEV__SIZE)
        return; // sanity check

    m_Slots[evt].clear();
}

void CUDT::EmitSignal(ETransmissionEvent tev, EventVariant var)
{
    for (std::vector<EventSlot>::iterator i = m_Slots[tev].begin(); i != m_Slots[tev].end(); ++i)
    {
        i->emit(tev, var);
    }
}

int CUDT::getsndbuffer(SRTSOCKET u, size_t *blocks, size_t *bytes)
{
    CUDTSocket *s = s_UDTUnited.locate(u);
    if (!s || !s->m_pUDT)
        return -1;

    CSndBuffer *b = s->m_pUDT->m_pSndBuffer;

    if (!b)
        return -1;

    int bytecount, timespan;
    int count = b->getCurrBufSize((bytecount), (timespan));

    if (blocks)
        *blocks = count;

    if (bytes)
        *bytes = bytecount;

    return std::abs(timespan);
}

SRT_REJECT_REASON CUDT::rejectReason(SRTSOCKET u)
{
    CUDTSocket *s = s_UDTUnited.locate(u);
    if (!s || !s->m_pUDT)
        return SRT_REJ_UNKNOWN;

    return s->m_pUDT->m_RejectReason;
}

bool CUDT::runAcceptHook(CUDT *acore, const sockaddr* peer, const CHandShake& hs, const CPacket& hspkt)
{
    // Prepare the information for the hook.

    // We need streamid.
    char target[MAX_SID_LENGTH + 1];
    memset((target), 0, MAX_SID_LENGTH + 1);

    // Just for a case, check the length.
    // This wasn't done before, and we could risk memory crash.
    // In case of error, this will remain unset and the empty
    // string will be passed as streamid.

    int ext_flags = SrtHSRequest::SRT_HSTYPE_HSFLAGS::unwrap(hs.m_iType);

    // This tests if there are any extensions.
    if (hspkt.getLength() > CHandShake::m_iContentSize + 4 && IsSet(ext_flags, CHandShake::HS_EXT_CONFIG))
    {
        uint32_t *begin = reinterpret_cast<uint32_t *>(hspkt.m_pcData + CHandShake::m_iContentSize);
        size_t    size  = hspkt.getLength() - CHandShake::m_iContentSize; // Due to previous cond check we grant it's >0
        uint32_t *next  = 0;
        size_t    length   = size / sizeof(uint32_t);
        size_t    blocklen = 0;

        for (;;) // ONE SHOT, but continuable loop
        {
            int cmd = FindExtensionBlock(begin, length, (blocklen), (next));

            const size_t bytelen = blocklen * sizeof(uint32_t);

            if (cmd == SRT_CMD_SID)
            {
                if (!bytelen || bytelen > MAX_SID_LENGTH)
                {
                    LOGC(mglog.Error,
                         log << "interpretSrtHandshake: STREAMID length " << bytelen << " is 0 or > " << +MAX_SID_LENGTH
                             << " - PROTOCOL ERROR, REJECTING");
                    return false;
                }
                // See comment at CUDT::interpretSrtHandshake().
                memcpy((target), begin + 1, bytelen);

                // Un-swap on big endian machines
                ItoHLA(((uint32_t *)target), (uint32_t *)target, blocklen);

                // Nothing more expected from connection block.
                break;
            }
            else if (cmd == SRT_CMD_NONE)
            {
                // End of blocks
                break;
            }
            else
            {
                // Any other kind of message extracted. Search on.
                length -= (next - begin);
                begin = next;
                if (begin)
                    continue;
            }

            break;
        }
    }

    try
    {
        int result = CALLBACK_CALL(m_cbAcceptHook, acore->m_SocketID, hs.m_iVersion, peer, target);
        if (result == -1)
            return false;
    }
    catch (...)
    {
        LOGP(mglog.Error, "runAcceptHook: hook interrupted by exception");
        return false;
    }

    return true;
}<|MERGE_RESOLUTION|>--- conflicted
+++ resolved
@@ -3087,13 +3087,7 @@
         throw CUDTException(MJ_NOTSUP, MN_ISCONNECTED, 0);
 
     // record peer/server address
-<<<<<<< HEAD
-    delete m_pPeerAddr;
-    m_pPeerAddr = (AF_INET == m_iIPversion) ? (sockaddr *)new sockaddr_in : (sockaddr *)new sockaddr_in6;
-    memcpy((m_pPeerAddr), serv_addr, (AF_INET == m_iIPversion) ? sizeof(sockaddr_in) : sizeof(sockaddr_in6));
-=======
     m_PeerAddr = serv_addr;
->>>>>>> 379d0dc9
 
     // register this socket in the rendezvous queue
     // RendezevousQueue is used to temporarily store incoming handshake, non-rendezvous connections also require this
@@ -3254,9 +3248,6 @@
 
     CUDTException  e;
     EConnectStatus cst = CONN_CONTINUE;
-    // This is a temporary place to store the DESTINATION IP from the incoming packet.
-    // We can't record this address yet until the cookie-confirmation is done, for safety reasons.
-    sockaddr_any use_source_adr(m_iIPversion); // use BindAddress.family() after refactoring
 
     while (!m_bClosing)
     {
@@ -3610,13 +3601,9 @@
     m_SrtHsSide = HSD_DRAW;
 }
 
-<<<<<<< HEAD
-EConnectStatus CUDT::processRendezvous(const CPacket &response, const sockaddr *serv_addr,
-        bool synchro, EReadStatus rst, CPacket& w_reqpkt)
-=======
 EConnectStatus CUDT::processRendezvous(
-    ref_t<CPacket> reqpkt, const CPacket& response, const sockaddr_any& serv_addr, bool synchro, EReadStatus rst)
->>>>>>> 379d0dc9
+    const CPacket& response, const sockaddr_any& serv_addr,
+    bool synchro, EReadStatus rst, CPacket& w_reqpkt)
 {
     if (m_RdvState == CHandShake::RDV_CONNECTED)
     {
@@ -4187,11 +4174,7 @@
     m_iRcvCurrSeqNo    = m_ConnRes.m_iISN - 1;
     m_iRcvCurrPhySeqNo = m_ConnRes.m_iISN - 1;
     m_PeerID           = m_ConnRes.m_iID;
-<<<<<<< HEAD
-    memcpy((m_piSelfIP), m_ConnRes.m_piPeerIP, 16);
-=======
-    memcpy(m_piSelfIP, m_ConnRes.m_piPeerIP, sizeof m_piSelfIP);
->>>>>>> 379d0dc9
+    memcpy((m_piSelfIP), m_ConnRes.m_piPeerIP, sizeof m_piSelfIP);
 
     HLOGC(mglog.Debug,
           log << CONID() << "applyResponseSettings: HANSHAKE CONCLUDED. SETTING: payload-size=" << m_iMaxSRTPayloadSize
@@ -4945,11 +4928,7 @@
     return true;
 }
 
-<<<<<<< HEAD
-void CUDT::acceptAndRespond(const sockaddr *peer, const CPacket &hspkt, CHandShake& w_hs)
-=======
-void CUDT::acceptAndRespond(const sockaddr_any& peer, CHandShake* hs, const CPacket& hspkt)
->>>>>>> 379d0dc9
+void CUDT::acceptAndRespond(const sockaddr_any& peer, const CPacket &hspkt, CHandShake& w_hs)
 {
     HLOGC(mglog.Debug, log << "acceptAndRespond: setting up data according to handshake");
 
@@ -5004,13 +4983,8 @@
     }
 
     // get local IP address and send the peer its IP address (because UDP cannot get local IP address)
-<<<<<<< HEAD
-    memcpy((m_piSelfIP), w_hs.m_piPeerIP, 16);
-    CIPAddress::ntop(peer, w_hs.m_piPeerIP, m_iIPversion);
-=======
-    memcpy(m_piSelfIP, hs->m_piPeerIP, sizeof m_piSelfIP);
-    CIPAddress::ntop(peer, hs->m_piPeerIP);
->>>>>>> 379d0dc9
+    memcpy((m_piSelfIP), w_hs.m_piPeerIP, sizeof m_piSelfIP);
+    CIPAddress::ntop(peer, (w_hs.m_piPeerIP));
 
     int udpsize          = m_iMSS - CPacket::UDP_HDR_SIZE;
     m_iMaxSRTPayloadSize = udpsize - CPacket::HDR_SIZE;
@@ -5067,12 +5041,7 @@
         throw CUDTException(MJ_SETUP, MN_REJECTED, 0);
     }
 
-<<<<<<< HEAD
-    m_pPeerAddr = (AF_INET == m_iIPversion) ? (sockaddr *)new sockaddr_in : (sockaddr *)new sockaddr_in6;
-    memcpy((m_pPeerAddr), peer, (AF_INET == m_iIPversion) ? sizeof(sockaddr_in) : sizeof(sockaddr_in6));
-=======
     m_PeerAddr = peer;
->>>>>>> 379d0dc9
 
     // And of course, it is connected.
     m_bConnected = true;
@@ -5312,14 +5281,12 @@
     w_pkt.m_iID        = m_PeerID;
     w_pkt.m_iTimeStamp = count_microseconds(steady_clock::now() - m_stats.tsStartTime);
 
-<<<<<<< HEAD
     // NOTE: w_pkt isn't modified in this call,
-    // just in CChannel::sendto it's modified for sending
-    // and then modification is reversed.
-    m_pSndQueue->sendto(m_pPeerAddr, w_pkt);
-=======
-    m_pSndQueue->sendto(m_PeerAddr, pkt);
->>>>>>> 379d0dc9
+    // just in CChannel::sendto it's modified in place
+    // before sending for performance purposes,
+    // and then modification is undone. Logically then
+    // there's no modification here.
+    m_pSndQueue->sendto(m_PeerAddr, w_pkt);
 }
 
 bool CUDT::close()
