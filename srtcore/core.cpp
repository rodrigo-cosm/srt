/*
 * SRT - Secure, Reliable, Transport
 * Copyright (c) 2018 Haivision Systems Inc.
 *
 * This Source Code Form is subject to the terms of the Mozilla Public
 * License, v. 2.0. If a copy of the MPL was not distributed with this
 * file, You can obtain one at http://mozilla.org/MPL/2.0/.
 *
 */

/*****************************************************************************
Copyright (c) 2001 - 2011, The Board of Trustees of the University of Illinois.
All rights reserved.

Redistribution and use in source and binary forms, with or without
modification, are permitted provided that the following conditions are
met:

* Redistributions of source code must retain the above
  copyright notice, this list of conditions and the
  following disclaimer.

* Redistributions in binary form must reproduce the
  above copyright notice, this list of conditions
  and the following disclaimer in the documentation
  and/or other materials provided with the distribution.

* Neither the name of the University of Illinois
  nor the names of its contributors may be used to
  endorse or promote products derived from this
  software without specific prior written permission.

THIS SOFTWARE IS PROVIDED BY THE COPYRIGHT HOLDERS AND CONTRIBUTORS "AS
IS" AND ANY EXPRESS OR IMPLIED WARRANTIES, INCLUDING, BUT NOT LIMITED TO,
THE IMPLIED WARRANTIES OF MERCHANTABILITY AND FITNESS FOR A PARTICULAR
PURPOSE ARE DISCLAIMED. IN NO EVENT SHALL THE COPYRIGHT OWNER OR
CONTRIBUTORS BE LIABLE FOR ANY DIRECT, INDIRECT, INCIDENTAL, SPECIAL,
EXEMPLARY, OR CONSEQUENTIAL DAMAGES (INCLUDING, BUT NOT LIMITED TO,
PROCUREMENT OF SUBSTITUTE GOODS OR SERVICES; LOSS OF USE, DATA, OR
PROFITS; OR BUSINESS INTERRUPTION) HOWEVER CAUSED AND ON ANY THEORY OF
LIABILITY, WHETHER IN CONTRACT, STRICT LIABILITY, OR TORT (INCLUDING
NEGLIGENCE OR OTHERWISE) ARISING IN ANY WAY OUT OF THE USE OF THIS
SOFTWARE, EVEN IF ADVISED OF THE POSSIBILITY OF SUCH DAMAGE.
*****************************************************************************/

/*****************************************************************************
written by
   Yunhong Gu, last updated 02/28/2012
modified by
   Haivision Systems Inc.
*****************************************************************************/

#include "platform_sys.h"

// For crash-asserts
#if ENABLE_THREAD_LOGGING
#include <stdexcept>
#endif

#include <cmath>
#include <sstream>
#include "srt.h"
#include "queue.h"
#include "api.h"
#include "core.h"
#include "logging.h"
#include "crypto.h"
#include "logging_api.h" // Required due to containing extern srt_logger_config

// Again, just in case when some "smart guy" provided such a global macro
#ifdef min
#undef min
#endif
#ifdef max
#undef max
#endif

using namespace std;

namespace srt_logging
{

struct AllFaOn
{
    LogConfig::fa_bitset_t allfa;

    AllFaOn()
    {
        //        allfa.set(SRT_LOGFA_BSTATS, true);
        allfa.set(SRT_LOGFA_CONTROL, true);
        allfa.set(SRT_LOGFA_DATA, true);
        allfa.set(SRT_LOGFA_TSBPD, true);
        allfa.set(SRT_LOGFA_REXMIT, true);
#if ENABLE_HAICRYPT_LOGGING
        allfa.set(SRT_LOGFA_HAICRYPT, true);
#endif
    }
} logger_fa_all;

} // namespace srt_logging

// We need it outside the namespace to preserve the global name.
// It's a part of "hidden API" (used by applications)
SRT_API srt_logging::LogConfig srt_logger_config(srt_logging::logger_fa_all.allfa);

namespace srt_logging
{

Logger glog(SRT_LOGFA_GENERAL, srt_logger_config, "SRT.g");
// Unused. If not found useful, maybe reuse for another FA.
// Logger blog(SRT_LOGFA_BSTATS, srt_logger_config, "SRT.b");
Logger mglog(SRT_LOGFA_CONTROL, srt_logger_config, "SRT.c");
Logger dlog(SRT_LOGFA_DATA, srt_logger_config, "SRT.d");
Logger tslog(SRT_LOGFA_TSBPD, srt_logger_config, "SRT.t");
Logger rxlog(SRT_LOGFA_REXMIT, srt_logger_config, "SRT.r");

} // namespace srt_logging

using namespace srt_logging;

CUDTUnited CUDT::s_UDTUnited;

const SRTSOCKET UDT::INVALID_SOCK = CUDT::INVALID_SOCK;
const int       UDT::ERROR        = CUDT::ERROR;

// SRT Version constants
#define SRT_VERSION_UNK 0
#define SRT_VERSION_MAJ1 0x010000           /* Version 1 major */
#define SRT_VERSION_MAJ(v) (0xFF0000 & (v)) /* Major number ensuring backward compatibility */
#define SRT_VERSION_MIN(v) (0x00FF00 & (v))
#define SRT_VERSION_PCH(v) (0x0000FF & (v))

// NOTE: SRT_VERSION is primarily defined in the build file.
const int32_t SRT_DEF_VERSION = SrtParseVersion(SRT_VERSION);

//#define SRT_CMD_HSREQ       1           /* SRT Handshake Request (sender) */
#define SRT_CMD_HSREQ_MINSZ 8 /* Minumum Compatible (1.x.x) packet size (bytes) */
#define SRT_CMD_HSREQ_SZ 12   /* Current version packet size */
#if SRT_CMD_HSREQ_SZ > SRT_CMD_MAXSZ
#error SRT_CMD_MAXSZ too small
#endif
/*      Handshake Request (Network Order)
        0[31..0]:   SRT version     SRT_DEF_VERSION
        1[31..0]:   Options         0 [ | SRT_OPT_TSBPDSND ][ | SRT_OPT_HAICRYPT ]
        2[31..16]:  TsbPD resv      0
        2[15..0]:   TsbPD delay     [0..60000] msec
*/

//#define SRT_CMD_HSRSP       2           /* SRT Handshake Response (receiver) */
#define SRT_CMD_HSRSP_MINSZ 8 /* Minumum Compatible (1.x.x) packet size (bytes) */
#define SRT_CMD_HSRSP_SZ 12   /* Current version packet size */
#if SRT_CMD_HSRSP_SZ > SRT_CMD_MAXSZ
#error SRT_CMD_MAXSZ too small
#endif
/*      Handshake Response (Network Order)
        0[31..0]:   SRT version     SRT_DEF_VERSION
        1[31..0]:   Options         0 [ | SRT_OPT_TSBPDRCV [| SRT_OPT_TLPKTDROP ]][ | SRT_OPT_HAICRYPT]
                                      [ | SRT_OPT_NAKREPORT ] [ | SRT_OPT_REXMITFLG ]
        2[31..16]:  TsbPD resv      0
        2[15..0]:   TsbPD delay     [0..60000] msec
*/

void CUDT::construct()
{
    m_pSndBuffer           = NULL;
    m_pRcvBuffer           = NULL;
    m_pSndLossList         = NULL;
    m_pRcvLossList         = NULL;
    m_iReorderTolerance    = 0;
    m_iMaxReorderTolerance = 0; // Sensible optimal value is 10, 0 preserves old behavior
    m_iConsecEarlyDelivery = 0; // how many times so far the packet considered lost has been received before TTL expires
    m_iConsecOrderedDelivery = 0;

    m_pSndQueue = NULL;
    m_pRcvQueue = NULL;
    m_pSNode    = NULL;
    m_pRNode    = NULL;

    m_ullSndHsLastTime_us = 0;
    m_iSndHsRetryCnt      = SRT_MAX_HSRETRY + 1; // Will be reset to 0 for HSv5, this value is important for HSv4

    // Initial status
    m_bOpened             = false;
    m_bListening          = false;
    m_bConnecting         = false;
    m_bConnected          = false;
    m_bClosing            = false;
    m_bShutdown           = false;
    m_bBroken             = false;
    m_bPeerHealth         = true;
    m_RejectReason        = SRT_REJ_UNKNOWN;
    m_ullLingerExpiration = 0;
    m_llLastReqTime       = 0;

    m_lSrtVersion            = SRT_DEF_VERSION;
    m_lPeerSrtVersion        = 0; // not defined until connected.
    m_lMinimumPeerSrtVersion = SRT_VERSION_MAJ1;

    m_iTsbPdDelay_ms     = 0;
    m_iPeerTsbPdDelay_ms = 0;

    m_bPeerTsbPd         = false;
    m_iPeerTsbPdDelay_ms = 0;
    m_bTsbPd             = false;
    m_bTsbPdAckWakeup    = false;
    m_bGroupTsbPd = false;
    m_bPeerTLPktDrop     = false;

    m_uKmRefreshRatePkt = 0;
    m_uKmPreAnnouncePkt = 0;

    // Initilize mutex and condition variables
    initSynch();

    // Default: 
    m_cbPacketArrival.set(this, &CUDT::defaultPacketArrival);
}

CUDT::CUDT(CUDTSocket* parent): m_parent(parent)
{
    construct();

    (void)SRT_DEF_VERSION;

    // Default UDT configurations
   m_iMSS = DEF_MSS;
    m_bSynSending     = true;
    m_bSynRecving     = true;
   m_iFlightFlagSize = DEF_FLIGHT_SIZE;
   m_iSndBufSize = DEF_BUFFER_SIZE;
   m_iRcvBufSize = DEF_BUFFER_SIZE;
   m_iUDPSndBufSize = DEF_UDP_BUFFER_SIZE;
   
    // Linger: LIVE mode defaults, please refer to `SRTO_TRANSTYPE` option
    // for other modes.
    m_Linger.l_onoff  = 0;
    m_Linger.l_linger = 0;
    m_iUDPRcvBufSize  = m_iRcvBufSize * m_iMSS;
    m_bRendezvous     = false;
#ifdef SRT_ENABLE_CONNTIMEO
   m_iConnTimeOut = DEF_CONNTIMEO;
#endif
    m_iSndTimeOut = -1;
    m_iRcvTimeOut = -1;
    m_bReuseAddr  = true;
    m_llMaxBW     = -1;
#ifdef SRT_ENABLE_IPOPTS
    m_iIpTTL = -1;
    m_iIpToS = -1;
#endif
    m_CryptoSecret.len = 0;
    m_iSndCryptoKeyLen = 0;
    // Cfg
    m_bDataSender           = false; // Sender only if true: does not recv data
    m_bOPT_TsbPd            = true;  // Enable TsbPd on sender
    m_iOPT_TsbPdDelay       = SRT_LIVE_DEF_LATENCY_MS;
    m_iOPT_PeerTsbPdDelay   = 0; // Peer's TsbPd delay as receiver (here is its minimum value, if used)
    m_bOPT_TLPktDrop        = true;
    m_iOPT_SndDropDelay     = 0;
    m_bOPT_StrictEncryption = true;
    m_iOPT_PeerIdleTimeout  = COMM_RESPONSE_TIMEOUT_MS;
   m_bOPT_GroupConnect = false;
    m_bTLPktDrop            = true; // Too-late Packet Drop
    m_bMessageAPI           = true;
    m_zOPT_ExpPayloadSize   = SRT_LIVE_DEF_PLSIZE;
    m_iIpV6Only             = -1;
    // Runtime
    m_bRcvNakReport             = true; // Receiver's Periodic NAK Reports
    m_llInputBW                 = 0;    // Application provided input bandwidth (internal input rate sampling == 0)
    m_iOverheadBW               = 25;   // Percent above input stream rate (applies if m_llMaxBW == 0)
    m_OPT_PktFilterConfigString = "";

    m_pCache = NULL;

    // Default congctl is "live".
    // Available builtin congctl: "file".
    // Other congctls can be registerred.

    // Note that 'select' returns false if there's no such congctl.
    // If so, congctl becomes unselected. Calling 'configure' on an
    // unselected congctl results in exception.
    m_CongCtl.select("live");
}

CUDT::CUDT(CUDTSocket* parent, const CUDT& ancestor): m_parent(parent)
{
    construct();

    // XXX Consider all below fields (except m_bReuseAddr) to be put
    // into a separate class for easier copying.

    // Default UDT configurations
    m_iMSS            = ancestor.m_iMSS;
    m_bSynSending     = ancestor.m_bSynSending;
    m_bSynRecving     = ancestor.m_bSynRecving;
    m_iFlightFlagSize = ancestor.m_iFlightFlagSize;
    m_iSndBufSize     = ancestor.m_iSndBufSize;
    m_iRcvBufSize     = ancestor.m_iRcvBufSize;
    m_Linger          = ancestor.m_Linger;
    m_iUDPSndBufSize  = ancestor.m_iUDPSndBufSize;
    m_iUDPRcvBufSize  = ancestor.m_iUDPRcvBufSize;
    m_bRendezvous     = ancestor.m_bRendezvous;
   m_SrtHsSide = ancestor.m_SrtHsSide; // actually it sets it to HSD_RESPONDER
#ifdef SRT_ENABLE_CONNTIMEO
    m_iConnTimeOut = ancestor.m_iConnTimeOut;
#endif
    m_iSndTimeOut = ancestor.m_iSndTimeOut;
    m_iRcvTimeOut = ancestor.m_iRcvTimeOut;
    m_bReuseAddr  = true; // this must be true, because all accepted sockets share the same port with the listener
    m_llMaxBW     = ancestor.m_llMaxBW;
#ifdef SRT_ENABLE_IPOPTS
    m_iIpTTL = ancestor.m_iIpTTL;
    m_iIpToS = ancestor.m_iIpToS;
#endif
    m_llInputBW             = ancestor.m_llInputBW;
    m_iOverheadBW           = ancestor.m_iOverheadBW;
    m_bDataSender           = ancestor.m_bDataSender;
    m_bOPT_TsbPd            = ancestor.m_bOPT_TsbPd;
    m_iOPT_TsbPdDelay       = ancestor.m_iOPT_TsbPdDelay;
    m_iOPT_PeerTsbPdDelay   = ancestor.m_iOPT_PeerTsbPdDelay;
    m_bOPT_TLPktDrop        = ancestor.m_bOPT_TLPktDrop;
    m_iOPT_SndDropDelay     = ancestor.m_iOPT_SndDropDelay;
    m_bOPT_StrictEncryption = ancestor.m_bOPT_StrictEncryption;
    m_iOPT_PeerIdleTimeout  = ancestor.m_iOPT_PeerIdleTimeout;
   m_bOPT_GroupConnect = ancestor.m_bOPT_GroupConnect;
    m_zOPT_ExpPayloadSize   = ancestor.m_zOPT_ExpPayloadSize;
    m_bTLPktDrop            = ancestor.m_bTLPktDrop;
    m_bMessageAPI           = ancestor.m_bMessageAPI;
    m_iIpV6Only             = ancestor.m_iIpV6Only;
    m_iReorderTolerance     = ancestor.m_iMaxReorderTolerance;  // Initialize with maximum value
    m_iMaxReorderTolerance  = ancestor.m_iMaxReorderTolerance;
    // Runtime
    m_bRcvNakReport             = ancestor.m_bRcvNakReport;
    m_OPT_PktFilterConfigString = ancestor.m_OPT_PktFilterConfigString;

    m_CryptoSecret     = ancestor.m_CryptoSecret;
    m_iSndCryptoKeyLen = ancestor.m_iSndCryptoKeyLen;

    m_uKmRefreshRatePkt = ancestor.m_uKmRefreshRatePkt;
    m_uKmPreAnnouncePkt = ancestor.m_uKmPreAnnouncePkt;

    m_pCache = ancestor.m_pCache;

    // SrtCongestion's copy constructor copies the selection,
    // but not the underlying congctl object. After
    // copy-constructed, the 'configure' must be called on it again.
    m_CongCtl = ancestor.m_CongCtl;
}

CUDT::~CUDT()
{
    // release mutex/condtion variables
    destroySynch();

    // Wipeout critical data
    memset(&m_CryptoSecret, 0, sizeof(m_CryptoSecret));

    // destroy the data structures
    delete m_pSndBuffer;
    delete m_pRcvBuffer;
    delete m_pSndLossList;
    delete m_pRcvLossList;
    delete m_pSNode;
    delete m_pRNode;
}

// This function is to make it possible for both C and C++
// API to accept both bool and int types for boolean options.
// (it's not that C couldn't use <stdbool.h>, it's that people
// often forget to use correct type).
static bool bool_int_value(const void* optval, int optlen)
{
    if (optlen == sizeof(bool))
    {
        return *(bool*)optval;
    }

    if (optlen == sizeof(int))
    {
        return 0 != *(int*)optval; // 0!= is a windows warning-killer int-to-bool conversion
    }
    return false;
}

void CUDT::setOpt(SRT_SOCKOPT optName, const void* optval, int optlen)
{
    if (m_bBroken || m_bClosing)
        throw CUDTException(MJ_CONNECTION, MN_CONNLOST, 0);

    CGuard cg(m_ConnectionLock, "conn");
    CGuard sendguard(m_SendLock, "send");
    CGuard recvguard(m_RecvLock, "recv");

    HLOGC(mglog.Debug,
          log << CONID() << "OPTION: #" << optName << " value:" << FormatBinaryString((uint8_t*)optval, optlen));

    switch (optName)
    {
    case SRTO_MSS:
        if (m_bOpened)
            throw CUDTException(MJ_NOTSUP, MN_ISBOUND, 0);

        if (*(int*)optval < int(CPacket::UDP_HDR_SIZE + CHandShake::m_iContentSize))
            throw CUDTException(MJ_NOTSUP, MN_INVAL, 0);

        m_iMSS = *(int*)optval;

        // Packet size cannot be greater than UDP buffer size
        if (m_iMSS > m_iUDPSndBufSize)
            m_iMSS = m_iUDPSndBufSize;
        if (m_iMSS > m_iUDPRcvBufSize)
            m_iMSS = m_iUDPRcvBufSize;

        break;

    case SRTO_SNDSYN:
        m_bSynSending = bool_int_value(optval, optlen);
        break;

    case SRTO_RCVSYN:
        m_bSynRecving = bool_int_value(optval, optlen);
        break;

    case SRTO_FC:
        if (m_bConnecting || m_bConnected)
            throw CUDTException(MJ_NOTSUP, MN_ISCONNECTED, 0);

        if (*(int*)optval < 1)
            throw CUDTException(MJ_NOTSUP, MN_INVAL);

        // Mimimum recv flight flag size is 32 packets
        if (*(int*)optval > 32)
            m_iFlightFlagSize = *(int*)optval;
        else
            m_iFlightFlagSize = 32;

        break;

    case SRTO_SNDBUF:
        if (m_bOpened)
            throw CUDTException(MJ_NOTSUP, MN_ISBOUND, 0);

        if (*(int*)optval <= 0)
            throw CUDTException(MJ_NOTSUP, MN_INVAL, 0);

        m_iSndBufSize = *(int*)optval / (m_iMSS - CPacket::UDP_HDR_SIZE);

        break;

    case SRTO_RCVBUF:
        if (m_bOpened)
            throw CUDTException(MJ_NOTSUP, MN_ISBOUND, 0);

        if (*(int*)optval <= 0)
            throw CUDTException(MJ_NOTSUP, MN_INVAL, 0);

        {
            // This weird cast through int is required because
            // API requires 'int', and internals require 'size_t';
            // their size is different on 64-bit systems.
            size_t val = size_t(*(int*)optval);

            // Mimimum recv buffer size is 32 packets
            size_t mssin_size = m_iMSS - CPacket::UDP_HDR_SIZE;

            // XXX This magic 32 deserves some constant
            if (val > mssin_size * 32)
                m_iRcvBufSize = val / mssin_size;
            else
                m_iRcvBufSize = 32;

            // recv buffer MUST not be greater than FC size
            if (m_iRcvBufSize > m_iFlightFlagSize)
                m_iRcvBufSize = m_iFlightFlagSize;
        }

        break;

    case SRTO_LINGER:
        m_Linger = *(linger*)optval;
        break;

    case SRTO_UDP_SNDBUF:
        if (m_bOpened)
            throw CUDTException(MJ_NOTSUP, MN_ISBOUND, 0);

        m_iUDPSndBufSize = *(int*)optval;

        if (m_iUDPSndBufSize < m_iMSS)
            m_iUDPSndBufSize = m_iMSS;

        break;

    case SRTO_UDP_RCVBUF:
        if (m_bOpened)
            throw CUDTException(MJ_NOTSUP, MN_ISBOUND, 0);

        m_iUDPRcvBufSize = *(int*)optval;

        if (m_iUDPRcvBufSize < m_iMSS)
            m_iUDPRcvBufSize = m_iMSS;

        break;

    case SRTO_RENDEZVOUS:
        if (m_bConnecting || m_bConnected)
            throw CUDTException(MJ_NOTSUP, MN_ISBOUND, 0);
        m_bRendezvous = bool_int_value(optval, optlen);
        break;

    case SRTO_SNDTIMEO:
        m_iSndTimeOut = *(int*)optval;
        break;

    case SRTO_RCVTIMEO:
        m_iRcvTimeOut = *(int*)optval;
        break;

    case SRTO_REUSEADDR:
        if (m_bOpened)
            throw CUDTException(MJ_NOTSUP, MN_ISBOUND, 0);
        m_bReuseAddr = bool_int_value(optval, optlen);
        break;

    case SRTO_MAXBW:
        m_llMaxBW = *(int64_t*)optval;

        // This can be done on both connected and unconnected socket.
        // When not connected, this will do nothing, however this
        // event will be repeated just after connecting anyway.
        if (m_bConnected)
            updateCC(TEV_INIT, TEV_INIT_RESET);
        break;

#ifdef SRT_ENABLE_IPOPTS
    case SRTO_IPTTL:
        if (m_bOpened)
            throw CUDTException(MJ_NOTSUP, MN_ISBOUND, 0);
        if (!(*(int*)optval == -1) && !((*(int*)optval >= 1) && (*(int*)optval <= 255)))
            throw CUDTException(MJ_NOTSUP, MN_INVAL, 0);
        m_iIpTTL = *(int*)optval;
        break;

    case SRTO_IPTOS:
        if (m_bOpened)
            throw CUDTException(MJ_NOTSUP, MN_ISBOUND, 0);
        m_iIpToS = *(int*)optval;
        break;
#endif

    case SRTO_INPUTBW:
        m_llInputBW = *(int64_t*)optval;
        // (only if connected; if not, then the value
        // from m_iOverheadBW will be used initially)
        if (m_bConnected)
            updateCC(TEV_INIT, TEV_INIT_INPUTBW);
        break;

    case SRTO_OHEADBW:
        if ((*(int*)optval < 5) || (*(int*)optval > 100))
            throw CUDTException(MJ_NOTSUP, MN_INVAL, 0);
        m_iOverheadBW = *(int*)optval;

        // Changed overhead BW, so spread the change
        // (only if connected; if not, then the value
        // from m_iOverheadBW will be used initially)
        if (m_bConnected)
            updateCC(TEV_INIT, TEV_INIT_OHEADBW);
        break;

    case SRTO_SENDER:
        if (m_bConnected)
            throw CUDTException(MJ_NOTSUP, MN_ISCONNECTED, 0);
        m_bDataSender = bool_int_value(optval, optlen);
        break;

    case SRTO_TSBPDMODE:
        if (m_bConnected)
            throw CUDTException(MJ_NOTSUP, MN_ISCONNECTED, 0);
        m_bOPT_TsbPd = bool_int_value(optval, optlen);
        break;

    case SRTO_LATENCY:
        if (m_bConnected)
            throw CUDTException(MJ_NOTSUP, MN_ISCONNECTED, 0);
        m_iOPT_TsbPdDelay     = *(int*)optval;
        m_iOPT_PeerTsbPdDelay = *(int*)optval;
        break;

    case SRTO_RCVLATENCY:
        if (m_bConnected)
            throw CUDTException(MJ_NOTSUP, MN_ISCONNECTED, 0);
        m_iOPT_TsbPdDelay = *(int*)optval;
        break;

    case SRTO_PEERLATENCY:
        if (m_bConnected)
            throw CUDTException(MJ_NOTSUP, MN_ISCONNECTED, 0);
        m_iOPT_PeerTsbPdDelay = *(int*)optval;
        break;

    case SRTO_TLPKTDROP:
        if (m_bConnected)
            throw CUDTException(MJ_NOTSUP, MN_ISCONNECTED, 0);
        m_bOPT_TLPktDrop = bool_int_value(optval, optlen);
        break;

    case SRTO_SNDDROPDELAY:
        // Surprise: you may be connected to alter this option.
        // The application may manipulate this option on sender while transmitting.
        m_iOPT_SndDropDelay = *(int*)optval;
        break;

    case SRTO_PASSPHRASE:
        // For consistency, throw exception when connected,
        // no matter if otherwise the password can be set.
        if (m_bConnected)
            throw CUDTException(MJ_NOTSUP, MN_ISCONNECTED, 0);

#ifdef SRT_ENABLE_ENCRYPTION
        // Password must be 10-80 characters.
        // Or it can be empty to clear the password.
        if ((optlen != 0) && (optlen < 10 || optlen > HAICRYPT_SECRET_MAX_SZ))
            throw CUDTException(MJ_NOTSUP, MN_INVAL, 0);

        memset(&m_CryptoSecret, 0, sizeof(m_CryptoSecret));
        m_CryptoSecret.typ = HAICRYPT_SECTYP_PASSPHRASE;
        m_CryptoSecret.len = (optlen <= (int)sizeof(m_CryptoSecret.str) ? optlen : (int)sizeof(m_CryptoSecret.str));
        memcpy(m_CryptoSecret.str, optval, m_CryptoSecret.len);
#else
        if (optlen == 0)
            break;

        LOGC(mglog.Error, log << "SRTO_PASSPHRASE: encryption not enabled at compile time");
        throw CUDTException(MJ_NOTSUP, MN_INVAL, 0);
#endif
        break;

    case SRTO_PBKEYLEN:
    case _DEPRECATED_SRTO_SNDPBKEYLEN:
        if (m_bConnected)
            throw CUDTException(MJ_NOTSUP, MN_ISCONNECTED, 0);
#ifdef SRT_ENABLE_ENCRYPTION
        {
            int v          = *(int*)optval;
            int allowed[4] = {
                0,  // Default value, if this results for initiator, defaults to 16. See below.
                16, // AES-128
                24, // AES-192
                32  // AES-256
            };
            int* allowed_end = allowed + 4;
            if (find(allowed, allowed_end, v) == allowed_end)
            {
                LOGC(mglog.Error,
                     log << "Invalid value for option SRTO_PBKEYLEN: " << v << "; allowed are: 0, 16, 24, 32");
                throw CUDTException(MJ_NOTSUP, MN_INVAL, 0);
            }

            // Note: This works a little different in HSv4 and HSv5.

            // HSv4:
            // The party that is set SRTO_SENDER will send KMREQ, and it will
            // use default value 16, if SRTO_PBKEYLEN is the default value 0.
            // The responder that receives KMRSP has nothing to say about
            // PBKEYLEN anyway and it will take the length of the key from
            // the initiator (sender) as a good deal.
            //
            // HSv5:
            // The initiator (independently on the sender) will send KMREQ,
            // and as it should be the sender to decide about the PBKEYLEN.
            // Your application should do the following then:
            // 1. The sender should set PBKEYLEN to the required value.
            // 2. If the sender is initiator, it will create the key using
            //    its preset PBKEYLEN (or default 16, if not set) and the
            //    receiver-responder will take it as a good deal.
            // 3. Leave the PBKEYLEN value on the receiver as default 0.
            // 4. If sender is responder, it should then advertise the PBKEYLEN
            //    value in the initial handshake messages (URQ_INDUCTION if
            //    listener, and both URQ_WAVEAHAND and URQ_CONCLUSION in case
            //    of rendezvous, as it is the matter of luck who of them will
            //    eventually become the initiator). This way the receiver
            //    being an initiator will set m_iSndCryptoKeyLen before setting
            //    up KMREQ for sending to the sender-responder.
            //
            // Note that in HSv5 if both sides set PBKEYLEN, the responder
            // wins, unless the initiator is a sender (the effective PBKEYLEN
            // will be the one advertised by the responder). If none sets,
            // PBKEYLEN will default to 16.

            m_iSndCryptoKeyLen = v;
        }
#else
        LOGC(mglog.Error, log << "SRTO_PBKEYLEN: encryption not enabled at compile time");
        throw CUDTException(MJ_NOTSUP, MN_INVAL, 0);
#endif
        break;

    case SRTO_NAKREPORT:
        if (m_bConnected)
            throw CUDTException(MJ_NOTSUP, MN_ISCONNECTED, 0);
        m_bRcvNakReport = bool_int_value(optval, optlen);
        break;

#ifdef SRT_ENABLE_CONNTIMEO
    case SRTO_CONNTIMEO:
        m_iConnTimeOut = *(int*)optval;
        break;
#endif

    case SRTO_LOSSMAXTTL:
        m_iMaxReorderTolerance = *(int*)optval;
        if (!m_bConnected)
            m_iReorderTolerance = m_iMaxReorderTolerance;
        break;

    case SRTO_VERSION:
        if (m_bConnected)
            throw CUDTException(MJ_NOTSUP, MN_ISCONNECTED, 0);
        m_lSrtVersion = *(uint32_t*)optval;
        break;

    case SRTO_MINVERSION:
        if (m_bConnected)
            throw CUDTException(MJ_NOTSUP, MN_ISCONNECTED, 0);
        m_lMinimumPeerSrtVersion = *(uint32_t*)optval;
        break;

    case SRTO_STREAMID:
        if (m_bConnected)
            throw CUDTException(MJ_NOTSUP, MN_ISCONNECTED, 0);

        if (size_t(optlen) > MAX_SID_LENGTH)
            throw CUDTException(MJ_NOTSUP, MN_INVAL, 0);

        m_sStreamName.assign((const char*)optval, optlen);
        break;

    case SRTO_CONGESTION:
        if (m_bConnected)
            throw CUDTException(MJ_NOTSUP, MN_ISCONNECTED, 0);

        {
            string val;
            if (optlen == -1)
                val = (const char*)optval;
            else
                val.assign((const char*)optval, optlen);

            // Translate alias
            if (val == "vod")
                val = "file";

            bool res = m_CongCtl.select(val);
            if (!res)
                throw CUDTException(MJ_NOTSUP, MN_INVAL, 0);
        }
        break;

    case SRTO_MESSAGEAPI:
        if (m_bConnected)
            throw CUDTException(MJ_NOTSUP, MN_ISCONNECTED, 0);

        m_bMessageAPI = bool_int_value(optval, optlen);
        break;

    case SRTO_PAYLOADSIZE:
        if (m_bConnected)
            throw CUDTException(MJ_NOTSUP, MN_ISCONNECTED, 0);

        if (*(int*)optval > SRT_LIVE_MAX_PLSIZE)
        {
            LOGC(mglog.Error, log << "SRTO_PAYLOADSIZE: value exceeds SRT_LIVE_MAX_PLSIZE, maximum payload per MTU.");
            throw CUDTException(MJ_NOTSUP, MN_INVAL, 0);
        }

        if (m_OPT_PktFilterConfigString != "")
        {
            // This means that the filter might have been installed before,
            // and the fix to the maximum payload size was already applied.
            // This needs to be checked now.
            SrtFilterConfig fc;
            if (!ParseFilterConfig(m_OPT_PktFilterConfigString, fc))
            {
                // Break silently. This should not happen
                LOGC(mglog.Error, log << "SRTO_PAYLOADSIZE: IPE: failing filter configuration installed");
                throw CUDTException(MJ_NOTSUP, MN_INVAL, 0);
            }

            size_t efc_max_payload_size = SRT_LIVE_MAX_PLSIZE - fc.extra_size;
            if (m_zOPT_ExpPayloadSize > efc_max_payload_size)
            {
                LOGC(mglog.Error,
                     log << "SRTO_PAYLOADSIZE: value exceeds SRT_LIVE_MAX_PLSIZE decreased by " << fc.extra_size
                         << " required for packet filter header");
                throw CUDTException(MJ_NOTSUP, MN_INVAL, 0);
            }
        }

        m_zOPT_ExpPayloadSize = *(int*)optval;
        break;

    case SRTO_TRANSTYPE:
        if (m_bConnected)
            throw CUDTException(MJ_NOTSUP, MN_ISCONNECTED, 0);

        // XXX Note that here the configuration for SRTT_LIVE
        // is the same as DEFAULT VALUES for these fields set
        // in CUDT::CUDT.
        switch (*(SRT_TRANSTYPE*)optval)
        {
        case SRTT_LIVE:
            // Default live options:
            // - tsbpd: on
            // - latency: 120ms
            // - linger: off
            // - congctl: live
            // - extraction method: message (reading call extracts one message)
            m_bOPT_TsbPd          = true;
            m_iOPT_TsbPdDelay     = SRT_LIVE_DEF_LATENCY_MS;
            m_iOPT_PeerTsbPdDelay = 0;
            m_bOPT_TLPktDrop      = true;
            m_iOPT_SndDropDelay   = 0;
            m_bMessageAPI         = true;
            m_bRcvNakReport       = true;
            m_zOPT_ExpPayloadSize = SRT_LIVE_DEF_PLSIZE;
            m_Linger.l_onoff      = 0;
            m_Linger.l_linger     = 0;
            m_CongCtl.select("live");
            break;

        case SRTT_FILE:
            // File transfer mode:
            // - tsbpd: off
            // - latency: 0
            // - linger: 2 minutes (180s)
            // - congctl: file (original UDT congestion control)
            // - extraction method: stream (reading call extracts as many bytes as available and fits in buffer)
            m_bOPT_TsbPd          = false;
            m_iOPT_TsbPdDelay     = 0;
            m_iOPT_PeerTsbPdDelay = 0;
            m_bOPT_TLPktDrop      = false;
            m_iOPT_SndDropDelay   = -1;
            m_bMessageAPI         = false;
            m_bRcvNakReport       = false;
            m_zOPT_ExpPayloadSize = 0; // use maximum
            m_Linger.l_onoff      = 1;
          m_Linger.l_linger = DEF_LINGER;
            m_CongCtl.select("file");
            break;

        default:
            throw CUDTException(MJ_NOTSUP, MN_INVAL, 0);
        }
        break;


   case SRTO_GROUPCONNECT:
        if (m_bConnected)
            throw CUDTException(MJ_NOTSUP, MN_ISCONNECTED, 0);
        m_bOPT_GroupConnect = bool_int_value(optval, optlen);
        break;

    case SRTO_KMREFRESHRATE:
        if (m_bConnected)
            throw CUDTException(MJ_NOTSUP, MN_ISCONNECTED, 0);

        // If you first change the KMREFRESHRATE, KMPREANNOUNCE
        // will be set to the maximum allowed value
        m_uKmRefreshRatePkt = *(int*)optval;
        if (m_uKmPreAnnouncePkt == 0 || m_uKmPreAnnouncePkt > (m_uKmRefreshRatePkt - 1) / 2)
        {
            m_uKmPreAnnouncePkt = (m_uKmRefreshRatePkt - 1) / 2;
            LOGC(mglog.Warn,
                 log << "SRTO_KMREFRESHRATE=0x" << hex << m_uKmRefreshRatePkt << ": setting SRTO_KMPREANNOUNCE=0x"
                     << hex << m_uKmPreAnnouncePkt);
        }
        break;

    case SRTO_KMPREANNOUNCE:
        if (m_bConnected)
            throw CUDTException(MJ_NOTSUP, MN_ISCONNECTED, 0);
        {
            int val   = *(int*)optval;
            int kmref = m_uKmRefreshRatePkt == 0 ? HAICRYPT_DEF_KM_REFRESH_RATE : m_uKmRefreshRatePkt;
            if (val > (kmref - 1) / 2)
            {
                LOGC(mglog.Error,
                     log << "SRTO_KMPREANNOUNCE=0x" << hex << val << " exceeds KmRefresh/2, 0x" << ((kmref - 1) / 2)
                         << " - OPTION REJECTED.");
                throw CUDTException(MJ_NOTSUP, MN_INVAL, 0);
            }

            m_uKmPreAnnouncePkt = val;
        }
        break;

    case SRTO_ENFORCEDENCRYPTION:
        if (m_bConnected)
            throw CUDTException(MJ_NOTSUP, MN_ISCONNECTED, 0);

        m_bOPT_StrictEncryption = bool_int_value(optval, optlen);
        break;

    case SRTO_PEERIDLETIMEO:

        if (m_bConnected)
            throw CUDTException(MJ_NOTSUP, MN_ISCONNECTED, 0);
        m_iOPT_PeerIdleTimeout = *(int*)optval;
        break;

    case SRTO_IPV6ONLY:
        if (m_bConnected)
            throw CUDTException(MJ_NOTSUP, MN_ISCONNECTED, 0);

        m_iIpV6Only = *(int*)optval;
        break;

    case SRTO_PACKETFILTER:
        if (m_bConnected)
            throw CUDTException(MJ_NOTSUP, MN_ISCONNECTED, 0);

        {
            string arg((char*)optval, optlen);
            // Parse the configuration string prematurely
            SrtFilterConfig fc;
            if (!ParseFilterConfig(arg, fc))
            {
                LOGC(mglog.Error,
                     log << "SRTO_FILTER: Incorrect syntax. Use: FILTERTYPE[,KEY:VALUE...]. "
                            "FILTERTYPE ("
                         << fc.type << ") must be installed (or builtin)");
                throw CUDTException(MJ_NOTSUP, MN_INVAL, 0);
            }

            size_t efc_max_payload_size = SRT_LIVE_MAX_PLSIZE - fc.extra_size;
            if (m_zOPT_ExpPayloadSize > efc_max_payload_size)
            {
                LOGC(mglog.Warn,
                     log << "Due to filter-required extra " << fc.extra_size << " bytes, SRTO_PAYLOADSIZE fixed to "
                         << efc_max_payload_size << " bytes");
                m_zOPT_ExpPayloadSize = efc_max_payload_size;
            }

            m_OPT_PktFilterConfigString = arg;
        }
        break;

    default:
        throw CUDTException(MJ_NOTSUP, MN_INVAL, 0);
    }
}

void CUDT::getOpt(SRT_SOCKOPT optName, void* optval, ref_t<int> r_optlen)
{
   int& optlen = *r_optlen;
   
    CGuard cg(m_ConnectionLock, "conn");

    switch (optName)
    {
    case SRTO_MSS:
        *(int*)optval = m_iMSS;
        optlen        = sizeof(int);
        break;

    case SRTO_SNDSYN:
        *(bool*)optval = m_bSynSending;
        optlen         = sizeof(bool);
        break;

    case SRTO_RCVSYN:
        *(bool*)optval = m_bSynRecving;
        optlen         = sizeof(bool);
        break;

    case SRTO_ISN:
        *(int*)optval = m_iISN;
        optlen        = sizeof(int);
        break;

    case SRTO_FC:
        *(int*)optval = m_iFlightFlagSize;
        optlen        = sizeof(int);
        break;

    case SRTO_SNDBUF:
        *(int*)optval = m_iSndBufSize * (m_iMSS - CPacket::UDP_HDR_SIZE);
        optlen        = sizeof(int);
        break;

    case SRTO_RCVBUF:
        *(int*)optval = m_iRcvBufSize * (m_iMSS - CPacket::UDP_HDR_SIZE);
        optlen        = sizeof(int);
        break;

    case SRTO_LINGER:
        if (optlen < (int)(sizeof(linger)))
            throw CUDTException(MJ_NOTSUP, MN_INVAL, 0);

        *(linger*)optval = m_Linger;
        optlen           = sizeof(linger);
        break;

    case SRTO_UDP_SNDBUF:
        *(int*)optval = m_iUDPSndBufSize;
        optlen        = sizeof(int);
        break;

    case SRTO_UDP_RCVBUF:
        *(int*)optval = m_iUDPRcvBufSize;
        optlen        = sizeof(int);
        break;

    case SRTO_RENDEZVOUS:
        *(bool*)optval = m_bRendezvous;
        optlen         = sizeof(bool);
        break;

    case SRTO_SNDTIMEO:
        *(int*)optval = m_iSndTimeOut;
        optlen        = sizeof(int);
        break;

    case SRTO_RCVTIMEO:
        *(int*)optval = m_iRcvTimeOut;
        optlen        = sizeof(int);
        break;

    case SRTO_REUSEADDR:
        *(bool*)optval = m_bReuseAddr;
        optlen         = sizeof(bool);
        break;

    case SRTO_MAXBW:
        *(int64_t*)optval = m_llMaxBW;
        optlen            = sizeof(int64_t);
        break;

    case SRTO_STATE:
        *(int32_t*)optval = s_UDTUnited.getStatus(m_SocketID);
        optlen            = sizeof(int32_t);
        break;

    case SRTO_EVENT:
    {
        int32_t event = 0;
        if (m_bBroken)
         event |= SRT_EPOLL_ERR;
        else
        {
            CGuard::enterCS(m_RecvLock, "recv");
            if (m_pRcvBuffer && m_pRcvBuffer->isRcvDataReady())
            event |= SRT_EPOLL_IN;
            CGuard::leaveCS(m_RecvLock, "recv");
            if (m_pSndBuffer && (m_iSndBufSize > m_pSndBuffer->getCurrBufSize()))
            event |= SRT_EPOLL_OUT;
        }
        *(int32_t*)optval = event;
        optlen            = sizeof(int32_t);
        break;
    }

    case SRTO_SNDDATA:
        if (m_pSndBuffer)
            *(int32_t*)optval = m_pSndBuffer->getCurrBufSize();
        else
            *(int32_t*)optval = 0;
        optlen = sizeof(int32_t);
        break;

    case SRTO_RCVDATA:
        if (m_pRcvBuffer)
        {
            CGuard::enterCS(m_RecvLock, "recv");
            *(int32_t*)optval = m_pRcvBuffer->getRcvDataSize();
            CGuard::leaveCS(m_RecvLock, "recv");
        }
        else
            *(int32_t*)optval = 0;
        optlen = sizeof(int32_t);
        break;

#ifdef SRT_ENABLE_IPOPTS
    case SRTO_IPTTL:
        if (m_bOpened)
            *(int32_t*)optval = m_pSndQueue->getIpTTL();
        else
            *(int32_t*)optval = m_iIpTTL;
        optlen = sizeof(int32_t);
        break;

    case SRTO_IPTOS:
        if (m_bOpened)
            *(int32_t*)optval = m_pSndQueue->getIpToS();
        else
            *(int32_t*)optval = m_iIpToS;
        optlen = sizeof(int32_t);
        break;
#endif

    case SRTO_SENDER:
        *(int32_t*)optval = m_bDataSender;
        optlen            = sizeof(int32_t);
        break;

    case SRTO_TSBPDMODE:
        *(int32_t*)optval = m_bOPT_TsbPd;
        optlen            = sizeof(int32_t);
        break;

    case SRTO_LATENCY:
    case SRTO_RCVLATENCY:
        *(int32_t*)optval = m_iTsbPdDelay_ms;
        optlen            = sizeof(int32_t);
        break;

    case SRTO_PEERLATENCY:
        *(int32_t*)optval = m_iPeerTsbPdDelay_ms;
        optlen            = sizeof(int32_t);
        break;

    case SRTO_TLPKTDROP:
        *(int32_t*)optval = m_bTLPktDrop;
        optlen            = sizeof(int32_t);
        break;

    case SRTO_SNDDROPDELAY:
        *(int32_t*)optval = m_iOPT_SndDropDelay;
        optlen            = sizeof(int32_t);
        break;

    case SRTO_PBKEYLEN:
        if (m_pCryptoControl)
            *(int32_t*)optval = m_pCryptoControl->KeyLen(); // Running Key length.
        else
            *(int32_t*)optval = m_iSndCryptoKeyLen; // May be 0.
        optlen = sizeof(int32_t);
        break;

    case SRTO_KMSTATE:
        if (!m_pCryptoControl)
            *(int32_t*)optval = SRT_KM_S_UNSECURED;
        else if (m_bDataSender)
            *(int32_t*)optval = m_pCryptoControl->m_SndKmState;
        else
            *(int32_t*)optval = m_pCryptoControl->m_RcvKmState;
        optlen = sizeof(int32_t);
        break;

    case SRTO_SNDKMSTATE: // State imposed by Agent depending on PW and KMX
        if (m_pCryptoControl)
            *(int32_t*)optval = m_pCryptoControl->m_SndKmState;
        else
            *(int32_t*)optval = SRT_KM_S_UNSECURED;
        optlen = sizeof(int32_t);
        break;

    case SRTO_RCVKMSTATE: // State returned by Peer as informed during KMX
        if (m_pCryptoControl)
            *(int32_t*)optval = m_pCryptoControl->m_RcvKmState;
        else
            *(int32_t*)optval = SRT_KM_S_UNSECURED;
        optlen = sizeof(int32_t);
        break;

    case SRTO_LOSSMAXTTL:
        *(int32_t*)optval = m_iMaxReorderTolerance;
        optlen = sizeof(int32_t);
        break;

    case SRTO_NAKREPORT:
        *(bool*)optval = m_bRcvNakReport;
        optlen         = sizeof(bool);
        break;

    case SRTO_VERSION:
        *(int32_t*)optval = m_lSrtVersion;
        optlen            = sizeof(int32_t);
        break;

    case SRTO_PEERVERSION:
        *(int32_t*)optval = m_lPeerSrtVersion;
        optlen            = sizeof(int32_t);
        break;

#ifdef SRT_ENABLE_CONNTIMEO
    case SRTO_CONNTIMEO:
        *(int*)optval = m_iConnTimeOut;
        optlen        = sizeof(int);
        break;
#endif

    case SRTO_MINVERSION:
        *(uint32_t*)optval = m_lMinimumPeerSrtVersion;
        optlen             = sizeof(uint32_t);
        break;

    case SRTO_STREAMID:
        if (size_t(optlen) < m_sStreamName.size() + 1)
            throw CUDTException(MJ_NOTSUP, MN_INVAL, 0);

        strcpy((char*)optval, m_sStreamName.c_str());
        optlen = m_sStreamName.size();
        break;

    case SRTO_CONGESTION:
    {
        string tt = m_CongCtl.selected_name();
        strcpy((char*)optval, tt.c_str());
        optlen = tt.size();
    }
    break;

    case SRTO_MESSAGEAPI:
        optlen         = sizeof(bool);
        *(bool*)optval = m_bMessageAPI;
        break;

    case SRTO_PAYLOADSIZE:
        optlen        = sizeof(int);
        *(int*)optval = m_zOPT_ExpPayloadSize;
        break;

    case SRTO_ENFORCEDENCRYPTION:
        optlen            = sizeof(int32_t); // also with TSBPDMODE and SENDER
        *(int32_t*)optval = m_bOPT_StrictEncryption;
        break;

    case SRTO_IPV6ONLY:
        optlen        = sizeof(int);
        *(int*)optval = m_iIpV6Only;
        break;

    case SRTO_PEERIDLETIMEO:
        *(int*)optval = m_iOPT_PeerIdleTimeout;
        optlen        = sizeof(int);
        break;

    case SRTO_PACKETFILTER:
        if (size_t(optlen) < m_OPT_PktFilterConfigString.size() + 1)
            throw CUDTException(MJ_NOTSUP, MN_INVAL, 0);

        strcpy((char*)optval, m_OPT_PktFilterConfigString.c_str());
        optlen = m_OPT_PktFilterConfigString.size();
        break;

    default:
        throw CUDTException(MJ_NOTSUP, MN_NONE, 0);
    }
}

bool CUDT::setstreamid(SRTSOCKET u, const std::string& sid)
{
    CUDT* that = getUDTHandle(u);
    if (!that)
        return false;

    if (sid.size() > MAX_SID_LENGTH)
        return false;

    if (that->m_bConnected)
        return false;

    that->m_sStreamName = sid;
    return true;
}

std::string CUDT::getstreamid(SRTSOCKET u)
{
    CUDT* that = getUDTHandle(u);
    if (!that)
        return "";

    return that->m_sStreamName;
}

// XXX REFACTOR: Make common code for CUDT constructor and clearData,
// possibly using CUDT::construct.
void CUDT::clearData()
{
    // Initial sequence number, loss, acknowledgement, etc.
    int udpsize = m_iMSS - CPacket::UDP_HDR_SIZE;

    m_iMaxSRTPayloadSize = udpsize - CPacket::HDR_SIZE;

    HLOGC(mglog.Debug, log << "clearData: PAYLOAD SIZE: " << m_iMaxSRTPayloadSize);

    m_iEXPCount  = 1;
    m_iBandwidth = 1; // pkts/sec
    // XXX use some constant for this 16
    m_iDeliveryRate     = 16;
    m_iByteDeliveryRate = 16 * m_iMaxSRTPayloadSize;
    m_iAckSeqNo         = 0;
    m_ullLastAckTime_tk = 0;

    // trace information
    CGuard::enterCS(m_StatsLock, "Stats");
    m_stats.startTime = CTimer::getTime();
    m_stats.sentTotal = m_stats.recvTotal = m_stats.sndLossTotal = m_stats.rcvLossTotal = m_stats.retransTotal =
        m_stats.sentACKTotal = m_stats.recvACKTotal = m_stats.sentNAKTotal = m_stats.recvNAKTotal = 0;
    m_stats.lastSampleTime                                                                        = CTimer::getTime();
    m_stats.traceSent = m_stats.traceRecv = m_stats.traceSndLoss = m_stats.traceRcvLoss = m_stats.traceRetrans =
        m_stats.sentACK = m_stats.recvACK = m_stats.sentNAK = m_stats.recvNAK = 0;
    m_stats.traceRcvRetrans                                                   = 0;
    m_stats.traceReorderDistance                                              = 0;
    m_stats.traceBelatedTime                                                  = 0.0;
    m_stats.traceRcvBelated                                                   = 0;

    m_stats.sndDropTotal = 0;
    m_stats.traceSndDrop = 0;
    m_stats.rcvDropTotal = 0;
    m_stats.traceRcvDrop = 0;

    m_stats.m_rcvUndecryptTotal = 0;
    m_stats.traceRcvUndecrypt   = 0;

    m_stats.bytesSentTotal    = 0;
    m_stats.bytesRecvTotal    = 0;
    m_stats.bytesRetransTotal = 0;
    m_stats.traceBytesSent    = 0;
    m_stats.traceBytesRecv    = 0;
    m_stats.sndFilterExtra    = 0;
    m_stats.rcvFilterExtra    = 0;
    m_stats.rcvFilterSupply   = 0;
    m_stats.rcvFilterLoss     = 0;

    m_stats.traceBytesRetrans = 0;
#ifdef SRT_ENABLE_LOSTBYTESCOUNT
    m_stats.traceRcvBytesLoss = 0;
#endif
    m_stats.sndBytesDropTotal        = 0;
    m_stats.rcvBytesDropTotal        = 0;
    m_stats.traceSndBytesDrop        = 0;
    m_stats.traceRcvBytesDrop        = 0;
    m_stats.m_rcvBytesUndecryptTotal = 0;
    m_stats.traceRcvBytesUndecrypt   = 0;

    m_stats.sndDuration = m_stats.m_sndDurationTotal = 0;
    CGuard::leaveCS(m_StatsLock, "Stats");

    // Resetting these data because this happens when agent isn't connected.
    m_bPeerTsbPd         = false;
    m_iPeerTsbPdDelay_ms = 0;

    // These both should be set to FALSE here.
    // Only when the HSREQ handshake is exchanged,
    // should they be set to possibly true.
    m_bTsbPd = false;
    m_bGroupTsbPd = false;
    m_iTsbPdDelay_ms = m_iOPT_TsbPdDelay;
    m_bTLPktDrop     = m_bOPT_TLPktDrop;
    m_bPeerTLPktDrop = false;

    m_bPeerNakReport = false;

    m_bPeerRexmitFlag = false;

    m_RdvState            = CHandShake::RDV_INVALID;
    m_ullRcvPeerStartTime = 0;
}

void CUDT::open()
{
    CGuard cg(m_ConnectionLock, "conn");

    clearData();

    // structures for queue
    if (m_pSNode == NULL)
        m_pSNode = new CSNode;
    m_pSNode->m_pUDT           = this;
    m_pSNode->m_llTimeStamp_tk = 1;
    m_pSNode->m_iHeapLoc       = -1;

    if (m_pRNode == NULL)
        m_pRNode = new CRNode;
    m_pRNode->m_pUDT           = this;
    m_pRNode->m_llTimeStamp_tk = 1;
    m_pRNode->m_pPrev = m_pRNode->m_pNext = NULL;
    m_pRNode->m_bOnList                   = false;

    m_iRTT            = 10 * COMM_SYN_INTERVAL_US;
    m_iRTTVar         = m_iRTT >> 1;
    m_ullCPUFrequency = CTimer::getCPUFrequency();

    // set minimum NAK and EXP timeout to 300ms
    /*
       XXX This code is blocked because the value of
       m_ullMinNakInt_tk will be overwritten again in setupCC.
       And in setupCC it will have an opportunity to make the
       value overridden according to the statements in the SrtCongestion.

 #ifdef SRT_ENABLE_NAKREPORT
    if (m_bRcvNakReport)
       m_ullMinNakInt_tk = m_iMinNakInterval_us * m_ullCPUFrequency;
    else
 #endif
 */
    // Set up timers
    m_ullMinNakInt_tk = 300000 * m_ullCPUFrequency;
    m_ullMinExpInt_tk = 300000 * m_ullCPUFrequency;

    m_ullACKInt_tk = COMM_SYN_INTERVAL_US * m_ullCPUFrequency;
    m_ullNAKInt_tk = m_ullMinNakInt_tk;

    uint64_t currtime_tk;
    CTimer::rdtsc(currtime_tk);
    m_ullLastRspTime_tk    = currtime_tk;
    m_ullNextACKTime_tk    = currtime_tk + m_ullACKInt_tk;
    m_ullNextNAKTime_tk    = currtime_tk + m_ullNAKInt_tk;
    m_ullLastRspAckTime_tk = currtime_tk;
    m_ullLastSndTime_tk    = currtime_tk;
    m_iReXmitCount         = 1;

    m_iPktCount      = 0;
    m_iLightACKCount = 1;

    m_ullTargetTime_tk = 0;
    m_ullTimeDiff_tk   = 0;

    // Now UDT is opened.
    m_bOpened = true;
}

void CUDT::setListenState()
{
    CGuard cg(m_ConnectionLock, "conn");

    if (!m_bOpened)
        throw CUDTException(MJ_NOTSUP, MN_NONE, 0);

    if (m_bConnecting || m_bConnected)
        throw CUDTException(MJ_NOTSUP, MN_ISCONNECTED, 0);

    // listen can be called more than once
    if (m_bListening)
        return;

    // if there is already another socket listening on the same port
    if (m_pRcvQueue->setListener(this) < 0)
        throw CUDTException(MJ_NOTSUP, MN_BUSY, 0);

    m_bListening = true;
}

size_t CUDT::fillSrtHandshake(uint32_t* srtdata, size_t srtlen, int msgtype, int hs_version)
{
    if (srtlen < SRT_HS__SIZE)
    {
        LOGC(mglog.Fatal,
             log << "IPE: fillSrtHandshake: buffer too small: " << srtlen << " (expected: " << SRT_HS__SIZE << ")");
        return 0;
    }

    srtlen = SRT_HS__SIZE; // We use only that much space.

    memset(srtdata, 0, sizeof(uint32_t) * srtlen);
    /* Current version (1.x.x) SRT handshake */
    srtdata[SRT_HS_VERSION] = m_lSrtVersion; /* Required version */
    srtdata[SRT_HS_FLAGS] |= SrtVersionCapabilities();

    switch (msgtype)
    {
    case SRT_CMD_HSREQ:
        return fillSrtHandshake_HSREQ(srtdata, srtlen, hs_version);
    case SRT_CMD_HSRSP:
        return fillSrtHandshake_HSRSP(srtdata, srtlen, hs_version);
    default:
        LOGC(mglog.Fatal, log << "IPE: fillSrtHandshake/sendSrtMsg called with value " << msgtype);
        return 0;
    }
}

size_t CUDT::fillSrtHandshake_HSREQ(uint32_t* srtdata, size_t /* srtlen - unused */, int hs_version)
{
    // INITIATOR sends HSREQ.

    // The TSBPD(SND|RCV) options are being set only if the TSBPD is set in the current agent.
    // The agent has a decisive power only in the range of RECEIVING the data, however it can
    // also influence the peer's latency. If agent doesn't set TSBPD mode, it doesn't send any
    // latency flags, although the peer might still want to do Rx with TSBPD. When agent sets
    // TsbPd mode, it defines latency values for Rx (itself) and Tx (peer's Rx). If peer does
    // not set TsbPd mode, it will simply ignore the proposed latency (PeerTsbPdDelay), although
    // if it has received the Rx latency as well, it must honor it and respond accordingly
    // (the latter is only in case of HSv5 and bidirectional connection).
    if (m_bOPT_TsbPd)
    {
        m_iTsbPdDelay_ms     = m_iOPT_TsbPdDelay;
        m_iPeerTsbPdDelay_ms = m_iOPT_PeerTsbPdDelay;
        /*
         * Sent data is real-time, use Time-based Packet Delivery,
         * set option bit and configured delay
         */
        srtdata[SRT_HS_FLAGS] |= SRT_OPT_TSBPDSND;

        if (hs_version < CUDT::HS_VERSION_SRT1)
        {
            // HSv4 - this uses only one value.
            srtdata[SRT_HS_LATENCY] = SRT_HS_LATENCY_LEG::wrap(m_iPeerTsbPdDelay_ms);
        }
        else
        {
            // HSv5 - this will be understood only since this version when this exists.
            srtdata[SRT_HS_LATENCY] = SRT_HS_LATENCY_SND::wrap(m_iPeerTsbPdDelay_ms);

            // And in the reverse direction.
            srtdata[SRT_HS_FLAGS] |= SRT_OPT_TSBPDRCV;
            srtdata[SRT_HS_LATENCY] |= SRT_HS_LATENCY_RCV::wrap(m_iTsbPdDelay_ms);

            // This wasn't there for HSv4, this setting is only for the receiver.
            // HSv5 is bidirectional, so every party is a receiver.

            if (m_bTLPktDrop)
                srtdata[SRT_HS_FLAGS] |= SRT_OPT_TLPKTDROP;
        }
    }

    if (m_bRcvNakReport)
        srtdata[SRT_HS_FLAGS] |= SRT_OPT_NAKREPORT;

    // I support SRT_OPT_REXMITFLG. Do you?
    srtdata[SRT_HS_FLAGS] |= SRT_OPT_REXMITFLG;

    // Declare the API used. The flag is set for "stream" API because
    // the older versions will never set this flag, but all old SRT versions use message API.
    if (!m_bMessageAPI)
        srtdata[SRT_HS_FLAGS] |= SRT_OPT_STREAM;

    HLOGC(mglog.Debug,
          log << "HSREQ/snd: LATENCY[SND:" << SRT_HS_LATENCY_SND::unwrap(srtdata[SRT_HS_LATENCY])
              << " RCV:" << SRT_HS_LATENCY_RCV::unwrap(srtdata[SRT_HS_LATENCY]) << "] FLAGS["
              << SrtFlagString(srtdata[SRT_HS_FLAGS]) << "]");

    return 3;
}

size_t CUDT::fillSrtHandshake_HSRSP(uint32_t* srtdata, size_t /* srtlen - unused */, int hs_version)
{
    // Setting m_ullRcvPeerStartTime is done in processSrtMsg_HSREQ(), so
    // this condition will be skipped only if this function is called without
    // getting first received HSREQ. Doesn't look possible in both HSv4 and HSv5.
    if (m_ullRcvPeerStartTime != 0)
    {
        // If Agent doesn't set TSBPD, it will not set the TSBPD flag back to the Peer.
        // The peer doesn't have be disturbed by it anyway.
        if (isOPT_TsbPd())
        {
            /*
             * We got and transposed peer start time (HandShake request timestamp),
             * we can support Timestamp-based Packet Delivery
             */
            srtdata[SRT_HS_FLAGS] |= SRT_OPT_TSBPDRCV;

            if (hs_version < HS_VERSION_SRT1)
            {
                // HSv4 - this uses only one value
                srtdata[SRT_HS_LATENCY] = SRT_HS_LATENCY_LEG::wrap(m_iTsbPdDelay_ms);
            }
            else
            {
                // HSv5 - this puts "agent's" latency into RCV field and "peer's" -
                // into SND field.
                srtdata[SRT_HS_LATENCY] = SRT_HS_LATENCY_RCV::wrap(m_iTsbPdDelay_ms);
            }
        }
        else
        {
            HLOGC(mglog.Debug, log << "HSRSP/snd: TSBPD off, NOT responding TSBPDRCV flag.");
        }

        // Hsv5, only when peer has declared TSBPD mode.
        // The flag was already set, and the value already "maximized" in processSrtMsg_HSREQ().
        if (m_bPeerTsbPd && hs_version >= HS_VERSION_SRT1)
        {
            // HSv5 is bidirectional - so send the TSBPDSND flag, and place also the
            // peer's latency into SND field.
            srtdata[SRT_HS_FLAGS] |= SRT_OPT_TSBPDSND;
            srtdata[SRT_HS_LATENCY] |= SRT_HS_LATENCY_SND::wrap(m_iPeerTsbPdDelay_ms);

            HLOGC(mglog.Debug,
                  log << "HSRSP/snd: HSv5 peer uses TSBPD, responding TSBPDSND latency=" << m_iPeerTsbPdDelay_ms);
        }
        else
        {
            HLOGC(mglog.Debug,
                  log << "HSRSP/snd: HSv" << (hs_version == CUDT::HS_VERSION_UDT4 ? 4 : 5)
                      << " with peer TSBPD=" << (m_bPeerTsbPd ? "on" : "off") << " - NOT responding TSBPDSND");
        }

        if (m_bTLPktDrop)
            srtdata[SRT_HS_FLAGS] |= SRT_OPT_TLPKTDROP;
    }
    else
    {
        LOGC(mglog.Fatal, log << "IPE: fillSrtHandshake_HSRSP: m_ullRcvPeerStartTime NOT SET!");
        return 0;
    }

    if (m_bRcvNakReport)
    {
        // HSv5: Note that this setting is independent on the value of
        // m_bPeerNakReport, which represent this setting in the peer.

        srtdata[SRT_HS_FLAGS] |= SRT_OPT_NAKREPORT;
        /*
         * NAK Report is so efficient at controlling bandwidth that sender TLPktDrop
         * is not needed. SRT 1.0.5 to 1.0.7 sender TLPktDrop combined with SRT 1.0
         * Timestamp-Based Packet Delivery was not well implemented and could drop
         * big I-Frame tail before sending once on low latency setups.
         * Disabling TLPktDrop in the receiver SRT Handshake Reply prevents the sender
         * from enabling Too-Late Packet Drop.
         */
        if (m_lPeerSrtVersion <= SrtVersion(1, 0, 7))
            srtdata[SRT_HS_FLAGS] &= ~SRT_OPT_TLPKTDROP;
    }

    if (m_lSrtVersion >= SrtVersion(1, 2, 0))
    {
        if (!m_bPeerRexmitFlag)
        {
            // Peer does not request to use rexmit flag, if so,
            // we won't use as well.
            HLOGC(mglog.Debug, log << "HSRSP/snd: AGENT understands REXMIT flag, but PEER DOES NOT. NOT setting.");
        }
        else
        {
            // Request that the rexmit bit be used as a part of msgno.
            srtdata[SRT_HS_FLAGS] |= SRT_OPT_REXMITFLG;
            HLOGF(mglog.Debug, "HSRSP/snd: AGENT UNDERSTANDS REXMIT flag and PEER reported that it does, too.");
        }
    }
    else
    {
        // Since this is now in the code, it can occur only in case when you change the
        // version specification in the build configuration.
        HLOGF(mglog.Debug, "HSRSP/snd: AGENT DOES NOT UNDERSTAND REXMIT flag");
    }

    HLOGC(mglog.Debug,
          log << "HSRSP/snd: LATENCY[SND:" << SRT_HS_LATENCY_SND::unwrap(srtdata[SRT_HS_LATENCY])
              << " RCV:" << SRT_HS_LATENCY_RCV::unwrap(srtdata[SRT_HS_LATENCY]) << "] FLAGS["
              << SrtFlagString(srtdata[SRT_HS_FLAGS]) << "]");

    return 3;
}

size_t CUDT::prepareSrtHsMsg(int cmd, uint32_t* srtdata, size_t size)
{
    size_t srtlen = fillSrtHandshake(srtdata, size, cmd, handshakeVersion());
    HLOGF(mglog.Debug,
          "CMD:%s(%d) Len:%d Version: %s Flags: %08X (%s) sdelay:%d",
          MessageTypeStr(UMSG_EXT, cmd).c_str(),
          cmd,
          (int)(srtlen * sizeof(int32_t)),
          SrtVersionString(srtdata[SRT_HS_VERSION]).c_str(),
          srtdata[SRT_HS_FLAGS],
          SrtFlagString(srtdata[SRT_HS_FLAGS]).c_str(),
          srtdata[SRT_HS_LATENCY]);

    return srtlen;
}

void CUDT::sendSrtMsg(int cmd, uint32_t* srtdata_in, int srtlen_in)
{
    CPacket srtpkt;
    int32_t srtcmd = (int32_t)cmd;

    static const size_t SRTDATA_MAXSIZE = SRT_CMD_MAXSZ / sizeof(int32_t);

    // This is in order to issue a compile error if the SRT_CMD_MAXSZ is
    // too small to keep all the data. As this is "static const", declaring
    // an array of such specified size in C++ isn't considered VLA.
    static const int SRTDATA_SIZE = SRTDATA_MAXSIZE >= SRT_HS__SIZE ? SRTDATA_MAXSIZE : -1;

    // This will be effectively larger than SRT_HS__SIZE, but it will be also used
    // for incoming data. We have a guarantee that it won't be larger than SRTDATA_MAXSIZE.
    uint32_t srtdata[SRTDATA_SIZE];

    int srtlen = 0;

    if (cmd == SRT_CMD_REJECT)
    {
        // This is a value returned by processSrtMsg underlying layer, potentially
        // to be reported here. Should this happen, just send a rejection message.
        cmd                     = SRT_CMD_HSRSP;
        srtdata[SRT_HS_VERSION] = 0;
    }

    switch (cmd)
    {
    case SRT_CMD_HSREQ:
    case SRT_CMD_HSRSP:
        srtlen = prepareSrtHsMsg(cmd, srtdata, SRTDATA_SIZE);
        break;

    case SRT_CMD_KMREQ: // Sender
    case SRT_CMD_KMRSP: // Receiver
        srtlen = srtlen_in;
        /* Msg already in network order
         * But CChannel:sendto will swap again (assuming 32-bit fields)
         * Pre-swap to cancel it.
         */
        HtoNLA(srtdata, srtdata_in, srtlen);
        m_pCryptoControl->updateKmState(cmd, srtlen); // <-- THIS function can't be moved to CUDT

        break;

    default:
        LOGF(mglog.Error, "sndSrtMsg: cmd=%d unsupported", cmd);
        break;
    }

    if (srtlen > 0)
    {
        /* srtpkt.pack will set message data in network order */
        srtpkt.pack(UMSG_EXT, &srtcmd, srtdata, srtlen * sizeof(int32_t));
        addressAndSend(srtpkt);
    }
}

// PREREQUISITE:
// pkt must be set the buffer and configured for UMSG_HANDSHAKE.
// Note that this function replaces also serialization for the HSv4.
bool CUDT::createSrtHandshake(ref_t<CPacket>    r_pkt,
                              ref_t<CHandShake> r_hs,
                              int               srths_cmd,
                              int               srtkm_cmd,
                              const uint32_t*   kmdata,
                              size_t            kmdata_wordsize /* IN WORDS, NOT BYTES!!! */)
{
    CPacket&    pkt = *r_pkt;
    CHandShake& hs  = *r_hs;

    // This function might be called before the opposite version was recognized.
    // Check if the version is exactly 4 because this means that the peer has already
    // sent something - asynchronously, and usually in rendezvous - and we already know
    // that the peer is version 4. In this case, agent must behave as HSv4, til the end.
    if (m_ConnRes.m_iVersion == HS_VERSION_UDT4)
    {
        hs.m_iVersion = HS_VERSION_UDT4;
        hs.m_iType    = UDT_DGRAM;
        if (hs.m_extension)
        {
            // Should be impossible
            LOGC(mglog.Error, log << "createSrtHandshake: IPE: EXTENSION SET WHEN peer reports version 4 - fixing...");
            hs.m_extension = false;
        }
    }
    else
    {
        hs.m_iType = 0; // Prepare it for flags
    }

    HLOGC(mglog.Debug,
          log << "createSrtHandshake: buf size=" << pkt.getLength() << " hsx=" << MessageTypeStr(UMSG_EXT, srths_cmd)
              << " kmx=" << MessageTypeStr(UMSG_EXT, srtkm_cmd) << " kmdata_wordsize=" << kmdata_wordsize
              << " version=" << hs.m_iVersion);

    // Once you are certain that the version is HSv5, set the enc type flags
    // to advertise pbkeylen. Otherwise make sure that the old interpretation
    // will correctly pick up the type field. PBKEYLEN should be advertized
    // regardless of what URQ stage the handshake is (note that in case of rendezvous
    // CONCLUSION might be the FIRST MESSAGE EVER RECEIVED by a party).
    if (hs.m_iVersion > HS_VERSION_UDT4)
    {
        // Check if there was a failure to receie HSREQ before trying to craft HSRSP.
        // If fillSrtHandshake_HSRSP catches the condition of m_ullRcvPeerStartTime == 0,
        // it will return size 0, which will mess up with further extension procedures;
        // PREVENT THIS HERE.
        if (hs.m_iReqType == URQ_CONCLUSION && srths_cmd == SRT_CMD_HSRSP && m_ullRcvPeerStartTime == 0)
        {
            LOGC(mglog.Error,
                 log << "createSrtHandshake: IPE (non-fatal): Attempting to craft HSRSP without received HSREQ. "
                        "BLOCKING extensions.");
            hs.m_extension = false;
        }

        // The situation when this function is called without requested extensions
        // is URQ_CONCLUSION in rendezvous mode in some of the transitions.
        // In this case for version 5 just clear the m_iType field, as it has
        // different meaning in HSv5 and contains extension flags.
        //
        // Keep 0 in the SRT_HSTYPE_HSFLAGS field, but still advertise PBKEYLEN
        // in the SRT_HSTYPE_ENCFLAGS field.
        hs.m_iType                  = SrtHSRequest::wrapFlags(false /*no magic in HSFLAGS*/, m_iSndCryptoKeyLen);
        bool whether SRT_ATR_UNUSED = m_iSndCryptoKeyLen != 0;
        HLOGC(mglog.Debug,
              log << "createSrtHandshake: " << (whether ? "" : "NOT ")
                  << " Advertising PBKEYLEN - value = " << m_iSndCryptoKeyLen);

        // Note: This is required only when sending a HS message without SRT extensions.
        // When this is to be sent with SRT extensions, then KMREQ will be attached here
        // and the PBKEYLEN will be extracted from it. If this is going to attach KMRSP
        // here, it's already too late (it should've been advertised before getting the first
        // handshake message with KMREQ).
    }
    else
    {
        hs.m_iType = UDT_DGRAM;
    }

    // values > URQ_CONCLUSION include also error types
    // if (hs.m_iVersion == HS_VERSION_UDT4 || hs.m_iReqType > URQ_CONCLUSION) <--- This condition was checked b4 and
    // it's only valid for caller-listener mode
    if (!hs.m_extension)
    {
        // Serialize only the basic handshake, if this is predicted for
        // Hsv4 peer or this is URQ_INDUCTION or URQ_WAVEAHAND.
        size_t hs_size = pkt.getLength();
        hs.store_to(pkt.m_pcData, Ref(hs_size));
        pkt.setLength(hs_size);
        HLOGC(mglog.Debug, log << "createSrtHandshake: (no ext) size=" << hs_size << " data: " << hs.show());
        return true;
    }

    // Sanity check, applies to HSv5 only cases.
    if (srths_cmd == SRT_CMD_HSREQ && m_SrtHsSide == HSD_RESPONDER)
    {
        m_RejectReason = SRT_REJ_IPE;
        LOGC(mglog.Fatal, log << "IPE: SRT_CMD_HSREQ was requested to be sent in HSv5 by an INITIATOR side!");
        return false; // should cause rejection
    }

    string logext = "HSX";

    bool have_kmreq   = false;
    bool have_sid     = false;
    bool have_congctl = false;
    bool have_filter  = false;
    bool have_group = false;

    // Install the SRT extensions
    hs.m_iType |= CHandShake::HS_EXT_HSREQ;

    if (srths_cmd == SRT_CMD_HSREQ)
    {
        if (m_sStreamName != "")
        {
            have_sid = true;
            hs.m_iType |= CHandShake::HS_EXT_CONFIG;
            logext += ",SID";
        }
    }

    // If this is a response, we have also information
    // on the peer. If Peer is NOT filter capable, don't
    // put filter config, even if agent is capable.
    bool peer_filter_capable = true;
    if (srths_cmd == SRT_CMD_HSRSP)
    {
        if (m_sPeerPktFilterConfigString != "")
        {
            peer_filter_capable = true;
        }
        else if (IsSet(m_lPeerSrtFlags, SRT_OPT_FILTERCAP))
        {
            peer_filter_capable = true;
        }
        else
        {
            peer_filter_capable = false;
        }
    }

    // Now, if this is INITIATOR, then it has its
    // filter config already set, if configured, otherwise
    // it should not attach the filter config extension.

    // If this is a RESPONDER, then it has already received
    // the filter config string from the peer and therefore
    // possibly confronted with the contents of m_OPT_FECConfigString,
    // and if it decided to go with filter, it will be nonempty.
    if (peer_filter_capable && m_OPT_PktFilterConfigString != "")
    {
        have_filter = true;
        hs.m_iType |= CHandShake::HS_EXT_CONFIG;
        logext += ",filter";
    }

    string sm = m_CongCtl.selected_name();
    if (sm != "" && sm != "live")
    {
        have_congctl = true;
        hs.m_iType |= CHandShake::HS_EXT_CONFIG;
        logext += ",CONGCTL";
    }

    // Prevent adding KMRSP only in case when BOTH:
    // - Agent has set no password
    // - no KMREQ has arrived from Peer
    // KMRSP must be always sent when:
    // - Agent set a password, Peer did not send KMREQ: Agent sets snd=NOSECRET.
    // - Agent set no password, but Peer sent KMREQ: Ageng sets rcv=NOSECRET.
    if (m_CryptoSecret.len > 0 || kmdata_wordsize > 0)
    {
        have_kmreq = true;
        hs.m_iType |= CHandShake::HS_EXT_KMREQ;
        logext += ",KMX";
    }

    if (m_parent->m_IncludedGroup)
    {
        // Whatever group this socket belongs to, the information about
        // the group is always sent the same way with the handshake.
        have_group = true;
        hs.m_iType |= CHandShake::HS_EXT_CONFIG;
        logext += ",GROUP";
    }

    HLOGC(mglog.Debug, log << "createSrtHandshake: (ext: " << logext << ") data: " << hs.show());

    // NOTE: The HSREQ is practically always required, although may happen
    // in future that CONCLUSION can be sent multiple times for a separate
    // stream encryption support, and this way it won't enclose HSREQ.
    // Also, KMREQ may occur multiple times.

    // So, initially store the UDT legacy handshake.
    size_t hs_size = pkt.getLength(), total_ra_size = (hs_size / sizeof(uint32_t)); // Maximum size of data
    hs.store_to(pkt.m_pcData, Ref(hs_size));                                        // hs_size is updated

    size_t ra_size = hs_size / sizeof(int32_t);

    // Now attach the SRT handshake for HSREQ
    size_t    offset = ra_size;
    uint32_t* p      = reinterpret_cast<uint32_t*>(pkt.m_pcData);
    // NOTE: since this point, ra_size has a size in int32_t elements, NOT BYTES.

    // The first 4-byte item is the CMD/LENGTH spec.
    uint32_t* pcmdspec = p + offset; // Remember the location to be filled later, when we know the length
    ++offset;

    // Now use the original function to store the actual SRT_HS data
    // ra_size after that
    // NOTE: so far, ra_size is m_iMaxSRTPayloadSize expressed in number of elements.
    // WILL BE CHANGED HERE.
    ra_size   = fillSrtHandshake(p + offset, total_ra_size - offset, srths_cmd, HS_VERSION_SRT1);
    *pcmdspec = HS_CMDSPEC_CMD::wrap(srths_cmd) | HS_CMDSPEC_SIZE::wrap(ra_size);

    HLOGC(mglog.Debug,
          log << "createSrtHandshake: after HSREQ: offset=" << offset << " HSREQ size=" << ra_size
              << " space left: " << (total_ra_size - offset));

    if (have_sid)
    {
        // Use only in REQ phase and only if stream name is set
        offset += ra_size;
        pcmdspec = p + offset;
        ++offset;

        // Now prepare the string with 4-byte alignment. The string size is limited
        // to half the payload size. Just a sanity check to not pack too much into
        // the conclusion packet.
        size_t size_limit = m_iMaxSRTPayloadSize / 2;

        if (m_sStreamName.size() >= size_limit)
        {
            m_RejectReason = SRT_REJ_ROGUE;
            LOGC(mglog.Error,
                 log << "createSrtHandshake: stream id too long, limited to " << (size_limit - 1) << " bytes");
            return false;
        }

        size_t wordsize         = (m_sStreamName.size() + 3) / 4;
        size_t aligned_bytesize = wordsize * 4;

        memset(p + offset, 0, aligned_bytesize);
        memcpy(p + offset, m_sStreamName.data(), m_sStreamName.size());
        // Preswap to little endian (in place due to possible padding zeros)
        HtoILA((uint32_t*)(p + offset), (uint32_t*)(p + offset), wordsize);

        ra_size   = wordsize;
        *pcmdspec = HS_CMDSPEC_CMD::wrap(SRT_CMD_SID) | HS_CMDSPEC_SIZE::wrap(ra_size);

        HLOGC(mglog.Debug,
              log << "createSrtHandshake: after SID [" << m_sStreamName << "] length=" << m_sStreamName.size()
                  << " alignedln=" << aligned_bytesize << ": offset=" << offset << " SID size=" << ra_size
                  << " space left: " << (total_ra_size - offset));
    }

    if (have_congctl)
    {
        // Pass the congctl to the other side as informational.
        // The other side should reject connection if it uses a different congctl.
        // The other side should also respond with the congctl it uses, if its non-default (for backward compatibility).

        // XXX Consider change the congctl settings in the listener socket to "adaptive"
        // congctl and also "adaptive" value of CUDT::m_bMessageAPI so that the caller
        // may ask for whatever kind of transmission it wants, or select transmission
        // type differently for different connections, however with the same listener.

        offset += ra_size;
        pcmdspec = p + offset;
        ++offset;

        size_t wordsize         = (sm.size() + 3) / 4;
        size_t aligned_bytesize = wordsize * 4;

        memset(p + offset, 0, aligned_bytesize);

        memcpy(p + offset, sm.data(), sm.size());
        // Preswap to little endian (in place due to possible padding zeros)
        HtoILA((uint32_t*)(p + offset), (uint32_t*)(p + offset), wordsize);

        ra_size   = wordsize;
        *pcmdspec = HS_CMDSPEC_CMD::wrap(SRT_CMD_CONGESTION) | HS_CMDSPEC_SIZE::wrap(ra_size);

        HLOGC(mglog.Debug,
              log << "createSrtHandshake: after CONGCTL [" << sm << "] length=" << sm.size()
                  << " alignedln=" << aligned_bytesize << ": offset=" << offset << " CONGCTL size=" << ra_size
                  << " space left: " << (total_ra_size - offset));
    }

    if (have_filter)
    {
        offset += ra_size;
        pcmdspec = p + offset;
        ++offset;

        size_t wordsize         = (m_OPT_PktFilterConfigString.size() + 3) / 4;
        size_t aligned_bytesize = wordsize * 4;

        memset(p + offset, 0, aligned_bytesize);
        memcpy(p + offset, m_OPT_PktFilterConfigString.data(), m_OPT_PktFilterConfigString.size());

        ra_size   = wordsize;
        *pcmdspec = HS_CMDSPEC_CMD::wrap(SRT_CMD_FILTER) | HS_CMDSPEC_SIZE::wrap(ra_size);

        HLOGC(mglog.Debug,
              log << "createSrtHandshake: after filter [" << m_OPT_PktFilterConfigString << "] length="
                  << m_OPT_PktFilterConfigString.size() << " alignedln=" << aligned_bytesize << ": offset=" << offset
                  << " filter size=" << ra_size << " space left: " << (total_ra_size - offset));
    }

    // Note that this will fire in both cases:
    // - When the group has been set by the user on a socket (or socket was created as a part of the group),
    //   and the handshake request is to be sent with informing the peer that this conenction belongs to a group
    // - When the agent received a HS request with a group, has created its mirror group on its side, and
    //   now sends the HS response to the peer, with ITS OWN group id (the mirror one).
    //
    // XXX Probably a condition should be checked here around the group type.
    // The time synchronization should be done only on any kind of parallel sending group.
    // This is, for example, for redundancy group or bonding group, but not distribution group.
    while (have_group)
    {
        CGuard grd(m_parent->m_ControlLock, "control");
        if (!m_parent->m_IncludedGroup)
        {
            HLOGC(mglog.Fatal, log << "GROUP DISAPPEARED. Socket not capable of continuing HS");
            break;
        }
        offset += ra_size;
        pcmdspec = p+offset;
        ++offset;

        SRTSOCKET id = m_parent->m_IncludedGroup->id();
        SRT_GROUP_TYPE tp = m_parent->m_IncludedGroup->type();
        SRTSOCKET master_peerid;
        int32_t master_tdiff SRT_ATR_UNUSED;
        uint64_t master_st;

        // "Master" is the first found running connection. Will be false, if
        // there's no other connection yet. When any connection is found, specify this
        // as a determined master connection, and extract its id.
        if ( !m_parent->m_IncludedGroup->getMasterData(m_SocketID, Ref(master_peerid), Ref(master_st)) )
        {
            master_peerid = -1;
            master_tdiff = 0;
            HLOGC(mglog.Debug, log << CONID() << "NO GROUP MASTER LINK found for group: $" << m_parent->m_IncludedGroup->id());
        }
        else
        {
            // The returned master_st is the master's start time. Calculate the
            // differene time.
            master_tdiff = m_stats.startTime - master_st;
            HLOGC(mglog.Debug, log << CONID() << "FOUND GROUP MASTER LINK: peer=$" << master_peerid << " - start time diff: " << master_tdiff);
        }
        // (this function will not fill the variables with anything, if no master is found)

        int32_t storedata [GRPD__SIZE] = { id, tp, /*master_peerid, master_tdiff*/ };
        memcpy(p+offset, storedata, sizeof storedata);

        ra_size = Size(storedata);
        *pcmdspec = HS_CMDSPEC_CMD::wrap(SRT_CMD_GROUP) | HS_CMDSPEC_SIZE::wrap(ra_size);

        HLOGC(mglog.Debug, log << "createSrtHandshake: after GROUP [" << sm << "] length=" << sm.size()
            << ": offset=" << offset << " GROUP size=" << ra_size << " space left: " << (total_ra_size - offset));

        break;
    }

    // When encryption turned on
    if (have_kmreq)
    {
        HLOGC(mglog.Debug,
              log << "createSrtHandshake: "
                  << (m_CryptoSecret.len > 0 ? "Agent uses ENCRYPTION" : "Peer requires ENCRYPTION"));
        if (srtkm_cmd == SRT_CMD_KMREQ)
        {
            bool have_any_keys = false;
            for (size_t ki = 0; ki < 2; ++ki)
            {
                // Skip those that have expired
                if (!m_pCryptoControl->getKmMsg_needSend(ki, false))
                    continue;

                m_pCryptoControl->getKmMsg_markSent(ki, false);

                offset += ra_size;

                size_t msglen = m_pCryptoControl->getKmMsg_size(ki);
                // Make ra_size back in element unit
                // Add one extra word if the size isn't aligned to 32-bit.
                ra_size = (msglen / sizeof(uint32_t)) + (msglen % sizeof(uint32_t) ? 1 : 0);

                // Store the CMD + SIZE in the next field
                *(p + offset) = HS_CMDSPEC_CMD::wrap(srtkm_cmd) | HS_CMDSPEC_SIZE::wrap(ra_size);
                ++offset;

                // Copy the key - do the endian inversion because another endian inversion
                // will be done for every control message before sending, and this KM message
                // is ALREADY in network order.
                const uint32_t* keydata = reinterpret_cast<const uint32_t*>(m_pCryptoControl->getKmMsg_data(ki));

                HLOGC(mglog.Debug,
                      log << "createSrtHandshake: KMREQ: adding key #" << ki << " length=" << ra_size
                          << " words (KmMsg_size=" << msglen << ")");
                // XXX INSECURE ": [" << FormatBinaryString((uint8_t*)keydata, msglen) << "]";

                // Yes, I know HtoNLA and NtoHLA do exactly the same operation, but I want
                // to be clear about the true intention.
                NtoHLA(p + offset, keydata, ra_size);
                have_any_keys = true;
            }

            if (!have_any_keys)
            {
                m_RejectReason = SRT_REJ_IPE;
                LOGC(mglog.Error, log << "createSrtHandshake: IPE: all keys have expired, no KM to send.");
                return false;
            }
        }
        else if (srtkm_cmd == SRT_CMD_KMRSP)
        {
            uint32_t        failure_kmrsp[] = {SRT_KM_S_UNSECURED};
            const uint32_t* keydata         = 0;

            // Shift the starting point with the value of previously added block,
            // to start with the new one.
            offset += ra_size;

            if (kmdata_wordsize == 0)
            {
                LOGC(mglog.Error,
                     log << "createSrtHandshake: Agent has PW, but Peer sent no KMREQ. Sending error KMRSP response");
                ra_size = 1;
                keydata = failure_kmrsp;

                // Update the KM state as well
                m_pCryptoControl->m_SndKmState = SRT_KM_S_NOSECRET;  // Agent has PW, but Peer won't decrypt
                m_pCryptoControl->m_RcvKmState = SRT_KM_S_UNSECURED; // Peer won't encrypt as well.
            }
            else
            {
                if (!kmdata)
                {
                    m_RejectReason = SRT_REJ_IPE;
                    LOGC(mglog.Fatal, log << "createSrtHandshake: IPE: srtkm_cmd=SRT_CMD_KMRSP and no kmdata!");
                    return false;
                }
                ra_size = kmdata_wordsize;
                keydata = reinterpret_cast<const uint32_t*>(kmdata);
            }

            *(p + offset) = HS_CMDSPEC_CMD::wrap(srtkm_cmd) | HS_CMDSPEC_SIZE::wrap(ra_size);
            ++offset; // Once cell, containting CMD spec and size
            HLOGC(mglog.Debug,
                  log << "createSrtHandshake: KMRSP: applying returned key length="
                      << ra_size); // XXX INSECURE << " words: [" << FormatBinaryString((uint8_t*)kmdata,
                                   // kmdata_wordsize*sizeof(uint32_t)) << "]";

            NtoHLA(p + offset, keydata, ra_size);
        }
        else
        {
            m_RejectReason = SRT_REJ_IPE;
            LOGC(mglog.Fatal, log << "createSrtHandshake: IPE: wrong value of srtkm_cmd: " << srtkm_cmd);
            return false;
        }
    }

    // ra_size + offset has a value in element unit.
    // Switch it again to byte unit.
    pkt.setLength((ra_size + offset) * sizeof(int32_t));

    HLOGC(mglog.Debug,
          log << "createSrtHandshake: filled HSv5 handshake flags: " << CHandShake::ExtensionFlagStr(hs.m_iType)
              << " length: " << pkt.getLength() << " bytes");

    return true;
}

static int
FindExtensionBlock(uint32_t* begin, size_t total_length, ref_t<size_t> r_out_len, ref_t<uint32_t*> r_next_block)
{
    // Check if there's anything to process
    if (total_length == 0)
    {
        *r_next_block = NULL;
        *r_out_len    = 0;
        return SRT_CMD_NONE;
    }

    size_t&    out_len    = *r_out_len;
    uint32_t*& next_block = *r_next_block;
    // This function extracts the block command from the block and its length.
    // The command value is returned as a function result.
    // The size of that command block is stored into out_len.
    // The beginning of the prospective next block is stored in next_block.

    // The caller must be aware that:
    // - exactly one element holds the block header (cmd+size), so the actual data are after this one.
    // - the returned size is the number of uint32_t elements since that first data element
    // - the remaining size should be manually calculated as total_length - 1 - out_len, or
    // simply, as next_block - begin.

    // Note that if the total_length is too short to extract the whole block, it will return
    // SRT_CMD_NONE. Note that total_length includes this first CMDSPEC word.
    //
    // When SRT_CMD_NONE is returned, it means that nothing has been extracted and nothing else
    // can be further extracted from this block.

    int    cmd  = HS_CMDSPEC_CMD::unwrap(*begin);
    size_t size = HS_CMDSPEC_SIZE::unwrap(*begin);

    if (size + 1 > total_length)
        return SRT_CMD_NONE;

    out_len = size;

    if (total_length == size + 1)
        next_block = NULL;
    else
        next_block = begin + 1 + size;

    return cmd;
}

static inline bool NextExtensionBlock(ref_t<uint32_t*> begin, uint32_t* next, ref_t<size_t> length)
{
    if (!next)
        return false;

    *length = *length - (next - *begin);
    *begin  = next;
    return true;
}

bool CUDT::processSrtMsg(const CPacket* ctrlpkt)
{
    uint32_t* srtdata = (uint32_t*)ctrlpkt->m_pcData;
    size_t    len     = ctrlpkt->getLength();
    int       etype   = ctrlpkt->getExtendedType();
    uint32_t  ts      = ctrlpkt->m_iTimeStamp;

    int res = SRT_CMD_NONE;

    HLOGC(mglog.Debug, log << "Dispatching message type=" << etype << " data length=" << (len / sizeof(int32_t)));
    switch (etype)
    {
    case SRT_CMD_HSREQ:
    {
        res = processSrtMsg_HSREQ(srtdata, len, ts, CUDT::HS_VERSION_UDT4);
        break;
    }
    case SRT_CMD_HSRSP:
    {
        res = processSrtMsg_HSRSP(srtdata, len, ts, CUDT::HS_VERSION_UDT4);
        break;
    }
    case SRT_CMD_KMREQ:
        // Special case when the data need to be processed here
        // and the appropriate message must be constructed for sending.
        // No further processing required
        {
            uint32_t srtdata_out[SRTDATA_MAXSIZE];
            size_t   len_out = 0;
            res = m_pCryptoControl->processSrtMsg_KMREQ(srtdata, len, srtdata_out, Ref(len_out), CUDT::HS_VERSION_UDT4);
            if (res == SRT_CMD_KMRSP)
            {
                if (len_out == 1)
                {
                    if (m_bOPT_StrictEncryption)
                    {
                        LOGC(mglog.Error,
                             log << "KMREQ FAILURE: " << KmStateStr(SRT_KM_STATE(srtdata_out[0]))
                                 << " - rejecting per strict encryption");
                        return false;
                    }
                    HLOGC(mglog.Debug,
                          log << "MKREQ -> KMRSP FAILURE state: " << KmStateStr(SRT_KM_STATE(srtdata_out[0])));
                }
                else
                {
                    HLOGC(mglog.Debug, log << "KMREQ -> requested to send KMRSP length=" << len_out);
                }
                sendSrtMsg(SRT_CMD_KMRSP, srtdata_out, len_out);
            }
            // XXX Dead code. processSrtMsg_KMREQ now doesn't return any other value now.
            // Please review later.
            else
            {
                LOGC(mglog.Error, log << "KMREQ failed to process the request - ignoring");
            }

            return true; // already done what's necessary
        }

    case SRT_CMD_KMRSP:
    {
        // KMRSP doesn't expect any following action
        m_pCryptoControl->processSrtMsg_KMRSP(srtdata, len, CUDT::HS_VERSION_UDT4);
        return true; // nothing to do
    }

    default:
        return false;
    }

    if (res == SRT_CMD_NONE)
        return true;

    // Send the message that the message handler requested.
    sendSrtMsg(res);

    return true;
}

int CUDT::processSrtMsg_HSREQ(const uint32_t* srtdata, size_t len, uint32_t ts, int hsv)
{
    // Set this start time in the beginning, regardless as to whether TSBPD is being
    // used or not. This must be done in the Initiator as well as Responder.

    /*
     * Compute peer StartTime in our time reference
     * This takes time zone, time drift into account.
     * Also includes current packet transit time (rtt/2)
     */
#if 0 // Debug PeerStartTime if not 1st HS packet
    {
        uint64_t oldPeerStartTime = m_ullRcvPeerStartTime;
        m_ullRcvPeerStartTime = CTimer::getTime() - (uint64_t)((uint32_t)ts);
        if (oldPeerStartTime) {
            LOGC(mglog.Note, log << "rcvSrtMsg: 2nd PeerStartTime diff=" <<  
                    (m_ullRcvPeerStartTime - oldPeerStartTime) << " usec");

        }
    }
#else
    m_ullRcvPeerStartTime = CTimer::getTime() - (uint64_t)((uint32_t)ts);
    // (in case of redundancy group, this value will be OVERWRITTEN
    // later in CUDT::interpretGroup).
#endif

    // Prepare the initial runtime values of latency basing on the option values.
    // They are going to get the value fixed HERE.
    m_iTsbPdDelay_ms     = m_iOPT_TsbPdDelay;
    m_iPeerTsbPdDelay_ms = m_iOPT_PeerTsbPdDelay;

    if (len < SRT_CMD_HSREQ_MINSZ)
    {
        m_RejectReason = SRT_REJ_ROGUE;
        /* Packet smaller than minimum compatible packet size */
        LOGF(mglog.Error, "HSREQ/rcv: cmd=%d(HSREQ) len=%" PRIzu " invalid", SRT_CMD_HSREQ, len);
        return SRT_CMD_NONE;
    }

    LOGF(mglog.Note,
         "HSREQ/rcv: cmd=%d(HSREQ) len=%" PRIzu " vers=0x%x opts=0x%x delay=%d",
         SRT_CMD_HSREQ,
         len,
         srtdata[SRT_HS_VERSION],
         srtdata[SRT_HS_FLAGS],
         SRT_HS_LATENCY_RCV::unwrap(srtdata[SRT_HS_LATENCY]));

    m_lPeerSrtVersion = srtdata[SRT_HS_VERSION];
    m_lPeerSrtFlags   = srtdata[SRT_HS_FLAGS];

    if (hsv == CUDT::HS_VERSION_UDT4)
    {
        if (m_lPeerSrtVersion >= SRT_VERSION_FEAT_HSv5)
        {
            m_RejectReason = SRT_REJ_ROGUE;
            LOGC(mglog.Error,
                 log << "HSREQ/rcv: With HSv4 version >= " << SrtVersionString(SRT_VERSION_FEAT_HSv5)
                     << " is not acceptable.");
            return SRT_CMD_REJECT;
        }
    }
    else
    {
        if (m_lPeerSrtVersion < SRT_VERSION_FEAT_HSv5)
        {
            m_RejectReason = SRT_REJ_ROGUE;
            LOGC(mglog.Error,
                 log << "HSREQ/rcv: With HSv5 version must be >= " << SrtVersionString(SRT_VERSION_FEAT_HSv5) << " .");
            return SRT_CMD_REJECT;
        }
    }

    // Check also if the version satisfies the minimum required version
    if (m_lPeerSrtVersion < m_lMinimumPeerSrtVersion)
    {
        m_RejectReason = SRT_REJ_VERSION;
        LOGC(mglog.Error,
             log << "HSREQ/rcv: Peer version: " << SrtVersionString(m_lPeerSrtVersion)
                 << " is too old for requested: " << SrtVersionString(m_lMinimumPeerSrtVersion) << " - REJECTING");
        return SRT_CMD_REJECT;
    }

    HLOGC(mglog.Debug,
          log << "HSREQ/rcv: PEER Version: " << SrtVersionString(m_lPeerSrtVersion) << " Flags: " << m_lPeerSrtFlags
              << "(" << SrtFlagString(m_lPeerSrtFlags) << ")");

    m_bPeerRexmitFlag = IsSet(m_lPeerSrtFlags, SRT_OPT_REXMITFLG);
    HLOGF(mglog.Debug, "HSREQ/rcv: peer %s REXMIT flag", m_bPeerRexmitFlag ? "UNDERSTANDS" : "DOES NOT UNDERSTAND");

    // Check if both use the same API type. Reject if not.
    bool peer_message_api = !IsSet(m_lPeerSrtFlags, SRT_OPT_STREAM);
    if (peer_message_api != m_bMessageAPI)
    {
        m_RejectReason = SRT_REJ_MESSAGEAPI;
        LOGC(mglog.Error,
             log << "HSREQ/rcv: Agent uses " << (m_bMessageAPI ? "MESSAGE" : "STREAM") << " API, but the Peer declares "
                 << (peer_message_api ? "MESSAGE" : "STREAM") << " API. Not compatible transmission type, rejecting.");
        return SRT_CMD_REJECT;
    }

    if (len < SRT_HS_LATENCY + 1)
    {
        // 3 is the size when containing VERSION, FLAGS and LATENCY. Less size
        // makes it contain only the first two. Let's make it acceptable, as long
        // as the latency flags aren't set.
        if (IsSet(m_lPeerSrtFlags, SRT_OPT_TSBPDSND) || IsSet(m_lPeerSrtFlags, SRT_OPT_TSBPDRCV))
        {
            m_RejectReason = SRT_REJ_ROGUE;
            LOGC(mglog.Error,
                 log << "HSREQ/rcv: Peer sent only VERSION + FLAGS HSREQ, but TSBPD flags are set. Rejecting.");
            return SRT_CMD_REJECT;
        }

        LOGC(mglog.Warn, log << "HSREQ/rcv: Peer sent only VERSION + FLAGS HSREQ, not getting any TSBPD settings.");
        // Don't process any further settings in this case. Turn off TSBPD, just for a case.
        m_bTsbPd     = false;
        m_bPeerTsbPd = false;
        return SRT_CMD_HSRSP;
    }

    uint32_t latencystr = srtdata[SRT_HS_LATENCY];

    if (IsSet(m_lPeerSrtFlags, SRT_OPT_TSBPDSND))
    {
        // TimeStamp-based Packet Delivery feature enabled
        if (!isOPT_TsbPd())
        {
            LOGC(mglog.Warn, log << "HSREQ/rcv: Agent did not set rcv-TSBPD - ignoring proposed latency from peer");

            // Note: also don't set the peer TSBPD flag HERE because
            // - in HSv4 it will be a sender, so it doesn't matter anyway
            // - in HSv5 if it's going to receive, the TSBPDRCV flag will define it.
        }
        else
        {
            int peer_decl_latency;
            if (hsv < CUDT::HS_VERSION_SRT1)
            {
                // In HSv4 there is only one value and this is the latency
                // that the sender peer proposes for the agent.
                peer_decl_latency = SRT_HS_LATENCY_LEG::unwrap(latencystr);
            }
            else
            {
                // In HSv5 there are latency declared for sending and receiving separately.

                // SRT_HS_LATENCY_SND is the value that the peer proposes to be the
                // value used by agent when receiving data. We take this as a local latency value.
                peer_decl_latency = SRT_HS_LATENCY_SND::unwrap(srtdata[SRT_HS_LATENCY]);
            }

            // Use the maximum latency out of latency from our settings and the latency
            // "proposed" by the peer.
            int maxdelay = std::max(m_iTsbPdDelay_ms, peer_decl_latency);
            HLOGC(mglog.Debug,
                  log << "HSREQ/rcv: LOCAL/RCV LATENCY: Agent:" << m_iTsbPdDelay_ms << " Peer:" << peer_decl_latency
                      << "  Selecting:" << maxdelay);
            m_iTsbPdDelay_ms = maxdelay;
            m_bTsbPd = true;
        }
    }
    else
    {
        std::string how_about_agent = isOPT_TsbPd() ? "BUT AGENT DOES" : "and nor does Agent";
        HLOGC(mglog.Debug, log << "HSREQ/rcv: Peer DOES NOT USE latency for sending - " << how_about_agent);
    }

    // This happens when the HSv5 RESPONDER receives the HSREQ message; it declares
    // that the peer INITIATOR will receive the data and informs about its predefined
    // latency. We need to maximize this with our setting of the peer's latency and
    // record as peer's latency, which will be then sent back with HSRSP.
    if (hsv > CUDT::HS_VERSION_UDT4 && IsSet(m_lPeerSrtFlags, SRT_OPT_TSBPDRCV))
    {
        // So, PEER uses TSBPD, set the flag.
        // NOTE: it doesn't matter, if AGENT uses TSBPD.
        m_bPeerTsbPd = true;

        // SRT_HS_LATENCY_RCV is the value that the peer declares as to be
        // used by it when receiving data. We take this as a peer's value,
        // and select the maximum of this one and our proposed latency for the peer.
        int peer_decl_latency = SRT_HS_LATENCY_RCV::unwrap(latencystr);
        int maxdelay          = std::max(m_iPeerTsbPdDelay_ms, peer_decl_latency);
        HLOGC(mglog.Debug,
              log << "HSREQ/rcv: PEER/RCV LATENCY: Agent:" << m_iPeerTsbPdDelay_ms << " Peer:" << peer_decl_latency
                  << " Selecting:" << maxdelay);
        m_iPeerTsbPdDelay_ms = maxdelay;
    }
    else
    {
        std::string how_about_agent = isOPT_TsbPd() ? "BUT AGENT DOES" : "and nor does Agent";
        HLOGC(mglog.Debug, log << "HSREQ/rcv: Peer DOES NOT USE latency for receiving - " << how_about_agent);
    }

    if (hsv > CUDT::HS_VERSION_UDT4)
    {
        // This is HSv5, do the same things as required for the sending party in HSv4,
        // as in HSv5 this can also be a sender.
        if (IsSet(m_lPeerSrtFlags, SRT_OPT_TLPKTDROP))
        {
            // Too late packets dropping feature supported
            m_bPeerTLPktDrop = true;
        }
        if (IsSet(m_lPeerSrtFlags, SRT_OPT_NAKREPORT))
        {
            // Peer will send Periodic NAK Reports
            m_bPeerNakReport = true;
        }
    }

    return SRT_CMD_HSRSP;
}

int CUDT::processSrtMsg_HSRSP(const uint32_t* srtdata, size_t len, uint32_t ts, int hsv)
{
    // XXX Check for mis-version
    // With HSv4 we accept only version less than 1.3.0
    if (hsv == CUDT::HS_VERSION_UDT4 && srtdata[SRT_HS_VERSION] >= SRT_VERSION_FEAT_HSv5)
    {
        LOGC(mglog.Error, log << "HSRSP/rcv: With HSv4 version >= 1.2.0 is not acceptable.");
        return SRT_CMD_NONE;
    }

    if (len < SRT_CMD_HSRSP_MINSZ)
    {
        /* Packet smaller than minimum compatible packet size */
        LOGF(mglog.Error, "HSRSP/rcv: cmd=%d(HSRSP) len=%" PRIzu " invalid", SRT_CMD_HSRSP, len);
        return SRT_CMD_NONE;
    }

    // Set this start time in the beginning, regardless as to whether TSBPD is being
    // used or not. This must be done in the Initiator as well as Responder. In case when
    // agent is sender only (HSv4) this value simply won't be used.

    /*
     * Compute peer StartTime in our time reference
     * This takes time zone, time drift into account.
     * Also includes current packet transit time (rtt/2)
     */
#if 0 // Debug PeerStartTime if not 1st HS packet
    {
        uint64_t oldPeerStartTime = m_ullRcvPeerStartTime;
        m_ullRcvPeerStartTime = CTimer::getTime() - (uint64_t)((uint32_t)ts);
        if (oldPeerStartTime) {
            LOGC(mglog.Note, log << "rcvSrtMsg: 2nd PeerStartTime diff=" <<  
                    (m_ullRcvPeerStartTime - oldPeerStartTime) << " usec");

        }
    }
#else
    if (m_ullRcvPeerStartTime == 0)
    {
        // Do not set this time when it's already set, which may be the case
        // if the agent has this value already "borrowed" from a master socket
        // that was in the group at the time when it was added.
        m_ullRcvPeerStartTime = CTimer::getTime() - uint64_t(ts);
        HLOGC(mglog.Debug, log << "HSRSP/rcv: PEER START TIME not yet defined, setting: " << FormatTime(m_ullRcvPeerStartTime));
    }
    else
    {
        HLOGC(mglog.Debug, log << "HSRSP/rcv: PEER START TIME already set (derived): " << FormatTime(m_ullRcvPeerStartTime));
    }
#endif

    m_lPeerSrtVersion = srtdata[SRT_HS_VERSION];
    m_lPeerSrtFlags   = srtdata[SRT_HS_FLAGS];

    HLOGF(mglog.Debug,
          "HSRSP/rcv: Version: %s Flags: SND:%08X (%s)",
          SrtVersionString(m_lPeerSrtVersion).c_str(),
          m_lPeerSrtFlags,
          SrtFlagString(m_lPeerSrtFlags).c_str());

    if (hsv == CUDT::HS_VERSION_UDT4)
    {
        // The old HSv4 way: extract just one value and put it under peer.
        if (IsSet(m_lPeerSrtFlags, SRT_OPT_TSBPDRCV))
        {
            // TsbPd feature enabled
            m_bPeerTsbPd         = true;
            m_iPeerTsbPdDelay_ms = SRT_HS_LATENCY_LEG::unwrap(srtdata[SRT_HS_LATENCY]);
            HLOGC(mglog.Debug,
                  log << "HSRSP/rcv: LATENCY: Peer/snd:" << m_iPeerTsbPdDelay_ms
                      << " (Agent: declared:" << m_iTsbPdDelay_ms << " rcv:" << m_iTsbPdDelay_ms << ")");
        }
        // TSBPDSND isn't set in HSv4 by the RESPONDER, because HSv4 RESPONDER is always RECEIVER.
    }
    else
    {
        // HSv5 way: extract the receiver latency and sender latency, if used.

        // PEER WILL RECEIVE TSBPD == AGENT SHALL SEND TSBPD.
        if (IsSet(m_lPeerSrtFlags, SRT_OPT_TSBPDRCV))
        {
            // TsbPd feature enabled
            m_bPeerTsbPd         = true;
            m_iPeerTsbPdDelay_ms = SRT_HS_LATENCY_RCV::unwrap(srtdata[SRT_HS_LATENCY]);
            HLOGC(mglog.Debug, log << "HSRSP/rcv: LATENCY: Peer/snd:" << m_iPeerTsbPdDelay_ms << "ms");
        }
        else
        {
            HLOGC(mglog.Debug, log << "HSRSP/rcv: Peer (responder) DOES NOT USE latency");
        }

        // PEER WILL SEND TSBPD == AGENT SHALL RECEIVE TSBPD.
        if (IsSet(m_lPeerSrtFlags, SRT_OPT_TSBPDSND))
        {
            if (!isOPT_TsbPd())
            {
                LOGC(mglog.Warn,
                     log << "HSRSP/rcv: BUG? Peer (responder) declares sending latency, but Agent turned off TSBPD.");
            }
            else
            {
                m_bTsbPd = true; // NOTE: in case of Group TSBPD receiving, this field will be SWITCHED TO m_bGroupTsbPd.
                // Take this value as a good deal. In case when the Peer did not "correct" the latency
                // because it has TSBPD turned off, just stay with the present value defined in options.
                m_iTsbPdDelay_ms = SRT_HS_LATENCY_SND::unwrap(srtdata[SRT_HS_LATENCY]);
                HLOGC(mglog.Debug, log << "HSRSP/rcv: LATENCY Agent/rcv: " << m_iTsbPdDelay_ms << "ms");
            }
        }
    }

    if ((m_lSrtVersion >= SrtVersion(1, 0, 5)) && IsSet(m_lPeerSrtFlags, SRT_OPT_TLPKTDROP))
    {
        // Too late packets dropping feature supported
        m_bPeerTLPktDrop = true;
    }

    if ((m_lSrtVersion >= SrtVersion(1, 1, 0)) && IsSet(m_lPeerSrtFlags, SRT_OPT_NAKREPORT))
    {
        // Peer will send Periodic NAK Reports
        m_bPeerNakReport = true;
    }

    if (m_lSrtVersion >= SrtVersion(1, 2, 0))
    {
        if (IsSet(m_lPeerSrtFlags, SRT_OPT_REXMITFLG))
        {
            // Peer will use REXMIT flag in packet retransmission.
            m_bPeerRexmitFlag = true;
            HLOGP(mglog.Debug, "HSRSP/rcv: 1.2.0+ Agent understands REXMIT flag and so does peer.");
        }
        else
        {
            HLOGP(mglog.Debug, "HSRSP/rcv: Agent understands REXMIT flag, but PEER DOES NOT");
        }
    }
    else
    {
        HLOGF(mglog.Debug, "HSRSP/rcv: <1.2.0 Agent DOESN'T understand REXMIT flag");
    }

    handshakeDone();

    return SRT_CMD_NONE;
}

// This function is called only when the URQ_CONCLUSION handshake has been received from the peer.
bool CUDT::interpretSrtHandshake(const CHandShake& hs,
                                 const CPacket&    hspkt,
                                 uint32_t* out_data SRT_ATR_UNUSED,
                                 size_t*            out_len)
{
    // Initialize out_len to 0 to handle the unencrypted case
    if (out_len)
        *out_len = 0;

    // The version=0 statement as rejection is used only since HSv5.
    // The HSv4 sends the AGREEMENT handshake message with version=0, do not misinterpret it.
    if (m_ConnRes.m_iVersion > HS_VERSION_UDT4 && hs.m_iVersion == 0)
    {
        m_RejectReason = SRT_REJ_PEER;
        LOGC(mglog.Error, log << "HS VERSION = 0, meaning the handshake has been rejected.");
        return false;
    }

    if (hs.m_iVersion < HS_VERSION_SRT1)
        return true; // do nothing

    // Anyway, check if the handshake contains any extra data.
    if (hspkt.getLength() <= CHandShake::m_iContentSize)
    {
        m_RejectReason = SRT_REJ_ROGUE;
        // This would mean that the handshake was at least HSv5, but somehow no extras were added.
        // Dismiss it then, however this has to be logged.
        LOGC(mglog.Error, log << "HS VERSION=" << hs.m_iVersion << " but no handshake extension found!");
        return false;
    }

    // We still believe it should work, let's check the flags.
    int ext_flags = SrtHSRequest::SRT_HSTYPE_HSFLAGS::unwrap(hs.m_iType);
    if (ext_flags == 0)
    {
        m_RejectReason = SRT_REJ_ROGUE;
        LOGC(mglog.Error, log << "HS VERSION=" << hs.m_iVersion << " but no handshake extension flags are set!");
        return false;
    }

    HLOGC(mglog.Debug,
          log << "HS VERSION=" << hs.m_iVersion << " EXTENSIONS: " << CHandShake::ExtensionFlagStr(ext_flags));

    // Ok, now find the beginning of an int32_t array that follows the UDT handshake.
    uint32_t* p    = reinterpret_cast<uint32_t*>(hspkt.m_pcData + CHandShake::m_iContentSize);
    size_t    size = hspkt.getLength() - CHandShake::m_iContentSize; // Due to previous cond check we grant it's >0

    int hsreq_type_cmd = SRT_CMD_NONE;

    if (IsSet(ext_flags, CHandShake::HS_EXT_HSREQ))
    {
        HLOGC(mglog.Debug, log << "interpretSrtHandshake: extracting HSREQ/RSP type extension");
        uint32_t* begin    = p;
        uint32_t* next     = 0;
        size_t    length   = size / sizeof(uint32_t);
        size_t    blocklen = 0;

        for (;;) // this is ONE SHOT LOOP
        {
            int cmd = FindExtensionBlock(begin, length, Ref(blocklen), Ref(next));

            size_t bytelen = blocklen * sizeof(uint32_t);

            if (cmd == SRT_CMD_HSREQ)
            {
                hsreq_type_cmd = cmd;
                // Set is the size as it should, then give it for interpretation for
                // the proper function.
                if (blocklen < SRT_HS__SIZE)
                {
                    m_RejectReason = SRT_REJ_ROGUE;
                    LOGC(mglog.Error,
                         log << "HS-ext HSREQ found but invalid size: " << bytelen << " (expected: " << SRT_HS__SIZE
                             << ")");
                    return false; // don't interpret
                }

                int rescmd = processSrtMsg_HSREQ(begin + 1, bytelen, hspkt.m_iTimeStamp, HS_VERSION_SRT1);
                // Interpreted? Then it should be responded with SRT_CMD_HSRSP.
                if (rescmd != SRT_CMD_HSRSP)
                {
                    // m_RejectReason already set
                    LOGC(mglog.Error,
                         log << "interpretSrtHandshake: process HSREQ returned unexpected value " << rescmd);
                    return false;
                }
                handshakeDone();
                updateAfterSrtHandshake(SRT_CMD_HSREQ, HS_VERSION_SRT1);
            }
            else if (cmd == SRT_CMD_HSRSP)
            {
                hsreq_type_cmd = cmd;
                // Set is the size as it should, then give it for interpretation for
                // the proper function.
                if (blocklen < SRT_HS__SIZE)
                {
                    m_RejectReason = SRT_REJ_ROGUE;
                    LOGC(mglog.Error,
                         log << "HS-ext HSRSP found but invalid size: " << bytelen << " (expected: " << SRT_HS__SIZE
                             << ")");

                    return false; // don't interpret
                }

                int rescmd = processSrtMsg_HSRSP(begin + 1, bytelen, hspkt.m_iTimeStamp, HS_VERSION_SRT1);
                // Interpreted? Then it should be responded with SRT_CMD_NONE.
                // (nothing to be responded for HSRSP, unless there was some kinda problem)
                if (rescmd != SRT_CMD_NONE)
                {
                    // Just formally; the current code doesn't seem to return anything else.
                    m_RejectReason = SRT_REJ_ROGUE;
                    LOGC(mglog.Error,
                         log << "interpretSrtHandshake: process HSRSP returned unexpected value " << rescmd);
                    return false;
                }
                handshakeDone();
                updateAfterSrtHandshake(SRT_CMD_HSRSP, HS_VERSION_SRT1);
            }
            else if (cmd == SRT_CMD_NONE)
            {
                m_RejectReason = SRT_REJ_ROGUE;
                LOGC(mglog.Error, log << "interpretSrtHandshake: no HSREQ/HSRSP block found in the handshake msg!");
                // This means that there can be no more processing done by FindExtensionBlock().
                // And we haven't found what we need - otherwise one of the above cases would pass
                // and lead to exit this loop immediately.
                return false;
            }
            else
            {
                // Any other kind of message extracted. Search on.
                length -= (next - begin);
                begin = next;
                if (begin)
                    continue;
            }

            break;
        }
    }

    HLOGC(mglog.Debug, log << "interpretSrtHandshake: HSREQ done, checking KMREQ");

    // Now check the encrypted

    bool encrypted = false;

    if (IsSet(ext_flags, CHandShake::HS_EXT_KMREQ))
    {
        HLOGC(mglog.Debug, log << "interpretSrtHandshake: extracting KMREQ/RSP type extension");

#ifdef SRT_ENABLE_ENCRYPTION
        if (!m_pCryptoControl->hasPassphrase())
        {
            if (m_bOPT_StrictEncryption)
            {
                m_RejectReason = SRT_REJ_UNSECURE;
                LOGC(
                    mglog.Error,
                    log << "HS KMREQ: Peer declares encryption, but agent does not - rejecting per strict requirement");
                return false;
            }

            LOGC(mglog.Error,
                 log << "HS KMREQ: Peer declares encryption, but agent does not - still allowing connection.");

            // Still allow for connection, and allow Agent to send unencrypted stream to the peer.
            // Also normally allow the key to be processed; worst case it will send the failure response.
        }

        uint32_t* begin    = p;
        uint32_t* next     = 0;
        size_t    length   = size / sizeof(uint32_t);
        size_t    blocklen = 0;

        for (;;) // This is one shot loop, unless REPEATED by 'continue'.
        {
            int cmd = FindExtensionBlock(begin, length, Ref(blocklen), Ref(next));

            HLOGC(mglog.Debug,
                  log << "interpretSrtHandshake: found extension: (" << cmd << ") " << MessageTypeStr(UMSG_EXT, cmd));

            size_t bytelen = blocklen * sizeof(uint32_t);
            if (cmd == SRT_CMD_KMREQ)
            {
                if (!out_data || !out_len)
                {
                    m_RejectReason = SRT_REJ_IPE;
                    LOGC(mglog.Fatal, log << "IPE: HS/KMREQ extracted without passing target buffer!");
                    return false;
                }

                int res =
                    m_pCryptoControl->processSrtMsg_KMREQ(begin + 1, bytelen, out_data, Ref(*out_len), HS_VERSION_SRT1);
                if (res != SRT_CMD_KMRSP)
                {
                    m_RejectReason = SRT_REJ_IPE;
                    // Something went wrong.
                    HLOGC(mglog.Debug,
                          log << "interpretSrtHandshake: IPE/EPE KMREQ processing failed - returned " << res);
                    return false;
                }
                if (*out_len == 1)
                {
                    // This means that there was an abnormal encryption situation occurred.
                    // This is inacceptable in case of strict encryption.
                    if (m_bOPT_StrictEncryption)
                    {
                        if (m_pCryptoControl->m_RcvKmState == SRT_KM_S_BADSECRET)
                        {
                            m_RejectReason = SRT_REJ_BADSECRET;
                        }
                        else
                        {
                            m_RejectReason = SRT_REJ_UNSECURE;
                        }
                        LOGC(mglog.Error,
                             log << "interpretSrtHandshake: KMREQ result abnornal - rejecting per strict encryption");
                        return false;
                    }
                }
                encrypted = true;
            }
            else if (cmd == SRT_CMD_KMRSP)
            {
                int res = m_pCryptoControl->processSrtMsg_KMRSP(begin + 1, bytelen, HS_VERSION_SRT1);
                if (m_bOPT_StrictEncryption && res == -1)
                {
                    m_RejectReason = SRT_REJ_UNSECURE;
                    LOGC(mglog.Error, log << "KMRSP failed - rejecting connection as per strict encryption.");
                    return false;
                }
                encrypted = true;
            }
            else if (cmd == SRT_CMD_NONE)
            {
                m_RejectReason = SRT_REJ_ROGUE;
                LOGC(mglog.Error, log << "HS KMREQ expected - none found!");
                return false;
            }
            else
            {
                HLOGC(mglog.Debug, log << "interpretSrtHandshake: ... skipping " << MessageTypeStr(UMSG_EXT, cmd));
                if (NextExtensionBlock(Ref(begin), next, Ref(length)))
                    continue;
            }

            break;
        }
#else
        // When encryption is not enabled at compile time, behave as if encryption wasn't set,
        // so accordingly to StrictEncryption flag.

        if (m_bOPT_StrictEncryption)
        {
            m_RejectReason = SRT_REJ_UNSECURE;
            LOGC(mglog.Error,
                 log << "HS KMREQ: Peer declares encryption, but agent didn't enable it at compile time - rejecting "
                        "per strict requirement");
            return false;
        }

        LOGC(mglog.Error,
             log << "HS KMREQ: Peer declares encryption, but agent didn't enable it at compile time - still allowing "
                    "connection.");
        encrypted = true;
#endif
    }

    bool   have_congctl = false;
    bool   have_filter  = false;
    string agsm         = m_CongCtl.selected_name();
    if (agsm == "")
    {
        agsm = "live";
        m_CongCtl.select("live");
    }

    bool have_group = false;

    if (IsSet(ext_flags, CHandShake::HS_EXT_CONFIG))
    {
        HLOGC(mglog.Debug, log << "interpretSrtHandshake: extracting various CONFIG extensions");

        uint32_t* begin    = p;
        uint32_t* next     = 0;
        size_t    length   = size / sizeof(uint32_t);
        size_t    blocklen = 0;

        for (;;) // This is one shot loop, unless REPEATED by 'continue'.
        {
            int cmd = FindExtensionBlock(begin, length, Ref(blocklen), Ref(next));

            HLOGC(mglog.Debug,
                  log << "interpretSrtHandshake: found extension: (" << cmd << ") " << MessageTypeStr(UMSG_EXT, cmd));

            const size_t bytelen = blocklen * sizeof(uint32_t);
            if (cmd == SRT_CMD_SID)
            {
                if (!bytelen || bytelen > MAX_SID_LENGTH)
                {
                    LOGC(mglog.Error,
                         log << "interpretSrtHandshake: STREAMID length " << bytelen << " is 0 or > " << +MAX_SID_LENGTH
                             << " - PROTOCOL ERROR, REJECTING");
                    return false;
                }
                // Copied through a cleared array. This is because the length is aligned to 4
                // where the padding is filled by zero bytes. For the case when the string is
                // exactly of a 4-divisible length, we make a big array with maximum allowed size
                // filled with zeros. Copying to this array should then copy either only the valid
                // characters of the string (if the lenght is divisible by 4), or the string with
                // padding zeros. In all these cases in the resulting array we should have all
                // subsequent characters of the string plus at least one '\0' at the end. This will
                // make it a perfect NUL-terminated string, to be used to initialize a string.
                char target[MAX_SID_LENGTH + 1];
                memset(target, 0, MAX_SID_LENGTH + 1);
                memcpy(target, begin + 1, bytelen);

                // Un-swap on big endian machines
                ItoHLA((uint32_t*)target, (uint32_t*)target, blocklen);

                m_sStreamName = target;
                HLOGC(mglog.Debug,
                      log << "CONNECTOR'S REQUESTED SID [" << m_sStreamName << "] (bytelen=" << bytelen
                          << " blocklen=" << blocklen << ")");
            }
            else if (cmd == SRT_CMD_CONGESTION)
            {
                if (have_congctl)
                {
                    m_RejectReason = SRT_REJ_ROGUE;
                    LOGC(mglog.Error, log << "CONGCTL BLOCK REPEATED!");
                    return false;
                }

                if (!bytelen || bytelen > MAX_SID_LENGTH)
                {
                    LOGC(mglog.Error,
                         log << "interpretSrtHandshake: CONGESTION-control type length " << bytelen << " is 0 or > "
                             << +MAX_SID_LENGTH << " - PROTOCOL ERROR, REJECTING");
                    return false;
                }
                // Declare that congctl has been received
                have_congctl = true;

                char target[MAX_SID_LENGTH + 1];
                memset(target, 0, MAX_SID_LENGTH + 1);
                memcpy(target, begin + 1, bytelen);
                // Un-swap on big endian machines
                ItoHLA((uint32_t*)target, (uint32_t*)target, blocklen);

                string sm = target;

                // As the congctl has been declared by the peer,
                // check if your congctl is compatible.
                // sm cannot be empty, but the agent's sm can be empty meaning live.
                if (sm != agsm)
                {
                    m_RejectReason = SRT_REJ_CONGESTION;
                    LOGC(mglog.Error,
                         log << "PEER'S CONGCTL '" << sm << "' does not match AGENT'S CONGCTL '" << agsm << "'");
                    return false;
                }

                HLOGC(mglog.Debug,
                      log << "CONNECTOR'S CONGCTL [" << sm << "] (bytelen=" << bytelen << " blocklen=" << blocklen
                          << ")");
            }
            else if (cmd == SRT_CMD_FILTER)
            {
                if (have_filter)
                {
                    m_RejectReason = SRT_REJ_FILTER;
                    LOGC(mglog.Error, log << "FILTER BLOCK REPEATED!");
                    return false;
                }
                // Declare that filter has been received
                have_filter = true;

                // XXX This is the maximum string, but filter config
                // shall be normally limited somehow, especially if used
                // together with SID!
                char target[MAX_SID_LENGTH + 1];
                memset(target, 0, MAX_SID_LENGTH + 1);
                memcpy(target, begin + 1, bytelen);
                string fltcfg = target;

                HLOGC(mglog.Debug,
                      log << "PEER'S FILTER CONFIG [" << fltcfg << "] (bytelen=" << bytelen << " blocklen=" << blocklen
                          << ")");

                if (!checkApplyFilterConfig(fltcfg))
                {
                    LOGC(mglog.Error, log << "PEER'S FILTER CONFIG [" << fltcfg << "] has been rejected");
                    return false;
                }
            }
            else if ( cmd == SRT_CMD_GROUP )
            {
                // Note that this will fire in both cases:
                // - When receiving HS request from the Initiator, which belongs to a group, and agent must
                //   create the mirror group on his side (or join the existing one, if there's already
                //   a mirror group for that group ID).
                // - When receiving HS response from the Responder, with its mirror group ID, so the agent
                //   must put the group into his peer group data
                int32_t groupdata[GRPD__SIZE];
                if ( bytelen < GRPD__SIZE * GRPD_FIELD_SIZE)
                {
                    m_RejectReason = SRT_REJ_ROGUE;
                    LOGC(mglog.Error, log << "PEER'S GROUP wrong size: " << (bytelen/GRPD_FIELD_SIZE));
                    return false;
                }

                memcpy(groupdata, begin+1, bytelen);
                if ( !interpretGroup(groupdata, hsreq_type_cmd) )
                {
                    // m_RejectReason handled inside interpretGroup().
                    return false;
                }

                have_group = true;
                HLOGC(mglog.Debug, log << "CONNECTOR'S PEER GROUP [" << groupdata[0] << "] (bytelen=" << bytelen << " blocklen=" << blocklen << ")");
            }
            else if (cmd == SRT_CMD_NONE)
            {
                break;
            }
            else
            {
                // Found some block that is not interesting here. Skip this and get the next one.
                HLOGC(mglog.Debug, log << "interpretSrtHandshake: ... skipping " << MessageTypeStr(UMSG_EXT, cmd));
            }

            if (!NextExtensionBlock(Ref(begin), next, Ref(length)))
                break;
        }
    }

    // Post-checks
    // Check if peer declared encryption
    if (!encrypted && m_CryptoSecret.len > 0)
    {
        if (m_bOPT_StrictEncryption)
        {
            m_RejectReason = SRT_REJ_UNSECURE;
            LOGC(mglog.Error,
                 log << "HS EXT: Agent declares encryption, but Peer does not - rejecting connection per strict "
                        "requirement.");
            return false;
        }

        LOGC(mglog.Error,
             log << "HS EXT: Agent declares encryption, but Peer does not (Agent can still receive unencrypted packets "
                    "from Peer).");

        // This is required so that the sender is still allowed to send data, when encryption is required,
        // just this will be for waste because the receiver won't decrypt them anyway.
        m_pCryptoControl->createFakeSndContext();
        m_pCryptoControl->m_SndKmState = SRT_KM_S_NOSECRET;  // Because Peer did not send KMX, though Agent has pw
        m_pCryptoControl->m_RcvKmState = SRT_KM_S_UNSECURED; // Because Peer has no PW, as has sent no KMREQ.
        return true;
    }

    // If agent has set some nondefault congctl, then congctl is expected from the peer.
    if (agsm != "live" && !have_congctl)
    {
        m_RejectReason = SRT_REJ_CONGESTION;
        LOGC(mglog.Error,
             log << "HS EXT: Agent uses '" << agsm << "' congctl, but peer DID NOT DECLARE congctl (assuming 'live').");
        return false;
    }

    if (m_SrtHsSide == HSD_INITIATOR && m_parent->m_IncludedGroup)
    {
        // XXX Later probably needs to check if this group REQUIRES the group
        // response. Currently this implements the redundancy group, and this
        // always requires that the listener respond with the group id, otherwise
        // it probably DID NOT UNDERSTAND THE GROUP, so the connection should be rejected.
        if (!have_group)
        {
            m_RejectReason = SRT_REJ_GROUP;
            LOGC(mglog.Error, log << "HS EXT: agent is a group member, but the listener did not respond with group ID. Rejecting.");
            return false;
        }
    }

    // Ok, finished, for now.
    return true;
}

bool CUDT::checkApplyFilterConfig(const std::string& confstr)
{
    SrtFilterConfig cfg;
    if (!ParseFilterConfig(confstr, cfg))
        return false;

    // Now extract the type, if present, and
    // check if you have this type of corrector available.
    if (!PacketFilter::correctConfig(cfg))
        return false;

    // Now parse your own string, if you have it.
    if (m_OPT_PktFilterConfigString != "")
    {
        // - for rendezvous, both must be exactly the same, or only one side specified.
        if (m_bRendezvous && m_OPT_PktFilterConfigString != confstr)
        {
            return false;
        }

        SrtFilterConfig mycfg;
        if (!ParseFilterConfig(m_OPT_PktFilterConfigString, mycfg))
            return false;

        // Check only if both have set a filter of the same type.
        if (mycfg.type != cfg.type)
            return false;

        // If so, then:
        // - for caller-listener configuration, accept the listener version.
        if (m_SrtHsSide == HSD_INITIATOR)
        {
            // This is a caller, this should apply all parameters received
            // from the listener, forcefully.
            for (map<string, string>::iterator x = cfg.parameters.begin(); x != cfg.parameters.end(); ++x)
            {
                mycfg.parameters[x->first] = x->second;
            }
        }
        else
        {
            // On a listener, only apply those that you haven't set
            for (map<string, string>::iterator x = cfg.parameters.begin(); x != cfg.parameters.end(); ++x)
            {
                if (!mycfg.parameters.count(x->first))
                    mycfg.parameters[x->first] = x->second;
            }
        }

        HLOGC(mglog.Debug,
              log << "checkApplyFilterConfig: param: LOCAL: " << Printable(mycfg.parameters)
                  << " FORGN: " << Printable(cfg.parameters));

        ostringstream myos;
        myos << mycfg.type;
        for (map<string, string>::iterator x = mycfg.parameters.begin(); x != mycfg.parameters.end(); ++x)
        {
            myos << "," << x->first << ":" << x->second;
        }

        m_OPT_PktFilterConfigString = myos.str();

        HLOGC(mglog.Debug, log << "checkApplyFilterConfig: Effective config: " << m_OPT_PktFilterConfigString);
    }
    else
    {
        // Take the foreign configuration as a good deal.
        HLOGC(mglog.Debug, log << "checkApplyFilterConfig: Good deal config: " << m_OPT_PktFilterConfigString);
        m_OPT_PktFilterConfigString = confstr;
    }

    size_t efc_max_payload_size = SRT_LIVE_MAX_PLSIZE - cfg.extra_size;
    if (m_zOPT_ExpPayloadSize > efc_max_payload_size)
    {
        LOGC(mglog.Warn,
             log << "Due to filter-required extra " << cfg.extra_size << " bytes, SRTO_PAYLOADSIZE fixed to "
                 << efc_max_payload_size << " bytes");
        m_zOPT_ExpPayloadSize = efc_max_payload_size;
    }

    return true;
}

bool CUDT::interpretGroup(const int32_t groupdata[], int hsreq_type_cmd SRT_ATR_UNUSED)
{
    SRTSOCKET grpid = groupdata[GRPD_GROUPID];
    SRT_GROUP_TYPE gtp = SRT_GROUP_TYPE(groupdata[GRPD_GROUPTYPE]);
    //SRTSOCKET master_peerid = groupdata[GRPD_MASTERID];
    //int32_t tdiff = groupdata[GRPD_MASTERTDIFF];

    if (!m_bOPT_GroupConnect)
    {
        m_RejectReason = SRT_REJ_GROUP;
        LOGC(mglog.Error, log << "HS/GROUP: this socket is not predicted for group connect.");
        return false;
    }

    // This is called when the group ID has come in in the handshake.
    if (gtp >= SRT_GTYPE__END)
    {
        m_RejectReason = SRT_REJ_GROUP;
        LOGC(mglog.Error, log << "HS/GROUP: incorrect group type value " << gtp << " (max is " << SRT_GTYPE__END << ")");
        return false;
    }

    if ( (grpid & SRTGROUP_MASK) == 0)
    {
        m_RejectReason = SRT_REJ_ROGUE;
        LOGC(mglog.Error, log << "HS/GROUP: socket ID passed as a group ID is not a group ID");
        return false;
    }

    // We have the group, now take appropriate action.
    // The redundancy group requires to make a mirror group
    // on this side, and the newly created socket should
    // be made belong to it.

#if ENABLE_HEAVY_LOGGING
    static const char* hs_side_name[] = {"draw", "initiator", "responder"};
    HLOGC(mglog.Debug, log << "interpretGroup: STATE: HsSide=" << hs_side_name[m_SrtHsSide] << " HS MSG: " << MessageTypeStr(UMSG_EXT, hsreq_type_cmd));
#endif

    // XXX Here are two separate possibilities:
    //
    // 1. This is a HS request and this is a newly created socket not yet part of any group.
    // 2. This is a HS response and the group is the mirror group for the group to which the agent belongs; we need to pin the mirror group as peer group
    //
    // These two situations can be only distinguished by the HS side.
    if (m_SrtHsSide == HSD_DRAW)
    {
        m_RejectReason = SRT_REJ_IPE;
        LOGC(mglog.Error, log << "IPE: interpretGroup: The HS side should have been already decided; it's still DRAW. Grouping rejected.");
        return false;
    }

    if (m_SrtHsSide == HSD_INITIATOR)
    {
        // This is a connection initiator that has requested the peer to make a
        // mirror group and join it, then respond its mirror group id. The
        // `grpid` variable contains this group ID; map this as your peer
        // group. If your group already has a peer group set, check if this is
        // the same id, otherwise the connection should be rejected.

        // So, first check the group of the current socket and see if a peer is set.
        CUDTGroup* pg = m_parent->m_IncludedGroup;
        if (!pg)
        {
            // This means that the responder has responded with a group membership,
            // but the initiator did not request any group membership presence.
            // Currently impossible situation.
            m_RejectReason = SRT_REJ_IPE;
            LOGC(mglog.Error, log << "IPE: HS/RSP: group membership responded, while not requested.");
            return false;
        }

        SRTSOCKET peer = pg->peerid();
        if (peer == -1)
        {
            // This is the first connection within this group, so this group
            // has just been informed about the peer membership. Accept it.
            pg->peerid(grpid);
            HLOGC(mglog.Debug, log << "HS/RSP: group $" << pg->id() << " mapped to peer mirror $" << pg->peerid());
        }
        // Otherwise the peer id must be the same as existing, otherwise
        // this group is considered already bound to another peer group.
        // (Note that the peer group is peer-specific, and peer id numbers
        // may repeat among sockets connected to groups established on
        // different peers).
        else if (pg->peerid() != grpid)
        {
            LOGC(mglog.Error, log << "IPE: HS/RSP: group membership responded for peer $" << grpid << " but the current socket's group $" << pg->id()
                << " has already a peer $" << peer);
        }
        else
        {
            HLOGC(mglog.Debug, log << "HS/RSP: group $" << pg->id() << " ALREADY MAPPED to peer mirror $" << pg->peerid());
        }
    }
    else
    {
        // This is a connection responder that has been requested to make a
        // mirror group and join it. Later on, the HS response will be sent
        // and its group ID will be added to the HS extensions as mirror group
        // ID to the peer.

        SRTSOCKET lgid = makeMePeerOf(grpid, gtp);
        if (!lgid)
            return true; // already done

        if (lgid == -1)
        {
            // NOTE: This error currently isn't reported by makeMePeerOf,
            // so this is left to handle a possible error introduced in future.
            m_RejectReason = SRT_REJ_GROUP;
            return false; // error occurred
        }

        if ( !m_parent->m_IncludedGroup )
        {
            // Strange, we just added it...
            m_RejectReason = SRT_REJ_IPE;
            LOGC(mglog.Fatal, log << "IPE: socket not in group after adding to it");
            return false;
        }
    }

    /*

    // Synchronize the TSBPD PEER start time with the existing connection,
    // if there exists the connection with given peer.
    if (master_peerid != -1)
    {
        // Here "I am a peer", so this is the socket ID of local socket of a parallel connection.
        // Check if it exists, if not, reject the connection.
        CUDTSocket* master = s_UDTUnited.locateSocket(master_peerid, s_UDTUnited.ERH_RETURN);
        if (!master)
        {
            LOGC(mglog.Error, log << "HS/GROUP: master parallel connection socket not found: $" << master_peerid);
            return false;
        }

        // The value of the time difference is the difference between m_stats.startTime of this
        // socket's peer and the 'master_peerid' socket's peer. This time should be identical
        // with the time difference in m_ullRcvPeerStartTime between master_peerid and *this.
        //
        // Note that this value should have been set before by interpreting HSREQ/HSRSP,
        // so it's only being fixed here.

        uint64_t new_start_time = master->core().m_ullRcvPeerStartTime + tdiff;
        HLOGC(mglog.Debug, log << "HS/GROUP: master reported as $" << master_peerid
            << " distant to slave: " << tdiff << "ms - setting peer start time: " << FormatTime(new_start_time)
            << " (fixed by " << (m_ullRcvPeerStartTime - new_start_time) << "ms)");

        m_ullRcvPeerStartTime = new_start_time;
        // m_ullRcvPeerStartTime: this state has two indicators, one here, the other in the
        // CRcvBuffer object. This one is the master indicator that is being set during
        // the handshake, the below function synchronizes it to the CRcvBuffer object.
        updateSrtRcvSettings();
    }
    */

    m_parent->m_IncludedGroup->debugGroup();

    // That's all. For specific things concerning group
    // types, this will be later.
    return true;
}

#if ENABLE_HEAVY_LOGGING
void CUDTGroup::debugGroup()
{
    CGuard gg(m_GroupLock, "group");

    HLOGC(mglog.Debug, log << "GROUP MEMBER STATUS - $" << id());

    for (gli_t gi = m_Group.begin(); gi != m_Group.end(); ++gi)
    {
        HLOGC(mglog.Debug, log << " ... id=@" << gi->id << " peer=@" << gi->ps->m_PeerID);
    }
}
#endif

// NOTE: This function is called only in one place and it's done
// exclusively on the listener side (HSD_RESPONDER, HSv5+).
SRTSOCKET CUDT::makeMePeerOf(SRTSOCKET peergroup, SRT_GROUP_TYPE gtp)
{
    CUDTSocket* s = m_parent;
    CGuard cg(s->m_ControlLock, "sock.control");
    // Check if there exists a group that this one is a peer of.
    CUDTGroup* gp = s_UDTUnited.findPeerGroup(peergroup);
    bool was_empty = true;
    if (gp)
    {
        if (gp->type() != gtp)
        {
            LOGC(mglog.Error, log << "HS: GROUP TYPE COLLISION: peer group=$" << peergroup << " type " << gtp
                << " agent group=$" << gp->id() << " type" << gp->type());
            return -1;
        }

        HLOGC(mglog.Debug, log << "makeMePeerOf: group for peer=$" << peergroup << " found: $" << gp->id());

        if (!gp->empty())
            was_empty = false;
    }
    else
    {
        gp = &newGroup(gtp);
        gp->peerid(peergroup);

        // This can only happen on a listener (it's only called on a site that is
        // HSD_RESPONDER), so it was a response for a groupwise connection.
        // Therefore such a group shall always be considered opened.
        gp->setOpen();

        HLOGC(mglog.Debug, log << "makeMePeerOf: no group has peer=$" << peergroup << " - creating new mirror group $" << gp->id());
    }


    if (was_empty)
    {
        CGuard glock(*gp->exp_groupLock(), "group");
        gp->syncWithSocket(s->core());
    }

    // Setting non-blocking reading for group socket.
    s->core().m_bSynRecving = false;
    s->core().m_bSynSending = false;

    // Copy of addSocketToGroup. No idea how many parts could be common, not much.

    // Check if the socket already is in the group
    CUDTGroup::gli_t f = gp->find(m_SocketID);
    if (f != CUDTGroup::gli_NULL())
    {
        // XXX This is internal error. Report it, but continue
        // (A newly created socket from acceptAndRespond should not have any group membership yet)
        LOGC(mglog.Error, log << "IPE (non-fatal): the socket is in the group, but has no clue about it!");
        s->m_IncludedGroup = gp;
        s->m_IncludedIter = f;
        return 0;
    }

    s->m_IncludedGroup = gp;
    s->m_IncludedIter = gp->add(gp->prepareData(s));

    return gp->id();
}

void CUDT::synchronizeWithGroup(CUDTGroup* gp)
{
    CGuard gl(*gp->exp_groupLock(), "group");
    CUDTGroup::gli_t first = gp->begin();
    if (first != gp->end())
    {
        m_stats.startTime = first->ps->core().m_stats.startTime;
        m_ullRcvPeerStartTime = first->ps->core().m_ullRcvPeerStartTime;
    }
}

bool CUDTGroup::getMasterData(SRTSOCKET slave, ref_t<SRTSOCKET> r_mpeer, ref_t<uint64_t> r_st)
{
    // Find at least one connection, which is running. Note that this function is called
    // from within a handshake process, so the socket that undergoes this process is at best
    // currently in GST_PENDING state and it's going to be in GST_IDLE state at the
    // time when the connection process is done, until the first reading/writing happens.
    CGuard cg(m_GroupLock, "group");

    for (gli_t gi = m_Group.begin(); gi != m_Group.end(); ++gi)
    {
        if (gi->sndstate == GST_RUNNING)
        {
            // Found it. Get the socket's peer's ID and this socket's
            // Start Time. Once it's delivered, this can be used to calculate
            // the Master-to-Slave start time difference.
            *r_mpeer = gi->ps->m_PeerID;
            *r_st = gi->ps->core().socketStartTime();
            HLOGC(mglog.Debug, log << "getMasterData: found RUNNING master @" << gi->id
                << " - reporting master's peer $" << *r_mpeer << " starting at "
                << FormatTime(*r_st));
            return true;
        }
    }

    // If no running one found, then take the first socket in any other
    // state than broken, except the slave. This is for a case when a user
    // has prepared one link already, but hasn't sent anything through it yet.
    for (gli_t gi = m_Group.begin(); gi != m_Group.end(); ++gi)
    {
        if (gi->sndstate == GST_BROKEN)
            continue;

        if (gi->id == slave)
            continue;

        // Found it. Get the socket's peer's ID and this socket's
        // Start Time. Once it's delivered, this can be used to calculate
        // the Master-to-Slave start time difference.
        *r_mpeer = gi->ps->core().m_PeerID;
        *r_st = gi->ps->core().socketStartTime();
        HLOGC(mglog.Debug, log << "getMasterData: found IDLE/PENDING master @" << gi->id
            << " - reporting master's peer @" << *r_mpeer << " starting at "
            << FormatTime(*r_st));
        return true;
    }

    HLOGC(mglog.Debug, log << "getMasterData: no link found suitable as master for $" << slave);
    return false;
}

void CUDT::startConnect(const sockaddr_any& serv_addr, int32_t forced_isn)
{
    CGuard cg(m_ConnectionLock, "conn");

    HLOGC(mglog.Debug, log << CONID() << "startConnect: -> " << SockaddrToString(serv_addr)
            << (m_bSynRecving ? " (SYNCHRONOUS)" : " (ASYNCHRONOUS)") << "...");

    if (!m_bOpened)
        throw CUDTException(MJ_NOTSUP, MN_NONE, 0);

    if (m_bListening)
        throw CUDTException(MJ_NOTSUP, MN_ISCONNECTED, 0);

    if (m_bConnecting || m_bConnected)
        throw CUDTException(MJ_NOTSUP, MN_ISCONNECTED, 0);

    // record peer/server address
    m_PeerAddr = sockaddr_any(serv_addr);

    // register this socket in the rendezvous queue
    // RendezevousQueue is used to temporarily store incoming handshake, non-rendezvous connections also require this
    // function
#ifdef SRT_ENABLE_CONNTIMEO
    uint64_t ttl = m_iConnTimeOut * uint64_t(1000);
#else
    uint64_t ttl = 3000000;
#endif
    // XXX DEBUG
    // ttl = 0x1000000000000000;
    // XXX
    if (m_bRendezvous)
        ttl *= 10;
    ttl += CTimer::getTime();
    m_pRcvQueue->registerConnector(m_SocketID, this, serv_addr, ttl);

    // The m_iType is used in the INDUCTION for nothing. This value is only regarded
    // in CONCLUSION handshake, however this must be created after the handshake version
    // is already known. UDT_DGRAM is the value that was the only valid in the old SRT
    // with HSv4 (it supported only live transmission), for HSv5 it will be changed to
    // handle handshake extension flags.
    m_ConnReq.m_iType = UDT_DGRAM;

    // This is my current configuration
    if (m_bRendezvous)
    {
        // For rendezvous, use version 5 in the waveahand and the cookie.
        // In case when you get the version 4 waveahand, simply switch to
        // the legacy HSv4 rendezvous and this time send version 4 CONCLUSION.

        // The HSv4 client simply won't check the version nor the cookie and it
        // will be sending its waveahands with version 4. Only when the party
        // has sent version 5 waveahand should the agent continue with HSv5
        // rendezvous.
        m_ConnReq.m_iVersion = HS_VERSION_SRT1;
        // m_ConnReq.m_iVersion = HS_VERSION_UDT4; // <--- Change in order to do regression test.
        m_ConnReq.m_iReqType = URQ_WAVEAHAND;
        m_ConnReq.m_iCookie  = bake(serv_addr);

        // This will be also passed to a HSv4 rendezvous, but fortunately the old
        // SRT didn't read this field from URQ_WAVEAHAND message, only URQ_CONCLUSION.
        m_ConnReq.m_iType           = SrtHSRequest::wrapFlags(false /* no MAGIC here */, m_iSndCryptoKeyLen);
        bool whether SRT_ATR_UNUSED = m_iSndCryptoKeyLen != 0;
        HLOGC(mglog.Debug,
              log << "startConnect (rnd): " << (whether ? "" : "NOT ")
                  << " Advertising PBKEYLEN - value = " << m_iSndCryptoKeyLen);
        m_RdvState  = CHandShake::RDV_WAVING;
        m_SrtHsSide = HSD_DRAW; // initially not resolved.
    }
    else
    {
        // For caller-listener configuration, set the version 4 for INDUCTION
        // due to a serious problem in UDT code being also in the older SRT versions:
        // the listener peer simply sents the EXACT COPY of the caller's induction
        // handshake, except the cookie, which means that when the caller sents version 5,
        // the listener will respond with version 5, which is a false information. Therefore
        // HSv5 clients MUST send HS_VERSION_UDT4 from the caller, regardless of currently
        // supported handshake version.
        //
        // The HSv5 listener should only respond with INDUCTION with m_iVersion == HS_VERSION_SRT1.
        m_ConnReq.m_iVersion = HS_VERSION_UDT4;
        m_ConnReq.m_iReqType = URQ_INDUCTION;
        m_ConnReq.m_iCookie  = 0;
        m_RdvState           = CHandShake::RDV_INVALID;
    }

    m_ConnReq.m_iMSS            = m_iMSS;
    m_ConnReq.m_iFlightFlagSize = (m_iRcvBufSize < m_iFlightFlagSize) ? m_iRcvBufSize : m_iFlightFlagSize;
    m_ConnReq.m_iID             = m_SocketID;
    CIPAddress::ntop(serv_addr, m_ConnReq.m_piPeerIP);

    if (forced_isn == 0)
    {
        // Random Initial Sequence Number (normal mode)
        srand((unsigned int)CTimer::getTime());
        m_iISN = m_ConnReq.m_iISN = (int32_t)(CSeqNo::m_iMaxSeqNo * (double(rand()) / RAND_MAX));
    }
    else
    {
        // Predefined ISN (for debug purposes)
        m_iISN = m_ConnReq.m_iISN = forced_isn;
    }

    setInitialSndSeq(m_iISN);
    m_ullSndLastAck2Time = CTimer::getTime();

    // Inform the server my configurations.
    CPacket reqpkt;
    reqpkt.setControl(UMSG_HANDSHAKE);
    reqpkt.allocate(m_iMaxSRTPayloadSize);
    // XXX NOTE: Now the memory for the payload part is allocated automatically,
    // and such allocated memory is also automatically deallocated in the
    // destructor. If you use CPacket::allocate, remember that you must not:
    // - delete this memory
    // - assign to m_pcData.
    // If you use only manual assignment to m_pCData, this is then manual
    // allocation and so it won't be deallocated in the destructor.
    //
    // (Desired would be to disallow modification of m_pcData outside the
    // control of methods.)

    // ID = 0, connection request
    reqpkt.m_iID = 0;

    size_t hs_size = m_iMaxSRTPayloadSize;
    m_ConnReq.store_to(reqpkt.m_pcData, Ref(hs_size));

    // Note that CPacket::allocate() sets also the size
    // to the size of the allocated buffer, which not
    // necessarily is to be the size of the data.
    reqpkt.setLength(hs_size);

    uint64_t now        = CTimer::getTime();
    setPacketTS(reqpkt, now);

    HLOGC(mglog.Debug,
          log << CONID() << "CUDT::startConnect: REQ-TIME set HIGH (" << now << "). SENDING HS: " << m_ConnReq.show());

    /*
     * Race condition if non-block connect response thread scheduled before we set m_bConnecting to true?
     * Connect response will be ignored and connecting will wait until timeout.
     * Maybe m_ConnectionLock handling problem? Not used in CUDT::connect(const CPacket& response)
     */
    m_llLastReqTime = now;
    m_bConnecting   = true;

    // At this point m_SourceAddr is probably default-any, but this function
    // now requires that the address be specified here because there will be
    // no possibility to do it at any next stage of sending.
    m_pSndQueue->sendto(serv_addr, reqpkt, m_SourceAddr);

    //
    ///
    ////  ---> CONTINUE TO: <PEER>.CUDT::processConnectRequest()
    ///        (Take the part under condition: hs.m_iReqType == URQ_INDUCTION)
    ////  <--- RETURN WHEN: m_pSndQueue->sendto() is called.
    ////  .... SKIP UNTIL m_pRcvQueue->recvfrom() HERE....
    ////       (the first "sendto" will not be called due to being too early)
    ///
    //

    //////////////////////////////////////////////////////
    // SYNCHRO BAR
    //////////////////////////////////////////////////////
    if (!m_bSynRecving)
    {
        HLOGC(mglog.Debug, log << CONID() << "startConnect: ASYNC MODE DETECTED. Deferring the process to RcvQ:worker");
        return;
    }

    // Below this bar, rest of function maintains only and exclusively
    // the SYNCHRONOUS (blocking) connection process. 

    // Wait for the negotiated configurations from the peer side.

    // This packet only prepares the storage where we will read the
    // next incoming packet.
    CPacket response;
    response.setControl(UMSG_HANDSHAKE);
    response.allocate(m_iMaxSRTPayloadSize);

    CUDTException  e;
    EConnectStatus cst = CONN_CONTINUE;
    // This is a temporary place to store the DESTINATION IP from the incoming packet.
    // We can't record this address yet until the cookie-confirmation is done, for safety reasons.
    sockaddr_any use_source_adr(m_PeerAddr.family());

    while (!m_bClosing)
    {
        int64_t tdiff = CTimer::getTime() - m_llLastReqTime;
        // avoid sending too many requests, at most 1 request per 250ms

        // SHORT VERSION:
        // The immediate first run of this loop WILL SKIP THIS PART, so
        // the processing really begins AFTER THIS CONDITION.
        //
        // Note that some procedures inside may set m_llLastReqTime to 0,
        // which will result of this condition to trigger immediately in
        // the next iteration.
        if (tdiff > 250000)
        {
            HLOGC(mglog.Debug,
                  log << "startConnect: LOOP: time to send (" << tdiff << " > 250000). size=" << reqpkt.getLength());

            if (m_bRendezvous)
                reqpkt.m_iID = m_ConnRes.m_iID;

            now = CTimer::getTime();
#if ENABLE_HEAVY_LOGGING
            {
                CHandShake debughs;
                debughs.load_from(reqpkt.m_pcData, reqpkt.getLength());
                HLOGC(mglog.Debug,
                      log << CONID() << "startConnect: REQ-TIME HIGH (" << now
                          << "). cont/sending HS to peer: " << debughs.show());
            }
#endif

            m_llLastReqTime     = now;
            setPacketTS(reqpkt, now);
            m_pSndQueue->sendto(serv_addr, reqpkt, use_source_adr);
        }
        else
        {
            HLOGC(mglog.Debug, log << "startConnect: LOOP: too early to send - " << tdiff << " < 250000");
        }

        cst = CONN_CONTINUE;
        response.setLength(m_iMaxSRTPayloadSize);
        if (m_pRcvQueue->recvfrom(m_SocketID, Ref(response)) > 0)
        {
            use_source_adr = response.udpDestAddr();

            HLOGC(mglog.Debug, log << CONID() << "startConnect: got response for connect request");
            cst = processConnectResponse(response, &e, COM_SYNCHRO);

            HLOGC(mglog.Debug, log << CONID() << "startConnect: response processing result: " << ConnectStatusStr(cst));

            // Expected is that:
            // - the peer responded with URQ_INDUCTION + cookie. This above function
            //   should check that and craft the URQ_CONCLUSION handshake, in which
            //   case this function returns CONN_CONTINUE. As an extra action taken
            //   for that case, we set the SECURING mode if encryption requested,
            //   and serialize again the handshake, possibly together with HS extension
            //   blocks, if HSv5 peer responded. The serialized handshake will be then
            //   sent again, as the loop is repeated.
            // - the peer responded with URQ_CONCLUSION. This handshake was accepted
            //   as a connection, and for >= HSv5 the HS extension blocks have been
            //   also read and interpreted. In this case this function returns:
            //   - CONN_ACCEPT, if everything was correct - break this loop and return normally
            //   - CONN_REJECT in case of any problems with the delivered handshake
            //     (incorrect data or data conflict) - throw error exception
            // - the peer responded with any of URQ_ERROR_*.  - throw error exception
            //
            // The error exception should make the API connect() function fail, if blocking
            // or mark the failure for that socket in epoll, if non-blocking.

            if (cst == CONN_RENDEZVOUS)
            {
                // When this function returned CONN_RENDEZVOUS, this requires
                // very special processing for the Rendezvous-v5 algorithm. This MAY
                // involve also preparing a new handshake form, also interpreting the
                // SRT handshake extension and crafting SRT handshake extension for the
                // peer, which should be next sent. When this function returns CONN_CONTINUE,
                // it means that it has done all that was required, however none of the below
                // things has to be done (this function will do it by itself if needed).
                // Otherwise the handshake rolling can be interrupted and considered complete.
                cst = processRendezvous(Ref(reqpkt), response, serv_addr, true /*synchro*/, RST_OK);
                if (cst == CONN_CONTINUE)
                    continue;
                break;
            }

            if (cst == CONN_REJECT)
                sendCtrl(UMSG_SHUTDOWN);

            if (cst != CONN_CONTINUE && cst != CONN_CONFUSED)
                break; // --> OUTSIDE-LOOP

            // IMPORTANT
            // [[using assert(m_pCryptoControl != nullptr)]];

            // new request/response should be sent out immediately on receving a response
            HLOGC(mglog.Debug,
                  log << "startConnect: SYNC CONNECTION STATUS:" << ConnectStatusStr(cst) << ", REQ-TIME: LOW.");
            m_llLastReqTime = 0;

            // Now serialize the handshake again to the existing buffer so that it's
            // then sent later in this loop.

            // First, set the size back to the original size, m_iMaxSRTPayloadSize because
            // this is the size of the originally allocated space. It might have been
            // shrunk by serializing the INDUCTION handshake (which was required before
            // sending this packet to the output queue) and therefore be too
            // small to store the CONCLUSION handshake (with HSv5 extensions).
            reqpkt.setLength(m_iMaxSRTPayloadSize);

            HLOGC(mglog.Debug, log << "startConnect: creating HS CONCLUSION: buffer size=" << reqpkt.getLength());

            // NOTE: BUGFIX: SERIALIZE AGAIN.
            // The original UDT code didn't do it, so it was theoretically
            // turned into conclusion, but was sending still the original
            // induction handshake challenge message. It was working only
            // thanks to that simultaneously there were being sent handshake
            // messages from a separate thread (CSndQueue::worker) from
            // RendezvousQueue, this time serialized properly, which caused
            // that with blocking mode there was a kinda initial "drunk
            // passenger with taxi driver talk" until the RendezvousQueue sends
            // (when "the time comes") the right CONCLUSION handshake
            // challenge message.
            //
            // Now that this is fixed, the handshake messages from RendezvousQueue
            // are sent only when there is a rendezvous mode or non-blocking mode.
            if (!createSrtHandshake(Ref(reqpkt), Ref(m_ConnReq), SRT_CMD_HSREQ, SRT_CMD_KMREQ, 0, 0))
            {
                LOGC(mglog.Error, log << "createSrtHandshake failed - REJECTING.");
                cst = CONN_REJECT;
                break;
            }
            // These last 2 parameters designate the buffer, which is in use only for SRT_CMD_KMRSP.
            // If m_ConnReq.m_iVersion == HS_VERSION_UDT4, this function will do nothing,
            // except just serializing the UDT handshake.
            // The trick is that the HS challenge is with version HS_VERSION_UDT4, but the
            // listener should respond with HS_VERSION_SRT1, if it is HSv5 capable.
        }

        HLOGC(mglog.Debug,
              log << "startConnect: timeout from Q:recvfrom, looping again; cst=" << ConnectStatusStr(cst));

#if ENABLE_HEAVY_LOGGING
        // Non-fatal assertion
        if (cst == CONN_REJECT) // Might be returned by processRendezvous
        {
            LOGC(mglog.Error,
                 log << "startConnect: IPE: cst=REJECT NOT EXPECTED HERE, the loop should've been interrupted!");
            break;
        }
#endif

        if (CTimer::getTime() > ttl)
        {
            // timeout
            e = CUDTException(MJ_SETUP, MN_TIMEOUT, 0);
            break;
        }
    }

    // <--- OUTSIDE-LOOP
    // Here will fall the break when not CONN_CONTINUE.
    // CONN_RENDEZVOUS is handled by processRendezvous.
    // CONN_ACCEPT will skip this and pass on.
    if (cst == CONN_REJECT)
    {
        e = CUDTException(MJ_SETUP, MN_REJECTED, 0);
    }

    if (e.getErrorCode() == 0)
    {
        if (m_bClosing)                                    // if the socket is closed before connection...
            e = CUDTException(MJ_SETUP);                   // XXX NO MN ?
        else if (m_ConnRes.m_iReqType > URQ_FAILURE_TYPES) // connection request rejected
        {
            m_RejectReason = RejectReasonForURQ(m_ConnRes.m_iReqType);
            e              = CUDTException(MJ_SETUP, MN_REJECTED, 0);
        }
        else if ((!m_bRendezvous) && (m_ConnRes.m_iISN != m_iISN)) // secuity check
            e = CUDTException(MJ_SETUP, MN_SECURITY, 0);
    }

    if (e.getErrorCode() != 0)
    {
        m_bConnecting = false;
        // The process is to be abnormally terminated, remove the connector
        // now because most likely no other processing part has done anything with it.
        m_pRcvQueue->removeConnector(m_SocketID);
        throw e;
    }

    HLOGC(mglog.Debug,
          log << CONID() << "startConnect: handshake exchange succeeded. sourceIP=" << SockaddrToString(m_SourceAddr));

    // Parameters at the end.
    HLOGC(mglog.Debug,
          log << "startConnect: END. Parameters:"
                 " mss="
              << m_iMSS << " max-cwnd-size=" << m_CongCtl->cgWindowMaxSize()
              << " cwnd-size=" << m_CongCtl->cgWindowSize() << " rtt=" << m_iRTT << " bw=" << m_iBandwidth);
}

// Asynchronous connection
EConnectStatus CUDT::processAsyncConnectResponse(const CPacket& pkt) ATR_NOEXCEPT
{
    EConnectStatus cst = CONN_CONTINUE;
    CUDTException  e;

    CGuard cg(m_ConnectionLock, "conn"); // FIX
    HLOGC(mglog.Debug, log << CONID() << "processAsyncConnectResponse: got response for connect request, processing");
    cst = processConnectResponse(pkt, &e, COM_ASYNCHRO);

    HLOGC(mglog.Debug,
          log << CONID() << "processAsyncConnectResponse: response processing result: " << ConnectStatusStr(cst)
              << "REQ-TIME LOW to enforce immediate response");
    m_llLastReqTime = 0;

    return cst;
}

bool CUDT::processAsyncConnectRequest(EReadStatus         rst,
                                      EConnectStatus      cst,
                                      const CPacket&      response,
                                      const sockaddr_any& serv_addr)
{
    // IMPORTANT!

    // This function is called, still asynchronously, but in the order
    // of call just after the call to the above processAsyncConnectResponse.
    // This should have got the original value returned from
    // processConnectResponse through processAsyncConnectResponse.

    CPacket request;
    request.setControl(UMSG_HANDSHAKE);
    request.allocate(m_iMaxSRTPayloadSize);
    uint64_t now         = CTimer::getTime();
    setPacketTS(request, now);

    HLOGC(mglog.Debug,
          log << "processAsyncConnectRequest: REQ-TIME: HIGH (" << now << "). Should prevent too quick responses.");
    m_llLastReqTime = now;
    // ID = 0, connection request
    request.m_iID = !m_bRendezvous ? 0 : m_ConnRes.m_iID;

    bool status = true;

    if (cst == CONN_RENDEZVOUS)
    {
        HLOGC(mglog.Debug, log << "processAsyncConnectRequest: passing to processRendezvous");
        cst = processRendezvous(Ref(request), response, serv_addr, false /*asynchro*/, rst);
        if (cst == CONN_ACCEPT)
        {
            HLOGC(mglog.Debug,
                  log << "processAsyncConnectRequest: processRendezvous completed the process and responded by itself. "
                         "Done.");
            return true;
        }

        if (cst != CONN_CONTINUE)
        {
            // processRendezvous already set the reject reason
            LOGC(mglog.Error,
                 log << "processAsyncConnectRequest: REJECT reported from processRendezvous, not processing further.");
            status = false;
        }
    }
    else if (cst == CONN_REJECT)
    {
        // m_RejectReason already set at worker_ProcessAddressedPacket.
        LOGC(mglog.Error,
             log << "processAsyncConnectRequest: REJECT reported from HS processing, not processing further.");
        return false;
    }
    else
    {
        // (this procedure will be also run for HSv4 rendezvous)
        HLOGC(mglog.Debug, log << "processAsyncConnectRequest: serializing HS: buffer size=" << request.getLength());
        if (!createSrtHandshake(Ref(request), Ref(m_ConnReq), SRT_CMD_HSREQ, SRT_CMD_KMREQ, 0, 0))
        {
            // All 'false' returns from here are IPE-type, mostly "invalid argument" plus "all keys expired".
            LOGC(mglog.Error, log << "IPE: processAsyncConnectRequest: createSrtHandshake failed, dismissing.");
            status = false;
        }
        else
        {
            HLOGC(mglog.Debug,
                  log << "processAsyncConnectRequest: sending HS reqtype=" << RequestTypeStr(m_ConnReq.m_iReqType)
                      << " to socket " << request.m_iID << " size=" << request.getLength());
        }
    }

    if (!status)
    {
        return false;
        /* XXX Shouldn't it send a single response packet for the rejection?
        // Set the version to 0 as "handshake rejection" status and serialize it
        CHandShake zhs;
        size_t size = request.getLength();
        zhs.store_to(request.m_pcData, Ref(size));
        request.setLength(size);
        */
    }

    HLOGC(mglog.Debug, log << "processAsyncConnectRequest: setting REQ-TIME HIGH, SENDING HS:" << m_ConnReq.show());
    m_llLastReqTime = CTimer::getTime();
    m_pSndQueue->sendto(serv_addr, request, m_SourceAddr);
    return status;
}

void CUDT::cookieContest()
{
    if (m_SrtHsSide != HSD_DRAW)
        return;

    HLOGC(mglog.Debug, log << "cookieContest: agent=" << m_ConnReq.m_iCookie << " peer=" << m_ConnRes.m_iCookie);

    if (m_ConnReq.m_iCookie == 0 || m_ConnRes.m_iCookie == 0)
    {
        // Note that it's virtually impossible that Agent's cookie is not ready, this
        // shall be considered IPE.
        // Not all cookies are ready, don't start the contest.
        return;
    }

    // INITIATOR/RESPONDER role is resolved by COOKIE CONTEST.
    //
    // The cookie contest must be repeated every time because it
    // may change the state at some point.
    int better_cookie = m_ConnReq.m_iCookie - m_ConnRes.m_iCookie;

    if (better_cookie > 0)
    {
        m_SrtHsSide = HSD_INITIATOR;
        return;
    }

    if (better_cookie < 0)
    {
        m_SrtHsSide = HSD_RESPONDER;
        return;
    }

    // DRAW! The only way to continue would be to force the
    // cookies to be regenerated and to start over. But it's
    // not worth a shot - this is an extremely rare case.
    // This can simply do reject so that it can be started again.

    // Pretend then that the cookie contest wasn't done so that
    // it's done again. Cookies are baked every time anew, however
    // the successful initial contest remains valid no matter how
    // cookies will change.

    m_SrtHsSide = HSD_DRAW;
}

EConnectStatus CUDT::processRendezvous(
    ref_t<CPacket> reqpkt, const CPacket& response, const sockaddr_any& serv_addr, bool synchro, EReadStatus rst)
{
    if (m_RdvState == CHandShake::RDV_CONNECTED)
    {
        HLOGC(mglog.Debug, log << "processRendezvous: already in CONNECTED state.");
        return CONN_ACCEPT;
    }

    uint32_t kmdata[SRTDATA_MAXSIZE];
    size_t   kmdatasize = SRTDATA_MAXSIZE;
    CPacket& rpkt       = *reqpkt;

    cookieContest();

    // We know that the other side was contacted and the other side has sent
    // the handshake message - we know then both cookies. If it's a draw, it's
    // a very rare case of creating identical cookies.
    if (m_SrtHsSide == HSD_DRAW)
    {
        m_RejectReason = SRT_REJ_RDVCOOKIE;
        LOGC(mglog.Error,
             log << "COOKIE CONTEST UNRESOLVED: can't assign connection roles, please wait another minute.");
        return CONN_REJECT;
    }

    UDTRequestType rsp_type = URQ_FAILURE_TYPES; // just to track uninitialized errors

    // We can assume that the Handshake packet received here as 'response'
    // is already serialized in m_ConnRes. Check extra flags that are meaningful
    // for further processing here.

    int  ext_flags       = SrtHSRequest::SRT_HSTYPE_HSFLAGS::unwrap(m_ConnRes.m_iType);
    bool needs_extension = ext_flags != 0; // Initial value: received HS has extensions.
    bool needs_hsrsp;
    rendezvousSwitchState(Ref(rsp_type), Ref(needs_extension), Ref(needs_hsrsp));
    if (rsp_type > URQ_FAILURE_TYPES)
    {
        m_RejectReason = RejectReasonForURQ(rsp_type);
        HLOGC(mglog.Debug,
              log << "processRendezvous: rejecting due to switch-state response: " << RequestTypeStr(rsp_type));
        return CONN_REJECT;
    }
    checkUpdateCryptoKeyLen("processRendezvous", m_ConnRes.m_iType);

    // We have three possibilities here as it comes to HSREQ extensions:

    // 1. The agent is loser in attention state, it sends EMPTY conclusion (without extensions)
    // 2. The agent is loser in initiated state, it interprets incoming HSREQ and creates HSRSP
    // 3. The agent is winner in attention or fine state, it sends HSREQ extension
    m_ConnReq.m_iReqType  = rsp_type;
    m_ConnReq.m_extension = needs_extension;

    // This must be done before prepareConnectionObjects().
    applyResponseSettings(response);

    // This must be done before interpreting and creating HSv5 extensions.
    if (!prepareConnectionObjects(m_ConnRes, m_SrtHsSide, 0))
    {
        // m_RejectReason already handled
        HLOGC(mglog.Debug, log << "processRendezvous: rejecting due to problems in prepareConnectionObjects.");
        return CONN_REJECT;
    }

    // Case 2.
    if (needs_hsrsp)
    {
        // This means that we have received HSREQ extension with the handshake, so we need to interpret
        // it and craft the response.
        if (rst == RST_OK)
        {
            // We have JUST RECEIVED packet in this session (not that this is called as periodic update).
            // Sanity check
            m_llLastReqTime = 0;
            if (response.getLength() == size_t(-1))
            {
                m_RejectReason = SRT_REJ_IPE;
                LOGC(mglog.Fatal,
                     log << "IPE: rst=RST_OK, but the packet has set -1 length - REJECTING (REQ-TIME: LOW)");
                return CONN_REJECT;
            }

            if (!interpretSrtHandshake(m_ConnRes, response, kmdata, &kmdatasize))
            {
                HLOGC(mglog.Debug,
                      log << "processRendezvous: rejecting due to problems in interpretSrtHandshake REQ-TIME: LOW.");
                return CONN_REJECT;
            }

            // Pass on, inform about the shortened response-waiting period.
            HLOGC(mglog.Debug, log << "processRendezvous: setting REQ-TIME: LOW. Forced to respond immediately.");
        }
        else
        {
            // If the last CONCLUSION message didn't contain the KMX extension, there's
            // no key recorded yet, so it can't be extracted. Mark this kmdatasize empty though.
            int hs_flags = SrtHSRequest::SRT_HSTYPE_HSFLAGS::unwrap(m_ConnRes.m_iType);
            if (IsSet(hs_flags, CHandShake::HS_EXT_KMREQ))
            {
                // This is a periodic handshake update, so you need to extract the KM data from the
                // first message, provided that it is there.
                size_t msgsize = m_pCryptoControl->getKmMsg_size(0);
                if (msgsize == 0)
                {
                    switch (m_pCryptoControl->m_RcvKmState)
                    {
                        // If the KMX process ended up with a failure, the KMX is not recorded.
                        // In this case as the KMRSP answer the "failure status" should be crafted.
                    case SRT_KM_S_NOSECRET:
                    case SRT_KM_S_BADSECRET:
                    {
                        HLOGC(mglog.Debug,
                              log << "processRendezvous: No KMX recorded, status = NOSECRET. Respond with NOSECRET.");

                        // Just do the same thing as in CCryptoControl::processSrtMsg_KMREQ for that case,
                        // that is, copy the NOSECRET code into KMX message.
                        memcpy(kmdata, &m_pCryptoControl->m_RcvKmState, sizeof(int32_t));
                        kmdatasize = 1;
                    }
                    break;

                    default:
                        // Remaining values:
                        // UNSECURED: should not fall here at alll
                        // SECURING: should not happen in HSv5
                        // SECURED: should have received the recorded KMX correctly (getKmMsg_size(0) > 0)
                        {
                            m_RejectReason = SRT_REJ_IPE;
                            // Remaining situations:
                            // - password only on this site: shouldn't be considered to be sent to a no-password site
                            LOGC(mglog.Error,
                                 log << "processRendezvous: IPE: PERIODIC HS: NO KMREQ RECORDED KMSTATE: RCV="
                                     << KmStateStr(m_pCryptoControl->m_RcvKmState)
                                     << " SND=" << KmStateStr(m_pCryptoControl->m_SndKmState));
                            return CONN_REJECT;
                        }
                        break;
                    }
                }
                else
                {
                    kmdatasize = msgsize / 4;
                    if (msgsize > kmdatasize * 4)
                    {
                        // Sanity check
                        LOGC(mglog.Error, log << "IPE: KMX data not aligned to 4 bytes! size=" << msgsize);
                        memset(kmdata + (kmdatasize * 4), 0, msgsize - (kmdatasize * 4));
                        ++kmdatasize;
                    }

                    HLOGC(mglog.Debug,
                          log << "processRendezvous: getting KM DATA from the fore-recorded KMX from KMREQ, size="
                              << kmdatasize);
                    memcpy(kmdata, m_pCryptoControl->getKmMsg_data(0), msgsize);
                }
            }
            else
            {
                HLOGC(mglog.Debug, log << "processRendezvous: no KMX flag - not extracting KM data for KMRSP");
                kmdatasize = 0;
            }
        }

        // No matter the value of needs_extension, the extension is always needed
        // when HSREQ was interpreted (to store HSRSP extension).
        m_ConnReq.m_extension = true;

        HLOGC(mglog.Debug,
              log << "processRendezvous: HSREQ extension ok, creating HSRSP response. kmdatasize=" << kmdatasize);

        rpkt.setLength(m_iMaxSRTPayloadSize);
        if (!createSrtHandshake(reqpkt, Ref(m_ConnReq), SRT_CMD_HSRSP, SRT_CMD_KMRSP, kmdata, kmdatasize))
        {
            HLOGC(mglog.Debug,
                  log << "processRendezvous: rejecting due to problems in createSrtHandshake. REQ-TIME: LOW");
            m_llLastReqTime = 0;
            return CONN_REJECT;
        }

        // This means that it has received URQ_CONCLUSION with HSREQ, agent is then in RDV_FINE
        // state, it sends here URQ_CONCLUSION with HSREQ/KMREQ extensions and it awaits URQ_AGREEMENT.
        return CONN_CONTINUE;
    }

    // Special case: if URQ_AGREEMENT is to be sent, when this side is INITIATOR,
    // then it must have received HSRSP, so it must interpret it. Otherwise it would
    // end up with URQ_DONE, which means that it is the other side to interpret HSRSP.
    if (m_SrtHsSide == HSD_INITIATOR && m_ConnReq.m_iReqType == URQ_AGREEMENT)
    {
        // The same is done in CUDT::postConnect(), however this section will
        // not be done in case of rendezvous. The section in postConnect() is
        // predicted to run only in regular CALLER handling.

        if (rst != RST_OK || response.getLength() == size_t(-1))
        {
            // Actually the -1 length would be an IPE, but it's likely that this was reported already.
            HLOGC(
                mglog.Debug,
                log << "processRendezvous: no INCOMING packet, NOT interpreting extensions (relying on exising data)");
        }
        else
        {
            HLOGC(mglog.Debug,
                  log << "processRendezvous: INITIATOR, will send AGREEMENT - interpreting HSRSP extension");
            if (!interpretSrtHandshake(m_ConnRes, response, 0, 0))
            {
                // m_RejectReason is already set, so set the reqtype accordingly
                m_ConnReq.m_iReqType = URQFailure(m_RejectReason);
            }
        }
        // This should be false, make a kinda assert here.
        if (needs_extension)
        {
            LOGC(mglog.Fatal, log << "IPE: INITIATOR responding AGREEMENT should declare no extensions to HS");
            m_ConnReq.m_extension = false;
        }
    }

    HLOGC(mglog.Debug,
          log << CONID() << "processRendezvous: COOKIES Agent/Peer: " << m_ConnReq.m_iCookie << "/"
              << m_ConnRes.m_iCookie << " HSD:" << (m_SrtHsSide == HSD_INITIATOR ? "initiator" : "responder")
              << " STATE:" << CHandShake::RdvStateStr(m_RdvState) << " ...");

    if (rsp_type == URQ_DONE)
    {
        HLOGC(mglog.Debug, log << "... WON'T SEND any response, both sides considered connected");
    }
    else
    {
        HLOGC(mglog.Debug,
              log << "... WILL SEND " << RequestTypeStr(rsp_type) << " " << (m_ConnReq.m_extension ? "with" : "without")
                  << " SRT HS extensions");
    }

    // This marks the information for the serializer that
    // the SRT handshake extension is required.
    // Rest of the data will be filled together with
    // serialization.
    m_ConnReq.m_extension = needs_extension;

    rpkt.setLength(m_iMaxSRTPayloadSize);
    if (m_RdvState == CHandShake::RDV_CONNECTED)
    {
        // When synchro=false, don't lock a mutex for rendezvous queue.
        // This is required when this function is called in the
        // receive queue worker thread - it would lock itself.
        int cst = postConnect(response, true, 0, synchro);
        if (cst == CONN_REJECT)
        {
            // m_RejectReason already set
            HLOGC(mglog.Debug, log << "processRendezvous: rejecting due to problems in postConnect.");
            return CONN_REJECT;
        }
    }

    // URQ_DONE or URQ_AGREEMENT can be the result if the state is RDV_CONNECTED.
    // If URQ_DONE, then there's nothing to be done, when URQ_AGREEMENT then return
    // CONN_CONTINUE to make the caller send again the contents if the packet buffer,
    // this time with URQ_AGREEMENT message, but still consider yourself connected.
    if (rsp_type == URQ_DONE)
    {
        HLOGC(mglog.Debug, log << "processRendezvous: rsp=DONE, reporting ACCEPT (nothing to respond)");
        return CONN_ACCEPT;
    }

    // createSrtHandshake moved here because if the above conditions are satisfied,
    // no response is going to be send, so nothing needs to be "created".

    // needs_extension here distinguishes between cases 1 and 3.
    // NOTE: in case when interpretSrtHandshake was run under the conditions above (to interpret HSRSP),
    // then createSrtHandshake below will create only empty AGREEMENT message.
    if (!createSrtHandshake(reqpkt, Ref(m_ConnReq), SRT_CMD_HSREQ, SRT_CMD_KMREQ, 0, 0))
    {
        // m_RejectReason already set
        LOGC(mglog.Error, log << "createSrtHandshake failed (IPE?), connection rejected. REQ-TIME: LOW");
        m_llLastReqTime = 0;
        return CONN_REJECT;
    }

    if (rsp_type == URQ_AGREEMENT && m_RdvState == CHandShake::RDV_CONNECTED)
    {
        // We are using our own serialization method (not the one called after
        // processConnectResponse, this is skipped in case when this function
        // is called), so we can also send this immediately. Agreement must be
        // sent just once and the party must switch into CONNECTED state - in
        // contrast to CONCLUSION messages, which should be sent in loop repeatedly.
        //
        // Even though in theory the AGREEMENT message sent just once may miss
        // the target (as normal thing in UDP), this is little probable to happen,
        // and this doesn't matter much because even if the other party doesn't
        // get AGREEMENT, but will get payload or KEEPALIVE messages, it will
        // turn into connected state as well. The AGREEMENT is rather kinda
        // catalyzer here and may turn the entity on the right track faster. When
        // AGREEMENT is missed, it may have kinda initial tearing.

        const uint64_t now = CTimer::getTime();
        m_llLastReqTime    = now;
        setPacketTS(rpkt, now);
        HLOGC(mglog.Debug,
              log << "processRendezvous: rsp=AGREEMENT, reporting ACCEPT and sending just this one, REQ-TIME HIGH ("
                  << now << ").");

        m_pSndQueue->sendto(serv_addr, rpkt, m_SourceAddr);
        return CONN_ACCEPT;
    }

    if (rst == RST_OK)
    {
        // the request time must be updated so that the next handshake can be sent out immediately
        HLOGC(mglog.Debug,
              log << "processRendezvous: rsp=" << RequestTypeStr(m_ConnReq.m_iReqType)
                  << " REQ-TIME: LOW to send immediately, consider yourself conencted");
        m_llLastReqTime = 0;
    }
    else
    {
        HLOGC(mglog.Debug, log << "processRendezvous: REQ-TIME: remains previous value, consider yourself connected");
    }
    return CONN_CONTINUE;
}

EConnectStatus CUDT::processConnectResponse(const CPacket& response, CUDTException* eout, EConnectMethod synchro) ATR_NOEXCEPT
{
    // NOTE: ASSUMED LOCK ON: m_ConnectionLock.

    // this is the 2nd half of a connection request. If the connection is setup successfully this returns 0.
    // Returned values:
    // - CONN_REJECT: there was some error when processing the response, connection should be rejected
    // - CONN_ACCEPT: the handshake is done and finished correctly
    // - CONN_CONTINUE: the induction handshake has been processed correctly, and expects CONCLUSION handshake

    if (!m_bConnecting)
        return CONN_REJECT;

    // This is required in HSv5 rendezvous, in which it should send the URQ_AGREEMENT message to
    // the peer, however switch to connected state.
    HLOGC(mglog.Debug,
          log << "processConnectResponse: TYPE:"
              << (response.isControl() ? MessageTypeStr(response.getType(), response.getExtendedType())
                                       : string("DATA")));
    // ConnectStatus res = CONN_REJECT; // used later for status - must be declared here due to goto POST_CONNECT.

    // For HSv4, the data sender is INITIATOR, and the data receiver is RESPONDER,
    // regardless of the connecting side affiliation. This will be changed for HSv5.
    bool          bidirectional = false;
    HandshakeSide hsd           = m_bDataSender ? HSD_INITIATOR : HSD_RESPONDER;
    // (defined here due to 'goto' below).

    // SRT peer may send the SRT handshake private message (type 0x7fff) before a keep-alive.

    // This condition is checked when the current agent is trying to do connect() in rendezvous mode,
    // but the peer was faster to send a handshake packet earlier. This makes it continue with connecting
    // process if the peer is already behaving as if the connection was already established.

    // This value will check either the initial value, which is less than SRT1, or
    // the value previously loaded to m_ConnReq during the previous handshake response.
    // For the initial form this value should not be checked.
    bool hsv5 = m_ConnRes.m_iVersion >= HS_VERSION_SRT1;

    if (m_bRendezvous &&
        (m_RdvState == CHandShake::RDV_CONNECTED   // somehow Rendezvous-v5 switched it to CONNECTED.
         || !response.isControl()                  // WAS A PAYLOAD PACKET.
         || (response.getType() == UMSG_KEEPALIVE) // OR WAS A UMSG_KEEPALIVE message.
         || (response.getType() == UMSG_EXT) // OR WAS a CONTROL packet of some extended type (i.e. any SRT specific)
         )
        // This may happen if this is an initial state in which the socket type was not yet set.
        // If this is a field that holds the response handshake record from the peer, this means that it wasn't received
        // yet. HSv5: added version check because in HSv5 the m_iType field has different meaning and it may be 0 in
        // case when the handshake does not carry SRT extensions.
        && (hsv5 || m_ConnRes.m_iType != UDT_UNDEFINED))
    {
        // a data packet or a keep-alive packet comes, which means the peer side is already connected
        // in this situation, the previously recorded response will be used
        // In HSv5 this situation is theoretically possible if this party has missed the URQ_AGREEMENT message.
        HLOGC(mglog.Debug, log << CONID() << "processConnectResponse: already connected - pinning in");
        if (hsv5)
        {
            m_RdvState = CHandShake::RDV_CONNECTED;
        }

        return postConnect(response, hsv5, eout, synchro);
    }

    if (!response.isControl(UMSG_HANDSHAKE))
    {
        m_RejectReason = SRT_REJ_ROGUE;
        if (!response.isControl())
        {
            LOGC(mglog.Error, log << CONID() << "processConnectResponse: received DATA while HANDSHAKE expected");
        }
        else
        {
            LOGC(mglog.Error,
                 log << CONID()
                     << "processConnectResponse: CONFUSED: expected UMSG_HANDSHAKE as connection not yet established, "
                        "got: "
                     << MessageTypeStr(response.getType(), response.getExtendedType()));
        }
        return CONN_CONFUSED;
    }

    if (m_bRendezvous)
    {
        m_SourceAddr = response.udpDestAddr();
    }

    if (m_ConnRes.load_from(response.m_pcData, response.getLength()) == -1)
    {
        m_RejectReason = SRT_REJ_ROGUE;
        // Handshake data were too small to reach the Handshake structure. Reject.
        LOGC(mglog.Error,
             log << CONID()
                 << "processConnectResponse: HANDSHAKE data buffer too small - possible blueboxing. Rejecting.");
        return CONN_REJECT;
    }

    HLOGC(mglog.Debug, log << CONID() << "processConnectResponse: HS RECEIVED: " << m_ConnRes.show());
    if (m_ConnRes.m_iReqType > URQ_FAILURE_TYPES)
    {
        m_RejectReason = RejectReasonForURQ(m_ConnRes.m_iReqType);
        return CONN_REJECT;
    }

    if (size_t(m_ConnRes.m_iMSS) > CPacket::ETH_MAX_MTU_SIZE)
    {
        // Yes, we do abort to prevent buffer overrun. Set your MSS correctly
        // and you'll avoid problems.
        m_RejectReason = SRT_REJ_ROGUE;
        LOGC(mglog.Fatal, log << "MSS size " << m_iMSS << "exceeds MTU size!");
        return CONN_REJECT;
    }

    // (see createCrypter() call below)
    //
    // The CCryptoControl attached object must be created early
    // because it will be required to create a conclusion handshake in HSv5
    //
    if (m_bRendezvous)
    {
        // SANITY CHECK: A rendezvous socket should reject any caller requests (it's not a listener)
        if (m_ConnRes.m_iReqType == URQ_INDUCTION)
        {
            m_RejectReason = SRT_REJ_ROGUE;
            LOGC(mglog.Error,
                 log << CONID()
                     << "processConnectResponse: Rendezvous-point received INDUCTION handshake (expected WAVEAHAND). "
                        "Rejecting.");
            return CONN_REJECT;
        }

        // The procedure for version 5 is completely different and changes the states
        // differently, so the old code will still maintain HSv4 the old way.

        if (m_ConnRes.m_iVersion > HS_VERSION_UDT4)
        {
            HLOGC(mglog.Debug, log << CONID() << "processConnectResponse: Rendezvous HSv5 DETECTED.");
            return CONN_RENDEZVOUS; // --> will continue in CUDT::processRendezvous().
        }

        HLOGC(mglog.Debug, log << CONID() << "processConnectResponse: Rendsezvous HSv4 DETECTED.");
        // So, here it has either received URQ_WAVEAHAND handshake message (while it should be in URQ_WAVEAHAND itself)
        // or it has received URQ_CONCLUSION/URQ_AGREEMENT message while this box has already sent URQ_WAVEAHAND to the
        // peer, and DID NOT send the URQ_CONCLUSION yet.

        if (m_ConnReq.m_iReqType == URQ_WAVEAHAND || m_ConnRes.m_iReqType == URQ_WAVEAHAND)
        {
            HLOGC(mglog.Debug,
                  log << CONID() << "processConnectResponse: REQ-TIME LOW. got HS RDV. Agent state:"
                      << RequestTypeStr(m_ConnReq.m_iReqType) << " Peer HS:" << m_ConnRes.show());

            // Here we could have received WAVEAHAND or CONCLUSION.
            // For HSv4 simply switch to CONCLUSION for the sake of further handshake rolling.
            // For HSv5, make the cookie contest and basing on this decide, which party
            // should provide the HSREQ/KMREQ attachment.

            if (!createCrypter(hsd, false /* unidirectional */))
            {
                m_RejectReason       = SRT_REJ_RESOURCE;
                m_ConnReq.m_iReqType = URQFailure(SRT_REJ_RESOURCE);
                // the request time must be updated so that the next handshake can be sent out immediately.
                m_llLastReqTime = 0;
                return CONN_REJECT;
            }

            m_ConnReq.m_iReqType = URQ_CONCLUSION;
            // the request time must be updated so that the next handshake can be sent out immediately.
            m_llLastReqTime = 0;
            return CONN_CONTINUE;
        }
        else
        {
            HLOGC(mglog.Debug, log << CONID() << "processConnectResponse: Rendezvous HSv4 PAST waveahand");
        }
    }
    else
    {
        // set cookie
        if (m_ConnRes.m_iReqType == URQ_INDUCTION)
        {
            HLOGC(mglog.Debug,
                  log << CONID() << "processConnectResponse: REQ-TIME LOW; got INDUCTION HS response (cookie:" << hex
                      << m_ConnRes.m_iCookie << " version:" << dec << m_ConnRes.m_iVersion
                      << "), sending CONCLUSION HS with this cookie");

            m_ConnReq.m_iCookie  = m_ConnRes.m_iCookie;
            m_ConnReq.m_iReqType = URQ_CONCLUSION;

            // Here test if the LISTENER has responded with version HS_VERSION_SRT1,
            // it means that it is HSv5 capable. It can still accept the HSv4 handshake.
            if (m_ConnRes.m_iVersion > HS_VERSION_UDT4)
            {
                int hs_flags = SrtHSRequest::SRT_HSTYPE_HSFLAGS::unwrap(m_ConnRes.m_iType);

                if (hs_flags != SrtHSRequest::SRT_MAGIC_CODE)
                {
                    LOGC(mglog.Warn, log << "processConnectResponse: Listener HSv5 did not set the SRT_MAGIC_CODE");
                }

                checkUpdateCryptoKeyLen("processConnectResponse", m_ConnRes.m_iType);

                // This will catch HS_VERSION_SRT1 and any newer.
                // Set your highest version.
                m_ConnReq.m_iVersion = HS_VERSION_SRT1;
                // CONTROVERSIAL: use 0 as m_iType according to the meaning in HSv5.
                // The HSv4 client might not understand it, which means that agent
                // must switch itself to HSv4 rendezvous, and this time iType sould
                // be set to UDT_DGRAM value.
                m_ConnReq.m_iType = 0;

                // This marks the information for the serializer that
                // the SRT handshake extension is required.
                // Rest of the data will be filled together with
                // serialization.
                m_ConnReq.m_extension = true;

                // For HSv5, the caller is INITIATOR and the listener is RESPONDER.
                // The m_bDataSender value should be completely ignored and the
                // connection is always bidirectional.
                bidirectional = true;
                hsd           = HSD_INITIATOR;
             m_SrtHsSide = hsd;
            }
            m_llLastReqTime = 0;
            if (!createCrypter(hsd, bidirectional))
            {
                m_RejectReason = SRT_REJ_RESOURCE;
                return CONN_REJECT;
            }
            // NOTE: This setup sets URQ_CONCLUSION and appropriate data in the handshake structure.
            // The full handshake to be sent will be filled back in the caller function -- CUDT::startConnect().
            return CONN_CONTINUE;
        }
    }

    return postConnect(response, false, eout, synchro);
}

void CUDT::applyResponseSettings(const CPacket& hspkt)
{
    // Re-configure according to the negotiated values.
    m_iMSS               = m_ConnRes.m_iMSS;
    m_iFlowWindowSize    = m_ConnRes.m_iFlightFlagSize;
    int udpsize          = m_iMSS - CPacket::UDP_HDR_SIZE;
    m_iMaxSRTPayloadSize = udpsize - CPacket::HDR_SIZE;
    m_iPeerISN           = m_ConnRes.m_iISN;

    setInitialRcvSeq(m_iPeerISN);

    m_iRcvCurrPhySeqNo = m_ConnRes.m_iISN - 1;
    m_PeerID           = m_ConnRes.m_iID;
    memcpy(m_piSelfIP, m_ConnRes.m_piPeerIP, 16);
    m_SourceAddr = hspkt.udpDestAddr();

    HLOGC(mglog.Debug,
          log << CONID() << "applyResponseSettings: HANSHAKE CONCLUDED. SETTING: payload-size=" << m_iMaxSRTPayloadSize
              << " mss=" << m_ConnRes.m_iMSS << " flw=" << m_ConnRes.m_iFlightFlagSize << " isn=" << m_ConnRes.m_iISN
              << " peerID=" << m_ConnRes.m_iID << " sourceIP=" << SockaddrToString(m_SourceAddr));
}

EConnectStatus CUDT::postConnect(const CPacket& response, bool rendezvous, CUDTException* eout, bool synchro)
{
    if (m_ConnRes.m_iVersion < HS_VERSION_SRT1)
        m_ullRcvPeerStartTime = 0; // will be set correctly in SRT HS.

    // This procedure isn't being executed in rendezvous because
    // in rendezvous it's completed before calling this function.
    if (!rendezvous)
    {
        // NOTE: THIS function must be called before calling prepareConnectionObjects.
        // The reason why it's not part of prepareConnectionObjects is that the activities
        // done there are done SIMILAR way in acceptAndRespond, which also calls this
        // function. In fact, prepareConnectionObjects() represents the code that was
        // done separately in processConnectResponse() and acceptAndRespond(), so this way
        // this code is now common. Now acceptAndRespond() does "manually" something similar
        // to applyResponseSettings(), just a little bit differently. This SHOULD be made
        // common as a part of refactoring job, just needs a bit more time.
        //
        // Currently just this function must be called always BEFORE prepareConnectionObjects
        // everywhere except acceptAndRespond().
        applyResponseSettings(response);

        // This will actually be done also in rendezvous HSv4,
        // however in this case the HSREQ extension will not be attached,
        // so it will simply go the "old way".
        bool ok = prepareConnectionObjects(m_ConnRes, m_SrtHsSide, eout);
        // May happen that 'response' contains a data packet that was sent in rendezvous mode.
        // In this situation the interpretation of handshake was already done earlier.
        if (ok && response.isControl())
        {
            ok = interpretSrtHandshake(m_ConnRes, response, 0, 0);
            if (!ok && eout)
            {
                *eout = CUDTException(MJ_SETUP, MN_REJECTED, 0);
            }
        }
        if (!ok) // m_RejectReason already set
            return CONN_REJECT;
    }

    CInfoBlock ib;
    ib.m_iFamily = m_PeerAddr.family();
    CInfoBlock::convert(m_PeerAddr, ib.m_piIP);
    if (m_pCache->lookup(&ib) >= 0)
    {
        m_iRTT       = ib.m_iRTT;
        m_iBandwidth = ib.m_iBandwidth;
    }

    SRT_REJECT_REASON rr = setupCC();
    if (rr != SRT_REJ_UNKNOWN)
    {
        m_RejectReason = rr;
        return CONN_REJECT;
    }

    // And, I am connected too.
    m_bConnecting = false;
    m_bConnected  = true;

    // register this socket for receiving data packets
    m_pRNode->m_bOnList = true;
    m_pRcvQueue->setNewEntry(this);

    // XXX Problem around CONN_CONFUSED!
    // If some too-eager packets were received from a listener
    // that thinks it's connected, but his last handshake was missed,
    // they are collected by CRcvQueue::storePkt. The removeConnector
    // function will want to delete them all, so it would be nice
    // if these packets can be re-delivered. Of course the listener
    // should be prepared to resend them (as every packet can be lost
    // on UDP), but it's kinda overkill when we have them already and
    // can dispatch them.

    // Remove from rendezvous queue (in this particular case it's
    // actually removing the socket that undergoes asynchronous HS processing).
    // Removing at THIS point because since when setNewEntry is called,
    // the next iteration in the CRcvQueue::worker loop will be dispatching
    // packets normally, as within-connection, so the "connector" won't
    // play any role since this time.
    // The connector, however, must stay alive until the setNewEntry is called
    // because otherwise the packets that are coming for this socket before the
    // connection process is complete will be rejected as "attack", instead of
    // being enqueued for later pickup from the queue.
    m_pRcvQueue->removeConnector(m_SocketID, synchro);

    // acknowledge the management module.
    s_UDTUnited.connect_complete(m_SocketID);

    // acknowledde any waiting epolls to write
    s_UDTUnited.m_EPoll.update_events(m_SocketID, m_sPollID, SRT_EPOLL_OUT, true);

    {
        CGuard cl(s_UDTUnited.m_GlobControlLock, "GlobControl");
        CUDTGroup* g = m_parent->m_IncludedGroup;
        if (g)
        {
            // XXX this might require another check of group type.
            // For redundancy group, at least, update the status in the group.
            g->setFreshConnected(m_parent);
        }
    }

    LOGC(mglog.Note, log << CONID() << "Connection established to: " << SockaddrToString(m_PeerAddr));

    return CONN_ACCEPT;
}

void CUDTGroup::setFreshConnected(CUDTSocket* sock)
{
    CGuard glock(m_GroupLock, "group");

    HLOGC(mglog.Debug, log << "group: Socket @" << sock->m_SocketID << " fresh connected, setting IDLE");

    gli_t gi = sock->m_IncludedIter;
    gi->sndstate = CUDTGroup::GST_IDLE;
    gi->rcvstate = CUDTGroup::GST_IDLE;
    gi->laststatus = SRTS_CONNECTED;

    if (!m_bConnected)
    {
        // Switch to connected state and give appropriate signal
        m_pGlobal->m_EPoll.update_events(id(), m_sPollID, SRT_EPOLL_OUT, true);
        m_bConnected = true;
    }
}

void CUDT::checkUpdateCryptoKeyLen(const char* loghdr SRT_ATR_UNUSED, int32_t typefield)
{
    int enc_flags = SrtHSRequest::SRT_HSTYPE_ENCFLAGS::unwrap(typefield);

    // potentially 0-7 values are possible.
    // When 0, don't change anything - it should rely on the value 0.
    // When 1, 5, 6, 7, this is kinda internal error - ignore.
    if (enc_flags >= 2 && enc_flags <= 4) // 2 = 128, 3 = 192, 4 = 256
    {
        int rcv_pbkeylen = SrtHSRequest::SRT_PBKEYLEN_BITS::wrap(enc_flags);
        if (m_iSndCryptoKeyLen == 0)
        {
            m_iSndCryptoKeyLen = rcv_pbkeylen;
            HLOGC(mglog.Debug, log << loghdr << ": PBKEYLEN adopted from advertised value: " << m_iSndCryptoKeyLen);
        }
        else if (m_iSndCryptoKeyLen != rcv_pbkeylen)
        {
            // Conflict. Use SRTO_SENDER flag to check if this side should accept
            // the enforcement, otherwise simply let it win.
            if (!m_bDataSender)
            {
                LOGC(mglog.Warn,
                     log << loghdr << ": PBKEYLEN conflict - OVERRIDDEN " << m_iSndCryptoKeyLen << " by "
                         << rcv_pbkeylen << " from PEER (as AGENT is not SRTO_SENDER)");
                m_iSndCryptoKeyLen = rcv_pbkeylen;
            }
            else
            {
                LOGC(mglog.Warn,
                     log << loghdr << ": PBKEYLEN conflict - keep " << m_iSndCryptoKeyLen
                         << "; peer-advertised PBKEYLEN " << rcv_pbkeylen << " rejected because Agent is SRTO_SENDER");
            }
        }
    }
    else if (enc_flags != 0)
    {
        LOGC(mglog.Error, log << loghdr << ": IPE: enc_flags outside allowed 2, 3, 4: " << enc_flags);
    }
    else
    {
        HLOGC(mglog.Debug, log << loghdr << ": No encryption flags found in type field: " << typefield);
    }
}

// Rendezvous
void CUDT::rendezvousSwitchState(ref_t<UDTRequestType> rsptype, ref_t<bool> needs_extension, ref_t<bool> needs_hsrsp)
{
    UDTRequestType req           = m_ConnRes.m_iReqType;
    int            hs_flags      = SrtHSRequest::SRT_HSTYPE_HSFLAGS::unwrap(m_ConnRes.m_iType);
    bool           has_extension = !!hs_flags; // it holds flags, if no flags, there are no extensions.

    const HandshakeSide& hsd = m_SrtHsSide;
    // Note important possibilities that are considered here:

    // 1. The serial arrangement. This happens when one party has missed the
    // URQ_WAVEAHAND message, it sent its own URQ_WAVEAHAND message, and then the
    // firstmost message it received from the peer is URQ_CONCLUSION, as a response
    // for agent's URQ_WAVEAHAND.
    //
    // In this case, Agent switches to RDV_FINE state and Peer switches to RDV_ATTENTION state.
    //
    // 2. The parallel arrangement. This happens when the URQ_WAVEAHAND message sent
    // by both parties are almost in a perfect synch (a rare, but possible case). In this
    // case, both parties receive one another's URQ_WAVEAHAND message and both switch to
    // RDV_ATTENTION state.
    //
    // It's not possible to predict neither which arrangement will happen, or which
    // party will be RDV_FINE in case when the serial arrangement has happened. What
    // will actually happen will depend on random conditions.
    //
    // No matter this randomity, we have a limited number of possible conditions:
    //
    // Stating that "agent" is the party that has received the URQ_WAVEAHAND in whatever
    // arrangement, we are certain, that "agent" switched to RDV_ATTENTION, and peer:
    //
    // - switched to RDV_ATTENTION state (so, both are in the same state independently)
    // - switched to RDV_FINE state (so, the message interchange is actually more-less sequenced)
    //
    // In particular, there's no possibility of a situation that both are in RDV_FINE state
    // because the agent can switch to RDV_FINE state only if it received URQ_CONCLUSION from
    // the peer, while the peer could not send URQ_CONCLUSION without switching off RDV_WAVING
    // (actually to RDV_ATTENTION). There's also no exit to RDV_FINE from RDV_ATTENTION.

    // DEFAULT STATEMENT: don't attach extensions to URQ_CONCLUSION, neither HSREQ nor HSRSP.
    *needs_extension = false;
    *needs_hsrsp     = false;

    string reason;

#if ENABLE_HEAVY_LOGGING

    HLOGC(mglog.Debug, log << "rendezvousSwitchState: HS: " << m_ConnRes.show());

    struct LogAtTheEnd
    {
        CHandShake::RendezvousState        ost;
        UDTRequestType                     orq;
        const CHandShake::RendezvousState& nst;
        const UDTRequestType&              nrq;
        bool&                              needext;
        bool&                              needrsp;
        string&                            reason;

        ~LogAtTheEnd()
        {
            HLOGC(mglog.Debug,
                  log << "rendezvousSwitchState: STATE[" << CHandShake::RdvStateStr(ost) << "->"
                      << CHandShake::RdvStateStr(nst) << "] REQTYPE[" << RequestTypeStr(orq) << "->"
                      << RequestTypeStr(nrq) << "] "
                      << "ext:" << (needext ? (needrsp ? "HSRSP" : "HSREQ") : "NONE")
                      << (reason == "" ? string() : "reason:" + reason));
        }
    } l_logend = {m_RdvState, req, m_RdvState, *rsptype, *needs_extension, *needs_hsrsp, reason};

#endif

    switch (m_RdvState)
    {
    case CHandShake::RDV_INVALID:
        return;

    case CHandShake::RDV_WAVING:
    {
        if (req == URQ_WAVEAHAND)
        {
            m_RdvState = CHandShake::RDV_ATTENTION;

            // NOTE: if this->isWinner(), attach HSREQ
            *rsptype = URQ_CONCLUSION;
            if (hsd == HSD_INITIATOR)
                *needs_extension = true;
            return;
        }

        if (req == URQ_CONCLUSION)
        {
            m_RdvState = CHandShake::RDV_FINE;
            *rsptype   = URQ_CONCLUSION;

            *needs_extension = true; // (see below - this needs to craft either HSREQ or HSRSP)
            // if this->isWinner(), then craft HSREQ for that response.
            // if this->isLoser(), then this packet should bring HSREQ, so craft HSRSP for the response.
            if (hsd == HSD_RESPONDER)
                *needs_hsrsp = true;
            return;
        }
    }
        reason = "WAVING -> WAVEAHAND or CONCLUSION";
        break;

    case CHandShake::RDV_ATTENTION:
    {
        if (req == URQ_WAVEAHAND)
        {
            // This is only possible if the URQ_CONCLUSION sent to the peer
            // was lost on track. The peer is then simply unaware that the
            // agent has switched to ATTENTION state and continues sending
            // waveahands. In this case, just remain in ATTENTION state and
            // retry with URQ_CONCLUSION, as normally.
            *rsptype = URQ_CONCLUSION;
            if (hsd == HSD_INITIATOR)
                *needs_extension = true;
            return;
        }

        if (req == URQ_CONCLUSION)
        {
            // We have two possibilities here:
            //
            // WINNER (HSD_INITIATOR): send URQ_AGREEMENT
            if (hsd == HSD_INITIATOR)
            {
                // WINNER should get a response with HSRSP, otherwise this is kinda empty conclusion.
                // If no HSRSP attached, stay in this state.
                if (hs_flags == 0)
                {
                    HLOGC(
                        mglog.Debug,
                        log << "rendezvousSwitchState: "
                               "{INITIATOR}[ATTENTION] awaits CONCLUSION+HSRSP, got CONCLUSION, remain in [ATTENTION]");
                    *rsptype         = URQ_CONCLUSION;
                    *needs_extension = true; // If you expect to receive HSRSP, continue sending HSREQ
                    return;
                }
                m_RdvState = CHandShake::RDV_CONNECTED;
                *rsptype   = URQ_AGREEMENT;
                return;
            }

            // LOSER (HSD_RESPONDER): send URQ_CONCLUSION and attach HSRSP extension, then expect URQ_AGREEMENT
            if (hsd == HSD_RESPONDER)
            {
                // If no HSREQ attached, stay in this state.
                // (Although this seems completely impossible).
                if (hs_flags == 0)
                {
                    LOGC(
                        mglog.Warn,
                        log << "rendezvousSwitchState: (IPE!)"
                               "{RESPONDER}[ATTENTION] awaits CONCLUSION+HSREQ, got CONCLUSION, remain in [ATTENTION]");
                    *rsptype         = URQ_CONCLUSION;
                    *needs_extension = false; // If you received WITHOUT extensions, respond WITHOUT extensions (wait
                                              // for the right message)
                    return;
                }
                m_RdvState       = CHandShake::RDV_INITIATED;
                *rsptype         = URQ_CONCLUSION;
                *needs_extension = true;
                *needs_hsrsp     = true;
                return;
            }

            LOGC(mglog.Error, log << "RENDEZVOUS COOKIE DRAW! Cannot resolve to a valid state.");
            // Fallback for cookie draw
            m_RdvState = CHandShake::RDV_INVALID;
            *rsptype   = URQFailure(SRT_REJ_RDVCOOKIE);
            return;
        }

        if (req == URQ_AGREEMENT)
        {
            // This means that the peer has received our URQ_CONCLUSION, but
            // the agent missed the peer's URQ_CONCLUSION (received only initial
            // URQ_WAVEAHAND).
            if (hsd == HSD_INITIATOR)
            {
                // In this case the missed URQ_CONCLUSION was sent without extensions,
                // whereas the peer received our URQ_CONCLUSION with HSREQ, and therefore
                // it sent URQ_AGREEMENT already with HSRSP. This isn't a problem for
                // us, we can go on with it, especially that the peer is already switched
                // into CHandShake::RDV_CONNECTED state.
                m_RdvState = CHandShake::RDV_CONNECTED;

                // Both sides are connected, no need to send anything anymore.
                *rsptype = URQ_DONE;
                return;
            }

            if (hsd == HSD_RESPONDER)
            {
                // In this case the missed URQ_CONCLUSION was sent with extensions, so
                // we have to request this once again. Send URQ_CONCLUSION in order to
                // inform the other party that we need the conclusion message once again.
                // The ATTENTION state should be maintained.
                *rsptype         = URQ_CONCLUSION;
                *needs_extension = true;
                *needs_hsrsp     = true;
                return;
            }
        }
    }
        reason = "ATTENTION -> WAVEAHAND(conclusion), CONCLUSION(agreement/conclusion), AGREEMENT (done/conclusion)";
        break;

    case CHandShake::RDV_FINE:
    {
        // In FINE state we can't receive URQ_WAVEAHAND because if the peer has already
        // sent URQ_CONCLUSION, it's already in CHandShake::RDV_ATTENTION, and in this state it can
        // only send URQ_CONCLUSION, whereas when it isn't in CHandShake::RDV_ATTENTION, it couldn't
        // have sent URQ_CONCLUSION, and if it didn't, the agent wouldn't be in CHandShake::RDV_FINE state.

        if (req == URQ_CONCLUSION)
        {
            // There's only one case when it should receive CONCLUSION in FINE state:
            // When it's the winner. If so, it should then contain HSREQ extension.
            // In case of loser, it shouldn't receive CONCLUSION at all - it should
            // receive AGREEMENT.

            // The winner case, received CONCLUSION + HSRSP - switch to CONNECTED and send AGREEMENT.
            // So, check first if HAS EXTENSION

            bool correct_switch = false;
            if (hsd == HSD_INITIATOR && !has_extension)
            {
                // Received REPEATED empty conclusion that has initially switched it into FINE state.
                // To exit FINE state we need the CONCLUSION message with HSRSP.
                HLOGC(mglog.Debug,
                      log << "rendezvousSwitchState: {INITIATOR}[FINE] <CONCLUSION without HSRSP. Stay in [FINE], "
                             "await CONCLUSION+HSRSP");
            }
            else if (hsd == HSD_RESPONDER)
            {
                // In FINE state the RESPONDER expects only to be sent AGREEMENT.
                // It has previously received CONCLUSION in WAVING state and this has switched
                // it to FINE state. That CONCLUSION message should have contained extension,
                // so if this is a repeated CONCLUSION+HSREQ, it should be responded with
                // CONCLUSION+HSRSP.
                HLOGC(mglog.Debug,
                      log << "rendezvousSwitchState: {RESPONDER}[FINE] <CONCLUSION. Stay in [FINE], await AGREEMENT");
            }
            else
            {
                correct_switch = true;
            }

            if (!correct_switch)
            {
                *rsptype = URQ_CONCLUSION;
                // initiator should send HSREQ, responder HSRSP,
                // in both cases extension is needed
                *needs_extension = true;
                *needs_hsrsp     = hsd == HSD_RESPONDER;
                return;
            }

            m_RdvState = CHandShake::RDV_CONNECTED;
            *rsptype   = URQ_AGREEMENT;
            return;
        }

        if (req == URQ_AGREEMENT)
        {
            // The loser case, the agreement was sent in response to conclusion that
            // already carried over the HSRSP extension.

            // There's a theoretical case when URQ_AGREEMENT can be received in case of
            // parallel arrangement, while the agent is already in CHandShake::RDV_CONNECTED state.
            // This will be dispatched in the main loop and discarded.

            m_RdvState = CHandShake::RDV_CONNECTED;
            *rsptype   = URQ_DONE;
            return;
        }
    }

        reason = "FINE -> CONCLUSION(agreement), AGREEMENT(done)";
        break;
    case CHandShake::RDV_INITIATED:
    {
        // In this state we just wait for URQ_AGREEMENT, which should cause it to
        // switch to CONNECTED. No response required.
        if (req == URQ_AGREEMENT)
        {
            // No matter in which state we'd be, just switch to connected.
            if (m_RdvState == CHandShake::RDV_CONNECTED)
            {
                HLOGC(mglog.Debug, log << "<-- AGREEMENT: already connected");
            }
            else
            {
                HLOGC(mglog.Debug, log << "<-- AGREEMENT: switched to connected");
            }
            m_RdvState = CHandShake::RDV_CONNECTED;
            *rsptype   = URQ_DONE;
            return;
        }

        if (req == URQ_CONCLUSION)
        {
            // Receiving conclusion in this state means that the other party
            // didn't get our conclusion, so send it again, the same as when
            // exiting the ATTENTION state.
            *rsptype = URQ_CONCLUSION;
            if (hsd == HSD_RESPONDER)
            {
                HLOGC(mglog.Debug,
                      log << "rendezvousSwitchState: "
                             "{RESPONDER}[INITIATED] awaits AGREEMENT, "
                             "got CONCLUSION, sending CONCLUSION+HSRSP");
                *needs_extension = true;
                *needs_hsrsp     = true;
                return;
            }

            // Loser, initiated? This may only happen in parallel arrangement, where
            // the agent exchanges empty conclusion messages with the peer, simultaneously
            // exchanging HSREQ-HSRSP conclusion messages. Check if THIS message contained
            // HSREQ, and set responding HSRSP in that case.
            if (hs_flags == 0)
            {
                HLOGC(mglog.Debug,
                      log << "rendezvousSwitchState: "
                             "{INITIATOR}[INITIATED] awaits AGREEMENT, "
                             "got empty CONCLUSION, STILL RESPONDING CONCLUSION+HSRSP");
            }
            else
            {

                HLOGC(mglog.Debug,
                      log << "rendezvousSwitchState: "
                             "{INITIATOR}[INITIATED] awaits AGREEMENT, "
                             "got CONCLUSION+HSREQ, responding CONCLUSION+HSRSP");
            }
            *needs_extension = true;
            *needs_hsrsp     = true;
            return;
        }
    }

        reason = "INITIATED -> AGREEMENT(done)";
        break;

    case CHandShake::RDV_CONNECTED:
        // Do nothing. This theoretically should never happen.
        *rsptype = URQ_DONE;
        return;
    }

    HLOGC(mglog.Debug, log << "rendezvousSwitchState: INVALID STATE TRANSITION, result: INVALID");
    // All others are treated as errors
    m_RdvState = CHandShake::RDV_WAVING;
    *rsptype   = URQFailure(SRT_REJ_ROGUE);
}

/*
 * Timestamp-based Packet Delivery (TsbPd) thread
 * This thread runs only if TsbPd mode is enabled
 * Hold received packets until its time to 'play' them, at PktTimeStamp + TsbPdDelay.
 */
void* CUDT::tsbpd(void* param)
{
    CUDT* self = (CUDT*)param;

    THREAD_STATE_INIT("SRT:TsbPd");

    CGuard        recv_gl(self->m_RecvLock, "recv");
    CCondDelegate recvdata_cc(self->m_RecvDataCond, recv_gl, "RecvDataCond");
    CCondDelegate tsbpd_cc(self->m_RcvTsbPdCond, recv_gl, "RcvTsbPdCond");

    self->m_bTsbPdAckWakeup = true;
    while (!self->m_bClosing)
    {
        int32_t  current_pkt_seq = 0;
        uint64_t tsbpdtime       = 0;
        bool     rxready         = false;

        CGuard::enterCS(self->m_RcvBufferLock, "RecvBuffer");

#ifdef SRT_ENABLE_RCVBUFSZ_MAVG
        self->m_pRcvBuffer->updRcvAvgDataSize(CTimer::getTime());
#endif

        if (self->m_bTLPktDrop)
        {
            int32_t skiptoseqno = -1;
            bool    passack     = true; // Get next packet to wait for even if not acked

            rxready = self->m_pRcvBuffer->getRcvFirstMsg(
                Ref(tsbpdtime), Ref(passack), Ref(skiptoseqno), Ref(current_pkt_seq));

            HLOGC(tslog.Debug,
                  log << boolalpha << "NEXT PKT CHECK: rdy=" << rxready << " passack=" << passack << " skipto=%"
                      << skiptoseqno << " current=%" << current_pkt_seq << " buf-base=%" << self->m_iRcvLastSkipAck);
            /*
             * VALUES RETURNED:
             *
             * rxready:     if true, packet at head of queue ready to play
             * tsbpdtime:   timestamp of packet at head of queue, ready or not. 0 if none.
             * passack:     if true, ready head of queue not yet acknowledged
             * skiptoseqno: sequence number of packet at head of queue if ready to play but
             *              some preceeding packets are missing (need to be skipped). -1 if none.
             */
            if (rxready)
            {
                /* Packet ready to play according to time stamp but... */
                int seqlen = CSeqNo::seqoff(self->m_iRcvLastSkipAck, skiptoseqno);

                if (skiptoseqno != -1 && seqlen > 0)
                {
                    /*
                     * skiptoseqno != -1,
                     * packet ready to play but preceeded by missing packets (hole).
                     */

                self->updateForgotten(seqlen, self->m_iRcvLastSkipAck, skiptoseqno);
                    self->m_pRcvBuffer->skipData(seqlen);

                    self->m_iRcvLastSkipAck = skiptoseqno;

#if ENABLE_LOGGING
                    int64_t timediff = 0;
                    if (tsbpdtime)
                        timediff = int64_t(CTimer::getTime()) -  int64_t(tsbpdtime);
#if ENABLE_HEAVY_LOGGING
                    HLOGC(tslog.Debug,
                          log << self->CONID() << "tsbpd: DROPSEQ: up to seq=" << CSeqNo::decseq(skiptoseqno) << " ("
                              << seqlen << " packets) playable at " << FormatTime(tsbpdtime) << " delayed "
                              << (timediff / 1000) << "." << (timediff % 1000) << " ms");
#endif
                LOGC(dlog.Warn, log << "RCV-DROPPED packet delay=" << (timediff/1000) << "ms");
#endif

                    tsbpdtime = 0; // Next sent ack will unblock
                    rxready   = false;
                }
                else if (passack)
                {
                    /* Packets ready to play but not yet acknowledged (should happen within 10ms) */
                    rxready   = false;
                    tsbpdtime = 0; // Next sent ack will unblock
                }                  /* else packet ready to play */
            }                      /* else packets not ready to play */
        }
        else
        {
            rxready = self->m_pRcvBuffer->isRcvDataReady(Ref(tsbpdtime), Ref(current_pkt_seq));
        }
        CGuard::leaveCS(self->m_RcvBufferLock, "RecvBuffer");

        if (rxready)
        {
            HLOGC(tslog.Debug,
                  log << self->CONID() << "tsbpd: PLAYING PACKET seq=" << current_pkt_seq << " (belated "
                      << ((CTimer::getTime() - tsbpdtime) / 1000.0) << "ms)");
            /*
             * There are packets ready to be delivered
             * signal a waiting "recv" call if there is any data available
             */
            if (self->m_bSynRecving)
            {
                recvdata_cc.signal_locked(recv_gl);
            }
            /*
             * Set EPOLL_IN to wakeup any thread waiting on epoll
             */
         self->s_UDTUnited.m_EPoll.update_events(self->m_SocketID, self->m_sPollID, SRT_EPOLL_IN, true);
            CTimer::triggerEvent();
            tsbpdtime = 0;
        }

        if (tsbpdtime != 0)
        {
            int64_t timediff = int64_t(tsbpdtime) - int64_t(CTimer::getTime());
            /*
             * Buffer at head of queue is not ready to play.
             * Schedule wakeup when it will be.
             */
            self->m_bTsbPdAckWakeup = false;
            THREAD_PAUSED();
            HLOGC(tslog.Debug,
                  log << self->CONID() << "tsbpd: FUTURE PACKET seq=" << current_pkt_seq
                      << " T=" << FormatTime(tsbpdtime) << " - waiting " << (timediff / 1000.0) << "ms");
            tsbpd_cc.wait_for(timediff);
            THREAD_RESUMED();
        }
        else
        {
            /*
             * We have just signaled epoll; or
             * receive queue is empty; or
             * next buffer to deliver is not in receive queue (missing packet in sequence).
             *
             * Block until woken up by one of the following event:
             * - All ready-to-play packets have been pulled and EPOLL_IN cleared (then loop to block until next pkt time
             * if any)
             * - New buffers ACKed
             * - Closing the connection
             */
            HLOGC(tslog.Debug, log << self->CONID() << "tsbpd: no data, scheduling wakeup at ack");
            self->m_bTsbPdAckWakeup = true;
            THREAD_PAUSED();
            tsbpd_cc.wait();
            THREAD_RESUMED();
        }

      HLOGC(tslog.Debug, log << self->CONID() << "tsbpd: WAKE UP!!!");
    }
    // m_RecvLock will be unlocked in ~CGuard.
    THREAD_EXIT();
    HLOGC(tslog.Debug, log << self->CONID() << "tsbpd: EXITING");
    return NULL;
}

void CUDT::updateForgotten(int seqlen, int32_t lastack, int32_t skiptoseqno)
{
    /* Update drop/skip stats */
    CGuard::enterCS(m_StatsLock);
    m_stats.rcvDropTotal += seqlen;
    m_stats.traceRcvDrop += seqlen;
    /* Estimate dropped/skipped bytes from average payload */
    int avgpayloadsz = m_pRcvBuffer->getRcvAvgPayloadSize();
    m_stats.rcvBytesDropTotal += seqlen * avgpayloadsz;
    m_stats.traceRcvBytesDrop += seqlen * avgpayloadsz;
    CGuard::leaveCS(m_StatsLock);

    dropFromLossLists(lastack, CSeqNo::decseq(skiptoseqno)); //remove(from,to-inclusive)
}

bool CUDT::prepareConnectionObjects(const CHandShake& hs, HandshakeSide hsd, CUDTException* eout)
{
    // This will be lazily created due to being the common
    // code with HSv5 rendezvous, in which this will be run
    // in a little bit "randomly selected" moment, but must
    // be run once in the whole connection process.
    if (m_pSndBuffer)
    {
        HLOGC(mglog.Debug, log << "prepareConnectionObjects: (lazy) already created.");
        return true;
    }

    bool bidirectional = false;
    if (hs.m_iVersion > HS_VERSION_UDT4)
    {
        bidirectional = true; // HSv5 is always bidirectional
    }

    // HSD_DRAW is received only if this side is listener.
    // If this side is caller with HSv5, HSD_INITIATOR should be passed.
    // If this is a rendezvous connection with HSv5, the handshake role
    // is taken from m_SrtHsSide field.
    if (hsd == HSD_DRAW)
    {
        if (bidirectional)
        {
            hsd = HSD_RESPONDER; // In HSv5, listener is always RESPONDER and caller always INITIATOR.
        }
        else
        {
            hsd = m_bDataSender ? HSD_INITIATOR : HSD_RESPONDER;
        }
    }

    try
    {
        m_pSndBuffer = new CSndBuffer(32, m_iMaxSRTPayloadSize);
        m_pRcvBuffer = new CRcvBuffer(&(m_pRcvQueue->m_UnitQueue), m_iRcvBufSize);
        // after introducing lite ACK, the sndlosslist may not be cleared in time, so it requires twice space.
        m_pSndLossList = new CSndLossList(m_iFlowWindowSize * 2);
        m_pRcvLossList = new CRcvLossList(m_iFlightFlagSize);
    }
    catch (...)
    {
        // Simply reject.
        if (eout)
        {
            *eout = CUDTException(MJ_SYSTEMRES, MN_MEMORY, 0);
        }
        m_RejectReason = SRT_REJ_RESOURCE;
        return false;
    }

    if (!createCrypter(hsd, bidirectional)) // Make sure CC is created (lazy)
    {
        m_RejectReason = SRT_REJ_RESOURCE;
        return false;
    }

    return true;
}

void CUDT::acceptAndRespond(const sockaddr_any& peer, CHandShake* hs, const CPacket& hspkt)
{
    HLOGC(mglog.Debug, log << "acceptAndRespond: setting up data according to handshake");

    CGuard cg(m_ConnectionLock, "conn");

    m_ullRcvPeerStartTime = 0; // will be set correctly at SRT HS

    // Uses the smaller MSS between the peers
    if (hs->m_iMSS > m_iMSS)
        hs->m_iMSS = m_iMSS;
    else
        m_iMSS = hs->m_iMSS;

    // exchange info for maximum flow window size
    m_iFlowWindowSize     = hs->m_iFlightFlagSize;
    hs->m_iFlightFlagSize = (m_iRcvBufSize < m_iFlightFlagSize) ? m_iRcvBufSize : m_iFlightFlagSize;

    m_iPeerISN = hs->m_iISN;

   setInitialRcvSeq(m_iPeerISN);
    m_iRcvCurrPhySeqNo = hs->m_iISN - 1;

    m_PeerID  = hs->m_iID;
    hs->m_iID = m_SocketID;

    // use peer's ISN and send it back for security check
    m_iISN = hs->m_iISN;

   setInitialSndSeq(m_iISN);
    m_ullSndLastAck2Time = CTimer::getTime();

    // this is a reponse handshake
    hs->m_iReqType = URQ_CONCLUSION;

    if (hs->m_iVersion > HS_VERSION_UDT4)
    {
        // The version is agreed; this code is executed only in case
        // when AGENT is listener. In this case, conclusion response
        // must always contain HSv5 handshake extensions.
        hs->m_extension = true;
    }

    // get local IP address and send the peer its IP address (because UDP cannot get local IP address)
    memcpy(m_piSelfIP, hs->m_piPeerIP, sizeof m_piSelfIP);
    CIPAddress::ntop(peer, hs->m_piPeerIP);

    int udpsize          = m_iMSS - CPacket::UDP_HDR_SIZE;
    m_iMaxSRTPayloadSize = udpsize - CPacket::HDR_SIZE;
    HLOGC(mglog.Debug, log << "acceptAndRespond: PAYLOAD SIZE: " << m_iMaxSRTPayloadSize);

    // Prepare all structures
    if (!prepareConnectionObjects(*hs, HSD_DRAW, 0))
    {
        HLOGC(mglog.Debug, log << "acceptAndRespond: prepareConnectionObjects failed - responding with REJECT.");
        // If the SRT Handshake extension was provided and wasn't interpreted
        // correctly, the connection should be rejected.
        //
        // Respond with the rejection message and exit with exception
        // so that the caller will know that this new socket should be deleted.
        hs->m_iReqType = URQFailure(m_RejectReason);
        throw CUDTException(MJ_SETUP, MN_REJECTED, 0);
    }
    // Since now you can use m_pCryptoControl

    CInfoBlock ib;
    ib.m_iFamily = peer.family();
    CInfoBlock::convert(peer, ib.m_piIP);
    if (m_pCache->lookup(&ib) >= 0)
    {
        m_iRTT       = ib.m_iRTT;
        m_iBandwidth = ib.m_iBandwidth;
    }

    // This should extract the HSREQ and KMREQ portion in the handshake packet.
    // This could still be a HSv4 packet and contain no such parts, which will leave
    // this entity as "non-SRT-handshaken", and await further HSREQ and KMREQ sent
    // as UMSG_EXT.
    uint32_t kmdata[SRTDATA_MAXSIZE];
    size_t   kmdatasize = SRTDATA_MAXSIZE;
    if (!interpretSrtHandshake(*hs, hspkt, kmdata, &kmdatasize))
    {
        HLOGC(mglog.Debug, log << "acceptAndRespond: interpretSrtHandshake failed - responding with REJECT.");
        // If the SRT Handshake extension was provided and wasn't interpreted
        // correctly, the connection should be rejected.
        //
        // Respond with the rejection message and return false from
        // this function so that the caller will know that this new
        // socket should be deleted.
        hs->m_iReqType = URQFailure(m_RejectReason);
        throw CUDTException(MJ_SETUP, MN_REJECTED, 0);
    }

    SRT_REJECT_REASON rr = setupCC();
    // UNKNOWN used as a "no error" value
    if (rr != SRT_REJ_UNKNOWN)
    {
        hs->m_iReqType = URQFailure(rr);
        m_RejectReason = rr;
        throw CUDTException(MJ_SETUP, MN_REJECTED, 0);
    }

    m_PeerAddr = peer;

    // And of course, it is connected.
    m_bConnected = true;

    // register this socket for receiving data packets
    m_pRNode->m_bOnList = true;
    m_pRcvQueue->setNewEntry(this);

    // send the response to the peer, see listen() for more discussions about this
    // XXX Here create CONCLUSION RESPONSE with:
    // - just the UDT handshake, if HS_VERSION_UDT4,
    // - if higher, the UDT handshake, the SRT HSRSP, the SRT KMRSP
    size_t size = m_iMaxSRTPayloadSize;
    // Allocate the maximum possible memory for an SRT payload.
    // This is a maximum you can send once.
    CPacket response;
    response.setControl(UMSG_HANDSHAKE);
    response.allocate(size);

    // This will serialize the handshake according to its current form.
    HLOGC(mglog.Debug,
          log << "acceptAndRespond: creating CONCLUSION response (HSv5: with HSRSP/KMRSP) buffer size=" << size);
    if (!createSrtHandshake(Ref(response), Ref(*hs), SRT_CMD_HSRSP, SRT_CMD_KMRSP, kmdata, kmdatasize))
    {
        LOGC(mglog.Error, log << "acceptAndRespond: error creating handshake response");
        throw CUDTException(MJ_SETUP, MN_REJECTED, 0);
    }

    // Set target socket ID to the value from received handshake's source ID.
    response.m_iID = m_PeerID;

    // We can safely assign it here stating that this has passed the cookie test.
    m_SourceAddr = hspkt.udpDestAddr();

#if ENABLE_HEAVY_LOGGING
    {
        // To make sure what REALLY is being sent, parse back the handshake
        // data that have been just written into the buffer.
        CHandShake debughs;
        debughs.load_from(response.m_pcData, response.getLength());
       HLOGC(mglog.Debug, 
             log << CONID() << "acceptAndRespond: sending HS from agent @"
                 << debughs.m_iID << " to peer @" << response.m_iID
                 << "HS:" << debughs.show() << " sourceIP=" << SockaddrToString(m_SourceAddr));
    }
#endif
    // NOTE: BLOCK THIS instruction in order to cause the final
    // handshake to be missed and cause the problem solved in PR #417.
    // When missed this message, the caller should not accept packets
    // coming as connected, but continue repeated handshake until finally
    // received the listener's handshake.
    m_pSndQueue->sendto(peer, response, m_SourceAddr);
}

// This function is required to be called when a caller receives an INDUCTION
// response from the listener and would like to create a CONCLUSION that includes
// the SRT handshake extension. This extension requires that the crypter object
// be created, but it's still too early for it to be completely configured.
// This function then precreates the object so that the handshake extension can
// be created, as this happens before the completion of the connection (and
// therefore configuration of the crypter object), which can only take place upon
// reception of CONCLUSION response from the listener.
bool CUDT::createCrypter(HandshakeSide side, bool bidirectional)
{
    // Lazy initialization
    if (m_pCryptoControl)
        return true;

    // Write back this value, when it was just determined.
    m_SrtHsSide = side;

    m_pCryptoControl.reset(new CCryptoControl(this, m_SocketID));

    // XXX These below are a little bit controversial.
    // These data should probably be filled only upon
    // reception of the conclusion handshake - otherwise
    // they have outdated values.
    m_pCryptoControl->setCryptoSecret(m_CryptoSecret);

    if (bidirectional || m_bDataSender)
    {
        HLOGC(mglog.Debug, log << "createCrypter: setting RCV/SND KeyLen=" << m_iSndCryptoKeyLen);
        m_pCryptoControl->setCryptoKeylen(m_iSndCryptoKeyLen);
    }

    return m_pCryptoControl->init(side, bidirectional);
}

SRT_REJECT_REASON CUDT::setupCC()
{
    // Prepare configuration object,
    // Create the CCC object and configure it.

    // UDT also sets back the congestion window: ???
    // m_dCongestionWindow = m_pCC->m_dCWndSize;

    // XXX Not sure about that. May happen that AGENT wants
    // tsbpd mode, but PEER doesn't, even in bidirectional mode.
    // This way, the reception side should get precedense.
    // if (bidirectional || m_bDataSender || m_bTwoWayData)
    //    m_bPeerTsbPd = m_bOPT_TsbPd;

    // SrtCongestion will retrieve whatever parameters it needs
    // from *this.
    if (!m_CongCtl.configure(this))
    {
        return SRT_REJ_CONGESTION;
    }

    // Configure filter module
    if (m_OPT_PktFilterConfigString != "")
    {
        // This string, when nonempty, defines that the corrector shall be
        // configured. Otherwise it's left uninitialized.

        // At this point we state everything is checked and the appropriate
        // corrector type is already selected, so now create it.
        HLOGC(mglog.Debug, log << "filter: Configuring Corrector: " << m_OPT_PktFilterConfigString);
        if (!m_PacketFilter.configure(this, m_pRcvBuffer->getUnitQueue(), m_OPT_PktFilterConfigString))
        {
            return SRT_REJ_FILTER;
        }

        m_PktFilterRexmitLevel = m_PacketFilter.arqLevel();
    }
    else
    {
        // When we have no filter, ARQ should work in ALWAYS mode.
        m_PktFilterRexmitLevel = SRT_ARQ_ALWAYS;
    }

    // Override the value of minimum NAK interval, per SrtCongestion's wish.
    // When default 0 value is returned, the current value set by CUDT
    // is preserved.
    uint64_t min_nak_tk = m_CongCtl->minNAKInterval();
    if (min_nak_tk)
        m_ullMinNakInt_tk = min_nak_tk;

    // Update timers
    uint64_t currtime_tk;
    CTimer::rdtsc(currtime_tk);
    m_ullLastRspTime_tk    = currtime_tk;
    m_ullNextACKTime_tk    = currtime_tk + m_ullACKInt_tk;
    m_ullNextNAKTime_tk    = currtime_tk + m_ullNAKInt_tk;
    m_ullLastRspAckTime_tk = currtime_tk;
    m_ullLastSndTime_tk    = currtime_tk;

    HLOGC(mglog.Debug,
          log << "setupCC: setting parameters: mss=" << m_iMSS << " maxCWNDSize/FlowWindowSize=" << m_iFlowWindowSize
              << " rcvrate=" << m_iDeliveryRate << "p/s (" << m_iByteDeliveryRate << "B/S)"
              << " rtt=" << m_iRTT << " bw=" << m_iBandwidth);

    updateCC(TEV_INIT, TEV_INIT_RESET);
    return SRT_REJ_UNKNOWN;
}

void CUDT::considerLegacySrtHandshake(uint64_t timebase)
{
    // Do a fast pre-check first - this simply declares that agent uses HSv5
    // and the legacy SRT Handshake is not to be done. Second check is whether
    // agent is sender (=initiator in HSv4).
    if (!isOPT_TsbPd() || !m_bDataSender)
        return;

    if (m_iSndHsRetryCnt <= 0)
    {
        HLOGC(mglog.Debug, log << "Legacy HSREQ: not needed, expire counter=" << m_iSndHsRetryCnt);
        return;
    }

    uint64_t now = CTimer::getTime();
    if (timebase != 0)
    {
        // Then this should be done only if it's the right time,
        // the TSBPD mode is on, and when the counter is "still rolling".
        /*
         * SRT Handshake with peer:
         * If...
         * - we want TsbPd mode; and
         * - we have not tried more than CSRTCC_MAXRETRY times (peer may not be SRT); and
         * - and did not get answer back from peer
         * - last sent handshake req should have been replied (RTT*1.5 elapsed); and
         * then (re-)send handshake request.
         */
        if (timebase > now) // too early
        {
            HLOGC(mglog.Debug, log << "Legacy HSREQ: TOO EARLY, will still retry " << m_iSndHsRetryCnt << " times");
            return;
        }
    }
    // If 0 timebase, it means that this is the initial sending with the very first
    // payload packet sent. Send only if this is still set to maximum+1 value.
    else if (m_iSndHsRetryCnt < SRT_MAX_HSRETRY + 1)
    {
        HLOGC(mglog.Debug,
              log << "Legacy HSREQ: INITIAL, REPEATED, so not to be done. Will repeat on sending " << m_iSndHsRetryCnt
                  << " times");
        return;
    }

    HLOGC(mglog.Debug, log << "Legacy HSREQ: SENDING, will repeat " << m_iSndHsRetryCnt << " times if no response");
    m_iSndHsRetryCnt--;
    m_ullSndHsLastTime_us = now;
    sendSrtMsg(SRT_CMD_HSREQ);
}

void CUDT::checkSndTimers(Whether2RegenKm regen)
{
    if (m_SrtHsSide == HSD_INITIATOR)
    {
        HLOGC(mglog.Debug, log << "checkSndTimers: HS SIDE: INITIATOR, considering legacy handshake with timebase");
        // Legacy method for HSREQ, only if initiator.
        considerLegacySrtHandshake(m_ullSndHsLastTime_us + m_iRTT * 3 / 2);
    }
    else
    {
        HLOGC(mglog.Debug,
              log << "checkSndTimers: HS SIDE: " << (m_SrtHsSide == HSD_RESPONDER ? "RESPONDER" : "DRAW (IPE?)")
                  << " - not considering legacy handshake");
    }

    // This must be done always on sender, regardless of HS side.
    // When regen == DONT_REGEN_KM, it's a handshake call, so do
    // it only for initiator.
    if (regen || m_SrtHsSide == HSD_INITIATOR)
    {
        // Don't call this function in "non-regen mode" (sending only),
        // if this side is RESPONDER. This shall be called only with
        // regeneration request, which is required by the sender.
        if (m_pCryptoControl)
            m_pCryptoControl->sendKeysToPeer(regen);
    }
}

void CUDT::addressAndSend(CPacket& pkt)
{
    pkt.m_iID        = m_PeerID;
    setPacketTS(pkt, CTimer::getTime());
    m_pSndQueue->sendto(m_PeerAddr, pkt, m_SourceAddr);
}

bool CUDT::close()
{
    // NOTE: this function is called from within the garbage collector thread.

    if (!m_bOpened)
    {
        return false;
    }

    HLOGC(mglog.Debug, log << CONID() << " - closing socket:");

    if (m_Linger.l_onoff != 0)
    {
        uint64_t entertime = CTimer::getTime();

        HLOGC(mglog.Debug, log << CONID() << " ... (linger)");
        while (!m_bBroken && m_bConnected && (m_pSndBuffer->getCurrBufSize() > 0) &&
               (CTimer::getTime() - entertime < m_Linger.l_linger * uint64_t(1000000)))
        {
            // linger has been checked by previous close() call and has expired
            if (m_ullLingerExpiration >= entertime)
                break;

            if (!m_bSynSending)
            {
                // if this socket enables asynchronous sending, return immediately and let GC to close it later
                if (m_ullLingerExpiration == 0)
                    m_ullLingerExpiration = entertime + m_Linger.l_linger * uint64_t(1000000);

                HLOGC(mglog.Debug,
                      log << "CUDT::close: linger-nonblocking, setting expire time T="
                          << FormatTime(m_ullLingerExpiration));

                return false;
            }

#ifndef _WIN32
            timespec ts;
            ts.tv_sec  = 0;
            ts.tv_nsec = 1000000;
            nanosleep(&ts, NULL);
#else
            Sleep(1);
#endif
        }
    }

    // remove this socket from the snd queue
    if (m_bConnected)
        m_pSndQueue->m_pSndUList->remove(this);

    /*
     * update_events below useless
     * removing usock for EPolls right after (remove_usocks) clears it (in other HAI patch).
     *
     * What is in EPoll shall be the responsibility of the application, if it want local close event,
     * it would remove the socket from the EPoll after close.
     */
    // trigger any pending IO events.
   s_UDTUnited.m_EPoll.update_events(m_SocketID, m_sPollID, SRT_EPOLL_ERR, true);
    // then remove itself from all epoll monitoring
    try
    {
        for (set<int>::iterator i = m_sPollID.begin(); i != m_sPollID.end(); ++i)
            s_UDTUnited.m_EPoll.remove_usock(*i, m_SocketID);
    }
    catch (...)
    {
    }

    // XXX What's this, could any of the above actions make it !m_bOpened?
    if (!m_bOpened)
    {
        return true;
    }

    // Inform the threads handler to stop.
    m_bClosing = true;

    HLOGC(mglog.Debug, log << CONID() << "CLOSING STATE. Acquiring connection lock");

    CGuard cg(m_ConnectionLock, "conn");

    // Signal the sender and recver if they are waiting for data.
    releaseSynch();

    HLOGC(mglog.Debug, log << CONID() << "CLOSING, removing from listener/connector");

    if (m_bListening)
    {
        m_bListening = false;
        m_pRcvQueue->removeListener(this);
    }
    else if (m_bConnecting)
    {
        m_pRcvQueue->removeConnector(m_SocketID);
    }

    if (m_bConnected)
    {
        if (!m_bShutdown)
        {
            HLOGC(mglog.Debug, log << CONID() << "CLOSING - sending SHUTDOWN to the peer");
            sendCtrl(UMSG_SHUTDOWN);
        }

        // Store current connection information.
        CInfoBlock ib;
        ib.m_iFamily = m_PeerAddr.family();
        CInfoBlock::convert(m_PeerAddr, ib.m_piIP);
        ib.m_iRTT       = m_iRTT;
        ib.m_iBandwidth = m_iBandwidth;
        m_pCache->update(&ib);

        m_bConnected = false;
    }

   if (m_pCryptoControl)
       m_pCryptoControl->close();

   if (isOPT_TsbPd() && CGuard::isthread(m_RcvTsbPdThread))
    {
        HLOGC(mglog.Debug, log << "CLOSING, joining TSBPD thread...");
        // void* retval; used?
        bool ret SRT_ATR_UNUSED = CGuard::join(m_RcvTsbPdThread);
        HLOGC(mglog.Debug, log << "... " << (ret ? "SUCCEEDED" : "FAILED"));
    }

    HLOGC(mglog.Debug, log << "CLOSING, joining send/receive threads");

    // waiting all send and recv calls to stop
    CGuard sendguard(m_SendLock, "send");
    CGuard recvguard(m_RecvLock, "recv");

    // Locking m_RcvBufferLock to protect calling to m_pCryptoControl->decrypt(Ref(packet))
    // from the processData(...) function while resetting Crypto Control.
    CGuard::enterCS(m_RcvBufferLock, "RcvBuffer");
    m_pCryptoControl.reset();
    CGuard::leaveCS(m_RcvBufferLock, "RcvBuffer");

    m_lSrtVersion            = SRT_DEF_VERSION;
    m_lPeerSrtVersion        = SRT_VERSION_UNK;
    m_lMinimumPeerSrtVersion = SRT_VERSION_MAJ1;
    m_ullRcvPeerStartTime    = 0;

    m_bOpened = false;

    return true;
}

/*
 Old, mostly original UDT based version of CUDT::send.
 Left for historical reasons.

int CUDT::send(const char* data, int len)
{
   // throw an exception if not connected
   if (m_bBroken || m_bClosing)
      throw CUDTException(MJ_CONNECTION, MN_CONNLOST, 0);
   else if (!m_bConnected || !m_CongCtl.ready())
      throw CUDTException(MJ_CONNECTION, MN_NOCONN, 0);

   if (len <= 0)
      return 0;

   // Check if the current congctl accepts the call with given parameters.
   if (!m_CongCtl->checkTransArgs(SrtCongestion::STA_BUFFER, SrtCongestion::STAD_SEND, data, len, -1, false))
      throw CUDTException(MJ_NOTSUP, MN_INVALBUFFERAPI, 0);

   CGuard sendguard(m_SendLock, "send");

   if (m_pSndBuffer->getCurrBufSize() == 0)
   {
      // delay the EXP timer to avoid mis-fired timeout
      uint64_t currtime_tk;
      CTimer::rdtsc(currtime_tk);
      // (fix keepalive) m_ullLastRspTime_tk = currtime_tk;
      m_ullLastRspAckTime_tk = currtime_tk;
      m_iReXmitCount = 1;
   }
   if (sndBuffersLeft() <= 0)
   {
      if (!m_bSynSending)
         throw CUDTException(MJ_AGAIN, MN_WRAVAIL, 0);
      else
      {
          {
              // wait here during a blocking sending
              CGuard sendblock_lock(m_SendBlockLock, "sendblock");
              if (m_iSndTimeOut < 0)
              {
                  while (stillConnected() && (sndBuffersLeft() <= 0) && m_bPeerHealth)
                      pthread_cond_wait(&m_SendBlockCond, &m_SendBlockLock);
              }
              else
              {
                  uint64_t exptime = CTimer::getTime() + m_iSndTimeOut * uint64_t(1000);
                  timespec locktime;

                  locktime.tv_sec = exptime / 1000000;
                  locktime.tv_nsec = (exptime % 1000000) * 1000;

                  while (stillConnected() && (sndBuffersLeft() <= 0) && m_bPeerHealth && (CTimer::getTime() < exptime))
                      pthread_cond_timedwait(&m_SendBlockCond, &m_SendBlockLock, &locktime);
              }
          }

         // check the connection status
         if (m_bBroken || m_bClosing)
            throw CUDTException(MJ_CONNECTION, MN_CONNLOST, 0);
         else if (!m_bConnected)
            throw CUDTException(MJ_CONNECTION, MN_NOCONN, 0);
         else if (!m_bPeerHealth)
         {
            m_bPeerHealth = true;
            throw CUDTException(MJ_PEERERROR);
         }
      }
   }

   if (sndBuffersLeft() <= 0)
   {
      if (m_iSndTimeOut >= 0)
         throw CUDTException(MJ_AGAIN, MN_XMTIMEOUT, 0);

      return 0;
   }

   int size = min(len, sndBuffersLeft() * m_iMaxSRTPayloadSize);

   // record total time used for sending
   if (m_pSndBuffer->getCurrBufSize() == 0)
      m_llSndDurationCounter = CTimer::getTime();

   // insert the user buffer into the sending list
   m_pSndBuffer->addBuffer(data, size); // inorder=false, ttl=-1

   // insert this socket to snd list if it is not on the list yet
   m_pSndQueue->m_pSndUList->update(this, CSndUList::DONT_RESCHEDULE);

   if (sndBuffersLeft() <= 0)
   {
      // write is not available any more
      s_UDTUnited.m_EPoll.update_events(m_SocketID, m_sPollID, SRT_EPOLL_OUT, false);
   }

   return size;
}
*/

int CUDT::receiveBuffer(char* data, int len)
{
    if (!m_CongCtl->checkTransArgs(SrtCongestion::STA_BUFFER, SrtCongestion::STAD_RECV, data, len, -1, false))
        throw CUDTException(MJ_NOTSUP, MN_INVALBUFFERAPI, 0);

    if (isOPT_TsbPd())
    {
        LOGP(mglog.Error, "recv: This function is not intended to be used in Live mode with TSBPD.");
        throw CUDTException(MJ_NOTSUP, MN_INVALBUFFERAPI, 0);
    }

    CGuard recvguard(m_RecvLock, "recv");

    if ((m_bBroken || m_bClosing) && !m_pRcvBuffer->isRcvDataReady())
    {
        if (m_bShutdown)
        {
            // For stream API, return 0 as a sign of EOF for transmission.
            // That's a bit controversial because theoretically the
            // UMSG_SHUTDOWN message may be lost as every UDP packet, although
            // another theory states that this will never happen because this
            // packet has a total size of 42 bytes and such packets are
            // declared as never dropped - but still, this is UDP so there's no
            // guarantee.

            // The most reliable way to inform the party that the transmission
            // has ended would be to send a single empty packet (that is,
            // a data packet that contains only an SRT header in the UDP
            // payload), which is a normal data packet that can undergo
            // normal sequence check and retransmission rules, so it's ensured
            // that this packet will be received. Receiving such a packet should
            // make this function return 0, potentially also without breaking
            // the connection and potentially also with losing no ability to
            // send some larger portion of data next time.
            HLOGC(mglog.Debug, log << "STREAM API, SHUTDOWN: marking as EOF");
            return 0;
        }
        HLOGC(mglog.Debug,
              log << (m_bMessageAPI ? "MESSAGE" : "STREAM") << " API, " << (m_bShutdown ? "" : "no")
                  << " SHUTDOWN. Reporting as BROKEN.");
        throw CUDTException(MJ_CONNECTION, MN_CONNLOST, 0);
    }

    CCondDelegate rcond(m_RecvDataCond, recvguard, "RecvDataCond");
    CCondDelegate tscond(m_RcvTsbPdCond, recvguard, "RcvTsbPdCond");
    if (!m_pRcvBuffer->isRcvDataReady())
    {
        if (!m_bSynRecving)
        {
            throw CUDTException(MJ_AGAIN, MN_RDAVAIL, 0);
        }
        else
        {
            /* Kick TsbPd thread to schedule next wakeup (if running) */
            if (m_iRcvTimeOut < 0)
            {
                while (stillConnected() && !m_pRcvBuffer->isRcvDataReady())
                {
                    // Do not block forever, check connection status each 1 sec.
                    rcond.wait_for(1000000);
                }
            }
            else
            {
                uint64_t exptime = CTimer::getTime() + m_iRcvTimeOut * 1000;
                while (stillConnected() && !m_pRcvBuffer->isRcvDataReady())
                {
                    rcond.wait_until(exptime);
                    if (CTimer::getTime() >= exptime)
                        break;
                }
            }
        }
    }

    // throw an exception if not connected
    if (!m_bConnected)
        throw CUDTException(MJ_CONNECTION, MN_NOCONN, 0);

    if ((m_bBroken || m_bClosing) && !m_pRcvBuffer->isRcvDataReady())
    {
        // See at the beginning
        if (!m_bMessageAPI && m_bShutdown)
        {
            HLOGC(mglog.Debug, log << "STREAM API, SHUTDOWN: marking as EOF");
            return 0;
        }
        HLOGC(mglog.Debug,
              log << (m_bMessageAPI ? "MESSAGE" : "STREAM") << " API, " << (m_bShutdown ? "" : "no")
                  << " SHUTDOWN. Reporting as BROKEN.");

        throw CUDTException(MJ_CONNECTION, MN_CONNLOST, 0);
    }

    const int res = m_pRcvBuffer->readBuffer(data, len);

    /* Kick TsbPd thread to schedule next wakeup (if running) */
    if (m_bTsbPd)
    {
        HLOGP(tslog.Debug, "Ping TSBPD thread to schedule wakeup");
        tscond.signal_locked(recvguard);
    }

    if (!m_pRcvBuffer->isRcvDataReady())
    {
        // read is not available any more
        s_UDTUnited.m_EPoll.update_events(m_SocketID, m_sPollID, SRT_EPOLL_IN, false);
    }

    if ((res <= 0) && (m_iRcvTimeOut >= 0))
        throw CUDTException(MJ_AGAIN, MN_XMTIMEOUT, 0);

    return res;
}

void CUDT::checkNeedDrop(ref_t<bool> bCongestion)
{
    if (!m_bPeerTLPktDrop)
        return;

    if (!m_bMessageAPI)
    {
        LOGC(dlog.Error, log << "The SRTO_TLPKTDROP flag can only be used with message API.");
        throw CUDTException(MJ_NOTSUP, MN_INVALBUFFERAPI, 0);
    }

    int bytes, timespan_ms;
    // (returns buffer size in buffer units, ignored)
    m_pSndBuffer->getCurrBufSize(Ref(bytes), Ref(timespan_ms));

    // high threshold (msec) at tsbpd_delay plus sender/receiver reaction time (2 * 10ms)
    // Minimum value must accomodate an I-Frame (~8 x average frame size)
    // >>need picture rate or app to set min treshold
    // >>using 1 sec for worse case 1 frame using all bit budget.
    // picture rate would be useful in auto SRT setting for min latency
    // XXX Make SRT_TLPKTDROP_MINTHRESHOLD_MS option-configurable
    int threshold_ms = 0;
    if (m_iOPT_SndDropDelay >= 0)
    {
        threshold_ms = std::max(m_iPeerTsbPdDelay_ms + m_iOPT_SndDropDelay, +SRT_TLPKTDROP_MINTHRESHOLD_MS) +
                       (2 * COMM_SYN_INTERVAL_US / 1000);
    }

    if (threshold_ms && timespan_ms > threshold_ms)
    {
        // protect packet retransmission
        CGuard::enterCS(m_RecvAckLock, "RecvAck");
        int dbytes;
        int dpkts = m_pSndBuffer->dropLateData(dbytes, CTimer::getTime() - (threshold_ms * 1000));
        if (dpkts > 0)
        {
            CGuard::enterCS(m_StatsLock, "Stats");
            m_stats.traceSndDrop += dpkts;
            m_stats.sndDropTotal += dpkts;
            m_stats.traceSndBytesDrop += dbytes;
            m_stats.sndBytesDropTotal += dbytes;
            CGuard::leaveCS(m_StatsLock, "Stats");

#if ENABLE_HEAVY_LOGGING
            int32_t realack = m_iSndLastDataAck;
#endif
            int32_t fakeack = CSeqNo::incseq(m_iSndLastDataAck, dpkts);

            m_iSndLastAck     = fakeack;
            m_iSndLastDataAck = fakeack;

            int32_t minlastack = CSeqNo::decseq(m_iSndLastDataAck);
            m_pSndLossList->remove(minlastack);
            /* If we dropped packets not yet sent, advance current position */
            // THIS MEANS: m_iSndCurrSeqNo = MAX(m_iSndCurrSeqNo, m_iSndLastDataAck-1)
            if (CSeqNo::seqcmp(m_iSndCurrSeqNo, minlastack) < 0)
            {
                m_iSndCurrSeqNo = minlastack;
            }
            LOGC(dlog.Error, log << "SND-DROPPED " << dpkts << " packets - lost delaying for " << timespan_ms << "ms");

            HLOGC(dlog.Debug,
                  log << "drop,now " << CTimer::getTime() << "us," << realack << "-" << m_iSndCurrSeqNo << " seqs,"
                      << dpkts << " pkts," << dbytes << " bytes," << timespan_ms << " ms");
        }
        *bCongestion = true;
        CGuard::leaveCS(m_RecvAckLock, "RecvAck");
    }
    else if (timespan_ms > (m_iPeerTsbPdDelay_ms / 2))
    {
        HLOGC(mglog.Debug,
              log << "cong, NOW: " << CTimer::getTime() << "us, BYTES " << bytes << ", TMSPAN " << timespan_ms << "ms");

        *bCongestion = true;
    }
}

int CUDT::sendmsg(const char* data, int len, int msttl, bool inorder, uint64_t srctime)
{
    SRT_MSGCTRL mctrl = srt_msgctrl_default;
    mctrl.msgttl      = msttl;
    mctrl.inorder     = inorder;
    mctrl.srctime     = srctime;
    return this->sendmsg2(data, len, Ref(mctrl));
}

int CUDT::sendmsg2(const char* data, int len, ref_t<SRT_MSGCTRL> r_mctrl)
{
    SRT_MSGCTRL& mctrl       = *r_mctrl;
    bool         bCongestion = false;

    // throw an exception if not connected
    if (m_bBroken || m_bClosing)
        throw CUDTException(MJ_CONNECTION, MN_CONNLOST, 0);
    else if (!m_bConnected || !m_CongCtl.ready())
        throw CUDTException(MJ_CONNECTION, MN_NOCONN, 0);

    if (len <= 0)
    {
        LOGC(dlog.Error, log << "INVALID: Data size for sending declared with length: " << len);
        return 0;
    }

    int  msttl   = mctrl.msgttl;
    bool inorder = mctrl.inorder;

    // Sendmsg isn't restricted to the congctl type, however the congctl
    // may want to have something to say here.
    // NOTE: SrtCongestion is also allowed to throw CUDTException() by itself!
    {
        SrtCongestion::TransAPI api = SrtCongestion::STA_MESSAGE;
        CodeMinor               mn  = MN_INVALMSGAPI;
        if (!m_bMessageAPI)
        {
            api = SrtCongestion::STA_BUFFER;
            mn  = MN_INVALBUFFERAPI;
        }

        if (!m_CongCtl->checkTransArgs(api, SrtCongestion::STAD_SEND, data, len, msttl, inorder))
            throw CUDTException(MJ_NOTSUP, mn, 0);
    }

    // NOTE: the length restrictions differ in STREAM API and in MESSAGE API:

    // - STREAM API:
    //   At least 1 byte free sending buffer space is needed
    //   (in practice, one unit buffer of 1456 bytes).
    //   This function will send as much as possible, and return
    //   how much was actually sent.

    // - MESSAGE API:
    //   At least so many bytes free in the sending buffer is needed,
    //   as the length of the data, otherwise this function will block
    //   or return MJ_AGAIN until this condition is satisfied. The EXACTLY
    //   such number of data will be then written out, and this function
    //   will effectively return either -1 (error) or the value of 'len'.
    //   This call will be also rejected from upside when trying to send
    //   out a message of a length that exceeds the total size of the sending
    //   buffer (configurable by SRTO_SNDBUF).

    if (m_bMessageAPI && len > int(m_iSndBufSize * m_iMaxSRTPayloadSize))
    {
        LOGC(dlog.Error,
             log << "Message length (" << len << ") exceeds the size of sending buffer: "
                 << (m_iSndBufSize * m_iMaxSRTPayloadSize) << ". Use SRTO_SNDBUF if needed.");
        throw CUDTException(MJ_NOTSUP, MN_XSIZE, 0);
    }

    /* XXX
       This might be worth preserving for several occasions, but it
       must be at least conditional because it breaks backward compat.
    if (!m_pCryptoControl || !m_pCryptoControl->isSndEncryptionOK())
    {
        LOGC(dlog.Error, log << "Encryption is required, but the peer did not supply correct credentials. Sending
    rejected."); throw CUDTException(MJ_SETUP, MN_SECURITY, 0);
    }
    */

    CGuard sendguard(m_SendLock, "send");

    if (m_pSndBuffer->getCurrBufSize() == 0)
    {
        // delay the EXP timer to avoid mis-fired timeout
        uint64_t currtime_tk;
        CTimer::rdtsc(currtime_tk);

        CGuard ack_lock(m_RecvAckLock);
        m_ullLastRspAckTime_tk = currtime_tk; // (fix keepalive)
        m_iReXmitCount         = 1; // can be modified in checkRexmitTimer and processCtrlAck (receiver's thread)
    }

    // checkNeedDrop(...) may lock m_RecvAckLock
    // to modify m_pSndBuffer and m_pSndLossList
    checkNeedDrop(Ref(bCongestion));

    int minlen = 1; // Minimum sender buffer space required for STREAM API
    if (m_bMessageAPI)
    {
        // For MESSAGE API the minimum outgoing buffer space required is
        // the size that can carry over the whole message as passed here.
        minlen = (len + m_iMaxSRTPayloadSize - 1) / m_iMaxSRTPayloadSize;
    }

    if (sndBuffersLeft() < minlen)
    {
        //>>We should not get here if SRT_ENABLE_TLPKTDROP
        // XXX Check if this needs to be removed, or put to an 'else' condition for m_bTLPktDrop.
        if (!m_bSynSending)
            throw CUDTException(MJ_AGAIN, MN_WRAVAIL, 0);

        {
            // wait here during a blocking sending
            CGuard        sendblock_lock(m_SendBlockLock, "sendblock");
            CCondDelegate sendcond(m_SendBlockCond, sendblock_lock, "SendBlockCond");

            if (m_iSndTimeOut < 0)
            {
                while (stillConnected() && sndBuffersLeft() < minlen && m_bPeerHealth)
                    sendcond.wait();
            }
            else
            {
                const uint64_t exptime = CTimer::getTime() + m_iSndTimeOut * uint64_t(1000);

                while (stillConnected() && sndBuffersLeft() < minlen && m_bPeerHealth && exptime > CTimer::getTime())
                    sendcond.wait_until(exptime);
            }
        }

        // check the connection status
        if (m_bBroken || m_bClosing)
            throw CUDTException(MJ_CONNECTION, MN_CONNLOST, 0);
        else if (!m_bConnected)
            throw CUDTException(MJ_CONNECTION, MN_NOCONN, 0);
        else if (!m_bPeerHealth)
        {
            m_bPeerHealth = true;
            throw CUDTException(MJ_PEERERROR);
        }

        /*
         * The code below is to return ETIMEOUT when blocking mode could not get free buffer in time.
         * If no free buffer available in non-blocking mode, we alredy returned. If buffer availaible,
         * we test twice if this code is outside the else section.
         * This fix move it in the else (blocking-mode) section
         */
        if (sndBuffersLeft() < minlen)
        {
            if (m_iSndTimeOut >= 0)
                throw CUDTException(MJ_AGAIN, MN_XMTIMEOUT, 0);

            // XXX This looks very weird here, however most likely
            // this will happen only in the following case, when
            // the above loop has been interrupted, which happens when:
            // 1. The buffers left gets enough for minlen - but this is excluded
            //    in the first condition here.
            // 2. In the case of sending timeout, the above loop was interrupted
            //    due to reaching timeout, but this is excluded by the second
            //    condition here
            // 3. The 'stillConnected()' or m_bPeerHealth condition is false, of which:
            //    - broken/closing status is checked and responded with CONNECTION/CONNLOST
            //    - not connected status is checked and responded with CONNECTION/NOCONN
            //    - m_bPeerHealth condition is checked and responded with PEERERROR
            //
            // ERGO: never happens?
            LOGC(mglog.Fatal,
                 log << "IPE: sendmsg: the loop exited, while not enough size, still connected, peer healthy. "
                        "Impossible.");

            return 0;
        }
    }

    // If the sender's buffer is empty,
    // record total time used for sending
    if (m_pSndBuffer->getCurrBufSize() == 0)
    {
        CGuard::enterCS(m_StatsLock, "Stats");
        m_stats.sndDurationCounter = CTimer::getTime();
        CGuard::leaveCS(m_StatsLock, "Stats");
    }

    int size = len;
    if (!m_bMessageAPI)
    {
        // For STREAM API it's allowed to send less bytes than the given buffer.
        // Just return how many bytes were actually scheduled for writing.
        // XXX May be reasonable to add a flag that requires that the function
        // not return until the buffer is sent completely.
        size = min(len, sndBuffersLeft() * m_iMaxSRTPayloadSize);
    }

    {
        CGuard recvAckLock(m_RecvAckLock);
        // insert the user buffer into the sending list

    int32_t seqno = m_iSndNextSeqNo;
#if ENABLE_HEAVY_LOGGING
    int32_t orig_seqno = seqno;
#endif

    // Set this predicted next sequence to the control information.
    // It's the sequence of the FIRST (!) packet from all packets used to send
    // this buffer. Values from this field will be monotonic only if you always
    // have one packet per buffer (as it's in live mode).
    mctrl.pktseq = seqno;

    HLOGC(dlog.Debug, log << CONID() << "sock:SENDING (BEFORE) srctime:" << FormatTime(mctrl.srctime)
        << " DATA SIZE: " << size << " sched-SEQUENCE: " << seqno
        << " STAMP: " << BufferStamp(data, size));

    // seqno is INPUT-OUTPUT value:
    // - INPUT: the current sequence number to be placed for the next scheduled packet
    // - OUTPUT: value of the sequence number to be put on the first packet at the next sendmsg2 call.
    m_pSndBuffer->addBuffer(data, size, mctrl.msgttl, mctrl.inorder, mctrl.srctime, Ref(seqno), Ref(mctrl.msgno));
    m_iSndNextSeqNo = seqno;

    HLOGC(dlog.Debug, log << CONID() << "sock:SENDING srctime:" << FormatTime(mctrl.srctime)
        << " DATA SIZE: " << size << " sched-SEQUENCE: " << orig_seqno << "(>>" << seqno << ")"
        << " STAMP: " << BufferStamp(data, size));

        if (sndBuffersLeft() < 1) // XXX Not sure if it should test if any space in the buffer, or as requried.
        {
            // write is not available any more
        s_UDTUnited.m_EPoll.update_events(m_SocketID, m_sPollID, SRT_EPOLL_OUT, false);
        }
    }

    // insert this socket to the snd list if it is not on the list yet
    // m_pSndUList->pop may lock CSndUList::m_ListLock and then m_RecvAckLock
    m_pSndQueue->m_pSndUList->update(this, CSndUList::rescheduleIf(bCongestion));

#ifdef SRT_ENABLE_ECN
    if (bCongestion)
        throw CUDTException(MJ_AGAIN, MN_CONGESTION, 0);
#endif /* SRT_ENABLE_ECN */
    return size;
}

int CUDT::recv(char* data, int len)
{
    if (!m_bConnected || !m_CongCtl.ready())
        throw CUDTException(MJ_CONNECTION, MN_NOCONN, 0);

    if (len <= 0)
    {
        LOGC(dlog.Error, log << "Length of '" << len << "' supplied to srt_recv.");
        throw CUDTException(MJ_NOTSUP, MN_INVAL, 0);
    }

    if (m_bMessageAPI)
    {
        SRT_MSGCTRL mctrl = srt_msgctrl_default;
        return receiveMessage(data, len, Ref(mctrl));
    }

    return receiveBuffer(data, len);
}

int CUDT::recvmsg(char* data, int len, uint64_t& srctime)
{
    if (!m_bConnected || !m_CongCtl.ready())
        throw CUDTException(MJ_CONNECTION, MN_NOCONN, 0);

    if (len <= 0)
    {
        LOGC(dlog.Error, log << "Length of '" << len << "' supplied to srt_recvmsg.");
        throw CUDTException(MJ_NOTSUP, MN_INVAL, 0);
    }

    if (m_bMessageAPI)
    {
        SRT_MSGCTRL mctrl = srt_msgctrl_default;
        int         ret   = receiveMessage(data, len, Ref(mctrl));
        srctime           = mctrl.srctime;
        return ret;
    }

    return receiveBuffer(data, len);
}

int CUDT::recvmsg2(char* data, int len, ref_t<SRT_MSGCTRL> mctrl)
{
    if (!m_bConnected || !m_CongCtl.ready())
        throw CUDTException(MJ_CONNECTION, MN_NOCONN, 0);

    if (len <= 0)
    {
        LOGC(dlog.Error, log << "Length of '" << len << "' supplied to srt_recvmsg.");
        throw CUDTException(MJ_NOTSUP, MN_INVAL, 0);
    }

    if (m_bMessageAPI)
        return receiveMessage(data, len, mctrl);

    return receiveBuffer(data, len);
}

int CUDT::receiveMessage(char* data, int len, ref_t<SRT_MSGCTRL> r_mctrl)
{
    SRT_MSGCTRL& mctrl = *r_mctrl;
    // Recvmsg isn't restricted to the congctl type, it's the most
    // basic method of passing the data. You can retrieve data as
    // they come in, however you need to match the size of the buffer.
    if (!m_CongCtl->checkTransArgs(SrtCongestion::STA_MESSAGE, SrtCongestion::STAD_RECV, data, len, -1, false))
        throw CUDTException(MJ_NOTSUP, MN_INVALMSGAPI, 0);

    // Check if the socket is a member of a receiver group.
    // If so, then reading by receiveMessage is disallowed.

    if (m_parent->m_IncludedGroup && m_parent->m_IncludedGroup->isGroupReceiver())
    {
        LOGP(mglog.Error, "recvmsg: This socket is a receiver group member. Use group ID, NOT socket ID.");
        throw CUDTException(MJ_NOTSUP, MN_INVALMSGAPI, 0);
    }

    CGuard        recvguard(m_RecvLock, "recv");
    CCondDelegate tscond(m_RcvTsbPdCond, recvguard, "RcvTsbPdCond");

    /* XXX DEBUG STUFF - enable when required
       char charbool[2] = {'0', '1'};
       char ptrn [] = "RECVMSG/BEGIN BROKEN 1 CONN 1 CLOSING 1 SYNCR 1 NMSG                                ";
       int pos [] = {21, 28, 38, 46, 53};
       ptrn[pos[0]] = charbool[m_bBroken];
       ptrn[pos[1]] = charbool[m_bConnected];
       ptrn[pos[2]] = charbool[m_bClosing];
       ptrn[pos[3]] = charbool[m_bSynRecving];
       int wrtlen = sprintf(ptrn + pos[4], "%d", m_pRcvBuffer->getRcvMsgNum());
       strcpy(ptrn + pos[4] + wrtlen, "\n");
       fputs(ptrn, stderr);
    // */

    if (m_bBroken || m_bClosing)
    {
        HLOGC(mglog.Debug, log << CONID() << "receiveMessage: CONNECTION BROKEN - reading from recv buffer just for formality");
        int res       = m_pRcvBuffer->readMsg(data, len);
        mctrl.srctime = 0;

        // Kick TsbPd thread to schedule next wakeup (if running)
        if (m_bTsbPd)
        {
            HLOGP(tslog.Debug, "Ping TSBPD thread to schedule wakeup");
            tscond.signal_locked(recvguard);
        }
        else
        {
            HLOGP(tslog.Debug, "NOT pinging TSBPD - not set");
        }

        if (!m_pRcvBuffer->isRcvDataReady())
        {
            // read is not available any more
            s_UDTUnited.m_EPoll.update_events(m_SocketID, m_sPollID, SRT_EPOLL_IN, false);
        }

        if (res == 0)
        {
            if (!m_bMessageAPI && m_bShutdown)
                return 0;
            throw CUDTException(MJ_CONNECTION, MN_CONNLOST, 0);
        }
        else
            return res;
    }

    if (!m_bSynRecving)
    {
        HLOGC(dlog.Debug, log << CONID() << "receiveMessage: BEGIN ASYNC MODE. Going to extract payload size=" << len);

        int res = m_pRcvBuffer->readMsg(data, len, r_mctrl);
        if (res == 0)
        {
            // read is not available any more
            // Kick TsbPd thread to schedule next wakeup (if running)
            if (m_bTsbPd)
            {
                HLOGP(dlog.Debug, "receiveMessage: nothing to read, kicking TSBPD, return AGAIN");
                tscond.signal_locked(recvguard);
            }
            else
            {
                HLOGP(dlog.Debug, "receiveMessage: nothing to read, return AGAIN");
            }

            // Shut up EPoll if no more messages in non-blocking mode
            s_UDTUnited.m_EPoll.update_events(m_SocketID, m_sPollID, SRT_EPOLL_IN, false);
            throw CUDTException(MJ_AGAIN, MN_RDAVAIL, 0);
        }

        if (!m_pRcvBuffer->isRcvDataReady())
        {
            // Kick TsbPd thread to schedule next wakeup (if running)
            if (m_bTsbPd)
            {
                HLOGP(dlog.Debug, "receiveMessage: DATA READ, but nothing more - kicking TSBPD.");
                tscond.signal_locked(recvguard);
            }
            else
            {
                HLOGP(dlog.Debug, "receiveMessage: DATA READ, but nothing more");
            }

            // Shut up EPoll if no more messages in non-blocking mode
            s_UDTUnited.m_EPoll.update_events(m_SocketID, m_sPollID, SRT_EPOLL_IN, false);

            // After signaling the tsbpd for ready data, report the bandwidth.
#if ENABLE_HEAVY_LOGGING
            double bw = Bps2Mbps( m_iBandwidth * m_iMaxSRTPayloadSize );
            HLOGC(mglog.Debug, log << CONID() << "CURRENT BANDWIDTH: " << bw << "Mbps (" << m_iBandwidth << " buffers per second)");
#endif
        }
        return res;
    }

    HLOGC(dlog.Debug, log << "receiveMessage: BEGIN SYNC MODE. Going to extract payload size=" << len);

    int  res     = 0;
    bool timeout = false;
    // Do not block forever, check connection status each 1 sec.
    uint64_t recvtmo = m_iRcvTimeOut < 0 ? 1000 : m_iRcvTimeOut;

    CCondDelegate recv_cond(m_RecvDataCond, recvguard, "RecvDataCond");

    do
    {
        uint64_t tstime SRT_ATR_UNUSED;
        int32_t seqno;
        if (stillConnected() && !timeout && (!m_pRcvBuffer->isRcvDataReady(Ref(tstime), Ref(seqno))))
        {
            /* Kick TsbPd thread to schedule next wakeup (if running) */
            if (m_bTsbPd)
            {
                // XXX Experimental, so just inform:
                // Check if the last check of isRcvDataReady has returned any "next time for a packet".
                // If so, then it means that TSBPD has fallen asleep only up to this time, so waking it up
                // would be "spurious". If a new packet comes ahead of the packet which's time is returned
                // in tstime (as TSBPD sleeps up to then), the procedure that receives it is responsible
                // of kicking TSBPD.
                // bool spurious = (tstime != 0);

                HLOGC(tslog.Debug, log << "receiveMessage: KICK tsbpd" << (tstime ? " (SPURIOUS!)" : ""));
                tscond.signal_locked(recvguard);
            }

            do
            {
                uint64_t exptime = CTimer::getTime() + (recvtmo * uint64_t(1000));

                HLOGC(tslog.Debug, 
                      log << CONID() << "receiveMessage: fall asleep up to TS=" << FormatTime(exptime) << " lock=" << (&m_RecvLock)
                          << " cond=" << (&m_RecvDataCond));

                if (!recv_cond.wait_until(exptime))
                {
                    if (!(m_iRcvTimeOut < 0))
                        timeout = true;
                    HLOGP(tslog.Debug,
                          "receiveMessage: DATA COND: EXPIRED -- checking connection conditions and rolling again");
                }
                else
                {
                    HLOGP(tslog.Debug, "receiveMessage: DATA COND: KICKED.");
                }
            } while (stillConnected() && !timeout && (!m_pRcvBuffer->isRcvDataReady()));

            HLOGC(tslog.Debug,
                  log << CONID() << "receiveMessage: lock-waiting loop exited: stillConntected=" << stillConnected()
                      << " timeout=" << timeout << " data-ready=" << m_pRcvBuffer->isRcvDataReady());
        }

        /* XXX DEBUG STUFF - enable when required
        LOGC(dlog.Debug, "RECVMSG/GO-ON BROKEN " << m_bBroken << " CONN " << m_bConnected
                << " CLOSING " << m_bClosing << " TMOUT " << timeout
                << " NMSG " << m_pRcvBuffer->getRcvMsgNum());
                */

        res = m_pRcvBuffer->readMsg(data, len, r_mctrl);

        if (m_bBroken || m_bClosing)
        {
            if (!m_bMessageAPI && m_bShutdown)
                return 0;
            throw CUDTException(MJ_CONNECTION, MN_CONNLOST, 0);
        }
        else if (!m_bConnected)
            throw CUDTException(MJ_CONNECTION, MN_NOCONN, 0);
    } while ((res == 0) && !timeout);

    if (!m_pRcvBuffer->isRcvDataReady())
    {
        // Falling here means usually that res == 0 && timeout == true.
        // res == 0 would repeat the above loop, unless there was also a timeout.
        // timeout has interrupted the above loop, but with res > 0 this condition
        // wouldn't be satisfied.

        // read is not available any more

        // Kick TsbPd thread to schedule next wakeup (if running)
        if (m_bTsbPd)
        {
            HLOGP(tslog.Debug, "recvmsg: KICK tsbpd() (buffer empty)");
            tscond.signal_locked(recvguard);
        }

        // Shut up EPoll if no more messages in non-blocking mode
        s_UDTUnited.m_EPoll.update_events(m_SocketID, m_sPollID, SRT_EPOLL_IN, false);
    }

    // Unblock when required
    // LOGC(tslog.Debug, "RECVMSG/EXIT RES " << res << " RCVTIMEOUT");

    if ((res <= 0) && (m_iRcvTimeOut >= 0))
        throw CUDTException(MJ_AGAIN, MN_XMTIMEOUT, 0);

    return res;
}

int64_t CUDT::sendfile(fstream& ifs, int64_t& offset, int64_t size, int block)
{
    if (m_bBroken || m_bClosing)
        throw CUDTException(MJ_CONNECTION, MN_CONNLOST, 0);
    else if (!m_bConnected || !m_CongCtl.ready())
        throw CUDTException(MJ_CONNECTION, MN_NOCONN, 0);

    if (size <= 0 && size != -1)
        return 0;

    if (!m_CongCtl->checkTransArgs(SrtCongestion::STA_FILE, SrtCongestion::STAD_SEND, 0, size, -1, false))
        throw CUDTException(MJ_NOTSUP, MN_INVALBUFFERAPI, 0);

    if (!m_pCryptoControl || !m_pCryptoControl->isSndEncryptionOK())
    {
        LOGC(dlog.Error,
             log << "Encryption is required, but the peer did not supply correct credentials. Sending rejected.");
        throw CUDTException(MJ_SETUP, MN_SECURITY, 0);
    }

    CGuard sendguard(m_SendLock, "send");

    if (m_pSndBuffer->getCurrBufSize() == 0)
    {
        // delay the EXP timer to avoid mis-fired timeout
        uint64_t currtime_tk;
        CTimer::rdtsc(currtime_tk);
        // (fix keepalive) m_ullLastRspTime_tk = currtime_tk;
        m_ullLastRspAckTime_tk = currtime_tk;
        m_iReXmitCount         = 1;
    }

    // positioning...
    try
    {
        if (size == -1)
        {
            ifs.seekg(0, std::ios::end);
            size = ifs.tellg();
            if (offset > size)
                throw 0; // let it be caught below
        }

        // This will also set the position back to the beginning
        // in case when it was moved to the end for measuring the size.
        // This will also fail if the offset exceeds size, so measuring
        // the size can be skipped if not needed.
        ifs.seekg((streamoff)offset);
        if (!ifs.good())
            throw 0;
    }
    catch (...)
    {
        // XXX It would be nice to note that this is reported
        // by exception only if explicitly requested by setting
        // the exception flags in the stream. Here it's fixed so
        // that when this isn't set, the exception is "thrown manually".
        throw CUDTException(MJ_FILESYSTEM, MN_SEEKGFAIL);
    }

    int64_t tosend = size;
    int     unitsize;

    // sending block by block
    while (tosend > 0)
    {
        if (ifs.fail())
            throw CUDTException(MJ_FILESYSTEM, MN_WRITEFAIL);

        if (ifs.eof())
            break;

        unitsize = int((tosend >= block) ? block : tosend);

        {
            CGuard        lk(m_SendBlockLock, "sendblock");
            CCondDelegate sendcond(m_SendBlockCond, lk, "SendBlockCond");

            while (stillConnected() && (sndBuffersLeft() <= 0) && m_bPeerHealth)
                sendcond.wait();
        }

        if (m_bBroken || m_bClosing)
            throw CUDTException(MJ_CONNECTION, MN_CONNLOST, 0);
        else if (!m_bConnected)
            throw CUDTException(MJ_CONNECTION, MN_NOCONN, 0);
        else if (!m_bPeerHealth)
        {
            // reset peer health status, once this error returns, the app should handle the situation at the peer side
            m_bPeerHealth = true;
            throw CUDTException(MJ_PEERERROR);
        }

        // record total time used for sending
        if (m_pSndBuffer->getCurrBufSize() == 0)
        {
            CGuard::enterCS(m_StatsLock, "Stats");
            m_stats.sndDurationCounter = CTimer::getTime();
            CGuard::leaveCS(m_StatsLock, "Stats");
        }

        {
            CGuard        recvAckLock(m_RecvAckLock);
            const int64_t sentsize = m_pSndBuffer->addBufferFromFile(ifs, unitsize);

            if (sentsize > 0)
            {
                tosend -= sentsize;
                offset += sentsize;
            }

            if (sndBuffersLeft() <= 0)
            {
                // write is not available any more
        s_UDTUnited.m_EPoll.update_events(m_SocketID, m_sPollID, SRT_EPOLL_OUT, false);
            }
        }

        // insert this socket to snd list if it is not on the list yet
        m_pSndQueue->m_pSndUList->update(this, CSndUList::DONT_RESCHEDULE);
    }

    return size - tosend;
}

int64_t CUDT::recvfile(fstream& ofs, int64_t& offset, int64_t size, int block)
{
    if (!m_bConnected || !m_CongCtl.ready())
        throw CUDTException(MJ_CONNECTION, MN_NOCONN, 0);
    else if ((m_bBroken || m_bClosing) && !m_pRcvBuffer->isRcvDataReady())
    {
        if (!m_bMessageAPI && m_bShutdown)
            return 0;
        throw CUDTException(MJ_CONNECTION, MN_CONNLOST, 0);
    }

    if (size <= 0)
        return 0;

    if (!m_CongCtl->checkTransArgs(SrtCongestion::STA_FILE, SrtCongestion::STAD_RECV, 0, size, -1, false))
        throw CUDTException(MJ_NOTSUP, MN_INVALBUFFERAPI, 0);

    if (isOPT_TsbPd())
    {
        LOGC(dlog.Error, log << "Reading from file is incompatible with TSBPD mode and would cause a deadlock\n");
        throw CUDTException(MJ_NOTSUP, MN_INVALBUFFERAPI, 0);
    }

    CGuard recvguard(m_RecvLock, "recv");

    // Well, actually as this works over a FILE (fstream), not just a stream,
    // the size can be measured anyway and predicted if setting the offset might
    // have a chance to work or not.

    // positioning...
    try
    {
        if (offset > 0)
        {
            // Don't do anything around here if the offset == 0, as this
            // is the default offset after opening. Whether this operation
            // is performed correctly, it highly depends on how the file
            // has been open. For example, if you want to overwrite parts
            // of an existing file, the file must exist, and the ios::trunc
            // flag must not be set. If the file is open for only ios::out,
            // then the file will be truncated since the offset position on
            // at the time when first written; if ios::in|ios::out, then
            // it won't be truncated, just overwritten.

            // What is required here is that if offset is 0, don't try to
            // change the offset because this might be impossible with
            // the current flag set anyway.

            // Also check the status and CAUSE exception manually because
            // you don't know, as well, whether the user has set exception
            // flags.

            ofs.seekp((streamoff)offset);
            if (!ofs.good())
                throw 0; // just to get caught :)
        }
    }
    catch (...)
    {
        // XXX It would be nice to note that this is reported
        // by exception only if explicitly requested by setting
        // the exception flags in the stream. For a case, when it's not,
        // an additional explicit throwing happens when failbit is set.
        throw CUDTException(MJ_FILESYSTEM, MN_SEEKPFAIL);
    }

    int64_t torecv   = size;
    int     unitsize = block;
    int     recvsize;

    // receiving... "recvfile" is always blocking
    while (torecv > 0)
    {
        if (ofs.fail())
        {
            // send the sender a signal so it will not be blocked forever
            int32_t err_code = CUDTException::EFILE;
            sendCtrl(UMSG_PEERERROR, &err_code);

            throw CUDTException(MJ_FILESYSTEM, MN_WRITEFAIL);
        }

        {
            CGuard        gl(m_RecvDataLock, "recvdata");
            CCondDelegate rcond(m_RecvDataCond, gl, "RecvDataCond");

            while (stillConnected() && !m_pRcvBuffer->isRcvDataReady())
                rcond.wait();
        }

        if (!m_bConnected)
            throw CUDTException(MJ_CONNECTION, MN_NOCONN, 0);
        else if ((m_bBroken || m_bClosing) && !m_pRcvBuffer->isRcvDataReady())
        {

            if (!m_bMessageAPI && m_bShutdown)
                return 0;
            throw CUDTException(MJ_CONNECTION, MN_CONNLOST, 0);
        }

        unitsize = int((torecv == -1 || torecv >= block) ? block : torecv);
        recvsize = m_pRcvBuffer->readBufferToFile(ofs, unitsize);

        if (recvsize > 0)
        {
            torecv -= recvsize;
            offset += recvsize;
        }
    }

    if (!m_pRcvBuffer->isRcvDataReady())
    {
        // read is not available any more
        s_UDTUnited.m_EPoll.update_events(m_SocketID, m_sPollID, SRT_EPOLL_IN, false);
    }

    return size - torecv;
}

void CUDT::bstats(CBytePerfMon* perf, bool clear, bool instantaneous)
{
    if (!m_bConnected)
        throw CUDTException(MJ_CONNECTION, MN_NOCONN, 0);
    if (m_bBroken || m_bClosing)
        throw CUDTException(MJ_CONNECTION, MN_CONNLOST, 0);

    CGuard statsguard(m_StatsLock, "stats");

    uint64_t currtime = CTimer::getTime();
    perf->msTimeStamp = (currtime - m_stats.startTime) / 1000;

    perf->pktSent              = m_stats.traceSent;
    perf->pktRecv              = m_stats.traceRecv;
    perf->pktSndLoss           = m_stats.traceSndLoss;
    perf->pktRcvLoss           = m_stats.traceRcvLoss;
    perf->pktRetrans           = m_stats.traceRetrans;
    perf->pktRcvRetrans        = m_stats.traceRcvRetrans;
    perf->pktSentACK           = m_stats.sentACK;
    perf->pktRecvACK           = m_stats.recvACK;
    perf->pktSentNAK           = m_stats.sentNAK;
    perf->pktRecvNAK           = m_stats.recvNAK;
    perf->usSndDuration        = m_stats.sndDuration;
    perf->pktReorderDistance   = m_stats.traceReorderDistance;
    perf->pktReorderTolerance  = m_iReorderTolerance;
    perf->pktRcvAvgBelatedTime = m_stats.traceBelatedTime;
    perf->pktRcvBelated        = m_stats.traceRcvBelated;

    perf->pktSndFilterExtra  = m_stats.sndFilterExtra;
    perf->pktRcvFilterExtra  = m_stats.rcvFilterExtra;
    perf->pktRcvFilterSupply = m_stats.rcvFilterSupply;
    perf->pktRcvFilterLoss   = m_stats.rcvFilterLoss;

    /* perf byte counters include all headers (SRT+UDP+IP) */
    const int pktHdrSize = CPacket::HDR_SIZE + CPacket::UDP_HDR_SIZE;
    perf->byteSent       = m_stats.traceBytesSent + (m_stats.traceSent * pktHdrSize);
    perf->byteRecv       = m_stats.traceBytesRecv + (m_stats.traceRecv * pktHdrSize);
    perf->byteRetrans    = m_stats.traceBytesRetrans + (m_stats.traceRetrans * pktHdrSize);
#ifdef SRT_ENABLE_LOSTBYTESCOUNT
    perf->byteRcvLoss = m_stats.traceRcvBytesLoss + (m_stats.traceRcvLoss * pktHdrSize);
#endif

    perf->pktSndDrop  = m_stats.traceSndDrop;
    perf->pktRcvDrop  = m_stats.traceRcvDrop + m_stats.traceRcvUndecrypt;
    perf->byteSndDrop = m_stats.traceSndBytesDrop + (m_stats.traceSndDrop * pktHdrSize);
    perf->byteRcvDrop =
        m_stats.traceRcvBytesDrop + (m_stats.traceRcvDrop * pktHdrSize) + m_stats.traceRcvBytesUndecrypt;
    perf->pktRcvUndecrypt  = m_stats.traceRcvUndecrypt;
    perf->byteRcvUndecrypt = m_stats.traceRcvBytesUndecrypt;

    perf->pktSentTotal       = m_stats.sentTotal;
    perf->pktRecvTotal       = m_stats.recvTotal;
    perf->pktSndLossTotal    = m_stats.sndLossTotal;
    perf->pktRcvLossTotal    = m_stats.rcvLossTotal;
    perf->pktRetransTotal    = m_stats.retransTotal;
    perf->pktSentACKTotal    = m_stats.sentACKTotal;
    perf->pktRecvACKTotal    = m_stats.recvACKTotal;
    perf->pktSentNAKTotal    = m_stats.sentNAKTotal;
    perf->pktRecvNAKTotal    = m_stats.recvNAKTotal;
    perf->usSndDurationTotal = m_stats.m_sndDurationTotal;

    perf->byteSentTotal           = m_stats.bytesSentTotal + (m_stats.sentTotal * pktHdrSize);
    perf->byteRecvTotal           = m_stats.bytesRecvTotal + (m_stats.recvTotal * pktHdrSize);
    perf->byteRetransTotal        = m_stats.bytesRetransTotal + (m_stats.retransTotal * pktHdrSize);
    perf->pktSndFilterExtraTotal  = m_stats.sndFilterExtraTotal;
    perf->pktRcvFilterExtraTotal  = m_stats.rcvFilterExtraTotal;
    perf->pktRcvFilterSupplyTotal = m_stats.rcvFilterSupplyTotal;
    perf->pktRcvFilterLossTotal   = m_stats.rcvFilterLossTotal;

#ifdef SRT_ENABLE_LOSTBYTESCOUNT
    perf->byteRcvLossTotal = m_stats.rcvBytesLossTotal + (m_stats.rcvLossTotal * pktHdrSize);
#endif
    perf->pktSndDropTotal  = m_stats.sndDropTotal;
    perf->pktRcvDropTotal  = m_stats.rcvDropTotal + m_stats.m_rcvUndecryptTotal;
    perf->byteSndDropTotal = m_stats.sndBytesDropTotal + (m_stats.sndDropTotal * pktHdrSize);
    perf->byteRcvDropTotal =
        m_stats.rcvBytesDropTotal + (m_stats.rcvDropTotal * pktHdrSize) + m_stats.m_rcvBytesUndecryptTotal;
    perf->pktRcvUndecryptTotal  = m_stats.m_rcvUndecryptTotal;
    perf->byteRcvUndecryptTotal = m_stats.m_rcvBytesUndecryptTotal;
    //<

    double interval = double(currtime - m_stats.lastSampleTime);

    //>mod
    perf->mbpsSendRate = double(perf->byteSent) * 8.0 / interval;
    perf->mbpsRecvRate = double(perf->byteRecv) * 8.0 / interval;
    //<

    perf->usPktSndPeriod      = m_ullInterval_tk / double(m_ullCPUFrequency);
    perf->pktFlowWindow       = m_iFlowWindowSize;
    perf->pktCongestionWindow = (int)m_dCongestionWindow;
    perf->pktFlightSize       = CSeqNo::seqlen(m_iSndLastAck, CSeqNo::incseq(m_iSndCurrSeqNo)) - 1;
    perf->msRTT               = (double)m_iRTT / 1000.0;
    //>new
    perf->msSndTsbPdDelay = m_bPeerTsbPd ? m_iPeerTsbPdDelay_ms : 0;
    perf->msRcvTsbPdDelay = isOPT_TsbPd() ? m_iTsbPdDelay_ms : 0;
    perf->byteMSS         = m_iMSS;

    perf->mbpsMaxBW = m_llMaxBW > 0 ? Bps2Mbps(m_llMaxBW) : m_CongCtl.ready() ? Bps2Mbps(m_CongCtl->sndBandwidth()) : 0;

    //<
    uint32_t availbw = (uint64_t)(m_iBandwidth == 1 ? m_RcvTimeWindow.getBandwidth() : m_iBandwidth);

    perf->mbpsBandwidth = Bps2Mbps(availbw * (m_iMaxSRTPayloadSize + pktHdrSize));

    if (CGuard::enterCS(m_ConnectionLock, "conn", false) == 0)
    {
        if (m_pSndBuffer)
        {
#ifdef SRT_ENABLE_SNDBUFSZ_MAVG
            if (instantaneous)
            {
                /* Get instant SndBuf instead of moving average for application-based Algorithm
                   (such as NAE) in need of fast reaction to network condition changes. */
                perf->pktSndBuf = m_pSndBuffer->getCurrBufSize(Ref(perf->byteSndBuf), Ref(perf->msSndBuf));
            }
            else
            {
                perf->pktSndBuf = m_pSndBuffer->getAvgBufSize(Ref(perf->byteSndBuf), Ref(perf->msSndBuf));
            }
#else
            perf->pktSndBuf = m_pSndBuffer->getCurrBufSize(Ref(perf->byteSndBuf), Ref(perf->msSndBuf));
#endif
            perf->byteSndBuf += (perf->pktSndBuf * pktHdrSize);
            //<
            perf->byteAvailSndBuf = (m_iSndBufSize - perf->pktSndBuf) * m_iMSS;
        }
        else
        {
            perf->byteAvailSndBuf = 0;
            // new>
            perf->pktSndBuf  = 0;
            perf->byteSndBuf = 0;
            perf->msSndBuf   = 0;
            //<
        }

        if (m_pRcvBuffer)
        {
            perf->byteAvailRcvBuf = m_pRcvBuffer->getAvailBufSize() * m_iMSS;
            // new>
#ifdef SRT_ENABLE_RCVBUFSZ_MAVG
            if (instantaneous) // no need for historical API for Rcv side
            {
                perf->pktRcvBuf = m_pRcvBuffer->getRcvDataSize(perf->byteRcvBuf, perf->msRcvBuf);
            }
            else
            {
                perf->pktRcvBuf = m_pRcvBuffer->getRcvAvgDataSize(perf->byteRcvBuf, perf->msRcvBuf);
            }
#else
            perf->pktRcvBuf = m_pRcvBuffer->getRcvDataSize(perf->byteRcvBuf, perf->msRcvBuf);
#endif
            //<
        }
        else
        {
            perf->byteAvailRcvBuf = 0;
            // new>
            perf->pktRcvBuf  = 0;
            perf->byteRcvBuf = 0;
            perf->msRcvBuf   = 0;
            //<
        }

        CGuard::leaveCS(m_ConnectionLock, "conn");
    }
    else
    {
        perf->byteAvailSndBuf = 0;
        perf->byteAvailRcvBuf = 0;
        // new>
        perf->pktSndBuf  = 0;
        perf->byteSndBuf = 0;
        perf->msSndBuf   = 0;

        perf->byteRcvBuf = 0;
        perf->msRcvBuf   = 0;
        //<
    }

    if (clear)
    {
        m_stats.traceSndDrop           = 0;
        m_stats.traceRcvDrop           = 0;
        m_stats.traceSndBytesDrop      = 0;
        m_stats.traceRcvBytesDrop      = 0;
        m_stats.traceRcvUndecrypt      = 0;
        m_stats.traceRcvBytesUndecrypt = 0;
        // new>
        m_stats.traceBytesSent = m_stats.traceBytesRecv = m_stats.traceBytesRetrans = 0;
        //<
        m_stats.traceSent = m_stats.traceRecv = m_stats.traceSndLoss = m_stats.traceRcvLoss = m_stats.traceRetrans =
            m_stats.sentACK = m_stats.recvACK = m_stats.sentNAK = m_stats.recvNAK = 0;
        m_stats.sndDuration                                                       = 0;
        m_stats.traceRcvRetrans                                                   = 0;
        m_stats.traceRcvBelated                                                   = 0;
#ifdef SRT_ENABLE_LOSTBYTESCOUNT
        m_stats.traceRcvBytesLoss = 0;
#endif

        m_stats.sndFilterExtra = 0;
        m_stats.rcvFilterExtra = 0;

        m_stats.rcvFilterSupply = 0;
        m_stats.rcvFilterLoss   = 0;

        m_stats.lastSampleTime = currtime;
    }
}

bool CUDT::updateCC(ETransmissionEvent evt, EventVariant arg)
{
    // Special things that must be done HERE, not in SrtCongestion,
    // because it involves the input buffer in CUDT. It would be
    // slightly dangerous to give SrtCongestion access to it.

    // According to the rules, the congctl should be ready at the same
    // time when the sending buffer. For sanity check, check both first.
    if (!m_CongCtl.ready() || !m_pSndBuffer)
    {
        LOGC(mglog.Error,
             log << CONID() << "updateCC: CAN'T DO UPDATE - congctl " << (m_CongCtl.ready() ? "ready" : "NOT READY")
            << "; sending buffer " << (m_pSndBuffer ? "NOT CREATED" : "created"));

        return false;
    }

    HLOGC(mglog.Debug, log << "updateCC: EVENT:" << TransmissionEventStr(evt));

    if (evt == TEV_INIT)
    {
        // only_input uses:
        // 0: in the beginning and when SRTO_MAXBW was changed
        // 1: SRTO_INPUTBW was changed
        // 2: SRTO_OHEADBW was changed
        EInitEvent only_input = arg.get<EventVariant::INIT>();
        // false = TEV_INIT_RESET: in the beginning, or when MAXBW was changed.

        if (only_input && m_llMaxBW)
        {
            HLOGC(mglog.Debug, log << CONID() << "updateCC/TEV_INIT: non-RESET stage and m_llMaxBW already set to " << m_llMaxBW);
            // Don't change
        }
        else // either m_llMaxBW == 0 or only_input == TEV_INIT_RESET
        {
            // Use the values:
            // - if SRTO_MAXBW is >0, use it.
            // - if SRTO_MAXBW == 0, use SRTO_INPUTBW + SRTO_OHEADBW
            // - if SRTO_INPUTBW == 0, pass 0 to requst in-buffer sampling
            // Bytes/s
            int bw = m_llMaxBW != 0 ? m_llMaxBW :                       // When used SRTO_MAXBW
                         m_llInputBW != 0 ? withOverhead(m_llInputBW) : // SRTO_INPUTBW + SRT_OHEADBW
                             0; // When both MAXBW and INPUTBW are 0, request in-buffer sampling

            // Note: setting bw == 0 uses BW_INFINITE value in LiveCC
            m_CongCtl->updateBandwidth(m_llMaxBW, bw);

            if (only_input == TEV_INIT_OHEADBW)
            {
                // On updated SRTO_OHEADBW don't change input rate.
                // This only influences the call to withOverhead().
            }
            else
            {
                // No need to calculate input reate if the bandwidth is set
                const bool disable_in_rate_calc = (bw != 0);
                m_pSndBuffer->resetInputRateSmpPeriod(disable_in_rate_calc);
            }

            HLOGC(mglog.Debug,
                  log << CONID() << "updateCC/TEV_INIT: updating BW=" << m_llMaxBW
                      << (only_input == TEV_INIT_RESET
                              ? " (UNCHANGED)"
                              : only_input == TEV_INIT_OHEADBW ? " (only Overhead)" : " (updated sampling rate)"));
        }
    }

    // This part is also required only by LiveCC, however not
    // moved there due to that it needs access to CSndBuffer.
    if (evt == TEV_ACK || evt == TEV_LOSSREPORT || evt == TEV_CHECKTIMER)
    {
        // Specific part done when MaxBW is set to 0 (auto) and InputBW is 0.
        // This requests internal input rate sampling.
        if (m_llMaxBW == 0 && m_llInputBW == 0)
        {
            // Get auto-calculated input rate, Bytes per second
            const int64_t inputbw = m_pSndBuffer->getInputRate();

            /*
             * On blocked transmitter (tx full) and until connection closes,
             * auto input rate falls to 0 but there may be still lot of packet to retransmit
             * Calling updateBandwidth with 0 sets maxBW to default BW_INFINITE (1 Gbps)
             * and sendrate skyrockets for retransmission.
             * Keep previously set maximum in that case (inputbw == 0).
             */
            if (inputbw != 0)
                m_CongCtl->updateBandwidth(0, withOverhead(inputbw)); // Bytes/sec
        }
    }

    HLOGC(mglog.Debug, log << CONID() << "updateCC: emitting signal for EVENT:" << TransmissionEventStr(evt));

    // Now execute a congctl-defined action for that event.
    EmitSignal(evt, arg);

    // This should be done with every event except ACKACK and SEND/RECEIVE
    // After any action was done by the congctl, update the congestion window and sending interval.
    if (evt != TEV_ACKACK && evt != TEV_SEND && evt != TEV_RECEIVE)
    {
        // This part comes from original UDT.
        // NOTE: THESE things come from CCC class:
        // - m_dPktSndPeriod
        // - m_dCWndSize
        m_ullInterval_tk    = (uint64_t)(m_CongCtl->pktSndPeriod_us() * m_ullCPUFrequency);
        m_dCongestionWindow = m_CongCtl->cgWindowSize();
#if ENABLE_HEAVY_LOGGING
        HLOGC(mglog.Debug,
              log << CONID() << "updateCC: updated values from congctl: interval=" << m_ullInterval_tk
                  << "tk (" << m_CongCtl->pktSndPeriod_us() << "us) cgwindow="
                  << std::setprecision(3) << m_dCongestionWindow);
#endif
    }

    HLOGC(mglog.Debug, log << "udpateCC: finished handling for EVENT:" << TransmissionEventStr(evt));

#if 0 // debug
    static int callcnt = 0;
    if (!(callcnt++ % 250)) cerr << "SndPeriod=" << (m_ullInterval_tk/m_ullCPUFrequency) << "\n");

#endif

    return true;
}

void CUDT::initSynch()
{
    CGuard::createMutex(m_SendBlockLock);
    CGuard::createCond(m_SendBlockCond);
    CGuard::createMutex(m_RecvDataLock);
    CGuard::createCond(m_RecvDataCond);
    CGuard::createMutex(m_SendLock);
    CGuard::createMutex(m_RecvLock);
    CGuard::createMutex(m_RcvLossLock);
    CGuard::createMutex(m_RecvAckLock);
    CGuard::createMutex(m_RcvBufferLock);
    CGuard::createMutex(m_ConnectionLock);
    CGuard::createMutex(m_StatsLock);

    memset(&m_RcvTsbPdThread, 0, sizeof m_RcvTsbPdThread);
    CGuard::createCond(m_RcvTsbPdCond);
}

void CUDT::destroySynch()
{
    CGuard::releaseMutex(m_SendBlockLock);
    CGuard::releaseCond(m_SendBlockCond);
    CGuard::releaseMutex(m_RecvDataLock);
    CGuard::releaseCond(m_RecvDataCond);
    CGuard::releaseMutex(m_SendLock);
    CGuard::releaseMutex(m_RecvLock);
    CGuard::releaseMutex(m_RcvLossLock);
    CGuard::releaseMutex(m_RecvAckLock);
    CGuard::releaseMutex(m_RcvBufferLock);
    CGuard::releaseMutex(m_ConnectionLock);
    CGuard::releaseMutex(m_StatsLock);
    CGuard::releaseCond(m_RcvTsbPdCond);
}

void CUDT::releaseSynch()
{
    // wake up user calls
    CCondDelegate sndblock(m_SendBlockCond, m_SendBlockLock, CCondDelegate::NOLOCK, "SendBlock", "SendBlock");
    sndblock.lock_signal();

    CGuard::enterCS(m_SendLock, "send");
    CGuard::leaveCS(m_SendLock, "send");

    CCondDelegate rdcond(m_RecvDataCond, m_RecvDataLock, CCondDelegate::NOLOCK, "RecvData", "RecvData");
    rdcond.lock_signal();

    CCondDelegate tscond(m_RcvTsbPdCond, m_RecvLock, CCondDelegate::NOLOCK, "RcvTsbPd", "Recv");
    tscond.lock_signal();

    CGuard::enterCS(m_RecvDataLock, "RecvDataLock");
    if (CGuard::isthread(m_RcvTsbPdThread))
    {
        CGuard::join(m_RcvTsbPdThread);
    }
    CGuard::leaveCS(m_RecvDataLock, "RecvDataLock");

    CGuard::enterCS(m_RecvLock, "recv");
    CGuard::leaveCS(m_RecvLock, "recv");
}

void CUDT::ackDataUpTo(int32_t ack)
{
    int acksize = CSeqNo::seqoff(m_iRcvLastSkipAck, ack);

    HLOGC(mglog.Debug, log << "ackDataUpTo: %" << ack << " vs. current %" << m_iRcvLastSkipAck
            << " (signing off " << acksize << " packets)");

    m_iRcvLastAck = ack;
    m_iRcvLastSkipAck = ack;

    // NOTE: This is new towards UDT and prevents spurious
    // wakeup of select/epoll functions when no new packets
    // were signed off for extraction.
    if (acksize > 0)
    {
        m_pRcvBuffer->ackData(acksize);

        // Signal threads waiting in CTimer::waitForEvent(),
        // which are select(), selectEx() and epoll_wait().
        CTimer::triggerEvent();
    }
}

#if ENABLE_HEAVY_LOGGING
static void DebugAck(string hdr, int prev, int ack)
{
    if (!prev)
    {
        HLOGC(mglog.Debug, log << hdr << "ACK " << ack);
        return;
    }

    prev     = CSeqNo::incseq(prev);
    int diff = CSeqNo::seqoff(prev, ack);
    if (diff < 0)
    {
        HLOGC(mglog.Debug, log << hdr << "ACK ERROR: " << prev << "-" << ack << "(diff " << diff << ")");
        return;
    }

    bool shorted = diff > 100; // sanity
    if (shorted)
        ack = CSeqNo::incseq(prev, 100);

    ostringstream ackv;
    for (; prev != ack; prev = CSeqNo::incseq(prev))
        ackv << prev << " ";
    if (shorted)
        ackv << "...";
    HLOGC(mglog.Debug, log << hdr << "ACK (" << (diff + 1) << "): " << ackv.str() << ack);
}
#else
static inline void DebugAck(string, int, int) {}
#endif

void CUDT::sendCtrl(UDTMessageType pkttype, const void* lparam, void* rparam, int size)
{
    CPacket  ctrlpkt;
    uint64_t currtime_tk;
    CTimer::rdtsc(currtime_tk);

   setPacketTS(ctrlpkt, CTimer::getTime());

    int nbsent        = 0;
    int local_prevack = 0;

#if ENABLE_HEAVY_LOGGING
    struct SaveBack
    {
        int&       target;
        const int& source;

        ~SaveBack() { target = source; }
    } l_saveback = {m_iDebugPrevLastAck, m_iRcvLastAck};
    (void)l_saveback; // kill compiler warning: unused variable `l_saveback` [-Wunused-variable]

    local_prevack = m_iDebugPrevLastAck;

    string reason; // just for "a reason"
#endif

    switch (pkttype)
    {
    case UMSG_ACK: // 010 - Acknowledgement
    {
        int32_t ack;

        // If there is no loss, the ACK is the current largest sequence number plus 1;
        // Otherwise it is the smallest sequence number in the receiver loss list.
        if (m_pRcvLossList->getLossLength() == 0)
        {
            ack = CSeqNo::incseq(m_iRcvCurrSeqNo);
#if ENABLE_HEAVY_LOGGING
            reason = "expected next";
#endif
        }
        else
        {
            ack = m_pRcvLossList->getFirstLostSeq();
#if ENABLE_HEAVY_LOGGING
            reason = "first lost";
#endif
        }

        if (m_iRcvLastAckAck == ack)
        {
            HLOGC(mglog.Debug, log << "sendCtrl(UMSG_ACK): last ACK %" << ack << " == last ACKACK (" << reason << ")");
            break;
        }

        // send out a lite ACK
        // to save time on buffer processing and bandwidth/AS measurement, a lite ACK only feeds back an ACK number
        if (size == SEND_LITE_ACK)
        {
            ctrlpkt.pack(pkttype, NULL, &ack, size);
            ctrlpkt.m_iID = m_PeerID;
            nbsent        = m_pSndQueue->sendto(m_PeerAddr, ctrlpkt, m_SourceAddr);
            DebugAck("sendCtrl(lite):" + CONID(), local_prevack, ack);
            break;
        }

        // There are new received packets to acknowledge, update related information.
        /* tsbpd thread may also call ackData when skipping packet so protect code */
        CGuard::enterCS(m_RcvBufferLock, "RcvBuffer");

        // IF ack %> m_iRcvLastAck
        if (CSeqNo::seqcmp(ack, m_iRcvLastAck) > 0)
        {
            ackDataUpTo(ack);
            CGuard::leaveCS(m_RcvBufferLock, "RcvBuffer");
            IF_HEAVY_LOGGING(int32_t oldack = m_iRcvLastSkipAck);

            // If TSBPD is enabled, then INSTEAD OF signaling m_RecvDataCond,
            // signal m_RcvTsbPdCond. This will kick in the tsbpd thread, which
            // will signal m_RecvDataCond when there's time to play for particular
            // data packet.
            HLOGC(dlog.Debug, log << "ACK: clip %" << oldack << "-%" << ack
                    << ", REVOKED " << CSeqNo::seqoff(ack, m_iRcvLastAck) << " from RCV buffer");

            if (m_bTsbPd)
            {
                /* Newly acknowledged data, signal TsbPD thread */
                CGuard        rlock(m_RecvLock, "recv");
                CCondDelegate cc(m_RcvTsbPdCond, rlock, "RcvTsbPdCond");
                if (m_bTsbPdAckWakeup)
                    cc.signal_locked(rlock);
            }
            else
            {
                if (m_bSynRecving)
                {
                    // signal a waiting "recv" call if there is any data available
                    CGuard        rlock(m_RecvDataLock, "recvdata");
                    CCondDelegate cc(m_RecvDataCond, rlock, "RecvDataCond");
                    cc.signal_locked(rlock);
                }
                // acknowledge any waiting epolls to read
                s_UDTUnited.m_EPoll.update_events(m_SocketID, m_sPollID, SRT_EPOLL_IN, true);
                CTimer::triggerEvent();
            }
            CGuard::enterCS(m_RcvBufferLock, "RcvBuffer");
        }
        else if (ack == m_iRcvLastAck)
        {
            // If the ACK was just sent already AND elapsed time did not exceed RTT,
            if ((currtime_tk - m_ullLastAckTime_tk) < ((m_iRTT + 4 * m_iRTTVar) * m_ullCPUFrequency))
            {
            HLOGC(mglog.Debug, log << "sendCtrl(UMSG_ACK): ACK %" << ack << " just sent - too early to repeat");
                CGuard::leaveCS(m_RcvBufferLock, "RcvBuffer");
                break;
            }
        }
        else
        {
            // Not possible (m_iRcvCurrSeqNo+1 < m_iRcvLastAck ?)
          LOGC(mglog.Error, log << "sendCtrl(UMSG_ACK): IPE: curr %" << m_iRcvLastAck
                  << " <% last %" << m_iRcvLastAck);
            CGuard::leaveCS(m_RcvBufferLock, "RcvBuffer");

            break;
        }

        // [[using assert( ack >= m_iRcvLastAck && is_periodic_ack ) ]]

        // Send out the ACK only if has not been received by the sender before
        if (CSeqNo::seqcmp(m_iRcvLastAck, m_iRcvLastAckAck) > 0)
        {
            // NOTE: The BSTATS feature turns on extra fields above size 6
            // also known as ACKD_TOTAL_SIZE_VER100.
            int32_t data[ACKD_TOTAL_SIZE];

            // Case you care, CAckNo::incack does exactly the same thing as
            // CSeqNo::incseq. Logically the ACK number is a different thing
            // than sequence number (it's a "journal" for ACK request-response,
            // and starts from 0, unlike sequence, which starts from a random
            // number), but still the numbers are from exactly the same domain.
            m_iAckSeqNo           = CAckNo::incack(m_iAckSeqNo);
            data[ACKD_RCVLASTACK] = m_iRcvLastAck;
            data[ACKD_RTT]        = m_iRTT;
            data[ACKD_RTTVAR]     = m_iRTTVar;
            data[ACKD_BUFFERLEFT] = m_pRcvBuffer->getAvailBufSize();
            // a minimum flow window of 2 is used, even if buffer is full, to break potential deadlock
            if (data[ACKD_BUFFERLEFT] < 2)
                data[ACKD_BUFFERLEFT] = 2;

            // NOTE: m_CongCtl->ACKTimeout_us() should be taken into account.
            if (currtime_tk - m_ullLastAckTime_tk > m_ullACKInt_tk)
            {
                int rcvRate;
                int ctrlsz = ACKD_TOTAL_SIZE_UDTBASE * ACKD_FIELD_SIZE; // Minimum required size

                data[ACKD_RCVSPEED]  = m_RcvTimeWindow.getPktRcvSpeed(Ref(rcvRate));
                data[ACKD_BANDWIDTH] = m_RcvTimeWindow.getBandwidth();

                //>>Patch while incompatible (1.0.2) receiver floating around
                if (m_lPeerSrtVersion == SrtVersion(1, 0, 2))
                {
                    data[ACKD_RCVRATE] = rcvRate;                                     // bytes/sec
                    data[ACKD_XMRATE]  = data[ACKD_BANDWIDTH] * m_iMaxSRTPayloadSize; // bytes/sec
                    ctrlsz             = ACKD_FIELD_SIZE * ACKD_TOTAL_SIZE_VER102;
                }
                else if (m_lPeerSrtVersion >= SrtVersion(1, 0, 3))
                {
                    // Normal, currently expected version.
                    data[ACKD_RCVRATE] = rcvRate; // bytes/sec
                    ctrlsz             = ACKD_FIELD_SIZE * ACKD_TOTAL_SIZE_VER101;
                }
                // ELSE: leave the buffer with ...UDTBASE size.

                ctrlpkt.pack(pkttype, &m_iAckSeqNo, data, ctrlsz);
                CTimer::rdtsc(m_ullLastAckTime_tk);
            }
            else
            {
                ctrlpkt.pack(pkttype, &m_iAckSeqNo, data, ACKD_FIELD_SIZE * ACKD_TOTAL_SIZE_SMALL);
            }

            ctrlpkt.m_iID        = m_PeerID;
         setPacketTS(ctrlpkt, CTimer::getTime());
            nbsent               = m_pSndQueue->sendto(m_PeerAddr, ctrlpkt, m_SourceAddr);
            DebugAck("sendCtrl: " + CONID(), local_prevack, ack);

            m_ACKWindow.store(m_iAckSeqNo, m_iRcvLastAck);

            CGuard::enterCS(m_StatsLock, "Stats");
            ++m_stats.sentACK;
            ++m_stats.sentACKTotal;
            CGuard::leaveCS(m_StatsLock, "Stats");
        }
      else
      {
          HLOGC(mglog.Debug, log << "sendCtrl(UMSG_ACK): " << CONID() << "ACK %" << m_iRcvLastAck
                  << " <=%  ACKACK %" << m_iRcvLastAckAck << " - NOT SENDING ACK");
      }
        CGuard::leaveCS(m_RcvBufferLock, "RcvBuffer");

        break;
    }

    case UMSG_ACKACK: // 110 - Acknowledgement of Acknowledgement
        ctrlpkt.pack(pkttype, lparam);
        ctrlpkt.m_iID = m_PeerID;
        nbsent        = m_pSndQueue->sendto(m_PeerAddr, ctrlpkt, m_SourceAddr);

        break;

    case UMSG_LOSSREPORT: // 011 - Loss Report
    {
        // Explicitly defined lost sequences
        if (rparam)
        {
            int32_t* lossdata = (int32_t*)rparam;

            size_t bytes = sizeof(*lossdata) * size;
            ctrlpkt.pack(pkttype, NULL, lossdata, bytes);

            ctrlpkt.m_iID = m_PeerID;
            nbsent        = m_pSndQueue->sendto(m_PeerAddr, ctrlpkt, m_SourceAddr);

            CGuard::enterCS(m_StatsLock, "Stats");
            ++m_stats.sentNAK;
            ++m_stats.sentNAKTotal;
            CGuard::leaveCS(m_StatsLock, "Stats");
        }
        // Call with no arguments - get loss list from internal data.
        else if (m_pRcvLossList->getLossLength() > 0)
        {
            // this is periodically NAK report; make sure NAK cannot be sent back too often

            // read loss list from the local receiver loss list
            int32_t* data = new int32_t[m_iMaxSRTPayloadSize / 4];
            int      losslen;
            m_pRcvLossList->getLossArray(data, losslen, m_iMaxSRTPayloadSize / 4);

            if (0 < losslen)
            {
                ctrlpkt.pack(pkttype, NULL, data, losslen * 4);
                ctrlpkt.m_iID = m_PeerID;
                nbsent        = m_pSndQueue->sendto(m_PeerAddr, ctrlpkt, m_SourceAddr);

                CGuard::enterCS(m_StatsLock, "Stats");
                ++m_stats.sentNAK;
                ++m_stats.sentNAKTotal;
                CGuard::leaveCS(m_StatsLock, "Stats");
            }

            delete[] data;
        }

        // update next NAK time, which should wait enough time for the retansmission, but not too long
        m_ullNAKInt_tk = (m_iRTT + 4 * m_iRTTVar) * m_ullCPUFrequency;

        // Fix the NAKreport period according to the congctl
        m_ullNAKInt_tk = m_CongCtl->updateNAKInterval(
            m_ullNAKInt_tk, m_RcvTimeWindow.getPktRcvSpeed(), m_pRcvLossList->getLossLength());

        // This is necessary because a congctl need not wish to define
        // its own minimum interval, in which case the default one is used.
        if (m_ullNAKInt_tk < m_ullMinNakInt_tk)
            m_ullNAKInt_tk = m_ullMinNakInt_tk;

        break;
    }

    case UMSG_CGWARNING: // 100 - Congestion Warning
        ctrlpkt.pack(pkttype);
        ctrlpkt.m_iID = m_PeerID;
        nbsent        = m_pSndQueue->sendto(m_PeerAddr, ctrlpkt, m_SourceAddr);

        CTimer::rdtsc(m_ullLastWarningTime);

        break;

    case UMSG_KEEPALIVE: // 001 - Keep-alive
        ctrlpkt.pack(pkttype);
        ctrlpkt.m_iID = m_PeerID;
        nbsent        = m_pSndQueue->sendto(m_PeerAddr, ctrlpkt, m_SourceAddr);

        break;

    case UMSG_HANDSHAKE: // 000 - Handshake
        ctrlpkt.pack(pkttype, NULL, rparam, sizeof(CHandShake));
        ctrlpkt.m_iID = m_PeerID;
        nbsent        = m_pSndQueue->sendto(m_PeerAddr, ctrlpkt, m_SourceAddr);

        break;

    case UMSG_SHUTDOWN: // 101 - Shutdown
        ctrlpkt.pack(pkttype);
        ctrlpkt.m_iID = m_PeerID;
        nbsent        = m_pSndQueue->sendto(m_PeerAddr, ctrlpkt, m_SourceAddr);

        break;

    case UMSG_DROPREQ: // 111 - Msg drop request
        ctrlpkt.pack(pkttype, lparam, rparam, 8);
        ctrlpkt.m_iID = m_PeerID;
        nbsent        = m_pSndQueue->sendto(m_PeerAddr, ctrlpkt, m_SourceAddr);

        break;

    case UMSG_PEERERROR: // 1000 - acknowledge the peer side a special error
        ctrlpkt.pack(pkttype, lparam);
        ctrlpkt.m_iID = m_PeerID;
        nbsent        = m_pSndQueue->sendto(m_PeerAddr, ctrlpkt, m_SourceAddr);

        break;

    case UMSG_EXT: // 0x7FFF - Resevered for future use
        break;

    default:
        break;
    }

    // Fix keepalive
    if (nbsent)
        m_ullLastSndTime_tk = currtime_tk;
}

void CUDT::updateSndLossListOnACK(int32_t ackdata_seqno)
{
    // Update sender's loss list and acknowledge packets in the sender's buffer
    {
        // m_RecvAckLock protects sender's loss list and epoll
        CGuard ack_lock(m_RecvAckLock);

        const int offset = CSeqNo::seqoff(m_iSndLastDataAck, ackdata_seqno);
        // IF distance between m_iSndLastDataAck and ack is nonempty...
        if (offset <= 0)
            return;

        // update sending variables
        m_iSndLastDataAck = ackdata_seqno;

        // remove any loss that predates 'ack' (not to be considered loss anymore)
        m_pSndLossList->remove(CSeqNo::decseq(m_iSndLastDataAck));

        // acknowledge the sending buffer (remove data that predate 'ack')
        m_pSndBuffer->ackData(offset);

        // acknowledde any waiting epolls to write
        s_UDTUnited.m_EPoll.update_events(m_SocketID, m_sPollID, UDT_EPOLL_OUT, true);
    }

    // insert this socket to snd list if it is not on the list yet
    m_pSndQueue->m_pSndUList->update(this, CSndUList::DONT_RESCHEDULE);

    if (m_bSynSending)
    {
        CCondDelegate cc(m_SendBlockCond, m_SendBlockLock, CCondDelegate::NOLOCK, "SendBlock", "SendBlock");
        cc.lock_signal();
    }

    const int64_t currtime = CTimer::getTime();
    // record total time used for sending
    CGuard::enterCS(m_StatsLock, "Stats");
    m_stats.sndDuration += currtime - m_stats.sndDurationCounter;
    m_stats.m_sndDurationTotal += currtime - m_stats.sndDurationCounter;
    m_stats.sndDurationCounter = currtime;
    CGuard::leaveCS(m_StatsLock, "Stats");
}

void CUDT::processCtrlAck(const CPacket& ctrlpkt, const uint64_t currtime_tk)
{
    const int32_t* ackdata       = (const int32_t*)ctrlpkt.m_pcData;
    const int32_t  ackdata_seqno = ackdata[ACKD_RCVLASTACK];

    const bool isLiteAck = ctrlpkt.getLength() == (size_t)SEND_LITE_ACK;
    HLOGC(mglog.Debug,
          log << CONID() << "ACK covers: " << m_iSndLastDataAck << " - " << ackdata_seqno << " [ACK=" << m_iSndLastAck
              << "]" << (isLiteAck ? "[LITE]" : "[FULL]"));

    updateSndLossListOnACK(ackdata_seqno);

    // Process a lite ACK
    if (isLiteAck)
    {
        if (CSeqNo::seqcmp(ackdata_seqno, m_iSndLastAck) >= 0)
        {
            CGuard ack_lock(m_RecvAckLock);
            m_iFlowWindowSize -= CSeqNo::seqoff(m_iSndLastAck, ackdata_seqno);
            m_iSndLastAck = ackdata_seqno;

            // TODO: m_ullLastRspAckTime_tk should be protected with m_RecvAckLock
            // because the sendmsg2 may want to change it at the same time.
            m_ullLastRspAckTime_tk = currtime_tk;
            m_iReXmitCount         = 1; // Reset re-transmit count since last ACK
        }

        return;
    }

    // Decide to send ACKACK or not
    {
        // Sequence number of the ACK packet
        const int32_t ack_seqno = ctrlpkt.getAckSeqNo();

        // Send ACK acknowledgement (UMSG_ACKACK).
        // There can be less ACKACK packets in the stream, than the number of ACK packets.
        // Only send ACKACK every syn interval or if ACK packet with the sequence number
        // already acknowledged (with ACKACK) has come again, which probably means ACKACK was lost.
        const uint64_t now = CTimer::getTime();
        if ((now - m_ullSndLastAck2Time > (uint64_t)COMM_SYN_INTERVAL_US) || (ack_seqno == m_iSndLastAck2))
        {
            sendCtrl(UMSG_ACKACK, &ack_seqno);
            m_iSndLastAck2       = ack_seqno;
            m_ullSndLastAck2Time = now;
        }
    }

    //
    // Begin of the new code with TLPKTDROP.
    //

    // Protect packet retransmission
    CGuard::enterCS(m_RecvAckLock, "RecvAck");

    // Check the validation of the ack
    if (CSeqNo::seqcmp(ackdata_seqno, CSeqNo::incseq(m_iSndCurrSeqNo)) > 0)
    {
        CGuard::leaveCS(m_RecvAckLock, "RecvAck");
        // this should not happen: attack or bug
        LOGC(glog.Error,
             log << CONID() << "ATTACK/IPE: incoming ack seq " << ackdata_seqno << " exceeds current "
                 << m_iSndCurrSeqNo << " by " << (CSeqNo::seqoff(m_iSndCurrSeqNo, ackdata_seqno) - 1) << "!");
        m_bBroken        = true;
        m_iBrokenCounter = 0;
        return;
    }

    if (CSeqNo::seqcmp(ackdata_seqno, m_iSndLastAck) >= 0)
    {
        // Update Flow Window Size, must update before and together with m_iSndLastAck
        m_iFlowWindowSize      = ackdata[ACKD_BUFFERLEFT];
        m_iSndLastAck          = ackdata_seqno;
        m_ullLastRspAckTime_tk = currtime_tk; // Should be protected with m_RecvAckLock
        m_iReXmitCount         = 1;           // Reset re-transmit count since last ACK
    }

    /*
     * We must not ignore full ack received by peer
     * if data has been artificially acked by late packet drop.
     * Therefore, a distinct ack state is used for received Ack (iSndLastFullAck)
     * and ack position in send buffer (m_iSndLastDataAck).
     * Otherwise, when severe congestion causing packet drops (and m_iSndLastDataAck update)
     * occures, we drop received acks (as duplicates) and do not update stats like RTT,
     * which may go crazy and stay there, preventing proper stream recovery.
     */

    if (CSeqNo::seqoff(m_iSndLastFullAck, ackdata_seqno) <= 0)
    {
        // discard it if it is a repeated ACK
        CGuard::leaveCS(m_RecvAckLock, "RecvAck");
        return;
    }
    m_iSndLastFullAck = ackdata_seqno;

    //
    // END of the new code with TLPKTDROP
    //
    CGuard::leaveCS(m_RecvAckLock, "RecvAck");

    size_t acksize   = ctrlpkt.getLength(); // TEMPORARY VALUE FOR CHECKING
    bool   wrongsize = 0 != (acksize % ACKD_FIELD_SIZE);
    acksize          = acksize / ACKD_FIELD_SIZE; // ACTUAL VALUE

    if (wrongsize)
    {
        // Issue a log, but don't do anything but skipping the "odd" bytes from the payload.
        LOGC(mglog.Error,
             log << CONID() << "Received UMSG_ACK payload is not evened up to 4-byte based field size - cutting to "
                 << acksize << " fields");
    }

    // Start with checking the base size.
    if (acksize < ACKD_TOTAL_SIZE_SMALL)
    {
        LOGC(mglog.Error, log << CONID() << "Invalid ACK size " << acksize << " fields - less than minimum required!");
        // Ack is already interpreted, just skip further parts.
        return;
    }
    // This check covers fields up to ACKD_BUFFERLEFT.

    // Update RTT
    // m_iRTT = ackdata[ACKD_RTT];
    // m_iRTTVar = ackdata[ACKD_RTTVAR];
    // XXX These ^^^ commented-out were blocked in UDT;
    // the current RTT calculations are exactly the same as in UDT4.
    const int rtt = ackdata[ACKD_RTT];

    m_iRTTVar = avg_iir<4>(m_iRTTVar, abs(rtt - m_iRTT));
    m_iRTT    = avg_iir<8>(m_iRTT, rtt);

    /* Version-dependent fields:
     * Original UDT (total size: ACKD_TOTAL_SIZE_SMALL):
     *   ACKD_RCVLASTACK
     *   ACKD_RTT
     *   ACKD_RTTVAR
     *   ACKD_BUFFERLEFT
     * Additional UDT fields, not always attached:
     *   ACKD_RCVSPEED
     *   ACKD_BANDWIDTH
     * SRT extension version 1.0.2 (bstats):
     *   ACKD_RCVRATE
     * SRT extension version 1.0.4:
     *   ACKD_XMRATE
     */

    if (acksize > ACKD_TOTAL_SIZE_SMALL)
    {
        // This means that ACKD_RCVSPEED and ACKD_BANDWIDTH fields are available.
        int pktps     = ackdata[ACKD_RCVSPEED];
        int bandwidth = ackdata[ACKD_BANDWIDTH];
        int bytesps;

        /* SRT v1.0.2 Bytes-based stats: bandwidth (pcData[ACKD_XMRATE]) and delivery rate (pcData[ACKD_RCVRATE]) in
         * bytes/sec instead of pkts/sec */
        /* SRT v1.0.3 Bytes-based stats: only delivery rate (pcData[ACKD_RCVRATE]) in bytes/sec instead of pkts/sec */
        if (acksize > ACKD_TOTAL_SIZE_UDTBASE)
            bytesps = ackdata[ACKD_RCVRATE];
        else
            bytesps = pktps * m_iMaxSRTPayloadSize;

        m_iBandwidth        = avg_iir<8>(m_iBandwidth, bandwidth);
        m_iDeliveryRate     = avg_iir<8>(m_iDeliveryRate, pktps);
        m_iByteDeliveryRate = avg_iir<8>(m_iByteDeliveryRate, bytesps);
        // XXX not sure if ACKD_XMRATE is of any use. This is simply
        // calculated as ACKD_BANDWIDTH * m_iMaxSRTPayloadSize.

        // Update Estimated Bandwidth and packet delivery rate
        // m_iRcvRate = m_iDeliveryRate;
        // ^^ This has been removed because with the SrtCongestion class
        // instead of reading the m_iRcvRate local field this will read
        // cudt->deliveryRate() instead.
    }

    checkSndTimers(REGEN_KM);
    updateCC(TEV_ACK, ackdata_seqno);

    CGuard::enterCS(m_StatsLock, "Stats");
    ++m_stats.recvACK;
    ++m_stats.recvACKTotal;
    CGuard::leaveCS(m_StatsLock, "Stats");
}

void CUDT::processCtrl(CPacket& ctrlpkt)
{
    // Just heard from the peer, reset the expiration count.
    m_iEXPCount = 1;
    uint64_t currtime_tk;
    CTimer::rdtsc(currtime_tk);
    m_ullLastRspTime_tk    = currtime_tk;
    bool using_rexmit_flag = m_bPeerRexmitFlag;

    HLOGC(mglog.Debug,
          log << CONID() << "incoming UMSG:" << ctrlpkt.getType() << " ("
              << MessageTypeStr(ctrlpkt.getType(), ctrlpkt.getExtendedType()) << ") socket=%" << ctrlpkt.m_iID);

    switch (ctrlpkt.getType())
    {
    case UMSG_ACK: // 010 - Acknowledgement
        processCtrlAck(ctrlpkt, currtime_tk);
        break;

    case UMSG_ACKACK: // 110 - Acknowledgement of Acknowledgement
    {
        int32_t ack = 0;
        int     rtt = -1;

        // update RTT
        rtt = m_ACKWindow.acknowledge(ctrlpkt.getAckSeqNo(), ack);
        if (rtt <= 0)
        {
            LOGC(mglog.Error,
                 log << CONID() << "IPE: ACK node overwritten when acknowledging " << ctrlpkt.getAckSeqNo()
                     << " (ack extracted: " << ack << ")");
            break;
        }

        // if increasing delay detected...
        //   sendCtrl(UMSG_CGWARNING);

        // RTT EWMA
      m_iRTTVar = avg_iir<4>(m_iRTTVar, abs(rtt - m_iRTT));
      m_iRTT = avg_iir<8>(m_iRTT, rtt);

        updateCC(TEV_ACKACK, ack);

        // This function will put a lock on m_RecvLock by itself, as needed.
        // It must be done inside because this function reads the current time
        // and if waiting for the lock has caused a delay, the time will be
        // inaccurate. Additionally it won't lock if TSBPD mode is off, and
        // won't update anything. Note that if you set TSBPD mode and use
        // srt_recvfile (which doesn't make any sense), you'll have a deadlock.
        m_pRcvBuffer->addRcvTsbPdDriftSample(ctrlpkt.getMsgTimeStamp(), m_RecvLock);

        // update last ACK that has been received by the sender
        if (CSeqNo::seqcmp(ack, m_iRcvLastAckAck) > 0)
            m_iRcvLastAckAck = ack;

        break;
    }

    case UMSG_LOSSREPORT: // 011 - Loss Report
    {
        int32_t* losslist     = (int32_t*)(ctrlpkt.m_pcData);
        size_t   losslist_len = ctrlpkt.getLength() / 4;

        bool secure = true;

        // This variable is used in "normal" logs, so it may cause a warning
        // when logging is forcefully off.
        int32_t wrong_loss SRT_ATR_UNUSED = CSeqNo::m_iMaxSeqNo;

        // protect packet retransmission
        {
            CGuard ack_lock(m_RecvAckLock, "RecvAck");

            // decode loss list message and insert loss into the sender loss list
            for (int i = 0, n = (int)(ctrlpkt.getLength() / 4); i < n; ++i)
            {
                if (IsSet(losslist[i], LOSSDATA_SEQNO_RANGE_FIRST))
                {
                    // Then it's this is a <lo, hi> specification with HI in a consecutive cell.
                    int32_t losslist_lo = SEQNO_VALUE::unwrap(losslist[i]);
                    int32_t losslist_hi = losslist[i + 1];
                    // <lo, hi> specification means that the consecutive cell has been already interpreted.
                    ++i;

                    HLOGF(mglog.Debug,
                          "%sreceived UMSG_LOSSREPORT: %d-%d (%d packets)...", CONID().c_str(),
                          losslist_lo,
                          losslist_hi,
                          CSeqNo::seqoff(losslist_lo, losslist_hi) + 1);

                    if ((CSeqNo::seqcmp(losslist_lo, losslist_hi) > 0) ||
                        (CSeqNo::seqcmp(losslist_hi, m_iSndCurrSeqNo) > 0))
                    {
                      LOGC(mglog.Error, log << CONID() << "rcv LOSSREPORT rng " << losslist_lo << " - " << losslist_hi
                              << " with last sent " << m_iSndCurrSeqNo << " - DISCARDING");
                        // seq_a must not be greater than seq_b; seq_b must not be greater than the most recent sent seq
                        secure     = false;
                        wrong_loss = losslist_hi;
                        break;
                    }

                    int num = 0;
                  //   IF losslist_lo %>= m_iSndLastAck
                    if (CSeqNo::seqcmp(losslist_lo, m_iSndLastAck) >= 0)
                  {
                      HLOGC(mglog.Debug, log << CONID() << "LOSSREPORT: adding "
                              << losslist_lo << " - " << losslist_hi << " to loss list");
                        num = m_pSndLossList->insert(losslist_lo, losslist_hi);
                  }
                  // ELSE IF losslist_hi %>= m_iSndLastAck
                    else if (CSeqNo::seqcmp(losslist_hi, m_iSndLastAck) >= 0)
                    {
                        // This should be theoretically impossible because this would mean
                        // that the received packet loss report informs about the loss that predates
                        // the ACK sequence.
                        // However, this can happen if the packet reordering has caused the earlier sent
                        // LOSSREPORT will be delivered after later sent ACK. Whatever, ACK should be
                        // more important, so simply drop the part that predates ACK.
                      HLOGC(mglog.Debug, log << CONID() << "LOSSREPORT: adding "
                              << m_iSndLastAck << "[ACK] - " << losslist_hi << " to loss list");
                        num = m_pSndLossList->insert(m_iSndLastAck, losslist_hi);
                    }
                  else
                  {
                      // This should be treated as IPE, but this may happen in one situtation:
                      // - redundancy second link (ISN was screwed up initially, but late towards last sent)
                      // - initial DROPREQ was lost
                      // This just causes repeating DROPREQ as when the receiver continues sending
                      // LOSSREPORT it's probably UNAWARE OF THE SITUATION.
                      //
                      // When this DROPREQ gets lost in UDP again, the receiver will do one of these:
                      // - repeatedly send LOSSREPORT (as per NAKREPORT), so this will happen again
                      // - finally give up rexmit request as per TLPKTDROP (DROPREQ should make
                      //   TSBPD wake up should it still wait for new packets to get ACK-ed)

                      HLOGC(mglog.Debug, log << CONID() << "LOSSREPORT: IGNORED with SndLastAck=%"
                              << m_iSndLastAck << ": %" << losslist_lo << "-" << losslist_hi
                              << " - sending DROPREQ (IPE or DROPREQ lost with ISN screw)");

                      // This means that the loss touches upon a range that wasn't ever sent.
                      // Normally this should never happen, but this might be a case when the
                      // ISN FIX for redundant connection was missed.

                      // In distinction to losslist, DROPREQ has always a range
                      // always just one range, and the data are <LO, HI>, with no range bit.
                      int32_t seqpair[2] = {losslist_lo, losslist_hi};
                      int32_t no_msgno = 0; // We don't know - this wasn't ever sent
#ifndef SRT_TEST_DISABLE_KEY_CONTROL_PACKETS
                      sendCtrl(UMSG_DROPREQ, &no_msgno, seqpair, sizeof(seqpair));
#endif
                  }

                    CGuard::enterCS(m_StatsLock, "Stats");
                    m_stats.traceSndLoss += num;
                    m_stats.sndLossTotal += num;
                    CGuard::leaveCS(m_StatsLock, "Stats");
                }
                else if (CSeqNo::seqcmp(losslist[i], m_iSndLastAck) >= 0)
                {
                    if (CSeqNo::seqcmp(losslist[i], m_iSndCurrSeqNo) > 0)
                    {
                      LOGC(mglog.Error, log << CONID() << "rcv LOSSREPORT pkt " << losslist[i]
                              << " with last sent " << m_iSndCurrSeqNo << " - DISCARDING");
                        // seq_a must not be greater than the most recent sent seq
                        secure     = false;
                        wrong_loss = losslist[i];
                        break;
                    }

                  HLOGC(mglog.Debug, log << CONID() << "received UMSG_LOSSREPORT: "
                          << losslist[i] << " (1 packet)");
                    int num = m_pSndLossList->insert(losslist[i], losslist[i]);

                    CGuard::enterCS(m_StatsLock, "Stats");
                    m_stats.traceSndLoss += num;
                    m_stats.sndLossTotal += num;
                    CGuard::leaveCS(m_StatsLock, "Stats");
                }
            }
        }

        updateCC(TEV_LOSSREPORT, EventVariant(losslist, losslist_len));

        if (!secure)
        {
            LOGC(mglog.Warn,
                 log << CONID() << "out-of-band LOSSREPORT received; BUG or ATTACK - last sent %" << m_iSndCurrSeqNo
                     << " vs loss %" << wrong_loss);
            // this should not happen: attack or bug
            m_bBroken        = true;
            m_iBrokenCounter = 0;
            break;
        }

        // the lost packet (retransmission) should be sent out immediately
        m_pSndQueue->m_pSndUList->update(this, CSndUList::DO_RESCHEDULE);

        CGuard::enterCS(m_StatsLock, "Stats");
        ++m_stats.recvNAK;
        ++m_stats.recvNAKTotal;
        CGuard::leaveCS(m_StatsLock, "Stats");

        break;
    }

    case UMSG_CGWARNING: // 100 - Delay Warning
        // One way packet delay is increasing, so decrease the sending rate
        m_ullInterval_tk = (uint64_t)ceil(m_ullInterval_tk * 1.125);
      // XXX The use of this field hasn't been found; a field with the
      // same name is found in FileSmoother (created after CUDTCC from UDT)
      // and it's updated with the value of m_iSndCurrSeqNo upon necessity.
      //m_iLastDecSeq = m_iSndCurrSeqNo;
        // XXX Note as interesting fact: this is only prepared for handling,
        // but nothing in the code is sending this message. Probably predicted
        // for a custom congctl. There's a predicted place to call it under
        // UMSG_ACKACK handling, but it's commented out.

        break;

    case UMSG_KEEPALIVE: // 001 - Keep-alive
        // The only purpose of keep-alive packet is to tell that the peer is still alive
        // nothing needs to be done.

        break;

    case UMSG_HANDSHAKE: // 000 - Handshake
    {
        CHandShake req;
        req.load_from(ctrlpkt.m_pcData, ctrlpkt.getLength());

      HLOGC(mglog.Debug, log << CONID() << "processCtrl: got HS: " << req.show());

        if ((req.m_iReqType > URQ_INDUCTION_TYPES) // acually it catches URQ_INDUCTION and URQ_ERROR_* symbols...???
            || (m_bRendezvous && (req.m_iReqType != URQ_AGREEMENT))) // rnd sends AGREEMENT in rsp to CONCLUSION
        {
            // The peer side has not received the handshake message, so it keeps querying
            // resend the handshake packet

            // This condition embraces cases when:
            // - this is normal accept() and URQ_INDUCTION was received
            // - this is rendezvous accept() and there's coming any kind of URQ except AGREEMENT (should be RENDEZVOUS
            // or CONCLUSION)
            // - this is any of URQ_ERROR_* - well...
            CHandShake initdata;
            initdata.m_iISN            = m_iISN;
            initdata.m_iMSS            = m_iMSS;
            initdata.m_iFlightFlagSize = m_iFlightFlagSize;

            // For rendezvous we do URQ_WAVEAHAND/URQ_CONCLUSION --> URQ_AGREEMENT.
            // For client-server we do URQ_INDUCTION --> URQ_CONCLUSION.
            initdata.m_iReqType = (!m_bRendezvous) ? URQ_CONCLUSION : URQ_AGREEMENT;
            initdata.m_iID      = m_SocketID;

            uint32_t kmdata[SRTDATA_MAXSIZE];
            size_t   kmdatasize = SRTDATA_MAXSIZE;
            bool     have_hsreq = false;
            if (req.m_iVersion > HS_VERSION_UDT4)
            {
                initdata.m_iVersion = HS_VERSION_SRT1; // if I remember correctly, this is induction/listener...
                int hs_flags        = SrtHSRequest::SRT_HSTYPE_HSFLAGS::unwrap(m_ConnRes.m_iType);
                if (hs_flags != 0) // has SRT extensions
                {
                    HLOGC(mglog.Debug,
                          log << CONID() << "processCtrl/HS: got HS reqtype=" << RequestTypeStr(req.m_iReqType)
                              << " WITH SRT ext");
                    have_hsreq = interpretSrtHandshake(req, ctrlpkt, kmdata, &kmdatasize);
                    if (!have_hsreq)
                    {
                        initdata.m_iVersion = 0;
                        m_RejectReason      = SRT_REJ_ROGUE;
                        initdata.m_iReqType = URQFailure(m_RejectReason);
                    }
                    else
                    {
                        // Extensions are added only in case of CONCLUSION (not AGREEMENT).
                        // Actually what is expected here is that this may either process the
                        // belated-repeated handshake from a caller (and then it's CONCLUSION,
                        // and should be added with HSRSP/KMRSP), or it's a belated handshake
                        // of Rendezvous when it has already considered itself connected.
                        // Sanity check - according to the rules, there should be no such situation
                        if (m_bRendezvous && m_SrtHsSide == HSD_RESPONDER)
                        {
                            LOGC(mglog.Error,
                                 log << CONID() << "processCtrl/HS: IPE???: RESPONDER should receive all its handshakes in "
                                        "handshake phase.");
                        }

                        // The 'extension' flag will be set from this variable; set it to false
                        // in case when the AGREEMENT response is to be sent.
                        have_hsreq = initdata.m_iReqType == URQ_CONCLUSION;
                        HLOGC(mglog.Debug,
                              log << CONID() << "processCtrl/HS: processing ok, reqtype=" << RequestTypeStr(initdata.m_iReqType)
                                  << " kmdatasize=" << kmdatasize);
                    }
                }
                else
                {
                 HLOGC(mglog.Debug, log << CONID() << "processCtrl/HS: got HS reqtype=" << RequestTypeStr(req.m_iReqType));
                }
            }
            else
            {
                initdata.m_iVersion = HS_VERSION_UDT4;
            }

            initdata.m_extension = have_hsreq;

            HLOGC(mglog.Debug,
                  log << CONID() << "processCtrl: responding HS reqtype=" << RequestTypeStr(initdata.m_iReqType)
                      << (have_hsreq ? " WITH SRT HS response extensions" : ""));

            // XXX here interpret SRT handshake extension
            CPacket response;
            response.setControl(UMSG_HANDSHAKE);
            response.allocate(m_iMaxSRTPayloadSize);

            // If createSrtHandshake failed, don't send anything. Actually it can only fail on IPE.
            // There is also no possible IPE condition in case of HSv4 - for this version it will always return true.
            if (createSrtHandshake(Ref(response), Ref(initdata), SRT_CMD_HSRSP, SRT_CMD_KMRSP, kmdata, kmdatasize))
            {
                response.m_iID        = m_PeerID;
             setPacketTS(response, CTimer::getTime());
                int nbsent            = m_pSndQueue->sendto(m_PeerAddr, response, m_SourceAddr);
                if (nbsent)
                {
                    uint64_t currtime_tk;
                    CTimer::rdtsc(currtime_tk);
                    m_ullLastSndTime_tk = currtime_tk;
                }
            }
        }
        else
        {
          HLOGC(mglog.Debug, log << CONID() << "processCtrl: ... not INDUCTION, not ERROR, not rendezvous - IGNORED.");
        }

        break;
    }

    case UMSG_SHUTDOWN: // 101 - Shutdown
        m_bShutdown      = true;
        m_bClosing       = true;
        m_bBroken        = true;
        m_iBrokenCounter = 60;

        // Signal the sender and recver if they are waiting for data.
        releaseSynch();
        // Unblock any call so they learn the connection_broken error
      s_UDTUnited.m_EPoll.update_events(m_SocketID, m_sPollID, SRT_EPOLL_ERR, true);

        CTimer::triggerEvent();

        break;

    case UMSG_DROPREQ: // 111 - Msg drop request
      {
          CGuard rlock(m_RecvLock, "recv");
          m_pRcvBuffer->dropMsg(ctrlpkt.getMsgSeq(using_rexmit_flag), using_rexmit_flag);

          // When the drop request was received, it means that there are
          // packets for which there will never be ACK sent; if the TSBPD thread
          // is currently in the ACK-waiting state, it may never exit.
          if (m_bTsbPd)
          {
              HLOGP(mglog.Debug, "DROPREQ: signal TSBPD");
              CCondDelegate cc(m_RcvTsbPdCond, rlock, "RcvTsbPdCond");
              cc.signal_locked(rlock);
          }
      }

      {
          int32_t* dropdata = (int32_t*)ctrlpkt.m_pcData;

          dropFromLossLists(dropdata[0], dropdata[1]);

          // move forward with current recv seq no.
          // SYMBOLIC:
          // if (dropdata[0]  <=%  1 +% m_iRcvCurrSeqNo
          //   && dropdata[1] >% m_iRcvCurrSeqNo )
          if ((CSeqNo::seqcmp(dropdata[0], CSeqNo::incseq(m_iRcvCurrSeqNo)) <= 0)
                  && (CSeqNo::seqcmp(dropdata[1], m_iRcvCurrSeqNo) > 0))
          {
              HLOGC(mglog.Debug, log << CONID() << "DROPREQ: dropping %"
                      << dropdata[0] << "-" << dropdata[1] << " <-- set as current seq");
              m_iRcvCurrSeqNo = dropdata[1];
          }
          else
          {
              HLOGC(mglog.Debug, log << CONID() << "DROPREQ: dropping %"
                      << dropdata[0] << "-" << dropdata[1] << " current %" << m_iRcvCurrSeqNo);
          }

        }

        break;

    case UMSG_PEERERROR: // 1000 - An error has happened to the peer side
        // int err_type = packet.getAddInfo();

        // currently only this error is signalled from the peer side
        // if recvfile() failes (e.g., due to disk fail), blcoked sendfile/send should return immediately
        // giving the app a chance to fix the issue

        m_bPeerHealth = false;

        break;

    case UMSG_EXT: // 0x7FFF - reserved and user defined messages
      HLOGC(mglog.Debug, log << CONID() << "CONTROL EXT MSG RECEIVED:"
              << MessageTypeStr(ctrlpkt.getType(), ctrlpkt.getExtendedType())
              << ", value=" << ctrlpkt.getExtendedType());
        {
            // This has currently two roles in SRT:
            // - HSv4 (legacy) handshake
            // - refreshed KMX (initial KMX is done still in the HS process in HSv5)
            bool understood = processSrtMsg(&ctrlpkt);
            // CAREFUL HERE! This only means that this update comes from the UMSG_EXT
            // message received, REGARDLESS OF WHAT IT IS. This version doesn't mean
            // the handshake version, but the reason of calling this function.
            //
            // Fortunately, the only messages taken into account in this function
            // are HSREQ and HSRSP, which should *never* be interchanged when both
            // parties are HSv5.
            if (understood)
            {
                updateAfterSrtHandshake(ctrlpkt.getExtendedType(), HS_VERSION_UDT4);
            }
            else
            {
                updateCC(TEV_CUSTOM, &ctrlpkt);
            }
        }
        break;

    default:
        break;
    }
}

void CUDT::updateSrtRcvSettings()
{
    // CHANGED: we need to apply the tsbpd delay only for socket TSBPD.
    // For Group TSBPD the buffer will have to deliver packets always on request
    // by sequence number, although the buffer will have to solve all the TSBPD
    // things internally anyway. Extracting by sequence number means only that
    // the packet can be retrieved from the buffer before its time to play comes
    // (unlike in normal situation when reading directly from socket), however
    // its time to play shall be properly defined.

    // XXX m_bGroupTsbPd is ignored with SRT_ENABLE_APP_READER
    if (m_bTsbPd || m_bGroupTsbPd)
    {
        /* We are TsbPd receiver */
        CGuard::enterCS(m_RecvLock, "recv");
        m_pRcvBuffer->setRcvTsbPdMode(m_ullRcvPeerStartTime, m_iTsbPdDelay_ms * 1000);
        CGuard::leaveCS(m_RecvLock, "recv");

        HLOGF(mglog.Debug,
              "AFTER HS: Set Rcv TsbPd mode%s: delay=%u.%03us RCV START: %s",
              (m_bGroupTsbPd ? " (AS GROUP MEMBER)" : ""),
              m_iTsbPdDelay_ms/1000,
              m_iTsbPdDelay_ms%1000,
              FormatTime(m_ullRcvPeerStartTime).c_str());
    }
    else
    {
        HLOGC(mglog.Debug, log << "AFTER HS: Rcv TsbPd mode not set");
    }
}

void CUDT::updateSrtSndSettings()
{
    if (m_bPeerTsbPd)
    {
        /* We are TsbPd sender */
        // XXX Check what happened here.
        // m_iPeerTsbPdDelay_ms = m_CongCtl->getSndPeerTsbPdDelay();// + ((m_iRTT + (4 * m_iRTTVar)) / 1000);
        /*
         * For sender to apply Too-Late Packet Drop
         * option (m_bTLPktDrop) must be enabled and receiving peer shall support it
         */
        HLOGF(mglog.Debug,
              "AFTER HS: Set Snd TsbPd mode %s TLPktDrop: delay=%d.%03ds START TIME: %s",
              m_bPeerTLPktDrop ? "with" : "without",
              m_iPeerTsbPdDelay_ms/1000, m_iPeerTsbPdDelay_ms%1000,
              FormatTime(m_stats.startTime).c_str());
    }
    else
    {
        HLOGC(mglog.Debug, log << "AFTER HS: Snd TsbPd mode not set");
    }
}

void CUDT::updateAfterSrtHandshake(int srt_cmd, int hsv)
{

    switch (srt_cmd)
    {
    case SRT_CMD_HSREQ:
    case SRT_CMD_HSRSP:
        break;
    default:
        return;
    }

    // Update settings from options. This is to prevent TSBPD thread from
    // starting too early when HSv4 is in use. Must be done here though
    // before the buffers are created and get settings from here.
    if (m_bTsbPd && m_parent->m_IncludedGroup && m_parent->m_IncludedGroup->isGroupReceiver())
    {
        HLOGP(mglog.Debug, "prepareBuffers: GROUP RECEIVER DETECTED with set TSBPD - switching to group receiver");
        m_bTsbPd = false;
        m_bGroupTsbPd = true;
    }

    // The only possibility here is one of these two:
    // - Agent is RESPONDER and it receives HSREQ.
    // - Agent is INITIATOR and it receives HSRSP.
    //
    // In HSv4, INITIATOR is sender and RESPONDER is receiver.
    // In HSv5, both are sender AND receiver.
    //
    // This function will be called only ONCE in this
    // instance, through either HSREQ or HSRSP.
#if ENABLE_HEAVY_LOGGING
    const char* hs_side[] = { "DRAW", "INITIATOR", "RESPONDER" };
    HLOGC(mglog.Debug, log << "updateAfterSrtHandshake: version="
<<<<<<< HEAD
            << m_ConnRes.m_iVersion << " side=" << hs_side[m_SrtHsSide]
            << " group=$"
            << (m_parent->m_IncludedGroup ? Sprint(m_parent->m_IncludedGroup->id()) : string("NONE")));
=======
            << m_ConnRes.m_iVersion << " side=" << hs_side[m_SrtHsSide]);
>>>>>>> d90364ef
#endif

    if (hsv > HS_VERSION_UDT4)
    {
        updateSrtRcvSettings();
        updateSrtSndSettings();
    }
    else if (srt_cmd == SRT_CMD_HSRSP)
    {
        // HSv4 INITIATOR is sender
        updateSrtSndSettings();
    }
    else
    {
        // HSv4 RESPONDER is receiver
        updateSrtRcvSettings();
    }
}

int CUDT::packLostData(ref_t<CPacket> r_packet, ref_t<uint64_t> r_origintime)
{
    CPacket& packet = *r_packet;
    uint64_t& origintime = *r_origintime;

    // protect m_iSndLastDataAck from updating by ACK processing
    CGuard ackguard(m_RecvAckLock, "RecvAck");

    while ((packet.m_iSeqNo = m_pSndLossList->getLostSeq()) >= 0)
    {
        // XXX See comment at m_iSndLastDataAck field.
        const int offset = CSeqNo::seqoff(m_iSndLastDataAck, packet.m_iSeqNo);
        if (offset < 0)
        {
            // XXX Likely that this will never be executed because if the upper
            // sequence is not in the sender buffer, then most likely the loss 
            // was completely ignored.
            LOGC(dlog.Error, log << "IPE/EPE: packLostData: LOST packet negative offset: seqoff(m_iSeqNo "
                << packet.m_iSeqNo << ", m_iSndLastDataAck " << m_iSndLastDataAck
                << ")=" << offset << ". Continue");

            // No matter whether this is right or not (maybe the attack case should be
            // considered, and some LOSSREPORT flood prevention), send the drop request
            // to the peer.
            int32_t seqpair[2];
            seqpair[0] = packet.m_iSeqNo;
            seqpair[1] = m_iSndLastDataAck;

            HLOGC(mglog.Debug, log << "PEER reported LOSS not from the sending buffer - requesting DROP: "
                    << "msg=" << MSGNO_SEQ::unwrap(packet.m_iMsgNo) << " SEQ:"
                    << seqpair[0] << " - " << seqpair[1] << "(" << (-offset) << " packets)");
#ifndef SRT_TEST_DISABLE_KEY_CONTROL_PACKETS
            sendCtrl(UMSG_DROPREQ, &packet.m_iMsgNo, seqpair, sizeof(seqpair));
#endif
            continue;
        }

        int msglen;

        const int payload = m_pSndBuffer->readData(offset, r_packet, Ref(origintime), Ref(msglen));
        SRT_ASSERT(payload != 0);
        if (payload == -1)
        {
            int32_t seqpair[2];
            seqpair[0] = packet.m_iSeqNo;
            seqpair[1] = CSeqNo::incseq(seqpair[0], msglen);

            HLOGC(mglog.Debug, log << "IPE: loss-reported packets not found in SndBuf - requesting DROP: "
                    << "msg=" << MSGNO_SEQ::unwrap(packet.m_iMsgNo) << " SEQ:"
                    << seqpair[0] << " - " << seqpair[1] << "(" << (-offset) << " packets)");
#ifndef SRT_TEST_DISABLE_KEY_CONTROL_PACKETS
            sendCtrl(UMSG_DROPREQ, &packet.m_iMsgNo, seqpair, sizeof(seqpair));
#endif
            // only one msg drop request is necessary
            m_pSndLossList->remove(seqpair[1]);

            // skip all dropped packets
            m_iSndCurrSeqNo = CSeqNo::maxseq(m_iSndCurrSeqNo, CSeqNo::incseq(seqpair[1]));

            continue;
        }
        // NOTE: This is just a sanity check. Returning 0 is impossible to happen
        // in case of retransmission. If the offset was a positive value, then the
        // block must exist in the old blocks because it wasn't yet cut off by ACK
        // and has been already recorded as sent (otherwise the peer wouldn't send
        // back the loss report). May something happen here in case when the send
        // loss record has been updated by the FASTREXMIT.
        else if (payload == 0)
            continue;

        // At this point we no longer need the ACK lock,
        // because we are going to return from the function.
        // Therefore unlocking in order not to block other threads.
        ackguard.forceUnlock();

        CGuard::enterCS(m_StatsLock, "Stats");
        ++m_stats.traceRetrans;
        ++m_stats.retransTotal;
        m_stats.traceBytesRetrans += payload;
        m_stats.bytesRetransTotal += payload;
        CGuard::leaveCS(m_StatsLock, "Stats");

        // Despite the contextual interpretation of packet.m_iMsgNo around
        // CSndBuffer::readData version 2 (version 1 doesn't return -1), in this particular
        // case we can be sure that this is exactly the value of PH_MSGNO as a bitset.
        // So, set here the rexmit flag if the peer understands it.
        if (m_bPeerRexmitFlag)
        {
            packet.m_iMsgNo |= PACKET_SND_REXMIT;
        }

        return payload;
    }

    return 0;
}

// [[using thread("SRT:SndQ:worker")]]
int CUDT::packData(ref_t<CPacket> r_packet, ref_t<uint64_t> r_ts_tk, ref_t<sockaddr_any> r_src_adr)
{
    /// XXX THREAD_CHECK_AFFINITY(m_pSndQueue->threadId());
    CPacket&  packet            = *r_packet;
    uint64_t& ts_tk             = *r_ts_tk;
    int       payload           = 0;
    bool      probe             = false;
    uint64_t  origintime        = 0;
    bool      new_packet_packed = false;
    bool      filter_ctl_pkt    = false;

    int kflg = EK_NOENC;

    uint64_t entertime_tk;
    CTimer::rdtsc(entertime_tk);

#if 0 // debug: TimeDiff histogram
   static int lldiffhisto[23] = {0};
   static int llnodiff = 0;
   if (m_ullTargetTime_tk != 0)
   {
      int ofs = 11 + ((entertime_tk - m_ullTargetTime_tk)/(int64_t)m_ullCPUFrequency)/1000;
      if (ofs < 0) ofs = 0;
      else if (ofs > 22) ofs = 22;
      lldiffhisto[ofs]++;
   }
   else if(m_ullTargetTime_tk == 0)
   {
      llnodiff++;
   }
   static int callcnt = 0;
   if (!(callcnt++ % 5000)) {
      fprintf(stderr, "%6d %6d %6d %6d %6d %6d %6d %6d %6d %6d %6d %6d\n",
        lldiffhisto[0],lldiffhisto[1],lldiffhisto[2],lldiffhisto[3],lldiffhisto[4],lldiffhisto[5],
        lldiffhisto[6],lldiffhisto[7],lldiffhisto[8],lldiffhisto[9],lldiffhisto[10],lldiffhisto[11]);
      fprintf(stderr, "%6d %6d %6d %6d %6d %6d %6d %6d %6d %6d %6d %6d\n",
        lldiffhisto[12],lldiffhisto[13],lldiffhisto[14],lldiffhisto[15],lldiffhisto[16],lldiffhisto[17],
        lldiffhisto[18],lldiffhisto[19],lldiffhisto[20],lldiffhisto[21],lldiffhisto[21],llnodiff);
   }
#endif
    if ((0 != m_ullTargetTime_tk) && (entertime_tk > m_ullTargetTime_tk))
        m_ullTimeDiff_tk += entertime_tk - m_ullTargetTime_tk;

    string reason;

    payload = packLostData(r_packet, Ref(origintime));
    if (payload > 0)
    {
        reason = "reXmit";
    }
    else if (m_PacketFilter &&
             m_PacketFilter.packControlPacket(Ref(packet), m_iSndCurrSeqNo, m_pCryptoControl->getSndCryptoFlags()))
    {
        HLOGC(mglog.Debug, log << "filter: filter/CTL packet ready - packing instead of data.");
        payload        = packet.getLength();
        reason         = "filter";
        filter_ctl_pkt = true; // Mark that this packet ALREADY HAS timestamp field and it should not be set

        // Stats

        {
            CGuard lg(m_StatsLock, "stats");
            ++m_stats.sndFilterExtra;
            ++m_stats.sndFilterExtraTotal;
        }
    }
    else
    {
        // If no loss, and no packetfilter control packet, pack a new packet.

        // check congestion/flow window limit
        int cwnd    = std::min(int(m_iFlowWindowSize), int(m_dCongestionWindow));
        int seqdiff = CSeqNo::seqlen(m_iSndLastAck, CSeqNo::incseq(m_iSndCurrSeqNo));
        if (cwnd >= seqdiff)
        {
            // XXX Here it's needed to set kflg to msgno_bitset in the block stored in the
            // send buffer. This should be somehow avoided, the crypto flags should be set
            // together with encrypting, and the packet should be sent as is, when rexmitting.
            // It would be nice to research as to whether CSndBuffer::Block::m_iMsgNoBitset field
            // isn't a useless redundant state copy. If it is, then taking the flags here can be removed.
            kflg    = m_pCryptoControl->getSndCryptoFlags();
            payload = m_pSndBuffer->readData(r_packet, Ref(origintime), kflg);
            if (payload)
            {
             // A CHANGE. The sequence number is currently added to the packet
             // when scheduling, not when extracting. This is a inter-migration form,
             // so still override the value, but trace it.
             m_iSndCurrSeqNo = CSeqNo::incseq(m_iSndCurrSeqNo);

             // Do this checking only for groups and only at the very first moment,
             // when there's still nothing in the buffer. Otherwise there will be
             // a serious data discrepancy between the agent and the peer.
             // After increasing by 1, but being previously set as ISN-1, this should be == ISN,
             // if this is the very first packet to send.
             if (m_parent->m_IncludedGroup && m_iSndCurrSeqNo != packet.m_iSeqNo && m_iSndCurrSeqNo == m_iISN)
             {
                 int seqdiff = CSeqNo::seqcmp(packet.m_iSeqNo, m_iSndCurrSeqNo);

                 HLOGC(mglog.Debug, log << CONID() << "packData: Fixing EXTRACTION sequence " << m_iSndCurrSeqNo
                     << " from SCHEDULING sequence " << packet.m_iSeqNo
                     << " DIFF: " << seqdiff << " STAMP:" << BufferStamp(packet.m_pcData, packet.getLength()));

                 // This is the very first packet to be sent; so there's nothing in
                 // the sending buffer yet, and therefore we are in a situation as just
                 // after connection. No packets in the buffer, no packets are sent,
                 // no ACK to be awaited. We can screw up all the variables that are
                 // initialized from ISN just after connection.
                 //
                 // Additionally send the drop request to the peer so that it
                 // won't stupidly request the packets to be retransmitted.
                 // Don't do it if the difference isn't positive or exceeds the threshold.
                 if (seqdiff > 0)
                 {
                     int32_t seqpair[2];
                     seqpair[0] = m_iSndCurrSeqNo;
                     seqpair[1] = packet.m_iSeqNo;
                     HLOGC(mglog.Debug, log << "... sending INITIAL DROP (ISN FIX): "
                             << "msg=" << MSGNO_SEQ::unwrap(packet.m_iMsgNo) << " SEQ:"
                             << seqpair[0] << " - " << seqpair[1] << "(" << seqdiff << " packets)");
                     sendCtrl(UMSG_DROPREQ, &packet.m_iMsgNo, seqpair, sizeof(seqpair));

                     // In case when this message is lost, the peer will still get the
                     // UMSG_DROPREQ message when the agent realizes that the requested
                     // packet are not present in the buffer (preadte the send buffer).
                 }
             }
             else
             {
                HLOGC(mglog.Debug, log << CONID() << "packData: Applying EXTRACTION sequence " << m_iSndCurrSeqNo
                     << " over SCHEDULING sequence " << packet.m_iSeqNo
                     << " DIFF: " << CSeqNo::seqcmp(m_iSndCurrSeqNo, packet.m_iSeqNo)
                     << " STAMP:" << BufferStamp(packet.m_pcData, packet.getLength()));

                HLOGC(mglog.Debug, log << "... CONDITION: IN GROUP: " << (m_parent->m_IncludedGroup ? "yes":"no")
                    << " extraction-seq=" << m_iSndCurrSeqNo << " scheduling-seq=" << packet.m_iSeqNo << " ISN=" << m_iISN);

                // Do this always when not in a group, 
                packet.m_iSeqNo = m_iSndCurrSeqNo;
             }

                // every 16 (0xF) packets, a packet pair is sent
                if ((packet.m_iSeqNo & PUMASK_SEQNO_PROBE) == 0)
                    probe = true;

                new_packet_packed = true;
            }
            else
            {
                m_ullTargetTime_tk = 0;
                m_ullTimeDiff_tk   = 0;
                ts_tk              = 0;
                return 0;
            }
        }
        else
        {
            HLOGC(dlog.Debug,
                  log << "packData: CONGESTED: cwnd=min(" << m_iFlowWindowSize << "," << m_dCongestionWindow
                      << ")=" << cwnd << " seqlen=(" << m_iSndLastAck << "-" << m_iSndCurrSeqNo << ")=" << seqdiff);
            m_ullTargetTime_tk = 0;
            m_ullTimeDiff_tk   = 0;
            ts_tk              = 0;
            return 0;
        }

        reason = "normal";
    }

    // Normally packet.m_iTimeStamp field is set exactly here,
    // usually as taken from m_StartTime and current time, unless live
    // mode in which case it is based on 'origintime' as set during scheduling.
    // In case when this is a filter control packet, the m_iTimeStamp field already
    // contains the exactly needed value, and it's a timestamp clip, not a real
    // timestamp.
    if (!filter_ctl_pkt)
    {
        if (m_bPeerTsbPd)
        {
            /*
             * When timestamp is carried over in this sending stream from a received stream,
             * it may be older than the session start time causing a negative packet time
             * that may block the receiver's Timestamp-based Packet Delivery.
             * XXX Isn't it then better to not decrease it by m_stats.startTime? As long as it
             * doesn't screw up the start time on the other side.
             */
            if (origintime >= m_stats.startTime)
      {
          setPacketTS(packet, origintime);
      }
            else
      {
          setPacketTS(packet, CTimer::getTime());
          LOGC(dlog.Error, log << "packData: reference time=" << FormatTime(origintime)
              << " is in the past towards start time=" << FormatTime(m_stats.startTime)
              << " - setting NOW as reference time for the data packet");
      }
        }
        else
        {
       setPacketTS(packet, CTimer::getTime());
        }
    }

    packet.m_iID = m_PeerID;

   // Redundant. This is now properly set in both rexmit and normal
   // cases just after setting the m_pcData field.
   //packet.setLength(payload);

    /* Encrypt if 1st time this packet is sent and crypto is enabled */
    if (kflg)
    {
        // XXX Encryption flags are already set on the packet before calling this.
        // See readData() above.
        if (m_pCryptoControl->encrypt(Ref(packet)))
        {
            // Encryption failed
            //>>Add stats for crypto failure
            ts_tk = 0;
            LOGC(dlog.Error, log << "ENCRYPT FAILED - packet won't be sent, size=" << payload);
            return -1; // Encryption failed
        }
        payload = packet.getLength(); /* Cipher may change length */
        reason += " (encrypted)";
    }

    if (new_packet_packed && m_PacketFilter)
    {
        HLOGC(mglog.Debug, log << "filter: Feeding packet for source clip");
        m_PacketFilter.feedSource(Ref(packet));
    }

#if ENABLE_HEAVY_LOGGING // Required because of referring to MessageFlagStr()
    HLOGC(mglog.Debug,
          log << CONID() << "packData: " << reason << " packet seq=" << packet.m_iSeqNo << " (ACK=" << m_iSndLastAck
              << " ACKDATA=" << m_iSndLastDataAck << " MSG/FLAGS: " << packet.MessageFlagStr() << ")");
#endif

    // Fix keepalive
    m_ullLastSndTime_tk = entertime_tk;

    considerLegacySrtHandshake(0);

    // WARNING: TEV_SEND is the only event that is reported from
    // the CSndQueue::worker thread. All others are reported from
    // CRcvQueue::worker. If you connect to this signal, make sure
    // that you are aware of prospective simultaneous access.
    updateCC(TEV_SEND, &packet);

    // XXX This was a blocked code also originally in UDT. Probably not required.
    // Left untouched for historical reasons.
    // Might be possible that it was because of that this is send from
    // different thread than the rest of the signals.
    // m_pSndTimeWindow->onPktSent(packet.m_iTimeStamp);

    CGuard::enterCS(m_StatsLock, "Stats");
    m_stats.traceBytesSent += payload;
    m_stats.bytesSentTotal += payload;
    ++m_stats.traceSent;
    ++m_stats.sentTotal;
    CGuard::leaveCS(m_StatsLock, "Stats");

    if (probe)
    {
        // sends out probing packet pair
        ts_tk = entertime_tk;
        probe = false;
    }
    else
    {
#if USE_BUSY_WAITING
        ts_tk = entertime_tk + m_ullInterval_tk;
#else
        if (m_ullTimeDiff_tk >= m_ullInterval_tk)
        {
            ts_tk = entertime_tk;
            m_ullTimeDiff_tk -= m_ullInterval_tk;
        }
        else
        {
            ts_tk = entertime_tk + m_ullInterval_tk - m_ullTimeDiff_tk;
            m_ullTimeDiff_tk = 0;
        }
#endif
    }

    m_ullTargetTime_tk = ts_tk;

    HLOGC(mglog.Debug, log << "packData: Setting source address: " << SockaddrToString(&m_SourceAddr));
    *r_src_adr = m_SourceAddr;

    return payload;
}

// This is a close request, but called from the
void CUDT::processClose()
{
    sendCtrl(UMSG_SHUTDOWN);

    m_bShutdown      = true;
    m_bClosing       = true;
    m_bBroken        = true;
    m_iBrokenCounter = 60;

    HLOGP(mglog.Debug, "processClose: sent message and set flags");

    if (m_bTsbPd)
    {
        HLOGP(mglog.Debug, "processClose: lock-and-signal TSBPD");
        CCondDelegate cc(m_RcvTsbPdCond, m_RecvLock, CCondDelegate::NOLOCK, "RcvTsbPd", "Recv");
        cc.lock_signal();
    }

    // Signal the sender and recver if they are waiting for data.
    releaseSynch();
    // Unblock any call so they learn the connection_broken error
    s_UDTUnited.m_EPoll.update_events(m_SocketID, m_sPollID, SRT_EPOLL_ERR, true);

    HLOGP(mglog.Debug, "processClose: triggering timer event to spread the bad news");
    CTimer::triggerEvent();
}

void CUDT::sendLossReport(const std::vector<std::pair<int32_t, int32_t> >& loss_seqs)
{
    typedef vector<pair<int32_t, int32_t> > loss_seqs_t;

    vector<int32_t> seqbuffer;
    seqbuffer.reserve(2 * loss_seqs.size()); // pessimistic
    for (loss_seqs_t::const_iterator i = loss_seqs.begin(); i != loss_seqs.end(); ++i)
    {
        if (i->first == i->second)
        {
            seqbuffer.push_back(i->first);
            HLOGF(mglog.Debug, "lost packet %d: sending LOSSREPORT", i->first);
        }
        else
        {
            seqbuffer.push_back(i->first | LOSSDATA_SEQNO_RANGE_FIRST);
            seqbuffer.push_back(i->second);
            HLOGF(mglog.Debug,
                  "lost packets %d-%d (%d packets): sending LOSSREPORT",
                  i->first,
                  i->second,
                  1 + CSeqNo::seqcmp(i->second, i->first));
        }
    }

    if (!seqbuffer.empty())
    {
        sendCtrl(UMSG_LOSSREPORT, NULL, &seqbuffer[0], seqbuffer.size());
    }
}

inline void ThreadCheckAffinity(const char* function SRT_ATR_UNUSED, pthread_t thr SRT_ATR_UNUSED)
{
#if ENABLE_THREAD_LOGGING
    if (thr == pthread_self())
        return;

    LOGC(mglog.Fatal, log << "IPE: '" << function << "' should not be executed in this thread!");
    throw std::runtime_error("INTERNAL ERROR: incorrect function affinity");
#endif
}

#define THREAD_CHECK_AFFINITY(thr) ThreadCheckAffinity(__FUNCTION__, thr)

// [[using affinity(m_pRcvBuffer->workerThread())]];
vector<int32_t> CUDT::defaultPacketArrival(void* vself, CPacket& pkt)
{
    CUDT* self = (CUDT*)vself;
    vector<int32_t> output;

    int initial_loss_ttl = 0;
    if ( self->m_bPeerRexmitFlag )
        initial_loss_ttl = self->m_iReorderTolerance;

    int seqdiff = CSeqNo::seqcmp(pkt.m_iSeqNo, self->m_iRcvCurrSeqNo);

    HLOGC(mglog.Debug, log << "defaultPacketArrival: checking sequence " << pkt.m_iSeqNo
            << " against latest " << self->m_iRcvCurrSeqNo << " (distance: " << seqdiff << ")");

    // Loss detection.
    if (seqdiff > 1) // packet is later than the very subsequent packet
    {
        int32_t seqlo = CSeqNo::incseq(self->m_iRcvCurrSeqNo);
        int32_t seqhi = CSeqNo::decseq(pkt.m_iSeqNo);

        {
            // If loss found, insert them to the receiver loss list
            CGuard lg(self->m_RcvLossLock);
            self->m_pRcvLossList->insert(seqlo, seqhi);

            if ( initial_loss_ttl )
            {
                // pack loss list for (possibly belated) NAK
                // The LOSSREPORT will be sent in a while.
                self->m_FreshLoss.push_back(CRcvFreshLoss(seqlo, seqhi, initial_loss_ttl));
                HLOGF(mglog.Debug, "defaultPacketArrival: added loss sequence %d-%d (%d) with tolerance %d", seqlo, seqhi,
                        1+CSeqNo::seqcmp(seqhi, seqlo), initial_loss_ttl);
            }
        }

        if (!initial_loss_ttl)
        {
            // old code; run immediately when tolerance = 0
            // or this feature isn't used because of the peer
            if ( seqlo == seqhi )
            {
                output.push_back(seqlo);
                HLOGF(mglog.Debug, "defaultPacketArrival: lost 1 packet %d: sending LOSSREPORT", seqlo);
            }
            else
            {
                output.push_back(seqlo | LOSSDATA_SEQNO_RANGE_FIRST);
                output.push_back(seqhi);
                HLOGF(mglog.Debug, "defaultPacketArrival: lost %d packets %d-%d: sending LOSSREPORT",
                        1+CSeqNo::seqcmp(seqhi, seqlo), seqlo, seqhi);
            }
        }
    }

    return output;
}


bool CUDT::overrideSndSeqNo(int32_t seq)
{
    // This function is predicted to be called from the socket
    // group managmenet functions to synchronize the sequnece in
    // all sockes in the redundancy group. THIS sequence given
    // here is the sequence TO BE STAMPED AT THE EXACTLY NEXT
    // sent payload. Therefore, screw up the ISN to exactly this
    // value, and the send sequence to the value one less - because
    // the m_iSndCurrSeqNo is increased by one immediately before
    // stamping it to the packet.

    // This function can only be called:
    // - from the operation on an idle socket in the socket group
    // - IMMEDIATELY after connection established and BEFORE the first payload
    // - The corresponding socket at the peer side must be also
    //   in this idle state!

    CGuard cg(m_RecvAckLock, "RecvAck");

    // Both the scheduling and sending sequences should be fixed.
    // The new sequence normally should jump over several sequence numbers
    // towards what is currently in m_iSndCurrSeqNo.
    int diff = CSeqNo::seqcmp(seq, m_iSndNextSeqNo);
    if (diff < 0 || diff > CSeqNo::m_iSeqNoTH)
    {
        LOGC(mglog.Error, log << "IPE: Overridding seq %" << seq << " DISCREPANCY against current next sched %" << m_iSndNextSeqNo);
        return false;
    }

    //
    // The peer will have to do the same, as a reaction on perceived
    // packet loss. When it recognizes that this initial screwing up
    // has happened, it should simply ignore the loss and go on.
    // ISN isn't being changed here - it doesn't make much sense now.

    setInitialSndSeq(seq);

    // m_iSndCurrSeqNo will be most likely lower than m_iSndNextSeqNo because
    // the latter is ahead with the number of packets already scheduled, but
    // not yet sent.

    HLOGC(mglog.Debug, log << CONID() << "overrideSndSeqNo: sched-seq=" << m_iSndNextSeqNo << " send-seq=" << m_iSndCurrSeqNo
        << " (unchanged)"
        );
    return true;
}

#if ENABLE_HEAVY_LOGGING
static std::string DisplayLossArray(const vector<int32_t>& a)
{
    std::ostringstream os;

    for (size_t i = 0; i < a.size(); ++i)
    {
        int32_t seq = a[i];
        if (IsSet(seq, LOSSDATA_SEQNO_RANGE_FIRST))
            os << (seq & ~LOSSDATA_SEQNO_RANGE_FIRST) << "-";
        else
            os << seq << ",";
    }

    std::string out = os.str();
    if (out[out.size()-1] != ',')
        return out + "???";
    return out.substr(0, out.size()-1);
}
#else
inline static std::string DisplayLossArray(const vector<int32_t>&) { return std::string(); }
#endif

int CUDT::processData(CUnit* in_unit)
{
    THREAD_CHECK_AFFINITY(m_pRcvQueue->threadId());

    if (m_bClosing)
        return -1;

    CPacket& packet = in_unit->m_Packet;

    // XXX This should be called (exclusively) here:
    // m_pRcvBuffer->addLocalTsbPdDriftSample(packet.getMsgTimeStamp());
    // Just heard from the peer, reset the expiration count.
    m_iEXPCount = 1;
    uint64_t currtime_tk;
    CTimer::rdtsc(currtime_tk);
    m_ullLastRspTime_tk = currtime_tk;

    // We are receiving data, start tsbpd thread if TsbPd is enabled
    if (m_bTsbPd && !CGuard::isthread(m_RcvTsbPdThread))
    {
       HLOGP(mglog.Debug, "Spawning Socket TSBPD thread");
        int st = 0;
        {
            ThreadName tn("SRT:TsbPd");
            st = pthread_create(&m_RcvTsbPdThread, NULL, CUDT::tsbpd, this);
        }
        if (st != 0)
        {
            LOGC(mglog.Error, log << "processData: PROBLEM SPAWNING TSBPD thread: " << st);
            return -1;
        }
    }
   // NOTE: In case of group TSBPD, this facility will be started
   // in different place.

    const int pktrexmitflag = m_bPeerRexmitFlag ? (packet.getRexmitFlag() ? 1 : 0) : 2;
#if ENABLE_HEAVY_LOGGING
    static const char* const rexmitstat[] = {"ORIGINAL", "REXMITTED", "RXS-UNKNOWN"};
    string                   rexmit_reason;
#endif

    if (pktrexmitflag == 1)
    {
        // This packet was retransmitted
        CGuard::enterCS(m_StatsLock, "Stats");
        m_stats.traceRcvRetrans++;
        CGuard::leaveCS(m_StatsLock, "Stats");

#if ENABLE_HEAVY_LOGGING
        // Check if packet was retransmitted on request or on ack timeout
        // Search the sequence in the loss record.
        rexmit_reason = " by ";
        if (!m_pRcvLossList->find(packet.m_iSeqNo, packet.m_iSeqNo))
            rexmit_reason += "REQUEST";
        else
           rexmit_reason += "NAKREPORT";
#endif
    }

#if ENABLE_HEAVY_LOGGING
   {
       int tsbpddelay = m_iTsbPdDelay_ms*1000; // (value passed to CRcvBuffer::setRcvTsbPdMode)

       // It's easier to remove the latency factor from this value than to add a function
       // that exposes the details basing on which this value is calculated.
       uint64_t pts = m_pRcvBuffer->getPktTsbPdTime(packet.getMsgTimeStamp());
       uint64_t ets = pts - tsbpddelay;

       HLOGC(dlog.Debug, log << CONID() << "processData: RECEIVED DATA: size=" << packet.getLength()
           << " seq=" << packet.getSeqNo()
           << " OTS=" << FormatTime(packet.getMsgTimeStamp())
           << " ETS=" << FormatTime(ets)
           << " PTS=" << FormatTime(pts));
   }
#endif

    updateCC(TEV_RECEIVE, &packet);
    ++m_iPktCount;

    const int pktsz = packet.getLength();
    // Update time information
   // XXX Note that this adds the byte size of a packet
   // of which we don't yet know as to whether this has
   // carried out some useful data or some excessive data
   // that will be later discarded.
   // FIXME: before adding this on the rcv time window,
   // make sure that this packet isn't going to be
   // effectively discarded, as repeated retransmission,
   // for example, burdens the link, but doesn't better the speed.
    m_RcvTimeWindow.onPktArrival(pktsz);

   // Probe the packet pair if needed.
   // Conditions and any extra data required for the packet
   // this function will extract and test as needed.

    const bool unordered = CSeqNo::seqcmp(packet.m_iSeqNo, m_iRcvCurrSeqNo) <= 0;
    const bool retransmitted = m_bPeerRexmitFlag && packet.getRexmitFlag();

    // Retransmitted and unordered packets do not provide expected measurement.
    // We expect the 16th and 17th packet to be sent regularly,
    // otherwise measurement must be rejected.
    m_RcvTimeWindow.probeArrival(packet, unordered || retransmitted);

    CGuard::enterCS(m_StatsLock, "Stats");
    m_stats.traceBytesRecv += pktsz;
    m_stats.bytesRecvTotal += pktsz;
    ++m_stats.traceRecv;
    ++m_stats.recvTotal;
    CGuard::leaveCS(m_StatsLock, "Stats");

    typedef vector<pair<int32_t, int32_t> > loss_seqs_t;
    loss_seqs_t                             filter_loss_seqs;
    loss_seqs_t                             srt_loss_seqs;
    vector<CUnit*>                          incoming;
    bool                                    was_sent_in_order          = true;
    bool                                    reorder_prevent_lossreport = false;

    // If the peer doesn't understand REXMIT flag, send rexmit request
    // always immediately.
    int initial_loss_ttl = 0;
    if (m_bPeerRexmitFlag)
        initial_loss_ttl = m_iReorderTolerance;

    // After introduction of packet filtering, the "recordable loss detection"
    // does not exactly match the true loss detection. When a FEC filter is
    // working, for example, then getting one group filled with all packet but
    // the last one and the FEC control packet, in this special case this packet
    // won't be notified at all as lost because it will be recovered by the
    // filter immediately before anyone notices what happened (and the loss
    // detection for the further functionality is checked only afterwards,
    // and in this case the immediate recovery makes the loss to not be noticed
    // at all).
    //
    // Because of that the check for losses must happen BEFORE passing the packet
    // to the filter and before the filter could recover the packet before anyone
    // notices :)

    if (packet.getMsgSeq() != 0) // disregard filter-control packets, their seq may mean nothing
    {
        int diff = CSeqNo::seqoff(m_iRcvCurrPhySeqNo, packet.m_iSeqNo);
       // Difference between these two sequence numbers is expected to be:
       // 0 - duplicated last packet (theory only)
       // 1 - subsequent packet (alright)
       // <0 - belated or recovered packet
       // >1 - jump over a packet loss (loss = seqdiff-1)
        if (diff > 1)
        {
            CGuard lg(m_StatsLock, "stats");
            int    loss = diff - 1; // loss is all that is above diff == 1
            m_stats.traceRcvLoss += loss;
            m_stats.rcvLossTotal += loss;
            uint64_t lossbytes = loss * m_pRcvBuffer->getRcvAvgPayloadSize();
            m_stats.traceRcvBytesLoss += lossbytes;
            m_stats.rcvBytesLossTotal += lossbytes;
            HLOGC(mglog.Debug,
                  log << "LOSS STATS: n=" << loss << " SEQ: [" << CSeqNo::incseq(m_iRcvCurrPhySeqNo) << " "
                      << CSeqNo::decseq(packet.m_iSeqNo) << "]");
        }

        if (diff > 0)
        {
            // Record if it was further than latest
            m_iRcvCurrPhySeqNo = packet.m_iSeqNo;
        }
    }

    {
        // Start of offset protected section
        // Prevent TsbPd thread from modifying Ack position while adding data
        // offset from RcvLastAck in RcvBuffer must remain valid between seqoff() and addData()
        CGuard recvbuf_acklock(m_RcvBufferLock, "RcvBuffer");

        // vector<CUnit*> undec_units;
        if (m_PacketFilter)
        {
            // Stuff this data into the filter
            m_PacketFilter.receive(in_unit, Ref(incoming), Ref(filter_loss_seqs));
            HLOGC(mglog.Debug,
                  log << "(FILTER) fed data, received " << incoming.size() << " pkts, " << Printable(filter_loss_seqs)
                      << " loss to report, "
                      << (m_PktFilterRexmitLevel == SRT_ARQ_ALWAYS ? "FIND & REPORT LOSSES YOURSELF"
                                                                   : "REPORT ONLY THOSE"));
        }
        else
        {
            // Stuff in just one packet that has come in.
            incoming.push_back(in_unit);
        }

        bool excessive = true; // stays true unless it was successfully added

        // Needed for possibly check for needsQuickACK.
        bool incoming_belated = (CSeqNo::seqcmp(in_unit->m_Packet.m_iSeqNo, m_iRcvLastSkipAck) < 0);

        // Loop over all incoming packets that were filtered out.
        // In case when there is no filter, there's just one packet in 'incoming',
        // the one that came in the input of this function.
        for (vector<CUnit*>::iterator i = incoming.begin(); i != incoming.end(); ++i)
        {
            CUnit*   u    = *i;
            CPacket& rpkt = u->m_Packet;

            // m_iRcvLastSkipAck is the base sequence number for the receiver buffer.
            // This is the offset in the buffer; if this is negative, it means that
            // this sequence is already in the past and the buffer is not interested.
            // Meaning, this packet will be rejected, even if it could potentially be
            // one of missing packets in the transmission.
            int32_t offset = CSeqNo::seqoff(m_iRcvLastSkipAck, rpkt.m_iSeqNo);

            IF_HEAVY_LOGGING(const char* exc_type = "EXPECTED");

            if (offset < 0)
            {
                IF_HEAVY_LOGGING(exc_type = "BELATED");
                uint64_t tsbpdtime = m_pRcvBuffer->getPktTsbPdTime(rpkt.getMsgTimeStamp());
                uint64_t bltime =
                    CountIIR(uint64_t(m_stats.traceBelatedTime) * 1000, CTimer::getTime() - tsbpdtime, 0.2);

                CGuard::enterCS(m_StatsLock, "Stats");
                m_stats.traceBelatedTime = double(bltime) / 1000.0;
                m_stats.traceRcvBelated++;
                CGuard::leaveCS(m_StatsLock, "Stats");
                HLOGC(mglog.Debug,
                      log << CONID() << "RECEIVED: seq=" << packet.m_iSeqNo << " offset=" << offset << " (BELATED/"
                          << rexmitstat[pktrexmitflag] << rexmit_reason << ") FLAGS: " << packet.MessageFlagStr());
                continue;
            }

            const int avail_bufsize = m_pRcvBuffer->getAvailBufSize();
            if (offset >= avail_bufsize)
            {
                // This is already a sequence discrepancy. Probably there could be found
                // some way to make it continue reception by overriding the sequence and
                // make a kinda TLKPTDROP, but there has been found no reliable way to do this.
                if (m_bTsbPd && m_bTLPktDrop && m_pRcvBuffer->empty())
                {
                    // Only in live mode. In File mode this shall not be possible
                    // because the sender should stop sending in this situation.
                    // In Live mode this means that there is a gap between the
                    // lowest sequence in the empty buffer and the incoming sequence
                    // that exceeds the buffer size. Receiving data in this situation
                    // is no longer possible and this is a point of no return.

                  LOGC(mglog.Error, log << CONID() <<
                          "SEQUENCE DISCREPANCY. BREAKING CONNECTION."
                             " seq=" << rpkt.m_iSeqNo
                          << " buffer=(" << m_iRcvLastSkipAck
                          << ":" << m_iRcvCurrSeqNo                   // -1 = size to last index
                          << "+" << CSeqNo::incseq(m_iRcvLastSkipAck, m_pRcvBuffer->capacity()-1)
                          << "), " << (offset-avail_bufsize+1)
                          << " past max. Reception no longer possible. REQUESTING TO CLOSE.");

                    // This is a scoped lock with AckLock, but for the moment
                    // when processClose() is called this lock must be taken out,
                    // otherwise this will cause a deadlock. We don't need this
                    // lock anymore, and at 'return' it will be unlocked anyway.
                    recvbuf_acklock.forceUnlock();
                    processClose();
                    return -1;
                }
                else
                {
                    LOGC(mglog.Error,
                         log << CONID() << "No room to store incoming packet: offset=" << offset
                             << " avail=" << avail_bufsize << " ack.seq=" << m_iRcvLastSkipAck
                             << " pkt.seq=" << rpkt.m_iSeqNo << " rcv-remain=" << m_pRcvBuffer->debugGetSize());
                    return -1;
                }
            }

            bool adding_successful = true;
            if (m_pRcvBuffer->addData(*i, offset) < 0)
            {
                // addData returns -1 if at the m_iLastAckPos+offset position there already is a packet.
                // So this packet is "redundant".
                IF_HEAVY_LOGGING(exc_type = "UNACKED");
                adding_successful = false;
            }
            else
            {
                IF_HEAVY_LOGGING(exc_type = "ACCEPTED");
                excessive = false;
                if (u->m_Packet.getMsgCryptoFlags())
                {
                    EncryptionStatus rc = m_pCryptoControl ? m_pCryptoControl->decrypt(Ref(u->m_Packet)) : ENCS_NOTSUP;
                    if (rc != ENCS_CLEAR)
                    {
                        // Could not decrypt
                        // Keep packet in received buffer
                        // Crypto flags are still set
                        // It will be acknowledged
                        {
                            CGuard lg(m_StatsLock, "stats");
                            m_stats.traceRcvUndecrypt += 1;
                            m_stats.traceRcvBytesUndecrypt += pktsz;
                            m_stats.m_rcvUndecryptTotal += 1;
                            m_stats.m_rcvBytesUndecryptTotal += pktsz;
                        }

                        // Log message degraded to debug because it may happen very often
                        HLOGC(dlog.Debug, log << CONID() << "ERROR: packet not decrypted, dropping data.");
                        adding_successful = false;
                        IF_HEAVY_LOGGING(exc_type = "UNDECRYPTED");
                    }
                }
            }
#if ENABLE_HEAVY_LOGGING
      std::ostringstream timebufspec;
      if (m_bTsbPd)
      {
          int dsize = m_pRcvBuffer->getRcvDataSize();
          timebufspec << "(" << FormatTime(m_pRcvBuffer->debugGetDeliveryTime(0))
              << "-" << FormatTime(m_pRcvBuffer->debugGetDeliveryTime(dsize-1)) << ")";
      }

      std::ostringstream expectspec;
      if (excessive)
          expectspec << "EXCESSIVE(" << exc_type << rexmit_reason << ")";
      else
          expectspec << "ACCEPTED";
#endif

      HLOGC(mglog.Debug, log << CONID() << "RECEIVED: seq=" << rpkt.m_iSeqNo
              << " offset=" << offset
              << " BUFr=" << avail_bufsize
              << " avail=" << m_pRcvBuffer->getAvailBufSize()
              << " buffer=(" << m_iRcvLastSkipAck
              << ":" << m_iRcvCurrSeqNo                   // -1 = size to last index
              << "+" << CSeqNo::incseq(m_iRcvLastSkipAck, m_pRcvBuffer->capacity()-1)
              << ") "
              << " RSL=" << expectspec.str()
              << " SN=" << rexmitstat[pktrexmitflag]
              << " DLVTM=" << timebufspec.str()
              << " FLAGS: "
              << rpkt.MessageFlagStr());

            // Decryption should have made the crypto flags EK_NOENC.
            // Otherwise it's an error.
            if (adding_successful)
            {
                HLOGC(dlog.Debug,
                      log << "CONTIGUITY CHECK: sequence distance: " << CSeqNo::seqoff(m_iRcvCurrSeqNo, rpkt.m_iSeqNo));
                if (CSeqNo::seqcmp(rpkt.m_iSeqNo, CSeqNo::incseq(m_iRcvCurrSeqNo)) > 0) // Loss detection.
                {
                    int32_t seqlo = CSeqNo::incseq(m_iRcvCurrSeqNo);
                    int32_t seqhi = CSeqNo::decseq(rpkt.m_iSeqNo);

                    srt_loss_seqs.push_back(make_pair(seqlo, seqhi));

                    if (initial_loss_ttl)
                    {
                        // pack loss list for (possibly belated) NAK
                        // The LOSSREPORT will be sent in a while.

                        for (loss_seqs_t::iterator i = srt_loss_seqs.begin(); i != srt_loss_seqs.end(); ++i)
                        {
                            m_FreshLoss.push_back(CRcvFreshLoss(i->first, i->second, initial_loss_ttl));
                        }
                        HLOGC(mglog.Debug,
                              log << "FreshLoss: added sequences: " << Printable(srt_loss_seqs)
                                  << " tolerance: " << initial_loss_ttl);
                        reorder_prevent_lossreport = true;
                    }
                }
            }

            // Update the current largest sequence number that has been received.
            // Or it is a retransmitted packet, remove it from receiver loss list.
            if (CSeqNo::seqcmp(rpkt.m_iSeqNo, m_iRcvCurrSeqNo) > 0)
            {
                m_iRcvCurrSeqNo = rpkt.m_iSeqNo; // Latest possible received
            }
            else
            {
                unlose(rpkt); // was BELATED or RETRANSMITTED
                was_sent_in_order &= 0 != pktrexmitflag;
            }
        }

        // This is moved earlier after introducing filter because it shouldn't
        // be executed in case when the packet was rejected by the receiver buffer.
        // However now the 'excessive' condition may be true also in case when
        // a truly non-excessive packet has been received, just it has been temporarily
        // stored for better times by the filter module. This way 'excessive' is also true,
        // although the old condition that a packet with a newer sequence number has arrived
        // or arrived out of order may still be satisfied.
        if (!incoming_belated && was_sent_in_order)
        {
            // Basing on some special case in the packet, it might be required
            // to enforce sending ACK immediately (earlier than normally after
            // a given period).
            if (m_CongCtl->needsQuickACK(packet))
            {
                CTimer::rdtsc(m_ullNextACKTime_tk);
            }
        }

        if (excessive)
        {
            return -1;
        }

    } // End of recvbuf_acklock

    if (m_bClosing)
    {
        // RcvQueue worker thread can call processData while closing (or close while processData)
        // This race condition exists in the UDT design but the protection against TsbPd thread
        // (with AckLock) and decryption enlarged the probability window.
        // Application can crash deep in decrypt stack since crypto context is deleted in close.
        // RcvQueue worker thread will not necessarily be deleted with this connection as it can be
        // used by others (socket multiplexer).
        return -1;
    }

    if (incoming.empty())
    {
        // Treat as excessive. This is when a filter cumulates packets
        // until the loss is rebuilt, or eats up a filter control packet
        return -1;
    }

    if (!srt_loss_seqs.empty())
    {
        // A loss is detected
        {
            // TODO: Can unlock rcvloss after m_pRcvLossList->insert(...)?
            // And probably protect m_FreshLoss as well.

            HLOGC(mglog.Debug, log << "processData: LOSS DETECTED, %: " << Printable(srt_loss_seqs) << " - RECORDING.");
            // if record_loss == false, nothing will be contained here
            // Insert lost sequence numbers to the receiver loss list
            CGuard lg(m_RcvLossLock, "RcvLoss");
            for (loss_seqs_t::iterator i = srt_loss_seqs.begin(); i != srt_loss_seqs.end(); ++i)
            {
                // If loss found, insert them to the receiver loss list
                m_pRcvLossList->insert(i->first, i->second);
            }
        }

        const bool report_recorded_loss = !m_PacketFilter || m_PktFilterRexmitLevel == SRT_ARQ_ALWAYS;
        if (!reorder_prevent_lossreport && report_recorded_loss)
        {
            HLOGC(mglog.Debug, log << "WILL REPORT LOSSES (SRT): " << Printable(srt_loss_seqs));
            sendLossReport(srt_loss_seqs);
        }

        if (m_bTsbPd)
        {
           HLOGC(mglog.Debug, log << "loss: signaling TSBPD cond");
           CCondDelegate cond(m_RcvTsbPdCond, m_RecvLock, CCondDelegate::NOLOCK, "RcvTsbPd", "Recv");
           cond.lock_signal();
        }
    }

    // Separately report loss records of those reported by a filter.
    // ALWAYS report whatever has been reported back by a filter. Note that
    // the filter never reports anything when rexmit fallback level is ALWAYS or NEVER.
    // With ALWAYS only those are reported that were recorded here by SRT.
    // With NEVER, nothing is to be reported.
    if (!filter_loss_seqs.empty())
    {
        HLOGC(mglog.Debug, log << "WILL REPORT LOSSES (filter): " << Printable(filter_loss_seqs));
        sendLossReport(filter_loss_seqs);

        if (m_bTsbPd)
        {
            HLOGC(mglog.Debug, log << "loss: signaling TSBPD cond");
            CCondDelegate cond(m_RcvTsbPdCond, m_RecvLock, CCondDelegate::NOLOCK);
            cond.lock_signal();
        }
    }

    // Now review the list of FreshLoss to see if there's any "old enough" to send UMSG_LOSSREPORT to it.

    // PERFORMANCE CONSIDERATIONS:
    // This list is quite inefficient as a data type and finding the candidate to send UMSG_LOSSREPORT
    // is linear time. On the other hand, there are some special cases that are important for performance:
    // - only the first (plus some following) could have had TTL drown to 0
    // - the only (little likely) possibility that the next-to-first record has TTL=0 is when there was
    //   a loss range split (due to dropFromLossLists() of one sequence)
    // - first found record with TTL>0 means end of "ready to LOSSREPORT" records
    // So:
    // All you have to do is:
    //  - start with first element and continue with next elements, as long as they have TTL=0
    //    If so, send the loss report and remove this element.
    //  - Since the first element that has TTL>0, iterate until the end of container and decrease TTL.
    //
    // This will be efficient becase the loop to increment one field (without any condition check)
    // can be quite well optimized.

    vector<int32_t> lossdata;
    {
        CGuard lg(m_RcvLossLock, "rcvloss");

        // XXX There was a mysterious crash around m_FreshLoss. When the initial_loss_ttl is 0
        // (that is, "belated loss report" feature is off), don't even touch m_FreshLoss.
        if (initial_loss_ttl && !m_FreshLoss.empty())
        {
            deque<CRcvFreshLoss>::iterator i = m_FreshLoss.begin();

            // Phase 1: take while TTL <= 0.
            // There can be more than one record with the same TTL, if it has happened before
            // that there was an 'unlost' (@c dropFromLossLists) sequence that has split one detected loss
            // into two records.
            for (; i != m_FreshLoss.end() && i->ttl <= 0; ++i)
            {
                HLOGF(mglog.Debug,
                      "Packet seq %d-%d (%d packets) considered lost - sending LOSSREPORT",
                      i->seq[0],
                      i->seq[1],
                      CSeqNo::seqoff(i->seq[0], i->seq[1]) + 1);
                addLossRecord(lossdata, i->seq[0], i->seq[1]);
            }

            // Remove elements that have been processed and prepared for lossreport.
            if (i != m_FreshLoss.begin())
            {
                m_FreshLoss.erase(m_FreshLoss.begin(), i);
                i = m_FreshLoss.begin();
            }

            if (m_FreshLoss.empty())
            {
                HLOGP(mglog.Debug, "NO MORE FRESH LOSS RECORDS.");
            }
            else
            {
                HLOGF(mglog.Debug,
                      "STILL %" PRIzu " FRESH LOSS RECORDS, FIRST: %d-%d (%d) TTL: %d",
                      m_FreshLoss.size(),
                      i->seq[0],
                      i->seq[1],
                      1 + CSeqNo::seqoff(i->seq[0], i->seq[1]),
                      i->ttl);
            }

            // Phase 2: rest of the records should have TTL decreased.
            for (; i != m_FreshLoss.end(); ++i)
                --i->ttl;
        }
    }
    if (!lossdata.empty())
    {
        sendCtrl(UMSG_LOSSREPORT, NULL, &lossdata[0], lossdata.size());
    }

    // was_sent_in_order means either of:
    // - packet was sent in order (first if branch above)
    // - packet was sent as old, but was a retransmitted packet

    if (m_bPeerRexmitFlag && was_sent_in_order)
    {
        ++m_iConsecOrderedDelivery;
        if (m_iConsecOrderedDelivery >= 50)
        {
            m_iConsecOrderedDelivery = 0;
            if (m_iReorderTolerance > 0)
            {
                m_iReorderTolerance--;
                CGuard::enterCS(m_StatsLock, "Stats");
                m_stats.traceReorderDistance--;
                CGuard::leaveCS(m_StatsLock, "Stats");
                HLOGF(mglog.Debug,
                      "ORDERED DELIVERY of 50 packets in a row - decreasing tolerance to %d",
                      m_iReorderTolerance);
            }
        }
    }

    return 0;
}

/// This function is called when a packet has arrived, which was behind the current
/// received sequence - that is, belated or retransmitted. Try to remove the packet
/// from both loss records: the general loss record and the fresh loss record.
///
/// Additionally, check - if supported by the peer - whether the "latecoming" packet
/// has been sent due to retransmission or due to reordering, by checking the rexmit
/// support flag and rexmit flag itself. If this packet was surely ORIGINALLY SENT
/// it means that the current network connection suffers of packet reordering. This
/// way try to introduce a dynamic tolerance by calculating the difference between
/// the current packet reception sequence and this packet's sequence. This value
/// will be set to the tolerance value, which means that later packet retransmission
/// will not be required immediately, but only after receiving N next packets that
/// do not include the lacking packet.
/// The tolerance is not increased infinitely - it's bordered by m_iMaxReorderTolerance.
/// This value can be set in options - SRT_LOSSMAXTTL.
void CUDT::unlose(const CPacket& packet)
{
    CGuard  lg(m_RcvLossLock, "rcvloss");
    int32_t sequence = packet.m_iSeqNo;
    m_pRcvLossList->remove(sequence);

    // Rest of this code concerns only the "belated lossreport" feature.

    bool has_increased_tolerance = false;
    bool was_reordered           = false;

    if (m_bPeerRexmitFlag)
    {
        // If the peer understands the REXMIT flag, it means that the REXMIT flag is contained
        // in the PH_MSGNO field.

        // The packet is considered coming originally (just possibly out of order), if REXMIT
        // flag is NOT set.
        was_reordered = !packet.getRexmitFlag();
        if (was_reordered)
        {
            HLOGF(mglog.Debug, "received out-of-band packet seq %d", sequence);

            const int seqdiff = abs(CSeqNo::seqcmp(m_iRcvCurrSeqNo, packet.m_iSeqNo));
            CGuard::enterCS(m_StatsLock, "Stats");
            m_stats.traceReorderDistance = max(seqdiff, m_stats.traceReorderDistance);
            CGuard::leaveCS(m_StatsLock, "Stats");
            if (seqdiff > m_iReorderTolerance)
            {
                const int new_tolerance = min(seqdiff, m_iMaxReorderTolerance);
                HLOGF(mglog.Debug,
                      "Belated by %d seqs - Reorder tolerance %s %d",
                      seqdiff,
                      (new_tolerance == m_iReorderTolerance) ? "REMAINS with" : "increased to",
                      new_tolerance);
                m_iReorderTolerance = new_tolerance;
                has_increased_tolerance =
                    true; // Yes, even if reorder tolerance is already at maximum - this prevents decreasing tolerance.
            }
        }
        else
        {
            HLOGC(mglog.Debug, log << CONID() << "received reXmitted packet seq=" << sequence);
        }
    }
    else
    {
        HLOGF(mglog.Debug, "received reXmitted or belated packet seq %d (distinction not supported by peer)", sequence);
    }

    // Don't do anything if "belated loss report" feature is not used.
    // In that case the FreshLoss list isn't being filled in at all, the
    // loss report is sent directly.
    // Note that this condition blocks two things being done in this function:
    // - remove given sequence from the fresh loss record
    //   (in this case it's empty anyway)
    // - decrease current reorder tolerance based on whether packets come in order
    //   (current reorder tolerance is 0 anyway)
    if (m_bPeerRexmitFlag == 0 || m_iReorderTolerance == 0)
        return;

    size_t i       = 0;
    int    had_ttl = 0;
    for (i = 0; i < m_FreshLoss.size(); ++i)
    {
        had_ttl = m_FreshLoss[i].ttl;
        switch (m_FreshLoss[i].revoke(sequence))
        {
        case CRcvFreshLoss::NONE:
            continue; // Not found. Search again.

        case CRcvFreshLoss::STRIPPED:
            goto breakbreak; // Found and the modification is applied. We're done here.

        case CRcvFreshLoss::DELETE:
            // No more elements. Kill it.
            m_FreshLoss.erase(m_FreshLoss.begin() + i);
            // Every loss is unique. We're done here.
            goto breakbreak;

        case CRcvFreshLoss::SPLIT:
            // Oh, this will be more complicated. This means that it was in between.
            {
                // So create a new element that will hold the upper part of the range,
                // and this one modify to be the lower part of the range.

                // Keep the current end-of-sequence value for the second element
                int32_t next_end = m_FreshLoss[i].seq[1];

                // seq-1 set to the end of this element
                m_FreshLoss[i].seq[1] = CSeqNo::decseq(sequence);
                // seq+1 set to the begin of the next element
                int32_t next_begin = CSeqNo::incseq(sequence);

                // Use position of the NEXT element because insertion happens BEFORE pointed element.
                // Use the same TTL (will stay the same in the other one).
                m_FreshLoss.insert(m_FreshLoss.begin() + i + 1,
                                   CRcvFreshLoss(next_begin, next_end, m_FreshLoss[i].ttl));
            }
            goto breakbreak;
        }
    }

    // Could have made the "return" instruction instead of goto, but maybe there will be something
    // to add in future, so keeping that.
breakbreak:;

    if (i != m_FreshLoss.size())
    {
        HLOGF(mglog.Debug, "sequence %d removed from belated lossreport record", sequence);
    }

    if (was_reordered)
    {
        m_iConsecOrderedDelivery = 0;
        if (has_increased_tolerance)
        {
            m_iConsecEarlyDelivery = 0; // reset counter
        }
        else if (had_ttl > 2)
        {
            ++m_iConsecEarlyDelivery; // otherwise, and if it arrived quite earlier, increase counter
            HLOGF(mglog.Debug, "... arrived at TTL %d case %d", had_ttl, m_iConsecEarlyDelivery);

            // After 10 consecutive
            if (m_iConsecEarlyDelivery >= 10)
            {
                m_iConsecEarlyDelivery = 0;
                if (m_iReorderTolerance > 0)
                {
                    m_iReorderTolerance--;
                    CGuard::enterCS(m_StatsLock, "Stats");
                    m_stats.traceReorderDistance--;
                    CGuard::leaveCS(m_StatsLock, "Stats");
                    HLOGF(mglog.Debug,
                          "... reached %d times - decreasing tolerance to %d",
                          m_iConsecEarlyDelivery,
                          m_iReorderTolerance);
                }
            }
        }
        // If hasn't increased tolerance, but the packet appeared at TTL less than 2, do nothing.
    }
}

void CUDT::dropFromLossLists(int32_t from, int32_t to)
{
    CGuard lg(m_RcvLossLock, "rcvloss");
    m_pRcvLossList->remove(from, to);

    HLOGF(mglog.Debug, "%sTLPKTDROP seq %d-%d (%d packets)", CONID().c_str(), from, to, CSeqNo::seqoff(from, to));

    if (m_bPeerRexmitFlag == 0 || m_iReorderTolerance == 0)
        return;

    // All code below concerns only "belated lossreport" feature.

    // It's highly unlikely that this is waiting to send a belated UMSG_LOSSREPORT,
    // so treat it rather as a sanity check.

    // It's enough to check if the first element of the list starts with a sequence older than 'to'.
    // If not, just do nothing.

    size_t delete_index = 0;
    for (size_t i = 0; i < m_FreshLoss.size(); ++i)
    {
        CRcvFreshLoss::Emod result = m_FreshLoss[i].revoke(from, to);
        switch (result)
        {
        case CRcvFreshLoss::DELETE:
            delete_index = i + 1; // PAST THE END
            continue;             // There may be further ranges that are included in this one, so check on.

        case CRcvFreshLoss::NONE:
        case CRcvFreshLoss::STRIPPED:
            break; // THIS BREAKS ONLY 'switch', not 'for'!

        case CRcvFreshLoss::SPLIT:; // This function never returns it. It's only a compiler shut-up.
        }

        break; // Now this breaks also FOR.
    }

    m_FreshLoss.erase(m_FreshLoss.begin(),
            m_FreshLoss.begin() + delete_index); // with delete_index == 0 will do nothing
}

// This function, as the name states, should bake a new cookie.
int32_t CUDT::bake(const sockaddr_any& addr, int32_t current_cookie, int correction)
{
    static unsigned int distractor = 0;
    unsigned int        rollover   = distractor + 10;

    for (;;)
    {
        // SYN cookie
        char clienthost[NI_MAXHOST];
        char clientport[NI_MAXSERV];
        getnameinfo(&addr,
                addr.size(),
                clienthost,
                sizeof(clienthost),
                clientport,
                sizeof(clientport),
                NI_NUMERICHOST | NI_NUMERICSERV);
        int64_t timestamp = ((CTimer::getTime() - m_stats.startTime) / 60000000) + distractor -
            correction; // secret changes every one minute
        stringstream cookiestr;
        cookiestr << clienthost << ":" << clientport << ":" << timestamp;
        union {
            unsigned char cookie[16];
            int32_t       cookie_val;
        };
        CMD5::compute(cookiestr.str().c_str(), cookie);

        if (cookie_val != current_cookie)
            return cookie_val;

        ++distractor;

        // This is just to make the loop formally breakable,
        // but this is virtually impossible to happen.
        if (distractor == rollover)
            return cookie_val;
    }
}

// XXX This is quite a mystery, why this function has a return value
// and what the purpose for it was. There's just one call of this
// function in the whole code and in that call the return value is
// ignored. Actually this call happens in the CRcvQueue::worker thread,
// where it makes a response for incoming UDP packet that might be
// a connection request. Should any error occur in this process, there
// is no way to "report error" that happened here. Basing on that
// these values in original UDT code were quite like the values
// for m_iReqType, they have been changed to URQ_* symbols, which
// may mean that the intent for the return value was to send this
// value back as a control packet back to the connector.
//
// This function is run when the CRcvQueue object is reading packets
// from the multiplexer (@c CRcvQueue::worker_RetrieveUnit) and the
// target socket ID is 0.
//
// XXX Make this function return EConnectStatus enum type (extend if needed),
// and this will be directly passed to the caller.
SRT_REJECT_REASON CUDT::processConnectRequest(const sockaddr_any& addr, CPacket& packet)
{
    // XXX ASSUMPTIONS:
    // [[using assert(packet.m_iID == 0)]]

    HLOGC(mglog.Debug, log << "processConnectRequest: received a connection request");

    if (m_bClosing)
    {
        m_RejectReason = SRT_REJ_CLOSE;
        HLOGC(mglog.Debug, log << "processConnectRequest: ... NOT. Rejecting because closing.");
        return m_RejectReason;
    }

    /*
     * Closing a listening socket only set bBroken
     * If a connect packet is received while closing it gets through
     * processing and crashes later.
     */
    if (m_bBroken)
    {
        m_RejectReason = SRT_REJ_CLOSE;
        HLOGC(mglog.Debug, log << "processConnectRequest: ... NOT. Rejecting because broken.");
        return m_RejectReason;
    }
    size_t exp_len =
        CHandShake::m_iContentSize; // When CHandShake::m_iContentSize is used in log, the file fails to link!

    // NOTE!!! Old version of SRT code checks if the size of the HS packet
    // is EQUAL to the above CHandShake::m_iContentSize.

    // Changed to < exp_len because we actually need that the packet
    // be at least of a size for handshake, although it may contain
    // more data, depending on what's inside.
    if (packet.getLength() < exp_len)
    {
        m_RejectReason = SRT_REJ_ROGUE;
        HLOGC(mglog.Debug,
                log << "processConnectRequest: ... NOT. Wrong size: " << packet.getLength() << " (expected: " << exp_len
                << ")");
        return m_RejectReason;
    }

    // Dunno why the original UDT4 code only MUCH LATER was checking if the packet was UMSG_HANDSHAKE.
    // It doesn't seem to make sense to deserialize it into the handshake structure if we are not
    // sure that the packet contains the handshake at all!
    if (!packet.isControl(UMSG_HANDSHAKE))
    {
        m_RejectReason = SRT_REJ_ROGUE;
        LOGC(mglog.Error, log << "processConnectRequest: the packet received as handshake is not a handshake message");
        return m_RejectReason;
    }

    CHandShake hs;
    hs.load_from(packet.m_pcData, packet.getLength());

    // XXX MOST LIKELY this hs should be now copied into m_ConnRes field, which holds
    // the handshake structure sent from the peer (no matter the role or mode).
    // This should simplify the createSrtHandshake() function which can this time
    // simply write the crafted handshake structure into m_ConnReq, which needs no
    // participation of the local handshake and passing it as a parameter through
    // newConnection() -> acceptAndRespond() -> createSrtHandshake(). This is also
    // required as a source of the peer's information used in processing in other
    // structures.

    int32_t cookie_val = bake(addr);

    HLOGC(mglog.Debug, log << "processConnectRequest: new cookie: " << hex << cookie_val);

    // Remember and use the incoming destination address here
    // and use it as a source address when responding. It's not possible
    // to record this address yet because this happens still in the frames
    // of the listener socket. Only when processing switches to the newly
    // spawned accepted socket can the address be recorded in its
    // m_SourceAddr field.
    sockaddr_any use_source_addr = packet.udpDestAddr();

    // REQUEST:INDUCTION.
    // Set a cookie, a target ID, and send back the same as
    // RESPONSE:INDUCTION.
    if (hs.m_iReqType == URQ_INDUCTION)
    {
        HLOGC(mglog.Debug, log << "processConnectRequest: received type=induction, sending back with cookie+socket");

        // XXX That looks weird - the calculated md5 sum out of the given host/port/timestamp
        // is 16 bytes long, but CHandShake::m_iCookie has 4 bytes. This then effectively copies
        // only the first 4 bytes. Moreover, it's dangerous on some platforms because the char
        // array need not be aligned to int32_t - changed to union in a hope that using int32_t
        // inside a union will enforce whole union to be aligned to int32_t.
        hs.m_iCookie = cookie_val;
        packet.m_iID = hs.m_iID;

        // Ok, now's the time. The listener sets here the version 5 handshake,
        // even though the request was 4. This is because the old client would
        // simply return THE SAME version, not even looking into it, giving the
        // listener false impression as if it supported version 5.
        //
        // If the caller was really HSv4, it will simply ignore the version 5 in INDUCTION;
        // it will respond with CONCLUSION, but with its own set version, which is version 4.
        //
        // If the caller was really HSv5, it will RECOGNIZE this version 5 in INDUCTION, so
        // it will respond with version 5 when sending CONCLUSION.

        hs.m_iVersion = HS_VERSION_SRT1;

        // Additionally, set this field to a MAGIC value. This field isn't used during INDUCTION
        // by HSv4 client, HSv5 client can use it to additionally verify that this is a HSv5 listener.
        // In this field we also advertise the PBKEYLEN value. When 0, it's considered not advertised.
        hs.m_iType = SrtHSRequest::wrapFlags(true /*put SRT_MAGIC_CODE in HSFLAGS*/, m_iSndCryptoKeyLen);
        bool whether SRT_ATR_UNUSED = m_iSndCryptoKeyLen != 0;
        HLOGC(mglog.Debug,
                log << "processConnectRequest: " << (whether ? "" : "NOT ")
                << " Advertising PBKEYLEN - value = " << m_iSndCryptoKeyLen);

        size_t size = packet.getLength();
        hs.store_to(packet.m_pcData, Ref(size));
<<<<<<< HEAD
      setPacketTS(packet, CTimer::getTime());

      // Display the HS before sending it to peer
      HLOGC(mglog.Debug, log << "processConnectRequest: SENDING HS (i): " << hs.show());
=======
        setPacketTS(packet, CTimer::getTime());

        // Display the HS before sending it to peer
        HLOGC(mglog.Debug, log << "processConnectRequest: SENDING HS (i): " << hs.show());
>>>>>>> d90364ef

        m_pSndQueue->sendto(addr, packet, use_source_addr);
        return SRT_REJ_UNKNOWN; // EXCEPTION: this is a "no-error" code.
    }

    // Otherwise this should be REQUEST:CONCLUSION.
    // Should then come with the correct cookie that was
    // set in the above INDUCTION, in the HS_VERSION_SRT1
    // should also contain extra data.

    HLOGC(mglog.Debug,
            log << "processConnectRequest: received type=" << RequestTypeStr(hs.m_iReqType) << " - checking cookie...");
    if (hs.m_iCookie != cookie_val)
    {
        cookie_val = bake(addr, cookie_val, -1); // SHOULD generate an earlier, distracted cookie

        if (hs.m_iCookie != cookie_val)
        {
            m_RejectReason = SRT_REJ_RDVCOOKIE;
            HLOGC(mglog.Debug, log << "processConnectRequest: ...wrong cookie " << hex << cookie_val << ". Ignoring.");
            return m_RejectReason;
        }

        HLOGC(mglog.Debug, log << "processConnectRequest: ... correct (FIXED) cookie. Proceeding.");
    }
    else
    {
        HLOGC(mglog.Debug, log << "processConnectRequest: ... correct (ORIGINAL) cookie. Proceeding.");
    }

    int32_t id = hs.m_iID;

    // HANDSHAKE: The old client sees the version that does not match HS_VERSION_UDT4 (5).
    // In this case it will respond with URQ_ERROR_REJECT. Rest of the data are the same
    // as in the handshake request. When this message is received, the connector side should
    // switch itself to the version number HS_VERSION_UDT4 and continue the old way (that is,
    // continue sending URQ_INDUCTION, but this time with HS_VERSION_UDT4).

    bool accepted_hs = true;

    if (hs.m_iVersion == HS_VERSION_SRT1)
    {
        // No further check required.
        // The m_iType contains handshake extension flags.
    }
    else if (hs.m_iVersion == HS_VERSION_UDT4)
    {
        // In UDT, and so in older SRT version, the hs.m_iType field should contain
        // the socket type, although SRT only allowed this field to be UDT_DGRAM.
        // Older SRT version contained that value in a field, but now that this can
        // only contain UDT_DGRAM the field itself has been abandoned.
        // For the sake of any old client that reports version 4 handshake, interpret
        // this hs.m_iType field as a socket type and check if it's UDT_DGRAM.

        // Note that in HSv5 hs.m_iType contains extension flags.
        if (hs.m_iType != UDT_DGRAM)
        {
            m_RejectReason = SRT_REJ_ROGUE;
            accepted_hs    = false;
        }
    }
    else
    {
        // Unsupported version
        // (NOTE: This includes "version=0" which is a rejection flag).
        m_RejectReason = SRT_REJ_VERSION;
        accepted_hs    = false;
    }

    if (!accepted_hs)
    {
        HLOGC(mglog.Debug,
                log << "processConnectRequest: version/type mismatch. Sending REJECT code:" << m_RejectReason
                << " MSG: " << srt_rejectreason_str(m_RejectReason));
        // mismatch, reject the request
        hs.m_iReqType = URQFailure(m_RejectReason);
        size_t size   = CHandShake::m_iContentSize;
        hs.store_to(packet.m_pcData, Ref(size));
        packet.m_iID        = id;
<<<<<<< HEAD
       setPacketTS(packet, CTimer::getTime());
       HLOGC(mglog.Debug, log << "processConnectRequest: SENDING HS (e): " << hs.show());
=======
        setPacketTS(packet, CTimer::getTime());
        HLOGC(mglog.Debug, log << "processConnectRequest: SENDING HS (e): " << hs.show());
>>>>>>> d90364ef
        m_pSndQueue->sendto(addr, packet, use_source_addr);
    }
    else
    {
        SRT_REJECT_REASON error  = SRT_REJ_UNKNOWN;
        int               result = s_UDTUnited.newConnection(m_SocketID, addr, &hs, packet, Ref(error));

        // This is listener - m_RejectReason need not be set
        // because listener has no functionality of giving the app
        // insight into rejected callers.

        // --->
        //        (global.) CUDTUnited::updateListenerMux
        //        (new Socket.) CUDT::acceptAndRespond
        if (result == -1)
        {
            hs.m_iReqType = URQFailure(error);
            LOGF(mglog.Error, "UU:newConnection: rsp(REJECT): %d - %s", hs.m_iReqType, srt_rejectreason_str(error));
        }

        // CONFUSION WARNING!
        //
        // The newConnection() will call acceptAndRespond() if the processing
        // was successful - IN WHICH CASE THIS PROCEDURE SHOULD DO NOTHING.
        // Ok, almost nothing - see update_events below.
        //
        // If newConnection() failed, acceptAndRespond() will not be called.
        // Ok, more precisely, the thing that acceptAndRespond() is expected to do
        // will not be done (this includes sending any response to the peer).
        //
        // Now read CAREFULLY. The newConnection() will return:
        //
        // - -1: The connection processing failed due to errors like:
        //       - memory alloation error
        //       - listen backlog exceeded
        //       - any error propagated from CUDT::open and CUDT::acceptAndRespond
        // - 0: The connection already exists
        // - 1: Connection accepted.
        //
        // So, update_events is called only if the connection is established.
        // Both 0 (repeated) and -1 (error) require that a response be sent.
        // The CPacket object that has arrived as a connection request is here
        // reused for the connection rejection response (see URQ_ERROR_REJECT set
        // as m_iReqType).

        // send back a response if connection failed or connection already existed
        // new connection response should be sent in acceptAndRespond()
        if (result != 1)
        {
            HLOGC(mglog.Debug,
                    log << CONID() << "processConnectRequest: sending ABNORMAL handshake info req="
                    << RequestTypeStr(hs.m_iReqType));
            size_t size = CHandShake::m_iContentSize;
            hs.store_to(packet.m_pcData, Ref(size));
            packet.m_iID        = id;
<<<<<<< HEAD
           setPacketTS(packet, CTimer::getTime());
           HLOGC(mglog.Debug, log << "processConnectRequest: SENDING HS (a): " << hs.show());
=======
            setPacketTS(packet, CTimer::getTime());
            HLOGC(mglog.Debug, log << "processConnectRequest: SENDING HS (a): " << hs.show());
>>>>>>> d90364ef
            m_pSndQueue->sendto(addr, packet, use_source_addr);
        }
        else
        {
            // a new connection has been created, enable epoll for write
           s_UDTUnited.m_EPoll.update_events(m_SocketID, m_sPollID, SRT_EPOLL_OUT, true);
        }
    }
    LOGC(mglog.Note, log << "listen ret: " << hs.m_iReqType << " - " << RequestTypeStr(hs.m_iReqType));

    return RejectReasonForURQ(hs.m_iReqType);
}

void CUDT::addLossRecord(std::vector<int32_t>& lr, int32_t lo, int32_t hi)
{
    if (lo == hi)
        lr.push_back(lo);
    else
    {
        lr.push_back(lo | LOSSDATA_SEQNO_RANGE_FIRST);
        lr.push_back(hi);
    }
}

void CUDT::checkACKTimer(uint64_t currtime_tk)
{
    if (currtime_tk > m_ullNextACKTime_tk // ACK time has come
                                          // OR the number of sent packets since last ACK has reached
                                          // the congctl-defined value of ACK Interval
                                          // (note that none of the builtin congctls defines ACK Interval)
        || (m_CongCtl->ACKMaxPackets() > 0 && m_iPktCount >= m_CongCtl->ACKMaxPackets()))
    {
        // ACK timer expired or ACK interval is reached
        sendCtrl(UMSG_ACK);
        CTimer::rdtsc(currtime_tk);

        const int ack_interval_tk =
            m_CongCtl->ACKTimeout_us() > 0 ? m_CongCtl->ACKTimeout_us() * m_ullCPUFrequency : m_ullACKInt_tk;
        m_ullNextACKTime_tk = currtime_tk + ack_interval_tk;

        m_iPktCount      = 0;
        m_iLightACKCount = 1;
    }
    // Or the transfer rate is so high that the number of packets
    // have reached the value of SelfClockInterval * LightACKCount before
    // the time has come according to m_ullNextACKTime_tk. In this case a "lite ACK"
    // is sent, which doesn't contain statistical data and nothing more
    // than just the ACK number. The "fat ACK" packets will be still sent
    // normally according to the timely rules.
    else if (m_iPktCount >= SELF_CLOCK_INTERVAL * m_iLightACKCount)
    {
        // send a "light" ACK
        sendCtrl(UMSG_ACK, NULL, NULL, SEND_LITE_ACK);
        ++m_iLightACKCount;
    }
}

void CUDT::checkNAKTimer(uint64_t currtime_tk)
{
    // XXX The problem with working NAKREPORT with SRT_ARQ_ONREQ
    // is not that it would be inappropriate, but because it's not
    // implemented. The reason for it is that the structure of the
    // loss list container (m_pRcvLossList) is such that it is expected
    // that the loss records are ordered by sequence numbers (so
    // that two ranges sticking together are merged in place).
    // Unfortunately in case of SRT_ARQ_ONREQ losses must be recorded
    // as before, but they should not be reported, until confirmed
    // by the filter. By this reason they appear often out of order
    // and for adding them properly the loss list container wasn't
    // prepared. This then requires some more effort to implement.
    if (!m_bRcvNakReport || m_PktFilterRexmitLevel != SRT_ARQ_ALWAYS)
        return;

    /*
     * m_bRcvNakReport enables NAK reports for SRT.
     * Retransmission based on timeout is bandwidth consuming,
     * not knowing what to retransmit when the only NAK sent by receiver is lost,
     * all packets past last ACK are retransmitted (rexmitMethod() == SRM_FASTREXMIT).
     */
    if ((currtime_tk > m_ullNextNAKTime_tk) && (m_pRcvLossList->getLossLength() > 0))
    {
        // NAK timer expired, and there is loss to be reported.
        sendCtrl(UMSG_LOSSREPORT);

        CTimer::rdtsc(currtime_tk);
        m_ullNextNAKTime_tk = currtime_tk + m_ullNAKInt_tk;
    }
}

bool CUDT::checkExpTimer(uint64_t currtime_tk)
{
    // In UDT the m_bUserDefinedRTO and m_iRTO were in CCC class.
    // There's nothing in the original code that alters these values.

    uint64_t next_exp_time_tk;
    if (m_CongCtl->RTO())
    {
        next_exp_time_tk = m_ullLastRspTime_tk + m_CongCtl->RTO() * m_ullCPUFrequency;
    }
    else
    {
        uint64_t exp_int_tk = (m_iEXPCount * (m_iRTT + 4 * m_iRTTVar) + COMM_SYN_INTERVAL_US) * m_ullCPUFrequency;
        if (exp_int_tk < m_iEXPCount * m_ullMinExpInt_tk)
            exp_int_tk = m_iEXPCount * m_ullMinExpInt_tk;
        next_exp_time_tk = m_ullLastRspTime_tk + exp_int_tk;
    }

    if (currtime_tk <= next_exp_time_tk)
        return false;

    // ms -> us
    const int PEER_IDLE_TMO_US = m_iOPT_PeerIdleTimeout * 1000;
    // Haven't received any information from the peer, is it dead?!
    // timeout: at least 16 expirations and must be greater than 5 seconds
    if ((m_iEXPCount > COMM_RESPONSE_MAX_EXP) &&
        (currtime_tk - m_ullLastRspTime_tk > PEER_IDLE_TMO_US * m_ullCPUFrequency))
    {
        //
        // Connection is broken.
        // UDT does not signal any information about this instead of to stop quietly.
        // Application will detect this when it calls any UDT methods next time.
        //
        HLOGC(mglog.Debug,
              log << "CONNECTION EXPIRED after " << ((currtime_tk - m_ullLastRspTime_tk) / m_ullCPUFrequency) << "ms");
        m_bClosing       = true;
        m_bBroken        = true;
        m_iBrokenCounter = 30;

        // update snd U list to remove this socket
        m_pSndQueue->m_pSndUList->update(this, CSndUList::DO_RESCHEDULE);

        releaseSynch();

        // app can call any UDT API to learn the connection_broken error
        s_UDTUnited.m_EPoll.update_events(m_SocketID, m_sPollID, SRT_EPOLL_IN | SRT_EPOLL_OUT | SRT_EPOLL_ERR, true);

        CTimer::triggerEvent();

        return true;
    }

    HLOGC(mglog.Debug,
          log << "EXP TIMER: count=" << m_iEXPCount << "/" << (+COMM_RESPONSE_MAX_EXP) << " elapsed="
              << ((currtime_tk - m_ullLastRspTime_tk) / m_ullCPUFrequency) << "/" << (+PEER_IDLE_TMO_US) << "us");

    ++m_iEXPCount;

    /*
     * (keepalive fix)
     * duB:
     * It seems there is confusion of the direction of the Response here.
     * LastRspTime is supposed to be when receiving (data/ctrl) from peer
     * as shown in processCtrl and processData,
     * Here we set because we sent something?
     *
     * Disabling this code that prevent quick reconnection when peer disappear
     */
    // Reset last response time since we've just sent a heart-beat.
    // (fixed) m_ullLastRspTime_tk = currtime_tk;

    return false;
}

void CUDT::checkRexmitTimer(uint64_t currtime_tk)
{
    /* There are two algorithms of blind packet retransmission: LATEREXMIT and FASTREXMIT.
     *
     * LATEREXMIT is only used with FileCC.
     * The mode is triggered when some time has passed since the last ACK from
     * the receiver, while there is still some unacknowledged data in the sender's buffer,
     * and the loss list is empty.
     *
     * FASTREXMIT is only used with LiveCC.
     * The mode is triggered if the receiver does not send periodic NAK reports,
     * when some time has passed since the last ACK from the receiver,
     * while there is still some unacknowledged data in the sender's buffer.
     *
     * In case the above conditions are met, the unacknowledged packets
     * in the sender's buffer will be added to loss list and retransmitted.
     */

    const uint64_t rtt_syn = (m_iRTT + 4 * m_iRTTVar + 2 * COMM_SYN_INTERVAL_US);
    const uint64_t exp_int = (m_iReXmitCount * rtt_syn + COMM_SYN_INTERVAL_US) * m_ullCPUFrequency;

    if (currtime_tk <= (m_ullLastRspAckTime_tk + exp_int))
        return;

    // If there is no unacknowledged data in the sending buffer,
    // then there is nothing to retransmit.
    if (m_pSndBuffer->getCurrBufSize() <= 0)
        return;

    const bool is_laterexmit = m_CongCtl->rexmitMethod() == SrtCongestion::SRM_LATEREXMIT;
    const bool is_fastrexmit = m_CongCtl->rexmitMethod() == SrtCongestion::SRM_FASTREXMIT;

    // If the receiver will send periodic NAK reports, then FASTREXMIT is inactive.
    // MIND that probably some method of "blind rexmit" MUST BE DONE, when TLPKTDROP is off.
    if (is_fastrexmit && m_bPeerNakReport)
        return;

    // We need to retransmit only when the data in the sender's buffer was already sent.
    // Otherwise it might still be sent regulary.
    bool retransmit = false;
    // - the sender loss list is empty (the receiver didn't send any LOSSREPORT, or LOSSREPORT was lost on track)
    if (is_laterexmit && (CSeqNo::incseq(m_iSndCurrSeqNo) != m_iSndLastAck) && m_pSndLossList->getLossLength() == 0)
        retransmit = true;

    if (is_fastrexmit && (CSeqNo::seqoff(m_iSndLastAck, CSeqNo::incseq(m_iSndCurrSeqNo)) > 0))
        retransmit = true;

    if (retransmit)
    {
        // Sender: Insert all the packets sent after last received acknowledgement into the sender loss list.
        CGuard acklock(m_RecvAckLock, "RecvAck"); // Protect packet retransmission
        // Resend all unacknowledged packets on timeout, but only if there is no packet in the loss list
        const int32_t csn = m_iSndCurrSeqNo;
        const int     num = m_pSndLossList->insert(m_iSndLastAck, csn);
        if (num > 0)
        {
            CGuard::enterCS(m_StatsLock, "stats");
            m_stats.traceSndLoss += num;
            m_stats.sndLossTotal += num;
            CGuard::leaveCS(m_StatsLock, "stats");

            HLOGC(mglog.Debug,
                  log << CONID() << "ENFORCED " << (is_laterexmit ? "LATEREXMIT" : "FASTREXMIT")
                      << " by ACK-TMOUT (scheduling): " << CSeqNo::incseq(m_iSndLastAck) << "-" << csn << " ("
                      << CSeqNo::seqoff(m_iSndLastAck, csn) << " packets)");
        }
    }

    ++m_iReXmitCount;

    checkSndTimers(DONT_REGEN_KM);
    const ECheckTimerStage stage = is_fastrexmit ? TEV_CHT_FASTREXMIT : TEV_CHT_REXMIT;
    updateCC(TEV_CHECKTIMER, stage);

    // immediately restart transmission
    m_pSndQueue->m_pSndUList->update(this, CSndUList::DO_RESCHEDULE);
}

void CUDT::checkTimers()
{
    // update CC parameters
    updateCC(TEV_CHECKTIMER, TEV_CHT_INIT);
    // uint64_t minint = (uint64_t)(m_ullCPUFrequency * m_pSndTimeWindow->getMinPktSndInt() * 0.9);
    // if (m_ullInterval_tk < minint)
    //   m_ullInterval_tk = minint;
    // NOTE: This commented-out ^^^ code was commented out in original UDT. Leaving for historical reasons

    uint64_t currtime_tk;
    CTimer::rdtsc(currtime_tk);

    // This is a very heavy log, unblock only for temporary debugging!
#if 0
    HLOGC(mglog.Debug, log << CONID() << "checkTimers: nextacktime=" << FormatTime(m_ullNextACKTime_tk)
        << " AckInterval=" << m_iACKInterval
        << " pkt-count=" << m_iPktCount << " liteack-count=" << m_iLightACKCount);
#endif

    // Check if it is time to send ACK
    checkACKTimer(currtime_tk);

    // Check if it is time to send a loss report
    checkNAKTimer(currtime_tk);

    // Check if the connection is expired
    if (checkExpTimer(currtime_tk))
        return;

    // Check if FAST or LATE packet retransmission is required
    checkRexmitTimer(currtime_tk);

    //   uint64_t exp_int = (m_iRTT + 4 * m_iRTTVar + COMM_SYN_INTERVAL_US) * m_ullCPUFrequency;
    if (currtime_tk > m_ullLastSndTime_tk + (COMM_KEEPALIVE_PERIOD_US * m_ullCPUFrequency))
    {
        sendCtrl(UMSG_KEEPALIVE);
        HLOGP(mglog.Debug, "KEEPALIVE");
    }
}

void CUDT::addEPoll(const int eid)
{
    CGuard::enterCS(s_UDTUnited.m_EPoll.m_EPollLock, "glob.epoll");
    m_sPollID.insert(eid);
    CGuard::leaveCS(s_UDTUnited.m_EPoll.m_EPollLock, "glob.epoll");

    if (!stillConnected())
        return;

    CGuard::enterCS(m_RecvLock, "recv");
    if (m_pRcvBuffer->isRcvDataReady())
    {
      s_UDTUnited.m_EPoll.update_events(m_SocketID, m_sPollID, SRT_EPOLL_IN, true);
    }
    CGuard::leaveCS(m_RecvLock, "recv");

    if (m_iSndBufSize > m_pSndBuffer->getCurrBufSize())
    {
      s_UDTUnited.m_EPoll.update_events(m_SocketID, m_sPollID, SRT_EPOLL_OUT, true);
    }
}

void CUDT::removeEPoll(const int eid)
{
    // clear IO events notifications;
    // since this happens after the epoll ID has been removed, they cannot be set again
    set<int> remove;
    remove.insert(eid);
   s_UDTUnited.m_EPoll.update_events(m_SocketID, remove, SRT_EPOLL_IN | SRT_EPOLL_OUT, false);

    CGuard::enterCS(s_UDTUnited.m_EPoll.m_EPollLock, "glob.epoll");
    m_sPollID.erase(eid);
    CGuard::leaveCS(s_UDTUnited.m_EPoll.m_EPollLock, "glob.epoll");
}

void CUDTGroup::addEPoll(int eid)
{
   CGuard::enterCS(m_pGlobal->m_EPoll.m_EPollLock, "glob.epoll");
   m_sPollID.insert(eid);
   CGuard::leaveCS(m_pGlobal->m_EPoll.m_EPollLock, "glob.epoll");

   bool any_read = false;
   bool any_write = false;
   bool any_broken = false;
   bool any_pending = false;

   {
       // Check all member sockets
       CGuard gl(m_GroupLock, "group");

       // We only need to know if there is any socket that is
       // ready to get a payload and ready to receive from.

       for (gli_t i = m_Group.begin(); i != m_Group.end(); ++i)
       {
           if (i->sndstate == GST_IDLE || i->sndstate == GST_RUNNING)
           {
               any_write |= i->ps->writeReady();
           }

           if (i->rcvstate == GST_IDLE || i->rcvstate == GST_RUNNING)
           {
               any_read |= i->ps->readReady();
           }

           if (i->ps->broken())
               any_broken |= true;
           else
               any_pending |= true;
       }
   }

   // This is stupid, but we don't have any other interface to epoll
   // internals. Actually we don't have to check if id() is in m_sPollID
   // because we know it is, as we just added it. But it's not performance
   // critical, sockets are not being often added during transmission.
   if (any_read)
       m_pGlobal->m_EPoll.update_events(id(), m_sPollID, SRT_EPOLL_IN, true);

   if (any_write)
       m_pGlobal->m_EPoll.update_events(id(), m_sPollID, SRT_EPOLL_OUT, true);

   // Set broken if none is non-broken (pending, read-ready or write-ready)
   if (any_broken && !any_pending)
       m_pGlobal->m_EPoll.update_events(id(), m_sPollID, SRT_EPOLL_ERR, true);
}

void CUDTGroup::removeEPoll(const int eid)
{
   // clear IO events notifications;
   // since this happens after the epoll ID has been removed, they cannot be set again
   set<int> remove;
   remove.insert(eid);
   m_pGlobal->m_EPoll.update_events(id(), remove, SRT_EPOLL_IN | SRT_EPOLL_OUT, false);

   CGuard::enterCS(m_pGlobal->m_EPoll.m_EPollLock, "glob.epoll");
   m_sPollID.erase(eid);
   CGuard::leaveCS(m_pGlobal->m_EPoll.m_EPollLock, "glob.epoll");
}

void CUDT::ConnectSignal(ETransmissionEvent evt, EventSlot sl)
{
    if (evt >= TEV__SIZE)
        return; // sanity check

    m_Slots[evt].push_back(sl);
}

void CUDT::DisconnectSignal(ETransmissionEvent evt)
{
    if (evt >= TEV__SIZE)
        return; // sanity check

    m_Slots[evt].clear();
}

void CUDT::EmitSignal(ETransmissionEvent tev, EventVariant var)
{
    for (std::vector<EventSlot>::iterator i = m_Slots[tev].begin(); i != m_Slots[tev].end(); ++i)
    {
        i->emit(tev, var);
    }
}

int CUDT::getsndbuffer(SRTSOCKET u, size_t* blocks, size_t* bytes)
{
    CUDTSocket* s = s_UDTUnited.locateSocket(u);
    if (!s || !s->m_pUDT)
        return -1;

    CSndBuffer* b = s->m_pUDT->m_pSndBuffer;

    if (!b)
        return -1;

    int bytecount, timespan;
    int count = b->getCurrBufSize(Ref(bytecount), Ref(timespan));

    if (blocks)
        *blocks = count;

    if (bytes)
        *bytes = bytecount;

    return std::abs(timespan);
}

SRT_REJECT_REASON CUDT::rejectReason(SRTSOCKET u)
{
    CUDTSocket* s = s_UDTUnited.locateSocket(u);
    if (!s || !s->m_pUDT)
        return SRT_REJ_UNKNOWN;

    return s->m_pUDT->m_RejectReason;
}
bool CUDT::runAcceptHook(CUDT* acore, const sockaddr* peer, const CHandShake* hs, const CPacket& hspkt)
{
    // Prepare the information for the hook.

    // We need streamid.
    char target[MAX_SID_LENGTH + 1];
    memset(target, 0, MAX_SID_LENGTH + 1);

    // Just for a case, check the length.
    // This wasn't done before, and we could risk memory crash.
    // In case of error, this will remain unset and the empty
    // string will be passed as streamid.

    int ext_flags = SrtHSRequest::SRT_HSTYPE_HSFLAGS::unwrap(hs->m_iType);

    // This tests if there are any extensions.
    if (hspkt.getLength() > CHandShake::m_iContentSize + 4 && IsSet(ext_flags, CHandShake::HS_EXT_CONFIG))
    {
        uint32_t* begin = reinterpret_cast<uint32_t*>(hspkt.m_pcData + CHandShake::m_iContentSize);
        size_t    size  = hspkt.getLength() - CHandShake::m_iContentSize; // Due to previous cond check we grant it's >0
        uint32_t* next  = 0;
        size_t    length   = size / sizeof(uint32_t);
        size_t    blocklen = 0;

        for (;;) // ONE SHOT, but continuable loop
        {
            int cmd = FindExtensionBlock(begin, length, Ref(blocklen), Ref(next));

            const size_t bytelen = blocklen * sizeof(uint32_t);

            if (cmd == SRT_CMD_SID)
            {
                if (!bytelen || bytelen > MAX_SID_LENGTH)
                {
                    LOGC(mglog.Error,
                         log << "interpretSrtHandshake: STREAMID length " << bytelen << " is 0 or > " << +MAX_SID_LENGTH
                             << " - PROTOCOL ERROR, REJECTING");
                    return false;
                }
                // See comment at CUDT::interpretSrtHandshake().
                memcpy(target, begin + 1, bytelen);

                // Un-swap on big endian machines
                ItoHLA((uint32_t*)target, (uint32_t*)target, blocklen);

                // Nothing more expected from connection block.
                break;
            }
            else if (cmd == SRT_CMD_NONE)
            {
                // End of blocks
                break;
            }
            else
            {
                // Any other kind of message extracted. Search on.
                length -= (next - begin);
                begin = next;
                if (begin)
                    continue;
            }

            break;
        }
    }

    try
    {
        int result = CALLBACK_CALL(m_cbAcceptHook, acore->m_SocketID, hs->m_iVersion, peer, target);
        if (result == -1)
            return false;
    }
    catch (...)
    {
        LOGP(mglog.Error, "runAcceptHook: hook interrupted by exception");
        return false;
    }

    return true;
}


// GROUP


std::list<CUDTGroup::SocketData> CUDTGroup::s_NoGroup;


CUDTGroup::gli_t CUDTGroup::add(SocketData data)
{
    CGuard g(m_GroupLock, "group");
    m_Group.push_back(data);
    gli_t end = m_Group.end();
    if (m_iMaxPayloadSize == -1)
    {
        int plsize = data.ps->m_pUDT->OPT_PayloadSize();
        HLOGC(mglog.Debug, log << "CUDTGroup::add: taking MAX payload size from socket %" << data.ps->m_SocketID << ": " << plsize
            << " " << (plsize ? "(explicit)" : "(unspecified = fallback to 1456)"));
        if (plsize == 0)
            plsize = SRT_LIVE_MAX_PLSIZE;
        // It is stated that the payload size
        // is taken from first, and every next one
        // will get the same.
        m_iMaxPayloadSize = plsize;
    }

    return --end;
}

CUDTGroup::SocketData CUDTGroup::prepareData(CUDTSocket* s)
{
    // This uses default GST_BROKEN because when the group operation is done,
    // then the GST_IDLE state automatically turns into GST_RUNNING. This is
    // recognized as an initial state of the fresh added socket to the group,
    // so some "initial configuration" must be done on it, after which it's
    // turned into GST_RUNNING, that is, it's treated as all others. When
    // set to GST_BROKEN, this socket is disregarded. This socket isn't cleaned
    // up, however, unless the status is simultaneously SRTS_BROKEN.

    // The order of operations is then:
    // - add the socket to the group in this "broken" initial state
    // - connect the socket (or get it extracted from accept)
    // - update the socket state (should be SRTS_CONNECTED)
    // - once the connection is established (may take time with connect), set GST_IDLE
    // - the next operation of send/recv will automatically turn it into GST_RUNNING
    SocketData sd = {s->m_SocketID, s, SRTS_INIT, GST_BROKEN, GST_BROKEN, sockaddr_any(), sockaddr_any(), false, false, false };
    return sd;
}

CUDTGroup::CUDTGroup():
        m_pGlobal(), // will be set after creation
        m_GroupID(-1),
        m_PeerGroupID(-1),
        m_selfManaged(true),
        m_type(SRT_GTYPE_UNDEFINED),
        m_listener(),
        m_iMaxPayloadSize(-1), // This is "undefined"; will become defined when adding the first socket
        m_bSynRecving(true),
        m_bSynSending(true),
        m_bTsbPd(true),
        m_bTLPktDrop(true),
        m_iTsbPdDelay_us(0),
        m_iSndTimeOut(-1),
        m_iRcvTimeOut(-1),
        m_StartTime(0),
        m_RcvPeerStartTime(0),
        m_bOpened(false),
        m_bConnected(false),
        m_bClosing(false),
        m_iLastSchedSeqNo(0)
{
    CGuard::createMutex(m_GroupLock);
    CGuard::createMutex(m_RcvDataLock);
    CGuard::createCond(m_RcvDataCond);
}

CUDTGroup::~CUDTGroup()
{
    CGuard::releaseMutex(m_GroupLock);
    CGuard::releaseMutex(m_RcvDataLock);
    CGuard::releaseCond(m_RcvDataCond);
}

void CUDTGroup::setOpt(SRT_SOCKOPT optName, const void* optval, int optlen)
{
    switch (optName)
    {
    case SRTO_RCVSYN:
        m_bSynRecving = bool_int_value(optval, optlen);
        break;

        break;

        // Other options to be specificallty interpreted by group may follow.
        // All others must be simply stored for setting on a socket.

    default:
        if (m_bOpened)
        {
            throw CUDTException(MJ_NOTSUP, MN_ISCONNECTED, 0);
        }

        m_config.push_back(ConfigItem(optName, optval, optlen));
        break;
    }
}

void CUDTGroup::getOpt(SRT_SOCKOPT optname, void* optval, ref_t<int> r_optlen)
{
    int& optlen = *r_optlen;

    switch (optname)
    {
    case SRTO_RCVSYN:
        *(bool*)optval = m_bSynRecving;
        optlen = sizeof(bool);
        break;

    default:
        // Extract the "wishful thining" from the storage.
        // XXX What about default values, not stored before?

        {
            for (vector<ConfigItem>::iterator i = m_config.begin(); i != m_config.end(); ++i)
            {
                if (i->so == optname)
                {
                    if (optlen >= int(i->value.size()))
                    {
                        copy(i->value.begin(), i->value.end(), (unsigned char*)optval);
                    }
                    optlen = i->value.size();
                    return;
                }
            }

            // Not set before, simply fill in zeros
            // XXX This is just a stub implementation!
            memset(optval, 0, optlen);
            return;
        }
    }
}

struct HaveState: public unary_function< pair<SRTSOCKET, SRT_SOCKSTATUS>, bool >
{
    SRT_SOCKSTATUS s;
    HaveState(SRT_SOCKSTATUS ss):s(ss){}
    bool operator()(pair<SRTSOCKET, SRT_SOCKSTATUS> i) const { return i.second == s; }
};

SRT_SOCKSTATUS CUDTGroup::getStatus()
{
    typedef vector< pair<SRTSOCKET, SRT_SOCKSTATUS> > states_t;
    states_t states;

    {
        CGuard cg(m_GroupLock, "group");
        for (gli_t gi = m_Group.begin(); gi != m_Group.end(); ++gi)
        {
            switch (gi->sndstate)
            {
                // Check only sndstate. If this machine is ONLY receiving,
                // then rcvstate will turn into GST_RUNNING, while
                // sndstate will remain GST_IDLE, but still this may only
                // happen if the socket is connected.
            case GST_IDLE:
            case GST_RUNNING:
                states.push_back(make_pair(gi->id, SRTS_CONNECTED));
                break;

            case GST_BROKEN:
                states.push_back(make_pair(gi->id, SRTS_BROKEN));
                break;

            default: // (pending, or whatever will be added in future)
                {
                    SRT_SOCKSTATUS st = m_pGlobal->getStatus(gi->id);
                    states.push_back(make_pair(gi->id, st));
                }
            }
        }
    }

    // If at least one socket is connected, the state is connected.
    if (find_if(states.begin(), states.end(), HaveState(SRTS_CONNECTED)) != states.end())
        return SRTS_CONNECTED;

    // Otherwise find at least one socket, which's state isn't broken.
    // If none found, return SRTS_BROKEN.
    states_t::iterator p = find_if(states.begin(), states.end(), not1(HaveState(SRTS_BROKEN)));
    if (p != states.end())
    {
        // Return that state as group state
        return p->second;
    }

    return SRTS_BROKEN;
}

void CUDTGroup::syncWithSocket(const CUDT& core)
{
    // [[using locked(m_GroupLock)]];

    currentSchedSequence(core.ISN());
    setInitialRxSequence(core.m_iPeerISN);

    // Get the latency (possibly fixed against the opposite side)
    // from the first socket.
    latency(core.m_iTsbPdDelay_ms*int64_t(1000));
}

void CUDTGroup::close()
{
    // Close all descriptors, then delete the group.

    CGuard g(m_GroupLock);

    // A non-managed group may only be closed if there are no
    // sockets in the group.
    if (!m_selfManaged && !m_Group.empty())
        throw CUDTException(MJ_NOTSUP, MN_BUSY, 0);
    else
    {
        // A managed group should first close all member sockets.
        for (gli_t ig = m_Group.begin(), ig_next = ig; ig != m_Group.end(); ig = ig_next)
        {
            ++ig_next; // Increment before it WOULD BE deleted here.
            m_pGlobal->close(ig->id);
            m_Group.erase(ig);
        }
    }

    m_PeerGroupID = -1;
    // This takes care of the internal part.
    // The external part will be done in Global (CUDTUnited)
}


int CUDTGroup::send(const char* buf, int len, ref_t<SRT_MSGCTRL> r_mc)
{
    vector<gli_t> wipeme;
    vector<gli_t> idlers;
    SRT_MSGCTRL& mc = *r_mc;

    int32_t curseq = 0;

    int rstat = -1;

        int stat = 0;
        SRT_ATR_UNUSED CUDTException cx (MJ_SUCCESS, MN_NONE, 0);

    CGuard guard(m_GroupLock);

    // XXX G make a distinction here for an exact group type of managed sending.
    // The below procedure implements only redundancy.
    // For bonding there should be a different procedure that selects
    // the current least burdened link (the link which's burden value has
    // longest distance to its predicted usage percentage) and send only through
    // this link.

    // This simply requires the payload to be sent through every socket in the group
    for (gli_t d = m_Group.begin(); d != m_Group.end(); ++d)
    {
        // Check socket sndstate before sending
        if (d->sndstate == GST_BROKEN)
        {
            HLOGC(dlog.Debug, log << "CUDTGroup::send: socket in BROKEN state: %" << d->id);
            // Check if broken permanently
            if (!d->ps || d->ps->m_Status == SRTS_BROKEN)
            {
                HLOGC(dlog.Debug, log << "... permanently. Will delete it from group %" << id());
                wipeme.push_back(d);
            }
            continue;
        }

        if (d->sndstate == GST_IDLE)
        {
            HLOGC(dlog.Debug, log << "CUDTGroup::send: socket in IDLE state: %" << d->id << " - will activate it");
            // This is idle, we'll take care of them next time
            // Might be that:
            // - this socket is idle, while some NEXT socket is running
            // - we need at least one running socket to work BEFORE activating the idle one.
            // - if ALL SOCKETS ARE IDLE, then we simply activate the first from the list,
            //   and all others will be activated using the ISN from the first one.
            idlers.push_back(d);
            continue;
        }

        HLOGC(dlog.Debug, log << "CUDTGroup::send: socket in RUNNING state: %" << d->id << " - will send a payload");
        // Remaining sndstate is GST_RUNNING. Send a payload through it.
        try
        {
            // This must be wrapped in try-catch because on error it throws an exception.
            // Possible return values are only 0, in case of some stupid error, or a positive
            // >0 value that defines the size of the data that it has sent, that is, in case
            // of Live mode, equal to 'len'.
            stat = d->ps->core().sendmsg2(buf, len, r_mc);
        }
        catch (CUDTException& e)
        {
            cx = e;
            stat = -1;
        }

        if (stat != len)
        {
#if ENABLE_HEAVY_LOGGING
            string errmsg;
            if (stat == -1)
                errmsg = cx.getErrorString();
            else
                errmsg = "Sent size: " + Sprint(stat);
            HLOGC(dlog.Debug, log << "... sending FAILED (" << errmsg << "). Setting this socket broken status.");
#endif
            // Turn this link broken
            d->sndstate = GST_BROKEN;
            d->laststatus = d->ps->getStatus();
            // However don't delete the socket right now.
            continue;
        }
        curseq = mc.pktseq;

        HLOGC(dlog.Debug, log << "... sending SUCCESSFUL, seq=" << curseq);

        // Succeeded status, write it to the returned status
        // and grab the data.
        rstat = stat;
    }

    // Here we need to activate all links that are found as IDLE.
    // Some portion of logical exclusions:
    //
    // - sockets that were broken in the beginning are already wiped out
    // - broken sockets are checked first, so they can't be simultaneously idle
    // - idle sockets can't get broken because there's no operation done on them
    // - running sockets are the only one that could change sndstate here
    // - running sockets can either remain running or turn to broken
    // In short: Running and Broken sockets can't become idle,
    // although Running sockets can become Broken.

    // There's no certainty here as to whether at least one link was
    // running and it has successfully performed the operation.
    // Might have even happened that we had 2 running links that
    // got broken and 3 other links so far in idle sndstate that just connected
    // at that very moment. In this case we have 3 idle links to activate,
    // but there is no sequence base to overwrite their ISN with. If this
    // happens, then the first link that should be activated goes with
    // whatever ISN it has, whereas every next idle link should use that
    // exactly ISN.
    //
    // If it has additionally happened that the first link got broken at
    // that very moment of sending, the second one has a chance to succeed
    // and therefore take over the leading role in setting the ISN. If the
    // second one fails, too, then the only remaining idle link will simply
    // go with its own original sequence.
    //
    // On the opposite side the reader should know that the link is inactive
    // so the first received payload activates it. Activation of an idle link
    // means that the very first packet arriving is TAKEN AS A GOOD DEAL, that is,
    // no LOSSREPORT is sent even if the sequence looks like a "jumped over".
    // Only for activated links is the LOSSREPORT sent upon seqhole detection.

    // NOTE: This is a "vector of list iterators". Every element here
    // is an iterator to another container.
    // Note that "list" is THE ONLY container in standard C++ library,
    // for which NO ITERATORS ARE INVALIDATED after a node at particular
    // iterator has been removed, except for that iterator itself.
    for (vector<gli_t>::iterator i = idlers.begin(); i != idlers.end(); ++i)
    {
        gli_t d = *i;
        int lastseq = d->ps->core().schedSeqNo();
        if (curseq != 0 && curseq != lastseq)
        {
            HLOGC(mglog.Debug, log << "CUDTGroup::send: socket %" << d->id
                << ": override snd sequence " << lastseq
                << " with " << curseq << " (diff by "
                << CSeqNo::seqcmp(curseq, lastseq) << "); SENDING PAYLOAD");
            d->ps->core().overrideSndSeqNo(curseq);
        }
        else
        {
            HLOGC(mglog.Debug, log << "CUDTGroup::send: socket %" << d->id
                << ": sequence remains with original value: " << lastseq
                << "; SENDING PAYLOAD");
        }

        // Now send and check the status
        // The link could have got broken

        try
        {
            stat = d->ps->core().sendmsg2(buf, len, r_mc);
        }
        catch (CUDTException& e)
        {
            cx = e;
            stat = -1;
        }

        d->laststatus = d->ps->getStatus();

        // Check the status to sndstate whether this link is still active
        if (stat != len)
        {
#if ENABLE_HEAVY_LOGGING
            string errmsg;
            if (stat == -1)
                errmsg = cx.getErrorString();
            else
                errmsg = "Sent size: " + Sprint(stat);
            HLOGC(dlog.Debug, log << "... sending FAILED (" << errmsg << "). Setting this socket broken status.");
#endif
            // Turn this link broken
            d->sndstate = GST_BROKEN;
            // However don't delete the socket right now.
            continue;
        }

        d->sndstate = GST_RUNNING;
        rstat = stat;

        // Succeeded, so we can take the sequence as a good deal,
        // should that be still unset.
        if (curseq == 0)
        {
            curseq = mc.pktseq;
            // This will cause overriding ISN in every next
            // socket processed in this loop.
        }
        HLOGC(dlog.Debug, log << "... sending SUCCESSFUL, seq=" << curseq);
    }

    if (curseq != 0)
    {
        HLOGC(dlog.Debug, log << "CUDTGroup::send: updating current scheduling sequence=" << curseq);
        m_iLastSchedSeqNo = curseq;
    }

    // delete all sockets that were broken at the entrance
    for (vector<gli_t>::iterator i = wipeme.begin(); i != wipeme.end(); ++i)
    {
        // XXX send-blocking should be probably immediately turned off,
        // at least in case when this is a managed group. We don't want
        // to make a socket linger. OTOH this need not make sense because
        // the socket is closed here only if the connection got broken.
        CUDT::s_UDTUnited.close((*i)->ps);
        m_Group.erase(*i);
    }

    // Now fill in the socket table. Check if the size is enough, if not,
    // then set the pointer to NULL and set the correct size.

    // Note that list::size() is linear time, however this shouldn't matter,
    // as with the increased number of links in the redundancy group the
    // impossibility of using that many of them grows exponentally.
    size_t grpsize = m_Group.size();

    if (mc.grpdata_size < grpsize)
    {
        mc.grpdata_size = grpsize;
        mc.grpdata = NULL;
        return rstat;
    }

    // Enough space to fill
    size_t i = 0;
    for (gli_t d = m_Group.begin(); d != m_Group.end(); ++d, ++i)
    {
        mc.grpdata[i].id = d->id;
        mc.grpdata[i].status = d->laststatus;

        if (d->sndstate == GST_RUNNING)
            mc.grpdata[i].result = rstat; // The same result for all sockets, if running
        else if (d->sndstate == GST_IDLE)
            mc.grpdata[i].result = 0;
        else
            mc.grpdata[i].result = -1;

        memcpy(&mc.grpdata[i].peeraddr, &d->peer, d->peer.size());
    }
    mc.grpdata_size = i;
    return rstat;
}

int CUDTGroup::getGroupData(SRT_SOCKGROUPDATA* pdata, size_t* psize)
{
    CGuard gl(m_GroupLock, "group");

    size_t size = *psize;
    // Rewrite correct size
    *psize = m_Group.size();

    if (m_Group.size() > size)
    {
        // Not enough space to retrieve the data.
        return SRT_ERROR;
    }

    size_t i = 0;
    for (gli_t d = m_Group.begin(); d != m_Group.end(); ++d, ++i)
    {
        pdata[i].id = d->id;
        pdata[i].status = d->laststatus;

        if (d->sndstate == GST_RUNNING)
            pdata[i].result = 0; // Just "success", no operation was performed
        else if (d->sndstate == GST_IDLE)
            pdata[i].result = 0;
        else
            pdata[i].result = -1;

        memcpy(&pdata[i].peeraddr, &d->peer, d->peer.size());
    }

    return 0;
}
/* Temporarily eclipsed

void CUDTGroup::tsbpd()
{
    while (m_bOpened)
    {
        // Roll over all CUDTs and extract packets from them,
        // if they are in order. Leave non-ordered packets in the buffer.
        // The freshest read sequence number should be updated to
        // all others.

        int32_t current_pkt_seq = 0;
        uint64_t tsbpdtime = 0;
        bool rxready = false;
        int32_t top_sequence = 0;

        {
            CGuard gg(m_GroupLock, "group");
            for (gli_t gi = m_Group.begin(); gi != m_Group.end(); ++gi)
            {
                int32_t skiptoseqno = -1;
                bool passack = true; //Get next packet to wait for even if not acked

                // XXX mutex lock
                rxready = gi->ps->core()->m_pRcvBuffer->getRcvFirstMsg(Ref(tsbpdtime), Ref(passack), Ref(skiptoseqno), Ref(current_pkt_seq));

                if (rxready)
                {
                    // This packet is ready for extraction.
                    if (!passack)
                    {
                        // A subsequent packet. Put it on a queue, together with the time.
                        TimedUnit tu;
                        tu.playtime = tsbpdtime;

                        // This extracts the single-UDP-packet message. The message is
                        // removed from the buffer, but it still is marked as GOOD (or PASSACK).
                        // The unit will be "freed" only when the user read it through
                        // an API function.
                        tu.unit = gi->ps->core()->m_pRcvBuffer->extractMsg();

                        if (!tu.unit)
                        {
                            // XXX some fallback - this shouldn't happen
                        }

                        m_GroupReaderQueue.push(tu);
                    }
                }
            }
        }
    }
}


void CUDTGroup::readerThread()
{
    // Lock for the whole time of running; the lock will be
    // lifted up only temporarily when waiting on the CV.
    CGuard gg(m_GroupLock, "group");

    bool running = false;

    vector<gli_t> failures;

    for (;;)
    {
        bool again = true;
        // If something is ready to read now, read it.
        if (m_ReadyRead)
        {
            again = false;

            // Clear this pointer as a sign that you caught it
            //CUDTSocket* s = const_cast<CUDTSocket*>(m_ReadyRead); // Takes out volatile.
            CUDTSocket* s = m_ReadyRead;
            HLOGC(mglog.Debug, log << "CLEARING ReadyRead");
            m_ReadyRead = NULL;

            Payload pl;
            pl.data.resize(m_iMaxPayloadSize);
            // Do read from it.
            pl.result = s->m_pUDT->receiveMessage(&pl.data[0], m_iMaxPayloadSize, Ref(pl.ctrl));
            s->m_IncludedIter->laststatus = s->getStatus();

            // Access the group-characteristic data of the socket. Clear the reading.
            s->m_IncludedIter->ready_read = false;
            if (pl.result == -1)
            {
                s->m_IncludedIter->ready_error = true;
                pl.data.clear();
            }
            else
            {
                // If less data were returned, remove the excess buffer from the size.
                pl.data.resize(pl.result);
                HLOGC(dlog.Debug, log << "GROUP:recv:%" << s->m_SocketID << " size=" << pl.result << " #" << pl.ctrl.pktseq
                    << " SRC.TS=" <<  FormatTime(pl.ctrl.srctime) << " STAMP:" << BufferStamp(&pl.data[0], pl.data.size()));


                if (!running)
                {
                    // Take the sequence whatever it is, as a good deal.
                    m_iRcvDeliveredSeqNo = pl.ctrl.pktseq;
                    HLOGC(mglog.Debug, log << "GROUP: first packet - good deal: #" << m_iRcvDeliveredSeqNo);
                    running = true;
                }
                else
                {
                    int seq_exp = CSeqNo::incseq(m_iRcvDeliveredSeqNo);
                    int seqdiff = CSeqNo::seqcmp(pl.ctrl.pktseq, seq_exp);
                    HLOGC(mglog.Debug, log << "GROUP: incoming=#" << pl.ctrl.pktseq << " expected=#" << seq_exp
                        << " diff=" << seqdiff);

                    // EXPECTED CASE:
                    if (seqdiff == 0)
                    {
                        HLOGC(mglog.Debug, log << "GROUP: subsequent packet seq=" << pl.ctrl.pktseq);
                        m_iRcvDeliveredSeqNo = pl.ctrl.pktseq;
                    }
                    else if (seqdiff < 0)
                    {
                        // This sequence is already delivered. Behave as if no payload
                        // was available.
                        again = true;
                        HLOGC(mglog.Debug, log << "GROUP: redundant packet seq=" << pl.ctrl.pktseq << " - dropping");
                    }
                    else
                    {
                        // Do not buffer aheadcoming packages.
                        // XXX may happen that some "elephanting prevention" must
                        // be done somehow and some extra delay applied for the last chance
                        // to deliver the right package. This will apply additional small
                        // time on the packet, just to buffer one packet.
                        //
                        // Currently just inform about that the packet was jumped over.
                        LOGC(mglog.Warn, log << "GROUP: aheadcoming: expected=" << seq_exp << " have=" << pl.ctrl.pktseq
                            << " diff=" << seqdiff << " - IGNORING PACKET.");
                        // m_iRcvDeliveredSeqNo = pl.ctrl.pktseq; < --- to force-drop packets
                        again = true;
                    }
                }
            }

            if (!again)
            {
                // Put on a queue and signal the reader
                // (even if this was an error and the buffer is empty)

                // Create an EMPTY PAYLOAD on top, then swap it with
                // the currently read payload. This trick is to avoid
                // copying the data buffer. In C++11 it would simply use push(move(pl)).
                m_PayloadQ.push(Payload());
                std::swap(m_PayloadQ.back(), pl);

                HLOGC(mglog.Debug, log << "GROUP: signaling the application read readiness");

                // And signal the reader.
                pthread_cond_signal(&m_PayloadReadAvail);
            }
        }

        // Here it's 100% certainty that m_ReadyRead == NULL.
        // This loop should then wait on a signal, but it should
        // also check all sockets if all are still running. For
        // a managed group, broken sockets should be closed and
        // removed.

        // After this operation was done or not, review all sockets
        // in the group, mark the current receiving sequence number,
        // and check if an error occurred that made it broken.

        // NOTE: A socket might got BROKEN as a result of this operation.

        // NOTE: the socket status are filled in BEFORE any sockets
        // are going to be closed due to read error.
        // Sockets that got error during this operation are
        // immediately closed and removed, if this is a managed group,
        // although socket IDs ("dangling" this time) are still
        // present in the status table so that the application knows
        // to delete immediately all resources associated with them.

        // Do it only on SelfManaged. Otherwise the user will have
        // to close sockets and remove them from the group manually.
        if (m_selfManaged)
        {
            // SAFE LOOP: a helper ig_next keeps the pre-incremented iterator
            // which is valid even if the current ig was erased.
            for (gli_t ig = m_Group.begin(), ig_next = ig; ig != m_Group.end(); ig = ig_next)
            {
                ++ig_next; // Increment before it WOULD BE deleted here.
                if (ig->laststatus != SRTS_CONNECTED)
                {
                    m_pGlobal->close(ig->id);
                    m_Group.erase(ig);
                }
            }
        }

        if (m_Group.empty())
        {
            // Group got dissolved. Exit.
            m_GroupReaderThread = pthread_t();
            return;
        }

        // Wait for the next time to read. Check sockets periodically.
        uint64_t recvtmo = 1000*1000;
        // Wait for any socket ready to read
        uint64_t exptime = CTimer::getTime() + (recvtmo * 1000ULL);
        timespec locktime;

        locktime.tv_sec = exptime / 1000000;
        locktime.tv_nsec = (exptime % 1000000) * 1000;

        // This unlocks the GroupLock, giving it a chance to add the payload.
        // Note that if this function has in its own loop signaled the reading
        // function (m_PayloadAvail), this unlock will be now taken over by the
        // reading function. Unless the next pending mutex lock candidate is the
        // socket that has currently fresh payload to deliver. No matter who will
        // take this mutex over first, this function will buffer (or reject) this
        // payload, or it will be the reading function to pick up the buffer from
        // the payload queue.

        for (;;)
        {
            if (pthread_cond_timedwait(&m_GroupReadAvail, &m_GroupLock, &locktime) == ETIMEDOUT)
            {
                HLOGP(tslog.Debug, "CUDTGroup::readerThread: still no socket ready to read");
                break;
            }
            else
            {
                if (!m_ReadyRead)
                {
                    HLOGC(tslog.Debug, log << "CUDTGroup::readerThread: SPURIOUS WAKEUP - still waiting");
                }
                else
                {
                    HLOGC(tslog.Debug, log << "CUDTGroup::readerThread: socket %" << m_ReadyRead->m_SocketID << " READY TO READ");
                    break;
                }
            }
        }
    }
}
*/

void CUDTGroup::getGroupCount(ref_t<size_t> r_size, ref_t<bool> r_still_alive)
{
    CGuard gg(m_GroupLock, "group");

    // Note: linear time, but no way to avoid it.
    // Fortunately the size of the redundancy group is even
    // in the craziest possible implementation at worst 4 members long.
    size_t group_list_size = 0;

    // In managed group, if all sockets made a failure, all
    // were removed, so the loop won't even run once. In
    // non-managed, simply no socket found here would have a
    // connected status.
    bool still_alive = false;

    for (gli_t gi = m_Group.begin(); gi != m_Group.end(); ++gi)
    {
        if (gi->laststatus == SRTS_CONNECTED)
        {
            still_alive = true;
        }
        ++group_list_size;
    }

    // If no socket is found connected, don't update any status.
    *r_size = group_list_size;
    *r_still_alive = still_alive;
}

void CUDTGroup::getMemberStatus(ref_t< vector<SRT_SOCKGROUPDATA> > r_gd, SRTSOCKET wasread, int result, bool again)
{
    vector<SRT_SOCKGROUPDATA>& gd = *r_gd;

    CGuard gg(m_GroupLock, "group");

    for (gli_t ig = m_Group.begin(); ig != m_Group.end(); ++ig)
    {
        SRT_SOCKGROUPDATA grpdata;

        grpdata.id = ig->id;
        grpdata.status = ig->ps->getStatus();
        const sockaddr_any& padr = ig->ps->core().peerAddr();
        memcpy(&grpdata.peeraddr, &padr, padr.size());

        if (!again && ig->id == wasread)
        {
            grpdata.result = result;
        }
        else if (ig->ready_error)
        {
            grpdata.result = -1;
            ig->ready_error = false;
        }
        else
        {
            // 0 simply means "nothing was done, but no error occurred"
            grpdata.result = 0;
        }
        gd.push_back(grpdata);
    }
}

int CUDTGroup::recv(char* buf, int len, ref_t<SRT_MSGCTRL> r_mc)
{
    /* Leaving empty body, to be implemented */
    return -1;
}



string CUDTGroup::StateStr(CUDTGroup::GroupState st)
{
    static string states [] = { "PENDING", "IDLE", "RUNNING", "BROKEN" };
    if (int(st) < 5)
        return states[st];
    return string("UNKNOWN");
}<|MERGE_RESOLUTION|>--- conflicted
+++ resolved
@@ -8538,13 +8538,9 @@
 #if ENABLE_HEAVY_LOGGING
     const char* hs_side[] = { "DRAW", "INITIATOR", "RESPONDER" };
     HLOGC(mglog.Debug, log << "updateAfterSrtHandshake: version="
-<<<<<<< HEAD
             << m_ConnRes.m_iVersion << " side=" << hs_side[m_SrtHsSide]
             << " group=$"
             << (m_parent->m_IncludedGroup ? Sprint(m_parent->m_IncludedGroup->id()) : string("NONE")));
-=======
-            << m_ConnRes.m_iVersion << " side=" << hs_side[m_SrtHsSide]);
->>>>>>> d90364ef
 #endif
 
     if (hsv > HS_VERSION_UDT4)
@@ -10106,17 +10102,10 @@
 
         size_t size = packet.getLength();
         hs.store_to(packet.m_pcData, Ref(size));
-<<<<<<< HEAD
-      setPacketTS(packet, CTimer::getTime());
-
-      // Display the HS before sending it to peer
-      HLOGC(mglog.Debug, log << "processConnectRequest: SENDING HS (i): " << hs.show());
-=======
         setPacketTS(packet, CTimer::getTime());
 
         // Display the HS before sending it to peer
         HLOGC(mglog.Debug, log << "processConnectRequest: SENDING HS (i): " << hs.show());
->>>>>>> d90364ef
 
         m_pSndQueue->sendto(addr, packet, use_source_addr);
         return SRT_REJ_UNKNOWN; // EXCEPTION: this is a "no-error" code.
@@ -10196,13 +10185,8 @@
         size_t size   = CHandShake::m_iContentSize;
         hs.store_to(packet.m_pcData, Ref(size));
         packet.m_iID        = id;
-<<<<<<< HEAD
-       setPacketTS(packet, CTimer::getTime());
-       HLOGC(mglog.Debug, log << "processConnectRequest: SENDING HS (e): " << hs.show());
-=======
         setPacketTS(packet, CTimer::getTime());
         HLOGC(mglog.Debug, log << "processConnectRequest: SENDING HS (e): " << hs.show());
->>>>>>> d90364ef
         m_pSndQueue->sendto(addr, packet, use_source_addr);
     }
     else
@@ -10258,13 +10242,8 @@
             size_t size = CHandShake::m_iContentSize;
             hs.store_to(packet.m_pcData, Ref(size));
             packet.m_iID        = id;
-<<<<<<< HEAD
-           setPacketTS(packet, CTimer::getTime());
-           HLOGC(mglog.Debug, log << "processConnectRequest: SENDING HS (a): " << hs.show());
-=======
             setPacketTS(packet, CTimer::getTime());
             HLOGC(mglog.Debug, log << "processConnectRequest: SENDING HS (a): " << hs.show());
->>>>>>> d90364ef
             m_pSndQueue->sendto(addr, packet, use_source_addr);
         }
         else
