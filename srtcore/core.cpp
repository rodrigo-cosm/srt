/*
 * SRT - Secure, Reliable, Transport
 * Copyright (c) 2018 Haivision Systems Inc.
 *
 * This Source Code Form is subject to the terms of the Mozilla Public
 * License, v. 2.0. If a copy of the MPL was not distributed with this
 * file, You can obtain one at http://mozilla.org/MPL/2.0/.
 *
 */

/*****************************************************************************
Copyright (c) 2001 - 2011, The Board of Trustees of the University of Illinois.
All rights reserved.

Redistribution and use in source and binary forms, with or without
modification, are permitted provided that the following conditions are
met:

* Redistributions of source code must retain the above
  copyright notice, this list of conditions and the
  following disclaimer.

* Redistributions in binary form must reproduce the
  above copyright notice, this list of conditions
  and the following disclaimer in the documentation
  and/or other materials provided with the distribution.

* Neither the name of the University of Illinois
  nor the names of its contributors may be used to
  endorse or promote products derived from this
  software without specific prior written permission.

THIS SOFTWARE IS PROVIDED BY THE COPYRIGHT HOLDERS AND CONTRIBUTORS "AS
IS" AND ANY EXPRESS OR IMPLIED WARRANTIES, INCLUDING, BUT NOT LIMITED TO,
THE IMPLIED WARRANTIES OF MERCHANTABILITY AND FITNESS FOR A PARTICULAR
PURPOSE ARE DISCLAIMED. IN NO EVENT SHALL THE COPYRIGHT OWNER OR
CONTRIBUTORS BE LIABLE FOR ANY DIRECT, INDIRECT, INCIDENTAL, SPECIAL,
EXEMPLARY, OR CONSEQUENTIAL DAMAGES (INCLUDING, BUT NOT LIMITED TO,
PROCUREMENT OF SUBSTITUTE GOODS OR SERVICES; LOSS OF USE, DATA, OR
PROFITS; OR BUSINESS INTERRUPTION) HOWEVER CAUSED AND ON ANY THEORY OF
LIABILITY, WHETHER IN CONTRACT, STRICT LIABILITY, OR TORT (INCLUDING
NEGLIGENCE OR OTHERWISE) ARISING IN ANY WAY OUT OF THE USE OF THIS
SOFTWARE, EVEN IF ADVISED OF THE POSSIBILITY OF SUCH DAMAGE.
*****************************************************************************/

/*****************************************************************************
written by
   Yunhong Gu, last updated 02/28/2012
modified by
   Haivision Systems Inc.
*****************************************************************************/

#include "platform_sys.h"

// For crash-asserts
#if ENABLE_THREAD_LOGGING
#include <stdexcept>
#endif

#include <cmath>
#include <sstream>
#include "srt.h"
#include "queue.h"
#include "core.h"
#include "logging.h"
#include "crypto.h"
#include "logging_api.h" // Required due to containing extern srt_logger_config

// Again, just in case when some "smart guy" provided such a global macro
#ifdef min
#undef min
#endif
#ifdef max
#undef max
#endif

using namespace std;

namespace srt_logging
{

struct AllFaOn
{
    LogConfig::fa_bitset_t allfa;

    AllFaOn()
    {
        //        allfa.set(SRT_LOGFA_BSTATS, true);
        allfa.set(SRT_LOGFA_CONTROL, true);
        allfa.set(SRT_LOGFA_DATA, true);
        allfa.set(SRT_LOGFA_TSBPD, true);
        allfa.set(SRT_LOGFA_REXMIT, true);
#if ENABLE_HAICRYPT_LOGGING
        allfa.set(SRT_LOGFA_HAICRYPT, true);
#endif
    }
} logger_fa_all;

} // namespace srt_logging

// We need it outside the namespace to preserve the global name.
// It's a part of "hidden API" (used by applications)
SRT_API srt_logging::LogConfig srt_logger_config(srt_logging::logger_fa_all.allfa);

namespace srt_logging
{

Logger glog(SRT_LOGFA_GENERAL, srt_logger_config, "SRT.g");
// Unused. If not found useful, maybe reuse for another FA.
// Logger blog(SRT_LOGFA_BSTATS, srt_logger_config, "SRT.b");
Logger mglog(SRT_LOGFA_CONTROL, srt_logger_config, "SRT.c");
Logger dlog(SRT_LOGFA_DATA, srt_logger_config, "SRT.d");
Logger tslog(SRT_LOGFA_TSBPD, srt_logger_config, "SRT.t");
Logger rxlog(SRT_LOGFA_REXMIT, srt_logger_config, "SRT.r");

} // namespace srt_logging

using namespace srt_logging;

CUDTUnited CUDT::s_UDTUnited;

const SRTSOCKET UDT::INVALID_SOCK = CUDT::INVALID_SOCK;
const int       UDT::ERROR        = CUDT::ERROR;

// SRT Version constants
#define SRT_VERSION_UNK 0
#define SRT_VERSION_MAJ1 0x010000           /* Version 1 major */
#define SRT_VERSION_MAJ(v) (0xFF0000 & (v)) /* Major number ensuring backward compatibility */
#define SRT_VERSION_MIN(v) (0x00FF00 & (v))
#define SRT_VERSION_PCH(v) (0x0000FF & (v))

// NOTE: SRT_VERSION is primarily defined in the build file.
const int32_t SRT_DEF_VERSION = SrtParseVersion(SRT_VERSION);

//#define SRT_CMD_HSREQ       1           /* SRT Handshake Request (sender) */
#define SRT_CMD_HSREQ_MINSZ 8 /* Minumum Compatible (1.x.x) packet size (bytes) */
#define SRT_CMD_HSREQ_SZ 12   /* Current version packet size */
#if SRT_CMD_HSREQ_SZ > SRT_CMD_MAXSZ
#error SRT_CMD_MAXSZ too small
#endif
/*      Handshake Request (Network Order)
        0[31..0]:   SRT version     SRT_DEF_VERSION
        1[31..0]:   Options         0 [ | SRT_OPT_TSBPDSND ][ | SRT_OPT_HAICRYPT ]
        2[31..16]:  TsbPD resv      0
        2[15..0]:   TsbPD delay     [0..60000] msec
*/

//#define SRT_CMD_HSRSP       2           /* SRT Handshake Response (receiver) */
#define SRT_CMD_HSRSP_MINSZ 8 /* Minumum Compatible (1.x.x) packet size (bytes) */
#define SRT_CMD_HSRSP_SZ 12   /* Current version packet size */
#if SRT_CMD_HSRSP_SZ > SRT_CMD_MAXSZ
#error SRT_CMD_MAXSZ too small
#endif
/*      Handshake Response (Network Order)
        0[31..0]:   SRT version     SRT_DEF_VERSION
        1[31..0]:   Options         0 [ | SRT_OPT_TSBPDRCV [| SRT_OPT_TLPKTDROP ]][ | SRT_OPT_HAICRYPT]
                                      [ | SRT_OPT_NAKREPORT ] [ | SRT_OPT_REXMITFLG ]
        2[31..16]:  TsbPD resv      0
        2[15..0]:   TsbPD delay     [0..60000] msec
*/

void CUDT::construct()
{
    m_pSndBuffer           = NULL;
    m_pRcvBuffer           = NULL;
    m_pSndLossList         = NULL;
    m_pRcvLossList         = NULL;
    m_iReorderTolerance    = 0;
    m_iMaxReorderTolerance = 0; // Sensible optimal value is 10, 0 preserves old behavior
    m_iConsecEarlyDelivery = 0; // how many times so far the packet considered lost has been received before TTL expires
    m_iConsecOrderedDelivery = 0;

    m_pSndQueue = NULL;
    m_pRcvQueue = NULL;
    m_pSNode    = NULL;
    m_pRNode    = NULL;

    m_ullSndHsLastTime_us = 0;
    m_iSndHsRetryCnt      = SRT_MAX_HSRETRY + 1; // Will be reset to 0 for HSv5, this value is important for HSv4

    // Initial status
    m_bOpened             = false;
    m_bListening          = false;
    m_bConnecting         = false;
    m_bConnected          = false;
    m_bClosing            = false;
    m_bShutdown           = false;
    m_bBroken             = false;
    m_bPeerHealth         = true;
    m_RejectReason        = SRT_REJ_UNKNOWN;
    m_ullLingerExpiration = 0;
    m_llLastReqTime       = 0;

    m_lSrtVersion            = SRT_DEF_VERSION;
    m_lPeerSrtVersion        = 0; // not defined until connected.
    m_lMinimumPeerSrtVersion = SRT_VERSION_MAJ1;

    m_iTsbPdDelay_ms     = 0;
    m_iPeerTsbPdDelay_ms = 0;

    m_bPeerTsbPd         = false;
    m_iPeerTsbPdDelay_ms = 0;
    m_bTsbPd             = false;
    m_bTsbPdAckWakeup    = false;
    m_bPeerTLPktDrop     = false;

    m_uKmRefreshRatePkt = 0;
    m_uKmPreAnnouncePkt = 0;

    // Initilize mutex and condition variables
    initSynch();
}

CUDT::CUDT()
{
    construct();

    (void)SRT_DEF_VERSION;

    // Default UDT configurations
   m_iMSS = DEF_MSS;
    m_bSynSending     = true;
    m_bSynRecving     = true;
   m_iFlightFlagSize = DEF_FLIGHT_SIZE;
   m_iSndBufSize = DEF_BUFFER_SIZE;
   m_iRcvBufSize = DEF_BUFFER_SIZE;
   m_iUDPSndBufSize = DEF_UDP_BUFFER_SIZE;
   
    // Linger: LIVE mode defaults, please refer to `SRTO_TRANSTYPE` option
    // for other modes.
    m_Linger.l_onoff  = 0;
    m_Linger.l_linger = 0;
    m_iUDPRcvBufSize  = m_iRcvBufSize * m_iMSS;
    m_bRendezvous     = false;
#ifdef SRT_ENABLE_CONNTIMEO
   m_iConnTimeOut = DEF_CONNTIMEO;
#endif
    m_iSndTimeOut = -1;
    m_iRcvTimeOut = -1;
    m_bReuseAddr  = true;
    m_llMaxBW     = -1;
#ifdef SRT_ENABLE_IPOPTS
    m_iIpTTL = -1;
    m_iIpToS = -1;
#endif
    m_CryptoSecret.len = 0;
    m_iSndCryptoKeyLen = 0;
    // Cfg
    m_bDataSender           = false; // Sender only if true: does not recv data
    m_bOPT_TsbPd            = true;  // Enable TsbPd on sender
    m_iOPT_TsbPdDelay       = SRT_LIVE_DEF_LATENCY_MS;
    m_iOPT_PeerTsbPdDelay   = 0; // Peer's TsbPd delay as receiver (here is its minimum value, if used)
    m_bOPT_TLPktDrop        = true;
    m_iOPT_SndDropDelay     = 0;
    m_bOPT_StrictEncryption = true;
    m_iOPT_PeerIdleTimeout  = COMM_RESPONSE_TIMEOUT_MS;
    m_bTLPktDrop            = true; // Too-late Packet Drop
    m_bMessageAPI           = true;
    m_zOPT_ExpPayloadSize   = SRT_LIVE_DEF_PLSIZE;
    m_iIpV6Only             = -1;
    // Runtime
    m_bRcvNakReport             = true; // Receiver's Periodic NAK Reports
    m_llInputBW                 = 0;    // Application provided input bandwidth (internal input rate sampling == 0)
    m_iOverheadBW               = 25;   // Percent above input stream rate (applies if m_llMaxBW == 0)
    m_OPT_PktFilterConfigString = "";

    m_pCache = NULL;

    // Default congctl is "live".
    // Available builtin congctl: "file".
    // Other congctls can be registerred.

    // Note that 'select' returns false if there's no such congctl.
    // If so, congctl becomes unselected. Calling 'configure' on an
    // unselected congctl results in exception.
    m_CongCtl.select("live");
}

CUDT::CUDT(const CUDT& ancestor)
{
    construct();

    // XXX Consider all below fields (except m_bReuseAddr) to be put
    // into a separate class for easier copying.

    // Default UDT configurations
    m_iMSS            = ancestor.m_iMSS;
    m_bSynSending     = ancestor.m_bSynSending;
    m_bSynRecving     = ancestor.m_bSynRecving;
    m_iFlightFlagSize = ancestor.m_iFlightFlagSize;
    m_iSndBufSize     = ancestor.m_iSndBufSize;
    m_iRcvBufSize     = ancestor.m_iRcvBufSize;
    m_Linger          = ancestor.m_Linger;
    m_iUDPSndBufSize  = ancestor.m_iUDPSndBufSize;
    m_iUDPRcvBufSize  = ancestor.m_iUDPRcvBufSize;
    m_bRendezvous     = ancestor.m_bRendezvous;
#ifdef SRT_ENABLE_CONNTIMEO
    m_iConnTimeOut = ancestor.m_iConnTimeOut;
#endif
    m_iSndTimeOut = ancestor.m_iSndTimeOut;
    m_iRcvTimeOut = ancestor.m_iRcvTimeOut;
    m_bReuseAddr  = true; // this must be true, because all accepted sockets share the same port with the listener
    m_llMaxBW     = ancestor.m_llMaxBW;
#ifdef SRT_ENABLE_IPOPTS
    m_iIpTTL = ancestor.m_iIpTTL;
    m_iIpToS = ancestor.m_iIpToS;
#endif
    m_llInputBW             = ancestor.m_llInputBW;
    m_iOverheadBW           = ancestor.m_iOverheadBW;
    m_bDataSender           = ancestor.m_bDataSender;
    m_bOPT_TsbPd            = ancestor.m_bOPT_TsbPd;
    m_iOPT_TsbPdDelay       = ancestor.m_iOPT_TsbPdDelay;
    m_iOPT_PeerTsbPdDelay   = ancestor.m_iOPT_PeerTsbPdDelay;
    m_bOPT_TLPktDrop        = ancestor.m_bOPT_TLPktDrop;
    m_iOPT_SndDropDelay     = ancestor.m_iOPT_SndDropDelay;
    m_bOPT_StrictEncryption = ancestor.m_bOPT_StrictEncryption;
    m_iOPT_PeerIdleTimeout  = ancestor.m_iOPT_PeerIdleTimeout;
    m_zOPT_ExpPayloadSize   = ancestor.m_zOPT_ExpPayloadSize;
    m_bTLPktDrop            = ancestor.m_bTLPktDrop;
    m_bMessageAPI           = ancestor.m_bMessageAPI;
    m_iIpV6Only             = ancestor.m_iIpV6Only;
    m_iReorderTolerance     = ancestor.m_iMaxReorderTolerance;  // Initialize with maximum value
    m_iMaxReorderTolerance  = ancestor.m_iMaxReorderTolerance;
    // Runtime
    m_bRcvNakReport             = ancestor.m_bRcvNakReport;
    m_OPT_PktFilterConfigString = ancestor.m_OPT_PktFilterConfigString;

    m_CryptoSecret     = ancestor.m_CryptoSecret;
    m_iSndCryptoKeyLen = ancestor.m_iSndCryptoKeyLen;

    m_uKmRefreshRatePkt = ancestor.m_uKmRefreshRatePkt;
    m_uKmPreAnnouncePkt = ancestor.m_uKmPreAnnouncePkt;

    m_pCache = ancestor.m_pCache;

    // SrtCongestion's copy constructor copies the selection,
    // but not the underlying congctl object. After
    // copy-constructed, the 'configure' must be called on it again.
    m_CongCtl = ancestor.m_CongCtl;
}

CUDT::~CUDT()
{
    // release mutex/condtion variables
    destroySynch();

    // Wipeout critical data
    memset(&m_CryptoSecret, 0, sizeof(m_CryptoSecret));

    // destroy the data structures
    delete m_pSndBuffer;
    delete m_pRcvBuffer;
    delete m_pSndLossList;
    delete m_pRcvLossList;
    delete m_pSNode;
    delete m_pRNode;
}

// This function is to make it possible for both C and C++
// API to accept both bool and int types for boolean options.
// (it's not that C couldn't use <stdbool.h>, it's that people
// often forget to use correct type).
static bool bool_int_value(const void* optval, int optlen)
{
    if (optlen == sizeof(bool))
    {
        return *(bool*)optval;
    }

    if (optlen == sizeof(int))
    {
        return 0 != *(int*)optval; // 0!= is a windows warning-killer int-to-bool conversion
    }
    return false;
}

void CUDT::setOpt(SRT_SOCKOPT optName, const void* optval, int optlen)
{
    if (m_bBroken || m_bClosing)
        throw CUDTException(MJ_CONNECTION, MN_CONNLOST, 0);

    CGuard cg(m_ConnectionLock, "conn");
    CGuard sendguard(m_SendLock, "send");
    CGuard recvguard(m_RecvLock, "recv");

    HLOGC(mglog.Debug,
          log << CONID() << "OPTION: #" << optName << " value:" << FormatBinaryString((uint8_t*)optval, optlen));

    switch (optName)
    {
    case SRTO_MSS:
        if (m_bOpened)
            throw CUDTException(MJ_NOTSUP, MN_ISBOUND, 0);

        if (*(int*)optval < int(CPacket::UDP_HDR_SIZE + CHandShake::m_iContentSize))
            throw CUDTException(MJ_NOTSUP, MN_INVAL, 0);

        m_iMSS = *(int*)optval;

        // Packet size cannot be greater than UDP buffer size
        if (m_iMSS > m_iUDPSndBufSize)
            m_iMSS = m_iUDPSndBufSize;
        if (m_iMSS > m_iUDPRcvBufSize)
            m_iMSS = m_iUDPRcvBufSize;

        break;

    case SRTO_SNDSYN:
        m_bSynSending = bool_int_value(optval, optlen);
        break;

    case SRTO_RCVSYN:
        m_bSynRecving = bool_int_value(optval, optlen);
        break;

    case SRTO_FC:
        if (m_bConnecting || m_bConnected)
            throw CUDTException(MJ_NOTSUP, MN_ISCONNECTED, 0);

        if (*(int*)optval < 1)
            throw CUDTException(MJ_NOTSUP, MN_INVAL);

        // Mimimum recv flight flag size is 32 packets
        if (*(int*)optval > 32)
            m_iFlightFlagSize = *(int*)optval;
        else
            m_iFlightFlagSize = 32;

        break;

    case SRTO_SNDBUF:
        if (m_bOpened)
            throw CUDTException(MJ_NOTSUP, MN_ISBOUND, 0);

        if (*(int*)optval <= 0)
            throw CUDTException(MJ_NOTSUP, MN_INVAL, 0);

        m_iSndBufSize = *(int*)optval / (m_iMSS - CPacket::UDP_HDR_SIZE);

        break;

    case SRTO_RCVBUF:
        if (m_bOpened)
            throw CUDTException(MJ_NOTSUP, MN_ISBOUND, 0);

        if (*(int*)optval <= 0)
            throw CUDTException(MJ_NOTSUP, MN_INVAL, 0);

        {
            // This weird cast through int is required because
            // API requires 'int', and internals require 'size_t';
            // their size is different on 64-bit systems.
            size_t val = size_t(*(int*)optval);

            // Mimimum recv buffer size is 32 packets
            size_t mssin_size = m_iMSS - CPacket::UDP_HDR_SIZE;

            // XXX This magic 32 deserves some constant
            if (val > mssin_size * 32)
                m_iRcvBufSize = val / mssin_size;
            else
                m_iRcvBufSize = 32;

            // recv buffer MUST not be greater than FC size
            if (m_iRcvBufSize > m_iFlightFlagSize)
                m_iRcvBufSize = m_iFlightFlagSize;
        }

        break;

    case SRTO_LINGER:
        m_Linger = *(linger*)optval;
        break;

    case SRTO_UDP_SNDBUF:
        if (m_bOpened)
            throw CUDTException(MJ_NOTSUP, MN_ISBOUND, 0);

        m_iUDPSndBufSize = *(int*)optval;

        if (m_iUDPSndBufSize < m_iMSS)
            m_iUDPSndBufSize = m_iMSS;

        break;

    case SRTO_UDP_RCVBUF:
        if (m_bOpened)
            throw CUDTException(MJ_NOTSUP, MN_ISBOUND, 0);

        m_iUDPRcvBufSize = *(int*)optval;

        if (m_iUDPRcvBufSize < m_iMSS)
            m_iUDPRcvBufSize = m_iMSS;

        break;

    case SRTO_RENDEZVOUS:
        if (m_bConnecting || m_bConnected)
            throw CUDTException(MJ_NOTSUP, MN_ISBOUND, 0);
        m_bRendezvous = bool_int_value(optval, optlen);
        break;

    case SRTO_SNDTIMEO:
        m_iSndTimeOut = *(int*)optval;
        break;

    case SRTO_RCVTIMEO:
        m_iRcvTimeOut = *(int*)optval;
        break;

    case SRTO_REUSEADDR:
        if (m_bOpened)
            throw CUDTException(MJ_NOTSUP, MN_ISBOUND, 0);
        m_bReuseAddr = bool_int_value(optval, optlen);
        break;

    case SRTO_MAXBW:
        m_llMaxBW = *(int64_t*)optval;

        // This can be done on both connected and unconnected socket.
        // When not connected, this will do nothing, however this
        // event will be repeated just after connecting anyway.
        if (m_bConnected)
            updateCC(TEV_INIT, TEV_INIT_RESET);
        break;

#ifdef SRT_ENABLE_IPOPTS
    case SRTO_IPTTL:
        if (m_bOpened)
            throw CUDTException(MJ_NOTSUP, MN_ISBOUND, 0);
        if (!(*(int*)optval == -1) && !((*(int*)optval >= 1) && (*(int*)optval <= 255)))
            throw CUDTException(MJ_NOTSUP, MN_INVAL, 0);
        m_iIpTTL = *(int*)optval;
        break;

    case SRTO_IPTOS:
        if (m_bOpened)
            throw CUDTException(MJ_NOTSUP, MN_ISBOUND, 0);
        m_iIpToS = *(int*)optval;
        break;
#endif

    case SRTO_INPUTBW:
        m_llInputBW = *(int64_t*)optval;
        // (only if connected; if not, then the value
        // from m_iOverheadBW will be used initially)
        if (m_bConnected)
            updateCC(TEV_INIT, TEV_INIT_INPUTBW);
        break;

    case SRTO_OHEADBW:
        if ((*(int*)optval < 5) || (*(int*)optval > 100))
            throw CUDTException(MJ_NOTSUP, MN_INVAL, 0);
        m_iOverheadBW = *(int*)optval;

        // Changed overhead BW, so spread the change
        // (only if connected; if not, then the value
        // from m_iOverheadBW will be used initially)
        if (m_bConnected)
            updateCC(TEV_INIT, TEV_INIT_OHEADBW);
        break;

    case SRTO_SENDER:
        if (m_bConnected)
            throw CUDTException(MJ_NOTSUP, MN_ISCONNECTED, 0);
        m_bDataSender = bool_int_value(optval, optlen);
        break;

    case SRTO_TSBPDMODE:
        if (m_bConnected)
            throw CUDTException(MJ_NOTSUP, MN_ISCONNECTED, 0);
        m_bOPT_TsbPd = bool_int_value(optval, optlen);
        break;

    case SRTO_LATENCY:
        if (m_bConnected)
            throw CUDTException(MJ_NOTSUP, MN_ISCONNECTED, 0);
        m_iOPT_TsbPdDelay     = *(int*)optval;
        m_iOPT_PeerTsbPdDelay = *(int*)optval;
        break;

    case SRTO_RCVLATENCY:
        if (m_bConnected)
            throw CUDTException(MJ_NOTSUP, MN_ISCONNECTED, 0);
        m_iOPT_TsbPdDelay = *(int*)optval;
        break;

    case SRTO_PEERLATENCY:
        if (m_bConnected)
            throw CUDTException(MJ_NOTSUP, MN_ISCONNECTED, 0);
        m_iOPT_PeerTsbPdDelay = *(int*)optval;
        break;

    case SRTO_TLPKTDROP:
        if (m_bConnected)
            throw CUDTException(MJ_NOTSUP, MN_ISCONNECTED, 0);
        m_bOPT_TLPktDrop = bool_int_value(optval, optlen);
        break;

    case SRTO_SNDDROPDELAY:
        // Surprise: you may be connected to alter this option.
        // The application may manipulate this option on sender while transmitting.
        m_iOPT_SndDropDelay = *(int*)optval;
        break;

    case SRTO_PASSPHRASE:
        // For consistency, throw exception when connected,
        // no matter if otherwise the password can be set.
        if (m_bConnected)
            throw CUDTException(MJ_NOTSUP, MN_ISCONNECTED, 0);

#ifdef SRT_ENABLE_ENCRYPTION
        // Password must be 10-80 characters.
        // Or it can be empty to clear the password.
        if ((optlen != 0) && (optlen < 10 || optlen > HAICRYPT_SECRET_MAX_SZ))
            throw CUDTException(MJ_NOTSUP, MN_INVAL, 0);

        memset(&m_CryptoSecret, 0, sizeof(m_CryptoSecret));
        m_CryptoSecret.typ = HAICRYPT_SECTYP_PASSPHRASE;
        m_CryptoSecret.len = (optlen <= (int)sizeof(m_CryptoSecret.str) ? optlen : (int)sizeof(m_CryptoSecret.str));
        memcpy(m_CryptoSecret.str, optval, m_CryptoSecret.len);
#else
        if (optlen == 0)
            break;

        LOGC(mglog.Error, log << "SRTO_PASSPHRASE: encryption not enabled at compile time");
        throw CUDTException(MJ_NOTSUP, MN_INVAL, 0);
#endif
        break;

    case SRTO_PBKEYLEN:
    case _DEPRECATED_SRTO_SNDPBKEYLEN:
        if (m_bConnected)
            throw CUDTException(MJ_NOTSUP, MN_ISCONNECTED, 0);
#ifdef SRT_ENABLE_ENCRYPTION
        {
            int v          = *(int*)optval;
            int allowed[4] = {
                0,  // Default value, if this results for initiator, defaults to 16. See below.
                16, // AES-128
                24, // AES-192
                32  // AES-256
            };
            int* allowed_end = allowed + 4;
            if (find(allowed, allowed_end, v) == allowed_end)
            {
                LOGC(mglog.Error,
                     log << "Invalid value for option SRTO_PBKEYLEN: " << v << "; allowed are: 0, 16, 24, 32");
                throw CUDTException(MJ_NOTSUP, MN_INVAL, 0);
            }

            // Note: This works a little different in HSv4 and HSv5.

            // HSv4:
            // The party that is set SRTO_SENDER will send KMREQ, and it will
            // use default value 16, if SRTO_PBKEYLEN is the default value 0.
            // The responder that receives KMRSP has nothing to say about
            // PBKEYLEN anyway and it will take the length of the key from
            // the initiator (sender) as a good deal.
            //
            // HSv5:
            // The initiator (independently on the sender) will send KMREQ,
            // and as it should be the sender to decide about the PBKEYLEN.
            // Your application should do the following then:
            // 1. The sender should set PBKEYLEN to the required value.
            // 2. If the sender is initiator, it will create the key using
            //    its preset PBKEYLEN (or default 16, if not set) and the
            //    receiver-responder will take it as a good deal.
            // 3. Leave the PBKEYLEN value on the receiver as default 0.
            // 4. If sender is responder, it should then advertise the PBKEYLEN
            //    value in the initial handshake messages (URQ_INDUCTION if
            //    listener, and both URQ_WAVEAHAND and URQ_CONCLUSION in case
            //    of rendezvous, as it is the matter of luck who of them will
            //    eventually become the initiator). This way the receiver
            //    being an initiator will set m_iSndCryptoKeyLen before setting
            //    up KMREQ for sending to the sender-responder.
            //
            // Note that in HSv5 if both sides set PBKEYLEN, the responder
            // wins, unless the initiator is a sender (the effective PBKEYLEN
            // will be the one advertised by the responder). If none sets,
            // PBKEYLEN will default to 16.

            m_iSndCryptoKeyLen = v;
        }
#else
        LOGC(mglog.Error, log << "SRTO_PBKEYLEN: encryption not enabled at compile time");
        throw CUDTException(MJ_NOTSUP, MN_INVAL, 0);
#endif
        break;

    case SRTO_NAKREPORT:
        if (m_bConnected)
            throw CUDTException(MJ_NOTSUP, MN_ISCONNECTED, 0);
        m_bRcvNakReport = bool_int_value(optval, optlen);
        break;

#ifdef SRT_ENABLE_CONNTIMEO
    case SRTO_CONNTIMEO:
        m_iConnTimeOut = *(int*)optval;
        break;
#endif

    case SRTO_LOSSMAXTTL:
        m_iMaxReorderTolerance = *(int*)optval;
        if (!m_bConnected)
            m_iReorderTolerance = m_iMaxReorderTolerance;
        break;

    case SRTO_VERSION:
        if (m_bConnected)
            throw CUDTException(MJ_NOTSUP, MN_ISCONNECTED, 0);
        m_lSrtVersion = *(uint32_t*)optval;
        break;

    case SRTO_MINVERSION:
        if (m_bConnected)
            throw CUDTException(MJ_NOTSUP, MN_ISCONNECTED, 0);
        m_lMinimumPeerSrtVersion = *(uint32_t*)optval;
        break;

    case SRTO_STREAMID:
        if (m_bConnected)
            throw CUDTException(MJ_NOTSUP, MN_ISCONNECTED, 0);

        if (size_t(optlen) > MAX_SID_LENGTH)
            throw CUDTException(MJ_NOTSUP, MN_INVAL, 0);

        m_sStreamName.assign((const char*)optval, optlen);
        break;

    case SRTO_CONGESTION:
        if (m_bConnected)
            throw CUDTException(MJ_NOTSUP, MN_ISCONNECTED, 0);

        {
            string val;
            if (optlen == -1)
                val = (const char*)optval;
            else
                val.assign((const char*)optval, optlen);

            // Translate alias
            if (val == "vod")
                val = "file";

            bool res = m_CongCtl.select(val);
            if (!res)
                throw CUDTException(MJ_NOTSUP, MN_INVAL, 0);
        }
        break;

    case SRTO_MESSAGEAPI:
        if (m_bConnected)
            throw CUDTException(MJ_NOTSUP, MN_ISCONNECTED, 0);

        m_bMessageAPI = bool_int_value(optval, optlen);
        break;

    case SRTO_PAYLOADSIZE:
        if (m_bConnected)
            throw CUDTException(MJ_NOTSUP, MN_ISCONNECTED, 0);

        if (*(int*)optval > SRT_LIVE_MAX_PLSIZE)
        {
            LOGC(mglog.Error, log << "SRTO_PAYLOADSIZE: value exceeds SRT_LIVE_MAX_PLSIZE, maximum payload per MTU.");
            throw CUDTException(MJ_NOTSUP, MN_INVAL, 0);
        }

        if (m_OPT_PktFilterConfigString != "")
        {
            // This means that the filter might have been installed before,
            // and the fix to the maximum payload size was already applied.
            // This needs to be checked now.
            SrtFilterConfig fc;
            if (!ParseFilterConfig(m_OPT_PktFilterConfigString, fc))
            {
                // Break silently. This should not happen
                LOGC(mglog.Error, log << "SRTO_PAYLOADSIZE: IPE: failing filter configuration installed");
                throw CUDTException(MJ_NOTSUP, MN_INVAL, 0);
            }

            size_t efc_max_payload_size = SRT_LIVE_MAX_PLSIZE - fc.extra_size;
            if (m_zOPT_ExpPayloadSize > efc_max_payload_size)
            {
                LOGC(mglog.Error,
                     log << "SRTO_PAYLOADSIZE: value exceeds SRT_LIVE_MAX_PLSIZE decreased by " << fc.extra_size
                         << " required for packet filter header");
                throw CUDTException(MJ_NOTSUP, MN_INVAL, 0);
            }
        }

        m_zOPT_ExpPayloadSize = *(int*)optval;
        break;

    case SRTO_TRANSTYPE:
        if (m_bConnected)
            throw CUDTException(MJ_NOTSUP, MN_ISCONNECTED, 0);

        // XXX Note that here the configuration for SRTT_LIVE
        // is the same as DEFAULT VALUES for these fields set
        // in CUDT::CUDT.
        switch (*(SRT_TRANSTYPE*)optval)
        {
        case SRTT_LIVE:
            // Default live options:
            // - tsbpd: on
            // - latency: 120ms
            // - linger: off
            // - congctl: live
            // - extraction method: message (reading call extracts one message)
            m_bOPT_TsbPd          = true;
            m_iOPT_TsbPdDelay     = SRT_LIVE_DEF_LATENCY_MS;
            m_iOPT_PeerTsbPdDelay = 0;
            m_bOPT_TLPktDrop      = true;
            m_iOPT_SndDropDelay   = 0;
            m_bMessageAPI         = true;
            m_bRcvNakReport       = true;
            m_zOPT_ExpPayloadSize = SRT_LIVE_DEF_PLSIZE;
            m_Linger.l_onoff      = 0;
            m_Linger.l_linger     = 0;
            m_CongCtl.select("live");
            break;

        case SRTT_FILE:
            // File transfer mode:
            // - tsbpd: off
            // - latency: 0
            // - linger: 2 minutes (180s)
            // - congctl: file (original UDT congestion control)
            // - extraction method: stream (reading call extracts as many bytes as available and fits in buffer)
            m_bOPT_TsbPd          = false;
            m_iOPT_TsbPdDelay     = 0;
            m_iOPT_PeerTsbPdDelay = 0;
            m_bOPT_TLPktDrop      = false;
            m_iOPT_SndDropDelay   = -1;
            m_bMessageAPI         = false;
            m_bRcvNakReport       = false;
            m_zOPT_ExpPayloadSize = 0; // use maximum
            m_Linger.l_onoff      = 1;
          m_Linger.l_linger = DEF_LINGER;
            m_CongCtl.select("file");
            break;

        default:
            throw CUDTException(MJ_NOTSUP, MN_INVAL, 0);
        }
        break;

    case SRTO_KMREFRESHRATE:
        if (m_bConnected)
            throw CUDTException(MJ_NOTSUP, MN_ISCONNECTED, 0);

        // If you first change the KMREFRESHRATE, KMPREANNOUNCE
        // will be set to the maximum allowed value
        m_uKmRefreshRatePkt = *(int*)optval;
        if (m_uKmPreAnnouncePkt == 0 || m_uKmPreAnnouncePkt > (m_uKmRefreshRatePkt - 1) / 2)
        {
            m_uKmPreAnnouncePkt = (m_uKmRefreshRatePkt - 1) / 2;
            LOGC(mglog.Warn,
                 log << "SRTO_KMREFRESHRATE=0x" << hex << m_uKmRefreshRatePkt << ": setting SRTO_KMPREANNOUNCE=0x"
                     << hex << m_uKmPreAnnouncePkt);
        }
        break;

    case SRTO_KMPREANNOUNCE:
        if (m_bConnected)
            throw CUDTException(MJ_NOTSUP, MN_ISCONNECTED, 0);
        {
            int val   = *(int*)optval;
            int kmref = m_uKmRefreshRatePkt == 0 ? HAICRYPT_DEF_KM_REFRESH_RATE : m_uKmRefreshRatePkt;
            if (val > (kmref - 1) / 2)
            {
                LOGC(mglog.Error,
                     log << "SRTO_KMPREANNOUNCE=0x" << hex << val << " exceeds KmRefresh/2, 0x" << ((kmref - 1) / 2)
                         << " - OPTION REJECTED.");
                throw CUDTException(MJ_NOTSUP, MN_INVAL, 0);
            }

            m_uKmPreAnnouncePkt = val;
        }
        break;

    case SRTO_ENFORCEDENCRYPTION:
        if (m_bConnected)
            throw CUDTException(MJ_NOTSUP, MN_ISCONNECTED, 0);

        m_bOPT_StrictEncryption = bool_int_value(optval, optlen);
        break;

    case SRTO_PEERIDLETIMEO:

        if (m_bConnected)
            throw CUDTException(MJ_NOTSUP, MN_ISCONNECTED, 0);
        m_iOPT_PeerIdleTimeout = *(int*)optval;
        break;

    case SRTO_IPV6ONLY:
        if (m_bConnected)
            throw CUDTException(MJ_NOTSUP, MN_ISCONNECTED, 0);

        m_iIpV6Only = *(int*)optval;
        break;

    case SRTO_PACKETFILTER:
        if (m_bConnected)
            throw CUDTException(MJ_NOTSUP, MN_ISCONNECTED, 0);

        {
            string arg((char*)optval, optlen);
            // Parse the configuration string prematurely
            SrtFilterConfig fc;
            if (!ParseFilterConfig(arg, fc))
            {
                LOGC(mglog.Error,
                     log << "SRTO_FILTER: Incorrect syntax. Use: FILTERTYPE[,KEY:VALUE...]. "
                            "FILTERTYPE ("
                         << fc.type << ") must be installed (or builtin)");
                throw CUDTException(MJ_NOTSUP, MN_INVAL, 0);
            }

            size_t efc_max_payload_size = SRT_LIVE_MAX_PLSIZE - fc.extra_size;
            if (m_zOPT_ExpPayloadSize > efc_max_payload_size)
            {
                LOGC(mglog.Warn,
                     log << "Due to filter-required extra " << fc.extra_size << " bytes, SRTO_PAYLOADSIZE fixed to "
                         << efc_max_payload_size << " bytes");
                m_zOPT_ExpPayloadSize = efc_max_payload_size;
            }

            m_OPT_PktFilterConfigString = arg;
        }
        break;

    default:
        throw CUDTException(MJ_NOTSUP, MN_INVAL, 0);
    }
}

void CUDT::getOpt(SRT_SOCKOPT optName, void* optval, int& optlen)
{
    CGuard cg(m_ConnectionLock, "conn");

    switch (optName)
    {
    case SRTO_MSS:
        *(int*)optval = m_iMSS;
        optlen        = sizeof(int);
        break;

    case SRTO_SNDSYN:
        *(bool*)optval = m_bSynSending;
        optlen         = sizeof(bool);
        break;

    case SRTO_RCVSYN:
        *(bool*)optval = m_bSynRecving;
        optlen         = sizeof(bool);
        break;

    case SRTO_ISN:
        *(int*)optval = m_iISN;
        optlen        = sizeof(int);
        break;

    case SRTO_FC:
        *(int*)optval = m_iFlightFlagSize;
        optlen        = sizeof(int);
        break;

    case SRTO_SNDBUF:
        *(int*)optval = m_iSndBufSize * (m_iMSS - CPacket::UDP_HDR_SIZE);
        optlen        = sizeof(int);
        break;

    case SRTO_RCVBUF:
        *(int*)optval = m_iRcvBufSize * (m_iMSS - CPacket::UDP_HDR_SIZE);
        optlen        = sizeof(int);
        break;

    case SRTO_LINGER:
        if (optlen < (int)(sizeof(linger)))
            throw CUDTException(MJ_NOTSUP, MN_INVAL, 0);

        *(linger*)optval = m_Linger;
        optlen           = sizeof(linger);
        break;

    case SRTO_UDP_SNDBUF:
        *(int*)optval = m_iUDPSndBufSize;
        optlen        = sizeof(int);
        break;

    case SRTO_UDP_RCVBUF:
        *(int*)optval = m_iUDPRcvBufSize;
        optlen        = sizeof(int);
        break;

    case SRTO_RENDEZVOUS:
        *(bool*)optval = m_bRendezvous;
        optlen         = sizeof(bool);
        break;

    case SRTO_SNDTIMEO:
        *(int*)optval = m_iSndTimeOut;
        optlen        = sizeof(int);
        break;

    case SRTO_RCVTIMEO:
        *(int*)optval = m_iRcvTimeOut;
        optlen        = sizeof(int);
        break;

    case SRTO_REUSEADDR:
        *(bool*)optval = m_bReuseAddr;
        optlen         = sizeof(bool);
        break;

    case SRTO_MAXBW:
        *(int64_t*)optval = m_llMaxBW;
        optlen            = sizeof(int64_t);
        break;

    case SRTO_STATE:
        *(int32_t*)optval = s_UDTUnited.getStatus(m_SocketID);
        optlen            = sizeof(int32_t);
        break;

    case SRTO_EVENT:
    {
        int32_t event = 0;
        if (m_bBroken)
         event |= SRT_EPOLL_ERR;
        else
        {
            CGuard::enterCS(m_RecvLock, "recv");
            if (m_pRcvBuffer && m_pRcvBuffer->isRcvDataReady())
            event |= SRT_EPOLL_IN;
            CGuard::leaveCS(m_RecvLock, "recv");
            if (m_pSndBuffer && (m_iSndBufSize > m_pSndBuffer->getCurrBufSize()))
            event |= SRT_EPOLL_OUT;
        }
        *(int32_t*)optval = event;
        optlen            = sizeof(int32_t);
        break;
    }

    case SRTO_SNDDATA:
        if (m_pSndBuffer)
            *(int32_t*)optval = m_pSndBuffer->getCurrBufSize();
        else
            *(int32_t*)optval = 0;
        optlen = sizeof(int32_t);
        break;

    case SRTO_RCVDATA:
        if (m_pRcvBuffer)
        {
            CGuard::enterCS(m_RecvLock, "recv");
            *(int32_t*)optval = m_pRcvBuffer->getRcvDataSize();
            CGuard::leaveCS(m_RecvLock, "recv");
        }
        else
            *(int32_t*)optval = 0;
        optlen = sizeof(int32_t);
        break;

#ifdef SRT_ENABLE_IPOPTS
    case SRTO_IPTTL:
        if (m_bOpened)
            *(int32_t*)optval = m_pSndQueue->getIpTTL();
        else
            *(int32_t*)optval = m_iIpTTL;
        optlen = sizeof(int32_t);
        break;

    case SRTO_IPTOS:
        if (m_bOpened)
            *(int32_t*)optval = m_pSndQueue->getIpToS();
        else
            *(int32_t*)optval = m_iIpToS;
        optlen = sizeof(int32_t);
        break;
#endif

    case SRTO_SENDER:
        *(int32_t*)optval = m_bDataSender;
        optlen            = sizeof(int32_t);
        break;

    case SRTO_TSBPDMODE:
        *(int32_t*)optval = m_bOPT_TsbPd;
        optlen            = sizeof(int32_t);
        break;

    case SRTO_LATENCY:
    case SRTO_RCVLATENCY:
        *(int32_t*)optval = m_iTsbPdDelay_ms;
        optlen            = sizeof(int32_t);
        break;

    case SRTO_PEERLATENCY:
        *(int32_t*)optval = m_iPeerTsbPdDelay_ms;
        optlen            = sizeof(int32_t);
        break;

    case SRTO_TLPKTDROP:
        *(int32_t*)optval = m_bTLPktDrop;
        optlen            = sizeof(int32_t);
        break;

    case SRTO_SNDDROPDELAY:
        *(int32_t*)optval = m_iOPT_SndDropDelay;
        optlen            = sizeof(int32_t);
        break;

    case SRTO_PBKEYLEN:
        if (m_pCryptoControl)
            *(int32_t*)optval = m_pCryptoControl->KeyLen(); // Running Key length.
        else
            *(int32_t*)optval = m_iSndCryptoKeyLen; // May be 0.
        optlen = sizeof(int32_t);
        break;

    case SRTO_KMSTATE:
        if (!m_pCryptoControl)
            *(int32_t*)optval = SRT_KM_S_UNSECURED;
        else if (m_bDataSender)
            *(int32_t*)optval = m_pCryptoControl->m_SndKmState;
        else
            *(int32_t*)optval = m_pCryptoControl->m_RcvKmState;
        optlen = sizeof(int32_t);
        break;

    case SRTO_SNDKMSTATE: // State imposed by Agent depending on PW and KMX
        if (m_pCryptoControl)
            *(int32_t*)optval = m_pCryptoControl->m_SndKmState;
        else
            *(int32_t*)optval = SRT_KM_S_UNSECURED;
        optlen = sizeof(int32_t);
        break;

    case SRTO_RCVKMSTATE: // State returned by Peer as informed during KMX
        if (m_pCryptoControl)
            *(int32_t*)optval = m_pCryptoControl->m_RcvKmState;
        else
            *(int32_t*)optval = SRT_KM_S_UNSECURED;
        optlen = sizeof(int32_t);
        break;

    case SRTO_LOSSMAXTTL:
        *(int32_t*)optval = m_iMaxReorderTolerance;
        optlen = sizeof(int32_t);
        break;

    case SRTO_NAKREPORT:
        *(bool*)optval = m_bRcvNakReport;
        optlen         = sizeof(bool);
        break;

    case SRTO_VERSION:
        *(int32_t*)optval = m_lSrtVersion;
        optlen            = sizeof(int32_t);
        break;

    case SRTO_PEERVERSION:
        *(int32_t*)optval = m_lPeerSrtVersion;
        optlen            = sizeof(int32_t);
        break;

#ifdef SRT_ENABLE_CONNTIMEO
    case SRTO_CONNTIMEO:
        *(int*)optval = m_iConnTimeOut;
        optlen        = sizeof(int);
        break;
#endif

    case SRTO_MINVERSION:
        *(uint32_t*)optval = m_lMinimumPeerSrtVersion;
        optlen             = sizeof(uint32_t);
        break;

    case SRTO_STREAMID:
        if (size_t(optlen) < m_sStreamName.size() + 1)
            throw CUDTException(MJ_NOTSUP, MN_INVAL, 0);

        strcpy((char*)optval, m_sStreamName.c_str());
        optlen = m_sStreamName.size();
        break;

    case SRTO_CONGESTION:
    {
        string tt = m_CongCtl.selected_name();
        strcpy((char*)optval, tt.c_str());
        optlen = tt.size();
    }
    break;

    case SRTO_MESSAGEAPI:
        optlen         = sizeof(bool);
        *(bool*)optval = m_bMessageAPI;
        break;

    case SRTO_PAYLOADSIZE:
        optlen        = sizeof(int);
        *(int*)optval = m_zOPT_ExpPayloadSize;
        break;

    case SRTO_ENFORCEDENCRYPTION:
        optlen            = sizeof(int32_t); // also with TSBPDMODE and SENDER
        *(int32_t*)optval = m_bOPT_StrictEncryption;
        break;

    case SRTO_IPV6ONLY:
        optlen        = sizeof(int);
        *(int*)optval = m_iIpV6Only;
        break;

    case SRTO_PEERIDLETIMEO:
        *(int*)optval = m_iOPT_PeerIdleTimeout;
        optlen        = sizeof(int);
        break;

    case SRTO_PACKETFILTER:
        if (size_t(optlen) < m_OPT_PktFilterConfigString.size() + 1)
            throw CUDTException(MJ_NOTSUP, MN_INVAL, 0);

        strcpy((char*)optval, m_OPT_PktFilterConfigString.c_str());
        optlen = m_OPT_PktFilterConfigString.size();
        break;

    default:
        throw CUDTException(MJ_NOTSUP, MN_NONE, 0);
    }
}

bool CUDT::setstreamid(SRTSOCKET u, const std::string& sid)
{
    CUDT* that = getUDTHandle(u);
    if (!that)
        return false;

    if (sid.size() > MAX_SID_LENGTH)
        return false;

    if (that->m_bConnected)
        return false;

    that->m_sStreamName = sid;
    return true;
}

std::string CUDT::getstreamid(SRTSOCKET u)
{
    CUDT* that = getUDTHandle(u);
    if (!that)
        return "";

    return that->m_sStreamName;
}

// XXX REFACTOR: Make common code for CUDT constructor and clearData,
// possibly using CUDT::construct.
void CUDT::clearData()
{
    // Initial sequence number, loss, acknowledgement, etc.
    int udpsize = m_iMSS - CPacket::UDP_HDR_SIZE;

    m_iMaxSRTPayloadSize = udpsize - CPacket::HDR_SIZE;

    HLOGC(mglog.Debug, log << "clearData: PAYLOAD SIZE: " << m_iMaxSRTPayloadSize);

    m_iEXPCount  = 1;
    m_iBandwidth = 1; // pkts/sec
    // XXX use some constant for this 16
    m_iDeliveryRate     = 16;
    m_iByteDeliveryRate = 16 * m_iMaxSRTPayloadSize;
    m_iAckSeqNo         = 0;
    m_ullLastAckTime_tk = 0;

    // trace information
    CGuard::enterCS(m_StatsLock, "Stats");
    m_stats.startTime = CTimer::getTime();
    m_stats.sentTotal = m_stats.recvTotal = m_stats.sndLossTotal = m_stats.rcvLossTotal = m_stats.retransTotal =
        m_stats.sentACKTotal = m_stats.recvACKTotal = m_stats.sentNAKTotal = m_stats.recvNAKTotal = 0;
    m_stats.lastSampleTime                                                                        = CTimer::getTime();
    m_stats.traceSent = m_stats.traceRecv = m_stats.traceSndLoss = m_stats.traceRcvLoss = m_stats.traceRetrans =
        m_stats.sentACK = m_stats.recvACK = m_stats.sentNAK = m_stats.recvNAK = 0;
    m_stats.traceRcvRetrans                                                   = 0;
    m_stats.traceReorderDistance                                              = 0;
    m_stats.traceBelatedTime                                                  = 0.0;
    m_stats.traceRcvBelated                                                   = 0;

    m_stats.sndDropTotal = 0;
    m_stats.traceSndDrop = 0;
    m_stats.rcvDropTotal = 0;
    m_stats.traceRcvDrop = 0;

    m_stats.m_rcvUndecryptTotal = 0;
    m_stats.traceRcvUndecrypt   = 0;

    m_stats.bytesSentTotal    = 0;
    m_stats.bytesRecvTotal    = 0;
    m_stats.bytesRetransTotal = 0;
    m_stats.traceBytesSent    = 0;
    m_stats.traceBytesRecv    = 0;
    m_stats.sndFilterExtra    = 0;
    m_stats.rcvFilterExtra    = 0;
    m_stats.rcvFilterSupply   = 0;
    m_stats.rcvFilterLoss     = 0;

    m_stats.traceBytesRetrans = 0;
#ifdef SRT_ENABLE_LOSTBYTESCOUNT
    m_stats.traceRcvBytesLoss = 0;
#endif
    m_stats.sndBytesDropTotal        = 0;
    m_stats.rcvBytesDropTotal        = 0;
    m_stats.traceSndBytesDrop        = 0;
    m_stats.traceRcvBytesDrop        = 0;
    m_stats.m_rcvBytesUndecryptTotal = 0;
    m_stats.traceRcvBytesUndecrypt   = 0;

    m_stats.sndDuration = m_stats.m_sndDurationTotal = 0;
    CGuard::leaveCS(m_StatsLock, "Stats");

    // Resetting these data because this happens when agent isn't connected.
    m_bPeerTsbPd         = false;
    m_iPeerTsbPdDelay_ms = 0;

    m_bTsbPd         = m_bOPT_TsbPd; // Take the values from user-configurable options
    m_iTsbPdDelay_ms = m_iOPT_TsbPdDelay;
    m_bTLPktDrop     = m_bOPT_TLPktDrop;
    m_bPeerTLPktDrop = false;

    m_bPeerNakReport = false;

    m_bPeerRexmitFlag = false;

    m_RdvState            = CHandShake::RDV_INVALID;
    m_ullRcvPeerStartTime = 0;
}

void CUDT::open()
{
    CGuard cg(m_ConnectionLock, "conn");

    clearData();

    // structures for queue
    if (m_pSNode == NULL)
        m_pSNode = new CSNode;
    m_pSNode->m_pUDT           = this;
    m_pSNode->m_llTimeStamp_tk = 1;
    m_pSNode->m_iHeapLoc       = -1;

    if (m_pRNode == NULL)
        m_pRNode = new CRNode;
    m_pRNode->m_pUDT           = this;
    m_pRNode->m_llTimeStamp_tk = 1;
    m_pRNode->m_pPrev = m_pRNode->m_pNext = NULL;
    m_pRNode->m_bOnList                   = false;

    m_iRTT            = 10 * COMM_SYN_INTERVAL_US;
    m_iRTTVar         = m_iRTT >> 1;
    m_ullCPUFrequency = CTimer::getCPUFrequency();

    // set minimum NAK and EXP timeout to 300ms
    /*
       XXX This code is blocked because the value of
       m_ullMinNakInt_tk will be overwritten again in setupCC.
       And in setupCC it will have an opportunity to make the
       value overridden according to the statements in the SrtCongestion.

 #ifdef SRT_ENABLE_NAKREPORT
    if (m_bRcvNakReport)
       m_ullMinNakInt_tk = m_iMinNakInterval_us * m_ullCPUFrequency;
    else
 #endif
 */
    // Set up timers
    m_ullMinNakInt_tk = 300000 * m_ullCPUFrequency;
    m_ullMinExpInt_tk = 300000 * m_ullCPUFrequency;

    m_ullACKInt_tk = COMM_SYN_INTERVAL_US * m_ullCPUFrequency;
    m_ullNAKInt_tk = m_ullMinNakInt_tk;

    uint64_t currtime_tk;
    CTimer::rdtsc(currtime_tk);
    m_ullLastRspTime_tk    = currtime_tk;
    m_ullNextACKTime_tk    = currtime_tk + m_ullACKInt_tk;
    m_ullNextNAKTime_tk    = currtime_tk + m_ullNAKInt_tk;
    m_ullLastRspAckTime_tk = currtime_tk;
    m_ullLastSndTime_tk    = currtime_tk;
    m_iReXmitCount         = 1;

    m_iPktCount      = 0;
    m_iLightACKCount = 1;

    m_ullTargetTime_tk = 0;
    m_ullTimeDiff_tk   = 0;

    // Now UDT is opened.
    m_bOpened = true;
}

void CUDT::setListenState()
{
    CGuard cg(m_ConnectionLock, "conn");

    if (!m_bOpened)
        throw CUDTException(MJ_NOTSUP, MN_NONE, 0);

    if (m_bConnecting || m_bConnected)
        throw CUDTException(MJ_NOTSUP, MN_ISCONNECTED, 0);

    // listen can be called more than once
    if (m_bListening)
        return;

    // if there is already another socket listening on the same port
    if (m_pRcvQueue->setListener(this) < 0)
        throw CUDTException(MJ_NOTSUP, MN_BUSY, 0);

    m_bListening = true;
}

size_t CUDT::fillSrtHandshake(uint32_t* srtdata, size_t srtlen, int msgtype, int hs_version)
{
    if (srtlen < SRT_HS__SIZE)
    {
        LOGC(mglog.Fatal,
             log << "IPE: fillSrtHandshake: buffer too small: " << srtlen << " (expected: " << SRT_HS__SIZE << ")");
        return 0;
    }

    srtlen = SRT_HS__SIZE; // We use only that much space.

    memset(srtdata, 0, sizeof(uint32_t) * srtlen);
    /* Current version (1.x.x) SRT handshake */
    srtdata[SRT_HS_VERSION] = m_lSrtVersion; /* Required version */
    srtdata[SRT_HS_FLAGS] |= SrtVersionCapabilities();

    switch (msgtype)
    {
    case SRT_CMD_HSREQ:
        return fillSrtHandshake_HSREQ(srtdata, srtlen, hs_version);
    case SRT_CMD_HSRSP:
        return fillSrtHandshake_HSRSP(srtdata, srtlen, hs_version);
    default:
        LOGC(mglog.Fatal, log << "IPE: fillSrtHandshake/sendSrtMsg called with value " << msgtype);
        return 0;
    }
}

size_t CUDT::fillSrtHandshake_HSREQ(uint32_t* srtdata, size_t /* srtlen - unused */, int hs_version)
{
    // INITIATOR sends HSREQ.

    // The TSBPD(SND|RCV) options are being set only if the TSBPD is set in the current agent.
    // The agent has a decisive power only in the range of RECEIVING the data, however it can
    // also influence the peer's latency. If agent doesn't set TSBPD mode, it doesn't send any
    // latency flags, although the peer might still want to do Rx with TSBPD. When agent sets
    // TsbPd mode, it defines latency values for Rx (itself) and Tx (peer's Rx). If peer does
    // not set TsbPd mode, it will simply ignore the proposed latency (PeerTsbPdDelay), although
    // if it has received the Rx latency as well, it must honor it and respond accordingly
    // (the latter is only in case of HSv5 and bidirectional connection).
    if (m_bOPT_TsbPd)
    {
        m_iTsbPdDelay_ms     = m_iOPT_TsbPdDelay;
        m_iPeerTsbPdDelay_ms = m_iOPT_PeerTsbPdDelay;
        /*
         * Sent data is real-time, use Time-based Packet Delivery,
         * set option bit and configured delay
         */
        srtdata[SRT_HS_FLAGS] |= SRT_OPT_TSBPDSND;

        if (hs_version < CUDT::HS_VERSION_SRT1)
        {
            // HSv4 - this uses only one value.
            srtdata[SRT_HS_LATENCY] = SRT_HS_LATENCY_LEG::wrap(m_iPeerTsbPdDelay_ms);
        }
        else
        {
            // HSv5 - this will be understood only since this version when this exists.
            srtdata[SRT_HS_LATENCY] = SRT_HS_LATENCY_SND::wrap(m_iPeerTsbPdDelay_ms);

            m_bTsbPd = true;
            // And in the reverse direction.
            srtdata[SRT_HS_FLAGS] |= SRT_OPT_TSBPDRCV;
            srtdata[SRT_HS_LATENCY] |= SRT_HS_LATENCY_RCV::wrap(m_iTsbPdDelay_ms);

            // This wasn't there for HSv4, this setting is only for the receiver.
            // HSv5 is bidirectional, so every party is a receiver.

            if (m_bTLPktDrop)
                srtdata[SRT_HS_FLAGS] |= SRT_OPT_TLPKTDROP;
        }
    }

    if (m_bRcvNakReport)
        srtdata[SRT_HS_FLAGS] |= SRT_OPT_NAKREPORT;

    // I support SRT_OPT_REXMITFLG. Do you?
    srtdata[SRT_HS_FLAGS] |= SRT_OPT_REXMITFLG;

    // Declare the API used. The flag is set for "stream" API because
    // the older versions will never set this flag, but all old SRT versions use message API.
    if (!m_bMessageAPI)
        srtdata[SRT_HS_FLAGS] |= SRT_OPT_STREAM;

    HLOGC(mglog.Debug,
          log << "HSREQ/snd: LATENCY[SND:" << SRT_HS_LATENCY_SND::unwrap(srtdata[SRT_HS_LATENCY])
              << " RCV:" << SRT_HS_LATENCY_RCV::unwrap(srtdata[SRT_HS_LATENCY]) << "] FLAGS["
              << SrtFlagString(srtdata[SRT_HS_FLAGS]) << "]");

    return 3;
}

size_t CUDT::fillSrtHandshake_HSRSP(uint32_t* srtdata, size_t /* srtlen - unused */, int hs_version)
{
    // Setting m_ullRcvPeerStartTime is done in processSrtMsg_HSREQ(), so
    // this condition will be skipped only if this function is called without
    // getting first received HSREQ. Doesn't look possible in both HSv4 and HSv5.
    if (m_ullRcvPeerStartTime != 0)
    {
        // If Agent doesn't set TSBPD, it will not set the TSBPD flag back to the Peer.
        // The peer doesn't have be disturbed by it anyway.
        if (m_bTsbPd)
        {
            /*
             * We got and transposed peer start time (HandShake request timestamp),
             * we can support Timestamp-based Packet Delivery
             */
            srtdata[SRT_HS_FLAGS] |= SRT_OPT_TSBPDRCV;

            if (hs_version < HS_VERSION_SRT1)
            {
                // HSv4 - this uses only one value
                srtdata[SRT_HS_LATENCY] = SRT_HS_LATENCY_LEG::wrap(m_iTsbPdDelay_ms);
            }
            else
            {
                // HSv5 - this puts "agent's" latency into RCV field and "peer's" -
                // into SND field.
                srtdata[SRT_HS_LATENCY] = SRT_HS_LATENCY_RCV::wrap(m_iTsbPdDelay_ms);
            }
        }
        else
        {
            HLOGC(mglog.Debug, log << "HSRSP/snd: TSBPD off, NOT responding TSBPDRCV flag.");
        }

        // Hsv5, only when peer has declared TSBPD mode.
        // The flag was already set, and the value already "maximized" in processSrtMsg_HSREQ().
        if (m_bPeerTsbPd && hs_version >= HS_VERSION_SRT1)
        {
            // HSv5 is bidirectional - so send the TSBPDSND flag, and place also the
            // peer's latency into SND field.
            srtdata[SRT_HS_FLAGS] |= SRT_OPT_TSBPDSND;
            srtdata[SRT_HS_LATENCY] |= SRT_HS_LATENCY_SND::wrap(m_iPeerTsbPdDelay_ms);

            HLOGC(mglog.Debug,
                  log << "HSRSP/snd: HSv5 peer uses TSBPD, responding TSBPDSND latency=" << m_iPeerTsbPdDelay_ms);
        }
        else
        {
            HLOGC(mglog.Debug,
                  log << "HSRSP/snd: HSv" << (hs_version == CUDT::HS_VERSION_UDT4 ? 4 : 5)
                      << " with peer TSBPD=" << (m_bPeerTsbPd ? "on" : "off") << " - NOT responding TSBPDSND");
        }

        if (m_bTLPktDrop)
            srtdata[SRT_HS_FLAGS] |= SRT_OPT_TLPKTDROP;
    }
    else
    {
        LOGC(mglog.Fatal, log << "IPE: fillSrtHandshake_HSRSP: m_ullRcvPeerStartTime NOT SET!");
        return 0;
    }

    if (m_bRcvNakReport)
    {
        // HSv5: Note that this setting is independent on the value of
        // m_bPeerNakReport, which represent this setting in the peer.

        srtdata[SRT_HS_FLAGS] |= SRT_OPT_NAKREPORT;
        /*
         * NAK Report is so efficient at controlling bandwidth that sender TLPktDrop
         * is not needed. SRT 1.0.5 to 1.0.7 sender TLPktDrop combined with SRT 1.0
         * Timestamp-Based Packet Delivery was not well implemented and could drop
         * big I-Frame tail before sending once on low latency setups.
         * Disabling TLPktDrop in the receiver SRT Handshake Reply prevents the sender
         * from enabling Too-Late Packet Drop.
         */
        if (m_lPeerSrtVersion <= SrtVersion(1, 0, 7))
            srtdata[SRT_HS_FLAGS] &= ~SRT_OPT_TLPKTDROP;
    }

    if (m_lSrtVersion >= SrtVersion(1, 2, 0))
    {
        if (!m_bPeerRexmitFlag)
        {
            // Peer does not request to use rexmit flag, if so,
            // we won't use as well.
            HLOGC(mglog.Debug, log << "HSRSP/snd: AGENT understands REXMIT flag, but PEER DOES NOT. NOT setting.");
        }
        else
        {
            // Request that the rexmit bit be used as a part of msgno.
            srtdata[SRT_HS_FLAGS] |= SRT_OPT_REXMITFLG;
            HLOGF(mglog.Debug, "HSRSP/snd: AGENT UNDERSTANDS REXMIT flag and PEER reported that it does, too.");
        }
    }
    else
    {
        // Since this is now in the code, it can occur only in case when you change the
        // version specification in the build configuration.
        HLOGF(mglog.Debug, "HSRSP/snd: AGENT DOES NOT UNDERSTAND REXMIT flag");
    }

    HLOGC(mglog.Debug,
          log << "HSRSP/snd: LATENCY[SND:" << SRT_HS_LATENCY_SND::unwrap(srtdata[SRT_HS_LATENCY])
              << " RCV:" << SRT_HS_LATENCY_RCV::unwrap(srtdata[SRT_HS_LATENCY]) << "] FLAGS["
              << SrtFlagString(srtdata[SRT_HS_FLAGS]) << "]");

    return 3;
}

size_t CUDT::prepareSrtHsMsg(int cmd, uint32_t* srtdata, size_t size)
{
    size_t srtlen = fillSrtHandshake(srtdata, size, cmd, handshakeVersion());
    HLOGF(mglog.Debug,
          "CMD:%s(%d) Len:%d Version: %s Flags: %08X (%s) sdelay:%d",
          MessageTypeStr(UMSG_EXT, cmd).c_str(),
          cmd,
          (int)(srtlen * sizeof(int32_t)),
          SrtVersionString(srtdata[SRT_HS_VERSION]).c_str(),
          srtdata[SRT_HS_FLAGS],
          SrtFlagString(srtdata[SRT_HS_FLAGS]).c_str(),
          srtdata[SRT_HS_LATENCY]);

    return srtlen;
}

void CUDT::sendSrtMsg(int cmd, uint32_t* srtdata_in, int srtlen_in)
{
    CPacket srtpkt;
    int32_t srtcmd = (int32_t)cmd;

    static const size_t SRTDATA_MAXSIZE = SRT_CMD_MAXSZ / sizeof(int32_t);

    // This is in order to issue a compile error if the SRT_CMD_MAXSZ is
    // too small to keep all the data. As this is "static const", declaring
    // an array of such specified size in C++ isn't considered VLA.
    static const int SRTDATA_SIZE = SRTDATA_MAXSIZE >= SRT_HS__SIZE ? SRTDATA_MAXSIZE : -1;

    // This will be effectively larger than SRT_HS__SIZE, but it will be also used
    // for incoming data. We have a guarantee that it won't be larger than SRTDATA_MAXSIZE.
    uint32_t srtdata[SRTDATA_SIZE];

    int srtlen = 0;

    if (cmd == SRT_CMD_REJECT)
    {
        // This is a value returned by processSrtMsg underlying layer, potentially
        // to be reported here. Should this happen, just send a rejection message.
        cmd                     = SRT_CMD_HSRSP;
        srtdata[SRT_HS_VERSION] = 0;
    }

    switch (cmd)
    {
    case SRT_CMD_HSREQ:
    case SRT_CMD_HSRSP:
        srtlen = prepareSrtHsMsg(cmd, srtdata, SRTDATA_SIZE);
        break;

    case SRT_CMD_KMREQ: // Sender
    case SRT_CMD_KMRSP: // Receiver
        srtlen = srtlen_in;
        /* Msg already in network order
         * But CChannel:sendto will swap again (assuming 32-bit fields)
         * Pre-swap to cancel it.
         */
        HtoNLA(srtdata, srtdata_in, srtlen);
        m_pCryptoControl->updateKmState(cmd, srtlen); // <-- THIS function can't be moved to CUDT

        break;

    default:
        LOGF(mglog.Error, "sndSrtMsg: cmd=%d unsupported", cmd);
        break;
    }

    if (srtlen > 0)
    {
        /* srtpkt.pack will set message data in network order */
        srtpkt.pack(UMSG_EXT, &srtcmd, srtdata, srtlen * sizeof(int32_t));
        addressAndSend(srtpkt);
    }
}

// PREREQUISITE:
// pkt must be set the buffer and configured for UMSG_HANDSHAKE.
// Note that this function replaces also serialization for the HSv4.
bool CUDT::createSrtHandshake(ref_t<CPacket>    r_pkt,
                              ref_t<CHandShake> r_hs,
                              int               srths_cmd,
                              int               srtkm_cmd,
                              const uint32_t*   kmdata,
                              size_t            kmdata_wordsize /* IN WORDS, NOT BYTES!!! */)
{
    CPacket&    pkt = *r_pkt;
    CHandShake& hs  = *r_hs;

    // This function might be called before the opposite version was recognized.
    // Check if the version is exactly 4 because this means that the peer has already
    // sent something - asynchronously, and usually in rendezvous - and we already know
    // that the peer is version 4. In this case, agent must behave as HSv4, til the end.
    if (m_ConnRes.m_iVersion == HS_VERSION_UDT4)
    {
        hs.m_iVersion = HS_VERSION_UDT4;
        hs.m_iType    = UDT_DGRAM;
        if (hs.m_extension)
        {
            // Should be impossible
            LOGC(mglog.Error, log << "createSrtHandshake: IPE: EXTENSION SET WHEN peer reports version 4 - fixing...");
            hs.m_extension = false;
        }
    }
    else
    {
        hs.m_iType = 0; // Prepare it for flags
    }

    HLOGC(mglog.Debug,
          log << "createSrtHandshake: buf size=" << pkt.getLength() << " hsx=" << MessageTypeStr(UMSG_EXT, srths_cmd)
              << " kmx=" << MessageTypeStr(UMSG_EXT, srtkm_cmd) << " kmdata_wordsize=" << kmdata_wordsize
              << " version=" << hs.m_iVersion);

    // Once you are certain that the version is HSv5, set the enc type flags
    // to advertise pbkeylen. Otherwise make sure that the old interpretation
    // will correctly pick up the type field. PBKEYLEN should be advertized
    // regardless of what URQ stage the handshake is (note that in case of rendezvous
    // CONCLUSION might be the FIRST MESSAGE EVER RECEIVED by a party).
    if (hs.m_iVersion > HS_VERSION_UDT4)
    {
        // Check if there was a failure to receie HSREQ before trying to craft HSRSP.
        // If fillSrtHandshake_HSRSP catches the condition of m_ullRcvPeerStartTime == 0,
        // it will return size 0, which will mess up with further extension procedures;
        // PREVENT THIS HERE.
        if (hs.m_iReqType == URQ_CONCLUSION && srths_cmd == SRT_CMD_HSRSP && m_ullRcvPeerStartTime == 0)
        {
            LOGC(mglog.Error,
                 log << "createSrtHandshake: IPE (non-fatal): Attempting to craft HSRSP without received HSREQ. "
                        "BLOCKING extensions.");
            hs.m_extension = false;
        }

        // The situation when this function is called without requested extensions
        // is URQ_CONCLUSION in rendezvous mode in some of the transitions.
        // In this case for version 5 just clear the m_iType field, as it has
        // different meaning in HSv5 and contains extension flags.
        //
        // Keep 0 in the SRT_HSTYPE_HSFLAGS field, but still advertise PBKEYLEN
        // in the SRT_HSTYPE_ENCFLAGS field.
        hs.m_iType                  = SrtHSRequest::wrapFlags(false /*no magic in HSFLAGS*/, m_iSndCryptoKeyLen);
        bool whether SRT_ATR_UNUSED = m_iSndCryptoKeyLen != 0;
        HLOGC(mglog.Debug,
              log << "createSrtHandshake: " << (whether ? "" : "NOT ")
                  << " Advertising PBKEYLEN - value = " << m_iSndCryptoKeyLen);

        // Note: This is required only when sending a HS message without SRT extensions.
        // When this is to be sent with SRT extensions, then KMREQ will be attached here
        // and the PBKEYLEN will be extracted from it. If this is going to attach KMRSP
        // here, it's already too late (it should've been advertised before getting the first
        // handshake message with KMREQ).
    }
    else
    {
        hs.m_iType = UDT_DGRAM;
    }

    // values > URQ_CONCLUSION include also error types
    // if (hs.m_iVersion == HS_VERSION_UDT4 || hs.m_iReqType > URQ_CONCLUSION) <--- This condition was checked b4 and
    // it's only valid for caller-listener mode
    if (!hs.m_extension)
    {
        // Serialize only the basic handshake, if this is predicted for
        // Hsv4 peer or this is URQ_INDUCTION or URQ_WAVEAHAND.
        size_t hs_size = pkt.getLength();
        hs.store_to(pkt.m_pcData, Ref(hs_size));
        pkt.setLength(hs_size);
        HLOGC(mglog.Debug, log << "createSrtHandshake: (no ext) size=" << hs_size << " data: " << hs.show());
        return true;
    }

    // Sanity check, applies to HSv5 only cases.
    if (srths_cmd == SRT_CMD_HSREQ && m_SrtHsSide == HSD_RESPONDER)
    {
        m_RejectReason = SRT_REJ_IPE;
        LOGC(mglog.Fatal, log << "IPE: SRT_CMD_HSREQ was requested to be sent in HSv5 by an INITIATOR side!");
        return false; // should cause rejection
    }

    string logext = "HSX";

    bool have_kmreq   = false;
    bool have_sid     = false;
    bool have_congctl = false;
    bool have_filter  = false;

    // Install the SRT extensions
    hs.m_iType |= CHandShake::HS_EXT_HSREQ;

    if (srths_cmd == SRT_CMD_HSREQ)
    {
        if (m_sStreamName != "")
        {
            have_sid = true;
            hs.m_iType |= CHandShake::HS_EXT_CONFIG;
            logext += ",SID";
        }
    }

    // If this is a response, we have also information
    // on the peer. If Peer is NOT filter capable, don't
    // put filter config, even if agent is capable.
    bool peer_filter_capable = true;
    if (srths_cmd == SRT_CMD_HSRSP)
    {
        if (m_sPeerPktFilterConfigString != "")
        {
            peer_filter_capable = true;
        }
        else if (IsSet(m_lPeerSrtFlags, SRT_OPT_FILTERCAP))
        {
            peer_filter_capable = true;
        }
        else
        {
            peer_filter_capable = false;
        }
    }

    // Now, if this is INITIATOR, then it has its
    // filter config already set, if configured, otherwise
    // it should not attach the filter config extension.

    // If this is a RESPONDER, then it has already received
    // the filter config string from the peer and therefore
    // possibly confronted with the contents of m_OPT_FECConfigString,
    // and if it decided to go with filter, it will be nonempty.
    if (peer_filter_capable && m_OPT_PktFilterConfigString != "")
    {
        have_filter = true;
        hs.m_iType |= CHandShake::HS_EXT_CONFIG;
        logext += ",filter";
    }

    string sm = m_CongCtl.selected_name();
    if (sm != "" && sm != "live")
    {
        have_congctl = true;
        hs.m_iType |= CHandShake::HS_EXT_CONFIG;
        logext += ",CONGCTL";
    }

    // Prevent adding KMRSP only in case when BOTH:
    // - Agent has set no password
    // - no KMREQ has arrived from Peer
    // KMRSP must be always sent when:
    // - Agent set a password, Peer did not send KMREQ: Agent sets snd=NOSECRET.
    // - Agent set no password, but Peer sent KMREQ: Ageng sets rcv=NOSECRET.
    if (m_CryptoSecret.len > 0 || kmdata_wordsize > 0)
    {
        have_kmreq = true;
        hs.m_iType |= CHandShake::HS_EXT_KMREQ;
        logext += ",KMX";
    }

    HLOGC(mglog.Debug, log << "createSrtHandshake: (ext: " << logext << ") data: " << hs.show());

    // NOTE: The HSREQ is practically always required, although may happen
    // in future that CONCLUSION can be sent multiple times for a separate
    // stream encryption support, and this way it won't enclose HSREQ.
    // Also, KMREQ may occur multiple times.

    // So, initially store the UDT legacy handshake.
    size_t hs_size = pkt.getLength(), total_ra_size = (hs_size / sizeof(uint32_t)); // Maximum size of data
    hs.store_to(pkt.m_pcData, Ref(hs_size));                                        // hs_size is updated

    size_t ra_size = hs_size / sizeof(int32_t);

    // Now attach the SRT handshake for HSREQ
    size_t    offset = ra_size;
    uint32_t* p      = reinterpret_cast<uint32_t*>(pkt.m_pcData);
    // NOTE: since this point, ra_size has a size in int32_t elements, NOT BYTES.

    // The first 4-byte item is the CMD/LENGTH spec.
    uint32_t* pcmdspec = p + offset; // Remember the location to be filled later, when we know the length
    ++offset;

    // Now use the original function to store the actual SRT_HS data
    // ra_size after that
    // NOTE: so far, ra_size is m_iMaxSRTPayloadSize expressed in number of elements.
    // WILL BE CHANGED HERE.
    ra_size   = fillSrtHandshake(p + offset, total_ra_size - offset, srths_cmd, HS_VERSION_SRT1);
    *pcmdspec = HS_CMDSPEC_CMD::wrap(srths_cmd) | HS_CMDSPEC_SIZE::wrap(ra_size);

    HLOGC(mglog.Debug,
          log << "createSrtHandshake: after HSREQ: offset=" << offset << " HSREQ size=" << ra_size
              << " space left: " << (total_ra_size - offset));

    if (have_sid)
    {
        // Use only in REQ phase and only if stream name is set
        offset += ra_size;
        pcmdspec = p + offset;
        ++offset;

        // Now prepare the string with 4-byte alignment. The string size is limited
        // to half the payload size. Just a sanity check to not pack too much into
        // the conclusion packet.
        size_t size_limit = m_iMaxSRTPayloadSize / 2;

        if (m_sStreamName.size() >= size_limit)
        {
            m_RejectReason = SRT_REJ_ROGUE;
            LOGC(mglog.Error,
                 log << "createSrtHandshake: stream id too long, limited to " << (size_limit - 1) << " bytes");
            return false;
        }

        size_t wordsize         = (m_sStreamName.size() + 3) / 4;
        size_t aligned_bytesize = wordsize * 4;

        memset(p + offset, 0, aligned_bytesize);
        memcpy(p + offset, m_sStreamName.data(), m_sStreamName.size());
        // Preswap to little endian (in place due to possible padding zeros)
        HtoILA((uint32_t*)(p + offset), (uint32_t*)(p + offset), wordsize);

        ra_size   = wordsize;
        *pcmdspec = HS_CMDSPEC_CMD::wrap(SRT_CMD_SID) | HS_CMDSPEC_SIZE::wrap(ra_size);

        HLOGC(mglog.Debug,
              log << "createSrtHandshake: after SID [" << m_sStreamName << "] length=" << m_sStreamName.size()
                  << " alignedln=" << aligned_bytesize << ": offset=" << offset << " SID size=" << ra_size
                  << " space left: " << (total_ra_size - offset));
    }

    if (have_congctl)
    {
        // Pass the congctl to the other side as informational.
        // The other side should reject connection if it uses a different congctl.
        // The other side should also respond with the congctl it uses, if its non-default (for backward compatibility).

        // XXX Consider change the congctl settings in the listener socket to "adaptive"
        // congctl and also "adaptive" value of CUDT::m_bMessageAPI so that the caller
        // may ask for whatever kind of transmission it wants, or select transmission
        // type differently for different connections, however with the same listener.

        offset += ra_size;
        pcmdspec = p + offset;
        ++offset;

        size_t wordsize         = (sm.size() + 3) / 4;
        size_t aligned_bytesize = wordsize * 4;

        memset(p + offset, 0, aligned_bytesize);

        memcpy(p + offset, sm.data(), sm.size());
        // Preswap to little endian (in place due to possible padding zeros)
        HtoILA((uint32_t*)(p + offset), (uint32_t*)(p + offset), wordsize);

        ra_size   = wordsize;
        *pcmdspec = HS_CMDSPEC_CMD::wrap(SRT_CMD_CONGESTION) | HS_CMDSPEC_SIZE::wrap(ra_size);

        HLOGC(mglog.Debug,
              log << "createSrtHandshake: after CONGCTL [" << sm << "] length=" << sm.size()
                  << " alignedln=" << aligned_bytesize << ": offset=" << offset << " CONGCTL size=" << ra_size
                  << " space left: " << (total_ra_size - offset));
    }

    if (have_filter)
    {
        offset += ra_size;
        pcmdspec = p + offset;
        ++offset;

        size_t wordsize         = (m_OPT_PktFilterConfigString.size() + 3) / 4;
        size_t aligned_bytesize = wordsize * 4;

        memset(p + offset, 0, aligned_bytesize);
        memcpy(p + offset, m_OPT_PktFilterConfigString.data(), m_OPT_PktFilterConfigString.size());

        ra_size   = wordsize;
        *pcmdspec = HS_CMDSPEC_CMD::wrap(SRT_CMD_FILTER) | HS_CMDSPEC_SIZE::wrap(ra_size);

        HLOGC(mglog.Debug,
              log << "createSrtHandshake: after filter [" << m_OPT_PktFilterConfigString << "] length="
                  << m_OPT_PktFilterConfigString.size() << " alignedln=" << aligned_bytesize << ": offset=" << offset
                  << " filter size=" << ra_size << " space left: " << (total_ra_size - offset));
    }

    // When encryption turned on
    if (have_kmreq)
    {
        HLOGC(mglog.Debug,
              log << "createSrtHandshake: "
                  << (m_CryptoSecret.len > 0 ? "Agent uses ENCRYPTION" : "Peer requires ENCRYPTION"));
        if (srtkm_cmd == SRT_CMD_KMREQ)
        {
            bool have_any_keys = false;
            for (size_t ki = 0; ki < 2; ++ki)
            {
                // Skip those that have expired
                if (!m_pCryptoControl->getKmMsg_needSend(ki, false))
                    continue;

                m_pCryptoControl->getKmMsg_markSent(ki, false);

                offset += ra_size;

                size_t msglen = m_pCryptoControl->getKmMsg_size(ki);
                // Make ra_size back in element unit
                // Add one extra word if the size isn't aligned to 32-bit.
                ra_size = (msglen / sizeof(uint32_t)) + (msglen % sizeof(uint32_t) ? 1 : 0);

                // Store the CMD + SIZE in the next field
                *(p + offset) = HS_CMDSPEC_CMD::wrap(srtkm_cmd) | HS_CMDSPEC_SIZE::wrap(ra_size);
                ++offset;

                // Copy the key - do the endian inversion because another endian inversion
                // will be done for every control message before sending, and this KM message
                // is ALREADY in network order.
                const uint32_t* keydata = reinterpret_cast<const uint32_t*>(m_pCryptoControl->getKmMsg_data(ki));

                HLOGC(mglog.Debug,
                      log << "createSrtHandshake: KMREQ: adding key #" << ki << " length=" << ra_size
                          << " words (KmMsg_size=" << msglen << ")");
                // XXX INSECURE ": [" << FormatBinaryString((uint8_t*)keydata, msglen) << "]";

                // Yes, I know HtoNLA and NtoHLA do exactly the same operation, but I want
                // to be clear about the true intention.
                NtoHLA(p + offset, keydata, ra_size);
                have_any_keys = true;
            }

            if (!have_any_keys)
            {
                m_RejectReason = SRT_REJ_IPE;
                LOGC(mglog.Error, log << "createSrtHandshake: IPE: all keys have expired, no KM to send.");
                return false;
            }
        }
        else if (srtkm_cmd == SRT_CMD_KMRSP)
        {
            uint32_t        failure_kmrsp[] = {SRT_KM_S_UNSECURED};
            const uint32_t* keydata         = 0;

            // Shift the starting point with the value of previously added block,
            // to start with the new one.
            offset += ra_size;

            if (kmdata_wordsize == 0)
            {
                LOGC(mglog.Error,
                     log << "createSrtHandshake: Agent has PW, but Peer sent no KMREQ. Sending error KMRSP response");
                ra_size = 1;
                keydata = failure_kmrsp;

                // Update the KM state as well
                m_pCryptoControl->m_SndKmState = SRT_KM_S_NOSECRET;  // Agent has PW, but Peer won't decrypt
                m_pCryptoControl->m_RcvKmState = SRT_KM_S_UNSECURED; // Peer won't encrypt as well.
            }
            else
            {
                if (!kmdata)
                {
                    m_RejectReason = SRT_REJ_IPE;
                    LOGC(mglog.Fatal, log << "createSrtHandshake: IPE: srtkm_cmd=SRT_CMD_KMRSP and no kmdata!");
                    return false;
                }
                ra_size = kmdata_wordsize;
                keydata = reinterpret_cast<const uint32_t*>(kmdata);
            }

            *(p + offset) = HS_CMDSPEC_CMD::wrap(srtkm_cmd) | HS_CMDSPEC_SIZE::wrap(ra_size);
            ++offset; // Once cell, containting CMD spec and size
            HLOGC(mglog.Debug,
                  log << "createSrtHandshake: KMRSP: applying returned key length="
                      << ra_size); // XXX INSECURE << " words: [" << FormatBinaryString((uint8_t*)kmdata,
                                   // kmdata_wordsize*sizeof(uint32_t)) << "]";

            NtoHLA(p + offset, keydata, ra_size);
        }
        else
        {
            m_RejectReason = SRT_REJ_IPE;
            LOGC(mglog.Fatal, log << "createSrtHandshake: IPE: wrong value of srtkm_cmd: " << srtkm_cmd);
            return false;
        }
    }

    // ra_size + offset has a value in element unit.
    // Switch it again to byte unit.
    pkt.setLength((ra_size + offset) * sizeof(int32_t));

    HLOGC(mglog.Debug,
          log << "createSrtHandshake: filled HSv5 handshake flags: " << CHandShake::ExtensionFlagStr(hs.m_iType)
              << " length: " << pkt.getLength() << " bytes");

    return true;
}

static int
FindExtensionBlock(uint32_t* begin, size_t total_length, ref_t<size_t> r_out_len, ref_t<uint32_t*> r_next_block)
{
    // Check if there's anything to process
    if (total_length == 0)
    {
        *r_next_block = NULL;
        *r_out_len    = 0;
        return SRT_CMD_NONE;
    }

    size_t&    out_len    = *r_out_len;
    uint32_t*& next_block = *r_next_block;
    // This function extracts the block command from the block and its length.
    // The command value is returned as a function result.
    // The size of that command block is stored into out_len.
    // The beginning of the prospective next block is stored in next_block.

    // The caller must be aware that:
    // - exactly one element holds the block header (cmd+size), so the actual data are after this one.
    // - the returned size is the number of uint32_t elements since that first data element
    // - the remaining size should be manually calculated as total_length - 1 - out_len, or
    // simply, as next_block - begin.

    // Note that if the total_length is too short to extract the whole block, it will return
    // SRT_CMD_NONE. Note that total_length includes this first CMDSPEC word.
    //
    // When SRT_CMD_NONE is returned, it means that nothing has been extracted and nothing else
    // can be further extracted from this block.

    int    cmd  = HS_CMDSPEC_CMD::unwrap(*begin);
    size_t size = HS_CMDSPEC_SIZE::unwrap(*begin);

    if (size + 1 > total_length)
        return SRT_CMD_NONE;

    out_len = size;

    if (total_length == size + 1)
        next_block = NULL;
    else
        next_block = begin + 1 + size;

    return cmd;
}

static inline bool NextExtensionBlock(ref_t<uint32_t*> begin, uint32_t* next, ref_t<size_t> length)
{
    if (!next)
        return false;

    *length = *length - (next - *begin);
    *begin  = next;
    return true;
}

bool CUDT::processSrtMsg(const CPacket* ctrlpkt)
{
    uint32_t* srtdata = (uint32_t*)ctrlpkt->m_pcData;
    size_t    len     = ctrlpkt->getLength();
    int       etype   = ctrlpkt->getExtendedType();
    uint32_t  ts      = ctrlpkt->m_iTimeStamp;

    int res = SRT_CMD_NONE;

    HLOGC(mglog.Debug, log << "Dispatching message type=" << etype << " data length=" << (len / sizeof(int32_t)));
    switch (etype)
    {
    case SRT_CMD_HSREQ:
    {
        res = processSrtMsg_HSREQ(srtdata, len, ts, CUDT::HS_VERSION_UDT4);
        break;
    }
    case SRT_CMD_HSRSP:
    {
        res = processSrtMsg_HSRSP(srtdata, len, ts, CUDT::HS_VERSION_UDT4);
        break;
    }
    case SRT_CMD_KMREQ:
        // Special case when the data need to be processed here
        // and the appropriate message must be constructed for sending.
        // No further processing required
        {
            uint32_t srtdata_out[SRTDATA_MAXSIZE];
            size_t   len_out = 0;
            res = m_pCryptoControl->processSrtMsg_KMREQ(srtdata, len, srtdata_out, Ref(len_out), CUDT::HS_VERSION_UDT4);
            if (res == SRT_CMD_KMRSP)
            {
                if (len_out == 1)
                {
                    if (m_bOPT_StrictEncryption)
                    {
                        LOGC(mglog.Error,
                             log << "KMREQ FAILURE: " << KmStateStr(SRT_KM_STATE(srtdata_out[0]))
                                 << " - rejecting per strict encryption");
                        return false;
                    }
                    HLOGC(mglog.Debug,
                          log << "MKREQ -> KMRSP FAILURE state: " << KmStateStr(SRT_KM_STATE(srtdata_out[0])));
                }
                else
                {
                    HLOGC(mglog.Debug, log << "KMREQ -> requested to send KMRSP length=" << len_out);
                }
                sendSrtMsg(SRT_CMD_KMRSP, srtdata_out, len_out);
            }
            // XXX Dead code. processSrtMsg_KMREQ now doesn't return any other value now.
            // Please review later.
            else
            {
                LOGC(mglog.Error, log << "KMREQ failed to process the request - ignoring");
            }

            return true; // already done what's necessary
        }

    case SRT_CMD_KMRSP:
    {
        // KMRSP doesn't expect any following action
        m_pCryptoControl->processSrtMsg_KMRSP(srtdata, len, CUDT::HS_VERSION_UDT4);
        return true; // nothing to do
    }

    default:
        return false;
    }

    if (res == SRT_CMD_NONE)
        return true;

    // Send the message that the message handler requested.
    sendSrtMsg(res);

    return true;
}

int CUDT::processSrtMsg_HSREQ(const uint32_t* srtdata, size_t len, uint32_t ts, int hsv)
{
    // Set this start time in the beginning, regardless as to whether TSBPD is being
    // used or not. This must be done in the Initiator as well as Responder.

    /*
     * Compute peer StartTime in our time reference
     * This takes time zone, time drift into account.
     * Also includes current packet transit time (rtt/2)
     */
#if 0 // Debug PeerStartTime if not 1st HS packet
    {
        uint64_t oldPeerStartTime = m_ullRcvPeerStartTime;
        m_ullRcvPeerStartTime = CTimer::getTime() - (uint64_t)((uint32_t)ts);
        if (oldPeerStartTime) {
            LOGC(mglog.Note, log << "rcvSrtMsg: 2nd PeerStartTime diff=" <<  
                    (m_ullRcvPeerStartTime - oldPeerStartTime) << " usec");

        }
    }
#else
    m_ullRcvPeerStartTime = CTimer::getTime() - (uint64_t)((uint32_t)ts);
#endif

    // Prepare the initial runtime values of latency basing on the option values.
    // They are going to get the value fixed HERE.
    m_iTsbPdDelay_ms     = m_iOPT_TsbPdDelay;
    m_iPeerTsbPdDelay_ms = m_iOPT_PeerTsbPdDelay;

    if (len < SRT_CMD_HSREQ_MINSZ)
    {
        m_RejectReason = SRT_REJ_ROGUE;
        /* Packet smaller than minimum compatible packet size */
        LOGF(mglog.Error, "HSREQ/rcv: cmd=%d(HSREQ) len=%" PRIzu " invalid", SRT_CMD_HSREQ, len);
        return SRT_CMD_NONE;
    }

    LOGF(mglog.Note,
         "HSREQ/rcv: cmd=%d(HSREQ) len=%" PRIzu " vers=0x%x opts=0x%x delay=%d",
         SRT_CMD_HSREQ,
         len,
         srtdata[SRT_HS_VERSION],
         srtdata[SRT_HS_FLAGS],
         SRT_HS_LATENCY_RCV::unwrap(srtdata[SRT_HS_LATENCY]));

    m_lPeerSrtVersion = srtdata[SRT_HS_VERSION];
    m_lPeerSrtFlags   = srtdata[SRT_HS_FLAGS];

    if (hsv == CUDT::HS_VERSION_UDT4)
    {
        if (m_lPeerSrtVersion >= SRT_VERSION_FEAT_HSv5)
        {
            m_RejectReason = SRT_REJ_ROGUE;
            LOGC(mglog.Error,
                 log << "HSREQ/rcv: With HSv4 version >= " << SrtVersionString(SRT_VERSION_FEAT_HSv5)
                     << " is not acceptable.");
            return SRT_CMD_REJECT;
        }
    }
    else
    {
        if (m_lPeerSrtVersion < SRT_VERSION_FEAT_HSv5)
        {
            m_RejectReason = SRT_REJ_ROGUE;
            LOGC(mglog.Error,
                 log << "HSREQ/rcv: With HSv5 version must be >= " << SrtVersionString(SRT_VERSION_FEAT_HSv5) << " .");
            return SRT_CMD_REJECT;
        }
    }

    // Check also if the version satisfies the minimum required version
    if (m_lPeerSrtVersion < m_lMinimumPeerSrtVersion)
    {
        m_RejectReason = SRT_REJ_VERSION;
        LOGC(mglog.Error,
             log << "HSREQ/rcv: Peer version: " << SrtVersionString(m_lPeerSrtVersion)
                 << " is too old for requested: " << SrtVersionString(m_lMinimumPeerSrtVersion) << " - REJECTING");
        return SRT_CMD_REJECT;
    }

    HLOGC(mglog.Debug,
          log << "HSREQ/rcv: PEER Version: " << SrtVersionString(m_lPeerSrtVersion) << " Flags: " << m_lPeerSrtFlags
              << "(" << SrtFlagString(m_lPeerSrtFlags) << ")");

    m_bPeerRexmitFlag = IsSet(m_lPeerSrtFlags, SRT_OPT_REXMITFLG);
    HLOGF(mglog.Debug, "HSREQ/rcv: peer %s REXMIT flag", m_bPeerRexmitFlag ? "UNDERSTANDS" : "DOES NOT UNDERSTAND");

    // Check if both use the same API type. Reject if not.
    bool peer_message_api = !IsSet(m_lPeerSrtFlags, SRT_OPT_STREAM);
    if (peer_message_api != m_bMessageAPI)
    {
        m_RejectReason = SRT_REJ_MESSAGEAPI;
        LOGC(mglog.Error,
             log << "HSREQ/rcv: Agent uses " << (m_bMessageAPI ? "MESSAGE" : "STREAM") << " API, but the Peer declares "
                 << (peer_message_api ? "MESSAGE" : "STREAM") << " API. Not compatible transmission type, rejecting.");
        return SRT_CMD_REJECT;
    }

    if (len < SRT_HS_LATENCY + 1)
    {
        // 3 is the size when containing VERSION, FLAGS and LATENCY. Less size
        // makes it contain only the first two. Let's make it acceptable, as long
        // as the latency flags aren't set.
        if (IsSet(m_lPeerSrtFlags, SRT_OPT_TSBPDSND) || IsSet(m_lPeerSrtFlags, SRT_OPT_TSBPDRCV))
        {
            m_RejectReason = SRT_REJ_ROGUE;
            LOGC(mglog.Error,
                 log << "HSREQ/rcv: Peer sent only VERSION + FLAGS HSREQ, but TSBPD flags are set. Rejecting.");
            return SRT_CMD_REJECT;
        }

        LOGC(mglog.Warn, log << "HSREQ/rcv: Peer sent only VERSION + FLAGS HSREQ, not getting any TSBPD settings.");
        // Don't process any further settings in this case. Turn off TSBPD, just for a case.
        m_bTsbPd     = false;
        m_bPeerTsbPd = false;
        return SRT_CMD_HSRSP;
    }

    uint32_t latencystr = srtdata[SRT_HS_LATENCY];

    if (IsSet(m_lPeerSrtFlags, SRT_OPT_TSBPDSND))
    {
        // TimeStamp-based Packet Delivery feature enabled
        if (!m_bTsbPd)
        {
            LOGC(mglog.Warn, log << "HSREQ/rcv: Agent did not set rcv-TSBPD - ignoring proposed latency from peer");

            // Note: also don't set the peer TSBPD flag HERE because
            // - in HSv4 it will be a sender, so it doesn't matter anyway
            // - in HSv5 if it's going to receive, the TSBPDRCV flag will define it.
        }
        else
        {
            int peer_decl_latency;
            if (hsv < CUDT::HS_VERSION_SRT1)
            {
                // In HSv4 there is only one value and this is the latency
                // that the sender peer proposes for the agent.
                peer_decl_latency = SRT_HS_LATENCY_LEG::unwrap(latencystr);
            }
            else
            {
                // In HSv5 there are latency declared for sending and receiving separately.

                // SRT_HS_LATENCY_SND is the value that the peer proposes to be the
                // value used by agent when receiving data. We take this as a local latency value.
                peer_decl_latency = SRT_HS_LATENCY_SND::unwrap(srtdata[SRT_HS_LATENCY]);
            }

            // Use the maximum latency out of latency from our settings and the latency
            // "proposed" by the peer.
            int maxdelay = std::max(m_iTsbPdDelay_ms, peer_decl_latency);
            HLOGC(mglog.Debug,
                  log << "HSREQ/rcv: LOCAL/RCV LATENCY: Agent:" << m_iTsbPdDelay_ms << " Peer:" << peer_decl_latency
                      << "  Selecting:" << maxdelay);
            m_iTsbPdDelay_ms = maxdelay;
        }
    }
    else
    {
        std::string how_about_agent = m_bTsbPd ? "BUT AGENT DOES" : "and nor does Agent";
        HLOGC(mglog.Debug, log << "HSREQ/rcv: Peer DOES NOT USE latency for sending - " << how_about_agent);
    }

    // This happens when the HSv5 RESPONDER receives the HSREQ message; it declares
    // that the peer INITIATOR will receive the data and informs about its predefined
    // latency. We need to maximize this with our setting of the peer's latency and
    // record as peer's latency, which will be then sent back with HSRSP.
    if (hsv > CUDT::HS_VERSION_UDT4 && IsSet(m_lPeerSrtFlags, SRT_OPT_TSBPDRCV))
    {
        // So, PEER uses TSBPD, set the flag.
        // NOTE: it doesn't matter, if AGENT uses TSBPD.
        m_bPeerTsbPd = true;

        // SRT_HS_LATENCY_RCV is the value that the peer declares as to be
        // used by it when receiving data. We take this as a peer's value,
        // and select the maximum of this one and our proposed latency for the peer.
        int peer_decl_latency = SRT_HS_LATENCY_RCV::unwrap(latencystr);
        int maxdelay          = std::max(m_iPeerTsbPdDelay_ms, peer_decl_latency);
        HLOGC(mglog.Debug,
              log << "HSREQ/rcv: PEER/RCV LATENCY: Agent:" << m_iPeerTsbPdDelay_ms << " Peer:" << peer_decl_latency
                  << " Selecting:" << maxdelay);
        m_iPeerTsbPdDelay_ms = maxdelay;
    }
    else
    {
        std::string how_about_agent = m_bTsbPd ? "BUT AGENT DOES" : "and nor does Agent";
        HLOGC(mglog.Debug, log << "HSREQ/rcv: Peer DOES NOT USE latency for receiving - " << how_about_agent);
    }

    if (hsv > CUDT::HS_VERSION_UDT4)
    {
        // This is HSv5, do the same things as required for the sending party in HSv4,
        // as in HSv5 this can also be a sender.
        if (IsSet(m_lPeerSrtFlags, SRT_OPT_TLPKTDROP))
        {
            // Too late packets dropping feature supported
            m_bPeerTLPktDrop = true;
        }
        if (IsSet(m_lPeerSrtFlags, SRT_OPT_NAKREPORT))
        {
            // Peer will send Periodic NAK Reports
            m_bPeerNakReport = true;
        }
    }

    return SRT_CMD_HSRSP;
}

int CUDT::processSrtMsg_HSRSP(const uint32_t* srtdata, size_t len, uint32_t ts, int hsv)
{
    // XXX Check for mis-version
    // With HSv4 we accept only version less than 1.2.0
    if (hsv == CUDT::HS_VERSION_UDT4 && srtdata[SRT_HS_VERSION] >= SRT_VERSION_FEAT_HSv5)
    {
        LOGC(mglog.Error, log << "HSRSP/rcv: With HSv4 version >= 1.2.0 is not acceptable.");
        return SRT_CMD_NONE;
    }

    if (len < SRT_CMD_HSRSP_MINSZ)
    {
        /* Packet smaller than minimum compatible packet size */
        LOGF(mglog.Error, "HSRSP/rcv: cmd=%d(HSRSP) len=%" PRIzu " invalid", SRT_CMD_HSRSP, len);
        return SRT_CMD_NONE;
    }

    // Set this start time in the beginning, regardless as to whether TSBPD is being
    // used or not. This must be done in the Initiator as well as Responder. In case when
    // agent is sender only (HSv4) this value simply won't be used.

    /*
     * Compute peer StartTime in our time reference
     * This takes time zone, time drift into account.
     * Also includes current packet transit time (rtt/2)
     */
#if 0 // Debug PeerStartTime if not 1st HS packet
    {
        uint64_t oldPeerStartTime = m_ullRcvPeerStartTime;
        m_ullRcvPeerStartTime = CTimer::getTime() - (uint64_t)((uint32_t)ts);
        if (oldPeerStartTime) {
            LOGC(mglog.Note, log << "rcvSrtMsg: 2nd PeerStartTime diff=" <<  
                    (m_ullRcvPeerStartTime - oldPeerStartTime) << " usec");

        }
    }
#else
    m_ullRcvPeerStartTime = CTimer::getTime() - (uint64_t)((uint32_t)ts);
#endif

    m_lPeerSrtVersion = srtdata[SRT_HS_VERSION];
    m_lPeerSrtFlags   = srtdata[SRT_HS_FLAGS];

    HLOGF(mglog.Debug,
          "HSRSP/rcv: Version: %s Flags: SND:%08X (%s)",
          SrtVersionString(m_lPeerSrtVersion).c_str(),
          m_lPeerSrtFlags,
          SrtFlagString(m_lPeerSrtFlags).c_str());

    if (hsv == CUDT::HS_VERSION_UDT4)
    {
        // The old HSv4 way: extract just one value and put it under peer.
        if (IsSet(m_lPeerSrtFlags, SRT_OPT_TSBPDRCV))
        {
            // TsbPd feature enabled
            m_bPeerTsbPd         = true;
            m_iPeerTsbPdDelay_ms = SRT_HS_LATENCY_LEG::unwrap(srtdata[SRT_HS_LATENCY]);
            HLOGC(mglog.Debug,
                  log << "HSRSP/rcv: LATENCY: Peer/snd:" << m_iPeerTsbPdDelay_ms
                      << " (Agent: declared:" << m_iTsbPdDelay_ms << " rcv:" << m_iTsbPdDelay_ms << ")");
        }
        // TSBPDSND isn't set in HSv4 by the RESPONDER, because HSv4 RESPONDER is always RECEIVER.
    }
    else
    {
        // HSv5 way: extract the receiver latency and sender latency, if used.

        if (IsSet(m_lPeerSrtFlags, SRT_OPT_TSBPDRCV))
        {
            // TsbPd feature enabled
            m_bPeerTsbPd         = true;
            m_iPeerTsbPdDelay_ms = SRT_HS_LATENCY_RCV::unwrap(srtdata[SRT_HS_LATENCY]);
            HLOGC(mglog.Debug, log << "HSRSP/rcv: LATENCY: Peer/snd:" << m_iPeerTsbPdDelay_ms << "ms");
        }
        else
        {
            HLOGC(mglog.Debug, log << "HSRSP/rcv: Peer (responder) DOES NOT USE latency");
        }

        if (IsSet(m_lPeerSrtFlags, SRT_OPT_TSBPDSND))
        {
            if (!m_bTsbPd)
            {
                LOGC(mglog.Warn,
                     log << "HSRSP/rcv: BUG? Peer (responder) declares sending latency, but Agent turned off TSBPD.");
            }
            else
            {
                // Take this value as a good deal. In case when the Peer did not "correct" the latency
                // because it has TSBPD turned off, just stay with the present value defined in options.
                m_iTsbPdDelay_ms = SRT_HS_LATENCY_SND::unwrap(srtdata[SRT_HS_LATENCY]);
                HLOGC(mglog.Debug, log << "HSRSP/rcv: LATENCY Agent/rcv: " << m_iTsbPdDelay_ms << "ms");
            }
        }
    }

    if ((m_lSrtVersion >= SrtVersion(1, 0, 5)) && IsSet(m_lPeerSrtFlags, SRT_OPT_TLPKTDROP))
    {
        // Too late packets dropping feature supported
        m_bPeerTLPktDrop = true;
    }

    if ((m_lSrtVersion >= SrtVersion(1, 1, 0)) && IsSet(m_lPeerSrtFlags, SRT_OPT_NAKREPORT))
    {
        // Peer will send Periodic NAK Reports
        m_bPeerNakReport = true;
    }

    if (m_lSrtVersion >= SrtVersion(1, 2, 0))
    {
        if (IsSet(m_lPeerSrtFlags, SRT_OPT_REXMITFLG))
        {
            // Peer will use REXMIT flag in packet retransmission.
            m_bPeerRexmitFlag = true;
            HLOGP(mglog.Debug, "HSRSP/rcv: 1.2.0+ Agent understands REXMIT flag and so does peer.");
        }
        else
        {
            HLOGP(mglog.Debug, "HSRSP/rcv: Agent understands REXMIT flag, but PEER DOES NOT");
        }
    }
    else
    {
        HLOGF(mglog.Debug, "HSRSP/rcv: <1.2.0 Agent DOESN'T understand REXMIT flag");
    }

    handshakeDone();

    return SRT_CMD_NONE;
}

// This function is called only when the URQ_CONCLUSION handshake has been received from the peer.
bool CUDT::interpretSrtHandshake(const CHandShake& hs,
                                 const CPacket&    hspkt,
                                 uint32_t* out_data SRT_ATR_UNUSED,
                                 size_t*            out_len)
{
    // Initialize out_len to 0 to handle the unencrypted case
    if (out_len)
        *out_len = 0;

    // The version=0 statement as rejection is used only since HSv5.
    // The HSv4 sends the AGREEMENT handshake message with version=0, do not misinterpret it.
    if (m_ConnRes.m_iVersion > HS_VERSION_UDT4 && hs.m_iVersion == 0)
    {
        m_RejectReason = SRT_REJ_PEER;
        LOGC(mglog.Error, log << "HS VERSION = 0, meaning the handshake has been rejected.");
        return false;
    }

    if (hs.m_iVersion < HS_VERSION_SRT1)
        return true; // do nothing

    // Anyway, check if the handshake contains any extra data.
    if (hspkt.getLength() <= CHandShake::m_iContentSize)
    {
        m_RejectReason = SRT_REJ_ROGUE;
        // This would mean that the handshake was at least HSv5, but somehow no extras were added.
        // Dismiss it then, however this has to be logged.
        LOGC(mglog.Error, log << "HS VERSION=" << hs.m_iVersion << " but no handshake extension found!");
        return false;
    }

    // We still believe it should work, let's check the flags.
    int ext_flags = SrtHSRequest::SRT_HSTYPE_HSFLAGS::unwrap(hs.m_iType);
    if (ext_flags == 0)
    {
        m_RejectReason = SRT_REJ_ROGUE;
        LOGC(mglog.Error, log << "HS VERSION=" << hs.m_iVersion << " but no handshake extension flags are set!");
        return false;
    }

    HLOGC(mglog.Debug,
          log << "HS VERSION=" << hs.m_iVersion << " EXTENSIONS: " << CHandShake::ExtensionFlagStr(ext_flags));

    // Ok, now find the beginning of an int32_t array that follows the UDT handshake.
    uint32_t* p    = reinterpret_cast<uint32_t*>(hspkt.m_pcData + CHandShake::m_iContentSize);
    size_t    size = hspkt.getLength() - CHandShake::m_iContentSize; // Due to previous cond check we grant it's >0

    if (IsSet(ext_flags, CHandShake::HS_EXT_HSREQ))
    {
        HLOGC(mglog.Debug, log << "interpretSrtHandshake: extracting HSREQ/RSP type extension");
        uint32_t* begin    = p;
        uint32_t* next     = 0;
        size_t    length   = size / sizeof(uint32_t);
        size_t    blocklen = 0;

        for (;;) // this is ONE SHOT LOOP
        {
            int cmd = FindExtensionBlock(begin, length, Ref(blocklen), Ref(next));

            size_t bytelen = blocklen * sizeof(uint32_t);

            if (cmd == SRT_CMD_HSREQ)
            {
                // Set is the size as it should, then give it for interpretation for
                // the proper function.
                if (blocklen < SRT_HS__SIZE)
                {
                    m_RejectReason = SRT_REJ_ROGUE;
                    LOGC(mglog.Error,
                         log << "HS-ext HSREQ found but invalid size: " << bytelen << " (expected: " << SRT_HS__SIZE
                             << ")");
                    return false; // don't interpret
                }

                int rescmd = processSrtMsg_HSREQ(begin + 1, bytelen, hspkt.m_iTimeStamp, HS_VERSION_SRT1);
                // Interpreted? Then it should be responded with SRT_CMD_HSRSP.
                if (rescmd != SRT_CMD_HSRSP)
                {
                    // m_RejectReason already set
                    LOGC(mglog.Error,
                         log << "interpretSrtHandshake: process HSREQ returned unexpected value " << rescmd);
                    return false;
                }
                handshakeDone();
                updateAfterSrtHandshake(SRT_CMD_HSREQ, HS_VERSION_SRT1);
            }
            else if (cmd == SRT_CMD_HSRSP)
            {
                // Set is the size as it should, then give it for interpretation for
                // the proper function.
                if (blocklen < SRT_HS__SIZE)
                {
                    m_RejectReason = SRT_REJ_ROGUE;
                    LOGC(mglog.Error,
                         log << "HS-ext HSRSP found but invalid size: " << bytelen << " (expected: " << SRT_HS__SIZE
                             << ")");

                    return false; // don't interpret
                }

                int rescmd = processSrtMsg_HSRSP(begin + 1, bytelen, hspkt.m_iTimeStamp, HS_VERSION_SRT1);
                // Interpreted? Then it should be responded with SRT_CMD_NONE.
                // (nothing to be responded for HSRSP, unless there was some kinda problem)
                if (rescmd != SRT_CMD_NONE)
                {
                    // Just formally; the current code doesn't seem to return anything else.
                    m_RejectReason = SRT_REJ_ROGUE;
                    LOGC(mglog.Error,
                         log << "interpretSrtHandshake: process HSRSP returned unexpected value " << rescmd);
                    return false;
                }
                handshakeDone();
                updateAfterSrtHandshake(SRT_CMD_HSRSP, HS_VERSION_SRT1);
            }
            else if (cmd == SRT_CMD_NONE)
            {
                m_RejectReason = SRT_REJ_ROGUE;
                LOGC(mglog.Error, log << "interpretSrtHandshake: no HSREQ/HSRSP block found in the handshake msg!");
                // This means that there can be no more processing done by FindExtensionBlock().
                // And we haven't found what we need - otherwise one of the above cases would pass
                // and lead to exit this loop immediately.
                return false;
            }
            else
            {
                // Any other kind of message extracted. Search on.
                length -= (next - begin);
                begin = next;
                if (begin)
                    continue;
            }

            break;
        }
    }

    HLOGC(mglog.Debug, log << "interpretSrtHandshake: HSREQ done, checking KMREQ");

    // Now check the encrypted

    bool encrypted = false;

    if (IsSet(ext_flags, CHandShake::HS_EXT_KMREQ))
    {
        HLOGC(mglog.Debug, log << "interpretSrtHandshake: extracting KMREQ/RSP type extension");

#ifdef SRT_ENABLE_ENCRYPTION
        if (!m_pCryptoControl->hasPassphrase())
        {
            if (m_bOPT_StrictEncryption)
            {
                m_RejectReason = SRT_REJ_UNSECURE;
                LOGC(
                    mglog.Error,
                    log << "HS KMREQ: Peer declares encryption, but agent does not - rejecting per strict requirement");
                return false;
            }

            LOGC(mglog.Error,
                 log << "HS KMREQ: Peer declares encryption, but agent does not - still allowing connection.");

            // Still allow for connection, and allow Agent to send unencrypted stream to the peer.
            // Also normally allow the key to be processed; worst case it will send the failure response.
        }

        uint32_t* begin    = p;
        uint32_t* next     = 0;
        size_t    length   = size / sizeof(uint32_t);
        size_t    blocklen = 0;

        for (;;) // This is one shot loop, unless REPEATED by 'continue'.
        {
            int cmd = FindExtensionBlock(begin, length, Ref(blocklen), Ref(next));

            HLOGC(mglog.Debug,
                  log << "interpretSrtHandshake: found extension: (" << cmd << ") " << MessageTypeStr(UMSG_EXT, cmd));

            size_t bytelen = blocklen * sizeof(uint32_t);
            if (cmd == SRT_CMD_KMREQ)
            {
                if (!out_data || !out_len)
                {
                    m_RejectReason = SRT_REJ_IPE;
                    LOGC(mglog.Fatal, log << "IPE: HS/KMREQ extracted without passing target buffer!");
                    return false;
                }

                int res =
                    m_pCryptoControl->processSrtMsg_KMREQ(begin + 1, bytelen, out_data, Ref(*out_len), HS_VERSION_SRT1);
                if (res != SRT_CMD_KMRSP)
                {
                    m_RejectReason = SRT_REJ_IPE;
                    // Something went wrong.
                    HLOGC(mglog.Debug,
                          log << "interpretSrtHandshake: IPE/EPE KMREQ processing failed - returned " << res);
                    return false;
                }
                if (*out_len == 1)
                {
                    // This means that there was an abnormal encryption situation occurred.
                    // This is inacceptable in case of strict encryption.
                    if (m_bOPT_StrictEncryption)
                    {
                        if (m_pCryptoControl->m_RcvKmState == SRT_KM_S_BADSECRET)
                        {
                            m_RejectReason = SRT_REJ_BADSECRET;
                        }
                        else
                        {
                            m_RejectReason = SRT_REJ_UNSECURE;
                        }
                        LOGC(mglog.Error,
                             log << "interpretSrtHandshake: KMREQ result abnornal - rejecting per strict encryption");
                        return false;
                    }
                }
                encrypted = true;
            }
            else if (cmd == SRT_CMD_KMRSP)
            {
                int res = m_pCryptoControl->processSrtMsg_KMRSP(begin + 1, bytelen, HS_VERSION_SRT1);
                if (m_bOPT_StrictEncryption && res == -1)
                {
                    m_RejectReason = SRT_REJ_UNSECURE;
                    LOGC(mglog.Error, log << "KMRSP failed - rejecting connection as per strict encryption.");
                    return false;
                }
                encrypted = true;
            }
            else if (cmd == SRT_CMD_NONE)
            {
                m_RejectReason = SRT_REJ_ROGUE;
                LOGC(mglog.Error, log << "HS KMREQ expected - none found!");
                return false;
            }
            else
            {
                HLOGC(mglog.Debug, log << "interpretSrtHandshake: ... skipping " << MessageTypeStr(UMSG_EXT, cmd));
                if (NextExtensionBlock(Ref(begin), next, Ref(length)))
                    continue;
            }

            break;
        }
#else
        // When encryption is not enabled at compile time, behave as if encryption wasn't set,
        // so accordingly to StrictEncryption flag.

        if (m_bOPT_StrictEncryption)
        {
            m_RejectReason = SRT_REJ_UNSECURE;
            LOGC(mglog.Error,
                 log << "HS KMREQ: Peer declares encryption, but agent didn't enable it at compile time - rejecting "
                        "per strict requirement");
            return false;
        }

        LOGC(mglog.Error,
             log << "HS KMREQ: Peer declares encryption, but agent didn't enable it at compile time - still allowing "
                    "connection.");
        encrypted = true;
#endif
    }

    bool   have_congctl = false;
    bool   have_filter  = false;
    string agsm         = m_CongCtl.selected_name();
    if (agsm == "")
    {
        agsm = "live";
        m_CongCtl.select("live");
    }

    if (IsSet(ext_flags, CHandShake::HS_EXT_CONFIG))
    {
        HLOGC(mglog.Debug, log << "interpretSrtHandshake: extracting various CONFIG extensions");

        uint32_t* begin    = p;
        uint32_t* next     = 0;
        size_t    length   = size / sizeof(uint32_t);
        size_t    blocklen = 0;

        for (;;) // This is one shot loop, unless REPEATED by 'continue'.
        {
            int cmd = FindExtensionBlock(begin, length, Ref(blocklen), Ref(next));

            HLOGC(mglog.Debug,
                  log << "interpretSrtHandshake: found extension: (" << cmd << ") " << MessageTypeStr(UMSG_EXT, cmd));

            const size_t bytelen = blocklen * sizeof(uint32_t);
            if (cmd == SRT_CMD_SID)
            {
                if (!bytelen || bytelen > MAX_SID_LENGTH)
                {
                    LOGC(mglog.Error,
                         log << "interpretSrtHandshake: STREAMID length " << bytelen << " is 0 or > " << +MAX_SID_LENGTH
                             << " - PROTOCOL ERROR, REJECTING");
                    return false;
                }
                // Copied through a cleared array. This is because the length is aligned to 4
                // where the padding is filled by zero bytes. For the case when the string is
                // exactly of a 4-divisible length, we make a big array with maximum allowed size
                // filled with zeros. Copying to this array should then copy either only the valid
                // characters of the string (if the lenght is divisible by 4), or the string with
                // padding zeros. In all these cases in the resulting array we should have all
                // subsequent characters of the string plus at least one '\0' at the end. This will
                // make it a perfect NUL-terminated string, to be used to initialize a string.
                char target[MAX_SID_LENGTH + 1];
                memset(target, 0, MAX_SID_LENGTH + 1);
                memcpy(target, begin + 1, bytelen);

                // Un-swap on big endian machines
                ItoHLA((uint32_t*)target, (uint32_t*)target, blocklen);

                m_sStreamName = target;
                HLOGC(mglog.Debug,
                      log << "CONNECTOR'S REQUESTED SID [" << m_sStreamName << "] (bytelen=" << bytelen
                          << " blocklen=" << blocklen << ")");
            }
            else if (cmd == SRT_CMD_CONGESTION)
            {
                if (have_congctl)
                {
                    m_RejectReason = SRT_REJ_ROGUE;
                    LOGC(mglog.Error, log << "CONGCTL BLOCK REPEATED!");
                    return false;
                }

                if (!bytelen || bytelen > MAX_SID_LENGTH)
                {
                    LOGC(mglog.Error,
                         log << "interpretSrtHandshake: CONGESTION-control type length " << bytelen << " is 0 or > "
                             << +MAX_SID_LENGTH << " - PROTOCOL ERROR, REJECTING");
                    return false;
                }
                // Declare that congctl has been received
                have_congctl = true;

                char target[MAX_SID_LENGTH + 1];
                memset(target, 0, MAX_SID_LENGTH + 1);
                memcpy(target, begin + 1, bytelen);
                // Un-swap on big endian machines
                ItoHLA((uint32_t*)target, (uint32_t*)target, blocklen);

                string sm = target;

                // As the congctl has been declared by the peer,
                // check if your congctl is compatible.
                // sm cannot be empty, but the agent's sm can be empty meaning live.
                if (sm != agsm)
                {
                    m_RejectReason = SRT_REJ_CONGESTION;
                    LOGC(mglog.Error,
                         log << "PEER'S CONGCTL '" << sm << "' does not match AGENT'S CONGCTL '" << agsm << "'");
                    return false;
                }

                HLOGC(mglog.Debug,
                      log << "CONNECTOR'S CONGCTL [" << sm << "] (bytelen=" << bytelen << " blocklen=" << blocklen
                          << ")");
            }
            else if (cmd == SRT_CMD_FILTER)
            {
                if (have_filter)
                {
                    m_RejectReason = SRT_REJ_FILTER;
                    LOGC(mglog.Error, log << "FILTER BLOCK REPEATED!");
                    return false;
                }
                // Declare that filter has been received
                have_filter = true;

                // XXX This is the maximum string, but filter config
                // shall be normally limited somehow, especially if used
                // together with SID!
                char target[MAX_SID_LENGTH + 1];
                memset(target, 0, MAX_SID_LENGTH + 1);
                memcpy(target, begin + 1, bytelen);
                string fltcfg = target;

                HLOGC(mglog.Debug,
                      log << "PEER'S FILTER CONFIG [" << fltcfg << "] (bytelen=" << bytelen << " blocklen=" << blocklen
                          << ")");

                if (!checkApplyFilterConfig(fltcfg))
                {
                    LOGC(mglog.Error, log << "PEER'S FILTER CONFIG [" << fltcfg << "] has been rejected");
                    return false;
                }
            }
            else if (cmd == SRT_CMD_NONE)
            {
                break;
            }
            else
            {
                // Found some block that is not interesting here. Skip this and get the next one.
                HLOGC(mglog.Debug, log << "interpretSrtHandshake: ... skipping " << MessageTypeStr(UMSG_EXT, cmd));
            }

            if (!NextExtensionBlock(Ref(begin), next, Ref(length)))
                break;
        }
    }

    // Post-checks
    // Check if peer declared encryption
    if (!encrypted && m_CryptoSecret.len > 0)
    {
        if (m_bOPT_StrictEncryption)
        {
            m_RejectReason = SRT_REJ_UNSECURE;
            LOGC(mglog.Error,
                 log << "HS EXT: Agent declares encryption, but Peer does not - rejecting connection per strict "
                        "requirement.");
            return false;
        }

        LOGC(mglog.Error,
             log << "HS EXT: Agent declares encryption, but Peer does not (Agent can still receive unencrypted packets "
                    "from Peer).");

        // This is required so that the sender is still allowed to send data, when encryption is required,
        // just this will be for waste because the receiver won't decrypt them anyway.
        m_pCryptoControl->createFakeSndContext();
        m_pCryptoControl->m_SndKmState = SRT_KM_S_NOSECRET;  // Because Peer did not send KMX, though Agent has pw
        m_pCryptoControl->m_RcvKmState = SRT_KM_S_UNSECURED; // Because Peer has no PW, as has sent no KMREQ.
        return true;
    }

    // If agent has set some nondefault congctl, then congctl is expected from the peer.
    if (agsm != "live" && !have_congctl)
    {
        m_RejectReason = SRT_REJ_CONGESTION;
        LOGC(mglog.Error,
             log << "HS EXT: Agent uses '" << agsm << "' congctl, but peer DID NOT DECLARE congctl (assuming 'live').");
        return false;
    }

    // Ok, finished, for now.
    return true;
}

bool CUDT::checkApplyFilterConfig(const std::string& confstr)
{
    SrtFilterConfig cfg;
    if (!ParseFilterConfig(confstr, cfg))
        return false;

    // Now extract the type, if present, and
    // check if you have this type of corrector available.
    if (!PacketFilter::correctConfig(cfg))
        return false;

    // Now parse your own string, if you have it.
    if (m_OPT_PktFilterConfigString != "")
    {
        // - for rendezvous, both must be exactly the same, or only one side specified.
        if (m_bRendezvous && m_OPT_PktFilterConfigString != confstr)
        {
            return false;
        }

        SrtFilterConfig mycfg;
        if (!ParseFilterConfig(m_OPT_PktFilterConfigString, mycfg))
            return false;

        // Check only if both have set a filter of the same type.
        if (mycfg.type != cfg.type)
            return false;

        // If so, then:
        // - for caller-listener configuration, accept the listener version.
        if (m_SrtHsSide == HSD_INITIATOR)
        {
            // This is a caller, this should apply all parameters received
            // from the listener, forcefully.
            for (map<string, string>::iterator x = cfg.parameters.begin(); x != cfg.parameters.end(); ++x)
            {
                mycfg.parameters[x->first] = x->second;
            }
        }
        else
        {
            // On a listener, only apply those that you haven't set
            for (map<string, string>::iterator x = cfg.parameters.begin(); x != cfg.parameters.end(); ++x)
            {
                if (!mycfg.parameters.count(x->first))
                    mycfg.parameters[x->first] = x->second;
            }
        }

        HLOGC(mglog.Debug,
              log << "checkApplyFilterConfig: param: LOCAL: " << Printable(mycfg.parameters)
                  << " FORGN: " << Printable(cfg.parameters));

        ostringstream myos;
        myos << mycfg.type;
        for (map<string, string>::iterator x = mycfg.parameters.begin(); x != mycfg.parameters.end(); ++x)
        {
            myos << "," << x->first << ":" << x->second;
        }

        m_OPT_PktFilterConfigString = myos.str();

        HLOGC(mglog.Debug, log << "checkApplyFilterConfig: Effective config: " << m_OPT_PktFilterConfigString);
    }
    else
    {
        // Take the foreign configuration as a good deal.
        HLOGC(mglog.Debug, log << "checkApplyFilterConfig: Good deal config: " << m_OPT_PktFilterConfigString);
        m_OPT_PktFilterConfigString = confstr;
    }

    size_t efc_max_payload_size = SRT_LIVE_MAX_PLSIZE - cfg.extra_size;
    if (m_zOPT_ExpPayloadSize > efc_max_payload_size)
    {
        LOGC(mglog.Warn,
             log << "Due to filter-required extra " << cfg.extra_size << " bytes, SRTO_PAYLOADSIZE fixed to "
                 << efc_max_payload_size << " bytes");
        m_zOPT_ExpPayloadSize = efc_max_payload_size;
    }

    return true;
}

void CUDT::startConnect(const sockaddr_any& serv_addr, int32_t forced_isn)
{
    CGuard cg(m_ConnectionLock, "conn");

    HLOGC(mglog.Debug, log << CONID() << "startConnect: -> " << SockaddrToString(serv_addr)
            << (m_bSynRecving ? " (SYNCHRONOUS)" : " (ASYNCHRONOUS)") << "...");

    if (!m_bOpened)
        throw CUDTException(MJ_NOTSUP, MN_NONE, 0);

    if (m_bListening)
        throw CUDTException(MJ_NOTSUP, MN_ISCONNECTED, 0);

    if (m_bConnecting || m_bConnected)
        throw CUDTException(MJ_NOTSUP, MN_ISCONNECTED, 0);

    // record peer/server address
    m_PeerAddr = sockaddr_any(serv_addr);

    // register this socket in the rendezvous queue
    // RendezevousQueue is used to temporarily store incoming handshake, non-rendezvous connections also require this
    // function
#ifdef SRT_ENABLE_CONNTIMEO
    uint64_t ttl = m_iConnTimeOut * uint64_t(1000);
#else
    uint64_t ttl = 3000000;
#endif
    // XXX DEBUG
    // ttl = 0x1000000000000000;
    // XXX
    if (m_bRendezvous)
        ttl *= 10;
    ttl += CTimer::getTime();
    m_pRcvQueue->registerConnector(m_SocketID, this, serv_addr, ttl);

    // The m_iType is used in the INDUCTION for nothing. This value is only regarded
    // in CONCLUSION handshake, however this must be created after the handshake version
    // is already known. UDT_DGRAM is the value that was the only valid in the old SRT
    // with HSv4 (it supported only live transmission), for HSv5 it will be changed to
    // handle handshake extension flags.
    m_ConnReq.m_iType = UDT_DGRAM;

    // This is my current configuration
    if (m_bRendezvous)
    {
        // For rendezvous, use version 5 in the waveahand and the cookie.
        // In case when you get the version 4 waveahand, simply switch to
        // the legacy HSv4 rendezvous and this time send version 4 CONCLUSION.

        // The HSv4 client simply won't check the version nor the cookie and it
        // will be sending its waveahands with version 4. Only when the party
        // has sent version 5 waveahand should the agent continue with HSv5
        // rendezvous.
        m_ConnReq.m_iVersion = HS_VERSION_SRT1;
        // m_ConnReq.m_iVersion = HS_VERSION_UDT4; // <--- Change in order to do regression test.
        m_ConnReq.m_iReqType = URQ_WAVEAHAND;
        m_ConnReq.m_iCookie  = bake(serv_addr);

        // This will be also passed to a HSv4 rendezvous, but fortunately the old
        // SRT didn't read this field from URQ_WAVEAHAND message, only URQ_CONCLUSION.
        m_ConnReq.m_iType           = SrtHSRequest::wrapFlags(false /* no MAGIC here */, m_iSndCryptoKeyLen);
        bool whether SRT_ATR_UNUSED = m_iSndCryptoKeyLen != 0;
        HLOGC(mglog.Debug,
              log << "startConnect (rnd): " << (whether ? "" : "NOT ")
                  << " Advertising PBKEYLEN - value = " << m_iSndCryptoKeyLen);
        m_RdvState  = CHandShake::RDV_WAVING;
        m_SrtHsSide = HSD_DRAW; // initially not resolved.
    }
    else
    {
        // For caller-listener configuration, set the version 4 for INDUCTION
        // due to a serious problem in UDT code being also in the older SRT versions:
        // the listener peer simply sents the EXACT COPY of the caller's induction
        // handshake, except the cookie, which means that when the caller sents version 5,
        // the listener will respond with version 5, which is a false information. Therefore
        // HSv5 clients MUST send HS_VERSION_UDT4 from the caller, regardless of currently
        // supported handshake version.
        //
        // The HSv5 listener should only respond with INDUCTION with m_iVersion == HS_VERSION_SRT1.
        m_ConnReq.m_iVersion = HS_VERSION_UDT4;
        m_ConnReq.m_iReqType = URQ_INDUCTION;
        m_ConnReq.m_iCookie  = 0;
        m_RdvState           = CHandShake::RDV_INVALID;
    }

    m_ConnReq.m_iMSS            = m_iMSS;
    m_ConnReq.m_iFlightFlagSize = (m_iRcvBufSize < m_iFlightFlagSize) ? m_iRcvBufSize : m_iFlightFlagSize;
    m_ConnReq.m_iID             = m_SocketID;
    CIPAddress::ntop(serv_addr, m_ConnReq.m_piPeerIP);

    if (forced_isn == 0)
    {
        // Random Initial Sequence Number (normal mode)
        srand((unsigned int)CTimer::getTime());
        m_iISN = m_ConnReq.m_iISN = (int32_t)(CSeqNo::m_iMaxSeqNo * (double(rand()) / RAND_MAX));
    }
    else
    {
        // Predefined ISN (for debug purposes)
        m_iISN = m_ConnReq.m_iISN = forced_isn;
    }

    setInitialSndSeq(m_iISN);
    m_ullSndLastAck2Time = CTimer::getTime();

    // Inform the server my configurations.
    CPacket reqpkt;
    reqpkt.setControl(UMSG_HANDSHAKE);
    reqpkt.allocate(m_iMaxSRTPayloadSize);
    // XXX NOTE: Now the memory for the payload part is allocated automatically,
    // and such allocated memory is also automatically deallocated in the
    // destructor. If you use CPacket::allocate, remember that you must not:
    // - delete this memory
    // - assign to m_pcData.
    // If you use only manual assignment to m_pCData, this is then manual
    // allocation and so it won't be deallocated in the destructor.
    //
    // (Desired would be to disallow modification of m_pcData outside the
    // control of methods.)

    // ID = 0, connection request
    reqpkt.m_iID = 0;

    size_t hs_size = m_iMaxSRTPayloadSize;
    m_ConnReq.store_to(reqpkt.m_pcData, Ref(hs_size));

    // Note that CPacket::allocate() sets also the size
    // to the size of the allocated buffer, which not
    // necessarily is to be the size of the data.
    reqpkt.setLength(hs_size);

    uint64_t now        = CTimer::getTime();
    setPacketTS(reqpkt, now);

    HLOGC(mglog.Debug,
          log << CONID() << "CUDT::startConnect: REQ-TIME set HIGH (" << now << "). SENDING HS: " << m_ConnReq.show());

    /*
     * Race condition if non-block connect response thread scheduled before we set m_bConnecting to true?
     * Connect response will be ignored and connecting will wait until timeout.
     * Maybe m_ConnectionLock handling problem? Not used in CUDT::connect(const CPacket& response)
     */
    m_llLastReqTime = now;
    m_bConnecting   = true;

    // At this point m_SourceAddr is probably default-any, but this function
    // now requires that the address be specified here because there will be
    // no possibility to do it at any next stage of sending.
    m_pSndQueue->sendto(serv_addr, reqpkt, m_SourceAddr);

    //
    ///
    ////  ---> CONTINUE TO: <PEER>.CUDT::processConnectRequest()
    ///        (Take the part under condition: hs.m_iReqType == URQ_INDUCTION)
    ////  <--- RETURN WHEN: m_pSndQueue->sendto() is called.
    ////  .... SKIP UNTIL m_pRcvQueue->recvfrom() HERE....
    ////       (the first "sendto" will not be called due to being too early)
    ///
    //

    //////////////////////////////////////////////////////
    // SYNCHRO BAR
    //////////////////////////////////////////////////////
    if (!m_bSynRecving)
    {
        HLOGC(mglog.Debug, log << CONID() << "startConnect: ASYNC MODE DETECTED. Deferring the process to RcvQ:worker");
        return;
    }

    // Below this bar, rest of function maintains only and exclusively
    // the SYNCHRONOUS (blocking) connection process. 

    // Wait for the negotiated configurations from the peer side.

    // This packet only prepares the storage where we will read the
    // next incoming packet.
    CPacket response;
    response.setControl(UMSG_HANDSHAKE);
    response.allocate(m_iMaxSRTPayloadSize);

    CUDTException  e;
    EConnectStatus cst = CONN_CONTINUE;
    // This is a temporary place to store the DESTINATION IP from the incoming packet.
    // We can't record this address yet until the cookie-confirmation is done, for safety reasons.
    sockaddr_any use_source_adr(m_PeerAddr.family());

    while (!m_bClosing)
    {
        int64_t tdiff = CTimer::getTime() - m_llLastReqTime;
        // avoid sending too many requests, at most 1 request per 250ms

        // SHORT VERSION:
        // The immediate first run of this loop WILL SKIP THIS PART, so
        // the processing really begins AFTER THIS CONDITION.
        //
        // Note that some procedures inside may set m_llLastReqTime to 0,
        // which will result of this condition to trigger immediately in
        // the next iteration.
        if (tdiff > 250000)
        {
            HLOGC(mglog.Debug,
                  log << "startConnect: LOOP: time to send (" << tdiff << " > 250000). size=" << reqpkt.getLength());

            if (m_bRendezvous)
                reqpkt.m_iID = m_ConnRes.m_iID;

            now = CTimer::getTime();
#if ENABLE_HEAVY_LOGGING
            {
                CHandShake debughs;
                debughs.load_from(reqpkt.m_pcData, reqpkt.getLength());
                HLOGC(mglog.Debug,
                      log << CONID() << "startConnect: REQ-TIME HIGH (" << now
                          << "). cont/sending HS to peer: " << debughs.show());
            }
#endif

            m_llLastReqTime     = now;
            setPacketTS(reqpkt, now);
            m_pSndQueue->sendto(serv_addr, reqpkt, use_source_adr);
        }
        else
        {
            HLOGC(mglog.Debug, log << "startConnect: LOOP: too early to send - " << tdiff << " < 250000");
        }

        cst = CONN_CONTINUE;
        response.setLength(m_iMaxSRTPayloadSize);
        if (m_pRcvQueue->recvfrom(m_SocketID, Ref(response)) > 0)
        {
            use_source_adr = response.udpDestAddr();

            HLOGC(mglog.Debug, log << CONID() << "startConnect: got response for connect request");
            cst = processConnectResponse(response, &e, COM_SYNCHRO);

            HLOGC(mglog.Debug, log << CONID() << "startConnect: response processing result: " << ConnectStatusStr(cst));

            // Expected is that:
            // - the peer responded with URQ_INDUCTION + cookie. This above function
            //   should check that and craft the URQ_CONCLUSION handshake, in which
            //   case this function returns CONN_CONTINUE. As an extra action taken
            //   for that case, we set the SECURING mode if encryption requested,
            //   and serialize again the handshake, possibly together with HS extension
            //   blocks, if HSv5 peer responded. The serialized handshake will be then
            //   sent again, as the loop is repeated.
            // - the peer responded with URQ_CONCLUSION. This handshake was accepted
            //   as a connection, and for >= HSv5 the HS extension blocks have been
            //   also read and interpreted. In this case this function returns:
            //   - CONN_ACCEPT, if everything was correct - break this loop and return normally
            //   - CONN_REJECT in case of any problems with the delivered handshake
            //     (incorrect data or data conflict) - throw error exception
            // - the peer responded with any of URQ_ERROR_*.  - throw error exception
            //
            // The error exception should make the API connect() function fail, if blocking
            // or mark the failure for that socket in epoll, if non-blocking.

            if (cst == CONN_RENDEZVOUS)
            {
                // When this function returned CONN_RENDEZVOUS, this requires
                // very special processing for the Rendezvous-v5 algorithm. This MAY
                // involve also preparing a new handshake form, also interpreting the
                // SRT handshake extension and crafting SRT handshake extension for the
                // peer, which should be next sent. When this function returns CONN_CONTINUE,
                // it means that it has done all that was required, however none of the below
                // things has to be done (this function will do it by itself if needed).
                // Otherwise the handshake rolling can be interrupted and considered complete.
                cst = processRendezvous(Ref(reqpkt), response, serv_addr, true /*synchro*/, RST_OK);
                if (cst == CONN_CONTINUE)
                    continue;
                break;
            }

            if (cst == CONN_REJECT)
                sendCtrl(UMSG_SHUTDOWN);

            if (cst != CONN_CONTINUE && cst != CONN_CONFUSED)
                break; // --> OUTSIDE-LOOP

            // IMPORTANT
            // [[using assert(m_pCryptoControl != nullptr)]];

            // new request/response should be sent out immediately on receving a response
            HLOGC(mglog.Debug,
                  log << "startConnect: SYNC CONNECTION STATUS:" << ConnectStatusStr(cst) << ", REQ-TIME: LOW.");
            m_llLastReqTime = 0;

            // Now serialize the handshake again to the existing buffer so that it's
            // then sent later in this loop.

            // First, set the size back to the original size, m_iMaxSRTPayloadSize because
            // this is the size of the originally allocated space. It might have been
            // shrunk by serializing the INDUCTION handshake (which was required before
            // sending this packet to the output queue) and therefore be too
            // small to store the CONCLUSION handshake (with HSv5 extensions).
            reqpkt.setLength(m_iMaxSRTPayloadSize);

            HLOGC(mglog.Debug, log << "startConnect: creating HS CONCLUSION: buffer size=" << reqpkt.getLength());

            // NOTE: BUGFIX: SERIALIZE AGAIN.
            // The original UDT code didn't do it, so it was theoretically
            // turned into conclusion, but was sending still the original
            // induction handshake challenge message. It was working only
            // thanks to that simultaneously there were being sent handshake
            // messages from a separate thread (CSndQueue::worker) from
            // RendezvousQueue, this time serialized properly, which caused
            // that with blocking mode there was a kinda initial "drunk
            // passenger with taxi driver talk" until the RendezvousQueue sends
            // (when "the time comes") the right CONCLUSION handshake
            // challenge message.
            //
            // Now that this is fixed, the handshake messages from RendezvousQueue
            // are sent only when there is a rendezvous mode or non-blocking mode.
            if (!createSrtHandshake(Ref(reqpkt), Ref(m_ConnReq), SRT_CMD_HSREQ, SRT_CMD_KMREQ, 0, 0))
            {
                LOGC(mglog.Error, log << "createSrtHandshake failed - REJECTING.");
                cst = CONN_REJECT;
                break;
            }
            // These last 2 parameters designate the buffer, which is in use only for SRT_CMD_KMRSP.
            // If m_ConnReq.m_iVersion == HS_VERSION_UDT4, this function will do nothing,
            // except just serializing the UDT handshake.
            // The trick is that the HS challenge is with version HS_VERSION_UDT4, but the
            // listener should respond with HS_VERSION_SRT1, if it is HSv5 capable.
        }

        HLOGC(mglog.Debug,
              log << "startConnect: timeout from Q:recvfrom, looping again; cst=" << ConnectStatusStr(cst));

#if ENABLE_HEAVY_LOGGING
        // Non-fatal assertion
        if (cst == CONN_REJECT) // Might be returned by processRendezvous
        {
            LOGC(mglog.Error,
                 log << "startConnect: IPE: cst=REJECT NOT EXPECTED HERE, the loop should've been interrupted!");
            break;
        }
#endif

        if (CTimer::getTime() > ttl)
        {
            // timeout
            e = CUDTException(MJ_SETUP, MN_TIMEOUT, 0);
            break;
        }
    }

    // <--- OUTSIDE-LOOP
    // Here will fall the break when not CONN_CONTINUE.
    // CONN_RENDEZVOUS is handled by processRendezvous.
    // CONN_ACCEPT will skip this and pass on.
    if (cst == CONN_REJECT)
    {
        e = CUDTException(MJ_SETUP, MN_REJECTED, 0);
    }

    if (e.getErrorCode() == 0)
    {
        if (m_bClosing)                                    // if the socket is closed before connection...
            e = CUDTException(MJ_SETUP);                   // XXX NO MN ?
        else if (m_ConnRes.m_iReqType > URQ_FAILURE_TYPES) // connection request rejected
        {
            m_RejectReason = RejectReasonForURQ(m_ConnRes.m_iReqType);
            e              = CUDTException(MJ_SETUP, MN_REJECTED, 0);
        }
        else if ((!m_bRendezvous) && (m_ConnRes.m_iISN != m_iISN)) // secuity check
            e = CUDTException(MJ_SETUP, MN_SECURITY, 0);
    }

    if (e.getErrorCode() != 0)
    {
        m_bConnecting = false;
        // The process is to be abnormally terminated, remove the connector
        // now because most likely no other processing part has done anything with it.
        m_pRcvQueue->removeConnector(m_SocketID);
        throw e;
    }

    HLOGC(mglog.Debug,
          log << CONID() << "startConnect: handshake exchange succeeded. sourceIP=" << SockaddrToString(m_SourceAddr));

    // Parameters at the end.
    HLOGC(mglog.Debug,
          log << "startConnect: END. Parameters:"
                 " mss="
              << m_iMSS << " max-cwnd-size=" << m_CongCtl->cgWindowMaxSize()
              << " cwnd-size=" << m_CongCtl->cgWindowSize() << " rtt=" << m_iRTT << " bw=" << m_iBandwidth);
}

// Asynchronous connection
EConnectStatus CUDT::processAsyncConnectResponse(const CPacket& pkt) ATR_NOEXCEPT
{
    EConnectStatus cst = CONN_CONTINUE;
    CUDTException  e;

    CGuard cg(m_ConnectionLock, "conn"); // FIX
    HLOGC(mglog.Debug, log << CONID() << "processAsyncConnectResponse: got response for connect request, processing");
    cst = processConnectResponse(pkt, &e, COM_ASYNCHRO);

    HLOGC(mglog.Debug,
          log << CONID() << "processAsyncConnectResponse: response processing result: " << ConnectStatusStr(cst)
              << "REQ-TIME LOW to enforce immediate response");
    m_llLastReqTime = 0;

    return cst;
}

bool CUDT::processAsyncConnectRequest(EReadStatus         rst,
                                      EConnectStatus      cst,
                                      const CPacket&      response,
                                      const sockaddr_any& serv_addr)
{
    // IMPORTANT!

    // This function is called, still asynchronously, but in the order
    // of call just after the call to the above processAsyncConnectResponse.
    // This should have got the original value returned from
    // processConnectResponse through processAsyncConnectResponse.

    CPacket request;
    request.setControl(UMSG_HANDSHAKE);
    request.allocate(m_iMaxSRTPayloadSize);
    uint64_t now         = CTimer::getTime();
    setPacketTS(request, now);

    HLOGC(mglog.Debug,
          log << "processAsyncConnectRequest: REQ-TIME: HIGH (" << now << "). Should prevent too quick responses.");
    m_llLastReqTime = now;
    // ID = 0, connection request
    request.m_iID = !m_bRendezvous ? 0 : m_ConnRes.m_iID;

    bool status = true;

    if (cst == CONN_RENDEZVOUS)
    {
        HLOGC(mglog.Debug, log << "processAsyncConnectRequest: passing to processRendezvous");
        cst = processRendezvous(Ref(request), response, serv_addr, false /*asynchro*/, rst);
        if (cst == CONN_ACCEPT)
        {
            HLOGC(mglog.Debug,
                  log << "processAsyncConnectRequest: processRendezvous completed the process and responded by itself. "
                         "Done.");
            return true;
        }

        if (cst != CONN_CONTINUE)
        {
            // processRendezvous already set the reject reason
            LOGC(mglog.Error,
                 log << "processAsyncConnectRequest: REJECT reported from processRendezvous, not processing further.");
            status = false;
        }
    }
    else if (cst == CONN_REJECT)
    {
        // m_RejectReason already set at worker_ProcessAddressedPacket.
        LOGC(mglog.Error,
             log << "processAsyncConnectRequest: REJECT reported from HS processing, not processing further.");
        return false;
    }
    else
    {
        // (this procedure will be also run for HSv4 rendezvous)
        HLOGC(mglog.Debug, log << "processAsyncConnectRequest: serializing HS: buffer size=" << request.getLength());
        if (!createSrtHandshake(Ref(request), Ref(m_ConnReq), SRT_CMD_HSREQ, SRT_CMD_KMREQ, 0, 0))
        {
            // All 'false' returns from here are IPE-type, mostly "invalid argument" plus "all keys expired".
            LOGC(mglog.Error, log << "IPE: processAsyncConnectRequest: createSrtHandshake failed, dismissing.");
            status = false;
        }
        else
        {
            HLOGC(mglog.Debug,
                  log << "processAsyncConnectRequest: sending HS reqtype=" << RequestTypeStr(m_ConnReq.m_iReqType)
                      << " to socket " << request.m_iID << " size=" << request.getLength());
        }
    }

    if (!status)
    {
        return false;
        /* XXX Shouldn't it send a single response packet for the rejection?
        // Set the version to 0 as "handshake rejection" status and serialize it
        CHandShake zhs;
        size_t size = request.getLength();
        zhs.store_to(request.m_pcData, Ref(size));
        request.setLength(size);
        */
    }

    HLOGC(mglog.Debug, log << "processAsyncConnectRequest: sending request packet, setting REQ-TIME HIGH.");
    m_llLastReqTime = CTimer::getTime();
    m_pSndQueue->sendto(serv_addr, request, m_SourceAddr);
    return status;
}

void CUDT::cookieContest()
{
    if (m_SrtHsSide != HSD_DRAW)
        return;

    HLOGC(mglog.Debug, log << "cookieContest: agent=" << m_ConnReq.m_iCookie << " peer=" << m_ConnRes.m_iCookie);

    if (m_ConnReq.m_iCookie == 0 || m_ConnRes.m_iCookie == 0)
    {
        // Note that it's virtually impossible that Agent's cookie is not ready, this
        // shall be considered IPE.
        // Not all cookies are ready, don't start the contest.
        return;
    }

    // INITIATOR/RESPONDER role is resolved by COOKIE CONTEST.
    //
    // The cookie contest must be repeated every time because it
    // may change the state at some point.
    int better_cookie = m_ConnReq.m_iCookie - m_ConnRes.m_iCookie;

    if (better_cookie > 0)
    {
        m_SrtHsSide = HSD_INITIATOR;
        return;
    }

    if (better_cookie < 0)
    {
        m_SrtHsSide = HSD_RESPONDER;
        return;
    }

    // DRAW! The only way to continue would be to force the
    // cookies to be regenerated and to start over. But it's
    // not worth a shot - this is an extremely rare case.
    // This can simply do reject so that it can be started again.

    // Pretend then that the cookie contest wasn't done so that
    // it's done again. Cookies are baked every time anew, however
    // the successful initial contest remains valid no matter how
    // cookies will change.

    m_SrtHsSide = HSD_DRAW;
}

EConnectStatus CUDT::processRendezvous(
    ref_t<CPacket> reqpkt, const CPacket& response, const sockaddr_any& serv_addr, bool synchro, EReadStatus rst)
{
    if (m_RdvState == CHandShake::RDV_CONNECTED)
    {
        HLOGC(mglog.Debug, log << "processRendezvous: already in CONNECTED state.");
        return CONN_ACCEPT;
    }

    uint32_t kmdata[SRTDATA_MAXSIZE];
    size_t   kmdatasize = SRTDATA_MAXSIZE;
    CPacket& rpkt       = *reqpkt;

    cookieContest();

    // We know that the other side was contacted and the other side has sent
    // the handshake message - we know then both cookies. If it's a draw, it's
    // a very rare case of creating identical cookies.
    if (m_SrtHsSide == HSD_DRAW)
    {
        m_RejectReason = SRT_REJ_RDVCOOKIE;
        LOGC(mglog.Error,
             log << "COOKIE CONTEST UNRESOLVED: can't assign connection roles, please wait another minute.");
        return CONN_REJECT;
    }

    UDTRequestType rsp_type = URQ_FAILURE_TYPES; // just to track uninitialized errors

    // We can assume that the Handshake packet received here as 'response'
    // is already serialized in m_ConnRes. Check extra flags that are meaningful
    // for further processing here.

    int  ext_flags       = SrtHSRequest::SRT_HSTYPE_HSFLAGS::unwrap(m_ConnRes.m_iType);
    bool needs_extension = ext_flags != 0; // Initial value: received HS has extensions.
    bool needs_hsrsp;
    rendezvousSwitchState(Ref(rsp_type), Ref(needs_extension), Ref(needs_hsrsp));
    if (rsp_type > URQ_FAILURE_TYPES)
    {
        m_RejectReason = RejectReasonForURQ(rsp_type);
        HLOGC(mglog.Debug,
              log << "processRendezvous: rejecting due to switch-state response: " << RequestTypeStr(rsp_type));
        return CONN_REJECT;
    }
    checkUpdateCryptoKeyLen("processRendezvous", m_ConnRes.m_iType);

    // We have three possibilities here as it comes to HSREQ extensions:

    // 1. The agent is loser in attention state, it sends EMPTY conclusion (without extensions)
    // 2. The agent is loser in initiated state, it interprets incoming HSREQ and creates HSRSP
    // 3. The agent is winner in attention or fine state, it sends HSREQ extension
    m_ConnReq.m_iReqType  = rsp_type;
    m_ConnReq.m_extension = needs_extension;

    // This must be done before prepareConnectionObjects().
    applyResponseSettings(response);

    // This must be done before interpreting and creating HSv5 extensions.
    if (!prepareConnectionObjects(m_ConnRes, m_SrtHsSide, 0))
    {
        // m_RejectReason already handled
        HLOGC(mglog.Debug, log << "processRendezvous: rejecting due to problems in prepareConnectionObjects.");
        return CONN_REJECT;
    }

    // Case 2.
    if (needs_hsrsp)
    {
        // This means that we have received HSREQ extension with the handshake, so we need to interpret
        // it and craft the response.
        if (rst == RST_OK)
        {
            // We have JUST RECEIVED packet in this session (not that this is called as periodic update).
            // Sanity check
            m_llLastReqTime = 0;
            if (response.getLength() == size_t(-1))
            {
                m_RejectReason = SRT_REJ_IPE;
                LOGC(mglog.Fatal,
                     log << "IPE: rst=RST_OK, but the packet has set -1 length - REJECTING (REQ-TIME: LOW)");
                return CONN_REJECT;
            }

            if (!interpretSrtHandshake(m_ConnRes, response, kmdata, &kmdatasize))
            {
                HLOGC(mglog.Debug,
                      log << "processRendezvous: rejecting due to problems in interpretSrtHandshake REQ-TIME: LOW.");
                return CONN_REJECT;
            }

            // Pass on, inform about the shortened response-waiting period.
            HLOGC(mglog.Debug, log << "processRendezvous: setting REQ-TIME: LOW. Forced to respond immediately.");
        }
        else
        {
            // If the last CONCLUSION message didn't contain the KMX extension, there's
            // no key recorded yet, so it can't be extracted. Mark this kmdatasize empty though.
            int hs_flags = SrtHSRequest::SRT_HSTYPE_HSFLAGS::unwrap(m_ConnRes.m_iType);
            if (IsSet(hs_flags, CHandShake::HS_EXT_KMREQ))
            {
                // This is a periodic handshake update, so you need to extract the KM data from the
                // first message, provided that it is there.
                size_t msgsize = m_pCryptoControl->getKmMsg_size(0);
                if (msgsize == 0)
                {
                    switch (m_pCryptoControl->m_RcvKmState)
                    {
                        // If the KMX process ended up with a failure, the KMX is not recorded.
                        // In this case as the KMRSP answer the "failure status" should be crafted.
                    case SRT_KM_S_NOSECRET:
                    case SRT_KM_S_BADSECRET:
                    {
                        HLOGC(mglog.Debug,
                              log << "processRendezvous: No KMX recorded, status = NOSECRET. Respond with NOSECRET.");

                        // Just do the same thing as in CCryptoControl::processSrtMsg_KMREQ for that case,
                        // that is, copy the NOSECRET code into KMX message.
                        memcpy(kmdata, &m_pCryptoControl->m_RcvKmState, sizeof(int32_t));
                        kmdatasize = 1;
                    }
                    break;

                    default:
                        // Remaining values:
                        // UNSECURED: should not fall here at alll
                        // SECURING: should not happen in HSv5
                        // SECURED: should have received the recorded KMX correctly (getKmMsg_size(0) > 0)
                        {
                            m_RejectReason = SRT_REJ_IPE;
                            // Remaining situations:
                            // - password only on this site: shouldn't be considered to be sent to a no-password site
                            LOGC(mglog.Error,
                                 log << "processRendezvous: IPE: PERIODIC HS: NO KMREQ RECORDED KMSTATE: RCV="
                                     << KmStateStr(m_pCryptoControl->m_RcvKmState)
                                     << " SND=" << KmStateStr(m_pCryptoControl->m_SndKmState));
                            return CONN_REJECT;
                        }
                        break;
                    }
                }
                else
                {
                    kmdatasize = msgsize / 4;
                    if (msgsize > kmdatasize * 4)
                    {
                        // Sanity check
                        LOGC(mglog.Error, log << "IPE: KMX data not aligned to 4 bytes! size=" << msgsize);
                        memset(kmdata + (kmdatasize * 4), 0, msgsize - (kmdatasize * 4));
                        ++kmdatasize;
                    }

                    HLOGC(mglog.Debug,
                          log << "processRendezvous: getting KM DATA from the fore-recorded KMX from KMREQ, size="
                              << kmdatasize);
                    memcpy(kmdata, m_pCryptoControl->getKmMsg_data(0), msgsize);
                }
            }
            else
            {
                HLOGC(mglog.Debug, log << "processRendezvous: no KMX flag - not extracting KM data for KMRSP");
                kmdatasize = 0;
            }
        }

        // No matter the value of needs_extension, the extension is always needed
        // when HSREQ was interpreted (to store HSRSP extension).
        m_ConnReq.m_extension = true;

        HLOGC(mglog.Debug,
              log << "processRendezvous: HSREQ extension ok, creating HSRSP response. kmdatasize=" << kmdatasize);

        rpkt.setLength(m_iMaxSRTPayloadSize);
        if (!createSrtHandshake(reqpkt, Ref(m_ConnReq), SRT_CMD_HSRSP, SRT_CMD_KMRSP, kmdata, kmdatasize))
        {
            HLOGC(mglog.Debug,
                  log << "processRendezvous: rejecting due to problems in createSrtHandshake. REQ-TIME: LOW");
            m_llLastReqTime = 0;
            return CONN_REJECT;
        }

        // This means that it has received URQ_CONCLUSION with HSREQ, agent is then in RDV_FINE
        // state, it sends here URQ_CONCLUSION with HSREQ/KMREQ extensions and it awaits URQ_AGREEMENT.
        return CONN_CONTINUE;
    }

    // Special case: if URQ_AGREEMENT is to be sent, when this side is INITIATOR,
    // then it must have received HSRSP, so it must interpret it. Otherwise it would
    // end up with URQ_DONE, which means that it is the other side to interpret HSRSP.
    if (m_SrtHsSide == HSD_INITIATOR && m_ConnReq.m_iReqType == URQ_AGREEMENT)
    {
        // The same is done in CUDT::postConnect(), however this section will
        // not be done in case of rendezvous. The section in postConnect() is
        // predicted to run only in regular CALLER handling.

        if (rst != RST_OK || response.getLength() == size_t(-1))
        {
            // Actually the -1 length would be an IPE, but it's likely that this was reported already.
            HLOGC(
                mglog.Debug,
                log << "processRendezvous: no INCOMING packet, NOT interpreting extensions (relying on exising data)");
        }
        else
        {
            HLOGC(mglog.Debug,
                  log << "processRendezvous: INITIATOR, will send AGREEMENT - interpreting HSRSP extension");
            if (!interpretSrtHandshake(m_ConnRes, response, 0, 0))
            {
                // m_RejectReason is already set, so set the reqtype accordingly
                m_ConnReq.m_iReqType = URQFailure(m_RejectReason);
            }
        }
        // This should be false, make a kinda assert here.
        if (needs_extension)
        {
            LOGC(mglog.Fatal, log << "IPE: INITIATOR responding AGREEMENT should declare no extensions to HS");
            m_ConnReq.m_extension = false;
        }
    }

    HLOGC(mglog.Debug,
          log << CONID() << "processRendezvous: COOKIES Agent/Peer: " << m_ConnReq.m_iCookie << "/"
              << m_ConnRes.m_iCookie << " HSD:" << (m_SrtHsSide == HSD_INITIATOR ? "initiator" : "responder")
              << " STATE:" << CHandShake::RdvStateStr(m_RdvState) << " ...");

    if (rsp_type == URQ_DONE)
    {
        HLOGC(mglog.Debug, log << "... WON'T SEND any response, both sides considered connected");
    }
    else
    {
        HLOGC(mglog.Debug,
              log << "... WILL SEND " << RequestTypeStr(rsp_type) << " " << (m_ConnReq.m_extension ? "with" : "without")
                  << " SRT HS extensions");
    }

    // This marks the information for the serializer that
    // the SRT handshake extension is required.
    // Rest of the data will be filled together with
    // serialization.
    m_ConnReq.m_extension = needs_extension;

    rpkt.setLength(m_iMaxSRTPayloadSize);
    if (m_RdvState == CHandShake::RDV_CONNECTED)
    {
        // When synchro=false, don't lock a mutex for rendezvous queue.
        // This is required when this function is called in the
        // receive queue worker thread - it would lock itself.
        int cst = postConnect(response, true, 0, synchro);
        if (cst == CONN_REJECT)
        {
            // m_RejectReason already set
            HLOGC(mglog.Debug, log << "processRendezvous: rejecting due to problems in postConnect.");
            return CONN_REJECT;
        }
    }

    // URQ_DONE or URQ_AGREEMENT can be the result if the state is RDV_CONNECTED.
    // If URQ_DONE, then there's nothing to be done, when URQ_AGREEMENT then return
    // CONN_CONTINUE to make the caller send again the contents if the packet buffer,
    // this time with URQ_AGREEMENT message, but still consider yourself connected.
    if (rsp_type == URQ_DONE)
    {
        HLOGC(mglog.Debug, log << "processRendezvous: rsp=DONE, reporting ACCEPT (nothing to respond)");
        return CONN_ACCEPT;
    }

    // createSrtHandshake moved here because if the above conditions are satisfied,
    // no response is going to be send, so nothing needs to be "created".

    // needs_extension here distinguishes between cases 1 and 3.
    // NOTE: in case when interpretSrtHandshake was run under the conditions above (to interpret HSRSP),
    // then createSrtHandshake below will create only empty AGREEMENT message.
    if (!createSrtHandshake(reqpkt, Ref(m_ConnReq), SRT_CMD_HSREQ, SRT_CMD_KMREQ, 0, 0))
    {
        // m_RejectReason already set
        LOGC(mglog.Error, log << "createSrtHandshake failed (IPE?), connection rejected. REQ-TIME: LOW");
        m_llLastReqTime = 0;
        return CONN_REJECT;
    }

    if (rsp_type == URQ_AGREEMENT && m_RdvState == CHandShake::RDV_CONNECTED)
    {
        // We are using our own serialization method (not the one called after
        // processConnectResponse, this is skipped in case when this function
        // is called), so we can also send this immediately. Agreement must be
        // sent just once and the party must switch into CONNECTED state - in
        // contrast to CONCLUSION messages, which should be sent in loop repeatedly.
        //
        // Even though in theory the AGREEMENT message sent just once may miss
        // the target (as normal thing in UDP), this is little probable to happen,
        // and this doesn't matter much because even if the other party doesn't
        // get AGREEMENT, but will get payload or KEEPALIVE messages, it will
        // turn into connected state as well. The AGREEMENT is rather kinda
        // catalyzer here and may turn the entity on the right track faster. When
        // AGREEMENT is missed, it may have kinda initial tearing.

        const uint64_t now = CTimer::getTime();
        m_llLastReqTime    = now;
        setPacketTS(rpkt, now);
        HLOGC(mglog.Debug,
              log << "processRendezvous: rsp=AGREEMENT, reporting ACCEPT and sending just this one, REQ-TIME HIGH ("
                  << now << ").");

        m_pSndQueue->sendto(serv_addr, rpkt, m_SourceAddr);
        return CONN_ACCEPT;
    }

    if (rst == RST_OK)
    {
        // the request time must be updated so that the next handshake can be sent out immediately
        HLOGC(mglog.Debug,
              log << "processRendezvous: rsp=" << RequestTypeStr(m_ConnReq.m_iReqType)
                  << " REQ-TIME: LOW to send immediately, consider yourself conencted");
        m_llLastReqTime = 0;
    }
    else
    {
        HLOGC(mglog.Debug, log << "processRendezvous: REQ-TIME: remains previous value, consider yourself connected");
    }
    return CONN_CONTINUE;
}

EConnectStatus CUDT::processConnectResponse(const CPacket& response, CUDTException* eout, EConnectMethod synchro) ATR_NOEXCEPT
{
    // NOTE: ASSUMED LOCK ON: m_ConnectionLock.

    // this is the 2nd half of a connection request. If the connection is setup successfully this returns 0.
    // Returned values:
    // - CONN_REJECT: there was some error when processing the response, connection should be rejected
    // - CONN_ACCEPT: the handshake is done and finished correctly
    // - CONN_CONTINUE: the induction handshake has been processed correctly, and expects CONCLUSION handshake

    if (!m_bConnecting)
        return CONN_REJECT;

    // This is required in HSv5 rendezvous, in which it should send the URQ_AGREEMENT message to
    // the peer, however switch to connected state.
    HLOGC(mglog.Debug,
          log << "processConnectResponse: TYPE:"
              << (response.isControl() ? MessageTypeStr(response.getType(), response.getExtendedType())
                                       : string("DATA")));
    // ConnectStatus res = CONN_REJECT; // used later for status - must be declared here due to goto POST_CONNECT.

    // For HSv4, the data sender is INITIATOR, and the data receiver is RESPONDER,
    // regardless of the connecting side affiliation. This will be changed for HSv5.
    bool          bidirectional = false;
    HandshakeSide hsd           = m_bDataSender ? HSD_INITIATOR : HSD_RESPONDER;
    // (defined here due to 'goto' below).

    // SRT peer may send the SRT handshake private message (type 0x7fff) before a keep-alive.

    // This condition is checked when the current agent is trying to do connect() in rendezvous mode,
    // but the peer was faster to send a handshake packet earlier. This makes it continue with connecting
    // process if the peer is already behaving as if the connection was already established.

    // This value will check either the initial value, which is less than SRT1, or
    // the value previously loaded to m_ConnReq during the previous handshake response.
    // For the initial form this value should not be checked.
    bool hsv5 = m_ConnRes.m_iVersion >= HS_VERSION_SRT1;

    if (m_bRendezvous &&
        (m_RdvState == CHandShake::RDV_CONNECTED   // somehow Rendezvous-v5 switched it to CONNECTED.
         || !response.isControl()                  // WAS A PAYLOAD PACKET.
         || (response.getType() == UMSG_KEEPALIVE) // OR WAS A UMSG_KEEPALIVE message.
         || (response.getType() == UMSG_EXT) // OR WAS a CONTROL packet of some extended type (i.e. any SRT specific)
         )
        // This may happen if this is an initial state in which the socket type was not yet set.
        // If this is a field that holds the response handshake record from the peer, this means that it wasn't received
        // yet. HSv5: added version check because in HSv5 the m_iType field has different meaning and it may be 0 in
        // case when the handshake does not carry SRT extensions.
        && (hsv5 || m_ConnRes.m_iType != UDT_UNDEFINED))
    {
        // a data packet or a keep-alive packet comes, which means the peer side is already connected
        // in this situation, the previously recorded response will be used
        // In HSv5 this situation is theoretically possible if this party has missed the URQ_AGREEMENT message.
        HLOGC(mglog.Debug, log << CONID() << "processConnectResponse: already connected - pinning in");
        if (hsv5)
        {
            m_RdvState = CHandShake::RDV_CONNECTED;
        }

        return postConnect(response, hsv5, eout, synchro);
    }

    if (!response.isControl(UMSG_HANDSHAKE))
    {
        m_RejectReason = SRT_REJ_ROGUE;
        if (!response.isControl())
        {
            LOGC(mglog.Error, log << CONID() << "processConnectResponse: received DATA while HANDSHAKE expected");
        }
        else
        {
            LOGC(mglog.Error,
                 log << CONID()
                     << "processConnectResponse: CONFUSED: expected UMSG_HANDSHAKE as connection not yet established, "
                        "got: "
                     << MessageTypeStr(response.getType(), response.getExtendedType()));
        }
        return CONN_CONFUSED;
    }

    if (m_bRendezvous)
    {
        m_SourceAddr = response.udpDestAddr();
    }

    if (m_ConnRes.load_from(response.m_pcData, response.getLength()) == -1)
    {
        m_RejectReason = SRT_REJ_ROGUE;
        // Handshake data were too small to reach the Handshake structure. Reject.
        LOGC(mglog.Error,
             log << CONID()
                 << "processConnectResponse: HANDSHAKE data buffer too small - possible blueboxing. Rejecting.");
        return CONN_REJECT;
    }

    HLOGC(mglog.Debug, log << CONID() << "processConnectResponse: HS RECEIVED: " << m_ConnRes.show());
    if (m_ConnRes.m_iReqType > URQ_FAILURE_TYPES)
    {
        m_RejectReason = RejectReasonForURQ(m_ConnRes.m_iReqType);
        return CONN_REJECT;
    }

    if (size_t(m_ConnRes.m_iMSS) > CPacket::ETH_MAX_MTU_SIZE)
    {
        // Yes, we do abort to prevent buffer overrun. Set your MSS correctly
        // and you'll avoid problems.
        m_RejectReason = SRT_REJ_ROGUE;
        LOGC(mglog.Fatal, log << "MSS size " << m_iMSS << "exceeds MTU size!");
        return CONN_REJECT;
    }

    // (see createCrypter() call below)
    //
    // The CCryptoControl attached object must be created early
    // because it will be required to create a conclusion handshake in HSv5
    //
    if (m_bRendezvous)
    {
        // SANITY CHECK: A rendezvous socket should reject any caller requests (it's not a listener)
        if (m_ConnRes.m_iReqType == URQ_INDUCTION)
        {
            m_RejectReason = SRT_REJ_ROGUE;
            LOGC(mglog.Error,
                 log << CONID()
                     << "processConnectResponse: Rendezvous-point received INDUCTION handshake (expected WAVEAHAND). "
                        "Rejecting.");
            return CONN_REJECT;
        }

        // The procedure for version 5 is completely different and changes the states
        // differently, so the old code will still maintain HSv4 the old way.

        if (m_ConnRes.m_iVersion > HS_VERSION_UDT4)
        {
            HLOGC(mglog.Debug, log << CONID() << "processConnectResponse: Rendezvous HSv5 DETECTED.");
            return CONN_RENDEZVOUS; // --> will continue in CUDT::processRendezvous().
        }

        HLOGC(mglog.Debug, log << CONID() << "processConnectResponse: Rendsezvous HSv4 DETECTED.");
        // So, here it has either received URQ_WAVEAHAND handshake message (while it should be in URQ_WAVEAHAND itself)
        // or it has received URQ_CONCLUSION/URQ_AGREEMENT message while this box has already sent URQ_WAVEAHAND to the
        // peer, and DID NOT send the URQ_CONCLUSION yet.

        if (m_ConnReq.m_iReqType == URQ_WAVEAHAND || m_ConnRes.m_iReqType == URQ_WAVEAHAND)
        {
            HLOGC(mglog.Debug,
                  log << CONID() << "processConnectResponse: REQ-TIME LOW. got HS RDV. Agent state:"
                      << RequestTypeStr(m_ConnReq.m_iReqType) << " Peer HS:" << m_ConnRes.show());

            // Here we could have received WAVEAHAND or CONCLUSION.
            // For HSv4 simply switch to CONCLUSION for the sake of further handshake rolling.
            // For HSv5, make the cookie contest and basing on this decide, which party
            // should provide the HSREQ/KMREQ attachment.

            if (!createCrypter(hsd, false /* unidirectional */))
            {
                m_RejectReason       = SRT_REJ_RESOURCE;
                m_ConnReq.m_iReqType = URQFailure(SRT_REJ_RESOURCE);
                // the request time must be updated so that the next handshake can be sent out immediately.
                m_llLastReqTime = 0;
                return CONN_REJECT;
            }

            m_ConnReq.m_iReqType = URQ_CONCLUSION;
            // the request time must be updated so that the next handshake can be sent out immediately.
            m_llLastReqTime = 0;
            return CONN_CONTINUE;
        }
        else
        {
            HLOGC(mglog.Debug, log << CONID() << "processConnectResponse: Rendezvous HSv4 PAST waveahand");
        }
    }
    else
    {
        // set cookie
        if (m_ConnRes.m_iReqType == URQ_INDUCTION)
        {
            HLOGC(mglog.Debug,
                  log << CONID() << "processConnectResponse: REQ-TIME LOW; got INDUCTION HS response (cookie:" << hex
                      << m_ConnRes.m_iCookie << " version:" << dec << m_ConnRes.m_iVersion
                      << "), sending CONCLUSION HS with this cookie");

            m_ConnReq.m_iCookie  = m_ConnRes.m_iCookie;
            m_ConnReq.m_iReqType = URQ_CONCLUSION;

            // Here test if the LISTENER has responded with version HS_VERSION_SRT1,
            // it means that it is HSv5 capable. It can still accept the HSv4 handshake.
            if (m_ConnRes.m_iVersion > HS_VERSION_UDT4)
            {
                int hs_flags = SrtHSRequest::SRT_HSTYPE_HSFLAGS::unwrap(m_ConnRes.m_iType);

                if (hs_flags != SrtHSRequest::SRT_MAGIC_CODE)
                {
                    LOGC(mglog.Warn, log << "processConnectResponse: Listener HSv5 did not set the SRT_MAGIC_CODE");
                }

                checkUpdateCryptoKeyLen("processConnectResponse", m_ConnRes.m_iType);

                // This will catch HS_VERSION_SRT1 and any newer.
                // Set your highest version.
                m_ConnReq.m_iVersion = HS_VERSION_SRT1;
                // CONTROVERSIAL: use 0 as m_iType according to the meaning in HSv5.
                // The HSv4 client might not understand it, which means that agent
                // must switch itself to HSv4 rendezvous, and this time iType sould
                // be set to UDT_DGRAM value.
                m_ConnReq.m_iType = 0;

                // This marks the information for the serializer that
                // the SRT handshake extension is required.
                // Rest of the data will be filled together with
                // serialization.
                m_ConnReq.m_extension = true;

                // For HSv5, the caller is INITIATOR and the listener is RESPONDER.
                // The m_bDataSender value should be completely ignored and the
                // connection is always bidirectional.
                bidirectional = true;
                hsd           = HSD_INITIATOR;
            }
            m_llLastReqTime = 0;
            if (!createCrypter(hsd, bidirectional))
            {
                m_RejectReason = SRT_REJ_RESOURCE;
                return CONN_REJECT;
            }
            // NOTE: This setup sets URQ_CONCLUSION and appropriate data in the handshake structure.
            // The full handshake to be sent will be filled back in the caller function -- CUDT::startConnect().
            return CONN_CONTINUE;
        }
    }

    return postConnect(response, false, eout, synchro);
}

void CUDT::applyResponseSettings(const CPacket& hspkt)
{
    // Re-configure according to the negotiated values.
    m_iMSS               = m_ConnRes.m_iMSS;
    m_iFlowWindowSize    = m_ConnRes.m_iFlightFlagSize;
    int udpsize          = m_iMSS - CPacket::UDP_HDR_SIZE;
    m_iMaxSRTPayloadSize = udpsize - CPacket::HDR_SIZE;
    m_iPeerISN           = m_ConnRes.m_iISN;

    setInitialRcvSeq(m_iPeerISN);

    m_iRcvCurrPhySeqNo = m_ConnRes.m_iISN - 1;
    m_PeerID           = m_ConnRes.m_iID;
    memcpy(m_piSelfIP, m_ConnRes.m_piPeerIP, 16);
    m_SourceAddr = hspkt.udpDestAddr();

    HLOGC(mglog.Debug,
          log << CONID() << "applyResponseSettings: HANSHAKE CONCLUDED. SETTING: payload-size=" << m_iMaxSRTPayloadSize
              << " mss=" << m_ConnRes.m_iMSS << " flw=" << m_ConnRes.m_iFlightFlagSize << " isn=" << m_ConnRes.m_iISN
              << " peerID=" << m_ConnRes.m_iID << " sourceIP=" << SockaddrToString(m_SourceAddr));
}

EConnectStatus CUDT::postConnect(const CPacket& response, bool rendezvous, CUDTException* eout, bool synchro)
{
    if (m_ConnRes.m_iVersion < HS_VERSION_SRT1)
        m_ullRcvPeerStartTime = 0; // will be set correctly in SRT HS.

    // This procedure isn't being executed in rendezvous because
    // in rendezvous it's completed before calling this function.
    if (!rendezvous)
    {
        // NOTE: THIS function must be called before calling prepareConnectionObjects.
        // The reason why it's not part of prepareConnectionObjects is that the activities
        // done there are done SIMILAR way in acceptAndRespond, which also calls this
        // function. In fact, prepareConnectionObjects() represents the code that was
        // done separately in processConnectResponse() and acceptAndRespond(), so this way
        // this code is now common. Now acceptAndRespond() does "manually" something similar
        // to applyResponseSettings(), just a little bit differently. This SHOULD be made
        // common as a part of refactoring job, just needs a bit more time.
        //
        // Currently just this function must be called always BEFORE prepareConnectionObjects
        // everywhere except acceptAndRespond().
        applyResponseSettings(response);

        // This will actually be done also in rendezvous HSv4,
        // however in this case the HSREQ extension will not be attached,
        // so it will simply go the "old way".
        bool ok = prepareConnectionObjects(m_ConnRes, m_SrtHsSide, eout);
        // May happen that 'response' contains a data packet that was sent in rendezvous mode.
        // In this situation the interpretation of handshake was already done earlier.
        if (ok && response.isControl())
        {
            ok = interpretSrtHandshake(m_ConnRes, response, 0, 0);
            if (!ok && eout)
            {
                *eout = CUDTException(MJ_SETUP, MN_REJECTED, 0);
            }
        }
        if (!ok) // m_RejectReason already set
            return CONN_REJECT;
    }

    CInfoBlock ib;
    ib.m_iFamily = m_PeerAddr.family();
    CInfoBlock::convert(m_PeerAddr, ib.m_piIP);
    if (m_pCache->lookup(&ib) >= 0)
    {
        m_iRTT       = ib.m_iRTT;
        m_iBandwidth = ib.m_iBandwidth;
    }

    SRT_REJECT_REASON rr = setupCC();
    if (rr != SRT_REJ_UNKNOWN)
    {
        m_RejectReason = rr;
        return CONN_REJECT;
    }

    // And, I am connected too.
    m_bConnecting = false;
    m_bConnected  = true;

    // register this socket for receiving data packets
    m_pRNode->m_bOnList = true;
    m_pRcvQueue->setNewEntry(this);

    // XXX Problem around CONN_CONFUSED!
    // If some too-eager packets were received from a listener
    // that thinks it's connected, but his last handshake was missed,
    // they are collected by CRcvQueue::storePkt. The removeConnector
    // function will want to delete them all, so it would be nice
    // if these packets can be re-delivered. Of course the listener
    // should be prepared to resend them (as every packet can be lost
    // on UDP), but it's kinda overkill when we have them already and
    // can dispatch them.

    // Remove from rendezvous queue (in this particular case it's
    // actually removing the socket that undergoes asynchronous HS processing).
    // Removing at THIS point because since when setNewEntry is called,
    // the next iteration in the CRcvQueue::worker loop will be dispatching
    // packets normally, as within-connection, so the "connector" won't
    // play any role since this time.
    // The connector, however, must stay alive until the setNewEntry is called
    // because otherwise the packets that are coming for this socket before the
    // connection process is complete will be rejected as "attack", instead of
    // being enqueued for later pickup from the queue.
    m_pRcvQueue->removeConnector(m_SocketID, synchro);

    // acknowledge the management module.
    s_UDTUnited.connect_complete(m_SocketID);

    // acknowledde any waiting epolls to write
    s_UDTUnited.m_EPoll.update_events(m_SocketID, m_sPollID, SRT_EPOLL_OUT, true);

    LOGC(mglog.Note, log << "Connection established to: " << SockaddrToString(m_PeerAddr));

    return CONN_ACCEPT;
}

void CUDT::checkUpdateCryptoKeyLen(const char* loghdr SRT_ATR_UNUSED, int32_t typefield)
{
    int enc_flags = SrtHSRequest::SRT_HSTYPE_ENCFLAGS::unwrap(typefield);

    // potentially 0-7 values are possible.
    // When 0, don't change anything - it should rely on the value 0.
    // When 1, 5, 6, 7, this is kinda internal error - ignore.
    if (enc_flags >= 2 && enc_flags <= 4) // 2 = 128, 3 = 192, 4 = 256
    {
        int rcv_pbkeylen = SrtHSRequest::SRT_PBKEYLEN_BITS::wrap(enc_flags);
        if (m_iSndCryptoKeyLen == 0)
        {
            m_iSndCryptoKeyLen = rcv_pbkeylen;
            HLOGC(mglog.Debug, log << loghdr << ": PBKEYLEN adopted from advertised value: " << m_iSndCryptoKeyLen);
        }
        else if (m_iSndCryptoKeyLen != rcv_pbkeylen)
        {
            // Conflict. Use SRTO_SENDER flag to check if this side should accept
            // the enforcement, otherwise simply let it win.
            if (!m_bDataSender)
            {
                LOGC(mglog.Warn,
                     log << loghdr << ": PBKEYLEN conflict - OVERRIDDEN " << m_iSndCryptoKeyLen << " by "
                         << rcv_pbkeylen << " from PEER (as AGENT is not SRTO_SENDER)");
                m_iSndCryptoKeyLen = rcv_pbkeylen;
            }
            else
            {
                LOGC(mglog.Warn,
                     log << loghdr << ": PBKEYLEN conflict - keep " << m_iSndCryptoKeyLen
                         << "; peer-advertised PBKEYLEN " << rcv_pbkeylen << " rejected because Agent is SRTO_SENDER");
            }
        }
    }
    else if (enc_flags != 0)
    {
        LOGC(mglog.Error, log << loghdr << ": IPE: enc_flags outside allowed 2, 3, 4: " << enc_flags);
    }
    else
    {
        HLOGC(mglog.Debug, log << loghdr << ": No encryption flags found in type field: " << typefield);
    }
}

// Rendezvous
void CUDT::rendezvousSwitchState(ref_t<UDTRequestType> rsptype, ref_t<bool> needs_extension, ref_t<bool> needs_hsrsp)
{
    UDTRequestType req           = m_ConnRes.m_iReqType;
    int            hs_flags      = SrtHSRequest::SRT_HSTYPE_HSFLAGS::unwrap(m_ConnRes.m_iType);
    bool           has_extension = !!hs_flags; // it holds flags, if no flags, there are no extensions.

    const HandshakeSide& hsd = m_SrtHsSide;
    // Note important possibilities that are considered here:

    // 1. The serial arrangement. This happens when one party has missed the
    // URQ_WAVEAHAND message, it sent its own URQ_WAVEAHAND message, and then the
    // firstmost message it received from the peer is URQ_CONCLUSION, as a response
    // for agent's URQ_WAVEAHAND.
    //
    // In this case, Agent switches to RDV_FINE state and Peer switches to RDV_ATTENTION state.
    //
    // 2. The parallel arrangement. This happens when the URQ_WAVEAHAND message sent
    // by both parties are almost in a perfect synch (a rare, but possible case). In this
    // case, both parties receive one another's URQ_WAVEAHAND message and both switch to
    // RDV_ATTENTION state.
    //
    // It's not possible to predict neither which arrangement will happen, or which
    // party will be RDV_FINE in case when the serial arrangement has happened. What
    // will actually happen will depend on random conditions.
    //
    // No matter this randomity, we have a limited number of possible conditions:
    //
    // Stating that "agent" is the party that has received the URQ_WAVEAHAND in whatever
    // arrangement, we are certain, that "agent" switched to RDV_ATTENTION, and peer:
    //
    // - switched to RDV_ATTENTION state (so, both are in the same state independently)
    // - switched to RDV_FINE state (so, the message interchange is actually more-less sequenced)
    //
    // In particular, there's no possibility of a situation that both are in RDV_FINE state
    // because the agent can switch to RDV_FINE state only if it received URQ_CONCLUSION from
    // the peer, while the peer could not send URQ_CONCLUSION without switching off RDV_WAVING
    // (actually to RDV_ATTENTION). There's also no exit to RDV_FINE from RDV_ATTENTION.

    // DEFAULT STATEMENT: don't attach extensions to URQ_CONCLUSION, neither HSREQ nor HSRSP.
    *needs_extension = false;
    *needs_hsrsp     = false;

    string reason;

#if ENABLE_HEAVY_LOGGING

    HLOGC(mglog.Debug, log << "rendezvousSwitchState: HS: " << m_ConnRes.show());

    struct LogAtTheEnd
    {
        CHandShake::RendezvousState        ost;
        UDTRequestType                     orq;
        const CHandShake::RendezvousState& nst;
        const UDTRequestType&              nrq;
        bool&                              needext;
        bool&                              needrsp;
        string&                            reason;

        ~LogAtTheEnd()
        {
            HLOGC(mglog.Debug,
                  log << "rendezvousSwitchState: STATE[" << CHandShake::RdvStateStr(ost) << "->"
                      << CHandShake::RdvStateStr(nst) << "] REQTYPE[" << RequestTypeStr(orq) << "->"
                      << RequestTypeStr(nrq) << "] "
                      << "ext:" << (needext ? (needrsp ? "HSRSP" : "HSREQ") : "NONE")
                      << (reason == "" ? string() : "reason:" + reason));
        }
    } l_logend = {m_RdvState, req, m_RdvState, *rsptype, *needs_extension, *needs_hsrsp, reason};

#endif

    switch (m_RdvState)
    {
    case CHandShake::RDV_INVALID:
        return;

    case CHandShake::RDV_WAVING:
    {
        if (req == URQ_WAVEAHAND)
        {
            m_RdvState = CHandShake::RDV_ATTENTION;

            // NOTE: if this->isWinner(), attach HSREQ
            *rsptype = URQ_CONCLUSION;
            if (hsd == HSD_INITIATOR)
                *needs_extension = true;
            return;
        }

        if (req == URQ_CONCLUSION)
        {
            m_RdvState = CHandShake::RDV_FINE;
            *rsptype   = URQ_CONCLUSION;

            *needs_extension = true; // (see below - this needs to craft either HSREQ or HSRSP)
            // if this->isWinner(), then craft HSREQ for that response.
            // if this->isLoser(), then this packet should bring HSREQ, so craft HSRSP for the response.
            if (hsd == HSD_RESPONDER)
                *needs_hsrsp = true;
            return;
        }
    }
        reason = "WAVING -> WAVEAHAND or CONCLUSION";
        break;

    case CHandShake::RDV_ATTENTION:
    {
        if (req == URQ_WAVEAHAND)
        {
            // This is only possible if the URQ_CONCLUSION sent to the peer
            // was lost on track. The peer is then simply unaware that the
            // agent has switched to ATTENTION state and continues sending
            // waveahands. In this case, just remain in ATTENTION state and
            // retry with URQ_CONCLUSION, as normally.
            *rsptype = URQ_CONCLUSION;
            if (hsd == HSD_INITIATOR)
                *needs_extension = true;
            return;
        }

        if (req == URQ_CONCLUSION)
        {
            // We have two possibilities here:
            //
            // WINNER (HSD_INITIATOR): send URQ_AGREEMENT
            if (hsd == HSD_INITIATOR)
            {
                // WINNER should get a response with HSRSP, otherwise this is kinda empty conclusion.
                // If no HSRSP attached, stay in this state.
                if (hs_flags == 0)
                {
                    HLOGC(
                        mglog.Debug,
                        log << "rendezvousSwitchState: "
                               "{INITIATOR}[ATTENTION] awaits CONCLUSION+HSRSP, got CONCLUSION, remain in [ATTENTION]");
                    *rsptype         = URQ_CONCLUSION;
                    *needs_extension = true; // If you expect to receive HSRSP, continue sending HSREQ
                    return;
                }
                m_RdvState = CHandShake::RDV_CONNECTED;
                *rsptype   = URQ_AGREEMENT;
                return;
            }

            // LOSER (HSD_RESPONDER): send URQ_CONCLUSION and attach HSRSP extension, then expect URQ_AGREEMENT
            if (hsd == HSD_RESPONDER)
            {
                // If no HSREQ attached, stay in this state.
                // (Although this seems completely impossible).
                if (hs_flags == 0)
                {
                    LOGC(
                        mglog.Warn,
                        log << "rendezvousSwitchState: (IPE!)"
                               "{RESPONDER}[ATTENTION] awaits CONCLUSION+HSREQ, got CONCLUSION, remain in [ATTENTION]");
                    *rsptype         = URQ_CONCLUSION;
                    *needs_extension = false; // If you received WITHOUT extensions, respond WITHOUT extensions (wait
                                              // for the right message)
                    return;
                }
                m_RdvState       = CHandShake::RDV_INITIATED;
                *rsptype         = URQ_CONCLUSION;
                *needs_extension = true;
                *needs_hsrsp     = true;
                return;
            }

            LOGC(mglog.Error, log << "RENDEZVOUS COOKIE DRAW! Cannot resolve to a valid state.");
            // Fallback for cookie draw
            m_RdvState = CHandShake::RDV_INVALID;
            *rsptype   = URQFailure(SRT_REJ_RDVCOOKIE);
            return;
        }

        if (req == URQ_AGREEMENT)
        {
            // This means that the peer has received our URQ_CONCLUSION, but
            // the agent missed the peer's URQ_CONCLUSION (received only initial
            // URQ_WAVEAHAND).
            if (hsd == HSD_INITIATOR)
            {
                // In this case the missed URQ_CONCLUSION was sent without extensions,
                // whereas the peer received our URQ_CONCLUSION with HSREQ, and therefore
                // it sent URQ_AGREEMENT already with HSRSP. This isn't a problem for
                // us, we can go on with it, especially that the peer is already switched
                // into CHandShake::RDV_CONNECTED state.
                m_RdvState = CHandShake::RDV_CONNECTED;

                // Both sides are connected, no need to send anything anymore.
                *rsptype = URQ_DONE;
                return;
            }

            if (hsd == HSD_RESPONDER)
            {
                // In this case the missed URQ_CONCLUSION was sent with extensions, so
                // we have to request this once again. Send URQ_CONCLUSION in order to
                // inform the other party that we need the conclusion message once again.
                // The ATTENTION state should be maintained.
                *rsptype         = URQ_CONCLUSION;
                *needs_extension = true;
                *needs_hsrsp     = true;
                return;
            }
        }
    }
        reason = "ATTENTION -> WAVEAHAND(conclusion), CONCLUSION(agreement/conclusion), AGREEMENT (done/conclusion)";
        break;

    case CHandShake::RDV_FINE:
    {
        // In FINE state we can't receive URQ_WAVEAHAND because if the peer has already
        // sent URQ_CONCLUSION, it's already in CHandShake::RDV_ATTENTION, and in this state it can
        // only send URQ_CONCLUSION, whereas when it isn't in CHandShake::RDV_ATTENTION, it couldn't
        // have sent URQ_CONCLUSION, and if it didn't, the agent wouldn't be in CHandShake::RDV_FINE state.

        if (req == URQ_CONCLUSION)
        {
            // There's only one case when it should receive CONCLUSION in FINE state:
            // When it's the winner. If so, it should then contain HSREQ extension.
            // In case of loser, it shouldn't receive CONCLUSION at all - it should
            // receive AGREEMENT.

            // The winner case, received CONCLUSION + HSRSP - switch to CONNECTED and send AGREEMENT.
            // So, check first if HAS EXTENSION

            bool correct_switch = false;
            if (hsd == HSD_INITIATOR && !has_extension)
            {
                // Received REPEATED empty conclusion that has initially switched it into FINE state.
                // To exit FINE state we need the CONCLUSION message with HSRSP.
                HLOGC(mglog.Debug,
                      log << "rendezvousSwitchState: {INITIATOR}[FINE] <CONCLUSION without HSRSP. Stay in [FINE], "
                             "await CONCLUSION+HSRSP");
            }
            else if (hsd == HSD_RESPONDER)
            {
                // In FINE state the RESPONDER expects only to be sent AGREEMENT.
                // It has previously received CONCLUSION in WAVING state and this has switched
                // it to FINE state. That CONCLUSION message should have contained extension,
                // so if this is a repeated CONCLUSION+HSREQ, it should be responded with
                // CONCLUSION+HSRSP.
                HLOGC(mglog.Debug,
                      log << "rendezvousSwitchState: {RESPONDER}[FINE] <CONCLUSION. Stay in [FINE], await AGREEMENT");
            }
            else
            {
                correct_switch = true;
            }

            if (!correct_switch)
            {
                *rsptype = URQ_CONCLUSION;
                // initiator should send HSREQ, responder HSRSP,
                // in both cases extension is needed
                *needs_extension = true;
                *needs_hsrsp     = hsd == HSD_RESPONDER;
                return;
            }

            m_RdvState = CHandShake::RDV_CONNECTED;
            *rsptype   = URQ_AGREEMENT;
            return;
        }

        if (req == URQ_AGREEMENT)
        {
            // The loser case, the agreement was sent in response to conclusion that
            // already carried over the HSRSP extension.

            // There's a theoretical case when URQ_AGREEMENT can be received in case of
            // parallel arrangement, while the agent is already in CHandShake::RDV_CONNECTED state.
            // This will be dispatched in the main loop and discarded.

            m_RdvState = CHandShake::RDV_CONNECTED;
            *rsptype   = URQ_DONE;
            return;
        }
    }

        reason = "FINE -> CONCLUSION(agreement), AGREEMENT(done)";
        break;
    case CHandShake::RDV_INITIATED:
    {
        // In this state we just wait for URQ_AGREEMENT, which should cause it to
        // switch to CONNECTED. No response required.
        if (req == URQ_AGREEMENT)
        {
            // No matter in which state we'd be, just switch to connected.
            if (m_RdvState == CHandShake::RDV_CONNECTED)
            {
                HLOGC(mglog.Debug, log << "<-- AGREEMENT: already connected");
            }
            else
            {
                HLOGC(mglog.Debug, log << "<-- AGREEMENT: switched to connected");
            }
            m_RdvState = CHandShake::RDV_CONNECTED;
            *rsptype   = URQ_DONE;
            return;
        }

        if (req == URQ_CONCLUSION)
        {
            // Receiving conclusion in this state means that the other party
            // didn't get our conclusion, so send it again, the same as when
            // exiting the ATTENTION state.
            *rsptype = URQ_CONCLUSION;
            if (hsd == HSD_RESPONDER)
            {
                HLOGC(mglog.Debug,
                      log << "rendezvousSwitchState: "
                             "{RESPONDER}[INITIATED] awaits AGREEMENT, "
                             "got CONCLUSION, sending CONCLUSION+HSRSP");
                *needs_extension = true;
                *needs_hsrsp     = true;
                return;
            }

            // Loser, initiated? This may only happen in parallel arrangement, where
            // the agent exchanges empty conclusion messages with the peer, simultaneously
            // exchanging HSREQ-HSRSP conclusion messages. Check if THIS message contained
            // HSREQ, and set responding HSRSP in that case.
            if (hs_flags == 0)
            {
                HLOGC(mglog.Debug,
                      log << "rendezvousSwitchState: "
                             "{INITIATOR}[INITIATED] awaits AGREEMENT, "
                             "got empty CONCLUSION, STILL RESPONDING CONCLUSION+HSRSP");
            }
            else
            {

                HLOGC(mglog.Debug,
                      log << "rendezvousSwitchState: "
                             "{INITIATOR}[INITIATED] awaits AGREEMENT, "
                             "got CONCLUSION+HSREQ, responding CONCLUSION+HSRSP");
            }
            *needs_extension = true;
            *needs_hsrsp     = true;
            return;
        }
    }

        reason = "INITIATED -> AGREEMENT(done)";
        break;

    case CHandShake::RDV_CONNECTED:
        // Do nothing. This theoretically should never happen.
        *rsptype = URQ_DONE;
        return;
    }

    HLOGC(mglog.Debug, log << "rendezvousSwitchState: INVALID STATE TRANSITION, result: INVALID");
    // All others are treated as errors
    m_RdvState = CHandShake::RDV_WAVING;
    *rsptype   = URQFailure(SRT_REJ_ROGUE);
}

/*
 * Timestamp-based Packet Delivery (TsbPd) thread
 * This thread runs only if TsbPd mode is enabled
 * Hold received packets until its time to 'play' them, at PktTimeStamp + TsbPdDelay.
 */
void* CUDT::tsbpd(void* param)
{
    CUDT* self = (CUDT*)param;

    THREAD_STATE_INIT("SRT:TsbPd");

    CGuard        recv_gl(self->m_RecvLock, "recv");
    CCondDelegate recvdata_cc(self->m_RecvDataCond, recv_gl, "RecvDataCond");
    CCondDelegate tsbpd_cc(self->m_RcvTsbPdCond, recv_gl, "RcvTsbPdCond");

    self->m_bTsbPdAckWakeup = true;
    while (!self->m_bClosing)
    {
        int32_t  current_pkt_seq = 0;
        uint64_t tsbpdtime       = 0;
        bool     rxready         = false;

        CGuard::enterCS(self->m_RcvBufferLock, "RecvBuffer");

#ifdef SRT_ENABLE_RCVBUFSZ_MAVG
        self->m_pRcvBuffer->updRcvAvgDataSize(CTimer::getTime());
#endif

        if (self->m_bTLPktDrop)
        {
            int32_t skiptoseqno = -1;
            bool    passack     = true; // Get next packet to wait for even if not acked

            rxready = self->m_pRcvBuffer->getRcvFirstMsg(
                Ref(tsbpdtime), Ref(passack), Ref(skiptoseqno), Ref(current_pkt_seq));

            HLOGC(tslog.Debug,
                  log << boolalpha << "NEXT PKT CHECK: rdy=" << rxready << " passack=" << passack << " skipto=%"
                      << skiptoseqno << " current=%" << current_pkt_seq << " buf-base=%" << self->m_iRcvLastSkipAck);
            /*
             * VALUES RETURNED:
             *
             * rxready:     if true, packet at head of queue ready to play
             * tsbpdtime:   timestamp of packet at head of queue, ready or not. 0 if none.
             * passack:     if true, ready head of queue not yet acknowledged
             * skiptoseqno: sequence number of packet at head of queue if ready to play but
             *              some preceeding packets are missing (need to be skipped). -1 if none.
             */
            if (rxready)
            {
                /* Packet ready to play according to time stamp but... */
                int seqlen = CSeqNo::seqoff(self->m_iRcvLastSkipAck, skiptoseqno);

                if (skiptoseqno != -1 && seqlen > 0)
                {
                    /*
                     * skiptoseqno != -1,
                     * packet ready to play but preceeded by missing packets (hole).
                     */

                self->updateForgotten(seqlen, self->m_iRcvLastSkipAck, skiptoseqno);
                    self->m_pRcvBuffer->skipData(seqlen);

                    self->m_iRcvLastSkipAck = skiptoseqno;

#if ENABLE_LOGGING
                    int64_t timediff = 0;
                    if (tsbpdtime)
                        timediff = int64_t(tsbpdtime) - int64_t(CTimer::getTime());
#if ENABLE_HEAVY_LOGGING
                    HLOGC(tslog.Debug,
                          log << self->CONID() << "tsbpd: DROPSEQ: up to seq=" << CSeqNo::decseq(skiptoseqno) << " ("
                              << seqlen << " packets) playable at " << FormatTime(tsbpdtime) << " delayed "
                              << (timediff / 1000) << "." << (timediff % 1000) << " ms");
#endif
                LOGC(dlog.Warn, log << "RCV-DROPPED packet delay=" << (timediff/1000) << "ms");
#endif

                    tsbpdtime = 0; // Next sent ack will unblock
                    rxready   = false;
                }
                else if (passack)
                {
                    /* Packets ready to play but not yet acknowledged (should happen within 10ms) */
                    rxready   = false;
                    tsbpdtime = 0; // Next sent ack will unblock
                }                  /* else packet ready to play */
            }                      /* else packets not ready to play */
        }
        else
        {
            rxready = self->m_pRcvBuffer->isRcvDataReady(Ref(tsbpdtime), Ref(current_pkt_seq));
        }
        CGuard::leaveCS(self->m_RcvBufferLock, "RecvBuffer");

        if (rxready)
        {
            HLOGC(tslog.Debug,
                  log << self->CONID() << "tsbpd: PLAYING PACKET seq=" << current_pkt_seq << " (belated "
                      << ((CTimer::getTime() - tsbpdtime) / 1000.0) << "ms)");
            /*
             * There are packets ready to be delivered
             * signal a waiting "recv" call if there is any data available
             */
            if (self->m_bSynRecving)
            {
                recvdata_cc.signal_locked(recv_gl);
            }
            /*
             * Set EPOLL_IN to wakeup any thread waiting on epoll
             */
         self->s_UDTUnited.m_EPoll.update_events(self->m_SocketID, self->m_sPollID, SRT_EPOLL_IN, true);
            CTimer::triggerEvent();
            tsbpdtime = 0;
        }

        if (tsbpdtime != 0)
        {
            int64_t timediff = int64_t(tsbpdtime) - int64_t(CTimer::getTime());
            /*
             * Buffer at head of queue is not ready to play.
             * Schedule wakeup when it will be.
             */
            self->m_bTsbPdAckWakeup = false;
            THREAD_PAUSED();
            HLOGC(tslog.Debug,
                  log << self->CONID() << "tsbpd: FUTURE PACKET seq=" << current_pkt_seq
                      << " T=" << FormatTime(tsbpdtime) << " - waiting " << (timediff / 1000.0) << "ms");
            tsbpd_cc.wait_for(timediff);
            THREAD_RESUMED();
        }
        else
        {
            /*
             * We have just signaled epoll; or
             * receive queue is empty; or
             * next buffer to deliver is not in receive queue (missing packet in sequence).
             *
             * Block until woken up by one of the following event:
             * - All ready-to-play packets have been pulled and EPOLL_IN cleared (then loop to block until next pkt time
             * if any)
             * - New buffers ACKed
             * - Closing the connection
             */
            HLOGC(tslog.Debug, log << self->CONID() << "tsbpd: no data, scheduling wakeup at ack");
            self->m_bTsbPdAckWakeup = true;
            THREAD_PAUSED();
            tsbpd_cc.wait();
            THREAD_RESUMED();
        }

      HLOGC(tslog.Debug, log << self->CONID() << "tsbpd: WAKE UP!!!");
    }
    // m_RecvLock will be unlocked in ~CGuard.
    THREAD_EXIT();
    HLOGC(tslog.Debug, log << self->CONID() << "tsbpd: EXITING");
    return NULL;
}

void CUDT::updateForgotten(int seqlen, int32_t lastack, int32_t skiptoseqno)
{
    /* Update drop/skip stats */
    CGuard::enterCS(m_StatsLock);
    m_stats.rcvDropTotal += seqlen;
    m_stats.traceRcvDrop += seqlen;
    /* Estimate dropped/skipped bytes from average payload */
    int avgpayloadsz = m_pRcvBuffer->getRcvAvgPayloadSize();
    m_stats.rcvBytesDropTotal += seqlen * avgpayloadsz;
    m_stats.traceRcvBytesDrop += seqlen * avgpayloadsz;
    CGuard::leaveCS(m_StatsLock);

    dropFromLossLists(lastack, CSeqNo::decseq(skiptoseqno)); //remove(from,to-inclusive)
}

bool CUDT::prepareConnectionObjects(const CHandShake& hs, HandshakeSide hsd, CUDTException* eout)
{
    // This will be lazily created due to being the common
    // code with HSv5 rendezvous, in which this will be run
    // in a little bit "randomly selected" moment, but must
    // be run once in the whole connection process.
    if (m_pSndBuffer)
    {
        HLOGC(mglog.Debug, log << "prepareConnectionObjects: (lazy) already created.");
        return true;
    }

    bool bidirectional = false;
    if (hs.m_iVersion > HS_VERSION_UDT4)
    {
        bidirectional = true; // HSv5 is always bidirectional
    }

    // HSD_DRAW is received only if this side is listener.
    // If this side is caller with HSv5, HSD_INITIATOR should be passed.
    // If this is a rendezvous connection with HSv5, the handshake role
    // is taken from m_SrtHsSide field.
    if (hsd == HSD_DRAW)
    {
        if (bidirectional)
        {
            hsd = HSD_RESPONDER; // In HSv5, listener is always RESPONDER and caller always INITIATOR.
        }
        else
        {
            hsd = m_bDataSender ? HSD_INITIATOR : HSD_RESPONDER;
        }
    }

    try
    {
        m_pSndBuffer = new CSndBuffer(32, m_iMaxSRTPayloadSize);
        m_pRcvBuffer = new CRcvBuffer(&(m_pRcvQueue->m_UnitQueue), m_iRcvBufSize);
        // after introducing lite ACK, the sndlosslist may not be cleared in time, so it requires twice space.
        m_pSndLossList = new CSndLossList(m_iFlowWindowSize * 2);
        m_pRcvLossList = new CRcvLossList(m_iFlightFlagSize);
    }
    catch (...)
    {
        // Simply reject.
        if (eout)
        {
            *eout = CUDTException(MJ_SYSTEMRES, MN_MEMORY, 0);
        }
        m_RejectReason = SRT_REJ_RESOURCE;
        return false;
    }

    if (!createCrypter(hsd, bidirectional)) // Make sure CC is created (lazy)
    {
        m_RejectReason = SRT_REJ_RESOURCE;
        return false;
    }

    return true;
}

void CUDT::acceptAndRespond(const sockaddr_any& peer, CHandShake* hs, const CPacket& hspkt)
{
    HLOGC(mglog.Debug, log << "acceptAndRespond: setting up data according to handshake");

    CGuard cg(m_ConnectionLock, "conn");

    m_ullRcvPeerStartTime = 0; // will be set correctly at SRT HS

    // Uses the smaller MSS between the peers
    if (hs->m_iMSS > m_iMSS)
        hs->m_iMSS = m_iMSS;
    else
        m_iMSS = hs->m_iMSS;

    // exchange info for maximum flow window size
    m_iFlowWindowSize     = hs->m_iFlightFlagSize;
    hs->m_iFlightFlagSize = (m_iRcvBufSize < m_iFlightFlagSize) ? m_iRcvBufSize : m_iFlightFlagSize;

    m_iPeerISN = hs->m_iISN;

   setInitialRcvSeq(m_iPeerISN);
    m_iRcvCurrPhySeqNo = hs->m_iISN - 1;

    m_PeerID  = hs->m_iID;
    hs->m_iID = m_SocketID;

    // use peer's ISN and send it back for security check
    m_iISN = hs->m_iISN;

   setInitialSndSeq(m_iISN);
    m_ullSndLastAck2Time = CTimer::getTime();

    // this is a reponse handshake
    hs->m_iReqType = URQ_CONCLUSION;

    if (hs->m_iVersion > HS_VERSION_UDT4)
    {
        // The version is agreed; this code is executed only in case
        // when AGENT is listener. In this case, conclusion response
        // must always contain HSv5 handshake extensions.
        hs->m_extension = true;
    }

    // get local IP address and send the peer its IP address (because UDP cannot get local IP address)
    memcpy(m_piSelfIP, hs->m_piPeerIP, sizeof m_piSelfIP);
    CIPAddress::ntop(peer, hs->m_piPeerIP);

    int udpsize          = m_iMSS - CPacket::UDP_HDR_SIZE;
    m_iMaxSRTPayloadSize = udpsize - CPacket::HDR_SIZE;
    HLOGC(mglog.Debug, log << "acceptAndRespond: PAYLOAD SIZE: " << m_iMaxSRTPayloadSize);

    // Prepare all structures
    if (!prepareConnectionObjects(*hs, HSD_DRAW, 0))
    {
        HLOGC(mglog.Debug, log << "acceptAndRespond: prepareConnectionObjects failed - responding with REJECT.");
        // If the SRT Handshake extension was provided and wasn't interpreted
        // correctly, the connection should be rejected.
        //
        // Respond with the rejection message and exit with exception
        // so that the caller will know that this new socket should be deleted.
        hs->m_iReqType = URQFailure(m_RejectReason);
        throw CUDTException(MJ_SETUP, MN_REJECTED, 0);
    }
    // Since now you can use m_pCryptoControl

    CInfoBlock ib;
    ib.m_iFamily = peer.family();
    CInfoBlock::convert(peer, ib.m_piIP);
    if (m_pCache->lookup(&ib) >= 0)
    {
        m_iRTT       = ib.m_iRTT;
        m_iBandwidth = ib.m_iBandwidth;
    }

    // This should extract the HSREQ and KMREQ portion in the handshake packet.
    // This could still be a HSv4 packet and contain no such parts, which will leave
    // this entity as "non-SRT-handshaken", and await further HSREQ and KMREQ sent
    // as UMSG_EXT.
    uint32_t kmdata[SRTDATA_MAXSIZE];
    size_t   kmdatasize = SRTDATA_MAXSIZE;
    if (!interpretSrtHandshake(*hs, hspkt, kmdata, &kmdatasize))
    {
        HLOGC(mglog.Debug, log << "acceptAndRespond: interpretSrtHandshake failed - responding with REJECT.");
        // If the SRT Handshake extension was provided and wasn't interpreted
        // correctly, the connection should be rejected.
        //
        // Respond with the rejection message and return false from
        // this function so that the caller will know that this new
        // socket should be deleted.
        hs->m_iReqType = URQFailure(m_RejectReason);
        throw CUDTException(MJ_SETUP, MN_REJECTED, 0);
    }

    SRT_REJECT_REASON rr = setupCC();
    // UNKNOWN used as a "no error" value
    if (rr != SRT_REJ_UNKNOWN)
    {
        hs->m_iReqType = URQFailure(rr);
        m_RejectReason = rr;
        throw CUDTException(MJ_SETUP, MN_REJECTED, 0);
    }

    m_PeerAddr = peer;

    // And of course, it is connected.
    m_bConnected = true;

    // register this socket for receiving data packets
    m_pRNode->m_bOnList = true;
    m_pRcvQueue->setNewEntry(this);

    // send the response to the peer, see listen() for more discussions about this
    // XXX Here create CONCLUSION RESPONSE with:
    // - just the UDT handshake, if HS_VERSION_UDT4,
    // - if higher, the UDT handshake, the SRT HSRSP, the SRT KMRSP
    size_t size = m_iMaxSRTPayloadSize;
    // Allocate the maximum possible memory for an SRT payload.
    // This is a maximum you can send once.
    CPacket response;
    response.setControl(UMSG_HANDSHAKE);
    response.allocate(size);

    // This will serialize the handshake according to its current form.
    HLOGC(mglog.Debug,
          log << "acceptAndRespond: creating CONCLUSION response (HSv5: with HSRSP/KMRSP) buffer size=" << size);
    if (!createSrtHandshake(Ref(response), Ref(*hs), SRT_CMD_HSRSP, SRT_CMD_KMRSP, kmdata, kmdatasize))
    {
        LOGC(mglog.Error, log << "acceptAndRespond: error creating handshake response");
        throw CUDTException(MJ_SETUP, MN_REJECTED, 0);
    }

    // Set target socket ID to the value from received handshake's source ID.
    response.m_iID = m_PeerID;

    // We can safely assign it here stating that this has passed the cookie test.
    m_SourceAddr = hspkt.udpDestAddr();

#if ENABLE_HEAVY_LOGGING
    {
        // To make sure what REALLY is being sent, parse back the handshake
        // data that have been just written into the buffer.
        CHandShake debughs;
        debughs.load_from(response.m_pcData, response.getLength());
       HLOGC(mglog.Debug, 
             log << CONID() << "acceptAndRespond: sending HS from agent @"
                 << debughs.m_iID << " to peer @" << response.m_iID
                 << "HS:" << debughs.show() << " sourceIP=" << SockaddrToString(m_SourceAddr));
    }
#endif
    // NOTE: BLOCK THIS instruction in order to cause the final
    // handshake to be missed and cause the problem solved in PR #417.
    // When missed this message, the caller should not accept packets
    // coming as connected, but continue repeated handshake until finally
    // received the listener's handshake.
    m_pSndQueue->sendto(peer, response, m_SourceAddr);
}

// This function is required to be called when a caller receives an INDUCTION
// response from the listener and would like to create a CONCLUSION that includes
// the SRT handshake extension. This extension requires that the crypter object
// be created, but it's still too early for it to be completely configured.
// This function then precreates the object so that the handshake extension can
// be created, as this happens before the completion of the connection (and
// therefore configuration of the crypter object), which can only take place upon
// reception of CONCLUSION response from the listener.
bool CUDT::createCrypter(HandshakeSide side, bool bidirectional)
{
    // Lazy initialization
    if (m_pCryptoControl)
        return true;

    // Write back this value, when it was just determined.
    m_SrtHsSide = side;

    m_pCryptoControl.reset(new CCryptoControl(this, m_SocketID));

    // XXX These below are a little bit controversial.
    // These data should probably be filled only upon
    // reception of the conclusion handshake - otherwise
    // they have outdated values.
    m_pCryptoControl->setCryptoSecret(m_CryptoSecret);

    if (bidirectional || m_bDataSender)
    {
        HLOGC(mglog.Debug, log << "createCrypter: setting RCV/SND KeyLen=" << m_iSndCryptoKeyLen);
        m_pCryptoControl->setCryptoKeylen(m_iSndCryptoKeyLen);
    }

    return m_pCryptoControl->init(side, bidirectional);
}

SRT_REJECT_REASON CUDT::setupCC()
{
    // Prepare configuration object,
    // Create the CCC object and configure it.

    // UDT also sets back the congestion window: ???
    // m_dCongestionWindow = m_pCC->m_dCWndSize;

    // XXX Not sure about that. May happen that AGENT wants
    // tsbpd mode, but PEER doesn't, even in bidirectional mode.
    // This way, the reception side should get precedense.
    // if (bidirectional || m_bDataSender || m_bTwoWayData)
    //    m_bPeerTsbPd = m_bOPT_TsbPd;

    // SrtCongestion will retrieve whatever parameters it needs
    // from *this.
    if (!m_CongCtl.configure(this))
    {
        return SRT_REJ_CONGESTION;
    }

    // Configure filter module
    if (m_OPT_PktFilterConfigString != "")
    {
        // This string, when nonempty, defines that the corrector shall be
        // configured. Otherwise it's left uninitialized.

        // At this point we state everything is checked and the appropriate
        // corrector type is already selected, so now create it.
        HLOGC(mglog.Debug, log << "filter: Configuring Corrector: " << m_OPT_PktFilterConfigString);
        if (!m_PacketFilter.configure(this, m_pRcvBuffer->getUnitQueue(), m_OPT_PktFilterConfigString))
        {
            return SRT_REJ_FILTER;
        }

        m_PktFilterRexmitLevel = m_PacketFilter.arqLevel();
    }
    else
    {
        // When we have no filter, ARQ should work in ALWAYS mode.
        m_PktFilterRexmitLevel = SRT_ARQ_ALWAYS;
    }

    // Override the value of minimum NAK interval, per SrtCongestion's wish.
    // When default 0 value is returned, the current value set by CUDT
    // is preserved.
    uint64_t min_nak_tk = m_CongCtl->minNAKInterval();
    if (min_nak_tk)
        m_ullMinNakInt_tk = min_nak_tk;

    // Update timers
    uint64_t currtime_tk;
    CTimer::rdtsc(currtime_tk);
    m_ullLastRspTime_tk    = currtime_tk;
    m_ullNextACKTime_tk    = currtime_tk + m_ullACKInt_tk;
    m_ullNextNAKTime_tk    = currtime_tk + m_ullNAKInt_tk;
    m_ullLastRspAckTime_tk = currtime_tk;
    m_ullLastSndTime_tk    = currtime_tk;

    HLOGC(mglog.Debug,
          log << "setupCC: setting parameters: mss=" << m_iMSS << " maxCWNDSize/FlowWindowSize=" << m_iFlowWindowSize
              << " rcvrate=" << m_iDeliveryRate << "p/s (" << m_iByteDeliveryRate << "B/S)"
              << " rtt=" << m_iRTT << " bw=" << m_iBandwidth);

    updateCC(TEV_INIT, TEV_INIT_RESET);
    return SRT_REJ_UNKNOWN;
}

void CUDT::considerLegacySrtHandshake(uint64_t timebase)
{
    // Do a fast pre-check first - this simply declares that agent uses HSv5
    // and the legacy SRT Handshake is not to be done. Second check is whether
    // agent is sender (=initiator in HSv4).
    if (!isTsbPd() || !m_bDataSender)
        return;

    if (m_iSndHsRetryCnt <= 0)
    {
        HLOGC(mglog.Debug, log << "Legacy HSREQ: not needed, expire counter=" << m_iSndHsRetryCnt);
        return;
    }

    uint64_t now = CTimer::getTime();
    if (timebase != 0)
    {
        // Then this should be done only if it's the right time,
        // the TSBPD mode is on, and when the counter is "still rolling".
        /*
         * SRT Handshake with peer:
         * If...
         * - we want TsbPd mode; and
         * - we have not tried more than CSRTCC_MAXRETRY times (peer may not be SRT); and
         * - and did not get answer back from peer
         * - last sent handshake req should have been replied (RTT*1.5 elapsed); and
         * then (re-)send handshake request.
         */
        if (timebase > now) // too early
        {
            HLOGC(mglog.Debug, log << "Legacy HSREQ: TOO EARLY, will still retry " << m_iSndHsRetryCnt << " times");
            return;
        }
    }
    // If 0 timebase, it means that this is the initial sending with the very first
    // payload packet sent. Send only if this is still set to maximum+1 value.
    else if (m_iSndHsRetryCnt < SRT_MAX_HSRETRY + 1)
    {
        HLOGC(mglog.Debug,
              log << "Legacy HSREQ: INITIAL, REPEATED, so not to be done. Will repeat on sending " << m_iSndHsRetryCnt
                  << " times");
        return;
    }

    HLOGC(mglog.Debug, log << "Legacy HSREQ: SENDING, will repeat " << m_iSndHsRetryCnt << " times if no response");
    m_iSndHsRetryCnt--;
    m_ullSndHsLastTime_us = now;
    sendSrtMsg(SRT_CMD_HSREQ);
}

void CUDT::checkSndTimers(Whether2RegenKm regen)
{
    if (m_SrtHsSide == HSD_INITIATOR)
    {
        HLOGC(mglog.Debug, log << "checkSndTimers: HS SIDE: INITIATOR, considering legacy handshake with timebase");
        // Legacy method for HSREQ, only if initiator.
        considerLegacySrtHandshake(m_ullSndHsLastTime_us + m_iRTT * 3 / 2);
    }
    else
    {
        HLOGC(mglog.Debug,
              log << "checkSndTimers: HS SIDE: " << (m_SrtHsSide == HSD_RESPONDER ? "RESPONDER" : "DRAW (IPE?)")
                  << " - not considering legacy handshake");
    }

    // This must be done always on sender, regardless of HS side.
    // When regen == DONT_REGEN_KM, it's a handshake call, so do
    // it only for initiator.
    if (regen || m_SrtHsSide == HSD_INITIATOR)
    {
        // Don't call this function in "non-regen mode" (sending only),
        // if this side is RESPONDER. This shall be called only with
        // regeneration request, which is required by the sender.
        if (m_pCryptoControl)
            m_pCryptoControl->sendKeysToPeer(regen);
    }
}

void CUDT::addressAndSend(CPacket& pkt)
{
    pkt.m_iID        = m_PeerID;
    setPacketTS(pkt, CTimer::getTime());
    m_pSndQueue->sendto(m_PeerAddr, pkt, m_SourceAddr);
}

bool CUDT::close()
{
    // NOTE: this function is called from within the garbage collector thread.

    if (!m_bOpened)
    {
        return false;
    }

    HLOGC(mglog.Debug, log << CONID() << " - closing socket:");

    if (m_Linger.l_onoff != 0)
    {
        uint64_t entertime = CTimer::getTime();

        HLOGC(mglog.Debug, log << CONID() << " ... (linger)");
        while (!m_bBroken && m_bConnected && (m_pSndBuffer->getCurrBufSize() > 0) &&
               (CTimer::getTime() - entertime < m_Linger.l_linger * uint64_t(1000000)))
        {
            // linger has been checked by previous close() call and has expired
            if (m_ullLingerExpiration >= entertime)
                break;

            if (!m_bSynSending)
            {
                // if this socket enables asynchronous sending, return immediately and let GC to close it later
                if (m_ullLingerExpiration == 0)
                    m_ullLingerExpiration = entertime + m_Linger.l_linger * uint64_t(1000000);

                HLOGC(mglog.Debug,
                      log << "CUDT::close: linger-nonblocking, setting expire time T="
                          << FormatTime(m_ullLingerExpiration));

                return false;
            }

#ifndef _WIN32
            timespec ts;
            ts.tv_sec  = 0;
            ts.tv_nsec = 1000000;
            nanosleep(&ts, NULL);
#else
            Sleep(1);
#endif
        }
    }

    // remove this socket from the snd queue
    if (m_bConnected)
        m_pSndQueue->m_pSndUList->remove(this);

    /*
     * update_events below useless
     * removing usock for EPolls right after (remove_usocks) clears it (in other HAI patch).
     *
     * What is in EPoll shall be the responsibility of the application, if it want local close event,
     * it would remove the socket from the EPoll after close.
     */
    // trigger any pending IO events.
   s_UDTUnited.m_EPoll.update_events(m_SocketID, m_sPollID, SRT_EPOLL_ERR, true);
    // then remove itself from all epoll monitoring
    try
    {
        for (set<int>::iterator i = m_sPollID.begin(); i != m_sPollID.end(); ++i)
            s_UDTUnited.m_EPoll.remove_usock(*i, m_SocketID);
    }
    catch (...)
    {
    }

    // XXX What's this, could any of the above actions make it !m_bOpened?
    if (!m_bOpened)
    {
        return true;
    }

    // Inform the threads handler to stop.
    m_bClosing = true;

    HLOGC(mglog.Debug, log << CONID() << "CLOSING STATE. Acquiring connection lock");

    CGuard cg(m_ConnectionLock, "conn");

    // Signal the sender and recver if they are waiting for data.
    releaseSynch();

    HLOGC(mglog.Debug, log << CONID() << "CLOSING, removing from listener/connector");

    if (m_bListening)
    {
        m_bListening = false;
        m_pRcvQueue->removeListener(this);
    }
    else if (m_bConnecting)
    {
        m_pRcvQueue->removeConnector(m_SocketID);
    }

    if (m_bConnected)
    {
        if (!m_bShutdown)
        {
            HLOGC(mglog.Debug, log << CONID() << "CLOSING - sending SHUTDOWN to the peer");
            sendCtrl(UMSG_SHUTDOWN);
        }

        // Store current connection information.
        CInfoBlock ib;
        ib.m_iFamily = m_PeerAddr.family();
        CInfoBlock::convert(m_PeerAddr, ib.m_piIP);
        ib.m_iRTT       = m_iRTT;
        ib.m_iBandwidth = m_iBandwidth;
        m_pCache->update(&ib);

        m_bConnected = false;
    }

   if (m_pCryptoControl)
       m_pCryptoControl->close();

    if (m_bTsbPd && CGuard::isthread(m_RcvTsbPdThread))
    {
        HLOGC(mglog.Debug, log << "CLOSING, joining TSBPD thread...");
        // void* retval; used?
        bool ret SRT_ATR_UNUSED = CGuard::join(m_RcvTsbPdThread);
        HLOGC(mglog.Debug, log << "... " << (ret ? "SUCCEEDED" : "FAILED"));
    }

    HLOGC(mglog.Debug, log << "CLOSING, joining send/receive threads");

    // waiting all send and recv calls to stop
    CGuard sendguard(m_SendLock, "send");
    CGuard recvguard(m_RecvLock, "recv");

    // Locking m_RcvBufferLock to protect calling to m_pCryptoControl->decrypt(Ref(packet))
    // from the processData(...) function while resetting Crypto Control.
    CGuard::enterCS(m_RcvBufferLock, "RcvBuffer");
    m_pCryptoControl.reset();
    CGuard::leaveCS(m_RcvBufferLock, "RcvBuffer");

    m_lSrtVersion            = SRT_DEF_VERSION;
    m_lPeerSrtVersion        = SRT_VERSION_UNK;
    m_lMinimumPeerSrtVersion = SRT_VERSION_MAJ1;
    m_ullRcvPeerStartTime    = 0;

    m_bOpened = false;

    return true;
}

/*
 Old, mostly original UDT based version of CUDT::send.
 Left for historical reasons.

int CUDT::send(const char* data, int len)
{
   // throw an exception if not connected
   if (m_bBroken || m_bClosing)
      throw CUDTException(MJ_CONNECTION, MN_CONNLOST, 0);
   else if (!m_bConnected || !m_CongCtl.ready())
      throw CUDTException(MJ_CONNECTION, MN_NOCONN, 0);

   if (len <= 0)
      return 0;

   // Check if the current congctl accepts the call with given parameters.
   if (!m_CongCtl->checkTransArgs(SrtCongestion::STA_BUFFER, SrtCongestion::STAD_SEND, data, len, -1, false))
      throw CUDTException(MJ_NOTSUP, MN_INVALBUFFERAPI, 0);

   CGuard sendguard(m_SendLock, "send");

   if (m_pSndBuffer->getCurrBufSize() == 0)
   {
      // delay the EXP timer to avoid mis-fired timeout
      uint64_t currtime_tk;
      CTimer::rdtsc(currtime_tk);
      // (fix keepalive) m_ullLastRspTime_tk = currtime_tk;
      m_ullLastRspAckTime_tk = currtime_tk;
      m_iReXmitCount = 1;
   }
   if (sndBuffersLeft() <= 0)
   {
      if (!m_bSynSending)
         throw CUDTException(MJ_AGAIN, MN_WRAVAIL, 0);
      else
      {
          {
              // wait here during a blocking sending
              CGuard sendblock_lock(m_SendBlockLock, "sendblock");
              if (m_iSndTimeOut < 0)
              {
                  while (stillConnected() && (sndBuffersLeft() <= 0) && m_bPeerHealth)
                      pthread_cond_wait(&m_SendBlockCond, &m_SendBlockLock);
              }
              else
              {
                  uint64_t exptime = CTimer::getTime() + m_iSndTimeOut * uint64_t(1000);
                  timespec locktime;

                  locktime.tv_sec = exptime / 1000000;
                  locktime.tv_nsec = (exptime % 1000000) * 1000;

                  while (stillConnected() && (sndBuffersLeft() <= 0) && m_bPeerHealth && (CTimer::getTime() < exptime))
                      pthread_cond_timedwait(&m_SendBlockCond, &m_SendBlockLock, &locktime);
              }
          }

         // check the connection status
         if (m_bBroken || m_bClosing)
            throw CUDTException(MJ_CONNECTION, MN_CONNLOST, 0);
         else if (!m_bConnected)
            throw CUDTException(MJ_CONNECTION, MN_NOCONN, 0);
         else if (!m_bPeerHealth)
         {
            m_bPeerHealth = true;
            throw CUDTException(MJ_PEERERROR);
         }
      }
   }

   if (sndBuffersLeft() <= 0)
   {
      if (m_iSndTimeOut >= 0)
         throw CUDTException(MJ_AGAIN, MN_XMTIMEOUT, 0);

      return 0;
   }

   int size = min(len, sndBuffersLeft() * m_iMaxSRTPayloadSize);

   // record total time used for sending
   if (m_pSndBuffer->getCurrBufSize() == 0)
      m_llSndDurationCounter = CTimer::getTime();

   // insert the user buffer into the sending list
   m_pSndBuffer->addBuffer(data, size); // inorder=false, ttl=-1

   // insert this socket to snd list if it is not on the list yet
   m_pSndQueue->m_pSndUList->update(this, CSndUList::DONT_RESCHEDULE);

   if (sndBuffersLeft() <= 0)
   {
      // write is not available any more
      s_UDTUnited.m_EPoll.update_events(m_SocketID, m_sPollID, SRT_EPOLL_OUT, false);
   }

   return size;
}
*/

int CUDT::receiveBuffer(char* data, int len)
{
    if (!m_CongCtl->checkTransArgs(SrtCongestion::STA_BUFFER, SrtCongestion::STAD_RECV, data, len, -1, false))
        throw CUDTException(MJ_NOTSUP, MN_INVALBUFFERAPI, 0);

    CGuard recvguard(m_RecvLock, "recv");

    if ((m_bBroken || m_bClosing) && !m_pRcvBuffer->isRcvDataReady())
    {
        if (m_bShutdown)
        {
            // For stream API, return 0 as a sign of EOF for transmission.
            // That's a bit controversial because theoretically the
            // UMSG_SHUTDOWN message may be lost as every UDP packet, although
            // another theory states that this will never happen because this
            // packet has a total size of 42 bytes and such packets are
            // declared as never dropped - but still, this is UDP so there's no
            // guarantee.

            // The most reliable way to inform the party that the transmission
            // has ended would be to send a single empty packet (that is,
            // a data packet that contains only an SRT header in the UDP
            // payload), which is a normal data packet that can undergo
            // normal sequence check and retransmission rules, so it's ensured
            // that this packet will be received. Receiving such a packet should
            // make this function return 0, potentially also without breaking
            // the connection and potentially also with losing no ability to
            // send some larger portion of data next time.
            HLOGC(mglog.Debug, log << "STREAM API, SHUTDOWN: marking as EOF");
            return 0;
        }
        HLOGC(mglog.Debug,
              log << (m_bMessageAPI ? "MESSAGE" : "STREAM") << " API, " << (m_bShutdown ? "" : "no")
                  << " SHUTDOWN. Reporting as BROKEN.");
        throw CUDTException(MJ_CONNECTION, MN_CONNLOST, 0);
    }

    CCondDelegate rcond(m_RecvDataCond, recvguard, "RecvDataCond");
    CCondDelegate tscond(m_RcvTsbPdCond, recvguard, "RcvTsbPdCond");
    if (!m_pRcvBuffer->isRcvDataReady())
    {
        if (!m_bSynRecving)
        {
            throw CUDTException(MJ_AGAIN, MN_RDAVAIL, 0);
        }
        else
        {
            /* Kick TsbPd thread to schedule next wakeup (if running) */
            if (m_iRcvTimeOut < 0)
            {
                while (stillConnected() && !m_pRcvBuffer->isRcvDataReady())
                {
                    // Do not block forever, check connection status each 1 sec.
                    rcond.wait_for(1000000);
                }
            }
            else
            {
                uint64_t exptime = CTimer::getTime() + m_iRcvTimeOut * 1000;
                while (stillConnected() && !m_pRcvBuffer->isRcvDataReady())
                {
                    rcond.wait_until(exptime);
                    if (CTimer::getTime() >= exptime)
                        break;
                }
            }
        }
    }

    // throw an exception if not connected
    if (!m_bConnected)
        throw CUDTException(MJ_CONNECTION, MN_NOCONN, 0);

    if ((m_bBroken || m_bClosing) && !m_pRcvBuffer->isRcvDataReady())
    {
        // See at the beginning
        if (!m_bMessageAPI && m_bShutdown)
        {
            HLOGC(mglog.Debug, log << "STREAM API, SHUTDOWN: marking as EOF");
            return 0;
        }
        HLOGC(mglog.Debug,
              log << (m_bMessageAPI ? "MESSAGE" : "STREAM") << " API, " << (m_bShutdown ? "" : "no")
                  << " SHUTDOWN. Reporting as BROKEN.");

        throw CUDTException(MJ_CONNECTION, MN_CONNLOST, 0);
    }

    const int res = m_pRcvBuffer->readBuffer(data, len);

    /* Kick TsbPd thread to schedule next wakeup (if running) */
    if (m_bTsbPd)
    {
        HLOGP(tslog.Debug, "Ping TSBPD thread to schedule wakeup");
        tscond.signal_locked(recvguard);
    }

    if (!m_pRcvBuffer->isRcvDataReady())
    {
        // read is not available any more
        s_UDTUnited.m_EPoll.update_events(m_SocketID, m_sPollID, SRT_EPOLL_IN, false);
    }

    if ((res <= 0) && (m_iRcvTimeOut >= 0))
        throw CUDTException(MJ_AGAIN, MN_XMTIMEOUT, 0);

    return res;
}

void CUDT::checkNeedDrop(ref_t<bool> bCongestion)
{
    if (!m_bPeerTLPktDrop)
        return;

    if (!m_bMessageAPI)
    {
        LOGC(dlog.Error, log << "The SRTO_TLPKTDROP flag can only be used with message API.");
        throw CUDTException(MJ_NOTSUP, MN_INVALBUFFERAPI, 0);
    }

    int bytes, timespan_ms;
    // (returns buffer size in buffer units, ignored)
    m_pSndBuffer->getCurrBufSize(Ref(bytes), Ref(timespan_ms));

    // high threshold (msec) at tsbpd_delay plus sender/receiver reaction time (2 * 10ms)
    // Minimum value must accomodate an I-Frame (~8 x average frame size)
    // >>need picture rate or app to set min treshold
    // >>using 1 sec for worse case 1 frame using all bit budget.
    // picture rate would be useful in auto SRT setting for min latency
    // XXX Make SRT_TLPKTDROP_MINTHRESHOLD_MS option-configurable
    int threshold_ms = 0;
    if (m_iOPT_SndDropDelay >= 0)
    {
        threshold_ms = std::max(m_iPeerTsbPdDelay_ms + m_iOPT_SndDropDelay, +SRT_TLPKTDROP_MINTHRESHOLD_MS) +
                       (2 * COMM_SYN_INTERVAL_US / 1000);
    }

    if (threshold_ms && timespan_ms > threshold_ms)
    {
        // protect packet retransmission
        CGuard::enterCS(m_RecvAckLock, "RecvAck");
        int dbytes;
        int dpkts = m_pSndBuffer->dropLateData(dbytes, CTimer::getTime() - (threshold_ms * 1000));
        if (dpkts > 0)
        {
            CGuard::enterCS(m_StatsLock, "Stats");
            m_stats.traceSndDrop += dpkts;
            m_stats.sndDropTotal += dpkts;
            m_stats.traceSndBytesDrop += dbytes;
            m_stats.sndBytesDropTotal += dbytes;
            CGuard::leaveCS(m_StatsLock, "Stats");

#if ENABLE_HEAVY_LOGGING
            int32_t realack = m_iSndLastDataAck;
#endif
            int32_t fakeack = CSeqNo::incseq(m_iSndLastDataAck, dpkts);

            m_iSndLastAck     = fakeack;
            m_iSndLastDataAck = fakeack;

            int32_t minlastack = CSeqNo::decseq(m_iSndLastDataAck);
            m_pSndLossList->remove(minlastack);
            /* If we dropped packets not yet sent, advance current position */
            // THIS MEANS: m_iSndCurrSeqNo = MAX(m_iSndCurrSeqNo, m_iSndLastDataAck-1)
            if (CSeqNo::seqcmp(m_iSndCurrSeqNo, minlastack) < 0)
            {
                m_iSndCurrSeqNo = minlastack;
            }
            LOGC(dlog.Error, log << "SND-DROPPED " << dpkts << " packets - lost delaying for " << timespan_ms << "ms");

            HLOGC(dlog.Debug,
                  log << "drop,now " << CTimer::getTime() << "us," << realack << "-" << m_iSndCurrSeqNo << " seqs,"
                      << dpkts << " pkts," << dbytes << " bytes," << timespan_ms << " ms");
        }
        *bCongestion = true;
        CGuard::leaveCS(m_RecvAckLock, "RecvAck");
    }
    else if (timespan_ms > (m_iPeerTsbPdDelay_ms / 2))
    {
        HLOGC(mglog.Debug,
              log << "cong, NOW: " << CTimer::getTime() << "us, BYTES " << bytes << ", TMSPAN " << timespan_ms << "ms");

        *bCongestion = true;
    }
}

int CUDT::sendmsg(const char* data, int len, int msttl, bool inorder, uint64_t srctime)
{
    SRT_MSGCTRL mctrl = srt_msgctrl_default;
    mctrl.msgttl      = msttl;
    mctrl.inorder     = inorder;
    mctrl.srctime     = srctime;
    return this->sendmsg2(data, len, Ref(mctrl));
}

int CUDT::sendmsg2(const char* data, int len, ref_t<SRT_MSGCTRL> r_mctrl)
{
    SRT_MSGCTRL& mctrl       = *r_mctrl;
    bool         bCongestion = false;

    // throw an exception if not connected
    if (m_bBroken || m_bClosing)
        throw CUDTException(MJ_CONNECTION, MN_CONNLOST, 0);
    else if (!m_bConnected || !m_CongCtl.ready())
        throw CUDTException(MJ_CONNECTION, MN_NOCONN, 0);

    if (len <= 0)
    {
        LOGC(dlog.Error, log << "INVALID: Data size for sending declared with length: " << len);
        return 0;
    }

    int  msttl   = mctrl.msgttl;
    bool inorder = mctrl.inorder;

    // Sendmsg isn't restricted to the congctl type, however the congctl
    // may want to have something to say here.
    // NOTE: SrtCongestion is also allowed to throw CUDTException() by itself!
    {
        SrtCongestion::TransAPI api = SrtCongestion::STA_MESSAGE;
        CodeMinor               mn  = MN_INVALMSGAPI;
        if (!m_bMessageAPI)
        {
            api = SrtCongestion::STA_BUFFER;
            mn  = MN_INVALBUFFERAPI;
        }

        if (!m_CongCtl->checkTransArgs(api, SrtCongestion::STAD_SEND, data, len, msttl, inorder))
            throw CUDTException(MJ_NOTSUP, mn, 0);
    }

    // NOTE: the length restrictions differ in STREAM API and in MESSAGE API:

    // - STREAM API:
    //   At least 1 byte free sending buffer space is needed
    //   (in practice, one unit buffer of 1456 bytes).
    //   This function will send as much as possible, and return
    //   how much was actually sent.

    // - MESSAGE API:
    //   At least so many bytes free in the sending buffer is needed,
    //   as the length of the data, otherwise this function will block
    //   or return MJ_AGAIN until this condition is satisfied. The EXACTLY
    //   such number of data will be then written out, and this function
    //   will effectively return either -1 (error) or the value of 'len'.
    //   This call will be also rejected from upside when trying to send
    //   out a message of a length that exceeds the total size of the sending
    //   buffer (configurable by SRTO_SNDBUF).

    if (m_bMessageAPI && len > int(m_iSndBufSize * m_iMaxSRTPayloadSize))
    {
        LOGC(dlog.Error,
             log << "Message length (" << len << ") exceeds the size of sending buffer: "
                 << (m_iSndBufSize * m_iMaxSRTPayloadSize) << ". Use SRTO_SNDBUF if needed.");
        throw CUDTException(MJ_NOTSUP, MN_XSIZE, 0);
    }

    /* XXX
       This might be worth preserving for several occasions, but it
       must be at least conditional because it breaks backward compat.
    if (!m_pCryptoControl || !m_pCryptoControl->isSndEncryptionOK())
    {
        LOGC(dlog.Error, log << "Encryption is required, but the peer did not supply correct credentials. Sending
    rejected."); throw CUDTException(MJ_SETUP, MN_SECURITY, 0);
    }
    */

    CGuard sendguard(m_SendLock, "send");

    if (m_pSndBuffer->getCurrBufSize() == 0)
    {
        // delay the EXP timer to avoid mis-fired timeout
        uint64_t currtime_tk;
        CTimer::rdtsc(currtime_tk);

        CGuard ack_lock(m_RecvAckLock);
        m_ullLastRspAckTime_tk = currtime_tk; // (fix keepalive)
        m_iReXmitCount         = 1; // can be modified in checkRexmitTimer and processCtrlAck (receiver's thread)
    }

    // checkNeedDrop(...) may lock m_RecvAckLock
    // to modify m_pSndBuffer and m_pSndLossList
    checkNeedDrop(Ref(bCongestion));

    int minlen = 1; // Minimum sender buffer space required for STREAM API
    if (m_bMessageAPI)
    {
        // For MESSAGE API the minimum outgoing buffer space required is
        // the size that can carry over the whole message as passed here.
        minlen = (len + m_iMaxSRTPayloadSize - 1) / m_iMaxSRTPayloadSize;
    }

    if (sndBuffersLeft() < minlen)
    {
        //>>We should not get here if SRT_ENABLE_TLPKTDROP
        // XXX Check if this needs to be removed, or put to an 'else' condition for m_bTLPktDrop.
        if (!m_bSynSending)
            throw CUDTException(MJ_AGAIN, MN_WRAVAIL, 0);

        {
            // wait here during a blocking sending
            CGuard        sendblock_lock(m_SendBlockLock, "sendblock");
            CCondDelegate sendcond(m_SendBlockCond, sendblock_lock, "SendBlockCond");

            if (m_iSndTimeOut < 0)
            {
                while (stillConnected() && sndBuffersLeft() < minlen && m_bPeerHealth)
                    sendcond.wait();
            }
            else
            {
                const uint64_t exptime = CTimer::getTime() + m_iSndTimeOut * uint64_t(1000);

                while (stillConnected() && sndBuffersLeft() < minlen && m_bPeerHealth && exptime > CTimer::getTime())
                    sendcond.wait_until(exptime);
            }
        }

        // check the connection status
        if (m_bBroken || m_bClosing)
            throw CUDTException(MJ_CONNECTION, MN_CONNLOST, 0);
        else if (!m_bConnected)
            throw CUDTException(MJ_CONNECTION, MN_NOCONN, 0);
        else if (!m_bPeerHealth)
        {
            m_bPeerHealth = true;
            throw CUDTException(MJ_PEERERROR);
        }

        /*
         * The code below is to return ETIMEOUT when blocking mode could not get free buffer in time.
         * If no free buffer available in non-blocking mode, we alredy returned. If buffer availaible,
         * we test twice if this code is outside the else section.
         * This fix move it in the else (blocking-mode) section
         */
        if (sndBuffersLeft() < minlen)
        {
            if (m_iSndTimeOut >= 0)
                throw CUDTException(MJ_AGAIN, MN_XMTIMEOUT, 0);

            // XXX This looks very weird here, however most likely
            // this will happen only in the following case, when
            // the above loop has been interrupted, which happens when:
            // 1. The buffers left gets enough for minlen - but this is excluded
            //    in the first condition here.
            // 2. In the case of sending timeout, the above loop was interrupted
            //    due to reaching timeout, but this is excluded by the second
            //    condition here
            // 3. The 'stillConnected()' or m_bPeerHealth condition is false, of which:
            //    - broken/closing status is checked and responded with CONNECTION/CONNLOST
            //    - not connected status is checked and responded with CONNECTION/NOCONN
            //    - m_bPeerHealth condition is checked and responded with PEERERROR
            //
            // ERGO: never happens?
            LOGC(mglog.Fatal,
                 log << "IPE: sendmsg: the loop exited, while not enough size, still connected, peer healthy. "
                        "Impossible.");

            return 0;
        }
    }

    // If the sender's buffer is empty,
    // record total time used for sending
    if (m_pSndBuffer->getCurrBufSize() == 0)
    {
        CGuard::enterCS(m_StatsLock, "Stats");
        m_stats.sndDurationCounter = CTimer::getTime();
        CGuard::leaveCS(m_StatsLock, "Stats");
    }

    int size = len;
    if (!m_bMessageAPI)
    {
        // For STREAM API it's allowed to send less bytes than the given buffer.
        // Just return how many bytes were actually scheduled for writing.
        // XXX May be reasonable to add a flag that requires that the function
        // not return until the buffer is sent completely.
        size = min(len, sndBuffersLeft() * m_iMaxSRTPayloadSize);
    }

    {
        CGuard recvAckLock(m_RecvAckLock);
        // insert the user buffer into the sending list
        // This should be protected by a mutex. m_SendLock does this.
        m_pSndBuffer->addBuffer(data, size, mctrl.msgttl, mctrl.inorder, mctrl.srctime, Ref(mctrl.msgno));
        HLOGC(dlog.Debug, log << CONID() << "sock:SENDING srctime: " << mctrl.srctime << "us DATA SIZE: " << size);

        if (sndBuffersLeft() < 1) // XXX Not sure if it should test if any space in the buffer, or as requried.
        {
            // write is not available any more
        s_UDTUnited.m_EPoll.update_events(m_SocketID, m_sPollID, SRT_EPOLL_OUT, false);
        }
    }

    // insert this socket to the snd list if it is not on the list yet
    // m_pSndUList->pop may lock CSndUList::m_ListLock and then m_RecvAckLock
    m_pSndQueue->m_pSndUList->update(this, CSndUList::rescheduleIf(bCongestion));

#ifdef SRT_ENABLE_ECN
    if (bCongestion)
        throw CUDTException(MJ_AGAIN, MN_CONGESTION, 0);
#endif /* SRT_ENABLE_ECN */
    return size;
}

int CUDT::recv(char* data, int len)
{
    if (!m_bConnected || !m_CongCtl.ready())
        throw CUDTException(MJ_CONNECTION, MN_NOCONN, 0);

    if (len <= 0)
    {
        LOGC(dlog.Error, log << "Length of '" << len << "' supplied to srt_recv.");
        throw CUDTException(MJ_NOTSUP, MN_INVAL, 0);
    }

    if (m_bMessageAPI)
    {
        SRT_MSGCTRL mctrl = srt_msgctrl_default;
        return receiveMessage(data, len, Ref(mctrl));
    }

    return receiveBuffer(data, len);
}

int CUDT::recvmsg(char* data, int len, uint64_t& srctime)
{
    if (!m_bConnected || !m_CongCtl.ready())
        throw CUDTException(MJ_CONNECTION, MN_NOCONN, 0);

    if (len <= 0)
    {
        LOGC(dlog.Error, log << "Length of '" << len << "' supplied to srt_recvmsg.");
        throw CUDTException(MJ_NOTSUP, MN_INVAL, 0);
    }

    if (m_bMessageAPI)
    {
        SRT_MSGCTRL mctrl = srt_msgctrl_default;
        int         ret   = receiveMessage(data, len, Ref(mctrl));
        srctime           = mctrl.srctime;
        return ret;
    }

    return receiveBuffer(data, len);
}

int CUDT::recvmsg2(char* data, int len, ref_t<SRT_MSGCTRL> mctrl)
{
    if (!m_bConnected || !m_CongCtl.ready())
        throw CUDTException(MJ_CONNECTION, MN_NOCONN, 0);

    if (len <= 0)
    {
        LOGC(dlog.Error, log << "Length of '" << len << "' supplied to srt_recvmsg.");
        throw CUDTException(MJ_NOTSUP, MN_INVAL, 0);
    }

    if (m_bMessageAPI)
        return receiveMessage(data, len, mctrl);

    return receiveBuffer(data, len);
}

int CUDT::receiveMessage(char* data, int len, ref_t<SRT_MSGCTRL> r_mctrl)
{
    SRT_MSGCTRL& mctrl = *r_mctrl;
    // Recvmsg isn't restricted to the congctl type, it's the most
    // basic method of passing the data. You can retrieve data as
    // they come in, however you need to match the size of the buffer.
    if (!m_CongCtl->checkTransArgs(SrtCongestion::STA_MESSAGE, SrtCongestion::STAD_RECV, data, len, -1, false))
        throw CUDTException(MJ_NOTSUP, MN_INVALMSGAPI, 0);

    CGuard        recvguard(m_RecvLock, "recv");
    CCondDelegate tscond(m_RcvTsbPdCond, recvguard, "RcvTsbPdCond");

    /* XXX DEBUG STUFF - enable when required
       char charbool[2] = {'0', '1'};
       char ptrn [] = "RECVMSG/BEGIN BROKEN 1 CONN 1 CLOSING 1 SYNCR 1 NMSG                                ";
       int pos [] = {21, 28, 38, 46, 53};
       ptrn[pos[0]] = charbool[m_bBroken];
       ptrn[pos[1]] = charbool[m_bConnected];
       ptrn[pos[2]] = charbool[m_bClosing];
       ptrn[pos[3]] = charbool[m_bSynRecving];
       int wrtlen = sprintf(ptrn + pos[4], "%d", m_pRcvBuffer->getRcvMsgNum());
       strcpy(ptrn + pos[4] + wrtlen, "\n");
       fputs(ptrn, stderr);
    // */

    if (m_bBroken || m_bClosing)
    {
        HLOGC(mglog.Debug, log << CONID() << "receiveMessage: CONNECTION BROKEN - reading from recv buffer just for formality");
        int res       = m_pRcvBuffer->readMsg(data, len);
        mctrl.srctime = 0;

        // Kick TsbPd thread to schedule next wakeup (if running)
        if (m_bTsbPd)
        {
            HLOGP(tslog.Debug, "Ping TSBPD thread to schedule wakeup");
            tscond.signal_locked(recvguard);
        }
        else
        {
            HLOGP(tslog.Debug, "NOT pinging TSBPD - not set");
        }

        if (!m_pRcvBuffer->isRcvDataReady())
        {
            // read is not available any more
            s_UDTUnited.m_EPoll.update_events(m_SocketID, m_sPollID, SRT_EPOLL_IN, false);
        }

        if (res == 0)
        {
            if (!m_bMessageAPI && m_bShutdown)
                return 0;
            throw CUDTException(MJ_CONNECTION, MN_CONNLOST, 0);
        }
        else
            return res;
    }

    if (!m_bSynRecving)
    {
        HLOGC(dlog.Debug, log << CONID() << "receiveMessage: BEGIN ASYNC MODE. Going to extract payload size=" << len);

        int res = m_pRcvBuffer->readMsg(data, len, r_mctrl);
        if (res == 0)
        {
            // read is not available any more
            // Kick TsbPd thread to schedule next wakeup (if running)
            if (m_bTsbPd)
            {
                HLOGP(dlog.Debug, "receiveMessage: nothing to read, kicking TSBPD, return AGAIN");
                tscond.signal_locked(recvguard);
            }
            else
            {
                HLOGP(dlog.Debug, "receiveMessage: nothing to read, return AGAIN");
            }

            // Shut up EPoll if no more messages in non-blocking mode
            s_UDTUnited.m_EPoll.update_events(m_SocketID, m_sPollID, SRT_EPOLL_IN, false);
            throw CUDTException(MJ_AGAIN, MN_RDAVAIL, 0);
        }

        if (!m_pRcvBuffer->isRcvDataReady())
        {
            // Kick TsbPd thread to schedule next wakeup (if running)
            if (m_bTsbPd)
            {
                HLOGP(dlog.Debug, "receiveMessage: DATA READ, but nothing more - kicking TSBPD.");
                tscond.signal_locked(recvguard);
            }
            else
            {
                HLOGP(dlog.Debug, "receiveMessage: DATA READ, but nothing more");
            }

            // Shut up EPoll if no more messages in non-blocking mode
            s_UDTUnited.m_EPoll.update_events(m_SocketID, m_sPollID, SRT_EPOLL_IN, false);

            // After signaling the tsbpd for ready data, report the bandwidth.
#if ENABLE_HEAVY_LOGGING
            double bw = Bps2Mbps( m_iBandwidth * m_iMaxSRTPayloadSize );
            HLOGC(mglog.Debug, log << CONID() << "CURRENT BANDWIDTH: " << bw << "Mbps (" << m_iBandwidth << " buffers per second)");
#endif
        }
        return res;
    }

    HLOGC(dlog.Debug, log << "receiveMessage: BEGIN SYNC MODE. Going to extract payload size=" << len);

    int  res     = 0;
    bool timeout = false;
    // Do not block forever, check connection status each 1 sec.
    uint64_t recvtmo = m_iRcvTimeOut < 0 ? 1000 : m_iRcvTimeOut;

    CCondDelegate recv_cond(m_RecvDataCond, recvguard, "RecvDataCond");

    do
    {
        if (stillConnected() && !timeout && (!m_pRcvBuffer->isRcvDataReady()))
        {
            /* Kick TsbPd thread to schedule next wakeup (if running) */
            if (m_bTsbPd)
            {
                HLOGC(tslog.Debug, log << "receiveMessage: KICK tsbpd");
                tscond.signal_locked(recvguard);
            }

            do
            {
                uint64_t exptime = CTimer::getTime() + (recvtmo * uint64_t(1000));

                HLOGC(tslog.Debug, 
                      log << CONID() << "receiveMessage: fall asleep up to TS=" << FormatTime(exptime) << " lock=" << (&m_RecvLock)
                          << " cond=" << (&m_RecvDataCond));

                if (!recv_cond.wait_until(exptime))
                {
                    if (!(m_iRcvTimeOut < 0))
                        timeout = true;
                    HLOGP(tslog.Debug,
                          "receiveMessage: DATA COND: EXPIRED -- checking connection conditions and rolling again");
                }
                else
                {
                    HLOGP(tslog.Debug, "receiveMessage: DATA COND: KICKED.");
                }
            } while (stillConnected() && !timeout && (!m_pRcvBuffer->isRcvDataReady()));

            HLOGC(tslog.Debug,
                  log << CONID() << "receiveMessage: lock-waiting loop exited: stillConntected=" << stillConnected()
                      << " timeout=" << timeout << " data-ready=" << m_pRcvBuffer->isRcvDataReady());
        }

        /* XXX DEBUG STUFF - enable when required
        LOGC(dlog.Debug, "RECVMSG/GO-ON BROKEN " << m_bBroken << " CONN " << m_bConnected
                << " CLOSING " << m_bClosing << " TMOUT " << timeout
                << " NMSG " << m_pRcvBuffer->getRcvMsgNum());
                */

        res = m_pRcvBuffer->readMsg(data, len, r_mctrl);

        if (m_bBroken || m_bClosing)
        {
            if (!m_bMessageAPI && m_bShutdown)
                return 0;
            throw CUDTException(MJ_CONNECTION, MN_CONNLOST, 0);
        }
        else if (!m_bConnected)
            throw CUDTException(MJ_CONNECTION, MN_NOCONN, 0);
    } while ((res == 0) && !timeout);

    if (!m_pRcvBuffer->isRcvDataReady())
    {
        // Falling here means usually that res == 0 && timeout == true.
        // res == 0 would repeat the above loop, unless there was also a timeout.
        // timeout has interrupted the above loop, but with res > 0 this condition
        // wouldn't be satisfied.

        // read is not available any more

        // Kick TsbPd thread to schedule next wakeup (if running)
        if (m_bTsbPd)
        {
            HLOGP(tslog.Debug, "recvmsg: KICK tsbpd() (buffer empty)");
            tscond.signal_locked(recvguard);
        }

        // Shut up EPoll if no more messages in non-blocking mode
        s_UDTUnited.m_EPoll.update_events(m_SocketID, m_sPollID, SRT_EPOLL_IN, false);
    }

    // Unblock when required
    // LOGC(tslog.Debug, "RECVMSG/EXIT RES " << res << " RCVTIMEOUT");

    if ((res <= 0) && (m_iRcvTimeOut >= 0))
        throw CUDTException(MJ_AGAIN, MN_XMTIMEOUT, 0);

    return res;
}

int64_t CUDT::sendfile(fstream& ifs, int64_t& offset, int64_t size, int block)
{
    if (m_bBroken || m_bClosing)
        throw CUDTException(MJ_CONNECTION, MN_CONNLOST, 0);
    else if (!m_bConnected || !m_CongCtl.ready())
        throw CUDTException(MJ_CONNECTION, MN_NOCONN, 0);

    if (size <= 0 && size != -1)
        return 0;

    if (!m_CongCtl->checkTransArgs(SrtCongestion::STA_FILE, SrtCongestion::STAD_SEND, 0, size, -1, false))
        throw CUDTException(MJ_NOTSUP, MN_INVALBUFFERAPI, 0);

    if (!m_pCryptoControl || !m_pCryptoControl->isSndEncryptionOK())
    {
        LOGC(dlog.Error,
             log << "Encryption is required, but the peer did not supply correct credentials. Sending rejected.");
        throw CUDTException(MJ_SETUP, MN_SECURITY, 0);
    }

    CGuard sendguard(m_SendLock, "send");

    if (m_pSndBuffer->getCurrBufSize() == 0)
    {
        // delay the EXP timer to avoid mis-fired timeout
        uint64_t currtime_tk;
        CTimer::rdtsc(currtime_tk);
        // (fix keepalive) m_ullLastRspTime_tk = currtime_tk;
        m_ullLastRspAckTime_tk = currtime_tk;
        m_iReXmitCount         = 1;
    }

    // positioning...
    try
    {
        if (size == -1)
        {
            ifs.seekg(0, std::ios::end);
            size = ifs.tellg();
            if (offset > size)
                throw 0; // let it be caught below
        }

        // This will also set the position back to the beginning
        // in case when it was moved to the end for measuring the size.
        // This will also fail if the offset exceeds size, so measuring
        // the size can be skipped if not needed.
        ifs.seekg((streamoff)offset);
        if (!ifs.good())
            throw 0;
    }
    catch (...)
    {
        // XXX It would be nice to note that this is reported
        // by exception only if explicitly requested by setting
        // the exception flags in the stream. Here it's fixed so
        // that when this isn't set, the exception is "thrown manually".
        throw CUDTException(MJ_FILESYSTEM, MN_SEEKGFAIL);
    }

    int64_t tosend = size;
    int     unitsize;

    // sending block by block
    while (tosend > 0)
    {
        if (ifs.fail())
            throw CUDTException(MJ_FILESYSTEM, MN_WRITEFAIL);

        if (ifs.eof())
            break;

        unitsize = int((tosend >= block) ? block : tosend);

        {
            CGuard        lk(m_SendBlockLock, "sendblock");
            CCondDelegate sendcond(m_SendBlockCond, lk, "SendBlockCond");

            while (stillConnected() && (sndBuffersLeft() <= 0) && m_bPeerHealth)
                sendcond.wait();
        }

        if (m_bBroken || m_bClosing)
            throw CUDTException(MJ_CONNECTION, MN_CONNLOST, 0);
        else if (!m_bConnected)
            throw CUDTException(MJ_CONNECTION, MN_NOCONN, 0);
        else if (!m_bPeerHealth)
        {
            // reset peer health status, once this error returns, the app should handle the situation at the peer side
            m_bPeerHealth = true;
            throw CUDTException(MJ_PEERERROR);
        }

        // record total time used for sending
        if (m_pSndBuffer->getCurrBufSize() == 0)
        {
            CGuard::enterCS(m_StatsLock, "Stats");
            m_stats.sndDurationCounter = CTimer::getTime();
            CGuard::leaveCS(m_StatsLock, "Stats");
        }

        {
            CGuard        recvAckLock(m_RecvAckLock);
            const int64_t sentsize = m_pSndBuffer->addBufferFromFile(ifs, unitsize);

            if (sentsize > 0)
            {
                tosend -= sentsize;
                offset += sentsize;
            }

            if (sndBuffersLeft() <= 0)
            {
                // write is not available any more
        s_UDTUnited.m_EPoll.update_events(m_SocketID, m_sPollID, SRT_EPOLL_OUT, false);
            }
        }

        // insert this socket to snd list if it is not on the list yet
        m_pSndQueue->m_pSndUList->update(this, CSndUList::DONT_RESCHEDULE);
    }

    return size - tosend;
}

int64_t CUDT::recvfile(fstream& ofs, int64_t& offset, int64_t size, int block)
{
    if (!m_bConnected || !m_CongCtl.ready())
        throw CUDTException(MJ_CONNECTION, MN_NOCONN, 0);
    else if ((m_bBroken || m_bClosing) && !m_pRcvBuffer->isRcvDataReady())
    {
        if (!m_bMessageAPI && m_bShutdown)
            return 0;
        throw CUDTException(MJ_CONNECTION, MN_CONNLOST, 0);
    }

    if (size <= 0)
        return 0;

    if (!m_CongCtl->checkTransArgs(SrtCongestion::STA_FILE, SrtCongestion::STAD_RECV, 0, size, -1, false))
        throw CUDTException(MJ_NOTSUP, MN_INVALBUFFERAPI, 0);

    if (m_bTsbPd)
    {
        LOGC(dlog.Error, log << "Reading from file is incompatible with TSBPD mode and would cause a deadlock\n");
        throw CUDTException(MJ_NOTSUP, MN_INVALBUFFERAPI, 0);
    }

    CGuard recvguard(m_RecvLock, "recv");

    // Well, actually as this works over a FILE (fstream), not just a stream,
    // the size can be measured anyway and predicted if setting the offset might
    // have a chance to work or not.

    // positioning...
    try
    {
        if (offset > 0)
        {
            // Don't do anything around here if the offset == 0, as this
            // is the default offset after opening. Whether this operation
            // is performed correctly, it highly depends on how the file
            // has been open. For example, if you want to overwrite parts
            // of an existing file, the file must exist, and the ios::trunc
            // flag must not be set. If the file is open for only ios::out,
            // then the file will be truncated since the offset position on
            // at the time when first written; if ios::in|ios::out, then
            // it won't be truncated, just overwritten.

            // What is required here is that if offset is 0, don't try to
            // change the offset because this might be impossible with
            // the current flag set anyway.

            // Also check the status and CAUSE exception manually because
            // you don't know, as well, whether the user has set exception
            // flags.

            ofs.seekp((streamoff)offset);
            if (!ofs.good())
                throw 0; // just to get caught :)
        }
    }
    catch (...)
    {
        // XXX It would be nice to note that this is reported
        // by exception only if explicitly requested by setting
        // the exception flags in the stream. For a case, when it's not,
        // an additional explicit throwing happens when failbit is set.
        throw CUDTException(MJ_FILESYSTEM, MN_SEEKPFAIL);
    }

    int64_t torecv   = size;
    int     unitsize = block;
    int     recvsize;

    // receiving... "recvfile" is always blocking
    while (torecv > 0)
    {
        if (ofs.fail())
        {
            // send the sender a signal so it will not be blocked forever
            int32_t err_code = CUDTException::EFILE;
            sendCtrl(UMSG_PEERERROR, &err_code);

            throw CUDTException(MJ_FILESYSTEM, MN_WRITEFAIL);
        }

        {
            CGuard        gl(m_RecvDataLock, "recvdata");
            CCondDelegate rcond(m_RecvDataCond, gl, "RecvDataCond");

            while (stillConnected() && !m_pRcvBuffer->isRcvDataReady())
                rcond.wait();
        }

        if (!m_bConnected)
            throw CUDTException(MJ_CONNECTION, MN_NOCONN, 0);
        else if ((m_bBroken || m_bClosing) && !m_pRcvBuffer->isRcvDataReady())
        {

            if (!m_bMessageAPI && m_bShutdown)
                return 0;
            throw CUDTException(MJ_CONNECTION, MN_CONNLOST, 0);
        }

        unitsize = int((torecv == -1 || torecv >= block) ? block : torecv);
        recvsize = m_pRcvBuffer->readBufferToFile(ofs, unitsize);

        if (recvsize > 0)
        {
            torecv -= recvsize;
            offset += recvsize;
        }
    }

    if (!m_pRcvBuffer->isRcvDataReady())
    {
        // read is not available any more
        s_UDTUnited.m_EPoll.update_events(m_SocketID, m_sPollID, SRT_EPOLL_IN, false);
    }

    return size - torecv;
}

void CUDT::bstats(CBytePerfMon* perf, bool clear, bool instantaneous)
{
    if (!m_bConnected)
        throw CUDTException(MJ_CONNECTION, MN_NOCONN, 0);
    if (m_bBroken || m_bClosing)
        throw CUDTException(MJ_CONNECTION, MN_CONNLOST, 0);

    CGuard statsguard(m_StatsLock, "stats");

    uint64_t currtime = CTimer::getTime();
    perf->msTimeStamp = (currtime - m_stats.startTime) / 1000;

    perf->pktSent              = m_stats.traceSent;
    perf->pktRecv              = m_stats.traceRecv;
    perf->pktSndLoss           = m_stats.traceSndLoss;
    perf->pktRcvLoss           = m_stats.traceRcvLoss;
    perf->pktRetrans           = m_stats.traceRetrans;
    perf->pktRcvRetrans        = m_stats.traceRcvRetrans;
    perf->pktSentACK           = m_stats.sentACK;
    perf->pktRecvACK           = m_stats.recvACK;
    perf->pktSentNAK           = m_stats.sentNAK;
    perf->pktRecvNAK           = m_stats.recvNAK;
    perf->usSndDuration        = m_stats.sndDuration;
    perf->pktReorderDistance   = m_stats.traceReorderDistance;
    perf->pktReorderTolerance  = m_iReorderTolerance;
    perf->pktRcvAvgBelatedTime = m_stats.traceBelatedTime;
    perf->pktRcvBelated        = m_stats.traceRcvBelated;

    perf->pktSndFilterExtra  = m_stats.sndFilterExtra;
    perf->pktRcvFilterExtra  = m_stats.rcvFilterExtra;
    perf->pktRcvFilterSupply = m_stats.rcvFilterSupply;
    perf->pktRcvFilterLoss   = m_stats.rcvFilterLoss;

    /* perf byte counters include all headers (SRT+UDP+IP) */
    const int pktHdrSize = CPacket::HDR_SIZE + CPacket::UDP_HDR_SIZE;
    perf->byteSent       = m_stats.traceBytesSent + (m_stats.traceSent * pktHdrSize);
    perf->byteRecv       = m_stats.traceBytesRecv + (m_stats.traceRecv * pktHdrSize);
    perf->byteRetrans    = m_stats.traceBytesRetrans + (m_stats.traceRetrans * pktHdrSize);
#ifdef SRT_ENABLE_LOSTBYTESCOUNT
    perf->byteRcvLoss = m_stats.traceRcvBytesLoss + (m_stats.traceRcvLoss * pktHdrSize);
#endif

    perf->pktSndDrop  = m_stats.traceSndDrop;
    perf->pktRcvDrop  = m_stats.traceRcvDrop + m_stats.traceRcvUndecrypt;
    perf->byteSndDrop = m_stats.traceSndBytesDrop + (m_stats.traceSndDrop * pktHdrSize);
    perf->byteRcvDrop =
        m_stats.traceRcvBytesDrop + (m_stats.traceRcvDrop * pktHdrSize) + m_stats.traceRcvBytesUndecrypt;
    perf->pktRcvUndecrypt  = m_stats.traceRcvUndecrypt;
    perf->byteRcvUndecrypt = m_stats.traceRcvBytesUndecrypt;

    perf->pktSentTotal       = m_stats.sentTotal;
    perf->pktRecvTotal       = m_stats.recvTotal;
    perf->pktSndLossTotal    = m_stats.sndLossTotal;
    perf->pktRcvLossTotal    = m_stats.rcvLossTotal;
    perf->pktRetransTotal    = m_stats.retransTotal;
    perf->pktSentACKTotal    = m_stats.sentACKTotal;
    perf->pktRecvACKTotal    = m_stats.recvACKTotal;
    perf->pktSentNAKTotal    = m_stats.sentNAKTotal;
    perf->pktRecvNAKTotal    = m_stats.recvNAKTotal;
    perf->usSndDurationTotal = m_stats.m_sndDurationTotal;

    perf->byteSentTotal           = m_stats.bytesSentTotal + (m_stats.sentTotal * pktHdrSize);
    perf->byteRecvTotal           = m_stats.bytesRecvTotal + (m_stats.recvTotal * pktHdrSize);
    perf->byteRetransTotal        = m_stats.bytesRetransTotal + (m_stats.retransTotal * pktHdrSize);
    perf->pktSndFilterExtraTotal  = m_stats.sndFilterExtraTotal;
    perf->pktRcvFilterExtraTotal  = m_stats.rcvFilterExtraTotal;
    perf->pktRcvFilterSupplyTotal = m_stats.rcvFilterSupplyTotal;
    perf->pktRcvFilterLossTotal   = m_stats.rcvFilterLossTotal;

#ifdef SRT_ENABLE_LOSTBYTESCOUNT
    perf->byteRcvLossTotal = m_stats.rcvBytesLossTotal + (m_stats.rcvLossTotal * pktHdrSize);
#endif
    perf->pktSndDropTotal  = m_stats.sndDropTotal;
    perf->pktRcvDropTotal  = m_stats.rcvDropTotal + m_stats.m_rcvUndecryptTotal;
    perf->byteSndDropTotal = m_stats.sndBytesDropTotal + (m_stats.sndDropTotal * pktHdrSize);
    perf->byteRcvDropTotal =
        m_stats.rcvBytesDropTotal + (m_stats.rcvDropTotal * pktHdrSize) + m_stats.m_rcvBytesUndecryptTotal;
    perf->pktRcvUndecryptTotal  = m_stats.m_rcvUndecryptTotal;
    perf->byteRcvUndecryptTotal = m_stats.m_rcvBytesUndecryptTotal;
    //<

    double interval = double(currtime - m_stats.lastSampleTime);

    //>mod
    perf->mbpsSendRate = double(perf->byteSent) * 8.0 / interval;
    perf->mbpsRecvRate = double(perf->byteRecv) * 8.0 / interval;
    //<

    perf->usPktSndPeriod      = m_ullInterval_tk / double(m_ullCPUFrequency);
    perf->pktFlowWindow       = m_iFlowWindowSize;
    perf->pktCongestionWindow = (int)m_dCongestionWindow;
    perf->pktFlightSize       = CSeqNo::seqlen(m_iSndLastAck, CSeqNo::incseq(m_iSndCurrSeqNo)) - 1;
    perf->msRTT               = (double)m_iRTT / 1000.0;
    //>new
    perf->msSndTsbPdDelay = m_bPeerTsbPd ? m_iPeerTsbPdDelay_ms : 0;
    perf->msRcvTsbPdDelay = m_bTsbPd ? m_iTsbPdDelay_ms : 0;
    perf->byteMSS         = m_iMSS;

    perf->mbpsMaxBW = m_llMaxBW > 0 ? Bps2Mbps(m_llMaxBW) : m_CongCtl.ready() ? Bps2Mbps(m_CongCtl->sndBandwidth()) : 0;

    //<
    uint32_t availbw = (uint64_t)(m_iBandwidth == 1 ? m_RcvTimeWindow.getBandwidth() : m_iBandwidth);

    perf->mbpsBandwidth = Bps2Mbps(availbw * (m_iMaxSRTPayloadSize + pktHdrSize));

    if (CGuard::enterCS(m_ConnectionLock, "conn", false) == 0)
    {
        if (m_pSndBuffer)
        {
#ifdef SRT_ENABLE_SNDBUFSZ_MAVG
            if (instantaneous)
            {
                /* Get instant SndBuf instead of moving average for application-based Algorithm
                   (such as NAE) in need of fast reaction to network condition changes. */
                perf->pktSndBuf = m_pSndBuffer->getCurrBufSize(Ref(perf->byteSndBuf), Ref(perf->msSndBuf));
            }
            else
            {
                perf->pktSndBuf = m_pSndBuffer->getAvgBufSize(Ref(perf->byteSndBuf), Ref(perf->msSndBuf));
            }
#else
            perf->pktSndBuf = m_pSndBuffer->getCurrBufSize(Ref(perf->byteSndBuf), Ref(perf->msSndBuf));
#endif
            perf->byteSndBuf += (perf->pktSndBuf * pktHdrSize);
            //<
            perf->byteAvailSndBuf = (m_iSndBufSize - perf->pktSndBuf) * m_iMSS;
        }
        else
        {
            perf->byteAvailSndBuf = 0;
            // new>
            perf->pktSndBuf  = 0;
            perf->byteSndBuf = 0;
            perf->msSndBuf   = 0;
            //<
        }

        if (m_pRcvBuffer)
        {
            perf->byteAvailRcvBuf = m_pRcvBuffer->getAvailBufSize() * m_iMSS;
            // new>
#ifdef SRT_ENABLE_RCVBUFSZ_MAVG
            if (instantaneous) // no need for historical API for Rcv side
            {
                perf->pktRcvBuf = m_pRcvBuffer->getRcvDataSize(perf->byteRcvBuf, perf->msRcvBuf);
            }
            else
            {
                perf->pktRcvBuf = m_pRcvBuffer->getRcvAvgDataSize(perf->byteRcvBuf, perf->msRcvBuf);
            }
#else
            perf->pktRcvBuf = m_pRcvBuffer->getRcvDataSize(perf->byteRcvBuf, perf->msRcvBuf);
#endif
            //<
        }
        else
        {
            perf->byteAvailRcvBuf = 0;
            // new>
            perf->pktRcvBuf  = 0;
            perf->byteRcvBuf = 0;
            perf->msRcvBuf   = 0;
            //<
        }

        CGuard::leaveCS(m_ConnectionLock, "conn");
    }
    else
    {
        perf->byteAvailSndBuf = 0;
        perf->byteAvailRcvBuf = 0;
        // new>
        perf->pktSndBuf  = 0;
        perf->byteSndBuf = 0;
        perf->msSndBuf   = 0;

        perf->byteRcvBuf = 0;
        perf->msRcvBuf   = 0;
        //<
    }

    if (clear)
    {
        m_stats.traceSndDrop           = 0;
        m_stats.traceRcvDrop           = 0;
        m_stats.traceSndBytesDrop      = 0;
        m_stats.traceRcvBytesDrop      = 0;
        m_stats.traceRcvUndecrypt      = 0;
        m_stats.traceRcvBytesUndecrypt = 0;
        // new>
        m_stats.traceBytesSent = m_stats.traceBytesRecv = m_stats.traceBytesRetrans = 0;
        //<
        m_stats.traceSent = m_stats.traceRecv = m_stats.traceSndLoss = m_stats.traceRcvLoss = m_stats.traceRetrans =
            m_stats.sentACK = m_stats.recvACK = m_stats.sentNAK = m_stats.recvNAK = 0;
        m_stats.sndDuration                                                       = 0;
        m_stats.traceRcvRetrans                                                   = 0;
        m_stats.traceRcvBelated                                                   = 0;
#ifdef SRT_ENABLE_LOSTBYTESCOUNT
        m_stats.traceRcvBytesLoss = 0;
#endif

        m_stats.sndFilterExtra = 0;
        m_stats.rcvFilterExtra = 0;

        m_stats.rcvFilterSupply = 0;
        m_stats.rcvFilterLoss   = 0;

        m_stats.lastSampleTime = currtime;
    }
}

bool CUDT::updateCC(ETransmissionEvent evt, EventVariant arg)
{
    // Special things that must be done HERE, not in SrtCongestion,
    // because it involves the input buffer in CUDT. It would be
    // slightly dangerous to give SrtCongestion access to it.

    // According to the rules, the congctl should be ready at the same
    // time when the sending buffer. For sanity check, check both first.
    if (!m_CongCtl.ready() || !m_pSndBuffer)
    {
        LOGC(mglog.Error,
             log << CONID() << "updateCC: CAN'T DO UPDATE - congctl " << (m_CongCtl.ready() ? "ready" : "NOT READY")
            << "; sending buffer " << (m_pSndBuffer ? "NOT CREATED" : "created"));

        return false;
    }

    HLOGC(mglog.Debug, log << "updateCC: EVENT:" << TransmissionEventStr(evt));

    if (evt == TEV_INIT)
    {
        // only_input uses:
        // 0: in the beginning and when SRTO_MAXBW was changed
        // 1: SRTO_INPUTBW was changed
        // 2: SRTO_OHEADBW was changed
        EInitEvent only_input = arg.get<EventVariant::INIT>();
        // false = TEV_INIT_RESET: in the beginning, or when MAXBW was changed.

        if (only_input && m_llMaxBW)
        {
            HLOGC(mglog.Debug, log << CONID() << "updateCC/TEV_INIT: non-RESET stage and m_llMaxBW already set to " << m_llMaxBW);
            // Don't change
        }
        else // either m_llMaxBW == 0 or only_input == TEV_INIT_RESET
        {
            // Use the values:
            // - if SRTO_MAXBW is >0, use it.
            // - if SRTO_MAXBW == 0, use SRTO_INPUTBW + SRTO_OHEADBW
            // - if SRTO_INPUTBW == 0, pass 0 to requst in-buffer sampling
            // Bytes/s
            int bw = m_llMaxBW != 0 ? m_llMaxBW :                       // When used SRTO_MAXBW
                         m_llInputBW != 0 ? withOverhead(m_llInputBW) : // SRTO_INPUTBW + SRT_OHEADBW
                             0; // When both MAXBW and INPUTBW are 0, request in-buffer sampling

            // Note: setting bw == 0 uses BW_INFINITE value in LiveCC
            m_CongCtl->updateBandwidth(m_llMaxBW, bw);

            if (only_input == TEV_INIT_OHEADBW)
            {
                // On updated SRTO_OHEADBW don't change input rate.
                // This only influences the call to withOverhead().
            }
            else
            {
                // No need to calculate input reate if the bandwidth is set
                const bool disable_in_rate_calc = (bw != 0);
                m_pSndBuffer->resetInputRateSmpPeriod(disable_in_rate_calc);
            }

            HLOGC(mglog.Debug,
                  log << CONID() << "updateCC/TEV_INIT: updating BW=" << m_llMaxBW
                      << (only_input == TEV_INIT_RESET
                              ? " (UNCHANGED)"
                              : only_input == TEV_INIT_OHEADBW ? " (only Overhead)" : " (updated sampling rate)"));
        }
    }

    // This part is also required only by LiveCC, however not
    // moved there due to that it needs access to CSndBuffer.
    if (evt == TEV_ACK || evt == TEV_LOSSREPORT || evt == TEV_CHECKTIMER)
    {
        // Specific part done when MaxBW is set to 0 (auto) and InputBW is 0.
        // This requests internal input rate sampling.
        if (m_llMaxBW == 0 && m_llInputBW == 0)
        {
            // Get auto-calculated input rate, Bytes per second
            const int64_t inputbw = m_pSndBuffer->getInputRate();

            /*
             * On blocked transmitter (tx full) and until connection closes,
             * auto input rate falls to 0 but there may be still lot of packet to retransmit
             * Calling updateBandwidth with 0 sets maxBW to default BW_INFINITE (1 Gbps)
             * and sendrate skyrockets for retransmission.
             * Keep previously set maximum in that case (inputbw == 0).
             */
            if (inputbw != 0)
                m_CongCtl->updateBandwidth(0, withOverhead(inputbw)); // Bytes/sec
        }
    }

    HLOGC(mglog.Debug, log << CONID() << "updateCC: emitting signal for EVENT:" << TransmissionEventStr(evt));

    // Now execute a congctl-defined action for that event.
    EmitSignal(evt, arg);

    // This should be done with every event except ACKACK and SEND/RECEIVE
    // After any action was done by the congctl, update the congestion window and sending interval.
    if (evt != TEV_ACKACK && evt != TEV_SEND && evt != TEV_RECEIVE)
    {
        // This part comes from original UDT.
        // NOTE: THESE things come from CCC class:
        // - m_dPktSndPeriod
        // - m_dCWndSize
        m_ullInterval_tk    = (uint64_t)(m_CongCtl->pktSndPeriod_us() * m_ullCPUFrequency);
        m_dCongestionWindow = m_CongCtl->cgWindowSize();
#if ENABLE_HEAVY_LOGGING
        HLOGC(mglog.Debug,
              log << CONID() << "updateCC: updated values from congctl: interval=" << m_ullInterval_tk
                  << "tk (" << m_CongCtl->pktSndPeriod_us() << "us) cgwindow="
                  << std::setprecision(3) << m_dCongestionWindow);
#endif
    }

    HLOGC(mglog.Debug, log << "udpateCC: finished handling for EVENT:" << TransmissionEventStr(evt));

#if 0 // debug
    static int callcnt = 0;
    if (!(callcnt++ % 250)) cerr << "SndPeriod=" << (m_ullInterval_tk/m_ullCPUFrequency) << "\n");

#endif

    return true;
}

void CUDT::initSynch()
{
    CGuard::createMutex(m_SendBlockLock);
    CGuard::createCond(m_SendBlockCond);
    CGuard::createMutex(m_RecvDataLock);
    CGuard::createCond(m_RecvDataCond);
    CGuard::createMutex(m_SendLock);
    CGuard::createMutex(m_RecvLock);
    CGuard::createMutex(m_RcvLossLock);
    CGuard::createMutex(m_RecvAckLock);
    CGuard::createMutex(m_RcvBufferLock);
    CGuard::createMutex(m_ConnectionLock);
    CGuard::createMutex(m_StatsLock);

    memset(&m_RcvTsbPdThread, 0, sizeof m_RcvTsbPdThread);
    CGuard::createCond(m_RcvTsbPdCond);
}

void CUDT::destroySynch()
{
    CGuard::releaseMutex(m_SendBlockLock);
    CGuard::releaseCond(m_SendBlockCond);
    CGuard::releaseMutex(m_RecvDataLock);
    CGuard::releaseCond(m_RecvDataCond);
    CGuard::releaseMutex(m_SendLock);
    CGuard::releaseMutex(m_RecvLock);
    CGuard::releaseMutex(m_RcvLossLock);
    CGuard::releaseMutex(m_RecvAckLock);
    CGuard::releaseMutex(m_RcvBufferLock);
    CGuard::releaseMutex(m_ConnectionLock);
    CGuard::releaseMutex(m_StatsLock);
    CGuard::releaseCond(m_RcvTsbPdCond);
}

void CUDT::releaseSynch()
{
    // wake up user calls
    CCondDelegate sndblock(m_SendBlockCond, m_SendBlockLock, CCondDelegate::NOLOCK, "SendBlock", "SendBlock");
    sndblock.lock_signal();

    CGuard::enterCS(m_SendLock, "send");
    CGuard::leaveCS(m_SendLock, "send");

    CCondDelegate rdcond(m_RecvDataCond, m_RecvDataLock, CCondDelegate::NOLOCK, "RecvData", "RecvData");
    rdcond.lock_signal();

    CCondDelegate tscond(m_RcvTsbPdCond, m_RecvLock, CCondDelegate::NOLOCK, "RcvTsbPd", "Recv");
    tscond.lock_signal();

    CGuard::enterCS(m_RecvDataLock, "RecvDataLock");
    if (CGuard::isthread(m_RcvTsbPdThread))
    {
        CGuard::join(m_RcvTsbPdThread);
    }
    CGuard::leaveCS(m_RecvDataLock, "RecvDataLock");

    CGuard::enterCS(m_RecvLock, "recv");
    CGuard::leaveCS(m_RecvLock, "recv");
}

void CUDT::ackDataUpTo(int32_t ack)
{
    int acksize = CSeqNo::seqoff(m_iRcvLastSkipAck, ack);

    HLOGC(mglog.Debug, log << "ackDataUpTo: %" << ack << " vs. current %" << m_iRcvLastSkipAck
            << " (signing off " << acksize << " packets)");

    m_iRcvLastAck = ack;
    m_iRcvLastSkipAck = ack;

    // NOTE: This is new towards UDT and prevents spurious
    // wakeup of select/epoll functions when no new packets
    // were signed off for extraction.
    if (acksize > 0)
    {
        m_pRcvBuffer->ackData(acksize);

        // Signal threads waiting in CTimer::waitForEvent(),
        // which are select(), selectEx() and epoll_wait().
        CTimer::triggerEvent();
    }
}

#if ENABLE_HEAVY_LOGGING
static void DebugAck(string hdr, int prev, int ack)
{
    if (!prev)
    {
        HLOGC(mglog.Debug, log << hdr << "ACK " << ack);
        return;
    }

    prev     = CSeqNo::incseq(prev);
    int diff = CSeqNo::seqoff(prev, ack);
    if (diff < 0)
    {
        HLOGC(mglog.Debug, log << hdr << "ACK ERROR: " << prev << "-" << ack << "(diff " << diff << ")");
        return;
    }

    bool shorted = diff > 100; // sanity
    if (shorted)
        ack = CSeqNo::incseq(prev, 100);

    ostringstream ackv;
    for (; prev != ack; prev = CSeqNo::incseq(prev))
        ackv << prev << " ";
    if (shorted)
        ackv << "...";
    HLOGC(mglog.Debug, log << hdr << "ACK (" << (diff + 1) << "): " << ackv.str() << ack);
}
#else
static inline void DebugAck(string, int, int) {}
#endif

void CUDT::sendCtrl(UDTMessageType pkttype, const void* lparam, void* rparam, int size)
{
    CPacket  ctrlpkt;
    uint64_t currtime_tk;
    CTimer::rdtsc(currtime_tk);

   setPacketTS(ctrlpkt, CTimer::getTime());

    int nbsent        = 0;
    int local_prevack = 0;

#if ENABLE_HEAVY_LOGGING
    struct SaveBack
    {
        int&       target;
        const int& source;

        ~SaveBack() { target = source; }
    } l_saveback = {m_iDebugPrevLastAck, m_iRcvLastAck};
    (void)l_saveback; // kill compiler warning: unused variable `l_saveback` [-Wunused-variable]

    local_prevack = m_iDebugPrevLastAck;

    string reason; // just for "a reason"
#endif

    switch (pkttype)
    {
    case UMSG_ACK: // 010 - Acknowledgement
    {
        int32_t ack;

        // If there is no loss, the ACK is the current largest sequence number plus 1;
        // Otherwise it is the smallest sequence number in the receiver loss list.
        if (m_pRcvLossList->getLossLength() == 0)
        {
            ack = CSeqNo::incseq(m_iRcvCurrSeqNo);
#if ENABLE_HEAVY_LOGGING
            reason = "expected next";
#endif
        }
        else
        {
            ack = m_pRcvLossList->getFirstLostSeq();
#if ENABLE_HEAVY_LOGGING
            reason = "first lost";
#endif
        }

        if (m_iRcvLastAckAck == ack)
        {
            HLOGC(mglog.Debug, log << "sendCtrl(UMSG_ACK): last ACK %" << ack << " == last ACKACK (" << reason << ")");
            break;
        }

        // send out a lite ACK
        // to save time on buffer processing and bandwidth/AS measurement, a lite ACK only feeds back an ACK number
        if (size == SEND_LITE_ACK)
        {
            ctrlpkt.pack(pkttype, NULL, &ack, size);
            ctrlpkt.m_iID = m_PeerID;
            nbsent        = m_pSndQueue->sendto(m_PeerAddr, ctrlpkt, m_SourceAddr);
            DebugAck("sendCtrl(lite):" + CONID(), local_prevack, ack);
            break;
        }

        // There are new received packets to acknowledge, update related information.
        /* tsbpd thread may also call ackData when skipping packet so protect code */
        CGuard::enterCS(m_RcvBufferLock, "RcvBuffer");

        // IF ack %> m_iRcvLastAck
        if (CSeqNo::seqcmp(ack, m_iRcvLastAck) > 0)
        {
            ackDataUpTo(ack);
            CGuard::leaveCS(m_RcvBufferLock, "RcvBuffer");
            IF_HEAVY_LOGGING(int32_t oldack = m_iRcvLastSkipAck);

            // If TSBPD is enabled, then INSTEAD OF signaling m_RecvDataCond,
            // signal m_RcvTsbPdCond. This will kick in the tsbpd thread, which
            // will signal m_RecvDataCond when there's time to play for particular
            // data packet.
            HLOGC(dlog.Debug, log << "ACK: clip %" << oldack << "-%" << ack
                    << ", REVOKED " << CSeqNo::seqoff(ack, m_iRcvLastAck) << " from RCV buffer");

            if (m_bTsbPd)
            {
                /* Newly acknowledged data, signal TsbPD thread */
                CGuard        rlock(m_RecvLock, "recv");
                CCondDelegate cc(m_RcvTsbPdCond, rlock, "RcvTsbPdCond");
                if (m_bTsbPdAckWakeup)
                    cc.signal_locked(rlock);
            }
            else
            {
                if (m_bSynRecving)
                {
                    // signal a waiting "recv" call if there is any data available
                    CGuard        rlock(m_RecvDataLock, "recvdata");
                    CCondDelegate cc(m_RecvDataCond, rlock, "RecvDataCond");
                    cc.signal_locked(rlock);
                }
                // acknowledge any waiting epolls to read
                s_UDTUnited.m_EPoll.update_events(m_SocketID, m_sPollID, SRT_EPOLL_IN, true);
                CTimer::triggerEvent();
            }
            CGuard::enterCS(m_RcvBufferLock, "RcvBuffer");
        }
        else if (ack == m_iRcvLastAck)
        {
            // If the ACK was just sent already AND elapsed time did not exceed RTT,
            if ((currtime_tk - m_ullLastAckTime_tk) < ((m_iRTT + 4 * m_iRTTVar) * m_ullCPUFrequency))
            {
            HLOGC(mglog.Debug, log << "sendCtrl(UMSG_ACK): ACK %" << ack << " just sent - too early to repeat");
                CGuard::leaveCS(m_RcvBufferLock, "RcvBuffer");
                break;
            }
        }
        else
        {
            // Not possible (m_iRcvCurrSeqNo+1 < m_iRcvLastAck ?)
          LOGC(mglog.Error, log << "sendCtrl(UMSG_ACK): IPE: curr %" << m_iRcvLastAck
                  << " <% last %" << m_iRcvLastAck);
            CGuard::leaveCS(m_RcvBufferLock, "RcvBuffer");

            break;
        }

        // [[using assert( ack >= m_iRcvLastAck && is_periodic_ack ) ]]

        // Send out the ACK only if has not been received by the sender before
        if (CSeqNo::seqcmp(m_iRcvLastAck, m_iRcvLastAckAck) > 0)
        {
            // NOTE: The BSTATS feature turns on extra fields above size 6
            // also known as ACKD_TOTAL_SIZE_VER100.
            int32_t data[ACKD_TOTAL_SIZE];

            // Case you care, CAckNo::incack does exactly the same thing as
            // CSeqNo::incseq. Logically the ACK number is a different thing
            // than sequence number (it's a "journal" for ACK request-response,
            // and starts from 0, unlike sequence, which starts from a random
            // number), but still the numbers are from exactly the same domain.
            m_iAckSeqNo           = CAckNo::incack(m_iAckSeqNo);
            data[ACKD_RCVLASTACK] = m_iRcvLastAck;
            data[ACKD_RTT]        = m_iRTT;
            data[ACKD_RTTVAR]     = m_iRTTVar;
            data[ACKD_BUFFERLEFT] = m_pRcvBuffer->getAvailBufSize();
            // a minimum flow window of 2 is used, even if buffer is full, to break potential deadlock
            if (data[ACKD_BUFFERLEFT] < 2)
                data[ACKD_BUFFERLEFT] = 2;

            // NOTE: m_CongCtl->ACKTimeout_us() should be taken into account.
            if (currtime_tk - m_ullLastAckTime_tk > m_ullACKInt_tk)
            {
                int rcvRate;
                int ctrlsz = ACKD_TOTAL_SIZE_UDTBASE * ACKD_FIELD_SIZE; // Minimum required size

                data[ACKD_RCVSPEED]  = m_RcvTimeWindow.getPktRcvSpeed(Ref(rcvRate));
                data[ACKD_BANDWIDTH] = m_RcvTimeWindow.getBandwidth();

                //>>Patch while incompatible (1.0.2) receiver floating around
                if (m_lPeerSrtVersion == SrtVersion(1, 0, 2))
                {
                    data[ACKD_RCVRATE] = rcvRate;                                     // bytes/sec
                    data[ACKD_XMRATE]  = data[ACKD_BANDWIDTH] * m_iMaxSRTPayloadSize; // bytes/sec
                    ctrlsz             = ACKD_FIELD_SIZE * ACKD_TOTAL_SIZE_VER102;
                }
                else if (m_lPeerSrtVersion >= SrtVersion(1, 0, 3))
                {
                    // Normal, currently expected version.
                    data[ACKD_RCVRATE] = rcvRate; // bytes/sec
                    ctrlsz             = ACKD_FIELD_SIZE * ACKD_TOTAL_SIZE_VER101;
                }
                // ELSE: leave the buffer with ...UDTBASE size.

                ctrlpkt.pack(pkttype, &m_iAckSeqNo, data, ctrlsz);
                CTimer::rdtsc(m_ullLastAckTime_tk);
            }
            else
            {
                ctrlpkt.pack(pkttype, &m_iAckSeqNo, data, ACKD_FIELD_SIZE * ACKD_TOTAL_SIZE_SMALL);
            }

            ctrlpkt.m_iID        = m_PeerID;
         setPacketTS(ctrlpkt, CTimer::getTime());
            nbsent               = m_pSndQueue->sendto(m_PeerAddr, ctrlpkt, m_SourceAddr);
            DebugAck("sendCtrl: " + CONID(), local_prevack, ack);

            m_ACKWindow.store(m_iAckSeqNo, m_iRcvLastAck);

            CGuard::enterCS(m_StatsLock, "Stats");
            ++m_stats.sentACK;
            ++m_stats.sentACKTotal;
            CGuard::leaveCS(m_StatsLock, "Stats");
        }
      else
      {
          HLOGC(mglog.Debug, log << "sendCtrl(UMSG_ACK): " << CONID() << "ACK %" << m_iRcvLastAck
                  << " <=%  ACKACK %" << m_iRcvLastAckAck << " - NOT SENDING ACK");
      }
        CGuard::leaveCS(m_RcvBufferLock, "RcvBuffer");

        break;
    }

    case UMSG_ACKACK: // 110 - Acknowledgement of Acknowledgement
        ctrlpkt.pack(pkttype, lparam);
        ctrlpkt.m_iID = m_PeerID;
        nbsent        = m_pSndQueue->sendto(m_PeerAddr, ctrlpkt, m_SourceAddr);

        break;

    case UMSG_LOSSREPORT: // 011 - Loss Report
    {
        // Explicitly defined lost sequences
        if (rparam)
        {
            int32_t* lossdata = (int32_t*)rparam;

            size_t bytes = sizeof(*lossdata) * size;
            ctrlpkt.pack(pkttype, NULL, lossdata, bytes);

            ctrlpkt.m_iID = m_PeerID;
            nbsent        = m_pSndQueue->sendto(m_PeerAddr, ctrlpkt, m_SourceAddr);

            CGuard::enterCS(m_StatsLock, "Stats");
            ++m_stats.sentNAK;
            ++m_stats.sentNAKTotal;
            CGuard::leaveCS(m_StatsLock, "Stats");
        }
        // Call with no arguments - get loss list from internal data.
        else if (m_pRcvLossList->getLossLength() > 0)
        {
            // this is periodically NAK report; make sure NAK cannot be sent back too often

            // read loss list from the local receiver loss list
            int32_t* data = new int32_t[m_iMaxSRTPayloadSize / 4];
            int      losslen;
            m_pRcvLossList->getLossArray(data, losslen, m_iMaxSRTPayloadSize / 4);

            if (0 < losslen)
            {
                ctrlpkt.pack(pkttype, NULL, data, losslen * 4);
                ctrlpkt.m_iID = m_PeerID;
                nbsent        = m_pSndQueue->sendto(m_PeerAddr, ctrlpkt, m_SourceAddr);

                CGuard::enterCS(m_StatsLock, "Stats");
                ++m_stats.sentNAK;
                ++m_stats.sentNAKTotal;
                CGuard::leaveCS(m_StatsLock, "Stats");
            }

            delete[] data;
        }

        // update next NAK time, which should wait enough time for the retansmission, but not too long
        m_ullNAKInt_tk = (m_iRTT + 4 * m_iRTTVar) * m_ullCPUFrequency;

        // Fix the NAKreport period according to the congctl
        m_ullNAKInt_tk = m_CongCtl->updateNAKInterval(
            m_ullNAKInt_tk, m_RcvTimeWindow.getPktRcvSpeed(), m_pRcvLossList->getLossLength());

        // This is necessary because a congctl need not wish to define
        // its own minimum interval, in which case the default one is used.
        if (m_ullNAKInt_tk < m_ullMinNakInt_tk)
            m_ullNAKInt_tk = m_ullMinNakInt_tk;

        break;
    }

    case UMSG_CGWARNING: // 100 - Congestion Warning
        ctrlpkt.pack(pkttype);
        ctrlpkt.m_iID = m_PeerID;
        nbsent        = m_pSndQueue->sendto(m_PeerAddr, ctrlpkt, m_SourceAddr);

        CTimer::rdtsc(m_ullLastWarningTime);

        break;

    case UMSG_KEEPALIVE: // 001 - Keep-alive
        ctrlpkt.pack(pkttype);
        ctrlpkt.m_iID = m_PeerID;
        nbsent        = m_pSndQueue->sendto(m_PeerAddr, ctrlpkt, m_SourceAddr);

        break;

    case UMSG_HANDSHAKE: // 000 - Handshake
        ctrlpkt.pack(pkttype, NULL, rparam, sizeof(CHandShake));
        ctrlpkt.m_iID = m_PeerID;
        nbsent        = m_pSndQueue->sendto(m_PeerAddr, ctrlpkt, m_SourceAddr);

        break;

    case UMSG_SHUTDOWN: // 101 - Shutdown
        ctrlpkt.pack(pkttype);
        ctrlpkt.m_iID = m_PeerID;
        nbsent        = m_pSndQueue->sendto(m_PeerAddr, ctrlpkt, m_SourceAddr);

        break;

    case UMSG_DROPREQ: // 111 - Msg drop request
        ctrlpkt.pack(pkttype, lparam, rparam, 8);
        ctrlpkt.m_iID = m_PeerID;
        nbsent        = m_pSndQueue->sendto(m_PeerAddr, ctrlpkt, m_SourceAddr);

        break;

    case UMSG_PEERERROR: // 1000 - acknowledge the peer side a special error
        ctrlpkt.pack(pkttype, lparam);
        ctrlpkt.m_iID = m_PeerID;
        nbsent        = m_pSndQueue->sendto(m_PeerAddr, ctrlpkt, m_SourceAddr);

        break;

    case UMSG_EXT: // 0x7FFF - Resevered for future use
        break;

    default:
        break;
    }

    // Fix keepalive
    if (nbsent)
        m_ullLastSndTime_tk = currtime_tk;
}

void CUDT::updateSndLossListOnACK(int32_t ackdata_seqno)
{
    // Update sender's loss list and acknowledge packets in the sender's buffer
    {
        // m_RecvAckLock protects sender's loss list and epoll
        CGuard ack_lock(m_RecvAckLock);

        const int offset = CSeqNo::seqoff(m_iSndLastDataAck, ackdata_seqno);
        // IF distance between m_iSndLastDataAck and ack is nonempty...
        if (offset <= 0)
            return;

        // update sending variables
        m_iSndLastDataAck = ackdata_seqno;

        // remove any loss that predates 'ack' (not to be considered loss anymore)
        m_pSndLossList->remove(CSeqNo::decseq(m_iSndLastDataAck));

        // acknowledge the sending buffer (remove data that predate 'ack')
        m_pSndBuffer->ackData(offset);

        // acknowledde any waiting epolls to write
        s_UDTUnited.m_EPoll.update_events(m_SocketID, m_sPollID, UDT_EPOLL_OUT, true);
    }

    // insert this socket to snd list if it is not on the list yet
    m_pSndQueue->m_pSndUList->update(this, CSndUList::DONT_RESCHEDULE);

    if (m_bSynSending)
    {
        CCondDelegate cc(m_SendBlockCond, m_SendBlockLock, CCondDelegate::NOLOCK, "SendBlock", "SendBlock");
        cc.lock_signal();
    }

    const int64_t currtime = CTimer::getTime();
    // record total time used for sending
    CGuard::enterCS(m_StatsLock, "Stats");
    m_stats.sndDuration += currtime - m_stats.sndDurationCounter;
    m_stats.m_sndDurationTotal += currtime - m_stats.sndDurationCounter;
    m_stats.sndDurationCounter = currtime;
    CGuard::leaveCS(m_StatsLock, "Stats");
}

void CUDT::processCtrlAck(const CPacket& ctrlpkt, const uint64_t currtime_tk)
{
    const int32_t* ackdata       = (const int32_t*)ctrlpkt.m_pcData;
    const int32_t  ackdata_seqno = ackdata[ACKD_RCVLASTACK];

    const bool isLiteAck = ctrlpkt.getLength() == (size_t)SEND_LITE_ACK;
    HLOGC(mglog.Debug,
          log << CONID() << "ACK covers: " << m_iSndLastDataAck << " - " << ackdata_seqno << " [ACK=" << m_iSndLastAck
              << "]" << (isLiteAck ? "[LITE]" : "[FULL]"));

    updateSndLossListOnACK(ackdata_seqno);

    // Process a lite ACK
    if (isLiteAck)
    {
        if (CSeqNo::seqcmp(ackdata_seqno, m_iSndLastAck) >= 0)
        {
            CGuard ack_lock(m_RecvAckLock);
            m_iFlowWindowSize -= CSeqNo::seqoff(m_iSndLastAck, ackdata_seqno);
            m_iSndLastAck = ackdata_seqno;

            // TODO: m_ullLastRspAckTime_tk should be protected with m_RecvAckLock
            // because the sendmsg2 may want to change it at the same time.
            m_ullLastRspAckTime_tk = currtime_tk;
            m_iReXmitCount         = 1; // Reset re-transmit count since last ACK
        }

        return;
    }

    // Decide to send ACKACK or not
    {
        // Sequence number of the ACK packet
        const int32_t ack_seqno = ctrlpkt.getAckSeqNo();

        // Send ACK acknowledgement (UMSG_ACKACK).
        // There can be less ACKACK packets in the stream, than the number of ACK packets.
        // Only send ACKACK every syn interval or if ACK packet with the sequence number
        // already acknowledged (with ACKACK) has come again, which probably means ACKACK was lost.
        const uint64_t now = CTimer::getTime();
        if ((now - m_ullSndLastAck2Time > (uint64_t)COMM_SYN_INTERVAL_US) || (ack_seqno == m_iSndLastAck2))
        {
            sendCtrl(UMSG_ACKACK, &ack_seqno);
            m_iSndLastAck2       = ack_seqno;
            m_ullSndLastAck2Time = now;
        }
    }

    //
    // Begin of the new code with TLPKTDROP.
    //

    // Protect packet retransmission
    CGuard::enterCS(m_RecvAckLock, "RecvAck");

    // Check the validation of the ack
    if (CSeqNo::seqcmp(ackdata_seqno, CSeqNo::incseq(m_iSndCurrSeqNo)) > 0)
    {
        CGuard::leaveCS(m_RecvAckLock, "RecvAck");
        // this should not happen: attack or bug
        LOGC(glog.Error,
             log << CONID() << "ATTACK/IPE: incoming ack seq " << ackdata_seqno << " exceeds current "
                 << m_iSndCurrSeqNo << " by " << (CSeqNo::seqoff(m_iSndCurrSeqNo, ackdata_seqno) - 1) << "!");
        m_bBroken        = true;
        m_iBrokenCounter = 0;
        return;
    }

    if (CSeqNo::seqcmp(ackdata_seqno, m_iSndLastAck) >= 0)
    {
        // Update Flow Window Size, must update before and together with m_iSndLastAck
        m_iFlowWindowSize      = ackdata[ACKD_BUFFERLEFT];
        m_iSndLastAck          = ackdata_seqno;
        m_ullLastRspAckTime_tk = currtime_tk; // Should be protected with m_RecvAckLock
        m_iReXmitCount         = 1;           // Reset re-transmit count since last ACK
    }

    /*
     * We must not ignore full ack received by peer
     * if data has been artificially acked by late packet drop.
     * Therefore, a distinct ack state is used for received Ack (iSndLastFullAck)
     * and ack position in send buffer (m_iSndLastDataAck).
     * Otherwise, when severe congestion causing packet drops (and m_iSndLastDataAck update)
     * occures, we drop received acks (as duplicates) and do not update stats like RTT,
     * which may go crazy and stay there, preventing proper stream recovery.
     */

    if (CSeqNo::seqoff(m_iSndLastFullAck, ackdata_seqno) <= 0)
    {
        // discard it if it is a repeated ACK
        CGuard::leaveCS(m_RecvAckLock, "RecvAck");
        return;
    }
    m_iSndLastFullAck = ackdata_seqno;

    //
    // END of the new code with TLPKTDROP
    //
    CGuard::leaveCS(m_RecvAckLock, "RecvAck");

    size_t acksize   = ctrlpkt.getLength(); // TEMPORARY VALUE FOR CHECKING
    bool   wrongsize = 0 != (acksize % ACKD_FIELD_SIZE);
    acksize          = acksize / ACKD_FIELD_SIZE; // ACTUAL VALUE

    if (wrongsize)
    {
        // Issue a log, but don't do anything but skipping the "odd" bytes from the payload.
        LOGC(mglog.Error,
             log << CONID() << "Received UMSG_ACK payload is not evened up to 4-byte based field size - cutting to "
                 << acksize << " fields");
    }

    // Start with checking the base size.
    if (acksize < ACKD_TOTAL_SIZE_SMALL)
    {
        LOGC(mglog.Error, log << CONID() << "Invalid ACK size " << acksize << " fields - less than minimum required!");
        // Ack is already interpreted, just skip further parts.
        return;
    }
    // This check covers fields up to ACKD_BUFFERLEFT.

    // Update RTT
    // m_iRTT = ackdata[ACKD_RTT];
    // m_iRTTVar = ackdata[ACKD_RTTVAR];
    // XXX These ^^^ commented-out were blocked in UDT;
    // the current RTT calculations are exactly the same as in UDT4.
    const int rtt = ackdata[ACKD_RTT];

    m_iRTTVar = avg_iir<4>(m_iRTTVar, abs(rtt - m_iRTT));
    m_iRTT    = avg_iir<8>(m_iRTT, rtt);

    /* Version-dependent fields:
     * Original UDT (total size: ACKD_TOTAL_SIZE_SMALL):
     *   ACKD_RCVLASTACK
     *   ACKD_RTT
     *   ACKD_RTTVAR
     *   ACKD_BUFFERLEFT
     * Additional UDT fields, not always attached:
     *   ACKD_RCVSPEED
     *   ACKD_BANDWIDTH
     * SRT extension version 1.0.2 (bstats):
     *   ACKD_RCVRATE
     * SRT extension version 1.0.4:
     *   ACKD_XMRATE
     */

    if (acksize > ACKD_TOTAL_SIZE_SMALL)
    {
        // This means that ACKD_RCVSPEED and ACKD_BANDWIDTH fields are available.
        int pktps     = ackdata[ACKD_RCVSPEED];
        int bandwidth = ackdata[ACKD_BANDWIDTH];
        int bytesps;

        /* SRT v1.0.2 Bytes-based stats: bandwidth (pcData[ACKD_XMRATE]) and delivery rate (pcData[ACKD_RCVRATE]) in
         * bytes/sec instead of pkts/sec */
        /* SRT v1.0.3 Bytes-based stats: only delivery rate (pcData[ACKD_RCVRATE]) in bytes/sec instead of pkts/sec */
        if (acksize > ACKD_TOTAL_SIZE_UDTBASE)
            bytesps = ackdata[ACKD_RCVRATE];
        else
            bytesps = pktps * m_iMaxSRTPayloadSize;

        m_iBandwidth        = avg_iir<8>(m_iBandwidth, bandwidth);
        m_iDeliveryRate     = avg_iir<8>(m_iDeliveryRate, pktps);
        m_iByteDeliveryRate = avg_iir<8>(m_iByteDeliveryRate, bytesps);
        // XXX not sure if ACKD_XMRATE is of any use. This is simply
        // calculated as ACKD_BANDWIDTH * m_iMaxSRTPayloadSize.

        // Update Estimated Bandwidth and packet delivery rate
        // m_iRcvRate = m_iDeliveryRate;
        // ^^ This has been removed because with the SrtCongestion class
        // instead of reading the m_iRcvRate local field this will read
        // cudt->deliveryRate() instead.
    }

    checkSndTimers(REGEN_KM);
    updateCC(TEV_ACK, ackdata_seqno);

    CGuard::enterCS(m_StatsLock, "Stats");
    ++m_stats.recvACK;
    ++m_stats.recvACKTotal;
    CGuard::leaveCS(m_StatsLock, "Stats");
}

void CUDT::processCtrl(CPacket& ctrlpkt)
{
    // Just heard from the peer, reset the expiration count.
    m_iEXPCount = 1;
    uint64_t currtime_tk;
    CTimer::rdtsc(currtime_tk);
    m_ullLastRspTime_tk    = currtime_tk;
    bool using_rexmit_flag = m_bPeerRexmitFlag;

    HLOGC(mglog.Debug,
          log << CONID() << "incoming UMSG:" << ctrlpkt.getType() << " ("
              << MessageTypeStr(ctrlpkt.getType(), ctrlpkt.getExtendedType()) << ") socket=%" << ctrlpkt.m_iID);

    switch (ctrlpkt.getType())
    {
    case UMSG_ACK: // 010 - Acknowledgement
        processCtrlAck(ctrlpkt, currtime_tk);
        break;

    case UMSG_ACKACK: // 110 - Acknowledgement of Acknowledgement
    {
        int32_t ack = 0;
        int     rtt = -1;

        // update RTT
        rtt = m_ACKWindow.acknowledge(ctrlpkt.getAckSeqNo(), ack);
        if (rtt <= 0)
        {
            LOGC(mglog.Error,
                 log << CONID() << "IPE: ACK node overwritten when acknowledging " << ctrlpkt.getAckSeqNo()
                     << " (ack extracted: " << ack << ")");
            break;
        }

        // if increasing delay detected...
        //   sendCtrl(UMSG_CGWARNING);

        // RTT EWMA
      m_iRTTVar = avg_iir<4>(m_iRTTVar, abs(rtt - m_iRTT));
      m_iRTT = avg_iir<8>(m_iRTT, rtt);

        updateCC(TEV_ACKACK, ack);

        // This function will put a lock on m_RecvLock by itself, as needed.
        // It must be done inside because this function reads the current time
        // and if waiting for the lock has caused a delay, the time will be
        // inaccurate. Additionally it won't lock if TSBPD mode is off, and
        // won't update anything. Note that if you set TSBPD mode and use
        // srt_recvfile (which doesn't make any sense), you'll have a deadlock.
        m_pRcvBuffer->addRcvTsbPdDriftSample(ctrlpkt.getMsgTimeStamp(), m_RecvLock);

        // update last ACK that has been received by the sender
        if (CSeqNo::seqcmp(ack, m_iRcvLastAckAck) > 0)
            m_iRcvLastAckAck = ack;

        break;
    }

    case UMSG_LOSSREPORT: // 011 - Loss Report
    {
        int32_t* losslist     = (int32_t*)(ctrlpkt.m_pcData);
        size_t   losslist_len = ctrlpkt.getLength() / 4;

        bool secure = true;

        // This variable is used in "normal" logs, so it may cause a warning
        // when logging is forcefully off.
        int32_t wrong_loss SRT_ATR_UNUSED = CSeqNo::m_iMaxSeqNo;

        // protect packet retransmission
        {
            CGuard ack_lock(m_RecvAckLock, "RecvAck");

            // decode loss list message and insert loss into the sender loss list
            for (int i = 0, n = (int)(ctrlpkt.getLength() / 4); i < n; ++i)
            {
                if (IsSet(losslist[i], LOSSDATA_SEQNO_RANGE_FIRST))
                {
                    // Then it's this is a <lo, hi> specification with HI in a consecutive cell.
                    int32_t losslist_lo = SEQNO_VALUE::unwrap(losslist[i]);
                    int32_t losslist_hi = losslist[i + 1];
                    // <lo, hi> specification means that the consecutive cell has been already interpreted.
                    ++i;

                    HLOGF(mglog.Debug,
                          "%sreceived UMSG_LOSSREPORT: %d-%d (%d packets)...", CONID().c_str(),
                          losslist_lo,
                          losslist_hi,
                          CSeqNo::seqoff(losslist_lo, losslist_hi) + 1);

                    if ((CSeqNo::seqcmp(losslist_lo, losslist_hi) > 0) ||
                        (CSeqNo::seqcmp(losslist_hi, m_iSndCurrSeqNo) > 0))
                    {
                      LOGC(mglog.Error, log << CONID() << "rcv LOSSREPORT rng " << losslist_lo << " - " << losslist_hi
                              << " with last sent " << m_iSndCurrSeqNo << " - DISCARDING");
                        // seq_a must not be greater than seq_b; seq_b must not be greater than the most recent sent seq
                        secure     = false;
                        wrong_loss = losslist_hi;
                        break;
                    }

                    int num = 0;
                  //   IF losslist_lo %>= m_iSndLastAck
                    if (CSeqNo::seqcmp(losslist_lo, m_iSndLastAck) >= 0)
                  {
                      HLOGC(mglog.Debug, log << CONID() << "LOSSREPORT: adding "
                              << losslist_lo << " - " << losslist_hi << " to loss list");
                        num = m_pSndLossList->insert(losslist_lo, losslist_hi);
                  }
                  // ELSE IF losslist_hi %>= m_iSndLastAck
                    else if (CSeqNo::seqcmp(losslist_hi, m_iSndLastAck) >= 0)
                    {
                        // This should be theoretically impossible because this would mean
                        // that the received packet loss report informs about the loss that predates
                        // the ACK sequence.
                        // However, this can happen if the packet reordering has caused the earlier sent
                        // LOSSREPORT will be delivered after later sent ACK. Whatever, ACK should be
                        // more important, so simply drop the part that predates ACK.
                      HLOGC(mglog.Debug, log << CONID() << "LOSSREPORT: adding "
                              << m_iSndLastAck << "[ACK] - " << losslist_hi << " to loss list");
                        num = m_pSndLossList->insert(m_iSndLastAck, losslist_hi);
                    }
                  else
                  {
                      // This should be treated as IPE, but this may happen in one situtation:
                      // - redundancy second link (ISN was screwed up initially, but late towards last sent)
                      // - initial DROPREQ was lost
                      // This just causes repeating DROPREQ as when the receiver continues sending
                      // LOSSREPORT it's probably UNAWARE OF THE SITUATION.
                      //
                      // When this DROPREQ gets lost in UDP again, the receiver will do one of these:
                      // - repeatedly send LOSSREPORT (as per NAKREPORT), so this will happen again
                      // - finally give up rexmit request as per TLPKTDROP (DROPREQ should make
                      //   TSBPD wake up should it still wait for new packets to get ACK-ed)

                      HLOGC(mglog.Debug, log << CONID() << "LOSSREPORT: IGNORED with SndLastAck=%"
                              << m_iSndLastAck << ": %" << losslist_lo << "-" << losslist_hi
                              << " - sending DROPREQ (IPE or DROPREQ lost with ISN screw)");

                      // This means that the loss touches upon a range that wasn't ever sent.
                      // Normally this should never happen, but this might be a case when the
                      // ISN FIX for redundant connection was missed.

                      // In distinction to losslist, DROPREQ has always a range
                      // always just one range, and the data are <LO, HI>, with no range bit.
                      int32_t seqpair[2] = {losslist_lo, losslist_hi};
                      int32_t no_msgno = 0; // We don't know - this wasn't ever sent
#ifndef SRT_TEST_DISABLE_KEY_CONTROL_PACKETS
                      sendCtrl(UMSG_DROPREQ, &no_msgno, seqpair, sizeof(seqpair));
#endif
                  }

                    CGuard::enterCS(m_StatsLock, "Stats");
                    m_stats.traceSndLoss += num;
                    m_stats.sndLossTotal += num;
                    CGuard::leaveCS(m_StatsLock, "Stats");
                }
                else if (CSeqNo::seqcmp(losslist[i], m_iSndLastAck) >= 0)
                {
                    if (CSeqNo::seqcmp(losslist[i], m_iSndCurrSeqNo) > 0)
                    {
                      LOGC(mglog.Error, log << CONID() << "rcv LOSSREPORT pkt " << losslist[i]
                              << " with last sent " << m_iSndCurrSeqNo << " - DISCARDING");
                        // seq_a must not be greater than the most recent sent seq
                        secure     = false;
                        wrong_loss = losslist[i];
                        break;
                    }

                  HLOGC(mglog.Debug, log << CONID() << "received UMSG_LOSSREPORT: "
                          << losslist[i] << " (1 packet)");
                    int num = m_pSndLossList->insert(losslist[i], losslist[i]);

                    CGuard::enterCS(m_StatsLock, "Stats");
                    m_stats.traceSndLoss += num;
                    m_stats.sndLossTotal += num;
                    CGuard::leaveCS(m_StatsLock, "Stats");
                }
            }
        }

        updateCC(TEV_LOSSREPORT, EventVariant(losslist, losslist_len));

        if (!secure)
        {
            LOGC(mglog.Warn,
                 log << CONID() << "out-of-band LOSSREPORT received; BUG or ATTACK - last sent %" << m_iSndCurrSeqNo
                     << " vs loss %" << wrong_loss);
            // this should not happen: attack or bug
            m_bBroken        = true;
            m_iBrokenCounter = 0;
            break;
        }

        // the lost packet (retransmission) should be sent out immediately
        m_pSndQueue->m_pSndUList->update(this, CSndUList::DO_RESCHEDULE);

        CGuard::enterCS(m_StatsLock, "Stats");
        ++m_stats.recvNAK;
        ++m_stats.recvNAKTotal;
        CGuard::leaveCS(m_StatsLock, "Stats");

        break;
    }

    case UMSG_CGWARNING: // 100 - Delay Warning
        // One way packet delay is increasing, so decrease the sending rate
        m_ullInterval_tk = (uint64_t)ceil(m_ullInterval_tk * 1.125);
      // XXX The use of this field hasn't been found; a field with the
      // same name is found in FileSmoother (created after CUDTCC from UDT)
      // and it's updated with the value of m_iSndCurrSeqNo upon necessity.
        m_iLastDecSeq    = m_iSndCurrSeqNo;
        // XXX Note as interesting fact: this is only prepared for handling,
        // but nothing in the code is sending this message. Probably predicted
        // for a custom congctl. There's a predicted place to call it under
        // UMSG_ACKACK handling, but it's commented out.

        break;

    case UMSG_KEEPALIVE: // 001 - Keep-alive
        // The only purpose of keep-alive packet is to tell that the peer is still alive
        // nothing needs to be done.

        break;

    case UMSG_HANDSHAKE: // 000 - Handshake
    {
        CHandShake req;
        req.load_from(ctrlpkt.m_pcData, ctrlpkt.getLength());

      HLOGC(mglog.Debug, log << CONID() << "processCtrl: got HS: " << req.show());

        if ((req.m_iReqType > URQ_INDUCTION_TYPES) // acually it catches URQ_INDUCTION and URQ_ERROR_* symbols...???
            || (m_bRendezvous && (req.m_iReqType != URQ_AGREEMENT))) // rnd sends AGREEMENT in rsp to CONCLUSION
        {
            // The peer side has not received the handshake message, so it keeps querying
            // resend the handshake packet

            // This condition embraces cases when:
            // - this is normal accept() and URQ_INDUCTION was received
            // - this is rendezvous accept() and there's coming any kind of URQ except AGREEMENT (should be RENDEZVOUS
            // or CONCLUSION)
            // - this is any of URQ_ERROR_* - well...
            CHandShake initdata;
            initdata.m_iISN            = m_iISN;
            initdata.m_iMSS            = m_iMSS;
            initdata.m_iFlightFlagSize = m_iFlightFlagSize;

            // For rendezvous we do URQ_WAVEAHAND/URQ_CONCLUSION --> URQ_AGREEMENT.
            // For client-server we do URQ_INDUCTION --> URQ_CONCLUSION.
            initdata.m_iReqType = (!m_bRendezvous) ? URQ_CONCLUSION : URQ_AGREEMENT;
            initdata.m_iID      = m_SocketID;

            uint32_t kmdata[SRTDATA_MAXSIZE];
            size_t   kmdatasize = SRTDATA_MAXSIZE;
            bool     have_hsreq = false;
            if (req.m_iVersion > HS_VERSION_UDT4)
            {
                initdata.m_iVersion = HS_VERSION_SRT1; // if I remember correctly, this is induction/listener...
                int hs_flags        = SrtHSRequest::SRT_HSTYPE_HSFLAGS::unwrap(m_ConnRes.m_iType);
                if (hs_flags != 0) // has SRT extensions
                {
                    HLOGC(mglog.Debug,
                          log << CONID() << "processCtrl/HS: got HS reqtype=" << RequestTypeStr(req.m_iReqType)
                              << " WITH SRT ext");
                    have_hsreq = interpretSrtHandshake(req, ctrlpkt, kmdata, &kmdatasize);
                    if (!have_hsreq)
                    {
                        initdata.m_iVersion = 0;
                        m_RejectReason      = SRT_REJ_ROGUE;
                        initdata.m_iReqType = URQFailure(m_RejectReason);
                    }
                    else
                    {
                        // Extensions are added only in case of CONCLUSION (not AGREEMENT).
                        // Actually what is expected here is that this may either process the
                        // belated-repeated handshake from a caller (and then it's CONCLUSION,
                        // and should be added with HSRSP/KMRSP), or it's a belated handshake
                        // of Rendezvous when it has already considered itself connected.
                        // Sanity check - according to the rules, there should be no such situation
                        if (m_bRendezvous && m_SrtHsSide == HSD_RESPONDER)
                        {
                            LOGC(mglog.Error,
                                 log << CONID() << "processCtrl/HS: IPE???: RESPONDER should receive all its handshakes in "
                                        "handshake phase.");
                        }

                        // The 'extension' flag will be set from this variable; set it to false
                        // in case when the AGREEMENT response is to be sent.
                        have_hsreq = initdata.m_iReqType == URQ_CONCLUSION;
                        HLOGC(mglog.Debug,
                              log << CONID() << "processCtrl/HS: processing ok, reqtype=" << RequestTypeStr(initdata.m_iReqType)
                                  << " kmdatasize=" << kmdatasize);
                    }
                }
                else
                {
                 HLOGC(mglog.Debug, log << CONID() << "processCtrl/HS: got HS reqtype=" << RequestTypeStr(req.m_iReqType));
                }
            }
            else
            {
                initdata.m_iVersion = HS_VERSION_UDT4;
            }

            initdata.m_extension = have_hsreq;

            HLOGC(mglog.Debug,
                  log << CONID() << "processCtrl: responding HS reqtype=" << RequestTypeStr(initdata.m_iReqType)
                      << (have_hsreq ? " WITH SRT HS response extensions" : ""));

            // XXX here interpret SRT handshake extension
            CPacket response;
            response.setControl(UMSG_HANDSHAKE);
            response.allocate(m_iMaxSRTPayloadSize);

            // If createSrtHandshake failed, don't send anything. Actually it can only fail on IPE.
            // There is also no possible IPE condition in case of HSv4 - for this version it will always return true.
            if (createSrtHandshake(Ref(response), Ref(initdata), SRT_CMD_HSRSP, SRT_CMD_KMRSP, kmdata, kmdatasize))
            {
                response.m_iID        = m_PeerID;
             setPacketTS(response, CTimer::getTime());
                int nbsent            = m_pSndQueue->sendto(m_PeerAddr, response, m_SourceAddr);
                if (nbsent)
                {
                    uint64_t currtime_tk;
                    CTimer::rdtsc(currtime_tk);
                    m_ullLastSndTime_tk = currtime_tk;
                }
            }
        }
        else
        {
          HLOGC(mglog.Debug, log << CONID() << "processCtrl: ... not INDUCTION, not ERROR, not rendezvous - IGNORED.");
        }

        break;
    }

    case UMSG_SHUTDOWN: // 101 - Shutdown
        m_bShutdown      = true;
        m_bClosing       = true;
        m_bBroken        = true;
        m_iBrokenCounter = 60;

        // Signal the sender and recver if they are waiting for data.
        releaseSynch();
        // Unblock any call so they learn the connection_broken error
      s_UDTUnited.m_EPoll.update_events(m_SocketID, m_sPollID, SRT_EPOLL_ERR, true);

        CTimer::triggerEvent();

        break;

    case UMSG_DROPREQ: // 111 - Msg drop request
      {
          CGuard rlock(m_RecvLock, "recv");
          m_pRcvBuffer->dropMsg(ctrlpkt.getMsgSeq(using_rexmit_flag), using_rexmit_flag);

          // When the drop request was received, it means that there are
          // packets for which there will never be ACK sent; if the TSBPD thread
          // is currently in the ACK-waiting state, it may never exit.
          if (m_bTsbPd)
          {
              HLOGP(mglog.Debug, "DROPREQ: signal TSBPD");
              CCondDelegate cc(m_RcvTsbPdCond, rlock, "RcvTsbPdCond");
              cc.signal_locked(rlock);
          }
      }

      {
          int32_t* dropdata = (int32_t*)ctrlpkt.m_pcData;

          dropFromLossLists(dropdata[0], dropdata[1]);

          // move forward with current recv seq no.
          // SYMBOLIC:
          // if (dropdata[0]  <=%  1 +% m_iRcvCurrSeqNo
          //   && dropdata[1] >% m_iRcvCurrSeqNo )
          if ((CSeqNo::seqcmp(dropdata[0], CSeqNo::incseq(m_iRcvCurrSeqNo)) <= 0)
                  && (CSeqNo::seqcmp(dropdata[1], m_iRcvCurrSeqNo) > 0))
          {
              HLOGC(mglog.Debug, log << CONID() << "DROPREQ: dropping %"
                      << dropdata[0] << "-" << dropdata[1] << " <-- set as current seq");
              m_iRcvCurrSeqNo = dropdata[1];
          }
          else
          {
              HLOGC(mglog.Debug, log << CONID() << "DROPREQ: dropping %"
                      << dropdata[0] << "-" << dropdata[1] << " current %" << m_iRcvCurrSeqNo);
          }

        }

        break;

    case UMSG_PEERERROR: // 1000 - An error has happened to the peer side
        // int err_type = packet.getAddInfo();

        // currently only this error is signalled from the peer side
        // if recvfile() failes (e.g., due to disk fail), blcoked sendfile/send should return immediately
        // giving the app a chance to fix the issue

        m_bPeerHealth = false;

        break;

    case UMSG_EXT: // 0x7FFF - reserved and user defined messages
      HLOGC(mglog.Debug, log << CONID() << "CONTROL EXT MSG RECEIVED:"
              << MessageTypeStr(ctrlpkt.getType(), ctrlpkt.getExtendedType())
              << ", value=" << ctrlpkt.getExtendedType());
        {
            // This has currently two roles in SRT:
            // - HSv4 (legacy) handshake
            // - refreshed KMX (initial KMX is done still in the HS process in HSv5)
            bool understood = processSrtMsg(&ctrlpkt);
            // CAREFUL HERE! This only means that this update comes from the UMSG_EXT
            // message received, REGARDLESS OF WHAT IT IS. This version doesn't mean
            // the handshake version, but the reason of calling this function.
            //
            // Fortunately, the only messages taken into account in this function
            // are HSREQ and HSRSP, which should *never* be interchanged when both
            // parties are HSv5.
            if (understood)
            {
                updateAfterSrtHandshake(ctrlpkt.getExtendedType(), HS_VERSION_UDT4);
            }
            else
            {
                updateCC(TEV_CUSTOM, &ctrlpkt);
            }
        }
        break;

    default:
        break;
    }
}

void CUDT::updateSrtRcvSettings()
{
    if (m_bTsbPd)
    {
        /* We are TsbPd receiver */
        CGuard::enterCS(m_RecvLock, "recv");
        m_pRcvBuffer->setRcvTsbPdMode(m_ullRcvPeerStartTime, m_iTsbPdDelay_ms * 1000);
        CGuard::leaveCS(m_RecvLock, "recv");

        HLOGF(mglog.Debug,
              "AFTER HS: Set Rcv TsbPd mode: delay=%u.%03u secs",
              m_iTsbPdDelay_ms / 1000,
              m_iTsbPdDelay_ms % 1000);
    }
    else
    {
        HLOGC(mglog.Debug, log << "AFTER HS: Rcv TsbPd mode not set");
    }
}

void CUDT::updateSrtSndSettings()
{
    if (m_bPeerTsbPd)
    {
        /* We are TsbPd sender */
        // XXX Check what happened here.
        // m_iPeerTsbPdDelay_ms = m_CongCtl->getSndPeerTsbPdDelay();// + ((m_iRTT + (4 * m_iRTTVar)) / 1000);
        /*
         * For sender to apply Too-Late Packet Drop
         * option (m_bTLPktDrop) must be enabled and receiving peer shall support it
         */
        HLOGF(mglog.Debug,
              "AFTER HS: Set Snd TsbPd mode %s TLPktDrop: delay=%d.%03ds START TIME: %s",
              m_bPeerTLPktDrop ? "with" : "without",
              m_iPeerTsbPdDelay_ms/1000, m_iPeerTsbPdDelay_ms%1000,
              FormatTime(m_stats.startTime).c_str());
    }
    else
    {
        HLOGC(mglog.Debug, log << "AFTER HS: Snd TsbPd mode not set");
    }
}

void CUDT::updateAfterSrtHandshake(int srt_cmd, int hsv)
{

    switch (srt_cmd)
    {
    case SRT_CMD_HSREQ:
    case SRT_CMD_HSRSP:
        break;
    default:
        return;
    }

    // The only possibility here is one of these two:
    // - Agent is RESPONDER and it receives HSREQ.
    // - Agent is INITIATOR and it receives HSRSP.
    //
    // In HSv4, INITIATOR is sender and RESPONDER is receiver.
    // In HSv5, both are sender AND receiver.
    //
    // This function will be called only ONCE in this
    // instance, through either HSREQ or HSRSP.
#if ENABLE_HEAVY_LOGGING
    const char* hs_side[] = { "DRAW", "INITIATOR", "RESPONDER" };
    HLOGC(mglog.Debug, log << "updateAfterSrtHandshake: version="
            << m_ConnRes.m_iVersion << " side=" << hs_side[m_SrtHsSide]);
#endif

    if (hsv > HS_VERSION_UDT4)
    {
        updateSrtRcvSettings();
        updateSrtSndSettings();
    }
    else if (srt_cmd == SRT_CMD_HSRSP)
    {
        // HSv4 INITIATOR is sender
        updateSrtSndSettings();
    }
    else
    {
        // HSv4 RESPONDER is receiver
        updateSrtRcvSettings();
    }
}

int CUDT::packLostData(CPacket& packet, uint64_t& origintime)
{
    // protect m_iSndLastDataAck from updating by ACK processing
    CGuard ackguard(m_RecvAckLock, "RecvAck");

    while ((packet.m_iSeqNo = m_pSndLossList->getLostSeq()) >= 0)
    {
        const int offset = CSeqNo::seqoff(m_iSndLastDataAck, packet.m_iSeqNo);
        if (offset < 0)
        {
            // XXX Likely that this will never be executed because if the upper
            // sequence is not in the sender buffer, then most likely the loss 
            // was completely ignored.
            LOGC(dlog.Error, log << "IPE/EPE: packLostData: LOST packet negative offset: seqoff(m_iSeqNo "
                << packet.m_iSeqNo << ", m_iSndLastDataAck " << m_iSndLastDataAck
                << ")=" << offset << ". Continue");

            // No matter whether this is right or not (maybe the attack case should be
            // considered, and some LOSSREPORT flood prevention), send the drop request
            // to the peer.
            int32_t seqpair[2];
            seqpair[0] = packet.m_iSeqNo;
            seqpair[1] = m_iSndLastDataAck;

            HLOGC(mglog.Debug, log << "PEER reported LOSS not from the sending buffer - requesting DROP: "
                    << "msg=" << MSGNO_SEQ::unwrap(packet.m_iMsgNo) << " SEQ:"
                    << seqpair[0] << " - " << seqpair[1] << "(" << (-offset) << " packets)");
#ifndef SRT_TEST_DISABLE_KEY_CONTROL_PACKETS
            sendCtrl(UMSG_DROPREQ, &packet.m_iMsgNo, seqpair, sizeof(seqpair));
#endif
            continue;
        }

        int msglen;

        const int payload = m_pSndBuffer->readData(&(packet.m_pcData), offset, packet.m_iMsgNo, origintime, msglen);
        SRT_ASSERT(payload != 0);
        if (payload == -1)
        {
            int32_t seqpair[2];
            seqpair[0] = packet.m_iSeqNo;
            seqpair[1] = CSeqNo::incseq(seqpair[0], msglen);

            HLOGC(mglog.Debug, log << "IPE: loss-reported packets not found in SndBuf - requesting DROP: "
                    << "msg=" << MSGNO_SEQ::unwrap(packet.m_iMsgNo) << " SEQ:"
                    << seqpair[0] << " - " << seqpair[1] << "(" << (-offset) << " packets)");
#ifndef SRT_TEST_DISABLE_KEY_CONTROL_PACKETS
            sendCtrl(UMSG_DROPREQ, &packet.m_iMsgNo, seqpair, sizeof(seqpair));
#endif
            // only one msg drop request is necessary
            m_pSndLossList->remove(seqpair[1]);

            // skip all dropped packets
            m_iSndCurrSeqNo = CSeqNo::maxseq(m_iSndCurrSeqNo, CSeqNo::incseq(seqpair[1]));

            continue;
        }
        // NOTE: This is just a sanity check. Returning 0 is impossible to happen
        // in case of retransmission. If the offset was a positive value, then the
        // block must exist in the old blocks because it wasn't yet cut off by ACK
        // and has been already recorded as sent (otherwise the peer wouldn't send
        // back the loss report). May something happen here in case when the send
        // loss record has been updated by the FASTREXMIT.
        else if (payload == 0)
            continue;

        // At this point we no longer need the ACK lock,
        // because we are going to return from the function.
        // Therefore unlocking in order not to block other threads.
        ackguard.forceUnlock();

        CGuard::enterCS(m_StatsLock, "Stats");
        ++m_stats.traceRetrans;
        ++m_stats.retransTotal;
        m_stats.traceBytesRetrans += payload;
        m_stats.bytesRetransTotal += payload;
        CGuard::leaveCS(m_StatsLock, "Stats");

        // Despite the contextual interpretation of packet.m_iMsgNo around
        // CSndBuffer::readData version 2 (version 1 doesn't return -1), in this particular
        // case we can be sure that this is exactly the value of PH_MSGNO as a bitset.
        // So, set here the rexmit flag if the peer understands it.
        if (m_bPeerRexmitFlag)
        {
            packet.m_iMsgNo |= PACKET_SND_REXMIT;
        }

        return payload;
    }

    return 0;
}

// [[using thread("SRT:SndQ:worker")]]
int CUDT::packData(ref_t<CPacket> r_packet, ref_t<uint64_t> r_ts_tk, ref_t<sockaddr_any> r_src_adr)
{
    /// XXX THREAD_CHECK_AFFINITY(m_pSndQueue->threadId());
    CPacket&  packet            = *r_packet;
    uint64_t& ts_tk             = *r_ts_tk;
    int       payload           = 0;
    bool      probe             = false;
    uint64_t  origintime        = 0;
    bool      new_packet_packed = false;
    bool      filter_ctl_pkt    = false;

    int kflg = EK_NOENC;

    uint64_t entertime_tk;
    CTimer::rdtsc(entertime_tk);

#if 0 // debug: TimeDiff histogram
   static int lldiffhisto[23] = {0};
   static int llnodiff = 0;
   if (m_ullTargetTime_tk != 0)
   {
      int ofs = 11 + ((entertime_tk - m_ullTargetTime_tk)/(int64_t)m_ullCPUFrequency)/1000;
      if (ofs < 0) ofs = 0;
      else if (ofs > 22) ofs = 22;
      lldiffhisto[ofs]++;
   }
   else if(m_ullTargetTime_tk == 0)
   {
      llnodiff++;
   }
   static int callcnt = 0;
   if (!(callcnt++ % 5000)) {
      fprintf(stderr, "%6d %6d %6d %6d %6d %6d %6d %6d %6d %6d %6d %6d\n",
        lldiffhisto[0],lldiffhisto[1],lldiffhisto[2],lldiffhisto[3],lldiffhisto[4],lldiffhisto[5],
        lldiffhisto[6],lldiffhisto[7],lldiffhisto[8],lldiffhisto[9],lldiffhisto[10],lldiffhisto[11]);
      fprintf(stderr, "%6d %6d %6d %6d %6d %6d %6d %6d %6d %6d %6d %6d\n",
        lldiffhisto[12],lldiffhisto[13],lldiffhisto[14],lldiffhisto[15],lldiffhisto[16],lldiffhisto[17],
        lldiffhisto[18],lldiffhisto[19],lldiffhisto[20],lldiffhisto[21],lldiffhisto[21],llnodiff);
   }
#endif
    if ((0 != m_ullTargetTime_tk) && (entertime_tk > m_ullTargetTime_tk))
        m_ullTimeDiff_tk += entertime_tk - m_ullTargetTime_tk;

    string reason;

    payload = packLostData(packet, origintime);
    if (payload > 0)
    {
        reason = "reXmit";
    }
    else if (m_PacketFilter &&
             m_PacketFilter.packControlPacket(Ref(packet), m_iSndCurrSeqNo, m_pCryptoControl->getSndCryptoFlags()))
    {
        HLOGC(mglog.Debug, log << "filter: filter/CTL packet ready - packing instead of data.");
        payload        = packet.getLength();
        reason         = "filter";
        filter_ctl_pkt = true; // Mark that this packet ALREADY HAS timestamp field and it should not be set

        // Stats

        {
            CGuard lg(m_StatsLock, "stats");
            ++m_stats.sndFilterExtra;
            ++m_stats.sndFilterExtraTotal;
        }
    }
    else
    {
        // If no loss, and no packetfilter control packet, pack a new packet.

        // check congestion/flow window limit
        int cwnd    = std::min(int(m_iFlowWindowSize), int(m_dCongestionWindow));
        int seqdiff = CSeqNo::seqlen(m_iSndLastAck, CSeqNo::incseq(m_iSndCurrSeqNo));
        if (cwnd >= seqdiff)
        {
            // XXX Here it's needed to set kflg to msgno_bitset in the block stored in the
            // send buffer. This should be somehow avoided, the crypto flags should be set
            // together with encrypting, and the packet should be sent as is, when rexmitting.
            // It would be nice to research as to whether CSndBuffer::Block::m_iMsgNoBitset field
            // isn't a useless redundant state copy. If it is, then taking the flags here can be removed.
            kflg    = m_pCryptoControl->getSndCryptoFlags();
            payload = m_pSndBuffer->readData(&(packet.m_pcData), packet.m_iMsgNo, origintime, kflg);
            if (payload)
            {
                m_iSndCurrSeqNo = CSeqNo::incseq(m_iSndCurrSeqNo);
                // m_pCryptoControl->m_iSndCurrSeqNo = m_iSndCurrSeqNo;

                packet.m_iSeqNo = m_iSndCurrSeqNo;

                // every 16 (0xF) packets, a packet pair is sent
                if ((packet.m_iSeqNo & PUMASK_SEQNO_PROBE) == 0)
                    probe = true;

                new_packet_packed = true;
            }
            else
            {
                m_ullTargetTime_tk = 0;
                m_ullTimeDiff_tk   = 0;
                ts_tk              = 0;
                return 0;
            }
        }
        else
        {
            HLOGC(dlog.Debug,
                  log << "packData: CONGESTED: cwnd=min(" << m_iFlowWindowSize << "," << m_dCongestionWindow
                      << ")=" << cwnd << " seqlen=(" << m_iSndLastAck << "-" << m_iSndCurrSeqNo << ")=" << seqdiff);
            m_ullTargetTime_tk = 0;
            m_ullTimeDiff_tk   = 0;
            ts_tk              = 0;
            return 0;
        }

        reason = "normal";
    }

    // Normally packet.m_iTimeStamp field is set exactly here,
    // usually as taken from m_StartTime and current time, unless live
    // mode in which case it is based on 'origintime' as set during scheduling.
    // In case when this is a filter control packet, the m_iTimeStamp field already
    // contains the exactly needed value, and it's a timestamp clip, not a real
    // timestamp.
    if (!filter_ctl_pkt)
    {
        if (m_bPeerTsbPd)
        {
            /*
             * When timestamp is carried over in this sending stream from a received stream,
             * it may be older than the session start time causing a negative packet time
             * that may block the receiver's Timestamp-based Packet Delivery.
             * XXX Isn't it then better to not decrease it by m_stats.startTime? As long as it
             * doesn't screw up the start time on the other side.
             */
            if (origintime >= m_stats.startTime)
      {
          setPacketTS(packet, origintime);
      }
            else
      {
          setPacketTS(packet, CTimer::getTime());
          LOGC(dlog.Error, log << "packData: reference time=" << FormatTime(origintime)
              << " is in the past towards start time=" << FormatTime(m_stats.startTime)
              << " - setting NOW as reference time for the data packet");
      }
        }
        else
        {
       setPacketTS(packet, CTimer::getTime());
        }
    }

    packet.m_iID = m_PeerID;
    packet.setLength(payload);

    /* Encrypt if 1st time this packet is sent and crypto is enabled */
    if (kflg)
    {
        // XXX Encryption flags are already set on the packet before calling this.
        // See readData() above.
        if (m_pCryptoControl->encrypt(Ref(packet)))
        {
            // Encryption failed
            //>>Add stats for crypto failure
            ts_tk = 0;
            LOGC(dlog.Error, log << "ENCRYPT FAILED - packet won't be sent, size=" << payload);
            return -1; // Encryption failed
        }
        payload = packet.getLength(); /* Cipher may change length */
        reason += " (encrypted)";
    }

    if (new_packet_packed && m_PacketFilter)
    {
        HLOGC(mglog.Debug, log << "filter: Feeding packet for source clip");
        m_PacketFilter.feedSource(Ref(packet));
    }

#if ENABLE_HEAVY_LOGGING // Required because of referring to MessageFlagStr()
    HLOGC(mglog.Debug,
          log << CONID() << "packData: " << reason << " packet seq=" << packet.m_iSeqNo << " (ACK=" << m_iSndLastAck
              << " ACKDATA=" << m_iSndLastDataAck << " MSG/FLAGS: " << packet.MessageFlagStr() << ")");
#endif

    // Fix keepalive
    m_ullLastSndTime_tk = entertime_tk;

    considerLegacySrtHandshake(0);

    // WARNING: TEV_SEND is the only event that is reported from
    // the CSndQueue::worker thread. All others are reported from
    // CRcvQueue::worker. If you connect to this signal, make sure
    // that you are aware of prospective simultaneous access.
    updateCC(TEV_SEND, &packet);

    // XXX This was a blocked code also originally in UDT. Probably not required.
    // Left untouched for historical reasons.
    // Might be possible that it was because of that this is send from
    // different thread than the rest of the signals.
    // m_pSndTimeWindow->onPktSent(packet.m_iTimeStamp);

    CGuard::enterCS(m_StatsLock, "Stats");
    m_stats.traceBytesSent += payload;
    m_stats.bytesSentTotal += payload;
    ++m_stats.traceSent;
    ++m_stats.sentTotal;
    CGuard::leaveCS(m_StatsLock, "Stats");

    if (probe)
    {
        // sends out probing packet pair
        ts_tk = entertime_tk;
        probe = false;
    }
    else
    {
#if USE_BUSY_WAITING
        ts_tk = entertime_tk + m_ullInterval_tk;
#else
        if (m_ullTimeDiff_tk >= m_ullInterval_tk)
        {
            ts_tk = entertime_tk;
            m_ullTimeDiff_tk -= m_ullInterval_tk;
        }
        else
        {
            ts_tk = entertime_tk + m_ullInterval_tk - m_ullTimeDiff_tk;
            m_ullTimeDiff_tk = 0;
        }
#endif
    }

    m_ullTargetTime_tk = ts_tk;

    HLOGC(mglog.Debug, log << "packData: Setting source address: " << SockaddrToString(&m_SourceAddr));
    *r_src_adr = m_SourceAddr;

    return payload;
}

// This is a close request, but called from the
void CUDT::processClose()
{
    sendCtrl(UMSG_SHUTDOWN);

    m_bShutdown      = true;
    m_bClosing       = true;
    m_bBroken        = true;
    m_iBrokenCounter = 60;

    HLOGP(mglog.Debug, "processClose: sent message and set flags");

    if (m_bTsbPd)
    {
        HLOGP(mglog.Debug, "processClose: lock-and-signal TSBPD");
        CCondDelegate cc(m_RcvTsbPdCond, m_RecvLock, CCondDelegate::NOLOCK, "RcvTsbPd", "Recv");
        cc.lock_signal();
    }

    // Signal the sender and recver if they are waiting for data.
    releaseSynch();
    // Unblock any call so they learn the connection_broken error
    s_UDTUnited.m_EPoll.update_events(m_SocketID, m_sPollID, SRT_EPOLL_ERR, true);

    HLOGP(mglog.Debug, "processClose: triggering timer event to spread the bad news");
    CTimer::triggerEvent();
}

void CUDT::sendLossReport(const std::vector<std::pair<int32_t, int32_t> >& loss_seqs)
{
    typedef vector<pair<int32_t, int32_t> > loss_seqs_t;

    vector<int32_t> seqbuffer;
    seqbuffer.reserve(2 * loss_seqs.size()); // pessimistic
    for (loss_seqs_t::const_iterator i = loss_seqs.begin(); i != loss_seqs.end(); ++i)
    {
        if (i->first == i->second)
        {
            seqbuffer.push_back(i->first);
            HLOGF(mglog.Debug, "lost packet %d: sending LOSSREPORT", i->first);
        }
        else
        {
            seqbuffer.push_back(i->first | LOSSDATA_SEQNO_RANGE_FIRST);
            seqbuffer.push_back(i->second);
            HLOGF(mglog.Debug,
                  "lost packets %d-%d (%d packets): sending LOSSREPORT",
                  i->first,
                  i->second,
                  1 + CSeqNo::seqcmp(i->second, i->first));
        }
    }

    if (!seqbuffer.empty())
    {
        sendCtrl(UMSG_LOSSREPORT, NULL, &seqbuffer[0], seqbuffer.size());
    }
}

inline void ThreadCheckAffinity(const char* function SRT_ATR_UNUSED, pthread_t thr SRT_ATR_UNUSED)
{
#if ENABLE_THREAD_LOGGING
    if (thr == pthread_self())
        return;

    LOGC(mglog.Fatal, log << "IPE: '" << function << "' should not be executed in this thread!");
    throw std::runtime_error("INTERNAL ERROR: incorrect function affinity");
#endif
}

#define THREAD_CHECK_AFFINITY(thr) ThreadCheckAffinity(__FUNCTION__, thr)

int CUDT::processData(CUnit* in_unit)
{
    THREAD_CHECK_AFFINITY(m_pRcvQueue->threadId());

    if (m_bClosing)
        return -1;

    CPacket& packet = in_unit->m_Packet;

    // XXX This should be called (exclusively) here:
    // m_pRcvBuffer->addLocalTsbPdDriftSample(packet.getMsgTimeStamp());
    // Just heard from the peer, reset the expiration count.
    m_iEXPCount = 1;
    uint64_t currtime_tk;
    CTimer::rdtsc(currtime_tk);
    m_ullLastRspTime_tk = currtime_tk;

    // We are receiving data, start tsbpd thread if TsbPd is enabled
    if (m_bTsbPd && !CGuard::isthread(m_RcvTsbPdThread))
    {
        HLOGP(mglog.Debug, "Spawning TSBPD thread");
        int st = 0;
        {
            ThreadName tn("SRT:TsbPd");
            st = pthread_create(&m_RcvTsbPdThread, NULL, CUDT::tsbpd, this);
        }
        if (st != 0)
        {
            LOGC(mglog.Error, log << "processData: PROBLEM SPAWNING TSBPD thread: " << st);
            return -1;
        }
    }

    const int pktrexmitflag = m_bPeerRexmitFlag ? (packet.getRexmitFlag() ? 1 : 0) : 2;
#if ENABLE_HEAVY_LOGGING
    static const char* const rexmitstat[] = {"ORIGINAL", "REXMITTED", "RXS-UNKNOWN"};
    string                   rexmit_reason;
#endif

    if (pktrexmitflag == 1)
    {
        // This packet was retransmitted
        CGuard::enterCS(m_StatsLock, "Stats");
        m_stats.traceRcvRetrans++;
        CGuard::leaveCS(m_StatsLock, "Stats");

#if ENABLE_HEAVY_LOGGING
        // Check if packet was retransmitted on request or on ack timeout
        // Search the sequence in the loss record.
        rexmit_reason = " by ";
        if (!m_pRcvLossList->find(packet.m_iSeqNo, packet.m_iSeqNo))
            rexmit_reason += "REQUEST";
        else
            rexmit_reason += "ACK-TMOUT";
#endif
    }

#if ENABLE_HEAVY_LOGGING
   {
       int tsbpddelay = m_iTsbPdDelay_ms*1000; // (value passed to CRcvBuffer::setRcvTsbPdMode)

       // It's easier to remove the latency factor from this value than to add a function
       // that exposes the details basing on which this value is calculated.
       uint64_t pts = m_pRcvBuffer->getPktTsbPdTime(packet.getMsgTimeStamp());
       uint64_t ets = pts - tsbpddelay;

       HLOGC(dlog.Debug, log << CONID() << "processData: RECEIVED DATA: size=" << packet.getLength()
           << " seq=" << packet.getSeqNo()
           << " OTS=" << FormatTime(packet.getMsgTimeStamp())
           << " ETS=" << FormatTime(ets)
           << " PTS=" << FormatTime(pts));
   }
#endif

    updateCC(TEV_RECEIVE, &packet);
    ++m_iPktCount;

    const int pktsz = packet.getLength();
    // Update time information
   // XXX Note that this adds the byte size of a packet
   // of which we don't yet know as to whether this has
   // carried out some useful data or some excessive data
   // that will be later discarded.
   // FIXME: before adding this on the rcv time window,
   // make sure that this packet isn't going to be
   // effectively discarded, as repeated retransmission,
   // for example, burdens the link, but doesn't better the speed.
    m_RcvTimeWindow.onPktArrival(pktsz);

   // Probe the packet pair if needed.
   // Conditions and any extra data required for the packet
   // this function will extract and test as needed.

    const bool unordered = CSeqNo::seqcmp(packet.m_iSeqNo, m_iRcvCurrSeqNo) <= 0;
    const bool retransmitted = m_bPeerRexmitFlag && packet.getRexmitFlag();

    // Retransmitted and unordered packets do not provide expected measurement.
    // We expect the 16th and 17th packet to be sent regularly,
    // otherwise measurement must be rejected.
    m_RcvTimeWindow.probeArrival(packet, unordered || retransmitted);

    CGuard::enterCS(m_StatsLock, "Stats");
    m_stats.traceBytesRecv += pktsz;
    m_stats.bytesRecvTotal += pktsz;
    ++m_stats.traceRecv;
    ++m_stats.recvTotal;
    CGuard::leaveCS(m_StatsLock, "Stats");

    typedef vector<pair<int32_t, int32_t> > loss_seqs_t;
    loss_seqs_t                             filter_loss_seqs;
    loss_seqs_t                             srt_loss_seqs;
    vector<CUnit*>                          incoming;
    bool                                    was_sent_in_order          = true;
    bool                                    reorder_prevent_lossreport = false;

    // If the peer doesn't understand REXMIT flag, send rexmit request
    // always immediately.
    int initial_loss_ttl = 0;
    if (m_bPeerRexmitFlag)
        initial_loss_ttl = m_iReorderTolerance;

    // After introduction of packet filtering, the "recordable loss detection"
    // does not exactly match the true loss detection. When a FEC filter is
    // working, for example, then getting one group filled with all packet but
    // the last one and the FEC control packet, in this special case this packet
    // won't be notified at all as lost because it will be recovered by the
    // filter immediately before anyone notices what happened (and the loss
    // detection for the further functionality is checked only afterwards,
    // and in this case the immediate recovery makes the loss to not be noticed
    // at all).
    //
    // Because of that the check for losses must happen BEFORE passing the packet
    // to the filter and before the filter could recover the packet before anyone
    // notices :)

    if (packet.getMsgSeq() != 0) // disregard filter-control packets, their seq may mean nothing
    {
        int diff = CSeqNo::seqoff(m_iRcvCurrPhySeqNo, packet.m_iSeqNo);
        if (diff > 1)
        {
            CGuard lg(m_StatsLock, "stats");
            int    loss = diff - 1; // loss is all that is above diff == 1
            m_stats.traceRcvLoss += loss;
            m_stats.rcvLossTotal += loss;
            uint64_t lossbytes = loss * m_pRcvBuffer->getRcvAvgPayloadSize();
            m_stats.traceRcvBytesLoss += lossbytes;
            m_stats.rcvBytesLossTotal += lossbytes;
            HLOGC(mglog.Debug,
                  log << "LOSS STATS: n=" << loss << " SEQ: [" << CSeqNo::incseq(m_iRcvCurrPhySeqNo) << " "
                      << CSeqNo::decseq(packet.m_iSeqNo) << "]");
        }

        if (diff > 0)
        {
            // Record if it was further than latest
            m_iRcvCurrPhySeqNo = packet.m_iSeqNo;
        }
    }

    {
        // Start of offset protected section
        // Prevent TsbPd thread from modifying Ack position while adding data
        // offset from RcvLastAck in RcvBuffer must remain valid between seqoff() and addData()
        CGuard recvbuf_acklock(m_RcvBufferLock, "RcvBuffer");

        // vector<CUnit*> undec_units;
        if (m_PacketFilter)
        {
            // Stuff this data into the filter
            m_PacketFilter.receive(in_unit, Ref(incoming), Ref(filter_loss_seqs));
            HLOGC(mglog.Debug,
                  log << "(FILTER) fed data, received " << incoming.size() << " pkts, " << Printable(filter_loss_seqs)
                      << " loss to report, "
                      << (m_PktFilterRexmitLevel == SRT_ARQ_ALWAYS ? "FIND & REPORT LOSSES YOURSELF"
                                                                   : "REPORT ONLY THOSE"));
        }
        else
        {
            // Stuff in just one packet that has come in.
            incoming.push_back(in_unit);
        }

        bool excessive = true; // stays true unless it was successfully added

        // Needed for possibly check for needsQuickACK.
        bool incoming_belated = (CSeqNo::seqcmp(in_unit->m_Packet.m_iSeqNo, m_iRcvLastSkipAck) < 0);

        // Loop over all incoming packets that were filtered out.
        // In case when there is no filter, there's just one packet in 'incoming',
        // the one that came in the input of this function.
        for (vector<CUnit*>::iterator i = incoming.begin(); i != incoming.end(); ++i)
        {
            CUnit*   u    = *i;
            CPacket& rpkt = u->m_Packet;

            // m_iRcvLastSkipAck is the base sequence number for the receiver buffer.
            // This is the offset in the buffer; if this is negative, it means that
            // this sequence is already in the past and the buffer is not interested.
            // Meaning, this packet will be rejected, even if it could potentially be
            // one of missing packets in the transmission.
            int32_t offset = CSeqNo::seqoff(m_iRcvLastSkipAck, rpkt.m_iSeqNo);

            IF_HEAVY_LOGGING(const char* exc_type = "EXPECTED");

            if (offset < 0)
            {
                IF_HEAVY_LOGGING(exc_type = "BELATED");
                uint64_t tsbpdtime = m_pRcvBuffer->getPktTsbPdTime(rpkt.getMsgTimeStamp());
                uint64_t bltime =
                    CountIIR(uint64_t(m_stats.traceBelatedTime) * 1000, CTimer::getTime() - tsbpdtime, 0.2);

                CGuard::enterCS(m_StatsLock, "Stats");
                m_stats.traceBelatedTime = double(bltime) / 1000.0;
                m_stats.traceRcvBelated++;
                CGuard::leaveCS(m_StatsLock, "Stats");
                HLOGC(mglog.Debug,
                      log << CONID() << "RECEIVED: seq=" << packet.m_iSeqNo << " offset=" << offset << " (BELATED/"
                          << rexmitstat[pktrexmitflag] << rexmit_reason << ") FLAGS: " << packet.MessageFlagStr());
                continue;
            }

            const int avail_bufsize = m_pRcvBuffer->getAvailBufSize();
            if (offset >= avail_bufsize)
            {
                // This is already a sequence discrepancy. Probably there could be found
                // some way to make it continue reception by overriding the sequence and
                // make a kinda TLKPTDROP, but there has been found no reliable way to do this.
                if (m_bTsbPd && m_bTLPktDrop && m_pRcvBuffer->empty())
                {
                    // Only in live mode. In File mode this shall not be possible
                    // because the sender should stop sending in this situation.
                    // In Live mode this means that there is a gap between the
                    // lowest sequence in the empty buffer and the incoming sequence
                    // that exceeds the buffer size. Receiving data in this situation
                    // is no longer possible and this is a point of no return.

                  LOGC(mglog.Error, log << CONID() <<
                          "SEQUENCE DISCREPANCY. BREAKING CONNECTION."
                             " seq=" << rpkt.m_iSeqNo
                          << " buffer=(" << m_iRcvLastSkipAck
                          << ":" << m_iRcvCurrSeqNo                   // -1 = size to last index
                          << "+" << CSeqNo::incseq(m_iRcvLastSkipAck, m_pRcvBuffer->capacity()-1)
                          << "), " << (offset-avail_bufsize+1)
                          << " past max. Reception no longer possible. REQUESTING TO CLOSE.");

                    // This is a scoped lock with AckLock, but for the moment
                    // when processClose() is called this lock must be taken out,
                    // otherwise this will cause a deadlock. We don't need this
                    // lock anymore, and at 'return' it will be unlocked anyway.
                    recvbuf_acklock.forceUnlock();
                    processClose();
                    return -1;
                }
                else
                {
                    LOGC(mglog.Error,
                         log << CONID() << "No room to store incoming packet: offset=" << offset
                             << " avail=" << avail_bufsize << " ack.seq=" << m_iRcvLastSkipAck
                             << " pkt.seq=" << rpkt.m_iSeqNo << " rcv-remain=" << m_pRcvBuffer->debugGetSize());
                    return -1;
                }
            }

            bool adding_successful = true;
            if (m_pRcvBuffer->addData(*i, offset) < 0)
            {
                // addData returns -1 if at the m_iLastAckPos+offset position there already is a packet.
                // So this packet is "redundant".
                IF_HEAVY_LOGGING(exc_type = "UNACKED");
                adding_successful = false;
            }
            else
            {
                IF_HEAVY_LOGGING(exc_type = "ACCEPTED");
                excessive = false;
                if (u->m_Packet.getMsgCryptoFlags())
                {
                    EncryptionStatus rc = m_pCryptoControl ? m_pCryptoControl->decrypt(Ref(u->m_Packet)) : ENCS_NOTSUP;
                    if (rc != ENCS_CLEAR)
                    {
                        // Could not decrypt
                        // Keep packet in received buffer
                        // Crypto flags are still set
                        // It will be acknowledged
                        {
                            CGuard lg(m_StatsLock, "stats");
                            m_stats.traceRcvUndecrypt += 1;
                            m_stats.traceRcvBytesUndecrypt += pktsz;
                            m_stats.m_rcvUndecryptTotal += 1;
                            m_stats.m_rcvBytesUndecryptTotal += pktsz;
                        }

                        // Log message degraded to debug because it may happen very often
                        HLOGC(dlog.Debug, log << CONID() << "ERROR: packet not decrypted, dropping data.");
                        adding_successful = false;
                        IF_HEAVY_LOGGING(exc_type = "UNDECRYPTED");
                    }
                }
            }
#if ENABLE_HEAVY_LOGGING
      std::ostringstream timebufspec;
      if (m_bTsbPd)
      {
          int dsize = m_pRcvBuffer->getRcvDataSize();
          timebufspec << "(" << FormatTime(m_pRcvBuffer->debugGetDeliveryTime(0))
              << "-" << FormatTime(m_pRcvBuffer->debugGetDeliveryTime(dsize-1)) << ")";
      }

<<<<<<< HEAD
      std::ostringstream expectspec;
      if (excessive)
          expectspec << "EXCESSIVE(" << exc_type << rexmit_reason << ")";
      else
          expectspec << "ACCEPTED";
#endif

      HLOGC(mglog.Debug, log << CONID() << "RECEIVED: seq=" << rpkt.m_iSeqNo
              << " offset=" << offset
              << " avail=" << m_pRcvBuffer->getAvailBufSize()
              << " buffer=(" << m_iRcvLastSkipAck
              << ":" << m_iRcvCurrSeqNo                   // -1 = size to last index
              << "+" << CSeqNo::incseq(m_iRcvLastSkipAck, m_pRcvBuffer->capacity()-1)
              << ") "
              << " RSL=" << expectspec.str()
              << " SN=" << rexmitstat[pktrexmitflag]
              << " DLVTM=" << timebufspec.str()
              << " FLAGS: "
              << rpkt.MessageFlagStr());
=======
            HLOGC(mglog.Debug,
                  log << CONID() << "RECEIVED: seq=" << rpkt.m_iSeqNo << " offset=" << offset
                  << " BUFr=" << avail_bufsize
                  << " (" << exc_type << "/" << rexmitstat[pktrexmitflag] << rexmit_reason << ") FLAGS: "
                  << packet.MessageFlagStr());
>>>>>>> d98c0413

            // Decryption should have made the crypto flags EK_NOENC.
            // Otherwise it's an error.
            if (adding_successful)
            {
                HLOGC(dlog.Debug,
                      log << "CONTIGUITY CHECK: sequence distance: " << CSeqNo::seqoff(m_iRcvCurrSeqNo, rpkt.m_iSeqNo));
                if (CSeqNo::seqcmp(rpkt.m_iSeqNo, CSeqNo::incseq(m_iRcvCurrSeqNo)) > 0) // Loss detection.
                {
                    int32_t seqlo = CSeqNo::incseq(m_iRcvCurrSeqNo);
                    int32_t seqhi = CSeqNo::decseq(rpkt.m_iSeqNo);

                    srt_loss_seqs.push_back(make_pair(seqlo, seqhi));

                    if (initial_loss_ttl)
                    {
                        // pack loss list for (possibly belated) NAK
                        // The LOSSREPORT will be sent in a while.

                        for (loss_seqs_t::iterator i = srt_loss_seqs.begin(); i != srt_loss_seqs.end(); ++i)
                        {
                            m_FreshLoss.push_back(CRcvFreshLoss(i->first, i->second, initial_loss_ttl));
                        }
                        HLOGC(mglog.Debug,
                              log << "FreshLoss: added sequences: " << Printable(srt_loss_seqs)
                                  << " tolerance: " << initial_loss_ttl);
                        reorder_prevent_lossreport = true;
                    }
                }
            }

            // Update the current largest sequence number that has been received.
            // Or it is a retransmitted packet, remove it from receiver loss list.
            if (CSeqNo::seqcmp(rpkt.m_iSeqNo, m_iRcvCurrSeqNo) > 0)
            {
                m_iRcvCurrSeqNo = rpkt.m_iSeqNo; // Latest possible received
            }
            else
            {
                unlose(rpkt); // was BELATED or RETRANSMITTED
                was_sent_in_order &= 0 != pktrexmitflag;
            }
        }

        // This is moved earlier after introducing filter because it shouldn't
        // be executed in case when the packet was rejected by the receiver buffer.
        // However now the 'excessive' condition may be true also in case when
        // a truly non-excessive packet has been received, just it has been temporarily
        // stored for better times by the filter module. This way 'excessive' is also true,
        // although the old condition that a packet with a newer sequence number has arrived
        // or arrived out of order may still be satisfied.
        if (!incoming_belated && was_sent_in_order)
        {
            // Basing on some special case in the packet, it might be required
            // to enforce sending ACK immediately (earlier than normally after
            // a given period).
            if (m_CongCtl->needsQuickACK(packet))
            {
                CTimer::rdtsc(m_ullNextACKTime_tk);
            }
        }

        if (excessive)
        {
            return -1;
        }

    } // End of recvbuf_acklock

    if (m_bClosing)
    {
        // RcvQueue worker thread can call processData while closing (or close while processData)
        // This race condition exists in the UDT design but the protection against TsbPd thread
        // (with AckLock) and decryption enlarged the probability window.
        // Application can crash deep in decrypt stack since crypto context is deleted in close.
        // RcvQueue worker thread will not necessarily be deleted with this connection as it can be
        // used by others (socket multiplexer).
        return -1;
    }

    if (incoming.empty())
    {
        // Treat as excessive. This is when a filter cumulates packets
        // until the loss is rebuilt, or eats up a filter control packet
        return -1;
    }

    if (!srt_loss_seqs.empty())
    {
        // A loss is detected
        {
            // TODO: Can unlock rcvloss after m_pRcvLossList->insert(...)?
            // And probably protect m_FreshLoss as well.

            HLOGC(mglog.Debug, log << "processData: LOSS DETECTED, %: " << Printable(srt_loss_seqs) << " - RECORDING.");
            // if record_loss == false, nothing will be contained here
            // Insert lost sequence numbers to the receiver loss list
            CGuard lg(m_RcvLossLock, "RcvLoss");
            for (loss_seqs_t::iterator i = srt_loss_seqs.begin(); i != srt_loss_seqs.end(); ++i)
            {
                // If loss found, insert them to the receiver loss list
                m_pRcvLossList->insert(i->first, i->second);
            }
        }

        const bool report_recorded_loss = !m_PacketFilter || m_PktFilterRexmitLevel == SRT_ARQ_ALWAYS;
        if (!reorder_prevent_lossreport && report_recorded_loss)
        {
            HLOGC(mglog.Debug, log << "WILL REPORT LOSSES (SRT): " << Printable(srt_loss_seqs));
            sendLossReport(srt_loss_seqs);
        }

        if (m_bTsbPd)
        {
           HLOGC(mglog.Debug, log << "loss: signaling TSBPD cond");
           CCondDelegate cond(m_RcvTsbPdCond, m_RecvLock, CCondDelegate::NOLOCK);
           cond.lock_signal();
        }
    }

    // Separately report loss records of those reported by a filter.
    // ALWAYS report whatever has been reported back by a filter. Note that
    // the filter never reports anything when rexmit fallback level is ALWAYS or NEVER.
    // With ALWAYS only those are reported that were recorded here by SRT.
    // With NEVER, nothing is to be reported.
    if (!filter_loss_seqs.empty())
    {
        HLOGC(mglog.Debug, log << "WILL REPORT LOSSES (filter): " << Printable(filter_loss_seqs));
        sendLossReport(filter_loss_seqs);

        if (m_bTsbPd)
        {
            HLOGC(mglog.Debug, log << "loss: signaling TSBPD cond");
            CCondDelegate cond(m_RcvTsbPdCond, m_RecvLock, CCondDelegate::NOLOCK);
            cond.lock_signal();
        }
    }

    // Now review the list of FreshLoss to see if there's any "old enough" to send UMSG_LOSSREPORT to it.

    // PERFORMANCE CONSIDERATIONS:
    // This list is quite inefficient as a data type and finding the candidate to send UMSG_LOSSREPORT
    // is linear time. On the other hand, there are some special cases that are important for performance:
    // - only the first (plus some following) could have had TTL drown to 0
    // - the only (little likely) possibility that the next-to-first record has TTL=0 is when there was
    //   a loss range split (due to dropFromLossLists() of one sequence)
    // - first found record with TTL>0 means end of "ready to LOSSREPORT" records
    // So:
    // All you have to do is:
    //  - start with first element and continue with next elements, as long as they have TTL=0
    //    If so, send the loss report and remove this element.
    //  - Since the first element that has TTL>0, iterate until the end of container and decrease TTL.
    //
    // This will be efficient becase the loop to increment one field (without any condition check)
    // can be quite well optimized.

    vector<int32_t> lossdata;
    {
        CGuard lg(m_RcvLossLock, "rcvloss");

        // XXX There was a mysterious crash around m_FreshLoss. When the initial_loss_ttl is 0
        // (that is, "belated loss report" feature is off), don't even touch m_FreshLoss.
        if (initial_loss_ttl && !m_FreshLoss.empty())
        {
            deque<CRcvFreshLoss>::iterator i = m_FreshLoss.begin();

            // Phase 1: take while TTL <= 0.
            // There can be more than one record with the same TTL, if it has happened before
            // that there was an 'unlost' (@c dropFromLossLists) sequence that has split one detected loss
            // into two records.
            for (; i != m_FreshLoss.end() && i->ttl <= 0; ++i)
            {
                HLOGF(mglog.Debug,
                      "Packet seq %d-%d (%d packets) considered lost - sending LOSSREPORT",
                      i->seq[0],
                      i->seq[1],
                      CSeqNo::seqoff(i->seq[0], i->seq[1]) + 1);
                addLossRecord(lossdata, i->seq[0], i->seq[1]);
            }

            // Remove elements that have been processed and prepared for lossreport.
            if (i != m_FreshLoss.begin())
            {
                m_FreshLoss.erase(m_FreshLoss.begin(), i);
                i = m_FreshLoss.begin();
            }

            if (m_FreshLoss.empty())
            {
                HLOGP(mglog.Debug, "NO MORE FRESH LOSS RECORDS.");
            }
            else
            {
                HLOGF(mglog.Debug,
                      "STILL %" PRIzu " FRESH LOSS RECORDS, FIRST: %d-%d (%d) TTL: %d",
                      m_FreshLoss.size(),
                      i->seq[0],
                      i->seq[1],
                      1 + CSeqNo::seqoff(i->seq[0], i->seq[1]),
                      i->ttl);
            }

            // Phase 2: rest of the records should have TTL decreased.
            for (; i != m_FreshLoss.end(); ++i)
                --i->ttl;
        }
    }
    if (!lossdata.empty())
    {
        sendCtrl(UMSG_LOSSREPORT, NULL, &lossdata[0], lossdata.size());
    }

    // was_sent_in_order means either of:
    // - packet was sent in order (first if branch above)
    // - packet was sent as old, but was a retransmitted packet

    if (m_bPeerRexmitFlag && was_sent_in_order)
    {
        ++m_iConsecOrderedDelivery;
        if (m_iConsecOrderedDelivery >= 50)
        {
            m_iConsecOrderedDelivery = 0;
            if (m_iReorderTolerance > 0)
            {
                m_iReorderTolerance--;
                CGuard::enterCS(m_StatsLock, "Stats");
                m_stats.traceReorderDistance--;
                CGuard::leaveCS(m_StatsLock, "Stats");
                HLOGF(mglog.Debug,
                      "ORDERED DELIVERY of 50 packets in a row - decreasing tolerance to %d",
                      m_iReorderTolerance);
            }
        }
    }

    return 0;
}

/// This function is called when a packet has arrived, which was behind the current
/// received sequence - that is, belated or retransmitted. Try to remove the packet
/// from both loss records: the general loss record and the fresh loss record.
///
/// Additionally, check - if supported by the peer - whether the "latecoming" packet
/// has been sent due to retransmission or due to reordering, by checking the rexmit
/// support flag and rexmit flag itself. If this packet was surely ORIGINALLY SENT
/// it means that the current network connection suffers of packet reordering. This
/// way try to introduce a dynamic tolerance by calculating the difference between
/// the current packet reception sequence and this packet's sequence. This value
/// will be set to the tolerance value, which means that later packet retransmission
/// will not be required immediately, but only after receiving N next packets that
/// do not include the lacking packet.
/// The tolerance is not increased infinitely - it's bordered by m_iMaxReorderTolerance.
/// This value can be set in options - SRT_LOSSMAXTTL.
void CUDT::unlose(const CPacket& packet)
{
    CGuard  lg(m_RcvLossLock, "rcvloss");
    int32_t sequence = packet.m_iSeqNo;
    m_pRcvLossList->remove(sequence);

    // Rest of this code concerns only the "belated lossreport" feature.

    bool has_increased_tolerance = false;
    bool was_reordered           = false;

    if (m_bPeerRexmitFlag)
    {
        // If the peer understands the REXMIT flag, it means that the REXMIT flag is contained
        // in the PH_MSGNO field.

        // The packet is considered coming originally (just possibly out of order), if REXMIT
        // flag is NOT set.
        was_reordered = !packet.getRexmitFlag();
        if (was_reordered)
        {
            HLOGF(mglog.Debug, "received out-of-band packet seq %d", sequence);

            const int seqdiff = abs(CSeqNo::seqcmp(m_iRcvCurrSeqNo, packet.m_iSeqNo));
            CGuard::enterCS(m_StatsLock, "Stats");
            m_stats.traceReorderDistance = max(seqdiff, m_stats.traceReorderDistance);
            CGuard::leaveCS(m_StatsLock, "Stats");
            if (seqdiff > m_iReorderTolerance)
            {
                const int new_tolerance = min(seqdiff, m_iMaxReorderTolerance);
                HLOGF(mglog.Debug,
                      "Belated by %d seqs - Reorder tolerance %s %d",
                      seqdiff,
                      (new_tolerance == m_iReorderTolerance) ? "REMAINS with" : "increased to",
                      new_tolerance);
                m_iReorderTolerance = new_tolerance;
                has_increased_tolerance =
                    true; // Yes, even if reorder tolerance is already at maximum - this prevents decreasing tolerance.
            }
        }
        else
        {
            HLOGC(mglog.Debug, log << CONID() << "received reXmitted packet seq=" << sequence);
        }
    }
    else
    {
        HLOGF(mglog.Debug, "received reXmitted or belated packet seq %d (distinction not supported by peer)", sequence);
    }

    // Don't do anything if "belated loss report" feature is not used.
    // In that case the FreshLoss list isn't being filled in at all, the
    // loss report is sent directly.
    // Note that this condition blocks two things being done in this function:
    // - remove given sequence from the fresh loss record
    //   (in this case it's empty anyway)
    // - decrease current reorder tolerance based on whether packets come in order
    //   (current reorder tolerance is 0 anyway)
    if (m_bPeerRexmitFlag == 0 || m_iReorderTolerance == 0)
        return;

    size_t i       = 0;
    int    had_ttl = 0;
    for (i = 0; i < m_FreshLoss.size(); ++i)
    {
        had_ttl = m_FreshLoss[i].ttl;
        switch (m_FreshLoss[i].revoke(sequence))
        {
        case CRcvFreshLoss::NONE:
            continue; // Not found. Search again.

        case CRcvFreshLoss::STRIPPED:
            goto breakbreak; // Found and the modification is applied. We're done here.

        case CRcvFreshLoss::DELETE:
            // No more elements. Kill it.
            m_FreshLoss.erase(m_FreshLoss.begin() + i);
            // Every loss is unique. We're done here.
            goto breakbreak;

        case CRcvFreshLoss::SPLIT:
            // Oh, this will be more complicated. This means that it was in between.
            {
                // So create a new element that will hold the upper part of the range,
                // and this one modify to be the lower part of the range.

                // Keep the current end-of-sequence value for the second element
                int32_t next_end = m_FreshLoss[i].seq[1];

                // seq-1 set to the end of this element
                m_FreshLoss[i].seq[1] = CSeqNo::decseq(sequence);
                // seq+1 set to the begin of the next element
                int32_t next_begin = CSeqNo::incseq(sequence);

                // Use position of the NEXT element because insertion happens BEFORE pointed element.
                // Use the same TTL (will stay the same in the other one).
                m_FreshLoss.insert(m_FreshLoss.begin() + i + 1,
                                   CRcvFreshLoss(next_begin, next_end, m_FreshLoss[i].ttl));
            }
            goto breakbreak;
        }
    }

    // Could have made the "return" instruction instead of goto, but maybe there will be something
    // to add in future, so keeping that.
breakbreak:;

    if (i != m_FreshLoss.size())
    {
        HLOGF(mglog.Debug, "sequence %d removed from belated lossreport record", sequence);
    }

    if (was_reordered)
    {
        m_iConsecOrderedDelivery = 0;
        if (has_increased_tolerance)
        {
            m_iConsecEarlyDelivery = 0; // reset counter
        }
        else if (had_ttl > 2)
        {
            ++m_iConsecEarlyDelivery; // otherwise, and if it arrived quite earlier, increase counter
            HLOGF(mglog.Debug, "... arrived at TTL %d case %d", had_ttl, m_iConsecEarlyDelivery);

            // After 10 consecutive
            if (m_iConsecEarlyDelivery >= 10)
            {
                m_iConsecEarlyDelivery = 0;
                if (m_iReorderTolerance > 0)
                {
                    m_iReorderTolerance--;
                    CGuard::enterCS(m_StatsLock, "Stats");
                    m_stats.traceReorderDistance--;
                    CGuard::leaveCS(m_StatsLock, "Stats");
                    HLOGF(mglog.Debug,
                          "... reached %d times - decreasing tolerance to %d",
                          m_iConsecEarlyDelivery,
                          m_iReorderTolerance);
                }
            }
        }
        // If hasn't increased tolerance, but the packet appeared at TTL less than 2, do nothing.
    }
}

void CUDT::dropFromLossLists(int32_t from, int32_t to)
{
    CGuard lg(m_RcvLossLock, "rcvloss");
    m_pRcvLossList->remove(from, to);

    HLOGF(mglog.Debug, "TLPKTDROP seq %d-%d (%d packets)", from, to, CSeqNo::seqoff(from, to));

    if (m_bPeerRexmitFlag == 0 || m_iReorderTolerance == 0)
        return;

    // All code below concerns only "belated lossreport" feature.

    // It's highly unlikely that this is waiting to send a belated UMSG_LOSSREPORT,
    // so treat it rather as a sanity check.

    // It's enough to check if the first element of the list starts with a sequence older than 'to'.
    // If not, just do nothing.

    size_t delete_index = 0;
    for (size_t i = 0; i < m_FreshLoss.size(); ++i)
    {
        CRcvFreshLoss::Emod result = m_FreshLoss[i].revoke(from, to);
        switch (result)
        {
        case CRcvFreshLoss::DELETE:
            delete_index = i + 1; // PAST THE END
            continue;             // There may be further ranges that are included in this one, so check on.

        case CRcvFreshLoss::NONE:
        case CRcvFreshLoss::STRIPPED:
            break; // THIS BREAKS ONLY 'switch', not 'for'!

        case CRcvFreshLoss::SPLIT:; // This function never returns it. It's only a compiler shut-up.
        }

        break; // Now this breaks also FOR.
    }

    m_FreshLoss.erase(m_FreshLoss.begin(),
            m_FreshLoss.begin() + delete_index); // with delete_index == 0 will do nothing
}

// This function, as the name states, should bake a new cookie.
int32_t CUDT::bake(const sockaddr_any& addr, int32_t current_cookie, int correction)
{
    static unsigned int distractor = 0;
    unsigned int        rollover   = distractor + 10;

    for (;;)
    {
        // SYN cookie
        char clienthost[NI_MAXHOST];
        char clientport[NI_MAXSERV];
        getnameinfo(&addr,
                addr.size(),
                clienthost,
                sizeof(clienthost),
                clientport,
                sizeof(clientport),
                NI_NUMERICHOST | NI_NUMERICSERV);
        int64_t timestamp = ((CTimer::getTime() - m_stats.startTime) / 60000000) + distractor -
            correction; // secret changes every one minute
        stringstream cookiestr;
        cookiestr << clienthost << ":" << clientport << ":" << timestamp;
        union {
            unsigned char cookie[16];
            int32_t       cookie_val;
        };
        CMD5::compute(cookiestr.str().c_str(), cookie);

        if (cookie_val != current_cookie)
            return cookie_val;

        ++distractor;

        // This is just to make the loop formally breakable,
        // but this is virtually impossible to happen.
        if (distractor == rollover)
            return cookie_val;
    }
}

// XXX This is quite a mystery, why this function has a return value
// and what the purpose for it was. There's just one call of this
// function in the whole code and in that call the return value is
// ignored. Actually this call happens in the CRcvQueue::worker thread,
// where it makes a response for incoming UDP packet that might be
// a connection request. Should any error occur in this process, there
// is no way to "report error" that happened here. Basing on that
// these values in original UDT code were quite like the values
// for m_iReqType, they have been changed to URQ_* symbols, which
// may mean that the intent for the return value was to send this
// value back as a control packet back to the connector.
//
// This function is run when the CRcvQueue object is reading packets
// from the multiplexer (@c CRcvQueue::worker_RetrieveUnit) and the
// target socket ID is 0.
//
// XXX Make this function return EConnectStatus enum type (extend if needed),
// and this will be directly passed to the caller.
SRT_REJECT_REASON CUDT::processConnectRequest(const sockaddr_any& addr, CPacket& packet)
{
    // XXX ASSUMPTIONS:
    // [[using assert(packet.m_iID == 0)]]

    HLOGC(mglog.Debug, log << "processConnectRequest: received a connection request");

    if (m_bClosing)
    {
        m_RejectReason = SRT_REJ_CLOSE;
        HLOGC(mglog.Debug, log << "processConnectRequest: ... NOT. Rejecting because closing.");
        return m_RejectReason;
    }

    /*
     * Closing a listening socket only set bBroken
     * If a connect packet is received while closing it gets through
     * processing and crashes later.
     */
    if (m_bBroken)
    {
        m_RejectReason = SRT_REJ_CLOSE;
        HLOGC(mglog.Debug, log << "processConnectRequest: ... NOT. Rejecting because broken.");
        return m_RejectReason;
    }
    size_t exp_len =
        CHandShake::m_iContentSize; // When CHandShake::m_iContentSize is used in log, the file fails to link!

    // NOTE!!! Old version of SRT code checks if the size of the HS packet
    // is EQUAL to the above CHandShake::m_iContentSize.

    // Changed to < exp_len because we actually need that the packet
    // be at least of a size for handshake, although it may contain
    // more data, depending on what's inside.
    if (packet.getLength() < exp_len)
    {
        m_RejectReason = SRT_REJ_ROGUE;
        HLOGC(mglog.Debug,
                log << "processConnectRequest: ... NOT. Wrong size: " << packet.getLength() << " (expected: " << exp_len
                << ")");
        return m_RejectReason;
    }

    // Dunno why the original UDT4 code only MUCH LATER was checking if the packet was UMSG_HANDSHAKE.
    // It doesn't seem to make sense to deserialize it into the handshake structure if we are not
    // sure that the packet contains the handshake at all!
    if (!packet.isControl(UMSG_HANDSHAKE))
    {
        m_RejectReason = SRT_REJ_ROGUE;
        LOGC(mglog.Error, log << "processConnectRequest: the packet received as handshake is not a handshake message");
        return m_RejectReason;
    }

    CHandShake hs;
    hs.load_from(packet.m_pcData, packet.getLength());

    // XXX MOST LIKELY this hs should be now copied into m_ConnRes field, which holds
    // the handshake structure sent from the peer (no matter the role or mode).
    // This should simplify the createSrtHandshake() function which can this time
    // simply write the crafted handshake structure into m_ConnReq, which needs no
    // participation of the local handshake and passing it as a parameter through
    // newConnection() -> acceptAndRespond() -> createSrtHandshake(). This is also
    // required as a source of the peer's information used in processing in other
    // structures.

    int32_t cookie_val = bake(addr);

    HLOGC(mglog.Debug, log << "processConnectRequest: new cookie: " << hex << cookie_val);

    // Remember and use the incoming destination address here
    // and use it as a source address when responding. It's not possible
    // to record this address yet because this happens still in the frames
    // of the listener socket. Only when processing switches to the newly
    // spawned accepted socket can the address be recorded in its
    // m_SourceAddr field.
    sockaddr_any use_source_addr = packet.udpDestAddr();

    // REQUEST:INDUCTION.
    // Set a cookie, a target ID, and send back the same as
    // RESPONSE:INDUCTION.
    if (hs.m_iReqType == URQ_INDUCTION)
    {
        HLOGC(mglog.Debug, log << "processConnectRequest: received type=induction, sending back with cookie+socket");

        // XXX That looks weird - the calculated md5 sum out of the given host/port/timestamp
        // is 16 bytes long, but CHandShake::m_iCookie has 4 bytes. This then effectively copies
        // only the first 4 bytes. Moreover, it's dangerous on some platforms because the char
        // array need not be aligned to int32_t - changed to union in a hope that using int32_t
        // inside a union will enforce whole union to be aligned to int32_t.
        hs.m_iCookie = cookie_val;
        packet.m_iID = hs.m_iID;

        // Ok, now's the time. The listener sets here the version 5 handshake,
        // even though the request was 4. This is because the old client would
        // simply return THE SAME version, not even looking into it, giving the
        // listener false impression as if it supported version 5.
        //
        // If the caller was really HSv4, it will simply ignore the version 5 in INDUCTION;
        // it will respond with CONCLUSION, but with its own set version, which is version 4.
        //
        // If the caller was really HSv5, it will RECOGNIZE this version 5 in INDUCTION, so
        // it will respond with version 5 when sending CONCLUSION.

        hs.m_iVersion = HS_VERSION_SRT1;

        // Additionally, set this field to a MAGIC value. This field isn't used during INDUCTION
        // by HSv4 client, HSv5 client can use it to additionally verify that this is a HSv5 listener.
        // In this field we also advertise the PBKEYLEN value. When 0, it's considered not advertised.
        hs.m_iType = SrtHSRequest::wrapFlags(true /*put SRT_MAGIC_CODE in HSFLAGS*/, m_iSndCryptoKeyLen);
        bool whether SRT_ATR_UNUSED = m_iSndCryptoKeyLen != 0;
        HLOGC(mglog.Debug,
                log << "processConnectRequest: " << (whether ? "" : "NOT ")
                << " Advertising PBKEYLEN - value = " << m_iSndCryptoKeyLen);

        size_t size = packet.getLength();
        hs.store_to(packet.m_pcData, Ref(size));
        setPacketTS(packet, CTimer::getTime());

        // Display the HS before sending it to peer
        HLOGC(mglog.Debug, log << "processConnectRequest: SENDING HS (i): " << hs.show());

        m_pSndQueue->sendto(addr, packet, use_source_addr);
        return SRT_REJ_UNKNOWN; // EXCEPTION: this is a "no-error" code.
    }

    // Otherwise this should be REQUEST:CONCLUSION.
    // Should then come with the correct cookie that was
    // set in the above INDUCTION, in the HS_VERSION_SRT1
    // should also contain extra data.

    HLOGC(mglog.Debug,
            log << "processConnectRequest: received type=" << RequestTypeStr(hs.m_iReqType) << " - checking cookie...");
    if (hs.m_iCookie != cookie_val)
    {
        cookie_val = bake(addr, cookie_val, -1); // SHOULD generate an earlier, distracted cookie

        if (hs.m_iCookie != cookie_val)
        {
            m_RejectReason = SRT_REJ_RDVCOOKIE;
            HLOGC(mglog.Debug, log << "processConnectRequest: ...wrong cookie " << hex << cookie_val << ". Ignoring.");
            return m_RejectReason;
        }

        HLOGC(mglog.Debug, log << "processConnectRequest: ... correct (FIXED) cookie. Proceeding.");
    }
    else
    {
        HLOGC(mglog.Debug, log << "processConnectRequest: ... correct (ORIGINAL) cookie. Proceeding.");
    }

    int32_t id = hs.m_iID;

    // HANDSHAKE: The old client sees the version that does not match HS_VERSION_UDT4 (5).
    // In this case it will respond with URQ_ERROR_REJECT. Rest of the data are the same
    // as in the handshake request. When this message is received, the connector side should
    // switch itself to the version number HS_VERSION_UDT4 and continue the old way (that is,
    // continue sending URQ_INDUCTION, but this time with HS_VERSION_UDT4).

    bool accepted_hs = true;

    if (hs.m_iVersion == HS_VERSION_SRT1)
    {
        // No further check required.
        // The m_iType contains handshake extension flags.
    }
    else if (hs.m_iVersion == HS_VERSION_UDT4)
    {
        // In UDT, and so in older SRT version, the hs.m_iType field should contain
        // the socket type, although SRT only allowed this field to be UDT_DGRAM.
        // Older SRT version contained that value in a field, but now that this can
        // only contain UDT_DGRAM the field itself has been abandoned.
        // For the sake of any old client that reports version 4 handshake, interpret
        // this hs.m_iType field as a socket type and check if it's UDT_DGRAM.

        // Note that in HSv5 hs.m_iType contains extension flags.
        if (hs.m_iType != UDT_DGRAM)
        {
            m_RejectReason = SRT_REJ_ROGUE;
            accepted_hs    = false;
        }
    }
    else
    {
        // Unsupported version
        // (NOTE: This includes "version=0" which is a rejection flag).
        m_RejectReason = SRT_REJ_VERSION;
        accepted_hs    = false;
    }

    if (!accepted_hs)
    {
        HLOGC(mglog.Debug,
                log << "processConnectRequest: version/type mismatch. Sending REJECT code:" << m_RejectReason
                << " MSG: " << srt_rejectreason_str(m_RejectReason));
        // mismatch, reject the request
        hs.m_iReqType = URQFailure(m_RejectReason);
        size_t size   = CHandShake::m_iContentSize;
        hs.store_to(packet.m_pcData, Ref(size));
        packet.m_iID        = id;
        setPacketTS(packet, CTimer::getTime());
        HLOGC(mglog.Debug, log << "processConnectRequest: SENDING HS (e): " << hs.show());
        m_pSndQueue->sendto(addr, packet, use_source_addr);
    }
    else
    {
        SRT_REJECT_REASON error  = SRT_REJ_UNKNOWN;
        int               result = s_UDTUnited.newConnection(m_SocketID, addr, &hs, packet, Ref(error));

        // This is listener - m_RejectReason need not be set
        // because listener has no functionality of giving the app
        // insight into rejected callers.

        // --->
        //        (global.) CUDTUnited::updateListenerMux
        //        (new Socket.) CUDT::acceptAndRespond
        if (result == -1)
        {
            hs.m_iReqType = URQFailure(error);
            LOGF(mglog.Error, "UU:newConnection: rsp(REJECT): %d - %s", hs.m_iReqType, srt_rejectreason_str(error));
        }

        // CONFUSION WARNING!
        //
        // The newConnection() will call acceptAndRespond() if the processing
        // was successful - IN WHICH CASE THIS PROCEDURE SHOULD DO NOTHING.
        // Ok, almost nothing - see update_events below.
        //
        // If newConnection() failed, acceptAndRespond() will not be called.
        // Ok, more precisely, the thing that acceptAndRespond() is expected to do
        // will not be done (this includes sending any response to the peer).
        //
        // Now read CAREFULLY. The newConnection() will return:
        //
        // - -1: The connection processing failed due to errors like:
        //       - memory alloation error
        //       - listen backlog exceeded
        //       - any error propagated from CUDT::open and CUDT::acceptAndRespond
        // - 0: The connection already exists
        // - 1: Connection accepted.
        //
        // So, update_events is called only if the connection is established.
        // Both 0 (repeated) and -1 (error) require that a response be sent.
        // The CPacket object that has arrived as a connection request is here
        // reused for the connection rejection response (see URQ_ERROR_REJECT set
        // as m_iReqType).

        // send back a response if connection failed or connection already existed
        // new connection response should be sent in acceptAndRespond()
        if (result != 1)
        {
            HLOGC(mglog.Debug,
                    log << CONID() << "processConnectRequest: sending ABNORMAL handshake info req="
                    << RequestTypeStr(hs.m_iReqType));
            size_t size = CHandShake::m_iContentSize;
            hs.store_to(packet.m_pcData, Ref(size));
            packet.m_iID        = id;
            setPacketTS(packet, CTimer::getTime());
            HLOGC(mglog.Debug, log << "processConnectRequest: SENDING HS (a): " << hs.show());
            m_pSndQueue->sendto(addr, packet, use_source_addr);
        }
        else
        {
            // a new connection has been created, enable epoll for write
           s_UDTUnited.m_EPoll.update_events(m_SocketID, m_sPollID, SRT_EPOLL_OUT, true);
        }
    }
    LOGC(mglog.Note, log << "listen ret: " << hs.m_iReqType << " - " << RequestTypeStr(hs.m_iReqType));

    return RejectReasonForURQ(hs.m_iReqType);
}

void CUDT::addLossRecord(std::vector<int32_t>& lr, int32_t lo, int32_t hi)
{
    if (lo == hi)
        lr.push_back(lo);
    else
    {
        lr.push_back(lo | LOSSDATA_SEQNO_RANGE_FIRST);
        lr.push_back(hi);
    }
}

void CUDT::checkACKTimer(uint64_t currtime_tk)
{
    if (currtime_tk > m_ullNextACKTime_tk // ACK time has come
                                          // OR the number of sent packets since last ACK has reached
                                          // the congctl-defined value of ACK Interval
                                          // (note that none of the builtin congctls defines ACK Interval)
        || (m_CongCtl->ACKMaxPackets() > 0 && m_iPktCount >= m_CongCtl->ACKMaxPackets()))
    {
        // ACK timer expired or ACK interval is reached
        sendCtrl(UMSG_ACK);
        CTimer::rdtsc(currtime_tk);

        const int ack_interval_tk =
            m_CongCtl->ACKTimeout_us() > 0 ? m_CongCtl->ACKTimeout_us() * m_ullCPUFrequency : m_ullACKInt_tk;
        m_ullNextACKTime_tk = currtime_tk + ack_interval_tk;

        m_iPktCount      = 0;
        m_iLightACKCount = 1;
    }
    // Or the transfer rate is so high that the number of packets
    // have reached the value of SelfClockInterval * LightACKCount before
    // the time has come according to m_ullNextACKTime_tk. In this case a "lite ACK"
    // is sent, which doesn't contain statistical data and nothing more
    // than just the ACK number. The "fat ACK" packets will be still sent
    // normally according to the timely rules.
    else if (m_iPktCount >= SELF_CLOCK_INTERVAL * m_iLightACKCount)
    {
        // send a "light" ACK
        sendCtrl(UMSG_ACK, NULL, NULL, SEND_LITE_ACK);
        ++m_iLightACKCount;
    }
}

void CUDT::checkNAKTimer(uint64_t currtime_tk)
{
    // XXX The problem with working NAKREPORT with SRT_ARQ_ONREQ
    // is not that it would be inappropriate, but because it's not
    // implemented. The reason for it is that the structure of the
    // loss list container (m_pRcvLossList) is such that it is expected
    // that the loss records are ordered by sequence numbers (so
    // that two ranges sticking together are merged in place).
    // Unfortunately in case of SRT_ARQ_ONREQ losses must be recorded
    // as before, but they should not be reported, until confirmed
    // by the filter. By this reason they appear often out of order
    // and for adding them properly the loss list container wasn't
    // prepared. This then requires some more effort to implement.
    if (!m_bRcvNakReport || m_PktFilterRexmitLevel != SRT_ARQ_ALWAYS)
        return;

    /*
     * m_bRcvNakReport enables NAK reports for SRT.
     * Retransmission based on timeout is bandwidth consuming,
     * not knowing what to retransmit when the only NAK sent by receiver is lost,
     * all packets past last ACK are retransmitted (rexmitMethod() == SRM_FASTREXMIT).
     */
    if ((currtime_tk > m_ullNextNAKTime_tk) && (m_pRcvLossList->getLossLength() > 0))
    {
        // NAK timer expired, and there is loss to be reported.
        sendCtrl(UMSG_LOSSREPORT);

        CTimer::rdtsc(currtime_tk);
        m_ullNextNAKTime_tk = currtime_tk + m_ullNAKInt_tk;
    }
}

bool CUDT::checkExpTimer(uint64_t currtime_tk)
{
    // In UDT the m_bUserDefinedRTO and m_iRTO were in CCC class.
    // There's nothing in the original code that alters these values.

    uint64_t next_exp_time_tk;
    if (m_CongCtl->RTO())
    {
        next_exp_time_tk = m_ullLastRspTime_tk + m_CongCtl->RTO() * m_ullCPUFrequency;
    }
    else
    {
        uint64_t exp_int_tk = (m_iEXPCount * (m_iRTT + 4 * m_iRTTVar) + COMM_SYN_INTERVAL_US) * m_ullCPUFrequency;
        if (exp_int_tk < m_iEXPCount * m_ullMinExpInt_tk)
            exp_int_tk = m_iEXPCount * m_ullMinExpInt_tk;
        next_exp_time_tk = m_ullLastRspTime_tk + exp_int_tk;
    }

    if (currtime_tk <= next_exp_time_tk)
        return false;

    // ms -> us
    const int PEER_IDLE_TMO_US = m_iOPT_PeerIdleTimeout * 1000;
    // Haven't received any information from the peer, is it dead?!
    // timeout: at least 16 expirations and must be greater than 5 seconds
    if ((m_iEXPCount > COMM_RESPONSE_MAX_EXP) &&
        (currtime_tk - m_ullLastRspTime_tk > PEER_IDLE_TMO_US * m_ullCPUFrequency))
    {
        //
        // Connection is broken.
        // UDT does not signal any information about this instead of to stop quietly.
        // Application will detect this when it calls any UDT methods next time.
        //
        HLOGC(mglog.Debug,
              log << "CONNECTION EXPIRED after " << ((currtime_tk - m_ullLastRspTime_tk) / m_ullCPUFrequency) << "ms");
        m_bClosing       = true;
        m_bBroken        = true;
        m_iBrokenCounter = 30;

        // update snd U list to remove this socket
        m_pSndQueue->m_pSndUList->update(this, CSndUList::DO_RESCHEDULE);

        releaseSynch();

        // app can call any UDT API to learn the connection_broken error
        s_UDTUnited.m_EPoll.update_events(m_SocketID, m_sPollID, SRT_EPOLL_IN | SRT_EPOLL_OUT | SRT_EPOLL_ERR, true);

        CTimer::triggerEvent();

        return true;
    }

    HLOGC(mglog.Debug,
          log << "EXP TIMER: count=" << m_iEXPCount << "/" << (+COMM_RESPONSE_MAX_EXP) << " elapsed="
              << ((currtime_tk - m_ullLastRspTime_tk) / m_ullCPUFrequency) << "/" << (+PEER_IDLE_TMO_US) << "us");

    ++m_iEXPCount;

    /*
     * (keepalive fix)
     * duB:
     * It seems there is confusion of the direction of the Response here.
     * LastRspTime is supposed to be when receiving (data/ctrl) from peer
     * as shown in processCtrl and processData,
     * Here we set because we sent something?
     *
     * Disabling this code that prevent quick reconnection when peer disappear
     */
    // Reset last response time since we've just sent a heart-beat.
    // (fixed) m_ullLastRspTime_tk = currtime_tk;

    return false;
}

void CUDT::checkRexmitTimer(uint64_t currtime_tk)
{
    /* There are two algorithms of blind packet retransmission: LATEREXMIT and FASTREXMIT.
     *
     * LATEREXMIT is only used with FileCC.
     * The mode is triggered when some time has passed since the last ACK from
     * the receiver, while there is still some unacknowledged data in the sender's buffer,
     * and the loss list is empty.
     *
     * FASTREXMIT is only used with LiveCC.
     * The mode is triggered if the receiver does not send periodic NAK reports,
     * when some time has passed since the last ACK from the receiver,
     * while there is still some unacknowledged data in the sender's buffer.
     *
     * In case the above conditions are met, the unacknowledged packets
     * in the sender's buffer will be added to loss list and retransmitted.
     */

    const uint64_t rtt_syn = (m_iRTT + 4 * m_iRTTVar + 2 * COMM_SYN_INTERVAL_US);
    const uint64_t exp_int = (m_iReXmitCount * rtt_syn + COMM_SYN_INTERVAL_US) * m_ullCPUFrequency;

    if (currtime_tk <= (m_ullLastRspAckTime_tk + exp_int))
        return;

    // If there is no unacknowledged data in the sending buffer,
    // then there is nothing to retransmit.
    if (m_pSndBuffer->getCurrBufSize() <= 0)
        return;

    const bool is_laterexmit = m_CongCtl->rexmitMethod() == SrtCongestion::SRM_LATEREXMIT;
    const bool is_fastrexmit = m_CongCtl->rexmitMethod() == SrtCongestion::SRM_FASTREXMIT;

    // If the receiver will send periodic NAK reports, then FASTREXMIT is inactive.
    // MIND that probably some method of "blind rexmit" MUST BE DONE, when TLPKTDROP is off.
    if (is_fastrexmit && m_bPeerNakReport)
        return;

    // We need to retransmit only when the data in the sender's buffer was already sent.
    // Otherwise it might still be sent regulary.
    bool retransmit = false;
    // - the sender loss list is empty (the receiver didn't send any LOSSREPORT, or LOSSREPORT was lost on track)
    if (is_laterexmit && (CSeqNo::incseq(m_iSndCurrSeqNo) != m_iSndLastAck) && m_pSndLossList->getLossLength() == 0)
        retransmit = true;

    if (is_fastrexmit && (CSeqNo::seqoff(m_iSndLastAck, CSeqNo::incseq(m_iSndCurrSeqNo)) > 0))
        retransmit = true;

    if (retransmit)
    {
        // Sender: Insert all the packets sent after last received acknowledgement into the sender loss list.
        CGuard acklock(m_RecvAckLock, "RecvAck"); // Protect packet retransmission
        // Resend all unacknowledged packets on timeout, but only if there is no packet in the loss list
        const int32_t csn = m_iSndCurrSeqNo;
        const int     num = m_pSndLossList->insert(m_iSndLastAck, csn);
        if (num > 0)
        {
            CGuard::enterCS(m_StatsLock, "stats");
            m_stats.traceSndLoss += num;
            m_stats.sndLossTotal += num;
            CGuard::leaveCS(m_StatsLock, "stats");

            HLOGC(mglog.Debug,
                  log << CONID() << "ENFORCED " << (is_laterexmit ? "LATEREXMIT" : "FASTREXMIT")
                      << " by ACK-TMOUT (scheduling): " << CSeqNo::incseq(m_iSndLastAck) << "-" << csn << " ("
                      << CSeqNo::seqoff(m_iSndLastAck, csn) << " packets)");
        }
    }

    ++m_iReXmitCount;

    checkSndTimers(DONT_REGEN_KM);
    const ECheckTimerStage stage = is_fastrexmit ? TEV_CHT_FASTREXMIT : TEV_CHT_REXMIT;
    updateCC(TEV_CHECKTIMER, stage);

    // immediately restart transmission
    m_pSndQueue->m_pSndUList->update(this, CSndUList::DO_RESCHEDULE);
}

void CUDT::checkTimers()
{
    // update CC parameters
    updateCC(TEV_CHECKTIMER, TEV_CHT_INIT);
    // uint64_t minint = (uint64_t)(m_ullCPUFrequency * m_pSndTimeWindow->getMinPktSndInt() * 0.9);
    // if (m_ullInterval_tk < minint)
    //   m_ullInterval_tk = minint;
    // NOTE: This commented-out ^^^ code was commented out in original UDT. Leaving for historical reasons

    uint64_t currtime_tk;
    CTimer::rdtsc(currtime_tk);

    // This is a very heavy log, unblock only for temporary debugging!
#if 0
    HLOGC(mglog.Debug, log << CONID() << "checkTimers: nextacktime=" << FormatTime(m_ullNextACKTime_tk)
        << " AckInterval=" << m_iACKInterval
        << " pkt-count=" << m_iPktCount << " liteack-count=" << m_iLightACKCount);
#endif

    // Check if it is time to send ACK
    checkACKTimer(currtime_tk);

    // Check if it is time to send a loss report
    checkNAKTimer(currtime_tk);

    // Check if the connection is expired
    if (checkExpTimer(currtime_tk))
        return;

    // Check if FAST or LATE packet retransmission is required
    checkRexmitTimer(currtime_tk);

    //   uint64_t exp_int = (m_iRTT + 4 * m_iRTTVar + COMM_SYN_INTERVAL_US) * m_ullCPUFrequency;
    if (currtime_tk > m_ullLastSndTime_tk + (COMM_KEEPALIVE_PERIOD_US * m_ullCPUFrequency))
    {
        sendCtrl(UMSG_KEEPALIVE);
        HLOGP(mglog.Debug, "KEEPALIVE");
    }
}

void CUDT::addEPoll(const int eid)
{
    CGuard::enterCS(s_UDTUnited.m_EPoll.m_EPollLock, "glob.epoll");
    m_sPollID.insert(eid);
    CGuard::leaveCS(s_UDTUnited.m_EPoll.m_EPollLock, "glob.epoll");

    if (!stillConnected())
        return;

    CGuard::enterCS(m_RecvLock, "recv");
    if (m_pRcvBuffer->isRcvDataReady())
    {
      s_UDTUnited.m_EPoll.update_events(m_SocketID, m_sPollID, SRT_EPOLL_IN, true);
    }
    CGuard::leaveCS(m_RecvLock, "recv");

    if (m_iSndBufSize > m_pSndBuffer->getCurrBufSize())
    {
      s_UDTUnited.m_EPoll.update_events(m_SocketID, m_sPollID, SRT_EPOLL_OUT, true);
    }
}

void CUDT::removeEPoll(const int eid)
{
    // clear IO events notifications;
    // since this happens after the epoll ID has been removed, they cannot be set again
    set<int> remove;
    remove.insert(eid);
   s_UDTUnited.m_EPoll.update_events(m_SocketID, remove, SRT_EPOLL_IN | SRT_EPOLL_OUT, false);

    CGuard::enterCS(s_UDTUnited.m_EPoll.m_EPollLock, "glob.epoll");
    m_sPollID.erase(eid);
    CGuard::leaveCS(s_UDTUnited.m_EPoll.m_EPollLock, "glob.epoll");
}

void CUDT::ConnectSignal(ETransmissionEvent evt, EventSlot sl)
{
    if (evt >= TEV__SIZE)
        return; // sanity check

    m_Slots[evt].push_back(sl);
}

void CUDT::DisconnectSignal(ETransmissionEvent evt)
{
    if (evt >= TEV__SIZE)
        return; // sanity check

    m_Slots[evt].clear();
}

void CUDT::EmitSignal(ETransmissionEvent tev, EventVariant var)
{
    for (std::vector<EventSlot>::iterator i = m_Slots[tev].begin(); i != m_Slots[tev].end(); ++i)
    {
        i->emit(tev, var);
    }
}

int CUDT::getsndbuffer(SRTSOCKET u, size_t* blocks, size_t* bytes)
{
    CUDTSocket* s = s_UDTUnited.locateSocket(u);
    if (!s || !s->m_pUDT)
        return -1;

    CSndBuffer* b = s->m_pUDT->m_pSndBuffer;

    if (!b)
        return -1;

    int bytecount, timespan;
    int count = b->getCurrBufSize(Ref(bytecount), Ref(timespan));

    if (blocks)
        *blocks = count;

    if (bytes)
        *bytes = bytecount;

    return std::abs(timespan);
}

SRT_REJECT_REASON CUDT::rejectReason(SRTSOCKET u)
{
    CUDTSocket* s = s_UDTUnited.locateSocket(u);
    if (!s || !s->m_pUDT)
        return SRT_REJ_UNKNOWN;

    return s->m_pUDT->m_RejectReason;
}

bool CUDT::runAcceptHook(CUDT* acore, const sockaddr* peer, const CHandShake* hs, const CPacket& hspkt)
{
    // Prepare the information for the hook.

    // We need streamid.
    char target[MAX_SID_LENGTH + 1];
    memset(target, 0, MAX_SID_LENGTH + 1);

    // Just for a case, check the length.
    // This wasn't done before, and we could risk memory crash.
    // In case of error, this will remain unset and the empty
    // string will be passed as streamid.

    int ext_flags = SrtHSRequest::SRT_HSTYPE_HSFLAGS::unwrap(hs->m_iType);

    // This tests if there are any extensions.
    if (hspkt.getLength() > CHandShake::m_iContentSize + 4 && IsSet(ext_flags, CHandShake::HS_EXT_CONFIG))
    {
        uint32_t* begin = reinterpret_cast<uint32_t*>(hspkt.m_pcData + CHandShake::m_iContentSize);
        size_t    size  = hspkt.getLength() - CHandShake::m_iContentSize; // Due to previous cond check we grant it's >0
        uint32_t* next  = 0;
        size_t    length   = size / sizeof(uint32_t);
        size_t    blocklen = 0;

        for (;;) // ONE SHOT, but continuable loop
        {
            int cmd = FindExtensionBlock(begin, length, Ref(blocklen), Ref(next));

            const size_t bytelen = blocklen * sizeof(uint32_t);

            if (cmd == SRT_CMD_SID)
            {
                if (!bytelen || bytelen > MAX_SID_LENGTH)
                {
                    LOGC(mglog.Error,
                         log << "interpretSrtHandshake: STREAMID length " << bytelen << " is 0 or > " << +MAX_SID_LENGTH
                             << " - PROTOCOL ERROR, REJECTING");
                    return false;
                }
                // See comment at CUDT::interpretSrtHandshake().
                memcpy(target, begin + 1, bytelen);

                // Un-swap on big endian machines
                ItoHLA((uint32_t*)target, (uint32_t*)target, blocklen);

                // Nothing more expected from connection block.
                break;
            }
            else if (cmd == SRT_CMD_NONE)
            {
                // End of blocks
                break;
            }
            else
            {
                // Any other kind of message extracted. Search on.
                length -= (next - begin);
                begin = next;
                if (begin)
                    continue;
            }

            break;
        }
    }

    try
    {
        int result = CALLBACK_CALL(m_cbAcceptHook, acore->m_SocketID, hs->m_iVersion, peer, target);
        if (result == -1)
            return false;
    }
    catch (...)
    {
        LOGP(mglog.Error, "runAcceptHook: hook interrupted by exception");
        return false;
    }

    return true;
}<|MERGE_RESOLUTION|>--- conflicted
+++ resolved
@@ -8716,7 +8716,6 @@
               << "-" << FormatTime(m_pRcvBuffer->debugGetDeliveryTime(dsize-1)) << ")";
       }
 
-<<<<<<< HEAD
       std::ostringstream expectspec;
       if (excessive)
           expectspec << "EXCESSIVE(" << exc_type << rexmit_reason << ")";
@@ -8726,6 +8725,7 @@
 
       HLOGC(mglog.Debug, log << CONID() << "RECEIVED: seq=" << rpkt.m_iSeqNo
               << " offset=" << offset
+              << " BUFr=" << avail_bufsize
               << " avail=" << m_pRcvBuffer->getAvailBufSize()
               << " buffer=(" << m_iRcvLastSkipAck
               << ":" << m_iRcvCurrSeqNo                   // -1 = size to last index
@@ -8736,13 +8736,6 @@
               << " DLVTM=" << timebufspec.str()
               << " FLAGS: "
               << rpkt.MessageFlagStr());
-=======
-            HLOGC(mglog.Debug,
-                  log << CONID() << "RECEIVED: seq=" << rpkt.m_iSeqNo << " offset=" << offset
-                  << " BUFr=" << avail_bufsize
-                  << " (" << exc_type << "/" << rexmitstat[pktrexmitflag] << rexmit_reason << ") FLAGS: "
-                  << packet.MessageFlagStr());
->>>>>>> d98c0413
 
             // Decryption should have made the crypto flags EK_NOENC.
             // Otherwise it's an error.
