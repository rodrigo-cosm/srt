--- conflicted
+++ resolved
@@ -9726,6 +9726,7 @@
         CUnit *  u    = *unitIt;
         CPacket &rpkt = u->m_Packet;
         const int pktrexmitflag = m_bPeerRexmitFlag ? (rpkt.getRexmitFlag() ? 1 : 0) : 2;
+        const bool retransmitted = pktrexmitflag == 1;
 
         time_point pts = steady_clock::now() + milliseconds_from(m_iTsbPdDelay_ms);
         IF_HEAVY_LOGGING(pts = getPacketPTS(NULL, rpkt));
@@ -10098,7 +10099,6 @@
         // Needed for possibly check for needsQuickACK.
         bool incoming_belated = (CSeqNo::seqcmp(in_unit->m_Packet.m_iSeqNo, m_iRcvLastSkipAck) < 0);
 
-<<<<<<< HEAD
         int res = handleSocketPacketReception(incoming,
                 (new_inserted),
                 (was_sent_in_order),
@@ -10112,162 +10112,6 @@
             // lock anymore, and at 'return' it will be unlocked anyway.
             recvbuf_acklock.unlock();
             processClose();
-=======
-        // Loop over all incoming packets that were filtered out.
-        // In case when there is no filter, there's just one packet in 'incoming',
-        // the one that came in the input of this function.
-        for (vector<CUnit *>::iterator unitIt = incoming.begin(); unitIt != incoming.end() && !m_bBroken; ++unitIt)
-        {
-            CUnit *  u    = *unitIt;
-            CPacket &rpkt = u->m_Packet;
-
-            // If negative, the seqno is already behind the dropped/acknowledged position.
-            // Meaning, this packet will be rejected, even if it could potentially be
-            // one of missing packets in the transmission.
-            if (CSeqNo::seqcmp(rpkt.m_iSeqNo, m_iRcvLastSkipAck) < 0)
-            {
-                steady_clock::time_point tsbpdtime = m_pRcvBuffer->getPktTsbPdTime(rpkt.getMsgTimeStamp());
-                const double             bltime = (double)CountIIR<uint64_t>(uint64_t(m_stats.traceBelatedTime) * 1000,
-                                                                 count_microseconds(steady_clock::now() - tsbpdtime),
-                                                                 0.2);
-                enterCS(m_StatsLock);
-                m_stats.traceBelatedTime = bltime / 1000.0;
-                m_stats.rcvr.recvdBelated.count(rpkt.getLength());
-                leaveCS(m_StatsLock);
-                HLOGC(qrlog.Debug,
-                      log << CONID() << "RECEIVED: seq=" << packet.m_iSeqNo
-                          << " offset=" << CSeqNo::seqoff(m_iRcvLastSkipAck, rpkt.m_iSeqNo) << " (BELATED/"
-                          << rexmitstat[pktrexmitflag] << rexmit_reason << ") FLAGS: " << packet.MessageFlagStr());
-                continue;
-            }
-
-            IF_HEAVY_LOGGING(const char *exc_type = "EXPECTED");
-
-            // m_iRcvLastAck is the base sequence number for the receiver buffer.
-            const int32_t offset = CSeqNo::seqoff(m_iRcvLastAck, rpkt.m_iSeqNo);
-            const int avail_bufsize = (int) getAvailRcvBufferSizeNoLock();
-
-            if (offset >= avail_bufsize)
-            {
-                // This is already a sequence discrepancy. Probably there could be found
-                // some way to make it continue reception by overriding the sequence and
-                // make a kinda TLKPTDROP, but there has been found no reliable way to do this.
-                if (m_bTsbPd && m_bTLPktDrop && m_pRcvBuffer->empty())
-                {
-                    // Only in live mode. In File mode this shall not be possible
-                    // because the sender should stop sending in this situation.
-                    // In Live mode this means that there is a gap between the
-                    // lowest sequence in the empty buffer and the incoming sequence
-                    // that exceeds the buffer size. Receiving data in this situation
-                    // is no longer possible and this is a point of no return.
-
-                    LOGC(qrlog.Error,
-                         log << CONID() << "SEQUENCE DISCREPANCY. BREAKING CONNECTION. seq=" << rpkt.m_iSeqNo
-                             << " buffer=(" << m_iRcvLastAck << ":" << m_iRcvCurrSeqNo // -1 = size to last index
-                             << "+" << CSeqNo::incseq(m_iRcvLastAck, int(m_pRcvBuffer->capacity()) - 1) << "), "
-                             << (offset - avail_bufsize + 1)
-                             << " past max. Reception no longer possible. REQUESTING TO CLOSE.");
-
-                    // This is a scoped lock with AckLock, but for the moment
-                    // when processClose() is called this lock must be taken out,
-                    // otherwise this will cause a deadlock. We don't need this
-                    // lock anymore, and at 'return' it will be unlocked anyway.
-                    recvbuf_acklock.unlock();
-                    processClose();
-                    return -1;
-                }
-                else
-                {
-                    LOGC(qrlog.Warn,
-                         log << CONID() << "No room to store incoming packet seqno " << rpkt.m_iSeqNo
-                             << ", insert offset " << offset << ". "
-                             << m_pRcvBuffer->strFullnessState(
-                                    qrlog.Debug.CheckEnabled(), m_iRcvLastAck, steady_clock::now()));
-                    return -1;
-                }
-            }
-
-            bool adding_successful = true;
-            if (m_pRcvBuffer->insert(u) < 0)
-            {
-                // addData returns -1 if at the m_iLastAckPos+offset position there already is a packet.
-                // So this packet is "redundant".
-                IF_HEAVY_LOGGING(exc_type = "UNACKED");
-                adding_successful = false;
-            }
-            else
-            {
-                IF_HEAVY_LOGGING(exc_type = "ACCEPTED");
-                excessive = false;
-                if (u->m_Packet.getMsgCryptoFlags() != EK_NOENC)
-                {
-                    // TODO: reset and restore the timestamp if TSBPD is disabled.
-                    // Reset retransmission flag (must be excluded from GCM auth tag).
-                    u->m_Packet.setRexmitFlag(false);
-                    const EncryptionStatus rc = m_pCryptoControl ? m_pCryptoControl->decrypt((u->m_Packet)) : ENCS_NOTSUP;
-                    u->m_Packet.setRexmitFlag(retransmitted); // Recover the flag.
-
-                    if (rc != ENCS_CLEAR)
-                    {
-                        // Heavy log message because if seen once the message may happen very often.
-                        HLOGC(qrlog.Debug, log << CONID() << "ERROR: packet not decrypted, dropping data.");
-                        adding_successful = false;
-                        IF_HEAVY_LOGGING(exc_type = "UNDECRYPTED");
-
-                        if (m_config.iCryptoMode == CSrtConfig::CIPHER_MODE_AES_GCM)
-                        {
-                            // Drop a packet from the receiver buffer.
-                            // Dropping depends on the configuration mode. If message mode is enabled, we have to drop the whole message.
-                            // Otherwise just drop the exact packet.
-                            if (m_config.bMessageAPI)
-                                m_pRcvBuffer->dropMessage(SRT_SEQNO_NONE, SRT_SEQNO_NONE, u->m_Packet.getMsgSeq(m_bPeerRexmitFlag));
-                            else
-                                m_pRcvBuffer->dropMessage(u->m_Packet.getSeqNo(), u->m_Packet.getSeqNo(), SRT_MSGNO_NONE);
-
-                            LOGC(qrlog.Error, log << CONID() << "AEAD decryption failed, breaking the connection.");
-                            m_bBroken = true;
-                            m_iBrokenCounter = 0;
-                        }
-
-                        ScopedLock lg(m_StatsLock);
-                        m_stats.rcvr.undecrypted.count(stats::BytesPackets(pktsz, 1));
-                    }
-                }
-            }
-
-            if (adding_successful)
-            {
-                ScopedLock statslock(m_StatsLock);
-                m_stats.rcvr.recvdUnique.count(u->m_Packet.getLength());
-            }
-
-#if ENABLE_HEAVY_LOGGING
-            std::ostringstream expectspec;
-            if (excessive)
-                expectspec << "EXCESSIVE(" << exc_type << rexmit_reason << ")";
-            else
-                expectspec << "ACCEPTED";
-
-            LOGC(qrlog.Debug,
-                 log << CONID() << "RECEIVED: seq=" << rpkt.m_iSeqNo << " offset=" << offset
-                     << " avail=" << avail_bufsize << " buffer=(" << m_iRcvLastAck << ":"
-                     << m_iRcvCurrSeqNo // -1 = size to last index
-                     << "+" << CSeqNo::incseq(m_iRcvLastAck, m_pRcvBuffer->capacity() - 1) << ") "
-                     << " RSL=" << expectspec.str() << " SN=" << rexmitstat[pktrexmitflag]
-                     << " FLAGS: " << rpkt.MessageFlagStr());
-#endif
-
-            // Decryption should have made the crypto flags EK_NOENC.
-            // Otherwise it's an error.
-            if (adding_successful)
-            {
-                // XXX move this code do CUDT::defaultPacketArrival and call it from here:
-                // srt_loss_seqs = CALLBACK_CALL(m_cbPacketArrival, rpkt);
-
-                HLOGC(qrlog.Debug,
-                      log << CONID()
-                          << "CONTIGUITY CHECK: sequence distance: " << CSeqNo::seqoff(m_iRcvCurrSeqNo, rpkt.m_iSeqNo));
->>>>>>> 11701a64
 
             return -1;
         }
