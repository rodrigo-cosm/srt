--- conflicted
+++ resolved
@@ -52,14 +52,11 @@
 
 #include "platform_sys.h"
 
-<<<<<<< HEAD
-=======
 // Linux specific
 #ifdef SRT_ENABLE_BINDTODEVICE
 #include <linux/if.h>
 #endif
 
->>>>>>> 637d439c
 #include <cmath>
 #include <sstream>
 #include <algorithm>
@@ -3550,19 +3547,13 @@
      * Connect response will be ignored and connecting will wait until timeout.
      * Maybe m_ConnectionLock handling problem? Not used in CUDT::connect(const CPacket& response)
      */
-<<<<<<< HEAD
-    m_llLastReqTime = now;
-    m_bConnecting   = true;
+    m_tsLastReqTime = tnow;
+    m_bConnecting = true;
 
     // At this point m_SourceAddr is probably default-any, but this function
     // now requires that the address be specified here because there will be
     // no possibility to do it at any next stage of sending.
     m_pSndQueue->sendto(serv_addr, reqpkt, m_SourceAddr);
-=======
-    m_tsLastReqTime = tnow;
-    m_bConnecting = true;
-    m_pSndQueue->sendto(serv_addr, reqpkt);
->>>>>>> 637d439c
 
     //
     ///
@@ -3598,7 +3589,7 @@
     EConnectStatus cst = CONN_CONTINUE;
     // This is a temporary place to store the DESTINATION IP from the incoming packet.
     // We can't record this address yet until the cookie-confirmation is done, for safety reasons.
-    sockaddr_any use_source_adr(m_iIPversion); // use BindAddress.family() after refactoring
+    sockaddr_any use_source_adr(serv_addr.family());
 
     while (!m_bClosing)
     {
@@ -3632,15 +3623,9 @@
             }
 #endif
 
-<<<<<<< HEAD
-            m_llLastReqTime     = now;
-            reqpkt.m_iTimeStamp = int32_t(now - m_stats.startTime);
-            m_pSndQueue->sendto(serv_addr, reqpkt, use_source_adr);
-=======
             m_tsLastReqTime = local_tnow;
             setPacketTS(reqpkt, local_tnow);
-            m_pSndQueue->sendto(serv_addr, reqpkt);
->>>>>>> 637d439c
+            m_pSndQueue->sendto(serv_addr, reqpkt, use_source_adr);
         }
         else
         {
@@ -3653,15 +3638,10 @@
         response.setLength(m_iMaxSRTPayloadSize);
         if (m_pRcvQueue->recvfrom(m_SocketID, (response)) > 0)
         {
-<<<<<<< HEAD
             use_source_adr = response.udpDestAddr();
 
-            HLOGC(mglog.Debug, log << CONID() << "startConnect: got response for connect request");
-            cst = processConnectResponse(response, &e, true /*synchro*/);
-=======
             HLOGC(cnlog.Debug, log << CONID() << "startConnect: got response for connect request");
             cst = processConnectResponse(response, &e);
->>>>>>> 637d439c
 
             HLOGC(cnlog.Debug, log << CONID() << "startConnect: response processing result: " << ConnectStatusStr(cst));
 
@@ -3811,12 +3791,8 @@
         throw e;
     }
 
-<<<<<<< HEAD
-    HLOGC(mglog.Debug, log << CONID() << "startConnect: handshake exchange succeeded. sourceIP=" << SockaddrToString(&m_SourceAddr));
-=======
     HLOGC(cnlog.Debug,
-          log << CONID() << "startConnect: handshake exchange succeeded.");
->>>>>>> 637d439c
+          log << CONID() << "startConnect: handshake exchange succeeded. sourceIP=" << m_SourceAddr.str());
 
     // Parameters at the end.
     HLOGC(cnlog.Debug,
@@ -3937,16 +3913,10 @@
         */
     }
 
-<<<<<<< HEAD
-    HLOGC(mglog.Debug, log << "processAsyncConnectRequest: sending request packet, setting REQ-TIME HIGH.");
-    m_llLastReqTime = CTimer::getTime();
-    m_pSndQueue->sendto(serv_addr, request, m_SourceAddr);
-=======
     HLOGC(cnlog.Debug,
           log << CONID() << "processAsyncConnectRequest: setting REQ-TIME HIGH, SENDING HS:" << m_ConnReq.show());
     m_tsLastReqTime = steady_clock::now();
-    m_pSndQueue->sendto(serv_addr, request);
->>>>>>> 637d439c
+    m_pSndQueue->sendto(serv_addr, request, m_SourceAddr);
     return status;
 }
 
@@ -4154,17 +4124,12 @@
     m_ConnReq.m_iReqType  = rsp_type;
     m_ConnReq.m_extension = needs_extension;
 
-<<<<<<< HEAD
-    // This must be done before prepareConnectionObjects().
-    applyResponseSettings(response);
-=======
     // This must be done before prepareConnectionObjects(), because it sets ISN and m_iMaxSRTPayloadSize needed to create buffers.
-    if (!applyResponseSettings())
+    if (!applyResponseSettings(pResponse))
     {
         LOGC(cnlog.Error, log << CONID() << "processRendezvous: rogue peer");
         return CONN_REJECT;
     }
->>>>>>> 637d439c
 
     // The CryptoControl must be created by the prepareConnectionObjects() before interpreting and creating HSv5 extensions
     // because the it will be used there.
@@ -4352,16 +4317,6 @@
         // catalyzer here and may turn the entity on the right track faster. When
         // AGREEMENT is missed, it may have kinda initial tearing.
 
-<<<<<<< HEAD
-        const uint64_t now = CTimer::getTime();
-        m_llLastReqTime    = now;
-        rpkt.m_iTimeStamp  = int32_t(now - m_stats.startTime);
-        HLOGC(mglog.Debug,
-              log << "processRendezvous: rsp=AGREEMENT, reporting ACCEPT and sending just this one, REQ-TIME HIGH ("
-                  << now << ").");
-                  
-        m_pSndQueue->sendto(serv_addr, rpkt, m_SourceAddr);
-=======
         const steady_clock::time_point now = steady_clock::now();
         m_tsLastReqTime                    = now;
         setPacketTS(w_reqpkt, now);
@@ -4369,8 +4324,7 @@
               log << CONID()
                   << "processRendezvous: rsp=AGREEMENT, reporting ACCEPT and sending just this one, REQ-TIME HIGH.");
 
-        m_pSndQueue->sendto(serv_addr, w_reqpkt);
->>>>>>> 637d439c
+        m_pSndQueue->sendto(serv_addr, w_reqpkt, m_SourceAddr);
 
         return CONN_ACCEPT;
     }
@@ -4472,10 +4426,10 @@
         return CONN_CONFUSED;
     }
 
-   if (m_bRendezvous)
-   {
-       m_SourceAddr = response.udpDestAddr();
-   }
+    if (m_config.bRendezvous)
+    {
+        m_SourceAddr = response.udpDestAddr();
+    }
 
     if (m_ConnRes.load_from(response.m_pcData, response.getLength()) == -1)
     {
@@ -4632,11 +4586,7 @@
     return postConnect(&response, false, eout);
 }
 
-<<<<<<< HEAD
-void CUDT::applyResponseSettings(const CPacket& hspkt)
-=======
-bool srt::CUDT::applyResponseSettings() ATR_NOEXCEPT
->>>>>>> 637d439c
+bool srt::CUDT::applyResponseSettings(const CPacket* pHspkt /*[[nullable]]*/) ATR_NOEXCEPT
 {
     if (!m_ConnRes.valid())
     {
@@ -4656,24 +4606,16 @@
 
     m_iRcvCurrPhySeqNo = CSeqNo::decseq(m_ConnRes.m_iISN);
     m_PeerID           = m_ConnRes.m_iID;
-<<<<<<< HEAD
-    memcpy(m_piSelfIP, m_ConnRes.m_piPeerIP, 16);
-    m_SourceAddr = hspkt.udpDestAddr();
-=======
     memcpy((m_piSelfIP), m_ConnRes.m_piPeerIP, sizeof m_piSelfIP);
->>>>>>> 637d439c
+    if (pHspkt)
+        m_SourceAddr = pHspkt->udpDestAddr();
 
     HLOGC(cnlog.Debug,
           log << CONID() << "applyResponseSettings: HANSHAKE CONCLUDED. SETTING: payload-size=" << m_iMaxSRTPayloadSize
               << " mss=" << m_ConnRes.m_iMSS << " flw=" << m_ConnRes.m_iFlightFlagSize << " isn=" << m_ConnRes.m_iISN
-<<<<<<< HEAD
               << " peerID=" << m_ConnRes.m_iID
-              << " sourceIP=" << SockaddrToString(&m_SourceAddr));
-=======
-              << " peerID=" << m_ConnRes.m_iID);
-
+              << " sourceIP=" << m_SourceAddr.str());
     return true;
->>>>>>> 637d439c
 }
 
 EConnectStatus srt::CUDT::postConnect(const CPacket* pResponse, bool rendezvous, CUDTException *eout) ATR_NOEXCEPT
@@ -4711,11 +4653,7 @@
         //
         // Currently just this function must be called always BEFORE prepareConnectionObjects
         // everywhere except acceptAndRespond().
-<<<<<<< HEAD
-        applyResponseSettings(response);
-=======
-        ok = applyResponseSettings();
->>>>>>> 637d439c
+        ok = applyResponseSettings(pResponse);
 
         // This will actually be done also in rendezvous HSv4,
         // however in this case the HSREQ extension will not be attached,
@@ -5770,45 +5708,29 @@
         throw CUDTException(MJ_SETUP, MN_REJECTED, 0);
     }
 
-<<<<<<< HEAD
-    // Set target socket ID to the value from received handshake's source ID.
-    response.m_iID = m_PeerID;
-
-   // We can safely assign it here stating that this has passed the cookie test.
-   m_SourceAddr = hspkt.udpDestAddr();
-
-=======
->>>>>>> 637d439c
+    // We can safely assign it here stating that this has passed the cookie test.
+    m_SourceAddr = hspkt.udpDestAddr();
+
 #if ENABLE_HEAVY_LOGGING
     {
         // To make sure what REALLY is being sent, parse back the handshake
         // data that have been just written into the buffer.
         CHandShake debughs;
         debughs.load_from(response.m_pcData, response.getLength());
-<<<<<<< HEAD
-        HLOGC(mglog.Debug,
-              log << CONID() << "acceptAndRespond: sending HS to peer, reqtype=" << RequestTypeStr(debughs.m_iReqType)
-                  << " version=" << debughs.m_iVersion << " (connreq:" << RequestTypeStr(m_ConnReq.m_iReqType)
-                  << "), target_socket=" << response.m_iID << ", my_socket=" << debughs.m_iID
-                  << " sourceIP=" << SockaddrToString(&m_SourceAddr));
-=======
         HLOGC(cnlog.Debug,
               log << CONID() << "acceptAndRespond: sending HS from agent @"
                 << debughs.m_iID << " to peer @" << response.m_iID
-                << "HS:" << debughs.show());
->>>>>>> 637d439c
+                << "HS:" << debughs.show()
+                << " sourceIP=" << m_SourceAddr.str());
     }
 #endif
+
     // NOTE: BLOCK THIS instruction in order to cause the final
     // handshake to be missed and cause the problem solved in PR #417.
     // When missed this message, the caller should not accept packets
     // coming as connected, but continue repeated handshake until finally
     // received the listener's handshake.
-<<<<<<< HEAD
-    m_pSndQueue->sendto(peer, response, m_SourceAddr);
-=======
     addressAndSend((response));
->>>>>>> 637d439c
 }
 
 // This function is required to be called when a caller receives an INDUCTION
@@ -6011,9 +5933,6 @@
         m_pCryptoControl->regenCryptoKm(this, bidir);
 }
 
-<<<<<<< HEAD
-    m_pSndQueue->sendto(m_pPeerAddr, pkt, m_SourceAddr);
-=======
 void srt::CUDT::addressAndSend(CPacket& w_pkt)
 {
     w_pkt.m_iID        = m_PeerID;
@@ -6024,8 +5943,7 @@
     // before sending for performance purposes,
     // and then modification is undone. Logically then
     // there's no modification here.
-    m_pSndQueue->sendto(m_PeerAddr, w_pkt);
->>>>>>> 637d439c
+    m_pSndQueue->sendto(m_PeerAddr, w_pkt, m_SourceAddr);
 }
 
 // [[using maybe_locked(m_GlobControlLock, if called from GC)]]
@@ -7719,181 +7637,14 @@
     {
     case UMSG_ACK: // 010 - Acknowledgement
     {
-<<<<<<< HEAD
-        int32_t ack;
-
-        // If there is no loss, the ACK is the current largest sequence number plus 1;
-        // Otherwise it is the smallest sequence number in the receiver loss list.
-        if (m_pRcvLossList->getLossLength() == 0)
-            ack = CSeqNo::incseq(m_iRcvCurrSeqNo);
-        else
-            ack = m_pRcvLossList->getFirstLostSeq();
-
-        if (m_iRcvLastAckAck == ack)
-            break;
-
-        // send out a lite ACK
-        // to save time on buffer processing and bandwidth/AS measurement, a lite ACK only feeds back an ACK number
-        if (size == SEND_LITE_ACK)
-        {
-            ctrlpkt.pack(pkttype, NULL, &ack, size);
-            ctrlpkt.m_iID = m_PeerID;
-            nbsent = m_pSndQueue->sendto(m_pPeerAddr, ctrlpkt, m_SourceAddr);
-            DebugAck("sendCtrl(lite):" + CONID(), local_prevack, ack);
-            break;
-        }
-
-        // There are new received packets to acknowledge, update related information.
-        /* tsbpd thread may also call ackData when skipping packet so protect code */
-        CGuard::enterCS(m_RcvBufferLock);
-
-        // IF ack > m_iRcvLastAck
-        if (CSeqNo::seqcmp(ack, m_iRcvLastAck) > 0)
-        {
-            int acksize = CSeqNo::seqoff(m_iRcvLastSkipAck, ack);
-
-            IF_HEAVY_LOGGING(int32_t oldack = m_iRcvLastSkipAck);
-            m_iRcvLastAck     = ack;
-            m_iRcvLastSkipAck = ack;
-
-            // XXX Unknown as to whether it matters.
-            // This if (acksize) causes that ackData() won't be called.
-            // With size == 0 it wouldn't do anything except calling CTimer::triggerEvent().
-            // This, again, signals the condition, CTimer::m_EventCond.
-            // This releases CTimer::waitForEvent() call used in CUDTUnited::selectEx().
-            // Preventing to call this on zero size makes sense, if it prevents false alerts.
-            if (acksize > 0)
-                m_pRcvBuffer->ackData(acksize);
-            CGuard::leaveCS(m_RcvBufferLock);
-
-            // If TSBPD is enabled, then INSTEAD OF signaling m_RecvDataCond,
-            // signal m_RcvTsbPdCond. This will kick in the tsbpd thread, which
-            // will signal m_RecvDataCond when there's time to play for particular
-            // data packet.
-            HLOGC(dlog.Debug,
-                  log << "ACK: clip %" << oldack << "-%" << ack << ", REVOKED " << acksize << " from RCV buffer");
-
-            if (m_bTsbPd)
-            {
-                /* Newly acknowledged data, signal TsbPD thread */
-                pthread_mutex_lock(&m_RecvLock);
-                if (m_bTsbPdAckWakeup)
-                    pthread_cond_signal(&m_RcvTsbPdCond);
-                pthread_mutex_unlock(&m_RecvLock);
-            }
-            else
-            {
-                if (m_bSynRecving)
-                {
-                    // signal a waiting "recv" call if there is any data available
-                    pthread_mutex_lock(&m_RecvDataLock);
-                    pthread_cond_signal(&m_RecvDataCond);
-                    pthread_mutex_unlock(&m_RecvDataLock);
-                }
-                // acknowledge any waiting epolls to read
-                s_UDTUnited.m_EPoll.update_events(m_SocketID, m_sPollID, UDT_EPOLL_IN, true);
-                CTimer::triggerEvent();
-            }
-            CGuard::enterCS(m_RcvBufferLock);
-        }
-        else if (ack == m_iRcvLastAck)
-        {
-            // If the ACK was just sent already AND elapsed time did not exceed RTT,
-            if ((currtime_tk - m_ullLastAckTime_tk) < ((m_iRTT + 4 * m_iRTTVar) * m_ullCPUFrequency))
-            {
-                CGuard::leaveCS(m_RcvBufferLock);
-                break;
-            }
-        }
-        else
-        {
-            // Not possible (m_iRcvCurrSeqNo+1 < m_iRcvLastAck ?)
-            CGuard::leaveCS(m_RcvBufferLock);
-            break;
-        }
-
-        // [[using assert( ack >= m_iRcvLastAck && is_periodic_ack ) ]]
-
-        // Send out the ACK only if has not been received by the sender before
-        if (CSeqNo::seqcmp(m_iRcvLastAck, m_iRcvLastAckAck) > 0)
-        {
-            // NOTE: The BSTATS feature turns on extra fields above size 6
-            // also known as ACKD_TOTAL_SIZE_VER100.
-            int32_t data[ACKD_TOTAL_SIZE];
-
-            // Case you care, CAckNo::incack does exactly the same thing as
-            // CSeqNo::incseq. Logically the ACK number is a different thing
-            // than sequence number (it's a "journal" for ACK request-response,
-            // and starts from 0, unlike sequence, which starts from a random
-            // number), but still the numbers are from exactly the same domain.
-            m_iAckSeqNo           = CAckNo::incack(m_iAckSeqNo);
-            data[ACKD_RCVLASTACK] = m_iRcvLastAck;
-            data[ACKD_RTT]        = m_iRTT;
-            data[ACKD_RTTVAR]     = m_iRTTVar;
-            data[ACKD_BUFFERLEFT] = m_pRcvBuffer->getAvailBufSize();
-            // a minimum flow window of 2 is used, even if buffer is full, to break potential deadlock
-            if (data[ACKD_BUFFERLEFT] < 2)
-                data[ACKD_BUFFERLEFT] = 2;
-
-            // NOTE: m_CongCtl->ACKTimeout_us() should be taken into account.
-            if (currtime_tk - m_ullLastAckTime_tk > m_ullACKInt_tk)
-            {
-                int rcvRate;
-                int ctrlsz = ACKD_TOTAL_SIZE_UDTBASE * ACKD_FIELD_SIZE; // Minimum required size
-
-                data[ACKD_RCVSPEED]  = m_RcvTimeWindow.getPktRcvSpeed(Ref(rcvRate));
-                data[ACKD_BANDWIDTH] = m_RcvTimeWindow.getBandwidth();
-
-                //>>Patch while incompatible (1.0.2) receiver floating around
-                if (m_lPeerSrtVersion == SrtVersion(1, 0, 2))
-                {
-                    data[ACKD_RCVRATE] = rcvRate;                                     // bytes/sec
-                    data[ACKD_XMRATE]  = data[ACKD_BANDWIDTH] * m_iMaxSRTPayloadSize; // bytes/sec
-                    ctrlsz             = ACKD_FIELD_SIZE * ACKD_TOTAL_SIZE_VER102;
-                }
-                else if (m_lPeerSrtVersion >= SrtVersion(1, 0, 3))
-                {
-                    // Normal, currently expected version.
-                    data[ACKD_RCVRATE] = rcvRate; // bytes/sec
-                    ctrlsz             = ACKD_FIELD_SIZE * ACKD_TOTAL_SIZE_VER101;
-                }
-                // ELSE: leave the buffer with ...UDTBASE size.
-
-                ctrlpkt.pack(pkttype, &m_iAckSeqNo, data, ctrlsz);
-                CTimer::rdtsc(m_ullLastAckTime_tk);
-            }
-            else
-            {
-                ctrlpkt.pack(pkttype, &m_iAckSeqNo, data, ACKD_FIELD_SIZE * ACKD_TOTAL_SIZE_SMALL);
-            }
-
-            ctrlpkt.m_iID        = m_PeerID;
-            ctrlpkt.m_iTimeStamp = int(CTimer::getTime() - m_stats.startTime);
-            nbsent = m_pSndQueue->sendto(m_pPeerAddr, ctrlpkt, m_SourceAddr);
-            DebugAck("sendCtrl: " + CONID(), local_prevack, ack);
-
-            m_ACKWindow.store(m_iAckSeqNo, m_iRcvLastAck);
-
-            CGuard::enterCS(m_StatsLock);
-            ++m_stats.sentACK;
-            ++m_stats.sentACKTotal;
-            CGuard::leaveCS(m_StatsLock);
-        }
-        CGuard::leaveCS(m_RcvBufferLock);
-=======
         nbsent = sendCtrlAck(ctrlpkt, size);
->>>>>>> 637d439c
         break;
     }
 
     case UMSG_ACKACK: // 110 - Acknowledgement of Acknowledgement
         ctrlpkt.pack(pkttype, lparam);
         ctrlpkt.m_iID = m_PeerID;
-<<<<<<< HEAD
-        nbsent = m_pSndQueue->sendto(m_pPeerAddr, ctrlpkt, m_SourceAddr);
-=======
-        nbsent        = m_pSndQueue->sendto(m_PeerAddr, ctrlpkt);
->>>>>>> 637d439c
+        nbsent        = m_pSndQueue->sendto(m_PeerAddr, ctrlpkt, m_SourceAddr);
 
         break;
 
@@ -7908,11 +7659,7 @@
             ctrlpkt.pack(pkttype, NULL, lossdata, bytes);
 
             ctrlpkt.m_iID = m_PeerID;
-<<<<<<< HEAD
-            nbsent = m_pSndQueue->sendto(m_pPeerAddr, ctrlpkt, m_SourceAddr);
-=======
-            nbsent        = m_pSndQueue->sendto(m_PeerAddr, ctrlpkt);
->>>>>>> 637d439c
+            nbsent        = m_pSndQueue->sendto(m_PeerAddr, ctrlpkt, m_SourceAddr);
 
             enterCS(m_StatsLock);
             m_stats.rcvr.sentNak.count(1);
@@ -7933,11 +7680,7 @@
             {
                 ctrlpkt.pack(pkttype, NULL, data, losslen * 4);
                 ctrlpkt.m_iID = m_PeerID;
-<<<<<<< HEAD
-                nbsent = m_pSndQueue->sendto(m_pPeerAddr, ctrlpkt, m_SourceAddr);
-=======
-                nbsent        = m_pSndQueue->sendto(m_PeerAddr, ctrlpkt);
->>>>>>> 637d439c
+                nbsent        = m_pSndQueue->sendto(m_PeerAddr, ctrlpkt, m_SourceAddr);
 
                 enterCS(m_StatsLock);
                 m_stats.rcvr.sentNak.count(1);
@@ -7967,11 +7710,7 @@
     case UMSG_CGWARNING: // 100 - Congestion Warning
         ctrlpkt.pack(pkttype);
         ctrlpkt.m_iID = m_PeerID;
-<<<<<<< HEAD
-        nbsent = m_pSndQueue->sendto(m_pPeerAddr, ctrlpkt, m_SourceAddr);
-=======
-        nbsent        = m_pSndQueue->sendto(m_PeerAddr, ctrlpkt);
->>>>>>> 637d439c
+        nbsent        = m_pSndQueue->sendto(m_PeerAddr, ctrlpkt, m_SourceAddr);
 
         m_tsLastWarningTime = steady_clock::now();
 
@@ -7980,22 +7719,14 @@
     case UMSG_KEEPALIVE: // 001 - Keep-alive
         ctrlpkt.pack(pkttype);
         ctrlpkt.m_iID = m_PeerID;
-<<<<<<< HEAD
-        nbsent = m_pSndQueue->sendto(m_pPeerAddr, ctrlpkt, m_SourceAddr);
-=======
-        nbsent        = m_pSndQueue->sendto(m_PeerAddr, ctrlpkt);
->>>>>>> 637d439c
+        nbsent        = m_pSndQueue->sendto(m_PeerAddr, ctrlpkt, m_SourceAddr);
 
         break;
 
     case UMSG_HANDSHAKE: // 000 - Handshake
         ctrlpkt.pack(pkttype, NULL, rparam, sizeof(CHandShake));
         ctrlpkt.m_iID = m_PeerID;
-<<<<<<< HEAD
-        nbsent = m_pSndQueue->sendto(m_pPeerAddr, ctrlpkt, m_SourceAddr);
-=======
-        nbsent        = m_pSndQueue->sendto(m_PeerAddr, ctrlpkt);
->>>>>>> 637d439c
+        nbsent        = m_pSndQueue->sendto(m_PeerAddr, ctrlpkt, m_SourceAddr);
 
         break;
 
@@ -8004,33 +7735,21 @@
             break;
         ctrlpkt.pack(pkttype);
         ctrlpkt.m_iID = m_PeerID;
-<<<<<<< HEAD
-        nbsent = m_pSndQueue->sendto(m_pPeerAddr, ctrlpkt, m_SourceAddr);
-=======
-        nbsent        = m_pSndQueue->sendto(m_PeerAddr, ctrlpkt);
->>>>>>> 637d439c
+        nbsent        = m_pSndQueue->sendto(m_PeerAddr, ctrlpkt, m_SourceAddr);
 
         break;
 
     case UMSG_DROPREQ: // 111 - Msg drop request
         ctrlpkt.pack(pkttype, lparam, rparam, 8);
         ctrlpkt.m_iID = m_PeerID;
-<<<<<<< HEAD
-        nbsent = m_pSndQueue->sendto(m_pPeerAddr, ctrlpkt, m_SourceAddr);
-=======
-        nbsent        = m_pSndQueue->sendto(m_PeerAddr, ctrlpkt);
->>>>>>> 637d439c
+        nbsent        = m_pSndQueue->sendto(m_PeerAddr, ctrlpkt, m_SourceAddr);
 
         break;
 
     case UMSG_PEERERROR: // 1000 - acknowledge the peer side a special error
         ctrlpkt.pack(pkttype, lparam);
         ctrlpkt.m_iID = m_PeerID;
-<<<<<<< HEAD
-        nbsent = m_pSndQueue->sendto(m_pPeerAddr, ctrlpkt, m_SourceAddr);
-=======
-        nbsent        = m_pSndQueue->sendto(m_PeerAddr, ctrlpkt);
->>>>>>> 637d439c
+        nbsent        = m_pSndQueue->sendto(m_PeerAddr, ctrlpkt, m_SourceAddr);
 
         break;
 
@@ -8117,7 +7836,7 @@
         bufflock.unlock();
         ctrlpkt.pack(UMSG_ACK, NULL, &ack, size);
         ctrlpkt.m_iID = m_PeerID;
-        nbsent = m_pSndQueue->sendto(m_PeerAddr, ctrlpkt);
+        nbsent = m_pSndQueue->sendto(m_PeerAddr, ctrlpkt, m_SourceAddr);
         DebugAck(CONID() + "sendCtrl(lite): ", local_prevack, ack);
         return nbsent;
     }
@@ -8325,7 +8044,7 @@
 
         ctrlpkt.m_iID = m_PeerID;
         setPacketTS(ctrlpkt, steady_clock::now());
-        nbsent = m_pSndQueue->sendto(m_PeerAddr, ctrlpkt);
+        nbsent = m_pSndQueue->sendto(m_PeerAddr, ctrlpkt, m_SourceAddr);
         DebugAck(CONID() + "sendCtrl(UMSG_ACK): ", local_prevack, ack);
 
         m_ACKWindow.store(m_iAckSeqNo, m_iRcvLastAck);
@@ -9009,22 +8728,10 @@
         {
             response.m_iID = m_PeerID;
             setPacketTS(response, steady_clock::now());
-            const int nbsent = m_pSndQueue->sendto(m_PeerAddr, response);
+            const int nbsent = m_pSndQueue->sendto(m_PeerAddr, response, m_SourceAddr);
             if (nbsent)
             {
-<<<<<<< HEAD
-                response.m_iID        = m_PeerID;
-                response.m_iTimeStamp = int(CTimer::getTime() - m_stats.startTime);
-                int nbsent = m_pSndQueue->sendto(m_pPeerAddr, response, m_SourceAddr);
-                if (nbsent)
-                {
-                    uint64_t currtime_tk;
-                    CTimer::rdtsc(currtime_tk);
-                    m_ullLastSndTime_tk = currtime_tk;
-                }
-=======
                 m_tsLastSndTime.store(steady_clock::now());
->>>>>>> 637d439c
             }
         }
     }
@@ -9585,25 +9292,15 @@
     return true;
 }
 
-<<<<<<< HEAD
-int CUDT::packData(ref_t<CPacket> r_packet, ref_t<uint64_t> r_ts_tk, ref_t<sockaddr_any> r_src_adr)
-{
-   CPacket& packet = *r_packet;
-   uint64_t& ts_tk = *r_ts_tk;
-    int      payload           = 0;
-    bool     probe             = false;
-    uint64_t origintime        = 0;
-    bool     new_packet_packed = false;
-    bool     filter_ctl_pkt    = false;
-=======
-std::pair<bool, steady_clock::time_point> srt::CUDT::packData(CPacket& w_packet)
+bool srt::CUDT::packData(CPacket& w_packet, steady_clock::time_point& w_nexttime, sockaddr_any& w_src_addr)
 {
     int payload = 0;
     bool probe = false;
     bool new_packet_packed = false;
->>>>>>> 637d439c
 
     const steady_clock::time_point enter_time = steady_clock::now();
+
+    w_nexttime = enter_time;
 
     if (!is_zero(m_tsNextSendTime) && enter_time > m_tsNextSendTime)
     {
@@ -9619,7 +9316,7 @@
     // start the dissolving process, this process will
     // not be started until this function is finished.
     if (!m_bOpened)
-        return std::make_pair(false, enter_time);
+        return false;
 
     payload = isRetransmissionAllowed(enter_time)
         ? packLostData((w_packet))
@@ -9647,7 +9344,7 @@
         {
             m_tsNextSendTime = steady_clock::time_point();
             m_tdSendTimeDiff = steady_clock::duration();
-            return std::make_pair(false, enter_time);
+            return false;
         }
         new_packet_packed = true;
 
@@ -9728,8 +9425,11 @@
         }
 #endif
     }
-
-    return std::make_pair(payload >= 0, m_tsNextSendTime);
+    HLOGC(qslog.Debug, log << "packData: Setting source address: " << m_SourceAddr.str());
+    w_src_addr = m_SourceAddr;
+    w_nexttime = m_tsNextSendTime;
+
+    return payload >= 0; // XXX shouldn't be > 0 ? == 0 is only when buffer range exceeded.
 }
 
 bool srt::CUDT::packUniqueData(CPacket& w_packet)
@@ -9740,7 +9440,7 @@
     if (cwnd <= flightspan)
     {
         HLOGC(qslog.Debug,
-              log << CONID() << "packData: CONGESTED: cwnd=min(" << m_iFlowWindowSize << "," << m_dCongestionWindow
+              log << CONID() << "packUniqueData: CONGESTED: cwnd=min(" << m_iFlowWindowSize << "," << m_dCongestionWindow
                   << ")=" << cwnd << " seqlen=(" << m_iSndLastAck << "-" << m_iSndCurrSeqNo << ")=" << flightspan);
         return false;
     }
@@ -9758,10 +9458,13 @@
     {
         // Some packets were skipped due to TTL expiry.
         m_iSndCurrSeqNo = CSeqNo::incseq(m_iSndCurrSeqNo, pktskipseqno);
+        HLOGC(qslog.Debug, log << "packUniqueData: reading skipped " << pktskipseqno << " seq up to %" << m_iSndCurrSeqNo
+                << " due to TTL expiry");
     }
 
     if (pld_size == 0)
     {
+        HLOGC(qslog.Debug, log << "packUniqueData: nothing extracted from the buffer");
         return false;
     }
 
@@ -9787,7 +9490,7 @@
                 // no ACK to be awaited. We can screw up all the variables that are
                 // initialized from ISN just after connection.
                 LOGC(qslog.Note,
-                     log << CONID() << "packData: Fixing EXTRACTION sequence " << m_iSndCurrSeqNo
+                     log << CONID() << "packUniqueData: Fixing EXTRACTION sequence " << m_iSndCurrSeqNo
                          << " from SCHEDULING sequence " << w_packet.m_iSeqNo << " for the first packet: DIFF="
                          << packetspan << " STAMP=" << BufferStamp(w_packet.m_pcData, w_packet.getLength()));
             }
@@ -9795,7 +9498,7 @@
             {
                 // There will be a serious data discrepancy between the agent and the peer.
                 LOGC(qslog.Error,
-                     log << CONID() << "IPE: packData: Fixing EXTRACTION sequence " << m_iSndCurrSeqNo
+                     log << CONID() << "IPE: packUniqueData: Fixing EXTRACTION sequence " << m_iSndCurrSeqNo
                          << " from SCHEDULING sequence " << w_packet.m_iSeqNo << " in the middle of transition: DIFF="
                          << packetspan << " STAMP=" << BufferStamp(w_packet.m_pcData, w_packet.getLength()));
             }
@@ -9808,7 +9511,7 @@
             seqpair[1]             = CSeqNo::decseq(w_packet.m_iSeqNo);
             const int32_t no_msgno = 0;
             LOGC(qslog.Debug,
-                 log << CONID() << "packData: Sending DROPREQ: SEQ: " << seqpair[0] << " - " << seqpair[1] << " ("
+                 log << CONID() << "packUniqueData: Sending DROPREQ: SEQ: " << seqpair[0] << " - " << seqpair[1] << " ("
                      << packetspan << " packets)");
             sendCtrl(UMSG_DROPREQ, &no_msgno, seqpair, sizeof(seqpair));
             // In case when this message is lost, the peer will still get the
@@ -9837,7 +9540,7 @@
 #endif
     {
         HLOGC(qslog.Debug,
-              log << CONID() << "packData: Applying EXTRACTION sequence " << m_iSndCurrSeqNo
+              log << CONID() << "packUniqueData: Applying EXTRACTION sequence " << m_iSndCurrSeqNo
                   << " over SCHEDULING sequence " << w_packet.m_iSeqNo << " for socket not in group:"
                   << " DIFF=" << CSeqNo::seqcmp(m_iSndCurrSeqNo, w_packet.m_iSeqNo)
                   << " STAMP=" << BufferStamp(w_packet.m_pcData, w_packet.getLength()));
@@ -9849,12 +9552,6 @@
     w_packet.m_iID = m_PeerID; // Destination SRT Socket ID
     setDataPacketTS(w_packet, tsOrigin);
 
-<<<<<<< HEAD
-   HLOGC(mglog.Debug, log << "packData: Setting source address: " << SockaddrToString(&m_SourceAddr));
-   *r_src_adr = m_SourceAddr;
-
-    return payload;
-=======
     if (kflg != EK_NOENC)
     {
         // Note that the packet header must have a valid seqno set, as it is used as a counter for encryption.
@@ -9878,7 +9575,6 @@
 #endif
 
     return true;
->>>>>>> 637d439c
 }
 
 // This is a close request, but called from the
@@ -11089,13 +10785,12 @@
 
     HLOGC(cnlog.Debug, log << CONID() << "processConnectRequest: new cookie: " << hex << cookie_val);
 
-   // Remember and use the incoming destination address here
-   // and use it as a source address when responding. It's not possible
-   // to record this address yet because this happens still in the frames
-   // of the listener socket. Only when processing switches to the newly
-   // spawned accepted socket can the address be recorded in its
-   // m_SourceAddr field.
-   sockaddr_any use_source_addr = packet.udpDestAddr();
+    // Remember the incoming destination address here and use it as a source
+    // address when responding. It's not possible to record this address yet
+    // because this happens still in the frames of the listener socket. Only
+    // when processing switches to the newly spawned accepted socket can the
+    // address be recorded in its m_SourceAddr field.
+    sockaddr_any use_source_addr = packet.udpDestAddr();
 
     // REQUEST:INDUCTION.
     // Set a cookie, a target ID, and send back the same as
@@ -11136,19 +10831,13 @@
                   << " Advertising PBKEYLEN - value = " << m_config.iSndCryptoKeyLen);
 
         size_t size = packet.getLength();
-<<<<<<< HEAD
-        hs.store_to(packet.m_pcData, Ref(size));
-        packet.m_iTimeStamp = int(CTimer::getTime() - m_stats.startTime);
-        m_pSndQueue->sendto(addr, packet, use_source_addr);
-=======
         hs.store_to((packet.m_pcData), (size));
         setPacketTS(packet, steady_clock::now());
 
         // Display the HS before sending it to peer
         HLOGC(cnlog.Debug, log << CONID() << "processConnectRequest: SENDING HS (i): " << hs.show());
 
-        m_pSndQueue->sendto(addr, packet);
->>>>>>> 637d439c
+        m_pSndQueue->sendto(addr, packet, use_source_addr);
         return SRT_REJ_UNKNOWN; // EXCEPTION: this is a "no-error" code.
     }
 
@@ -11234,14 +10923,9 @@
         size_t size   = CHandShake::m_iContentSize;
         hs.store_to((packet.m_pcData), (size));
         packet.m_iID        = id;
-<<<<<<< HEAD
-        packet.m_iTimeStamp = int(CTimer::getTime() - m_stats.startTime);
-        m_pSndQueue->sendto(addr, packet, use_source_addr);
-=======
         setPacketTS(packet, steady_clock::now());
         HLOGC(cnlog.Debug, log << CONID() << "processConnectRequest: SENDING HS (e): " << hs.show());
-        m_pSndQueue->sendto(addr, packet);
->>>>>>> 637d439c
+        m_pSndQueue->sendto(addr, packet, use_source_addr);
     }
     else
     {
@@ -11282,13 +10966,6 @@
             HLOGC(cnlog.Debug,
                   log << CONID() << "processConnectRequest: sending REPEATED handshake response req="
                       << RequestTypeStr(hs.m_iReqType));
-<<<<<<< HEAD
-            size_t size = CHandShake::m_iContentSize;
-            hs.store_to(packet.m_pcData, Ref(size));
-            packet.m_iID        = id;
-            packet.m_iTimeStamp = int(CTimer::getTime() - m_stats.startTime);
-            m_pSndQueue->sendto(addr, packet, use_source_addr);
-=======
 
             // Rewrite already updated previously data in acceptAndRespond
             acpu->rewriteHandshakeData(acpu->m_PeerAddr, (hs));
@@ -11327,7 +11004,6 @@
                 HLOGC(cnlog.Debug, log << CONID() << "processConnectRequest: SENDING (repeated) HS (a): " << hs.show());
                 acpu->addressAndSend((packet));
             }
->>>>>>> 637d439c
         }
 
         if (result == 1)
@@ -11359,7 +11035,7 @@
                 setPacketTS((rsp), steady_clock::now());
                 rsp.pack(UMSG_SHUTDOWN);
                 rsp.m_iID = m_PeerID;
-                m_pSndQueue->sendto(addr, rsp);
+                m_pSndQueue->sendto(addr, rsp, use_source_addr);
             }
             else
             {
@@ -11372,7 +11048,7 @@
                 packet.m_iID = id;
                 setPacketTS(packet, steady_clock::now());
                 HLOGC(cnlog.Debug, log << CONID() << "processConnectRequest: SENDING HS (a): " << hs.show());
-                m_pSndQueue->sendto(addr, packet);
+                m_pSndQueue->sendto(addr, packet, use_source_addr);
             }
         }
     }
