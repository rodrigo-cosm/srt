--- conflicted
+++ resolved
@@ -9007,12 +9007,7 @@
 
                 // Estimate dropped bytes from average payload size.
                 const uint64_t avgpayloadsz = m_pRcvBuffer->getRcvAvgPayloadSize();
-<<<<<<< HEAD
-                m_stats.rcvr.dropped.count(stats::BytesPackets(iDropCnt * avgpayloadsz, (uint32_t) iDropCnt));
-=======
                 m_stats.rcvr.dropped.count(stats::BytesPacketsCount(iDropCnt * avgpayloadsz, (uint32_t) iDropCnt));
-                leaveCS(m_StatsLock);
->>>>>>> 66e7468e
             }
         }
         // When the drop request was received, it means that there are
@@ -10128,16 +10123,10 @@
 
                     const steady_clock::time_point tnow = steady_clock::now();
                     ScopedLock lg(m_StatsLock);
-<<<<<<< HEAD
-                    m_stats.rcvr.dropped.count(stats::BytesPackets(iDropCnt * rpkt.getLength(), iDropCnt));
-                    m_stats.rcvr.undecrypted.count(stats::BytesPackets(rpkt.getLength(), 1));
+                    m_stats.rcvr.dropped.count(stats::BytesPacketsCount(iDropCnt * rpkt.getLength(), iDropCnt));
+                    m_stats.rcvr.undecrypted.count(stats::BytesPacketsCount(rpkt.getLength(), 1));
                     string why;
                     if (frequentLogAllowed(FREQLOGFA_ENCRYPTION_FAILURE, tnow, (why)))
-=======
-                    m_stats.rcvr.dropped.count(stats::BytesPacketsCount(iDropCnt * rpkt.getLength(), iDropCnt));
-                    m_stats.rcvr.undecrypted.count(stats::BytesPacketsCount(rpkt.getLength(), 1));
-                    if (frequentLogAllowed(tnow))
->>>>>>> 66e7468e
                     {
                         LOGC(qrlog.Warn, log << CONID() << "Decryption failed (seqno %" << u->m_Packet.getSeqNo() << "), dropped "
                             << iDropCnt << ". pktRcvUndecryptTotal=" << m_stats.rcvr.undecrypted.total.count() << "." << why);
@@ -10158,16 +10147,10 @@
 
                 const steady_clock::time_point tnow = steady_clock::now();
                 ScopedLock lg(m_StatsLock);
-<<<<<<< HEAD
-                m_stats.rcvr.dropped.count(stats::BytesPackets(iDropCnt* rpkt.getLength(), iDropCnt));
-                m_stats.rcvr.undecrypted.count(stats::BytesPackets(rpkt.getLength(), 1));
+                m_stats.rcvr.dropped.count(stats::BytesPacketsCount(iDropCnt* rpkt.getLength(), iDropCnt));
+                m_stats.rcvr.undecrypted.count(stats::BytesPacketsCount(rpkt.getLength(), 1));
                 string why;
                 if (frequentLogAllowed(FREQLOGFA_ENCRYPTION_FAILURE, tnow, (why)))
-=======
-                m_stats.rcvr.dropped.count(stats::BytesPacketsCount(iDropCnt* rpkt.getLength(), iDropCnt));
-                m_stats.rcvr.undecrypted.count(stats::BytesPacketsCount(rpkt.getLength(), 1));
-                if (frequentLogAllowed(tnow))
->>>>>>> 66e7468e
                 {
                     LOGC(qrlog.Warn, log << CONID() << "Packet not encrypted (seqno %" << u->m_Packet.getSeqNo() << "), dropped "
                         << iDropCnt << ". pktRcvUndecryptTotal=" << m_stats.rcvr.undecrypted.total.count() << ".");
