--- conflicted
+++ resolved
@@ -1036,11 +1036,7 @@
             enterCS(m_RecvLock);
             if (m_pRcvBuffer && m_pRcvBuffer->isRcvDataReady())
                 event |= SRT_EPOLL_IN;
-<<<<<<< HEAD
-            CGuard::leaveCS(m_RecvLock);
-=======
             leaveCS(m_RecvLock);
->>>>>>> 12e27a29
             if (m_pSndBuffer && (m_iSndBufSize > m_pSndBuffer->getCurrBufSize()))
                 event |= SRT_EPOLL_OUT;
         }
@@ -1060,15 +1056,9 @@
     case SRTO_RCVDATA:
         if (m_pRcvBuffer)
         {
-<<<<<<< HEAD
-            CGuard::enterCS(m_RecvLock);
+            enterCS(m_RecvLock);
             *(int32_t*)pw_optval = m_pRcvBuffer->getRcvDataSize();
-            CGuard::leaveCS(m_RecvLock);
-=======
-            enterCS(m_RecvLock);
-            *(int32_t*)optval = m_pRcvBuffer->getRcvDataSize();
             leaveCS(m_RecvLock);
->>>>>>> 12e27a29
         }
         else
             *(int32_t*)pw_optval = 0;
@@ -4876,22 +4866,14 @@
 void CUDT::updateForgotten(int seqlen, int32_t lastack, int32_t skiptoseqno)
 {
     /* Update drop/skip stats */
-<<<<<<< HEAD
-    CGuard::enterCS(m_StatsLock);
-=======
     enterCS(m_StatsLock);
->>>>>>> 12e27a29
     m_stats.rcvDropTotal += seqlen;
     m_stats.traceRcvDrop += seqlen;
     /* Estimate dropped/skipped bytes from average payload */
     int avgpayloadsz = m_pRcvBuffer->getRcvAvgPayloadSize();
     m_stats.rcvBytesDropTotal += seqlen * avgpayloadsz;
     m_stats.traceRcvBytesDrop += seqlen * avgpayloadsz;
-<<<<<<< HEAD
-    CGuard::leaveCS(m_StatsLock);
-=======
     leaveCS(m_StatsLock);
->>>>>>> 12e27a29
 
     dropFromLossLists(lastack, CSeqNo::decseq(skiptoseqno)); //remove(from,to-inclusive)
 }
@@ -6762,29 +6744,6 @@
     }
 }
 
-void CUDT::ackDataUpTo(int32_t ack)
-{
-    int acksize = CSeqNo::seqoff(m_iRcvLastSkipAck, ack);
-
-    HLOGC(mglog.Debug, log << "ackDataUpTo: %" << ack << " vs. current %" << m_iRcvLastSkipAck
-            << " (signing off " << acksize << " packets)");
-
-    m_iRcvLastAck = ack;
-    m_iRcvLastSkipAck = ack;
-
-    // NOTE: This is new towards UDT and prevents spurious
-    // wakeup of select/epoll functions when no new packets
-    // were signed off for extraction.
-    if (acksize > 0)
-    {
-        m_pRcvBuffer->ackData(acksize);
-
-        // Signal threads waiting in CTimer::waitForEvent(),
-        // which are select(), selectEx() and epoll_wait().
-        CTimer::triggerEvent();
-    }
-}
-
 #if ENABLE_HEAVY_LOGGING
 static void DebugAck(string hdr, int prev, int ack)
 {
@@ -6837,11 +6796,7 @@
 
     local_prevack = m_iDebugPrevLastAck;
 
-<<<<<<< HEAD
-    string reason; // just for "a reason"
-=======
     string reason; // just for "a reason" of giving particular % for ACK
->>>>>>> 12e27a29
 #endif
 
     switch (pkttype)
@@ -6892,11 +6847,7 @@
         if (CSeqNo::seqcmp(ack, m_iRcvLastAck) > 0)
         {
             ackDataUpTo(ack);
-<<<<<<< HEAD
-            CGuard::leaveCS(m_RcvBufferLock);
-=======
             leaveCS(m_RcvBufferLock);
->>>>>>> 12e27a29
             IF_HEAVY_LOGGING(int32_t oldack = m_iRcvLastSkipAck);
 
             // If TSBPD is enabled, then INSTEAD OF signaling m_RecvDataCond,
@@ -6934,11 +6885,7 @@
                 (microseconds_from(m_iRTT + 4 * m_iRTTVar)))
             {
                 HLOGC(mglog.Debug, log << "sendCtrl(UMSG_ACK): ACK %" << ack << " just sent - too early to repeat");
-<<<<<<< HEAD
-                CGuard::leaveCS(m_RcvBufferLock);
-=======
                 leaveCS(m_RcvBufferLock);
->>>>>>> 12e27a29
                 break;
             }
         }
@@ -6947,12 +6894,7 @@
             // Not possible (m_iRcvCurrSeqNo+1 <% m_iRcvLastAck ?)
             LOGC(mglog.Error, log << "sendCtrl(UMSG_ACK): IPE: curr %" << m_iRcvLastAck
                   << " <% last %" << m_iRcvLastAck);
-<<<<<<< HEAD
-            CGuard::leaveCS(m_RcvBufferLock);
-
-=======
             leaveCS(m_RcvBufferLock);
->>>>>>> 12e27a29
             break;
         }
 
@@ -7027,12 +6969,7 @@
             HLOGC(mglog.Debug, log << "sendCtrl(UMSG_ACK): " << CONID() << "ACK %" << m_iRcvLastAck
                     << " <=%  ACKACK %" << m_iRcvLastAckAck << " - NOT SENDING ACK");
         }
-<<<<<<< HEAD
-        CGuard::leaveCS(m_RcvBufferLock);
-
-=======
         leaveCS(m_RcvBufferLock);
->>>>>>> 12e27a29
         break;
     }
 
@@ -7469,11 +7406,7 @@
                     ++i;
 
                     HLOGF(mglog.Debug,
-<<<<<<< HEAD
-                            "%sreceived UMSG_LOSSREPORT: %d-%d (%d packets)...", CONID().c_str(),
-=======
                       "%sreceived UMSG_LOSSREPORT: %d-%d (%d packets)...", CONID().c_str(),
->>>>>>> 12e27a29
                             losslist_lo,
                             losslist_hi,
                             CSeqNo::seqoff(losslist_lo, losslist_hi) + 1);
@@ -7481,31 +7414,15 @@
                     if ((CSeqNo::seqcmp(losslist_lo, losslist_hi) > 0) ||
                             (CSeqNo::seqcmp(losslist_hi, m_iSndCurrSeqNo) > 0))
                     {
-<<<<<<< HEAD
-                        LOGC(mglog.Error, log << CONID() << "rcv LOSSREPORT rng " << losslist_lo << " - " << losslist_hi
-                                << " with last sent " << m_iSndCurrSeqNo << " - DISCARDING");
-=======
                     LOGC(mglog.Error, log << CONID() << "rcv LOSSREPORT rng " << losslist_lo << " - " << losslist_hi
                             << " with last sent " << m_iSndCurrSeqNo << " - DISCARDING");
->>>>>>> 12e27a29
                         // seq_a must not be greater than seq_b; seq_b must not be greater than the most recent sent seq
                         secure     = false;
                         wrong_loss = losslist_hi;
-                    leaveCS(m_RecvAckLock);
                         break;
                     }
 
                     int num = 0;
-<<<<<<< HEAD
-                    //   IF losslist_lo %>= m_iSndLastAck
-                    if (CSeqNo::seqcmp(losslist_lo, m_iSndLastAck) >= 0)
-                    {
-                        HLOGC(mglog.Debug, log << CONID() << "LOSSREPORT: adding "
-                                << losslist_lo << " - " << losslist_hi << " to loss list");
-                        num = m_pSndLossList->insert(losslist_lo, losslist_hi);
-                    }
-                    // ELSE IF losslist_hi %>= m_iSndLastAck
-=======
                 //   IF losslist_lo %>= m_iSndLastAck
                     if (CSeqNo::seqcmp(losslist_lo, m_iSndLastAck) >= 0)
                 {
@@ -7514,7 +7431,6 @@
                         num = m_pSndLossList->insert(losslist_lo, losslist_hi);
                 }
                 // ELSE IF losslist_hi %>= m_iSndLastAck
->>>>>>> 12e27a29
                     else if (CSeqNo::seqcmp(losslist_hi, m_iSndLastAck) >= 0)
                     {
                         // This should be theoretically impossible because this would mean
@@ -7523,41 +7439,6 @@
                         // However, this can happen if the packet reordering has caused the earlier sent
                         // LOSSREPORT will be delivered after later sent ACK. Whatever, ACK should be
                         // more important, so simply drop the part that predates ACK.
-<<<<<<< HEAD
-                        HLOGC(mglog.Debug, log << CONID() << "LOSSREPORT: adding "
-                                << m_iSndLastAck << "[ACK] - " << losslist_hi << " to loss list");
-                        num = m_pSndLossList->insert(m_iSndLastAck, losslist_hi);
-                    }
-                    else
-                    {
-                        // This should be treated as IPE, but this may happen in one situtation:
-                        // - redundancy second link (ISN was screwed up initially, but late towards last sent)
-                        // - initial DROPREQ was lost
-                        // This just causes repeating DROPREQ as when the receiver continues sending
-                        // LOSSREPORT it's probably UNAWARE OF THE SITUATION.
-                        //
-                        // When this DROPREQ gets lost in UDP again, the receiver will do one of these:
-                        // - repeatedly send LOSSREPORT (as per NAKREPORT), so this will happen again
-                        // - finally give up rexmit request as per TLPKTDROP (DROPREQ should make
-                        //   TSBPD wake up should it still wait for new packets to get ACK-ed)
-
-                        HLOGC(mglog.Debug, log << CONID() << "LOSSREPORT: IGNORED with SndLastAck=%"
-                                << m_iSndLastAck << ": %" << losslist_lo << "-" << losslist_hi
-                                << " - sending DROPREQ (IPE or DROPREQ lost with ISN screw)");
-
-                        // This means that the loss touches upon a range that wasn't ever sent.
-                        // Normally this should never happen, but this might be a case when the
-                        // ISN FIX for redundant connection was missed.
-
-                        // In distinction to losslist, DROPREQ has always a range
-                        // always just one range, and the data are <LO, HI>, with no range bit.
-                        int32_t seqpair[2] = {losslist_lo, losslist_hi};
-                        int32_t no_msgno = 0; // We don't know - this wasn't ever sent
-#ifndef SRT_TEST_DISABLE_KEY_CONTROL_PACKETS
-                        sendCtrl(UMSG_DROPREQ, &no_msgno, seqpair, sizeof(seqpair));
-#endif
-                    }
-=======
                     HLOGC(mglog.Debug, log << CONID() << "LOSSREPORT: adding "
                             << m_iSndLastAck << "[ACK] - " << losslist_hi << " to loss list");
                         num = m_pSndLossList->insert(m_iSndLastAck, losslist_hi);
@@ -7590,7 +7471,6 @@
 
                     sendCtrl(UMSG_DROPREQ, &no_msgno, seqpair, sizeof(seqpair));
                 }
->>>>>>> 12e27a29
 
                 enterCS(m_StatsLock);
                     m_stats.traceSndLoss += num;
@@ -7609,13 +7489,8 @@
                         break;
                     }
 
-<<<<<<< HEAD
-                    HLOGC(mglog.Debug, log << CONID() << "rcv LOSSREPORT: %"
-                            << losslist[i] << " (1 packet)");
-=======
                 HLOGC(mglog.Debug, log << CONID() << "rcv LOSSREPORT: %"
                         << losslist[i] << " (1 packet)");
->>>>>>> 12e27a29
                     int num = m_pSndLossList->insert(losslist[i], losslist[i]);
 
                 enterCS(m_StatsLock);
@@ -7742,11 +7617,7 @@
                 }
                 else
                 {
-<<<<<<< HEAD
-                 HLOGC(mglog.Debug, log << CONID() << "processCtrl/HS: got HS reqtype=" << RequestTypeStr(req.m_iReqType));
-=======
                     HLOGC(mglog.Debug, log << CONID() << "processCtrl/HS: got HS reqtype=" << RequestTypeStr(req.m_iReqType));
->>>>>>> 12e27a29
                 }
             }
             else
@@ -7803,7 +7674,6 @@
         break;
 
     case UMSG_DROPREQ: // 111 - Msg drop request
-<<<<<<< HEAD
         {
             CGuard rlock(m_RecvLock);
             m_pRcvBuffer->dropMsg(ctrlpkt.getMsgSeq(using_rexmit_flag), using_rexmit_flag);
@@ -7818,21 +7688,6 @@
                 cc.signal_locked(rlock);
             }
         }
-=======
-        enterCS(m_RecvLock);
-        m_pRcvBuffer->dropMsg(ctrlpkt.getMsgSeq(using_rexmit_flag), using_rexmit_flag);
-        // When the drop request was received, it means that there are
-        // packets for which there will never be ACK sent; if the TSBPD thread
-        // is currently in the ACK-waiting state, it may never exit.
-        if (m_bTsbPd)
-        {
-            HLOGP(mglog.Debug, "DROPREQ: signal TSBPD");
-            // Relaxed signaling because if the TSBPD thread isn't
-            // currently waiting in a CV, it will do the job right.
-            CSync::signal_relaxed(m_RcvTsbPdCond);
-        }
-        leaveCS(m_RecvLock);
->>>>>>> 12e27a29
 
         {
             int32_t* dropdata = (int32_t*)ctrlpkt.m_pcData;
@@ -8017,14 +7872,8 @@
             HLOGC(mglog.Debug, log << "PEER reported LOSS not from the sending buffer - requesting DROP: "
                     << "msg=" << MSGNO_SEQ::unwrap(w_packet.m_iMsgNo) << " SEQ:"
                     << seqpair[0] << " - " << seqpair[1] << "(" << (-offset) << " packets)");
-<<<<<<< HEAD
-#ifndef SRT_TEST_DISABLE_KEY_CONTROL_PACKETS
+
             sendCtrl(UMSG_DROPREQ, &w_packet.m_iMsgNo, seqpair, sizeof(seqpair));
-#endif
-=======
-
-            sendCtrl(UMSG_DROPREQ, &w_packet.m_iMsgNo, seqpair, sizeof(seqpair));
->>>>>>> 12e27a29
             continue;
         }
 
@@ -8037,18 +7886,13 @@
             int32_t seqpair[2];
             seqpair[0] = w_packet.m_iSeqNo;
             seqpair[1] = CSeqNo::incseq(seqpair[0], msglen);
-<<<<<<< HEAD
-=======
-
-            sendCtrl(UMSG_DROPREQ, &w_packet.m_iMsgNo, seqpair, sizeof(seqpair));
->>>>>>> 12e27a29
 
             HLOGC(mglog.Debug, log << "IPE: loss-reported packets not found in SndBuf - requesting DROP: "
                     << "msg=" << MSGNO_SEQ::unwrap(w_packet.m_iMsgNo) << " SEQ:"
                     << seqpair[0] << " - " << seqpair[1] << "(" << (-offset) << " packets)");
-#ifndef SRT_TEST_DISABLE_KEY_CONTROL_PACKETS
+
             sendCtrl(UMSG_DROPREQ, &w_packet.m_iMsgNo, seqpair, sizeof(seqpair));
-#endif
+
             // only one msg drop request is necessary
             m_pSndLossList->remove(seqpair[1]);
 
@@ -8663,35 +8507,6 @@
                 }
             }
 #if ENABLE_HEAVY_LOGGING
-<<<<<<< HEAD
-      std::ostringstream timebufspec;
-      if (m_bTsbPd)
-      {
-          int dsize = m_pRcvBuffer->getRcvDataSize();
-          timebufspec << "(" << FormatTime(m_pRcvBuffer->debugGetDeliveryTime(0))
-              << "-" << FormatTime(m_pRcvBuffer->debugGetDeliveryTime(dsize-1)) << ")";
-      }
-
-      std::ostringstream expectspec;
-      if (excessive)
-          expectspec << "EXCESSIVE(" << exc_type << rexmit_reason << ")";
-      else
-          expectspec << "ACCEPTED";
-
-      LOGC(mglog.Debug, log << CONID() << "RECEIVED: seq=" << rpkt.m_iSeqNo
-              << " offset=" << offset
-              << " BUFr=" << avail_bufsize
-              << " avail=" << m_pRcvBuffer->getAvailBufSize()
-              << " buffer=(" << m_iRcvLastSkipAck
-              << ":" << m_iRcvCurrSeqNo                   // -1 = size to last index
-              << "+" << CSeqNo::incseq(m_iRcvLastSkipAck, m_pRcvBuffer->capacity()-1)
-              << ") "
-              << " RSL=" << expectspec.str()
-              << " SN=" << rexmitstat[pktrexmitflag]
-              << " DLVTM=" << timebufspec.str()
-              << " FLAGS: "
-              << rpkt.MessageFlagStr());
-=======
             std::ostringstream timebufspec;
             if (m_bTsbPd)
             {
@@ -8719,7 +8534,6 @@
                     << " DLVTM=" << timebufspec.str()
                     << " FLAGS: "
                     << rpkt.MessageFlagStr());
->>>>>>> 12e27a29
 #endif
 
             // Decryption should have made the crypto flags EK_NOENC.
@@ -9401,18 +9215,15 @@
     if (!accepted_hs)
     {
         HLOGC(mglog.Debug,
-                log << "processConnectRequest: version/type mismatch. Sending REJECT code:" << m_RejectReason
-                << " MSG: " << srt_rejectreason_str(m_RejectReason));
+              log << "processConnectRequest: version/type mismatch. Sending REJECT code:" << m_RejectReason
+              << " MSG: " << srt_rejectreason_str(m_RejectReason));
         // mismatch, reject the request
         hs.m_iReqType = URQFailure(m_RejectReason);
         size_t size   = CHandShake::m_iContentSize;
         hs.store_to((packet.m_pcData), (size));
         packet.m_iID        = id;
         setPacketTS(packet, steady_clock::now());
-<<<<<<< HEAD
         HLOGC(mglog.Debug, log << "processConnectRequest: SENDING HS (e): " << hs.show());
-=======
->>>>>>> 12e27a29
         m_pSndQueue->sendto(addr, packet);
     }
     else
@@ -9463,8 +9274,8 @@
         if (result != 1)
         {
             HLOGC(mglog.Debug,
-                    log << CONID() << "processConnectRequest: sending ABNORMAL handshake info req="
-                    << RequestTypeStr(hs.m_iReqType));
+                  log << CONID() << "processConnectRequest: sending ABNORMAL handshake info req="
+                      << RequestTypeStr(hs.m_iReqType));
             size_t size = CHandShake::m_iContentSize;
             hs.store_to((packet.m_pcData), (size));
             packet.m_iID        = id;
