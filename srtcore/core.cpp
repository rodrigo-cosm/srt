/*
 * SRT - Secure, Reliable, Transport
 * Copyright (c) 2018 Haivision Systems Inc.
 *
 * This Source Code Form is subject to the terms of the Mozilla Public
 * License, v. 2.0. If a copy of the MPL was not distributed with this
 * file, You can obtain one at http://mozilla.org/MPL/2.0/.
 *
 */

/*****************************************************************************
Copyright (c) 2001 - 2011, The Board of Trustees of the University of Illinois.
All rights reserved.

Redistribution and use in source and binary forms, with or without
modification, are permitted provided that the following conditions are
met:

* Redistributions of source code must retain the above
  copyright notice, this list of conditions and the
  following disclaimer.

* Redistributions in binary form must reproduce the
  above copyright notice, this list of conditions
  and the following disclaimer in the documentation
  and/or other materials provided with the distribution.

* Neither the name of the University of Illinois
  nor the names of its contributors may be used to
  endorse or promote products derived from this
  software without specific prior written permission.

THIS SOFTWARE IS PROVIDED BY THE COPYRIGHT HOLDERS AND CONTRIBUTORS "AS
IS" AND ANY EXPRESS OR IMPLIED WARRANTIES, INCLUDING, BUT NOT LIMITED TO,
THE IMPLIED WARRANTIES OF MERCHANTABILITY AND FITNESS FOR A PARTICULAR
PURPOSE ARE DISCLAIMED. IN NO EVENT SHALL THE COPYRIGHT OWNER OR
CONTRIBUTORS BE LIABLE FOR ANY DIRECT, INDIRECT, INCIDENTAL, SPECIAL,
EXEMPLARY, OR CONSEQUENTIAL DAMAGES (INCLUDING, BUT NOT LIMITED TO,
PROCUREMENT OF SUBSTITUTE GOODS OR SERVICES; LOSS OF USE, DATA, OR
PROFITS; OR BUSINESS INTERRUPTION) HOWEVER CAUSED AND ON ANY THEORY OF
LIABILITY, WHETHER IN CONTRACT, STRICT LIABILITY, OR TORT (INCLUDING
NEGLIGENCE OR OTHERWISE) ARISING IN ANY WAY OUT OF THE USE OF THIS
SOFTWARE, EVEN IF ADVISED OF THE POSSIBILITY OF SUCH DAMAGE.
*****************************************************************************/

/*****************************************************************************
written by
   Yunhong Gu, last updated 02/28/2012
modified by
   Haivision Systems Inc.
*****************************************************************************/

#include "platform_sys.h"

// Linux specific
#ifdef SRT_ENABLE_BINDTODEVICE
#include <linux/if.h>
#endif

#include <cmath>
#include <sstream>
#include <algorithm>
#include <iterator>
#include "srt.h"
#include "queue.h"
#include "api.h"
#include "core.h"
#include "logging.h"
#include "crypto.h"
#include "logging_api.h" // Required due to containing extern srt_logger_config
#include "logger_defs.h"

// Again, just in case when some "smart guy" provided such a global macro
#ifdef min
#undef min
#endif
#ifdef max
#undef max
#endif

using namespace std;
using namespace srt::sync;
using namespace srt_logging;

CUDTUnited CUDT::s_UDTUnited;

const SRTSOCKET UDT::INVALID_SOCK = CUDT::INVALID_SOCK;
const int       UDT::ERROR        = CUDT::ERROR;

//#define SRT_CMD_HSREQ       1           /* SRT Handshake Request (sender) */
#define SRT_CMD_HSREQ_MINSZ 8 /* Minumum Compatible (1.x.x) packet size (bytes) */
#define SRT_CMD_HSREQ_SZ 12   /* Current version packet size */
#if SRT_CMD_HSREQ_SZ > SRT_CMD_MAXSZ
#error SRT_CMD_MAXSZ too small
#endif
/*      Handshake Request (Network Order)
        0[31..0]:   SRT version     SRT_DEF_VERSION
        1[31..0]:   Options         0 [ | SRT_OPT_TSBPDSND ][ | SRT_OPT_HAICRYPT ]
        2[31..16]:  TsbPD resv      0
        2[15..0]:   TsbPD delay     [0..60000] msec
*/

//#define SRT_CMD_HSRSP       2           /* SRT Handshake Response (receiver) */
#define SRT_CMD_HSRSP_MINSZ 8 /* Minumum Compatible (1.x.x) packet size (bytes) */
#define SRT_CMD_HSRSP_SZ 12   /* Current version packet size */
#if SRT_CMD_HSRSP_SZ > SRT_CMD_MAXSZ
#error SRT_CMD_MAXSZ too small
#endif
/*      Handshake Response (Network Order)
        0[31..0]:   SRT version     SRT_DEF_VERSION
        1[31..0]:   Options         0 [ | SRT_OPT_TSBPDRCV [| SRT_OPT_TLPKTDROP ]][ | SRT_OPT_HAICRYPT]
                                      [ | SRT_OPT_NAKREPORT ] [ | SRT_OPT_REXMITFLG ]
        2[31..16]:  TsbPD resv      0
        2[15..0]:   TsbPD delay     [0..60000] msec
*/

void CUDT::construct()
{
    m_pSndBuffer           = NULL;
    m_pRcvBuffer           = NULL;
    m_pSndLossList         = NULL;
    m_pRcvLossList         = NULL;
    m_iReorderTolerance    = 0;
    m_iConsecEarlyDelivery = 0; // how many times so far the packet considered lost has been received before TTL expires
    m_iConsecOrderedDelivery = 0;

    m_pSndQueue = NULL;
    m_pRcvQueue = NULL;
    m_pSNode    = NULL;
    m_pRNode    = NULL;

    m_iSndHsRetryCnt      = SRT_MAX_HSRETRY + 1; // Will be reset to 0 for HSv5, this value is important for HSv4

    // Initial status
    m_bOpened             = false;
    m_bListening          = false;
    m_bConnecting         = false;
    m_bConnected          = false;
    m_bClosing            = false;
    m_bShutdown           = false;
    m_bBroken             = false;
    // XXX m_iBrokenCounter should be still set to some default!
    m_bPeerHealth         = true;
    m_RejectReason        = SRT_REJ_UNKNOWN;
    m_tsLastReqTime       = steady_clock::time_point();
    m_SrtHsSide           = HSD_DRAW;
    m_uPeerSrtVersion     = 0; // not defined until connected.
    m_iTsbPdDelay_ms      = 0;
    m_iPeerTsbPdDelay_ms  = 0;
    m_bPeerTsbPd          = false;
    m_iPeerTsbPdDelay_ms  = 0;
    m_bTsbPd              = false;
    m_bTsbPdAckWakeup     = false;
    m_bGroupTsbPd         = false;
    m_bPeerTLPktDrop      = false;

    // Initilize mutex and condition variables
    initSynch();

    // XXX: Unblock, when the callback is implemented
    // m_cbPacketArrival.set(this, &CUDT::defaultPacketArrival);
}

CUDT::CUDT(CUDTSocket* parent): m_parent(parent)
{
    construct();

    (void)SRT_DEF_VERSION;

    // Runtime fields
#if ENABLE_EXPERIMENTAL_BONDING
    m_HSGroupType           = SRT_GTYPE_UNDEFINED;
#endif
    m_bTLPktDrop            = true; // Too-late Packet Drop

    m_pCache = NULL;
    // This is in order to set it ANY kind of initial value, however
    // this value should not be used when not connected and should be
    // updated in the handshake. When this value is 0, it means that
    // packets shall not be sent, as the other party doesn't have a
    // room to receive and store it. Therefore this value should be
    // overridden before any sending happens.
    m_iFlowWindowSize = 0;

}

CUDT::CUDT(CUDTSocket* parent, const CUDT& ancestor): m_parent(parent)
{
    construct();

    // XXX Consider all below fields (except m_bReuseAddr) to be put
    // into a separate class for easier copying.

    m_config            = ancestor.m_config;
    m_SrtHsSide         = ancestor.m_SrtHsSide; // actually it sets it to HSD_RESPONDER
    m_bTLPktDrop        = ancestor.m_bTLPktDrop;
    m_iReorderTolerance = m_config.iMaxReorderTolerance;  // Initialize with maximum value

    // Runtime
    m_pCache = ancestor.m_pCache;
}

CUDT::~CUDT()
{
    // release mutex/condtion variables
    destroySynch();

    // destroy the data structures
    delete m_pSndBuffer;
    delete m_pRcvBuffer;
    delete m_pSndLossList;
    delete m_pRcvLossList;
    delete m_pSNode;
    delete m_pRNode;
}

extern const SRT_SOCKOPT srt_post_opt_list [SRT_SOCKOPT_NPOST] = {
    SRTO_SNDSYN,
    SRTO_RCVSYN,
    SRTO_LINGER,
    SRTO_SNDTIMEO,
    SRTO_RCVTIMEO,
    SRTO_MAXBW,
    SRTO_INPUTBW,
    SRTO_MININPUTBW,
    SRTO_OHEADBW,
    SRTO_SNDDROPDELAY,
    SRTO_CONNTIMEO,
    SRTO_DRIFTTRACER,
    SRTO_LOSSMAXTTL
};

static const int32_t
    SRTO_R_PREBIND = BIT(0),
    SRTO_R_PRE = BIT(1),
    SRTO_POST_SPEC = BIT(2);

struct SrtOptionAction
{
    int flags[SRTO_E_SIZE];
    SrtOptionAction()
    {
        // Set everything to 0 to clear all flags
        // When an option isn't present here, it means that:
        // * it is not settable, or
        // * the option is POST (non-restricted)
        // * it has no post-actions
        // The post-action may be defined independently on restrictions.
        memset(flags, 0, sizeof flags);

        flags[SRTO_MSS]                = SRTO_R_PREBIND;
        flags[SRTO_FC]                 = SRTO_R_PRE;
        flags[SRTO_SNDBUF]             = SRTO_R_PREBIND;
        flags[SRTO_RCVBUF]             = SRTO_R_PREBIND;
        flags[SRTO_UDP_SNDBUF]         = SRTO_R_PREBIND;
        flags[SRTO_UDP_RCVBUF]         = SRTO_R_PREBIND;
        flags[SRTO_RENDEZVOUS]         = SRTO_R_PRE;
        flags[SRTO_REUSEADDR]          = SRTO_R_PREBIND;
        flags[SRTO_MAXBW]              = SRTO_POST_SPEC;
        flags[SRTO_SENDER]             = SRTO_R_PRE;
        flags[SRTO_TSBPDMODE]          = SRTO_R_PRE;
        flags[SRTO_LATENCY]            = SRTO_R_PRE;
        flags[SRTO_INPUTBW]            = 0 | SRTO_POST_SPEC;
        flags[SRTO_MININPUTBW]         = 0 | SRTO_POST_SPEC;
        flags[SRTO_OHEADBW]            = 0 | SRTO_POST_SPEC;
        flags[SRTO_PASSPHRASE]         = SRTO_R_PRE;
        flags[SRTO_PBKEYLEN]           = SRTO_R_PRE;
        flags[SRTO_IPTTL]              = SRTO_R_PREBIND;
        flags[SRTO_IPTOS]              = SRTO_R_PREBIND;
        flags[SRTO_TLPKTDROP]          = SRTO_R_PRE;
        flags[SRTO_SNDDROPDELAY]       = SRTO_R_PRE;
        flags[SRTO_NAKREPORT]          = SRTO_R_PRE;
        flags[SRTO_VERSION]            = SRTO_R_PRE;
        flags[SRTO_LOSSMAXTTL]         = 0 | SRTO_POST_SPEC;
        flags[SRTO_RCVLATENCY]         = SRTO_R_PRE;
        flags[SRTO_PEERLATENCY]        = SRTO_R_PRE;
        flags[SRTO_MINVERSION]         = SRTO_R_PRE;
        flags[SRTO_STREAMID]           = SRTO_R_PRE;
        flags[SRTO_CONGESTION]         = SRTO_R_PRE;
        flags[SRTO_MESSAGEAPI]         = SRTO_R_PRE;
        flags[SRTO_PAYLOADSIZE]        = SRTO_R_PRE;
        flags[SRTO_TRANSTYPE]          = SRTO_R_PREBIND;
        flags[SRTO_KMREFRESHRATE]      = SRTO_R_PRE;
        flags[SRTO_KMPREANNOUNCE]      = SRTO_R_PRE;
        flags[SRTO_ENFORCEDENCRYPTION] = SRTO_R_PRE;
        flags[SRTO_IPV6ONLY]           = SRTO_R_PREBIND;
        flags[SRTO_PEERIDLETIMEO]      = SRTO_R_PRE;
#ifdef SRT_ENABLE_BINDTODEVICE
        flags[SRTO_BINDTODEVICE]       = SRTO_R_PREBIND;
#endif
#if ENABLE_EXPERIMENTAL_BONDING
        flags[SRTO_GROUPCONNECT]       = SRTO_R_PRE;
#endif
        flags[SRTO_PACKETFILTER]       = SRTO_R_PRE;
        flags[SRTO_RETRANSMITALGO]     = SRTO_R_PRE;
    }
}
srt_options_action;

void CUDT::setOpt(SRT_SOCKOPT optName, const void* optval, int optlen)
{
    if (m_bBroken || m_bClosing)
        throw CUDTException(MJ_CONNECTION, MN_CONNLOST, 0);

    // Match check (confirm optName as index for srt_options_action)
    if (int(optName) < 0 || int(optName) >= int(SRTO_E_SIZE))
        throw CUDTException(MJ_NOTSUP, MN_INVAL, 0);

    // Restriction check
    const int oflags = srt_options_action.flags[optName];

    ScopedLock cg (m_ConnectionLock);
    ScopedLock sendguard (m_SendLock);
    ScopedLock recvguard (m_RecvLock);

    HLOGC(aclog.Debug,
          log << CONID() << "OPTION: #" << optName << " value:" << FormatBinaryString((uint8_t*)optval, optlen));

    if (IsSet(oflags, SRTO_R_PREBIND) && m_bOpened)
        throw CUDTException(MJ_NOTSUP, MN_ISBOUND, 0);

    if (IsSet(oflags, SRTO_R_PRE) && (m_bConnected || m_bConnecting))
        throw CUDTException(MJ_NOTSUP, MN_ISCONNECTED, 0);

    // Option execution. If this returns -1, there's no such option.
    const int status = m_config.set(optName, optval, optlen);
    if (status == -1)
    {
        LOGC(aclog.Error, log << CONID() << "OPTION: #" << optName << " UNKNOWN");
        throw CUDTException(MJ_NOTSUP, MN_INVAL, 0);
    }

    // Post-action, if applicable
    if (IsSet(oflags, SRTO_POST_SPEC) && m_bConnected)
    {
        switch (optName)
        {
        case SRTO_MAXBW:
            updateCC(TEV_INIT, EventVariant(TEV_INIT_RESET));
            break;

        case SRTO_INPUTBW:
        case SRTO_MININPUTBW:
            updateCC(TEV_INIT, EventVariant(TEV_INIT_INPUTBW));
            break;

        case SRTO_OHEADBW:
            updateCC(TEV_INIT, EventVariant(TEV_INIT_OHEADBW));
            break;

        case SRTO_LOSSMAXTTL:
            m_iReorderTolerance = m_config.iMaxReorderTolerance;

        default: break;
        }
    }
}

void CUDT::getOpt(SRT_SOCKOPT optName, void *optval, int &optlen)
{
    ScopedLock cg(m_ConnectionLock);

    switch (optName)
    {
    case SRTO_MSS:
        *(int *)optval = m_config.iMSS;
        optlen         = sizeof(int);
        break;

    case SRTO_SNDSYN:
        *(bool *)optval = m_config.bSynSending;
        optlen          = sizeof(bool);
        break;

    case SRTO_RCVSYN:
        *(bool *)optval = m_config.bSynRecving;
        optlen          = sizeof(bool);
        break;

    case SRTO_ISN:
        *(int *)optval = m_iISN;
        optlen         = sizeof(int);
        break;

    case SRTO_FC:
        *(int *)optval = m_config.iFlightFlagSize;
        optlen         = sizeof(int);
        break;

    case SRTO_SNDBUF:
        *(int *)optval = m_config.iSndBufSize * (m_config.iMSS - CPacket::UDP_HDR_SIZE);
        optlen         = sizeof(int);
        break;

    case SRTO_RCVBUF:
        *(int *)optval = m_config.iRcvBufSize * (m_config.iMSS - CPacket::UDP_HDR_SIZE);
        optlen         = sizeof(int);
        break;

    case SRTO_LINGER:
        if (optlen < (int)(sizeof(linger)))
            throw CUDTException(MJ_NOTSUP, MN_INVAL, 0);

        *(linger *)optval = m_config.Linger;
        optlen            = sizeof(linger);
        break;

    case SRTO_UDP_SNDBUF:
        *(int *)optval = m_config.iUDPSndBufSize;
        optlen         = sizeof(int);
        break;

    case SRTO_UDP_RCVBUF:
        *(int *)optval = m_config.iUDPRcvBufSize;
        optlen         = sizeof(int);
        break;

    case SRTO_RENDEZVOUS:
        *(bool *)optval = m_config.bRendezvous;
        optlen          = sizeof(bool);
        break;

    case SRTO_SNDTIMEO:
        *(int *)optval = m_config.iSndTimeOut;
        optlen         = sizeof(int);
        break;

    case SRTO_RCVTIMEO:
        *(int *)optval = m_config.iRcvTimeOut;
        optlen         = sizeof(int);
        break;

    case SRTO_REUSEADDR:
        *(bool *)optval = m_config.bReuseAddr;
        optlen          = sizeof(bool);
        break;

    case SRTO_MAXBW:
        if (size_t(optlen) < sizeof(m_config.llMaxBW))
            throw CUDTException(MJ_NOTSUP, MN_INVAL, 0);
        *(int64_t *)optval = m_config.llMaxBW;
        optlen             = sizeof(int64_t);
        break;

    case SRTO_INPUTBW:
        if (size_t(optlen) < sizeof(m_config.llInputBW))
            throw CUDTException(MJ_NOTSUP, MN_INVAL, 0);
       *(int64_t*)optval = m_config.llInputBW;
       optlen            = sizeof(int64_t);
       break;

    case SRTO_MININPUTBW:
        if (size_t(optlen) < sizeof (m_config.llMinInputBW))
            throw CUDTException(MJ_NOTSUP, MN_INVAL, 0);
        *(int64_t*)optval = m_config.llMinInputBW;
        optlen            = sizeof(int64_t);
        break;

    case SRTO_OHEADBW:
        *(int32_t *)optval = m_config.iOverheadBW;
        optlen = sizeof(int32_t);
        break;

    case SRTO_STATE:
        *(int32_t *)optval = s_UDTUnited.getStatus(m_SocketID);
        optlen             = sizeof(int32_t);
        break;

    case SRTO_EVENT:
    {
        int32_t event = 0;
        if (m_bBroken)
            event |= SRT_EPOLL_ERR;
        else
        {
            enterCS(m_RecvLock);
            if (m_pRcvBuffer && m_pRcvBuffer->isRcvDataReady())
                event |= SRT_EPOLL_IN;
            leaveCS(m_RecvLock);
            if (m_pSndBuffer && (m_config.iSndBufSize > m_pSndBuffer->getCurrBufSize()))
                event |= SRT_EPOLL_OUT;
        }
        *(int32_t *)optval = event;
        optlen             = sizeof(int32_t);
        break;
    }

    case SRTO_SNDDATA:
        if (m_pSndBuffer)
            *(int32_t *)optval = m_pSndBuffer->getCurrBufSize();
        else
            *(int32_t *)optval = 0;
        optlen = sizeof(int32_t);
        break;

    case SRTO_RCVDATA:
        if (m_pRcvBuffer)
        {
            enterCS(m_RecvLock);
            *(int32_t *)optval = m_pRcvBuffer->getRcvDataSize();
            leaveCS(m_RecvLock);
        }
        else
            *(int32_t *)optval = 0;
        optlen = sizeof(int32_t);
        break;

    case SRTO_IPTTL:
        if (m_bOpened)
            *(int32_t *)optval = m_pSndQueue->getIpTTL();
        else
            *(int32_t *)optval = m_config.iIpTTL;
        optlen = sizeof(int32_t);
        break;

    case SRTO_IPTOS:
        if (m_bOpened)
            *(int32_t *)optval = m_pSndQueue->getIpToS();
        else
            *(int32_t *)optval = m_config.iIpToS;
        optlen = sizeof(int32_t);
        break;

    case SRTO_BINDTODEVICE:
#ifdef SRT_ENABLE_BINDTODEVICE
        if (optlen < IFNAMSIZ)
            throw CUDTException(MJ_NOTSUP, MN_INVAL, 0);

        if (m_bOpened && m_pSndQueue->getBind(((char*)optval), optlen))
        {
            optlen = strlen((char*)optval);
            break;
        }

        // Fallback: return from internal data
        strcpy(((char*)optval), m_config.sBindToDevice.c_str());
        optlen = m_config.sBindToDevice.size();
#else
        LOGC(smlog.Error, log << "SRTO_BINDTODEVICE is not supported on that platform");
        throw CUDTException(MJ_NOTSUP, MN_INVAL, 0);
#endif
        break;

    case SRTO_SENDER:
        *(int32_t *)optval = m_config.bDataSender;
        optlen             = sizeof(int32_t);
        break;

    case SRTO_TSBPDMODE:
        *(int32_t *)optval = m_config.bTSBPD;
        optlen             = sizeof(int32_t);
        break;

    case SRTO_LATENCY:
    case SRTO_RCVLATENCY:
        if (m_bConnected)
            *(int32_t *)optval = m_iTsbPdDelay_ms;
        else
            *(int32_t *)optval = m_config.iRcvLatency;
        optlen             = sizeof(int32_t);
        break;

    case SRTO_PEERLATENCY:
        if (m_bConnected)
            *(int32_t *)optval = m_iPeerTsbPdDelay_ms;
        else
            *(int32_t *)optval = m_config.iPeerLatency;

        optlen             = sizeof(int32_t);
        break;

    case SRTO_TLPKTDROP:
        *(int32_t *)optval = m_bTLPktDrop;
        optlen             = sizeof(int32_t);
        break;

    case SRTO_SNDDROPDELAY:
        *(int32_t *)optval = m_config.iSndDropDelay;
        optlen             = sizeof(int32_t);
        break;

    case SRTO_PBKEYLEN:
        if (m_pCryptoControl)
            *(int32_t *)optval = (int32_t) m_pCryptoControl->KeyLen(); // Running Key length.
        else
            *(int32_t *)optval = m_config.iSndCryptoKeyLen; // May be 0.
        optlen = sizeof(int32_t);
        break;

    case SRTO_KMSTATE:
        if (!m_pCryptoControl)
            *(int32_t *)optval = SRT_KM_S_UNSECURED;
        else if (m_config.bDataSender)
            *(int32_t *)optval = m_pCryptoControl->m_SndKmState;
        else
            *(int32_t *)optval = m_pCryptoControl->m_RcvKmState;
        optlen = sizeof(int32_t);
        break;

    case SRTO_SNDKMSTATE: // State imposed by Agent depending on PW and KMX
        if (m_pCryptoControl)
            *(int32_t *)optval = m_pCryptoControl->m_SndKmState;
        else
            *(int32_t *)optval = SRT_KM_S_UNSECURED;
        optlen = sizeof(int32_t);
        break;

    case SRTO_RCVKMSTATE: // State returned by Peer as informed during KMX
        if (m_pCryptoControl)
            *(int32_t *)optval = m_pCryptoControl->m_RcvKmState;
        else
            *(int32_t *)optval = SRT_KM_S_UNSECURED;
        optlen = sizeof(int32_t);
        break;

    case SRTO_LOSSMAXTTL:
        *(int32_t*)optval = m_config.iMaxReorderTolerance;
        optlen = sizeof(int32_t);
        break;

    case SRTO_NAKREPORT:
        *(bool *)optval = m_config.bRcvNakReport;
        optlen          = sizeof(bool);
        break;

    case SRTO_VERSION:
        *(int32_t *)optval = m_config.uSrtVersion;
        optlen             = sizeof(int32_t);
        break;

    case SRTO_PEERVERSION:
        *(int32_t *)optval = m_uPeerSrtVersion;
        optlen             = sizeof(int32_t);
        break;

    case SRTO_CONNTIMEO:
        *(int*)optval = (int) count_milliseconds(m_config.tdConnTimeOut);
        optlen        = sizeof(int);
        break;

    case SRTO_DRIFTTRACER:
        *(int*)optval = m_config.bDriftTracer;
        optlen        = sizeof(int);
        break;

    case SRTO_MINVERSION:
        *(uint32_t *)optval = m_config.uMinimumPeerSrtVersion;
        optlen              = sizeof(uint32_t);
        break;

    case SRTO_STREAMID:
        if (size_t(optlen) < m_config.sStreamName.size() + 1)
            throw CUDTException(MJ_NOTSUP, MN_INVAL, 0);

        strcpy((char *)optval, m_config.sStreamName.c_str());
        optlen = (int) m_config.sStreamName.size();
        break;

    case SRTO_CONGESTION:
        strcpy((char *)optval, m_config.sCongestion.c_str());
        optlen = (int) m_config.sCongestion.size();
        break;

    case SRTO_MESSAGEAPI:
        optlen          = sizeof(bool);
        *(bool *)optval = m_config.bMessageAPI;
        break;

    case SRTO_PAYLOADSIZE:
        optlen         = sizeof(int);
        *(int *)optval = (int) m_config.zExpPayloadSize;
        break;

#if ENABLE_EXPERIMENTAL_BONDING
    case SRTO_GROUPCONNECT:
        optlen         = sizeof (int);
        *(int*)optval = m_config.iGroupConnect;
        break;

    case SRTO_GROUPTYPE:
        optlen         = sizeof (int);
        *(int*)optval = m_HSGroupType;
        break;
#endif

    case SRTO_ENFORCEDENCRYPTION:
        optlen             = sizeof(int32_t); // also with TSBPDMODE and SENDER
        *(int32_t *)optval = m_config.bEnforcedEnc;
        break;

    case SRTO_IPV6ONLY:
        optlen         = sizeof(int);
        *(int *)optval = m_config.iIpV6Only;
        break;

    case SRTO_PEERIDLETIMEO:
        *(int *)optval = m_config.iPeerIdleTimeout;
        optlen         = sizeof(int);
        break;

    case SRTO_PACKETFILTER:
        if (size_t(optlen) < m_config.sPacketFilterConfig.size() + 1)
            throw CUDTException(MJ_NOTSUP, MN_INVAL, 0);

        strcpy((char *)optval, m_config.sPacketFilterConfig.c_str());
        optlen = (int) m_config.sPacketFilterConfig.size();
        break;

    case SRTO_RETRANSMITALGO:
        *(int32_t *)optval = m_config.iRetransmitAlgo;
        optlen         = sizeof(int32_t);
        break;

    default:
        throw CUDTException(MJ_NOTSUP, MN_NONE, 0);
    }
}


#if ENABLE_EXPERIMENTAL_BONDING
SRT_ERRNO CUDT::applyMemberConfigObject(const SRT_SocketOptionObject& opt)
{
    SRT_SOCKOPT this_opt = SRTO_VERSION;
    for (size_t i = 0; i < opt.options.size(); ++i)
    {
        SRT_SocketOptionObject::SingleOption* o = opt.options[i];
        HLOGC(smlog.Debug, log << "applyMemberConfigObject: OPTION @" << m_SocketID << " #" << o->option);
        this_opt = SRT_SOCKOPT(o->option);
        setOpt(this_opt, o->storage, o->length);
    }
    return SRT_SUCCESS;
}
#endif

bool CUDT::setstreamid(SRTSOCKET u, const std::string &sid)
{
    CUDT *that = getUDTHandle(u);
    if (!that)
        return false;

    if (sid.size() > CSrtConfig::MAX_SID_LENGTH)
        return false;

    if (that->m_bConnected)
        return false;

    that->m_config.sStreamName.set(sid);
    return true;
}

std::string CUDT::getstreamid(SRTSOCKET u)
{
    CUDT *that = getUDTHandle(u);
    if (!that)
        return "";

    return that->m_config.sStreamName.str();
}

// XXX REFACTOR: Make common code for CUDT constructor and clearData,
// possibly using CUDT::construct.
void CUDT::clearData()
{
    // Initial sequence number, loss, acknowledgement, etc.
    int udpsize = m_config.iMSS - CPacket::UDP_HDR_SIZE;

    m_iMaxSRTPayloadSize = udpsize - CPacket::HDR_SIZE;

    HLOGC(cnlog.Debug, log << "clearData: PAYLOAD SIZE: " << m_iMaxSRTPayloadSize);

    m_iEXPCount  = 1;
    m_iBandwidth = 1; // pkts/sec
    // XXX use some constant for this 16
    m_iDeliveryRate     = 16;
    m_iByteDeliveryRate = 16 * m_iMaxSRTPayloadSize;
    m_iAckSeqNo         = 0;
    m_tsLastAckTime     = steady_clock::now();

    // trace information
    {
        ScopedLock stat_lock(m_StatsLock);

        m_stats.tsStartTime = steady_clock::now();
        m_stats.sentTotal = m_stats.sentUniqTotal = m_stats.recvTotal = m_stats.recvUniqTotal
            = m_stats.sndLossTotal = m_stats.rcvLossTotal = m_stats.retransTotal
            = m_stats.sentACKTotal = m_stats.recvACKTotal = m_stats.sentNAKTotal = m_stats.recvNAKTotal = 0;
        m_stats.tsLastSampleTime = steady_clock::now();
        m_stats.traceSent = m_stats.traceSentUniq = m_stats.traceRecv = m_stats.traceRecvUniq
            = m_stats.traceSndLoss = m_stats.traceRcvLoss = m_stats.traceRetrans
            = m_stats.sentACK = m_stats.recvACK = m_stats.sentNAK = m_stats.recvNAK = 0;
        m_stats.traceRcvRetrans                                                   = 0;
        m_stats.traceReorderDistance                                              = 0;
        m_stats.traceBelatedTime                                                  = 0.0;
        m_stats.traceRcvBelated                                                   = 0;

        m_stats.sndDropTotal = 0;
        m_stats.traceSndDrop = 0;
        m_stats.rcvDropTotal = 0;
        m_stats.traceRcvDrop = 0;

        m_stats.m_rcvUndecryptTotal = 0;
        m_stats.traceRcvUndecrypt   = 0;

        m_stats.bytesSentTotal    = 0;
        m_stats.bytesSentUniqTotal    = 0;
        m_stats.bytesRecvTotal    = 0;
        m_stats.bytesRecvUniqTotal    = 0;
        m_stats.bytesRetransTotal = 0;
        m_stats.traceBytesSent    = 0;
        m_stats.traceBytesSentUniq    = 0;
        m_stats.traceBytesRecv    = 0;
        m_stats.traceBytesRecvUniq    = 0;
        m_stats.sndFilterExtra    = 0;
        m_stats.rcvFilterExtra    = 0;
        m_stats.rcvFilterSupply   = 0;
        m_stats.rcvFilterLoss     = 0;

        m_stats.traceBytesRetrans = 0;
        m_stats.traceRcvBytesLoss = 0;
        m_stats.sndBytesDropTotal        = 0;
        m_stats.rcvBytesDropTotal        = 0;
        m_stats.traceSndBytesDrop        = 0;
        m_stats.traceRcvBytesDrop        = 0;
        m_stats.m_rcvBytesUndecryptTotal = 0;
        m_stats.traceRcvBytesUndecrypt   = 0;

        m_stats.sndDuration = m_stats.m_sndDurationTotal = 0;
    }

    // Resetting these data because this happens when agent isn't connected.
    m_bPeerTsbPd         = false;
    m_iPeerTsbPdDelay_ms = 0;

    // TSBPD as state should be set to FALSE here.
    // Only when the HSREQ handshake is exchanged,
    // should they be set to possibly true.
    m_bTsbPd         = false;
    m_bGroupTsbPd    = false;
    m_iTsbPdDelay_ms = m_config.iRcvLatency;
    m_bTLPktDrop     = m_config.bTLPktDrop;
    m_bPeerTLPktDrop = false;

    m_bPeerNakReport = false;

    m_bPeerRexmitFlag = false;

    m_RdvState           = CHandShake::RDV_INVALID;
    m_tsRcvPeerStartTime = steady_clock::time_point();
}

void CUDT::open()
{
    ScopedLock cg(m_ConnectionLock);

    clearData();

    // structures for queue
    if (m_pSNode == NULL)
        m_pSNode = new CSNode;
    m_pSNode->m_pUDT      = this;
    m_pSNode->m_tsTimeStamp = steady_clock::now();
    m_pSNode->m_iHeapLoc  = -1;

    if (m_pRNode == NULL)
        m_pRNode = new CRNode;
    m_pRNode->m_pUDT      = this;
    m_pRNode->m_tsTimeStamp = steady_clock::now();
    m_pRNode->m_pPrev = m_pRNode->m_pNext = NULL;
    m_pRNode->m_bOnList                   = false;

    m_iRTT    = 10 * COMM_SYN_INTERVAL_US;
    m_iRTTVar = m_iRTT >> 1;


    // set minimum NAK and EXP timeout to 300ms
    m_tdMinNakInterval = milliseconds_from(300);
    m_tdMinExpInterval = milliseconds_from(300);

    m_tdACKInterval = microseconds_from(COMM_SYN_INTERVAL_US);
    m_tdNAKInterval = m_tdMinNakInterval;

    const steady_clock::time_point currtime = steady_clock::now();
    m_tsLastRspTime                        = currtime;
    m_tsNextACKTime                        = currtime + m_tdACKInterval;
    m_tsNextNAKTime                        = currtime + m_tdNAKInterval;
    m_tsLastRspAckTime                     = currtime;
    m_tsLastSndTime                        = currtime;

    m_iReXmitCount   = 1;
    m_tsUnstableSince = steady_clock::time_point();
    m_tsFreshActivation = steady_clock::time_point();
    m_iPktCount      = 0;
    m_iLightACKCount = 1;

    m_tsNextSendTime = steady_clock::time_point();
    m_tdSendTimeDiff = microseconds_from(0);

    // Now UDT is opened.
    m_bOpened = true;
}

void CUDT::setListenState()
{
    ScopedLock cg(m_ConnectionLock);

    if (!m_bOpened)
        throw CUDTException(MJ_NOTSUP, MN_NONE, 0);

    if (m_bConnecting || m_bConnected)
        throw CUDTException(MJ_NOTSUP, MN_ISCONNECTED, 0);

    // listen can be called more than once
    if (m_bListening)
        return;

    // if there is already another socket listening on the same port
    if (m_pRcvQueue->setListener(this) < 0)
        throw CUDTException(MJ_NOTSUP, MN_BUSY, 0);

    m_bListening = true;
}

size_t CUDT::fillSrtHandshake(uint32_t *aw_srtdata, size_t srtlen, int msgtype, int hs_version)
{
    if (srtlen < SRT_HS_E_SIZE)
    {
        LOGC(cnlog.Fatal,
             log << "IPE: fillSrtHandshake: buffer too small: " << srtlen << " (expected: " << SRT_HS_E_SIZE << ")");
        return 0;
    }

    srtlen = SRT_HS_E_SIZE; // We use only that much space.

    memset((aw_srtdata), 0, sizeof(uint32_t) * srtlen);
    /* Current version (1.x.x) SRT handshake */
    aw_srtdata[SRT_HS_VERSION] = m_config.uSrtVersion; /* Required version */
    aw_srtdata[SRT_HS_FLAGS] |= SrtVersionCapabilities();

    switch (msgtype)
    {
    case SRT_CMD_HSREQ:
        return fillSrtHandshake_HSREQ((aw_srtdata), srtlen, hs_version);
    case SRT_CMD_HSRSP:
        return fillSrtHandshake_HSRSP((aw_srtdata), srtlen, hs_version);
    default:
        LOGC(cnlog.Fatal, log << "IPE: fillSrtHandshake/sendSrtMsg called with value " << msgtype);
        return 0;
    }
}

size_t CUDT::fillSrtHandshake_HSREQ(uint32_t *aw_srtdata, size_t /* srtlen - unused */, int hs_version)
{
    // INITIATOR sends HSREQ.

    // The TSBPD(SND|RCV) options are being set only if the TSBPD is set in the current agent.
    // The agent has a decisive power only in the range of RECEIVING the data, however it can
    // also influence the peer's latency. If agent doesn't set TSBPD mode, it doesn't send any
    // latency flags, although the peer might still want to do Rx with TSBPD. When agent sets
    // TsbPd mode, it defines latency values for Rx (itself) and Tx (peer's Rx). If peer does
    // not set TsbPd mode, it will simply ignore the proposed latency (PeerTsbPdDelay), although
    // if it has received the Rx latency as well, it must honor it and respond accordingly
    // (the latter is only in case of HSv5 and bidirectional connection).
    if (m_config.bTSBPD)
    {
        m_iTsbPdDelay_ms     = m_config.iRcvLatency;
        m_iPeerTsbPdDelay_ms = m_config.iPeerLatency;
        /*
         * Sent data is real-time, use Time-based Packet Delivery,
         * set option bit and configured delay
         */
        aw_srtdata[SRT_HS_FLAGS] |= SRT_OPT_TSBPDSND;

        if (hs_version < CUDT::HS_VERSION_SRT1)
        {
            // HSv4 - this uses only one value.
            aw_srtdata[SRT_HS_LATENCY] = SRT_HS_LATENCY_LEG::wrap(m_iPeerTsbPdDelay_ms);
        }
        else
        {
            // HSv5 - this will be understood only since this version when this exists.
            aw_srtdata[SRT_HS_LATENCY] = SRT_HS_LATENCY_SND::wrap(m_iPeerTsbPdDelay_ms);

            // And in the reverse direction.
            aw_srtdata[SRT_HS_FLAGS] |= SRT_OPT_TSBPDRCV;
            aw_srtdata[SRT_HS_LATENCY] |= SRT_HS_LATENCY_RCV::wrap(m_iTsbPdDelay_ms);

            // This wasn't there for HSv4, this setting is only for the receiver.
            // HSv5 is bidirectional, so every party is a receiver.

            if (m_bTLPktDrop)
                aw_srtdata[SRT_HS_FLAGS] |= SRT_OPT_TLPKTDROP;
        }
    }

    if (m_config.bRcvNakReport)
        aw_srtdata[SRT_HS_FLAGS] |= SRT_OPT_NAKREPORT;

    // I support SRT_OPT_REXMITFLG. Do you?
    aw_srtdata[SRT_HS_FLAGS] |= SRT_OPT_REXMITFLG;

    // Declare the API used. The flag is set for "stream" API because
    // the older versions will never set this flag, but all old SRT versions use message API.
    if (!m_config.bMessageAPI)
        aw_srtdata[SRT_HS_FLAGS] |= SRT_OPT_STREAM;

    HLOGC(cnlog.Debug,
          log << "HSREQ/snd: LATENCY[SND:" << SRT_HS_LATENCY_SND::unwrap(aw_srtdata[SRT_HS_LATENCY])
              << " RCV:" << SRT_HS_LATENCY_RCV::unwrap(aw_srtdata[SRT_HS_LATENCY]) << "] FLAGS["
              << SrtFlagString(aw_srtdata[SRT_HS_FLAGS]) << "]");

    return 3;
}

size_t CUDT::fillSrtHandshake_HSRSP(uint32_t *aw_srtdata, size_t /* srtlen - unused */, int hs_version)
{
    // Setting m_tsRcvPeerStartTime is done in processSrtMsg_HSREQ(), so
    // this condition will be skipped only if this function is called without
    // getting first received HSREQ. Doesn't look possible in both HSv4 and HSv5.
    if (is_zero(m_tsRcvPeerStartTime))
    {
        LOGC(cnlog.Fatal, log << "IPE: fillSrtHandshake_HSRSP: m_tsRcvPeerStartTime NOT SET!");
        return 0;
    }

    // If Agent doesn't set TSBPD, it will not set the TSBPD flag back to the Peer.
    // The peer doesn't have be disturbed by it anyway.
    if (isOPT_TsbPd())
    {
        /*
         * We got and transposed peer start time (HandShake request timestamp),
         * we can support Timestamp-based Packet Delivery
         */
        aw_srtdata[SRT_HS_FLAGS] |= SRT_OPT_TSBPDRCV;

        if (hs_version < HS_VERSION_SRT1)
        {
            // HSv4 - this uses only one value
            aw_srtdata[SRT_HS_LATENCY] = SRT_HS_LATENCY_LEG::wrap(m_iTsbPdDelay_ms);
        }
        else
        {
            // HSv5 - this puts "agent's" latency into RCV field and "peer's" -
            // into SND field.
            aw_srtdata[SRT_HS_LATENCY] = SRT_HS_LATENCY_RCV::wrap(m_iTsbPdDelay_ms);
        }
    }
    else
    {
        HLOGC(cnlog.Debug, log << "HSRSP/snd: TSBPD off, NOT responding TSBPDRCV flag.");
    }

    // Hsv5, only when peer has declared TSBPD mode.
    // The flag was already set, and the value already "maximized" in processSrtMsg_HSREQ().
    if (m_bPeerTsbPd && hs_version >= HS_VERSION_SRT1)
    {
        // HSv5 is bidirectional - so send the TSBPDSND flag, and place also the
        // peer's latency into SND field.
        aw_srtdata[SRT_HS_FLAGS] |= SRT_OPT_TSBPDSND;
        aw_srtdata[SRT_HS_LATENCY] |= SRT_HS_LATENCY_SND::wrap(m_iPeerTsbPdDelay_ms);

        HLOGC(cnlog.Debug,
              log << "HSRSP/snd: HSv5 peer uses TSBPD, responding TSBPDSND latency=" << m_iPeerTsbPdDelay_ms);
    }
    else
    {
        HLOGC(cnlog.Debug,
              log << "HSRSP/snd: HSv" << (hs_version == CUDT::HS_VERSION_UDT4 ? 4 : 5)
                  << " with peer TSBPD=" << (m_bPeerTsbPd ? "on" : "off") << " - NOT responding TSBPDSND");
    }

    if (m_bTLPktDrop)
        aw_srtdata[SRT_HS_FLAGS] |= SRT_OPT_TLPKTDROP;

    if (m_config.bRcvNakReport)
    {
        // HSv5: Note that this setting is independent on the value of
        // m_bPeerNakReport, which represent this setting in the peer.

        aw_srtdata[SRT_HS_FLAGS] |= SRT_OPT_NAKREPORT;
        /*
         * NAK Report is so efficient at controlling bandwidth that sender TLPktDrop
         * is not needed. SRT 1.0.5 to 1.0.7 sender TLPktDrop combined with SRT 1.0
         * Timestamp-Based Packet Delivery was not well implemented and could drop
         * big I-Frame tail before sending once on low latency setups.
         * Disabling TLPktDrop in the receiver SRT Handshake Reply prevents the sender
         * from enabling Too-Late Packet Drop.
         */
        if (m_uPeerSrtVersion <= SrtVersion(1, 0, 7))
            aw_srtdata[SRT_HS_FLAGS] &= ~SRT_OPT_TLPKTDROP;
    }

    if (m_config.uSrtVersion >= SrtVersion(1, 2, 0))
    {
        if (!m_bPeerRexmitFlag)
        {
            // Peer does not request to use rexmit flag, if so,
            // we won't use as well.
            HLOGC(cnlog.Debug, log << "HSRSP/snd: AGENT understands REXMIT flag, but PEER DOES NOT. NOT setting.");
        }
        else
        {
            // Request that the rexmit bit be used as a part of msgno.
            aw_srtdata[SRT_HS_FLAGS] |= SRT_OPT_REXMITFLG;
            HLOGF(cnlog.Debug, "HSRSP/snd: AGENT UNDERSTANDS REXMIT flag and PEER reported that it does, too.");
        }
    }
    else
    {
        // Since this is now in the code, it can occur only in case when you change the
        // version specification in the build configuration.
        HLOGF(cnlog.Debug, "HSRSP/snd: AGENT DOES NOT UNDERSTAND REXMIT flag");
    }

    HLOGC(cnlog.Debug,
          log << "HSRSP/snd: LATENCY[SND:" << SRT_HS_LATENCY_SND::unwrap(aw_srtdata[SRT_HS_LATENCY])
              << " RCV:" << SRT_HS_LATENCY_RCV::unwrap(aw_srtdata[SRT_HS_LATENCY]) << "] FLAGS["
              << SrtFlagString(aw_srtdata[SRT_HS_FLAGS]) << "]");

    return 3;
}

size_t CUDT::prepareSrtHsMsg(int cmd, uint32_t *srtdata, size_t size)
{
    size_t srtlen = fillSrtHandshake(srtdata, size, cmd, handshakeVersion());
    HLOGF(cnlog.Debug,
          "CMD:%s(%d) Len:%d Version: %s Flags: %08X (%s) sdelay:%d",
          MessageTypeStr(UMSG_EXT, cmd).c_str(),
          cmd,
          (int)(srtlen * sizeof(int32_t)),
          SrtVersionString(srtdata[SRT_HS_VERSION]).c_str(),
          srtdata[SRT_HS_FLAGS],
          SrtFlagString(srtdata[SRT_HS_FLAGS]).c_str(),
          srtdata[SRT_HS_LATENCY]);

    return srtlen;
}

void CUDT::sendSrtMsg(int cmd, uint32_t *srtdata_in, size_t srtlen_in)
{
    CPacket srtpkt;
    int32_t srtcmd = (int32_t)cmd;

    static const size_t SRTDATA_MAXSIZE = SRT_CMD_MAXSZ / sizeof(int32_t);

    // This is in order to issue a compile error if the SRT_CMD_MAXSZ is
    // too small to keep all the data. As this is "static const", declaring
    // an array of such specified size in C++ isn't considered VLA.
    static const int SRTDATA_SIZE = SRTDATA_MAXSIZE >= SRT_HS_E_SIZE ? SRTDATA_MAXSIZE : -1;

    // This will be effectively larger than SRT_HS_E_SIZE, but it will be also used
    // for incoming data. We have a guarantee that it won't be larger than SRTDATA_MAXSIZE.
    uint32_t srtdata[SRTDATA_SIZE];

    size_t srtlen = 0;

    if (cmd == SRT_CMD_REJECT)
    {
        // This is a value returned by processSrtMsg underlying layer, potentially
        // to be reported here. Should this happen, just send a rejection message.
        cmd                     = SRT_CMD_HSRSP;
        srtdata[SRT_HS_VERSION] = 0;
    }

    switch (cmd)
    {
    case SRT_CMD_HSREQ:
    case SRT_CMD_HSRSP:
        srtlen = prepareSrtHsMsg(cmd, srtdata, SRTDATA_SIZE);
        break;

    case SRT_CMD_KMREQ: // Sender
    case SRT_CMD_KMRSP: // Receiver
        srtlen = srtlen_in;
        /* Msg already in network order
         * But CChannel:sendto will swap again (assuming 32-bit fields)
         * Pre-swap to cancel it.
         */
        HtoNLA(srtdata, srtdata_in, srtlen);
        m_pCryptoControl->updateKmState(cmd, srtlen); // <-- THIS function can't be moved to CUDT

        break;

    default:
        LOGF(cnlog.Error, "sndSrtMsg: IPE: cmd=%d unsupported", cmd);
        break;
    }

    if (srtlen > 0)
    {
        /* srtpkt.pack will set message data in network order */
        srtpkt.pack(UMSG_EXT, &srtcmd, srtdata, srtlen * sizeof(int32_t));
        addressAndSend(srtpkt);
    }
}

size_t CUDT::fillHsExtConfigString(uint32_t* pcmdspec, int cmd, const string& str)
{
    uint32_t* space = pcmdspec + 1;
    size_t wordsize         = (str.size() + 3) / 4;
    size_t aligned_bytesize = wordsize * 4;

    memset((space), 0, aligned_bytesize);
    memcpy((space), str.data(), str.size());
    // Preswap to little endian (in place due to possible padding zeros)
    HtoILA((space), space, wordsize);

    *pcmdspec = HS_CMDSPEC_CMD::wrap(cmd) | HS_CMDSPEC_SIZE::wrap((uint32_t) wordsize);

    return wordsize;
}

#if ENABLE_EXPERIMENTAL_BONDING
// [[using locked(m_parent->m_ControlLock)]]
// [[using locked(s_UDTUnited.m_GlobControlLock)]]
size_t CUDT::fillHsExtGroup(uint32_t* pcmdspec)
{
    SRT_ASSERT(m_parent->m_GroupOf != NULL);
    uint32_t* space = pcmdspec + 1;

    SRTSOCKET id = m_parent->m_GroupOf->id();
    SRT_GROUP_TYPE tp = m_parent->m_GroupOf->type();
    uint32_t flags = 0;

    // Note: if agent is a listener, and the current version supports
    // both sync methods, this flag might have been changed according to
    // the wish of the caller.
    if (m_parent->m_GroupOf->synconmsgno())
        flags |= SRT_GFLAG_SYNCONMSG;

    // NOTE: this code remains as is for historical reasons.
    // The initial implementation stated that the peer id be
    // extracted so that it can be reported and possibly the
    // start time somehow encoded and written into the group
    // extension, but it was later seen not necessary. Therefore
    // this code remains, but now it's informational only.
#if ENABLE_HEAVY_LOGGING
    m_parent->m_GroupOf->debugMasterData(m_SocketID);
#endif

    // See CUDT::interpretGroup()

    uint32_t dataword = 0
        | SrtHSRequest::HS_GROUP_TYPE::wrap(tp)
        | SrtHSRequest::HS_GROUP_FLAGS::wrap(flags)
        | SrtHSRequest::HS_GROUP_WEIGHT::wrap(m_parent->m_GroupMemberData->weight);

    const uint32_t storedata [GRPD_E_SIZE] = { uint32_t(id), dataword };
    memcpy((space), storedata, sizeof storedata);

    const size_t ra_size = Size(storedata);
    *pcmdspec = HS_CMDSPEC_CMD::wrap(SRT_CMD_GROUP) | HS_CMDSPEC_SIZE::wrap(ra_size);

    return ra_size;
}
#endif

size_t CUDT::fillHsExtKMREQ(uint32_t* pcmdspec, size_t ki)
{
    uint32_t* space = pcmdspec + 1;

    size_t msglen = m_pCryptoControl->getKmMsg_size(ki);
    // Make ra_size back in element unit
    // Add one extra word if the size isn't aligned to 32-bit.
    size_t ra_size = (msglen / sizeof(uint32_t)) + (msglen % sizeof(uint32_t) ? 1 : 0);

    // Store the CMD + SIZE in the next field
    *pcmdspec = HS_CMDSPEC_CMD::wrap(SRT_CMD_KMREQ) | HS_CMDSPEC_SIZE::wrap((uint32_t) ra_size);

    // Copy the key - do the endian inversion because another endian inversion
    // will be done for every control message before sending, and this KM message
    // is ALREADY in network order.
    const uint32_t* keydata = reinterpret_cast<const uint32_t*>(m_pCryptoControl->getKmMsg_data(ki));

    HLOGC(cnlog.Debug,
            log << "createSrtHandshake: KMREQ: adding key #" << ki << " length=" << ra_size
            << " words (KmMsg_size=" << msglen << ")");
    // XXX INSECURE ": [" << FormatBinaryString((uint8_t*)keydata, msglen) << "]";

    // Yes, I know HtoNLA and NtoHLA do exactly the same operation, but I want
    // to be clear about the true intention.
    NtoHLA((space), keydata, ra_size);

    return ra_size;
}

size_t CUDT::fillHsExtKMRSP(uint32_t* pcmdspec, const uint32_t* kmdata, size_t kmdata_wordsize)
{
    uint32_t* space = pcmdspec + 1;
    const uint32_t failure_kmrsp[] = {SRT_KM_S_UNSECURED};
    const uint32_t* keydata = 0;

    // Shift the starting point with the value of previously added block,
    // to start with the new one.

    size_t ra_size;

    if (kmdata_wordsize == 0)
    {
        LOGC(cnlog.Warn, log << "createSrtHandshake: Agent has PW, but Peer sent no KMREQ. Sending error KMRSP response");
        ra_size = 1;
        keydata = failure_kmrsp;

        // Update the KM state as well
        m_pCryptoControl->m_SndKmState = SRT_KM_S_NOSECRET;  // Agent has PW, but Peer won't decrypt
        m_pCryptoControl->m_RcvKmState = SRT_KM_S_UNSECURED; // Peer won't encrypt as well.
    }
    else
    {
        if (!kmdata)
        {
            m_RejectReason = SRT_REJ_IPE;
            LOGC(cnlog.Fatal, log << "createSrtHandshake: IPE: srtkm_cmd=SRT_CMD_KMRSP and no kmdata!");
            return false;
        }
        ra_size = kmdata_wordsize;
        keydata = reinterpret_cast<const uint32_t *>(kmdata);
    }

    *pcmdspec = HS_CMDSPEC_CMD::wrap(SRT_CMD_KMRSP) | HS_CMDSPEC_SIZE::wrap((uint32_t) ra_size);
    HLOGC(cnlog.Debug,
            log << "createSrtHandshake: KMRSP: applying returned key length="
            << ra_size); // XXX INSECURE << " words: [" << FormatBinaryString((uint8_t*)kmdata,
            // kmdata_wordsize*sizeof(uint32_t)) << "]";

    NtoHLA((space), keydata, ra_size);
    return ra_size;
}


// PREREQUISITE:
// pkt must be set the buffer and configured for UMSG_HANDSHAKE.
// Note that this function replaces also serialization for the HSv4.
bool CUDT::createSrtHandshake(
        int             srths_cmd,
        int             srtkm_cmd,
        const uint32_t* kmdata,
        size_t          kmdata_wordsize, // IN WORDS, NOT BYTES!!!
        CPacket&        w_pkt,
        CHandShake&     w_hs)
{
    // This function might be called before the opposite version was recognized.
    // Check if the version is exactly 4 because this means that the peer has already
    // sent something - asynchronously, and usually in rendezvous - and we already know
    // that the peer is version 4. In this case, agent must behave as HSv4, til the end.
    if (m_ConnRes.m_iVersion == HS_VERSION_UDT4)
    {
        w_hs.m_iVersion = HS_VERSION_UDT4;
        w_hs.m_iType    = UDT_DGRAM;
        if (w_hs.m_extension)
        {
            // Should be impossible
            LOGC(cnlog.Error, log << "createSrtHandshake: IPE: EXTENSION SET WHEN peer reports version 4 - fixing...");
            w_hs.m_extension = false;
        }
    }
    else
    {
        w_hs.m_iType = 0; // Prepare it for flags
    }

    HLOGC(cnlog.Debug,
          log << "createSrtHandshake: buf size=" << w_pkt.getLength() << " hsx=" << MessageTypeStr(UMSG_EXT, srths_cmd)
              << " kmx=" << MessageTypeStr(UMSG_EXT, srtkm_cmd) << " kmdata_wordsize=" << kmdata_wordsize
              << " version=" << w_hs.m_iVersion);

    // Once you are certain that the version is HSv5, set the enc type flags
    // to advertise pbkeylen. Otherwise make sure that the old interpretation
    // will correctly pick up the type field. PBKEYLEN should be advertized
    // regardless of what URQ stage the handshake is (note that in case of rendezvous
    // CONCLUSION might be the FIRST MESSAGE EVER RECEIVED by a party).
    if (w_hs.m_iVersion > HS_VERSION_UDT4)
    {
        // Check if there was a failure to receie HSREQ before trying to craft HSRSP.
        // If fillSrtHandshake_HSRSP catches the condition of m_tsRcvPeerStartTime == steady_clock::zero(),
        // it will return size 0, which will mess up with further extension procedures;
        // PREVENT THIS HERE.
        if (w_hs.m_iReqType == URQ_CONCLUSION && srths_cmd == SRT_CMD_HSRSP && is_zero(m_tsRcvPeerStartTime))
        {
            LOGC(cnlog.Error,
                 log << "createSrtHandshake: IPE (non-fatal): Attempting to craft HSRSP without received HSREQ. "
                        "BLOCKING extensions.");
            w_hs.m_extension = false;
        }

        // The situation when this function is called without requested extensions
        // is URQ_CONCLUSION in rendezvous mode in some of the transitions.
        // In this case for version 5 just clear the m_iType field, as it has
        // different meaning in HSv5 and contains extension flags.
        //
        // Keep 0 in the SRT_HSTYPE_HSFLAGS field, but still advertise PBKEYLEN
        // in the SRT_HSTYPE_ENCFLAGS field.
        w_hs.m_iType                  = SrtHSRequest::wrapFlags(false /*no magic in HSFLAGS*/, m_config.iSndCryptoKeyLen);

        IF_HEAVY_LOGGING(bool whether = m_config.iSndCryptoKeyLen != 0);
        HLOGC(cnlog.Debug,
              log << "createSrtHandshake: " << (whether ? "" : "NOT ")
                  << " Advertising PBKEYLEN - value = " << m_config.iSndCryptoKeyLen);

        // Note: This is required only when sending a HS message without SRT extensions.
        // When this is to be sent with SRT extensions, then KMREQ will be attached here
        // and the PBKEYLEN will be extracted from it. If this is going to attach KMRSP
        // here, it's already too late (it should've been advertised before getting the first
        // handshake message with KMREQ).
    }
    else
    {
        w_hs.m_iType = UDT_DGRAM;
    }

    // values > URQ_CONCLUSION include also error types
    // if (w_hs.m_iVersion == HS_VERSION_UDT4 || w_hs.m_iReqType > URQ_CONCLUSION) <--- This condition was checked b4 and
    // it's only valid for caller-listener mode
    if (!w_hs.m_extension)
    {
        // Serialize only the basic handshake, if this is predicted for
        // Hsv4 peer or this is URQ_INDUCTION or URQ_WAVEAHAND.
        size_t hs_size = w_pkt.getLength();
        w_hs.store_to((w_pkt.m_pcData), (hs_size));
        w_pkt.setLength(hs_size);
        HLOGC(cnlog.Debug, log << "createSrtHandshake: (no ext) size=" << hs_size << " data: " << w_hs.show());
        return true;
    }

    // Sanity check, applies to HSv5 only cases.
    if (srths_cmd == SRT_CMD_HSREQ && m_SrtHsSide == HSD_RESPONDER)
    {
        m_RejectReason = SRT_REJ_IPE;
        LOGC(cnlog.Fatal, log << "IPE: SRT_CMD_HSREQ was requested to be sent in HSv5 by an INITIATOR side!");
        return false; // should cause rejection
    }

    ostringstream logext;
    logext << "HSX";

    // Install the SRT extensions
    w_hs.m_iType |= CHandShake::HS_EXT_HSREQ;

    bool have_sid = false;
    if (srths_cmd == SRT_CMD_HSREQ)
    {
        if (!m_config.sStreamName.empty())
        {
            have_sid = true;
            w_hs.m_iType |= CHandShake::HS_EXT_CONFIG;
            logext << ",SID";
        }
    }

    // If this is a response, we have also information
    // on the peer. If Peer is NOT filter capable, don't
    // put filter config, even if agent is capable.
    bool peer_filter_capable = true;
    if (srths_cmd == SRT_CMD_HSRSP)
    {
        if (m_sPeerPktFilterConfigString != "")
        {
            peer_filter_capable = true;
        }
        else if (IsSet(m_uPeerSrtFlags, SRT_OPT_FILTERCAP))
        {
            peer_filter_capable = true;
        }
        else
        {
            peer_filter_capable = false;
        }
    }

    // Now, if this is INITIATOR, then it has its
    // filter config already set, if configured, otherwise
    // it should not attach the filter config extension.

    // If this is a RESPONDER, then it has already received
    // the filter config string from the peer and therefore
    // possibly confronted with the contents of m_OPT_FECConfigString,
    // and if it decided to go with filter, it will be nonempty.
    bool have_filter  = false;
    if (peer_filter_capable && !m_config.sPacketFilterConfig.empty())
    {
        have_filter = true;
        w_hs.m_iType |= CHandShake::HS_EXT_CONFIG;
        logext << ",filter";
    }

    bool have_congctl = false;
    const string sm = m_config.sCongestion.str();
    if (sm != "" && sm != "live")
    {
        have_congctl = true;
        w_hs.m_iType |= CHandShake::HS_EXT_CONFIG;
        logext << ",CONGCTL";
    }

    bool have_kmreq   = false;
    // Prevent adding KMRSP only in case when BOTH:
    // - Agent has set no password
    // - no KMREQ has arrived from Peer
    // KMRSP must be always sent when:
    // - Agent set a password, Peer did not send KMREQ: Agent sets snd=NOSECRET.
    // - Agent set no password, but Peer sent KMREQ: Ageng sets rcv=NOSECRET.
    if (m_config.CryptoSecret.len > 0 || kmdata_wordsize > 0)
    {
        have_kmreq = true;
        w_hs.m_iType |= CHandShake::HS_EXT_KMREQ;
        logext << ",KMX";
    }

#if ENABLE_EXPERIMENTAL_BONDING
    bool have_group = false;

    // Note: this is done without locking because we have the following possibilities:
    //
    // 1. Most positive: the group will be the same all the time up to the moment when we use it.
    // 2. The group will disappear when next time we try to use it having now have_group set true.
    //
    // Not possible that a group is NULL now but would appear later: the group must be either empty
    // or already set as valid at this time.
    //
    // If the 2nd possibility happens, then simply it means that the group has been closed during
    // the operation and the socket got this information updated in the meantime. This means that
    // it was an abnormal interrupt during the processing so the handshake process should be aborted
    // anyway, and that's what will be done.

    // LOCKING INFORMATION: accesing this field just for NULL check doesn't
    // hurt, even if this field could be dangling in the moment. This will be
    // followed by an additional check, done this time under lock, and there will
    // be no dangling pointers at this time.
    if (m_parent->m_GroupOf)
    {
        // Whatever group this socket belongs to, the information about
        // the group is always sent the same way with the handshake.
        have_group = true;
        w_hs.m_iType |= CHandShake::HS_EXT_CONFIG;
        logext << ",GROUP";
    }
#endif

    HLOGC(cnlog.Debug, log << "createSrtHandshake: (ext: " << logext.str() << ") data: " << w_hs.show());

    // NOTE: The HSREQ is practically always required, although may happen
    // in future that CONCLUSION can be sent multiple times for a separate
    // stream encryption support, and this way it won't enclose HSREQ.
    // Also, KMREQ may occur multiple times.

    // So, initially store the UDT legacy handshake.
    size_t hs_size = w_pkt.getLength(), total_ra_size = (hs_size / sizeof(uint32_t)); // Maximum size of data
    w_hs.store_to((w_pkt.m_pcData), (hs_size));                                        // hs_size is updated

    size_t ra_size = hs_size / sizeof(int32_t);

    // Now attach the SRT handshake for HSREQ
    size_t    offset = ra_size;
    uint32_t *p      = reinterpret_cast<uint32_t *>(w_pkt.m_pcData);
    // NOTE: since this point, ra_size has a size in int32_t elements, NOT BYTES.

    // The first 4-byte item is the CMD/LENGTH spec.
    uint32_t *pcmdspec = p + offset; // Remember the location to be filled later, when we know the length
    ++offset;

    // Now use the original function to store the actual SRT_HS data
    // ra_size after that
    // NOTE: so far, ra_size is m_iMaxSRTPayloadSize expressed in number of elements.
    // WILL BE CHANGED HERE.
    ra_size   = fillSrtHandshake((p + offset), total_ra_size - offset, srths_cmd, HS_VERSION_SRT1);
    *pcmdspec = HS_CMDSPEC_CMD::wrap(srths_cmd) | HS_CMDSPEC_SIZE::wrap((uint32_t) ra_size);

    HLOGC(cnlog.Debug,
          log << "createSrtHandshake: after HSREQ: offset=" << offset << " HSREQ size=" << ra_size
              << " space left: " << (total_ra_size - offset));

    // Use only in REQ phase and only if stream name is set
    if (have_sid)
    {
        // Now prepare the string with 4-byte alignment. The string size is limited
        // to half the payload size. Just a sanity check to not pack too much into
        // the conclusion packet.
        size_t size_limit = m_iMaxSRTPayloadSize / 2;

        if (m_config.sStreamName.size() >= size_limit)
        {
            m_RejectReason = SRT_REJ_ROGUE;
            LOGC(cnlog.Warn,
                 log << "createSrtHandshake: stream id too long, limited to " << (size_limit - 1) << " bytes");
            return false;
        }

        offset += ra_size + 1;
        ra_size = fillHsExtConfigString(p + offset - 1, SRT_CMD_SID, m_config.sStreamName.str());

        HLOGC(cnlog.Debug,
              log << "createSrtHandshake: after SID [" << m_config.sStreamName.c_str()
                  << "] length=" << m_config.sStreamName.size() << " alignedln=" << (4 * ra_size)
                  << ": offset=" << offset << " SID size=" << ra_size << " space left: " << (total_ra_size - offset));
    }

    if (have_congctl)
    {
        // Pass the congctl to the other side as informational.
        // The other side should reject connection if it uses a different congctl.
        // The other side should also respond with the congctl it uses, if its non-default (for backward compatibility).

        offset += ra_size + 1;
        ra_size = fillHsExtConfigString(p + offset - 1, SRT_CMD_CONGESTION, sm);

        HLOGC(cnlog.Debug,
              log << "createSrtHandshake: after CONGCTL [" << sm << "] length=" << sm.size()
                  << " alignedln=" << (4 * ra_size) << ": offset=" << offset << " CONGCTL size=" << ra_size
                  << " space left: " << (total_ra_size - offset));
    }

    if (have_filter)
    {
        offset += ra_size + 1;
        ra_size = fillHsExtConfigString(p + offset - 1, SRT_CMD_FILTER, m_config.sPacketFilterConfig.str());

        HLOGC(cnlog.Debug,
              log << "createSrtHandshake: after filter [" << m_config.sPacketFilterConfig.c_str() << "] length="
                  << m_config.sPacketFilterConfig.size() << " alignedln=" << (4 * ra_size) << ": offset=" << offset
                  << " filter size=" << ra_size << " space left: " << (total_ra_size - offset));
    }

#if ENABLE_EXPERIMENTAL_BONDING
    // Note that this will fire in both cases:
    // - When the group has been set by the user on a socket (or socket was created as a part of the group),
    //   and the handshake request is to be sent with informing the peer that this conenction belongs to a group
    // - When the agent received a HS request with a group, has created its mirror group on its side, and
    //   now sends the HS response to the peer, with ITS OWN group id (the mirror one).
    //
    // XXX Probably a condition should be checked here around the group type.
    // The time synchronization should be done only on any kind of parallel sending group.
    // Currently all groups are such groups (broadcast, backup, balancing), but it may
    // need to be changed for some other types.
    if (have_group)
    {
        // NOTE: See information about mutex ordering in api.h
        ScopedLock grd (m_parent->m_ControlLock); // Required to make sure 
        ScopedLock gdrg (s_UDTUnited.m_GlobControlLock);
        if (!m_parent->m_GroupOf)
        {
            // This may only happen if since last check of m_GroupOf pointer the socket was removed
            // from the group in the meantime, which can only happen due to that the group was closed.
            // In such a case it simply means that the handshake process was requested to be interrupted.
            LOGC(cnlog.Fatal, log << "GROUP DISAPPEARED. Socket not capable of continuing HS");
            return false;
        }
        else
        {
            if (m_parent->m_GroupOf->closing())
            {
                m_RejectReason = SRT_REJ_IPE;
                LOGC(cnlog.Error, log << "createSrtHandshake: group is closing during the process, rejecting.");
                return false;

            }
            offset += ra_size + 1;
            ra_size = fillHsExtGroup(p + offset - 1);

            HLOGC(cnlog.Debug, log << "createSrtHandshake: after GROUP [" << sm << "] length=" << sm.size()
                    << ": offset=" << offset << " GROUP size=" << ra_size << " space left: " << (total_ra_size - offset));
        }
    }
#endif

    // When encryption turned on
    if (have_kmreq)
    {
        HLOGC(cnlog.Debug,
              log << "createSrtHandshake: "
                  << (m_config.CryptoSecret.len > 0 ? "Agent uses ENCRYPTION" : "Peer requires ENCRYPTION"));
        if (srtkm_cmd == SRT_CMD_KMREQ)
        {
            bool have_any_keys = false;
            for (size_t ki = 0; ki < 2; ++ki)
            {
                // Skip those that have expired
                if (!m_pCryptoControl->getKmMsg_needSend(ki, false))
                    continue;

                m_pCryptoControl->getKmMsg_markSent(ki, false);

                offset += ra_size + 1;
                ra_size = fillHsExtKMREQ(p + offset - 1, ki);

                have_any_keys = true;
            }

            if (!have_any_keys)
            {
                m_RejectReason = SRT_REJ_IPE;
                LOGC(cnlog.Error, log << "createSrtHandshake: IPE: all keys have expired, no KM to send.");
                return false;
            }
        }
        else if (srtkm_cmd == SRT_CMD_KMRSP)
        {
            offset += ra_size + 1;
            ra_size = fillHsExtKMRSP(p + offset - 1, kmdata, kmdata_wordsize);

        }
        else
        {
            m_RejectReason = SRT_REJ_IPE;
            LOGC(cnlog.Fatal, log << "createSrtHandshake: IPE: wrong value of srtkm_cmd: " << srtkm_cmd);
            return false;
        }
    }

    // ra_size + offset has a value in element unit.
    // Switch it again to byte unit.
    w_pkt.setLength((ra_size + offset) * sizeof(int32_t));

    HLOGC(cnlog.Debug,
          log << "createSrtHandshake: filled HSv5 handshake flags: " << CHandShake::ExtensionFlagStr(w_hs.m_iType)
              << " length: " << w_pkt.getLength() << " bytes");

    return true;
}

template <class Integer>
static inline int FindExtensionBlock(Integer* begin, size_t total_length,
        size_t& w_out_len, Integer*& w_next_block)
{
    // Check if there's anything to process
    if (total_length == 0)
    {
        w_next_block = NULL;
        w_out_len    = 0;
        return SRT_CMD_NONE;
    }

    // This function extracts the block command from the block and its length.
    // The command value is returned as a function result.
    // The size of that command block is stored into w_out_len.
    // The beginning of the prospective next block is stored in w_next_block.

    // The caller must be aware that:
    // - exactly one element holds the block header (cmd+size), so the actual data are after this one.
    // - the returned size is the number of uint32_t elements since that first data element
    // - the remaining size should be manually calculated as total_length - 1 - w_out_len, or
    // simply, as w_next_block - begin.

    // Note that if the total_length is too short to extract the whole block, it will return
    // SRT_CMD_NONE. Note that total_length includes this first CMDSPEC word.
    //
    // When SRT_CMD_NONE is returned, it means that nothing has been extracted and nothing else
    // can be further extracted from this block.

    int    cmd  = HS_CMDSPEC_CMD::unwrap(*begin);
    size_t size = HS_CMDSPEC_SIZE::unwrap(*begin);

    if (size + 1 > total_length)
        return SRT_CMD_NONE;

    w_out_len = size;

    if (total_length == size + 1)
        w_next_block = NULL;
    else
        w_next_block = begin + 1 + size;

    return cmd;
}

// NOTE: the rule of order of arguments is broken here because this order
// serves better the logics and readability.
template <class Integer>
static inline bool NextExtensionBlock(Integer*& w_begin, Integer* next, size_t& w_length)
{
    if (!next)
        return false;

    w_length = w_length - (next - w_begin);
    w_begin  = next;
    return true;
}

void SrtExtractHandshakeExtensions(const char* bufbegin, size_t buflength,
        vector<SrtHandshakeExtension>& w_output)
{
    const uint32_t *begin = reinterpret_cast<const uint32_t *>(bufbegin + CHandShake::m_iContentSize);
    size_t    size  = buflength - CHandShake::m_iContentSize; // Due to previous cond check we grant it's >0
    const uint32_t *next  = 0;
    size_t    length   = size / sizeof(uint32_t);
    size_t    blocklen = 0;

    for (;;) // ONE SHOT, but continuable loop
    {
        const int cmd = FindExtensionBlock(begin, length, (blocklen), (next));

        if (cmd == SRT_CMD_NONE)
        {
            // End of blocks
            break;
        }

        w_output.push_back(SrtHandshakeExtension(cmd));

        SrtHandshakeExtension& ext = w_output.back();

        std::copy(begin+1, begin+blocklen+1, back_inserter(ext.contents));

        // Any other kind of message extracted. Search on.
        if (!NextExtensionBlock((begin), next, (length)))
            break;
    }
}


bool CUDT::processSrtMsg(const CPacket *ctrlpkt)
{
    uint32_t *srtdata = (uint32_t *)ctrlpkt->m_pcData;
    size_t    len     = ctrlpkt->getLength();
    int       etype   = ctrlpkt->getExtendedType();
    uint32_t  ts      = ctrlpkt->m_iTimeStamp;

    int res = SRT_CMD_NONE;

    HLOGC(cnlog.Debug, log << "Dispatching message type=" << etype << " data length=" << (len / sizeof(int32_t)));
    switch (etype)
    {
    case SRT_CMD_HSREQ:
    {
        res = processSrtMsg_HSREQ(srtdata, len, ts, CUDT::HS_VERSION_UDT4);
        break;
    }
    case SRT_CMD_HSRSP:
    {
        res = processSrtMsg_HSRSP(srtdata, len, ts, CUDT::HS_VERSION_UDT4);
        break;
    }
    case SRT_CMD_KMREQ:
        // Special case when the data need to be processed here
        // and the appropriate message must be constructed for sending.
        // No further processing required
        {
            uint32_t srtdata_out[SRTDATA_MAXSIZE];
            size_t   len_out = 0;
            res = m_pCryptoControl->processSrtMsg_KMREQ(srtdata, len, CUDT::HS_VERSION_UDT4,
                    (srtdata_out), (len_out));
            if (res == SRT_CMD_KMRSP)
            {
                if (len_out == 1)
                {
                    if (m_config.bEnforcedEnc)
                    {
                        LOGC(cnlog.Warn,
                             log << "KMREQ FAILURE: " << KmStateStr(SRT_KM_STATE(srtdata_out[0]))
                                 << " - rejecting per enforced encryption");
                        res = SRT_CMD_NONE;
                        break;
                    }
                    HLOGC(cnlog.Debug,
                          log << "MKREQ -> KMRSP FAILURE state: " << KmStateStr(SRT_KM_STATE(srtdata_out[0])));
                }
                else
                {
                    HLOGC(cnlog.Debug, log << "KMREQ -> requested to send KMRSP length=" << len_out);
                }
                sendSrtMsg(SRT_CMD_KMRSP, srtdata_out, len_out);
            }
            // XXX Dead code. processSrtMsg_KMREQ now doesn't return any other value now.
            // Please review later.
            else
            {
                LOGC(cnlog.Warn, log << "KMREQ failed to process the request - ignoring");
            }

            return true; // already done what's necessary
        }

    case SRT_CMD_KMRSP:
    {
        // KMRSP doesn't expect any following action
        m_pCryptoControl->processSrtMsg_KMRSP(srtdata, len, CUDT::HS_VERSION_UDT4);
        return true; // nothing to do
    }

    default:
        return false;
    }

    if (res == SRT_CMD_NONE)
        return true;

    // Send the message that the message handler requested.
    sendSrtMsg(res);

    return true;
}

int CUDT::processSrtMsg_HSREQ(const uint32_t *srtdata, size_t bytelen, uint32_t ts, int hsv)
{
    // Set this start time in the beginning, regardless as to whether TSBPD is being
    // used or not. This must be done in the Initiator as well as Responder.

    /*
     * Compute peer StartTime in our time reference
     * This takes time zone, time drift into account.
     * Also includes current packet transit time (rtt/2)
     */
    m_tsRcvPeerStartTime = steady_clock::now() - microseconds_from(ts);
    // (in case of bonding group, this value will be OVERWRITTEN
    // later in CUDT::interpretGroup).

    // Prepare the initial runtime values of latency basing on the option values.
    // They are going to get the value fixed HERE.
    m_iTsbPdDelay_ms     = m_config.iRcvLatency;
    m_iPeerTsbPdDelay_ms = m_config.iPeerLatency;

    if (bytelen < SRT_CMD_HSREQ_MINSZ)
    {
        m_RejectReason = SRT_REJ_ROGUE;
        /* Packet smaller than minimum compatible packet size */
        LOGF(cnlog.Error, "HSREQ/rcv: cmd=%d(HSREQ) len=%" PRIzu " invalid", SRT_CMD_HSREQ, bytelen);
        return SRT_CMD_NONE;
    }

    LOGF(cnlog.Note,
         "HSREQ/rcv: cmd=%d(HSREQ) len=%" PRIzu " vers=0x%x opts=0x%x delay=%d",
         SRT_CMD_HSREQ,
         bytelen,
         srtdata[SRT_HS_VERSION],
         srtdata[SRT_HS_FLAGS],
         SRT_HS_LATENCY_RCV::unwrap(srtdata[SRT_HS_LATENCY]));

    m_uPeerSrtVersion = srtdata[SRT_HS_VERSION];
    m_uPeerSrtFlags   = srtdata[SRT_HS_FLAGS];

    if (hsv == CUDT::HS_VERSION_UDT4)
    {
        if (m_uPeerSrtVersion >= SRT_VERSION_FEAT_HSv5)
        {
            m_RejectReason = SRT_REJ_ROGUE;
            LOGC(cnlog.Error,
                 log << "HSREQ/rcv: With HSv4 version >= " << SrtVersionString(SRT_VERSION_FEAT_HSv5)
                     << " is not acceptable.");
            return SRT_CMD_REJECT;
        }
    }
    else
    {
        if (m_uPeerSrtVersion < SRT_VERSION_FEAT_HSv5)
        {
            m_RejectReason = SRT_REJ_ROGUE;
            LOGC(cnlog.Error,
                 log << "HSREQ/rcv: With HSv5 version must be >= " << SrtVersionString(SRT_VERSION_FEAT_HSv5) << " .");
            return SRT_CMD_REJECT;
        }
    }

    // Check also if the version satisfies the minimum required version
    if (m_uPeerSrtVersion < m_config.uMinimumPeerSrtVersion)
    {
        m_RejectReason = SRT_REJ_VERSION;
        LOGC(cnlog.Error,
             log << "HSREQ/rcv: Peer version: " << SrtVersionString(m_uPeerSrtVersion)
                 << " is too old for requested: " << SrtVersionString(m_config.uMinimumPeerSrtVersion)
                 << " - REJECTING");
        return SRT_CMD_REJECT;
    }

    HLOGC(cnlog.Debug,
          log << "HSREQ/rcv: PEER Version: " << SrtVersionString(m_uPeerSrtVersion) << " Flags: " << m_uPeerSrtFlags
              << "(" << SrtFlagString(m_uPeerSrtFlags)
              << ") Min req version:" << SrtVersionString(m_config.uMinimumPeerSrtVersion));

    m_bPeerRexmitFlag = IsSet(m_uPeerSrtFlags, SRT_OPT_REXMITFLG);
    HLOGF(cnlog.Debug, "HSREQ/rcv: peer %s REXMIT flag", m_bPeerRexmitFlag ? "UNDERSTANDS" : "DOES NOT UNDERSTAND");

    // Check if both use the same API type. Reject if not.
    bool peer_message_api = !IsSet(m_uPeerSrtFlags, SRT_OPT_STREAM);
    if (peer_message_api != m_config.bMessageAPI)
    {
        m_RejectReason = SRT_REJ_MESSAGEAPI;
        LOGC(cnlog.Error,
             log << "HSREQ/rcv: Agent uses " << (m_config.bMessageAPI ? "MESSAGE" : "STREAM")
                 << " API, but the Peer declares " << (peer_message_api ? "MESSAGE" : "STREAM")
                 << " API. Not compatible transmission type, rejecting.");
        return SRT_CMD_REJECT;
    }

#if HAVE_CXX11
    static_assert(SRT_HS_E_SIZE == SRT_HS_LATENCY + 1, "Assuming latency is the last field");
#endif
    if (bytelen < (SRT_HS_E_SIZE * sizeof(uint32_t)))
    {
        // Handshake extension message includes VERSION, FLAGS and LATENCY
        // (3 x 32 bits). SRT v1.2.0 and earlier might supply shorter extension message,
        // without LATENCY fields.
        // It is acceptable, as long as the latency flags are not set on our side.
        //
        //  0 1 2 3 4 5 6 7 8 9 0 1 2 3 4 5 6 7 8 9 0 1 2 3 4 5 6 7 8 9 0 1
        // +-+-+-+-+-+-+-+-+-+-+-+-+-+-+-+-+-+-+-+-+-+-+-+-+-+-+-+-+-+-+-+-+
        // |                          SRT Version                          |
        // +-+-+-+-+-+-+-+-+-+-+-+-+-+-+-+-+-+-+-+-+-+-+-+-+-+-+-+-+-+-+-+-+
        // |                           SRT Flags                           |
        // +-+-+-+-+-+-+-+-+-+-+-+-+-+-+-+-+-+-+-+-+-+-+-+-+-+-+-+-+-+-+-+-+
        // |      Receiver TSBPD Delay     |       Sender TSBPD Delay      |
        // +-+-+-+-+-+-+-+-+-+-+-+-+-+-+-+-+-+-+-+-+-+-+-+-+-+-+-+-+-+-+-+-+
        if (IsSet(m_uPeerSrtFlags, SRT_OPT_TSBPDSND) || IsSet(m_uPeerSrtFlags, SRT_OPT_TSBPDRCV))
        {
            m_RejectReason = SRT_REJ_ROGUE;
            LOGC(cnlog.Error,
                 log << "HSREQ/rcv: Peer sent only VERSION + FLAGS HSREQ, but TSBPD flags are set. Rejecting.");
            return SRT_CMD_REJECT;
        }

        LOGC(cnlog.Warn, log << "HSREQ/rcv: Peer sent only VERSION + FLAGS HSREQ, not getting any TSBPD settings.");
        // Don't process any further settings in this case. Turn off TSBPD, just for a case.
        m_bTsbPd     = false;
        m_bPeerTsbPd = false;
        return SRT_CMD_HSRSP;
    }

    const uint32_t latencystr = srtdata[SRT_HS_LATENCY];

    if (IsSet(m_uPeerSrtFlags, SRT_OPT_TSBPDSND))
    {
        // TimeStamp-based Packet Delivery feature enabled
        if (!isOPT_TsbPd())
        {
            LOGC(cnlog.Warn, log << "HSREQ/rcv: Agent did not set rcv-TSBPD - ignoring proposed latency from peer");

            // Note: also don't set the peer TSBPD flag HERE because
            // - in HSv4 it will be a sender, so it doesn't matter anyway
            // - in HSv5 if it's going to receive, the TSBPDRCV flag will define it.
        }
        else
        {
            int peer_decl_latency;
            if (hsv < CUDT::HS_VERSION_SRT1)
            {
                // In HSv4 there is only one value and this is the latency
                // that the sender peer proposes for the agent.
                peer_decl_latency = SRT_HS_LATENCY_LEG::unwrap(latencystr);
            }
            else
            {
                // In HSv5 there are latency declared for sending and receiving separately.

                // SRT_HS_LATENCY_SND is the value that the peer proposes to be the
                // value used by agent when receiving data. We take this as a local latency value.
                peer_decl_latency = SRT_HS_LATENCY_SND::unwrap(srtdata[SRT_HS_LATENCY]);
            }

            // Use the maximum latency out of latency from our settings and the latency
            // "proposed" by the peer.
            int maxdelay = std::max(m_iTsbPdDelay_ms, peer_decl_latency);
            HLOGC(cnlog.Debug,
                  log << "HSREQ/rcv: LOCAL/RCV LATENCY: Agent:" << m_iTsbPdDelay_ms << " Peer:" << peer_decl_latency
                      << "  Selecting:" << maxdelay);
            m_iTsbPdDelay_ms = maxdelay;
            m_bTsbPd = true;
        }
    }
    else
    {
        std::string how_about_agent = isOPT_TsbPd() ? "BUT AGENT DOES" : "and nor does Agent";
        HLOGC(cnlog.Debug, log << "HSREQ/rcv: Peer DOES NOT USE latency for sending - " << how_about_agent);
    }

    // This happens when the HSv5 RESPONDER receives the HSREQ message; it declares
    // that the peer INITIATOR will receive the data and informs about its predefined
    // latency. We need to maximize this with our setting of the peer's latency and
    // record as peer's latency, which will be then sent back with HSRSP.
    if (hsv > CUDT::HS_VERSION_UDT4 && IsSet(m_uPeerSrtFlags, SRT_OPT_TSBPDRCV))
    {
        // So, PEER uses TSBPD, set the flag.
        // NOTE: it doesn't matter, if AGENT uses TSBPD.
        m_bPeerTsbPd = true;

        // SRT_HS_LATENCY_RCV is the value that the peer declares as to be
        // used by it when receiving data. We take this as a peer's value,
        // and select the maximum of this one and our proposed latency for the peer.
        int peer_decl_latency = SRT_HS_LATENCY_RCV::unwrap(latencystr);
        int maxdelay          = std::max(m_iPeerTsbPdDelay_ms, peer_decl_latency);
        HLOGC(cnlog.Debug,
              log << "HSREQ/rcv: PEER/RCV LATENCY: Agent:" << m_iPeerTsbPdDelay_ms << " Peer:" << peer_decl_latency
                  << " Selecting:" << maxdelay);
        m_iPeerTsbPdDelay_ms = maxdelay;
    }
    else
    {
        std::string how_about_agent = isOPT_TsbPd() ? "BUT AGENT DOES" : "and nor does Agent";
        HLOGC(cnlog.Debug, log << "HSREQ/rcv: Peer DOES NOT USE latency for receiving - " << how_about_agent);
    }

    if (hsv > CUDT::HS_VERSION_UDT4)
    {
        // This is HSv5, do the same things as required for the sending party in HSv4,
        // as in HSv5 this can also be a sender.
        if (IsSet(m_uPeerSrtFlags, SRT_OPT_TLPKTDROP))
        {
            // Too late packets dropping feature supported
            m_bPeerTLPktDrop = true;
        }
        if (IsSet(m_uPeerSrtFlags, SRT_OPT_NAKREPORT))
        {
            // Peer will send Periodic NAK Reports
            m_bPeerNakReport = true;
        }
    }

    return SRT_CMD_HSRSP;
}

int CUDT::processSrtMsg_HSRSP(const uint32_t *srtdata, size_t bytelen, uint32_t ts, int hsv)
{
    // XXX Check for mis-version
    // With HSv4 we accept only version less than 1.3.0
    if (hsv == CUDT::HS_VERSION_UDT4 && srtdata[SRT_HS_VERSION] >= SRT_VERSION_FEAT_HSv5)
    {
        LOGC(cnlog.Error, log << "HSRSP/rcv: With HSv4 version >= 1.2.0 is not acceptable.");
        return SRT_CMD_NONE;
    }

    if (bytelen < SRT_CMD_HSRSP_MINSZ)
    {
        /* Packet smaller than minimum compatible packet size */
        LOGF(cnlog.Error, "HSRSP/rcv: cmd=%d(HSRSP) len=%" PRIzu " invalid", SRT_CMD_HSRSP, bytelen);
        return SRT_CMD_NONE;
    }

    // Set this start time in the beginning, regardless as to whether TSBPD is being
    // used or not. This must be done in the Initiator as well as Responder. In case when
    // agent is sender only (HSv4) this value simply won't be used.

    /*
     * Compute peer StartTime in our time reference
     * This takes time zone, time drift into account.
     * Also includes current packet transit time (rtt/2)
     */

    if (is_zero(m_tsRcvPeerStartTime))
    {
        // Do not set this time when it's already set, which may be the case
        // if the agent has this value already "borrowed" from a master socket
        // that was in the group at the time when it was added.
        m_tsRcvPeerStartTime = steady_clock::now() - microseconds_from(ts);
        HLOGC(cnlog.Debug, log << "HSRSP/rcv: PEER START TIME not yet defined, setting: " << FormatTime(m_tsRcvPeerStartTime));
    }
    else
    {
        HLOGC(cnlog.Debug, log << "HSRSP/rcv: PEER START TIME already set (derived): " << FormatTime(m_tsRcvPeerStartTime));
    }

    m_uPeerSrtVersion = srtdata[SRT_HS_VERSION];
    m_uPeerSrtFlags   = srtdata[SRT_HS_FLAGS];

    HLOGF(cnlog.Debug,
          "HSRSP/rcv: Version: %s Flags: SND:%08X (%s)",
          SrtVersionString(m_uPeerSrtVersion).c_str(),
          m_uPeerSrtFlags,
          SrtFlagString(m_uPeerSrtFlags).c_str());

    // Basic version check
    if (m_uPeerSrtVersion < m_config.uMinimumPeerSrtVersion)
    {
        m_RejectReason = SRT_REJ_VERSION;
        LOGC(cnlog.Error,
             log << "HSRSP/rcv: Peer version: " << SrtVersionString(m_uPeerSrtVersion)
                 << " is too old for requested: " << SrtVersionString(m_config.uMinimumPeerSrtVersion)
                 << " - REJECTING");
        return SRT_CMD_REJECT;
    }

    if (hsv == CUDT::HS_VERSION_UDT4)
    {
        // The old HSv4 way: extract just one value and put it under peer.
        if (IsSet(m_uPeerSrtFlags, SRT_OPT_TSBPDRCV))
        {
            // TsbPd feature enabled
            m_bPeerTsbPd         = true;
            m_iPeerTsbPdDelay_ms = SRT_HS_LATENCY_LEG::unwrap(srtdata[SRT_HS_LATENCY]);
            HLOGC(cnlog.Debug,
                  log << "HSRSP/rcv: LATENCY: Peer/snd:" << m_iPeerTsbPdDelay_ms
                      << " (Agent: declared:" << m_iTsbPdDelay_ms << " rcv:" << m_iTsbPdDelay_ms << ")");
        }
        // TSBPDSND isn't set in HSv4 by the RESPONDER, because HSv4 RESPONDER is always RECEIVER.
    }
    else
    {
        // HSv5 way: extract the receiver latency and sender latency, if used.

        // PEER WILL RECEIVE TSBPD == AGENT SHALL SEND TSBPD.
        if (IsSet(m_uPeerSrtFlags, SRT_OPT_TSBPDRCV))
        {
            // TsbPd feature enabled
            m_bPeerTsbPd         = true;
            m_iPeerTsbPdDelay_ms = SRT_HS_LATENCY_RCV::unwrap(srtdata[SRT_HS_LATENCY]);
            HLOGC(cnlog.Debug, log << "HSRSP/rcv: LATENCY: Peer/snd:" << m_iPeerTsbPdDelay_ms << "ms");
        }
        else
        {
            HLOGC(cnlog.Debug, log << "HSRSP/rcv: Peer (responder) DOES NOT USE latency");
        }

        // PEER WILL SEND TSBPD == AGENT SHALL RECEIVE TSBPD.
        if (IsSet(m_uPeerSrtFlags, SRT_OPT_TSBPDSND))
        {
            if (!isOPT_TsbPd())
            {
                LOGC(cnlog.Warn,
                     log << "HSRSP/rcv: BUG? Peer (responder) declares sending latency, but Agent turned off TSBPD.");
            }
            else
            {
                m_bTsbPd = true; // NOTE: in case of Group TSBPD receiving, this field will be SWITCHED TO m_bGroupTsbPd.
                // Take this value as a good deal. In case when the Peer did not "correct" the latency
                // because it has TSBPD turned off, just stay with the present value defined in options.
                m_iTsbPdDelay_ms = SRT_HS_LATENCY_SND::unwrap(srtdata[SRT_HS_LATENCY]);
                HLOGC(cnlog.Debug, log << "HSRSP/rcv: LATENCY Agent/rcv: " << m_iTsbPdDelay_ms << "ms");
            }
        }
    }

    if ((m_config.uSrtVersion >= SrtVersion(1, 0, 5)) && IsSet(m_uPeerSrtFlags, SRT_OPT_TLPKTDROP))
    {
        // Too late packets dropping feature supported
        m_bPeerTLPktDrop = true;
    }

    if ((m_config.uSrtVersion >= SrtVersion(1, 1, 0)) && IsSet(m_uPeerSrtFlags, SRT_OPT_NAKREPORT))
    {
        // Peer will send Periodic NAK Reports
        m_bPeerNakReport = true;
    }

    if (m_config.uSrtVersion >= SrtVersion(1, 2, 0))
    {
        if (IsSet(m_uPeerSrtFlags, SRT_OPT_REXMITFLG))
        {
            // Peer will use REXMIT flag in packet retransmission.
            m_bPeerRexmitFlag = true;
            HLOGP(cnlog.Debug, "HSRSP/rcv: 1.2.0+ Agent understands REXMIT flag and so does peer.");
        }
        else
        {
            HLOGP(cnlog.Debug, "HSRSP/rcv: Agent understands REXMIT flag, but PEER DOES NOT");
        }
    }
    else
    {
        HLOGF(cnlog.Debug, "HSRSP/rcv: <1.2.0 Agent DOESN'T understand REXMIT flag");
    }

    handshakeDone();

    return SRT_CMD_NONE;
}

// This function is called only when the URQ_CONCLUSION handshake has been received from the peer.
bool CUDT::interpretSrtHandshake(const CHandShake& hs,
                                 const CPacket&    hspkt,
                                 uint32_t*         out_data,
                                 size_t*           pw_len)
{
    // Initialize pw_len to 0 to handle the unencrypted case
    if (pw_len)
        *pw_len = 0;

    // The version=0 statement as rejection is used only since HSv5.
    // The HSv4 sends the AGREEMENT handshake message with version=0, do not misinterpret it.
    if (m_ConnRes.m_iVersion > HS_VERSION_UDT4 && hs.m_iVersion == 0)
    {
        m_RejectReason = SRT_REJ_PEER;
        LOGC(cnlog.Error, log << "HS VERSION = 0, meaning the handshake has been rejected.");
        return false;
    }

    if (hs.m_iVersion < HS_VERSION_SRT1)
        return true; // do nothing

    // Anyway, check if the handshake contains any extra data.
    if (hspkt.getLength() <= CHandShake::m_iContentSize)
    {
        m_RejectReason = SRT_REJ_ROGUE;
        // This would mean that the handshake was at least HSv5, but somehow no extras were added.
        // Dismiss it then, however this has to be logged.
        LOGC(cnlog.Error, log << "HS VERSION=" << hs.m_iVersion << " but no handshake extension found!");
        return false;
    }

    // We still believe it should work, let's check the flags.
    int ext_flags = SrtHSRequest::SRT_HSTYPE_HSFLAGS::unwrap(hs.m_iType);
    if (ext_flags == 0)
    {
        m_RejectReason = SRT_REJ_ROGUE;
        LOGC(cnlog.Error, log << "HS VERSION=" << hs.m_iVersion << " but no handshake extension flags are set!");
        return false;
    }

    HLOGC(cnlog.Debug,
          log << "HS VERSION=" << hs.m_iVersion << " EXTENSIONS: " << CHandShake::ExtensionFlagStr(ext_flags));

    // Ok, now find the beginning of an int32_t array that follows the UDT handshake.
    uint32_t* p    = reinterpret_cast<uint32_t*>(hspkt.m_pcData + CHandShake::m_iContentSize);
    size_t    size = hspkt.getLength() - CHandShake::m_iContentSize; // Due to previous cond check we grant it's >0

    int hsreq_type_cmd ATR_UNUSED = SRT_CMD_NONE;

    if (IsSet(ext_flags, CHandShake::HS_EXT_HSREQ))
    {
        HLOGC(cnlog.Debug, log << "interpretSrtHandshake: extracting HSREQ/RSP type extension");
        uint32_t *begin    = p;
        uint32_t *next     = 0;
        size_t    length   = size / sizeof(uint32_t);
        size_t    blocklen = 0;

        for (;;) // this is ONE SHOT LOOP
        {
            int cmd = FindExtensionBlock(begin, length, (blocklen), (next));

            size_t bytelen = blocklen * sizeof(uint32_t);

            if (cmd == SRT_CMD_HSREQ)
            {
                hsreq_type_cmd = cmd;
                // Set is the size as it should, then give it for interpretation for
                // the proper function.
                if (blocklen < SRT_HS_E_SIZE)
                {
                    m_RejectReason = SRT_REJ_ROGUE;
                    LOGC(cnlog.Error,
                         log << "HS-ext HSREQ found but invalid size: " << bytelen << " (expected: " << SRT_HS_E_SIZE
                             << ")");
                    return false; // don't interpret
                }

                int rescmd = processSrtMsg_HSREQ(begin + 1, bytelen, hspkt.m_iTimeStamp, HS_VERSION_SRT1);
                // Interpreted? Then it should be responded with SRT_CMD_HSRSP.
                if (rescmd != SRT_CMD_HSRSP)
                {
                    // m_RejectReason already set
                    LOGC(cnlog.Error,
                         log << "interpretSrtHandshake: process HSREQ returned unexpected value " << rescmd);
                    return false;
                }
                handshakeDone();
                // updateAfterSrtHandshake -> moved to postConnect and processRendezvous
            }
            else if (cmd == SRT_CMD_HSRSP)
            {
                hsreq_type_cmd = cmd;
                // Set is the size as it should, then give it for interpretation for
                // the proper function.
                if (blocklen < SRT_HS_E_SIZE)
                {
                    m_RejectReason = SRT_REJ_ROGUE;
                    LOGC(cnlog.Error,
                         log << "HS-ext HSRSP found but invalid size: " << bytelen << " (expected: " << SRT_HS_E_SIZE
                             << ")");

                    return false; // don't interpret
                }

                int rescmd = processSrtMsg_HSRSP(begin + 1, bytelen, hspkt.m_iTimeStamp, HS_VERSION_SRT1);
                // Interpreted? Then it should be responded with SRT_CMD_NONE.
                // (nothing to be responded for HSRSP, unless there was some kinda problem)
                if (rescmd != SRT_CMD_NONE)
                {
                    // Just formally; the current code doesn't seem to return anything else
                    // (unless it's already set)
                    if (m_RejectReason == SRT_REJ_UNKNOWN)
                        m_RejectReason = SRT_REJ_ROGUE;
                    LOGC(cnlog.Error,
                         log << "interpretSrtHandshake: process HSRSP returned unexpected value " << rescmd);
                    return false;
                }
                handshakeDone();
                // updateAfterSrtHandshake -> moved to postConnect and processRendezvous
            }
            else if (cmd == SRT_CMD_NONE)
            {
                m_RejectReason = SRT_REJ_ROGUE;
                LOGC(cnlog.Warn, log << "interpretSrtHandshake: no HSREQ/HSRSP block found in the handshake msg!");
                // This means that there can be no more processing done by FindExtensionBlock().
                // And we haven't found what we need - otherwise one of the above cases would pass
                // and lead to exit this loop immediately.
                return false;
            }
            else
            {
                // Any other kind of message extracted. Search on.
                length -= (next - begin);
                begin = next;
                if (begin)
                    continue;
            }

            break;
        }
    }

    HLOGC(cnlog.Debug, log << "interpretSrtHandshake: HSREQ done, checking KMREQ");

    // Now check the encrypted

    bool encrypted = false;

    if (IsSet(ext_flags, CHandShake::HS_EXT_KMREQ))
    {
        HLOGC(cnlog.Debug, log << "interpretSrtHandshake: extracting KMREQ/RSP type extension");

#ifdef SRT_ENABLE_ENCRYPTION
        if (!m_pCryptoControl->hasPassphrase())
        {
            if (m_config.bEnforcedEnc)
            {
                m_RejectReason = SRT_REJ_UNSECURE;
                LOGC(cnlog.Error,
                    log << "HS KMREQ: Peer declares encryption, but agent does not - rejecting per enforced encryption");
                return false;
            }

            LOGC(cnlog.Warn,
                 log << "HS KMREQ: Peer declares encryption, but agent does not - still allowing connection.");

            // Still allow for connection, and allow Agent to send unencrypted stream to the peer.
            // Also normally allow the key to be processed; worst case it will send the failure response.
        }

        uint32_t *begin    = p;
        uint32_t *next     = 0;
        size_t    length   = size / sizeof(uint32_t);
        size_t    blocklen = 0;

        for (;;) // This is one shot loop, unless REPEATED by 'continue'.
        {
            int cmd = FindExtensionBlock(begin, length, (blocklen), (next));

            HLOGC(cnlog.Debug,
                  log << "interpretSrtHandshake: found extension: (" << cmd << ") " << MessageTypeStr(UMSG_EXT, cmd));

            size_t bytelen = blocklen * sizeof(uint32_t);
            if (cmd == SRT_CMD_KMREQ)
            {
                if (!out_data || !pw_len)
                {
                    m_RejectReason = SRT_REJ_IPE;
                    LOGC(cnlog.Fatal, log << "IPE: HS/KMREQ extracted without passing target buffer!");
                    return false;
                }

                int res = m_pCryptoControl->processSrtMsg_KMREQ(begin + 1, bytelen, HS_VERSION_SRT1,
                            (out_data), (*pw_len));
                if (res != SRT_CMD_KMRSP)
                {
                    m_RejectReason = SRT_REJ_IPE;
                    // Something went wrong.
                    HLOGC(cnlog.Debug,
                          log << "interpretSrtHandshake: IPE/EPE KMREQ processing failed - returned " << res);
                    return false;
                }
                if (*pw_len == 1)
                {
                    // This means that there was an abnormal encryption situation occurred.
                    // This is inacceptable in case of strict encryption.
                    if (m_config.bEnforcedEnc)
                    {
                        if (m_pCryptoControl->m_RcvKmState == SRT_KM_S_BADSECRET)
                        {
                            m_RejectReason = SRT_REJ_BADSECRET;
                        }
                        else
                        {
                            m_RejectReason = SRT_REJ_UNSECURE;
                        }
                        LOGC(cnlog.Error,
                             log << "interpretSrtHandshake: KMREQ result abnornal - rejecting per enforced encryption");
                        return false;
                    }
                }
                encrypted = true;
            }
            else if (cmd == SRT_CMD_KMRSP)
            {
                int res = m_pCryptoControl->processSrtMsg_KMRSP(begin + 1, bytelen, HS_VERSION_SRT1);
                if (m_config.bEnforcedEnc && res == -1)
                {
                    m_RejectReason = SRT_REJ_UNSECURE;
                    LOGC(cnlog.Error, log << "KMRSP failed - rejecting connection as per enforced encryption.");
                    return false;
                }
                encrypted = true;
            }
            else if (cmd == SRT_CMD_NONE)
            {
                m_RejectReason = SRT_REJ_ROGUE;
                LOGC(cnlog.Error, log << "HS KMREQ expected - none found!");
                return false;
            }
            else
            {
                HLOGC(cnlog.Debug, log << "interpretSrtHandshake: ... skipping " << MessageTypeStr(UMSG_EXT, cmd));
                if (NextExtensionBlock((begin), next, (length)))
                    continue;
            }

            break;
        }
#else
        // When encryption is not enabled at compile time, behave as if encryption wasn't set,
        // so accordingly to StrictEncryption flag.

        if (m_config.bEnforcedEnc)
        {
            m_RejectReason = SRT_REJ_UNSECURE;
            LOGC(cnlog.Error,
                 log << "HS KMREQ: Peer declares encryption, but agent didn't enable it at compile time - rejecting "
                        "per enforced encryption");
            return false;
        }

        LOGC(cnlog.Warn,
             log << "HS KMREQ: Peer declares encryption, but agent didn't enable it at compile time - still allowing "
                    "connection.");
        encrypted = true;
#endif
    }

    bool   have_congctl = false;
    bool   have_filter  = false;
    string agsm = m_config.sCongestion.str();
    if (agsm == "")
    {
        agsm = "live";
        m_config.sCongestion.set("live", 4);
    }

    bool have_group ATR_UNUSED = false;

    if (IsSet(ext_flags, CHandShake::HS_EXT_CONFIG))
    {
        HLOGC(cnlog.Debug, log << "interpretSrtHandshake: extracting various CONFIG extensions");

        uint32_t *begin    = p;
        uint32_t *next     = 0;
        size_t    length   = size / sizeof(uint32_t);
        size_t    blocklen = 0;

        for (;;) // This is one shot loop, unless REPEATED by 'continue'.
        {
            int cmd = FindExtensionBlock(begin, length, (blocklen), (next));

            HLOGC(cnlog.Debug,
                  log << "interpretSrtHandshake: found extension: (" << cmd << ") " << MessageTypeStr(UMSG_EXT, cmd));

            const size_t bytelen = blocklen * sizeof(uint32_t);
            if (cmd == SRT_CMD_SID)
            {
                if (!bytelen || bytelen > CSrtConfig::MAX_SID_LENGTH)
                {
                    LOGC(cnlog.Error,
                         log << "interpretSrtHandshake: STREAMID length " << bytelen << " is 0 or > " << +CSrtConfig::MAX_SID_LENGTH
                             << " - PROTOCOL ERROR, REJECTING");
                    return false;
                }
                // Copied through a cleared array. This is because the length is aligned to 4
                // where the padding is filled by zero bytes. For the case when the string is
                // exactly of a 4-divisible length, we make a big array with maximum allowed size
                // filled with zeros. Copying to this array should then copy either only the valid
                // characters of the string (if the lenght is divisible by 4), or the string with
                // padding zeros. In all these cases in the resulting array we should have all
                // subsequent characters of the string plus at least one '\0' at the end. This will
                // make it a perfect NUL-terminated string, to be used to initialize a string.
                char target[CSrtConfig::MAX_SID_LENGTH + 1];
                memset((target), 0, CSrtConfig::MAX_SID_LENGTH + 1);
                memcpy((target), begin + 1, bytelen);

                // Un-swap on big endian machines
                ItoHLA((uint32_t *)target, (uint32_t *)target, blocklen);

                m_config.sStreamName.set(target, bytelen);
                HLOGC(cnlog.Debug,
                      log << "CONNECTOR'S REQUESTED SID [" << m_config.sStreamName.c_str() << "] (bytelen=" << bytelen
                          << " blocklen=" << blocklen << ")");
            }
            else if (cmd == SRT_CMD_CONGESTION)
            {
                if (have_congctl)
                {
                    m_RejectReason = SRT_REJ_ROGUE;
                    LOGC(cnlog.Error, log << "CONGCTL BLOCK REPEATED!");
                    return false;
                }

                if (!bytelen || bytelen > CSrtConfig::MAX_CONG_LENGTH)
                {
                    LOGC(cnlog.Error,
                         log << "interpretSrtHandshake: CONGESTION-control type length " << bytelen << " is 0 or > "
                             << +CSrtConfig::MAX_CONG_LENGTH << " - PROTOCOL ERROR, REJECTING");
                    return false;
                }
                // Declare that congctl has been received
                have_congctl = true;

                char target[CSrtConfig::MAX_CONG_LENGTH + 1];
                memset((target), 0, CSrtConfig::MAX_CONG_LENGTH + 1);
                memcpy((target), begin + 1, bytelen);
                // Un-swap on big endian machines
                ItoHLA((uint32_t *)target, (uint32_t *)target, blocklen);

                string sm = target;

                // As the congctl has been declared by the peer,
                // check if your congctl is compatible.
                // sm cannot be empty, but the agent's sm can be empty meaning live.
                if (sm != agsm)
                {
                    m_RejectReason = SRT_REJ_CONGESTION;
                    LOGC(cnlog.Error,
                         log << "PEER'S CONGCTL '" << sm << "' does not match AGENT'S CONGCTL '" << agsm << "'");
                    return false;
                }

                HLOGC(cnlog.Debug,
                      log << "CONNECTOR'S CONGCTL [" << sm << "] (bytelen=" << bytelen << " blocklen=" << blocklen
                          << ")");
            }
            else if (cmd == SRT_CMD_FILTER)
            {
                if (have_filter)
                {
                    m_RejectReason = SRT_REJ_FILTER;
                    LOGC(cnlog.Error, log << "FILTER BLOCK REPEATED!");
                    return false;
                }

                if (!bytelen || bytelen > CSrtConfig::MAX_PFILTER_LENGTH)
                {
                    LOGC(cnlog.Error,
                         log << "interpretSrtHandshake: packet-filter type length " << bytelen << " is 0 or > "
                             << +CSrtConfig::MAX_PFILTER_LENGTH << " - PROTOCOL ERROR, REJECTING");
                    return false;
                }
                // Declare that filter has been received
                have_filter = true;

                char target[CSrtConfig::MAX_PFILTER_LENGTH + 1];
                memset((target), 0, CSrtConfig::MAX_PFILTER_LENGTH + 1);
                memcpy((target), begin + 1, bytelen);
                string fltcfg = target;

                HLOGC(cnlog.Debug,
                      log << "PEER'S FILTER CONFIG [" << fltcfg << "] (bytelen=" << bytelen << " blocklen=" << blocklen
                          << ")");

                if (!checkApplyFilterConfig(fltcfg))
                {
                    m_RejectReason = SRT_REJ_FILTER;
                    LOGC(cnlog.Error, log << "PEER'S FILTER CONFIG [" << fltcfg << "] has been rejected");
                    return false;
                }
            }
#if ENABLE_EXPERIMENTAL_BONDING
            else if ( cmd == SRT_CMD_GROUP )
            {
                // Note that this will fire in both cases:
                // - When receiving HS request from the Initiator, which belongs to a group, and agent must
                //   create the mirror group on his side (or join the existing one, if there's already
                //   a mirror group for that group ID).
                // - When receiving HS response from the Responder, with its mirror group ID, so the agent
                //   must put the group into his peer group data
                int32_t groupdata[GRPD_E_SIZE] = {};
                if (bytelen < GRPD_MIN_SIZE * GRPD_FIELD_SIZE || bytelen % GRPD_FIELD_SIZE || blocklen > GRPD_E_SIZE)
                {
                    m_RejectReason = SRT_REJ_ROGUE;
                    LOGC(cnlog.Error, log << "PEER'S GROUP wrong size: " << (bytelen/GRPD_FIELD_SIZE));
                    return false;
                }
                size_t groupdata_size = bytelen / GRPD_FIELD_SIZE;

                memcpy(groupdata, begin+1, bytelen);
                if (!interpretGroup(groupdata, groupdata_size, hsreq_type_cmd) )
                {
                    // m_RejectReason handled inside interpretGroup().
                    return false;
                }

                have_group = true;
                HLOGC(cnlog.Debug, log << "CONNECTOR'S PEER GROUP [" << groupdata[0] << "] (bytelen=" << bytelen << " blocklen=" << blocklen << ")");
            }
#endif
            else if (cmd == SRT_CMD_NONE)
            {
                break;
            }
            else
            {
                // Found some block that is not interesting here. Skip this and get the next one.
                HLOGC(cnlog.Debug, log << "interpretSrtHandshake: ... skipping " << MessageTypeStr(UMSG_EXT, cmd));
            }

            if (!NextExtensionBlock((begin), next, (length)))
                break;
        }
    }

    // Post-checks
    // Check if peer declared encryption
    if (!encrypted && m_config.CryptoSecret.len > 0)
    {
        if (m_config.bEnforcedEnc)
        {
            m_RejectReason = SRT_REJ_UNSECURE;
            LOGC(cnlog.Error,
                 log << "HS EXT: Agent declares encryption, but Peer does not - rejecting connection per "
                        "enforced encryption.");
            return false;
        }

        LOGC(cnlog.Warn,
             log << "HS EXT: Agent declares encryption, but Peer does not (Agent can still receive unencrypted packets "
                    "from Peer).");

        // This is required so that the sender is still allowed to send data, when encryption is required,
        // just this will be for waste because the receiver won't decrypt them anyway.
        m_pCryptoControl->createFakeSndContext();
        m_pCryptoControl->m_SndKmState = SRT_KM_S_NOSECRET;  // Because Peer did not send KMX, though Agent has pw
        m_pCryptoControl->m_RcvKmState = SRT_KM_S_UNSECURED; // Because Peer has no PW, as has sent no KMREQ.
        return true;
    }

    // If agent has set some nondefault congctl, then congctl is expected from the peer.
    if (agsm != "live" && !have_congctl)
    {
        m_RejectReason = SRT_REJ_CONGESTION;
        LOGC(cnlog.Error,
             log << "HS EXT: Agent uses '" << agsm << "' congctl, but peer DID NOT DECLARE congctl (assuming 'live').");
        return false;
    }

#if ENABLE_EXPERIMENTAL_BONDING
    // m_GroupOf and locking info: NULL check won't hurt here. If the group
    // was deleted in the meantime, it will be found out later anyway and result with error.
    if (m_SrtHsSide == HSD_INITIATOR && m_parent->m_GroupOf)
    {
        // XXX Later probably needs to check if this group REQUIRES the group
        // response. Currently this implements the bonding-category group, and this
        // always requires that the listener respond with the group id, otherwise
        // it probably DID NOT UNDERSTAND THE GROUP, so the connection should be rejected.
        if (!have_group)
        {
            m_RejectReason = SRT_REJ_GROUP;
            LOGC(cnlog.Error, log << "HS EXT: agent is a group member, but the listener did not respond with group ID. Rejecting.");
            return false;
        }
    }
#endif

    // Ok, finished, for now.
    return true;
}

bool CUDT::checkApplyFilterConfig(const std::string &confstr)
{
    SrtFilterConfig cfg;
    if (!ParseFilterConfig(confstr, (cfg)))
        return false;

    // Now extract the type, if present, and
    // check if you have this type of corrector available.
    if (!PacketFilter::correctConfig(cfg))
        return false;

    string thisconf = m_config.sPacketFilterConfig.str();

    // Now parse your own string, if you have it.
    if (thisconf != "")
    {
        // - for rendezvous, both must be exactly the same (it's unspecified, which will be the first one)
        if (m_config.bRendezvous && thisconf != confstr)
        {
            return false;
        }

        SrtFilterConfig mycfg;
        if (!ParseFilterConfig(thisconf, (mycfg)))
            return false;

        // Check only if both have set a filter of the same type.
        if (mycfg.type != cfg.type)
            return false;

        // If so, then:
        // - for caller-listener configuration, accept the listener version.
        if (m_SrtHsSide == HSD_INITIATOR)
        {
            // This is a caller, this should apply all parameters received
            // from the listener, forcefully.
            for (map<string, string>::iterator x = cfg.parameters.begin(); x != cfg.parameters.end(); ++x)
            {
                mycfg.parameters[x->first] = x->second;
            }
        }
        else
        {
            if (!CheckFilterCompat((mycfg), cfg))
                return false;
        }

        HLOGC(cnlog.Debug,
              log << "checkApplyFilterConfig: param: LOCAL: " << Printable(mycfg.parameters)
                  << " FORGN: " << Printable(cfg.parameters));

        ostringstream myos;
        myos << mycfg.type;
        for (map<string, string>::iterator x = mycfg.parameters.begin(); x != mycfg.parameters.end(); ++x)
        {
            myos << "," << x->first << ":" << x->second;
        }

        m_config.sPacketFilterConfig.set(myos.str());

        HLOGC(cnlog.Debug, log << "checkApplyFilterConfig: Effective config: " << thisconf);
    }
    else
    {
        // Take the foreign configuration as a good deal.
        HLOGC(cnlog.Debug, log << "checkApplyFilterConfig: Good deal config: " << thisconf);
        m_config.sPacketFilterConfig.set(confstr);
    }

    size_t efc_max_payload_size = SRT_LIVE_MAX_PLSIZE - cfg.extra_size;
    if (m_config.zExpPayloadSize > efc_max_payload_size)
    {
        LOGC(cnlog.Warn,
             log << "Due to filter-required extra " << cfg.extra_size << " bytes, SRTO_PAYLOADSIZE fixed to "
                 << efc_max_payload_size << " bytes");
        m_config.zExpPayloadSize = efc_max_payload_size;
    }

    return true;
}

#if ENABLE_EXPERIMENTAL_BONDING
bool CUDT::interpretGroup(const int32_t groupdata[], size_t data_size SRT_ATR_UNUSED, int hsreq_type_cmd SRT_ATR_UNUSED)
{
    // `data_size` isn't checked because we believe it's checked earlier.
    // Also this code doesn't predict to get any other format than the official one,
    // so there are only data in two fields. Passing this argument is only left
    // for consistency and possibly changes in future.

    // We are granted these two fields do exist
    SRTSOCKET grpid = groupdata[GRPD_GROUPID];
    uint32_t gd = groupdata[GRPD_GROUPDATA];

    SRT_GROUP_TYPE gtp = SRT_GROUP_TYPE(SrtHSRequest::HS_GROUP_TYPE::unwrap(gd));
    int link_weight = SrtHSRequest::HS_GROUP_WEIGHT::unwrap(gd);
    uint32_t link_flags = SrtHSRequest::HS_GROUP_FLAGS::unwrap(gd);

    if (m_config.iGroupConnect == 0)
    {
        m_RejectReason = SRT_REJ_GROUP;
        LOGC(cnlog.Error, log << "HS/GROUP: this socket is not allowed for group connect.");
        return false;
    }

    // This is called when the group type has come in the handshake is invalid.
    if (gtp >= SRT_GTYPE_E_END)
    {
        m_RejectReason = SRT_REJ_GROUP;
        LOGC(cnlog.Error, log << "HS/GROUP: incorrect group type value " << gtp << " (max is " << SRT_GTYPE_E_END << ")");
        return false;
    }

    if ((grpid & SRTGROUP_MASK) == 0)
    {
        m_RejectReason = SRT_REJ_ROGUE;
        LOGC(cnlog.Error, log << "HS/GROUP: socket ID passed as a group ID is not a group ID");
        return false;
    }

    // We have the group, now take appropriate action.
    // The redundancy group requires to make a mirror group
    // on this side, and the newly created socket should
    // be made belong to it.

#if ENABLE_HEAVY_LOGGING
    static const char* hs_side_name[] = {"draw", "initiator", "responder"};
    HLOGC(cnlog.Debug, log << "interpretGroup: STATE: HsSide=" << hs_side_name[m_SrtHsSide] << " HS MSG: " << MessageTypeStr(UMSG_EXT, hsreq_type_cmd)
            << " $" << grpid << " type=" << gtp << " weight=" << link_weight << " flags=0x" << std::hex << link_flags);
#endif

    // XXX Here are two separate possibilities:
    //
    // 1. This is a HS request and this is a newly created socket not yet part of any group.
    // 2. This is a HS response and the group is the mirror group for the group to which the agent belongs; we need to pin the mirror group as peer group
    //
    // These two situations can be only distinguished by the HS side.
    if (m_SrtHsSide == HSD_DRAW)
    {
        m_RejectReason = SRT_REJ_IPE;
        LOGC(cnlog.Error, log << "IPE: interpretGroup: The HS side should have been already decided; it's still DRAW. Grouping rejected.");
        return false;
    }

    ScopedLock guard_group_existence (s_UDTUnited.m_GlobControlLock);

    if (m_SrtHsSide == HSD_INITIATOR)
    {
        // This is a connection initiator that has requested the peer to make a
        // mirror group and join it, then respond its mirror group id. The
        // `grpid` variable contains this group ID; map this as your peer
        // group. If your group already has a peer group set, check if this is
        // the same id, otherwise the connection should be rejected.

        // So, first check the group of the current socket and see if a peer is set.
        CUDTGroup* pg = m_parent->m_GroupOf;
        if (!pg)
        {
            // This means that the responder has responded with a group membership,
            // but the initiator did not request any group membership presence.
            // Currently impossible situation.
            m_RejectReason = SRT_REJ_IPE;
            LOGC(cnlog.Error, log << "IPE: HS/RSP: group membership responded, while not requested.");
            return false;
        }

        // Now we know the group exists, but it might still be closed
        if (pg->closing())
        {
            LOGC(cnlog.Error, log << "HS/RSP: group was closed in the process, can't continue connecting");
            m_RejectReason = SRT_REJ_IPE;
            return false;
        }

        SRTSOCKET peer = pg->peerid();
        if (peer == -1)
        {
            // This is the first connection within this group, so this group
            // has just been informed about the peer membership. Accept it.
            pg->set_peerid(grpid);
            HLOGC(cnlog.Debug, log << "HS/RSP: group $" << pg->id() << " mapped to peer mirror $" << pg->peerid());
        }
        // Otherwise the peer id must be the same as existing, otherwise
        // this group is considered already bound to another peer group.
        // (Note that the peer group is peer-specific, and peer id numbers
        // may repeat among sockets connected to groups established on
        // different peers).
        else if (pg->peerid() != grpid)
        {
            LOGC(cnlog.Error, log << "IPE: HS/RSP: group membership responded for peer $" << grpid
                    << " but the current socket's group $" << pg->id() << " has already a peer $" << peer);
            m_RejectReason = SRT_REJ_GROUP;
            return false;
        }
        else
        {
            HLOGC(cnlog.Debug, log << "HS/RSP: group $" << pg->id() << " ALREADY MAPPED to peer mirror $" << pg->peerid());
        }
    }
    else
    {
        // This is a connection responder that has been requested to make a
        // mirror group and join it. Later on, the HS response will be sent
        // and its group ID will be added to the HS extensions as mirror group
        // ID to the peer.

        SRTSOCKET lgid = makeMePeerOf(grpid, gtp, link_flags);
        if (!lgid)
            return true; // already done

        if (lgid == -1)
        {
            // NOTE: This error currently isn't reported by makeMePeerOf,
            // so this is left to handle a possible error introduced in future.
            m_RejectReason = SRT_REJ_GROUP;
            return false; // error occurred
        }

        if (!m_parent->m_GroupOf)
        {
            // Strange, we just added it...
            m_RejectReason = SRT_REJ_IPE;
            LOGC(cnlog.Fatal, log << "IPE: socket not in group after adding to it");
            return false;
        }

        CUDTGroup::SocketData* f = m_parent->m_GroupMemberData;

        f->weight = link_weight;
        f->agent = m_parent->m_SelfAddr;
        f->peer = m_PeerAddr;
    }

    m_parent->m_GroupOf->debugGroup();

    // That's all. For specific things concerning group
    // types, this will be later.
    return true;
}
#endif

#if ENABLE_EXPERIMENTAL_BONDING
// NOTE: This function is called only in one place and it's done
// exclusively on the listener side (HSD_RESPONDER, HSv5+).

// [[using locked(s_UDTUnited.m_GlobControlLock)]]
SRTSOCKET CUDT::makeMePeerOf(SRTSOCKET peergroup, SRT_GROUP_TYPE gtp, uint32_t link_flags)
{
    // Note: This function will lock pg->m_GroupLock!

    CUDTSocket* s = m_parent;

    // Note that the socket being worked out here is about to be returned
    // from `srt_accept` call, and until this moment it will be inaccessible
    // for any other thread. It is then assumed that no other thread is accessing
    // it right now so there's no need to lock s->m_ControlLock.

    // Check if there exists a group that this one is a peer of.
    CUDTGroup* gp = s_UDTUnited.findPeerGroup_LOCKED(peergroup);
    bool was_empty = true;
    if (gp)
    {
        if (gp->type() != gtp)
        {
            LOGC(gmlog.Error, log << "HS: GROUP TYPE COLLISION: peer group=$" << peergroup << " type " << gtp
                << " agent group=$" << gp->id() << " type" << gp->type());
            return -1;
        }

        HLOGC(gmlog.Debug, log << "makeMePeerOf: group for peer=$" << peergroup << " found: $" << gp->id());

        if (!gp->groupEmpty())
            was_empty = false;
    }
    else
    {
        try
        {
            gp = &newGroup(gtp);
        }
        catch (...)
        {
            // Expected exceptions are only those referring to system resources
            return -1;
        }

        if (!gp->applyFlags(link_flags, m_SrtHsSide))
        {
            // Wrong settings. Must reject. Delete group.
            s_UDTUnited.deleteGroup(gp);
            return -1;
        }

        gp->set_peerid(peergroup);
        gp->deriveSettings(this);

        // This can only happen on a listener (it's only called on a site that is
        // HSD_RESPONDER), so it was a response for a groupwise connection.
        // Therefore such a group shall always be considered opened.
        gp->setOpen();

        HLOGC(gmlog.Debug, log << "makeMePeerOf: no group has peer=$" << peergroup << " - creating new mirror group $" << gp->id());
    }


    {
        ScopedLock glock (*gp->exp_groupLock());
        if (gp->closing())
        {
            HLOGC(gmlog.Debug, log << CONID() << "makeMePeerOf: group $" << gp->id() << " is being closed, can't process");
        }

        if (was_empty)
        {
            gp->syncWithSocket(s->core(), HSD_RESPONDER);
        }
    }

    // Setting non-blocking reading for group socket.
    s->core().m_config.bSynRecving = false;
    s->core().m_config.bSynSending = false;

    // Copy of addSocketToGroup. No idea how many parts could be common, not much.

    // Check if the socket already is in the group
    CUDTGroup::SocketData* f;
    if (gp->contains(m_SocketID, (f)))
    {
        // XXX This is internal error. Report it, but continue
        // (A newly created socket from acceptAndRespond should not have any group membership yet)
        LOGC(gmlog.Error, log << "IPE (non-fatal): the socket is in the group, but has no clue about it!");
        s->m_GroupOf = gp;
        s->m_GroupMemberData = f;
        return 0;
    }

    s->m_GroupMemberData = gp->add(gp->prepareData(s));
    s->m_GroupOf = gp;

    // Record the remote address in the group data.

    return gp->id();
}

void CUDT::synchronizeWithGroup(CUDTGroup* gp)
{
    ScopedLock gl (*gp->exp_groupLock());

    // We have blocked here the process of connecting a new
    // socket and adding anything new to the group, so no such
    // thing may happen in the meantime.
    steady_clock::time_point start_time, peer_start_time;

    start_time = m_stats.tsStartTime;
    peer_start_time = m_tsRcvPeerStartTime;

    if (!gp->applyGroupTime((start_time), (peer_start_time)))
    {
        HLOGC(gmlog.Debug, log << "synchronizeWithGroup: @" << m_SocketID
                << " DERIVED: ST="
                << FormatTime(m_stats.tsStartTime) << " -> "
                << FormatTime(start_time) << " PST="
                << FormatTime(m_tsRcvPeerStartTime) << " -> "
                << FormatTime(peer_start_time));
        m_stats.tsStartTime = start_time;
        m_tsRcvPeerStartTime = peer_start_time;
    }
    else
    {
        // This was the first connected socket and it defined start time.
        HLOGC(gmlog.Debug, log << "synchronizeWithGroup: @" << m_SocketID
                << " DEFINED: ST="
                << FormatTime(m_stats.tsStartTime)
                << " PST=" << FormatTime(m_tsRcvPeerStartTime));
    }

    steady_clock::time_point rcv_buffer_time_base;
    bool rcv_buffer_wrap_period = false;
    steady_clock::duration rcv_buffer_udrift(0);
    if (m_bTsbPd && gp->getBufferTimeBase(this, (rcv_buffer_time_base), (rcv_buffer_wrap_period), (rcv_buffer_udrift)))
    {
        // We have at least one socket in the group, each socket should have
        // the value of the timebase set exactly THE SAME.

        // In case when we have the following situation:

        // - the existing link is before [LAST30] (so wrap period is off)
        // - the new link gets the timestamp from [LAST30] range
        // --> this will be recognized as entering the wrap period, next
        //     timebase will get added a segment to this value
        //
        // The only dangerous situations could be when one link gets
        // timestamps from the [FOLLOWING30] and the other in [FIRST30],
        // but between them there's a 30s distance, considered large enough
        // time to not fill a network window.
        enterCS(m_RecvLock);
        m_pRcvBuffer->applyGroupTime(rcv_buffer_time_base, rcv_buffer_wrap_period, m_iTsbPdDelay_ms * 1000, rcv_buffer_udrift);
        leaveCS(m_RecvLock);

        HLOGF(gmlog.Debug,  "AFTER HS: Set Rcv TsbPd mode: delay=%u.%03us GROUP TIME BASE: %s%s",
                m_iTsbPdDelay_ms/1000,
                m_iTsbPdDelay_ms%1000,
                FormatTime(rcv_buffer_time_base).c_str(),
                rcv_buffer_wrap_period ? " (WRAP PERIOD)" : " (NOT WRAP PERIOD)");
    }
    else
    {
        HLOGC(gmlog.Debug, log << "AFTER HS: (GROUP, but " << (m_bTsbPd ? "FIRST SOCKET is initialized normally)" : "no TSBPD set)"));
        updateSrtRcvSettings();
    }

    // This function currently does nothing, just left for consistency
    // with updateAfterSrtHandshake().
    updateSrtSndSettings();

    if (gp->synconmsgno())
    {
        HLOGC(gmlog.Debug, log << "synchronizeWithGroup: @" << m_SocketID << ": NOT synchronizing sequence numbers.");
    }
    else
    {
        // These are the values that are normally set initially by setters.
        int32_t snd_isn = m_iSndLastAck, rcv_isn = m_iRcvLastAck;
        if (!gp->applyGroupSequences(m_SocketID, (snd_isn), (rcv_isn)))
        {
            HLOGC(gmlog.Debug, log << "synchronizeWithGroup: @" << m_SocketID
                    << " DERIVED ISN: RCV=%" << m_iRcvLastAck << " -> %" << rcv_isn
                    << " (shift by " << CSeqNo::seqcmp(rcv_isn, m_iRcvLastAck)
                    << ") SND=%" << m_iSndLastAck << " -> %" << snd_isn
                    << " (shift by " << CSeqNo::seqcmp(snd_isn, m_iSndLastAck) << ")");
            setInitialRcvSeq(rcv_isn);
            setInitialSndSeq(snd_isn);
        }
        else
        {
            HLOGC(gmlog.Debug, log << "synchronizeWithGroup: @" << m_SocketID
                    << " DEFINED ISN: RCV=%" << m_iRcvLastAck
                    << " SND=%" << m_iSndLastAck);
        }
    }
}

#endif
void CUDT::startConnect(const sockaddr_any& serv_addr, int32_t forced_isn)
{
    ScopedLock cg (m_ConnectionLock);

    HLOGC(aclog.Debug, log << CONID() << "startConnect: -> " << serv_addr.str()
            << (m_config.bSynRecving ? " (SYNCHRONOUS)" : " (ASYNCHRONOUS)") << "...");

    if (!m_bOpened)
        throw CUDTException(MJ_NOTSUP, MN_NONE, 0);

    if (m_bListening)
        throw CUDTException(MJ_NOTSUP, MN_ISCONNECTED, 0);

    if (m_bConnecting || m_bConnected)
        throw CUDTException(MJ_NOTSUP, MN_ISCONNECTED, 0);

    // record peer/server address
    m_PeerAddr = serv_addr;

    // register this socket in the rendezvous queue
    // RendezevousQueue is used to temporarily store incoming handshake, non-rendezvous connections also require this
    // function
    steady_clock::duration ttl = m_config.tdConnTimeOut;

    if (m_config.bRendezvous)
        ttl *= 10;

    const steady_clock::time_point ttl_time = steady_clock::now() + ttl;
    m_pRcvQueue->registerConnector(m_SocketID, this, serv_addr, ttl_time);

    // The m_iType is used in the INDUCTION for nothing. This value is only regarded
    // in CONCLUSION handshake, however this must be created after the handshake version
    // is already known. UDT_DGRAM is the value that was the only valid in the old SRT
    // with HSv4 (it supported only live transmission), for HSv5 it will be changed to
    // handle handshake extension flags.
    m_ConnReq.m_iType = UDT_DGRAM;

    // This is my current configuration
    if (m_config.bRendezvous)
    {
        // For rendezvous, use version 5 in the waveahand and the cookie.
        // In case when you get the version 4 waveahand, simply switch to
        // the legacy HSv4 rendezvous and this time send version 4 CONCLUSION.

        // The HSv4 client simply won't check the version nor the cookie and it
        // will be sending its waveahands with version 4. Only when the party
        // has sent version 5 waveahand should the agent continue with HSv5
        // rendezvous.
        m_ConnReq.m_iVersion = HS_VERSION_SRT1;
        // m_ConnReq.m_iVersion = HS_VERSION_UDT4; // <--- Change in order to do regression test.
        m_ConnReq.m_iReqType = URQ_WAVEAHAND;
        m_ConnReq.m_iCookie  = bake(serv_addr);

        // This will be also passed to a HSv4 rendezvous, but fortunately the old
        // SRT didn't read this field from URQ_WAVEAHAND message, only URQ_CONCLUSION.
        m_ConnReq.m_iType           = SrtHSRequest::wrapFlags(false /* no MAGIC here */, m_config.iSndCryptoKeyLen);
        bool whether SRT_ATR_UNUSED = m_config.iSndCryptoKeyLen != 0;
        HLOGC(aclog.Debug,
              log << "startConnect (rnd): " << (whether ? "" : "NOT ")
                  << " Advertising PBKEYLEN - value = " << m_config.iSndCryptoKeyLen);
        m_RdvState  = CHandShake::RDV_WAVING;
        m_SrtHsSide = HSD_DRAW; // initially not resolved.
    }
    else
    {
        // For caller-listener configuration, set the version 4 for INDUCTION
        // due to a serious problem in UDT code being also in the older SRT versions:
        // the listener peer simply sents the EXACT COPY of the caller's induction
        // handshake, except the cookie, which means that when the caller sents version 5,
        // the listener will respond with version 5, which is a false information. Therefore
        // HSv5 clients MUST send HS_VERSION_UDT4 from the caller, regardless of currently
        // supported handshake version.
        //
        // The HSv5 listener should only respond with INDUCTION with m_iVersion == HS_VERSION_SRT1.
        m_ConnReq.m_iVersion = HS_VERSION_UDT4;
        m_ConnReq.m_iReqType = URQ_INDUCTION;
        m_ConnReq.m_iCookie  = 0;
        m_RdvState           = CHandShake::RDV_INVALID;
    }

    m_ConnReq.m_iMSS            = m_config.iMSS;
    // Defined as the size of the receiver buffer in packets, unless
    // SRTO_FC has been set to a less value.
    m_ConnReq.m_iFlightFlagSize = m_config.flightCapacity();
    m_ConnReq.m_iID             = m_SocketID;
    CIPAddress::ntop(serv_addr, (m_ConnReq.m_piPeerIP));

    if (forced_isn == SRT_SEQNO_NONE)
    {
        forced_isn = generateISN();
        HLOGC(aclog.Debug, log << "startConnect: ISN generated = " << forced_isn);
    }
    else
    {
        HLOGC(aclog.Debug, log << "startConnect: ISN forced = " << forced_isn);
    }

    m_iISN = m_ConnReq.m_iISN = forced_isn;

    setInitialSndSeq(m_iISN);
    m_SndLastAck2Time = steady_clock::now();

    // Inform the server my configurations.
    CPacket reqpkt;
    reqpkt.setControl(UMSG_HANDSHAKE);
    reqpkt.allocate(m_iMaxSRTPayloadSize);
    // XXX NOTE: Now the memory for the payload part is allocated automatically,
    // and such allocated memory is also automatically deallocated in the
    // destructor. If you use CPacket::allocate, remember that you must not:
    // - delete this memory
    // - assign to m_pcData.
    // If you use only manual assignment to m_pCData, this is then manual
    // allocation and so it won't be deallocated in the destructor.
    //
    // (Desired would be to disallow modification of m_pcData outside the
    // control of methods.)

    // ID = 0, connection request
    reqpkt.m_iID = 0;

    size_t hs_size = m_iMaxSRTPayloadSize;
    m_ConnReq.store_to((reqpkt.m_pcData), (hs_size));

    // Note that CPacket::allocate() sets also the size
    // to the size of the allocated buffer, which not
    // necessarily is to be the size of the data.
    reqpkt.setLength(hs_size);

    steady_clock::time_point now = steady_clock::now();
    setPacketTS(reqpkt, now);

    HLOGC(cnlog.Debug,
          log << CONID() << "CUDT::startConnect: REQ-TIME set HIGH (TimeStamp: " << reqpkt.m_iTimeStamp << "). SENDING HS: " << m_ConnReq.show());

    /*
     * Race condition if non-block connect response thread scheduled before we set m_bConnecting to true?
     * Connect response will be ignored and connecting will wait until timeout.
     * Maybe m_ConnectionLock handling problem? Not used in CUDT::connect(const CPacket& response)
     */
    m_tsLastReqTime = now;
    m_bConnecting = true;
    m_pSndQueue->sendto(serv_addr, reqpkt);

    //
    ///
    ////  ---> CONTINUE TO: <PEER>.CUDT::processConnectRequest()
    ///        (Take the part under condition: hs.m_iReqType == URQ_INDUCTION)
    ////  <--- RETURN WHEN: m_pSndQueue->sendto() is called.
    ////  .... SKIP UNTIL m_pRcvQueue->recvfrom() HERE....
    ////       (the first "sendto" will not be called due to being too early)
    ///
    //

    //////////////////////////////////////////////////////
    // SYNCHRO BAR
    //////////////////////////////////////////////////////
    if (!m_config.bSynRecving)
    {
        HLOGC(cnlog.Debug, log << CONID() << "startConnect: ASYNC MODE DETECTED. Deferring the process to RcvQ:worker");
        return;
    }

    // Below this bar, rest of function maintains only and exclusively
    // the SYNCHRONOUS (blocking) connection process. 

    // Wait for the negotiated configurations from the peer side.

    // This packet only prepares the storage where we will read the
    // next incoming packet.
    CPacket response;
    response.setControl(UMSG_HANDSHAKE);
    response.allocate(m_iMaxSRTPayloadSize);

    CUDTException  e;
    EConnectStatus cst = CONN_CONTINUE;

    while (!m_bClosing)
    {
        const steady_clock::duration tdiff = steady_clock::now() - m_tsLastReqTime;
        // avoid sending too many requests, at most 1 request per 250ms

        // SHORT VERSION:
        // The immediate first run of this loop WILL SKIP THIS PART, so
        // the processing really begins AFTER THIS CONDITION.
        //
        // Note that some procedures inside may set m_tsLastReqTime to 0,
        // which will result of this condition to trigger immediately in
        // the next iteration.
        if (count_milliseconds(tdiff) > 250)
        {
            HLOGC(cnlog.Debug,
                  log << "startConnect: LOOP: time to send (" << count_milliseconds(tdiff) << " > 250 ms). size=" << reqpkt.getLength());

            if (m_config.bRendezvous)
                reqpkt.m_iID = m_ConnRes.m_iID;

            now = steady_clock::now();
#if ENABLE_HEAVY_LOGGING
            {
                CHandShake debughs;
                debughs.load_from(reqpkt.m_pcData, reqpkt.getLength());
                HLOGC(cnlog.Debug,
                      log << CONID() << "startConnect: REQ-TIME HIGH."
                          << " cont/sending HS to peer: " << debughs.show());
            }
#endif

            m_tsLastReqTime       = now;
            setPacketTS(reqpkt, now);
            m_pSndQueue->sendto(serv_addr, reqpkt);
        }
        else
        {
            HLOGC(cnlog.Debug, log << "startConnect: LOOP: too early to send - " << count_milliseconds(tdiff) << " < 250ms");
        }

        cst = CONN_CONTINUE;
        response.setLength(m_iMaxSRTPayloadSize);
        if (m_pRcvQueue->recvfrom(m_SocketID, (response)) > 0)
        {
            HLOGC(cnlog.Debug, log << CONID() << "startConnect: got response for connect request");
            cst = processConnectResponse(response, &e);

            HLOGC(cnlog.Debug, log << CONID() << "startConnect: response processing result: " << ConnectStatusStr(cst));

            // Expected is that:
            // - the peer responded with URQ_INDUCTION + cookie. This above function
            //   should check that and craft the URQ_CONCLUSION handshake, in which
            //   case this function returns CONN_CONTINUE. As an extra action taken
            //   for that case, we set the SECURING mode if encryption requested,
            //   and serialize again the handshake, possibly together with HS extension
            //   blocks, if HSv5 peer responded. The serialized handshake will be then
            //   sent again, as the loop is repeated.
            // - the peer responded with URQ_CONCLUSION. This handshake was accepted
            //   as a connection, and for >= HSv5 the HS extension blocks have been
            //   also read and interpreted. In this case this function returns:
            //   - CONN_ACCEPT, if everything was correct - break this loop and return normally
            //   - CONN_REJECT in case of any problems with the delivered handshake
            //     (incorrect data or data conflict) - throw error exception
            // - the peer responded with any of URQ_ERROR_*.  - throw error exception
            //
            // The error exception should make the API connect() function fail, if blocking
            // or mark the failure for that socket in epoll, if non-blocking.

            if (cst == CONN_RENDEZVOUS)
            {
                // When this function returned CONN_RENDEZVOUS, this requires
                // very special processing for the Rendezvous-v5 algorithm. This MAY
                // involve also preparing a new handshake form, also interpreting the
                // SRT handshake extension and crafting SRT handshake extension for the
                // peer, which should be next sent. When this function returns CONN_CONTINUE,
                // it means that it has done all that was required, however none of the below
                // things has to be done (this function will do it by itself if needed).
                // Otherwise the handshake rolling can be interrupted and considered complete.
                cst = processRendezvous(response, serv_addr, RST_OK, (reqpkt));
                if (cst == CONN_CONTINUE)
                    continue;
                break;
            }

            if (cst == CONN_REJECT)
                sendCtrl(UMSG_SHUTDOWN);

            if (cst != CONN_CONTINUE && cst != CONN_CONFUSED)
                break; // --> OUTSIDE-LOOP

            // IMPORTANT
            // [[using assert(m_pCryptoControl != nullptr)]];

            // new request/response should be sent out immediately on receving a response
            HLOGC(cnlog.Debug,
                  log << "startConnect: SYNC CONNECTION STATUS:" << ConnectStatusStr(cst) << ", REQ-TIME: LOW.");
            m_tsLastReqTime = steady_clock::time_point();

            // Now serialize the handshake again to the existing buffer so that it's
            // then sent later in this loop.

            // First, set the size back to the original size, m_iMaxSRTPayloadSize because
            // this is the size of the originally allocated space. It might have been
            // shrunk by serializing the INDUCTION handshake (which was required before
            // sending this packet to the output queue) and therefore be too
            // small to store the CONCLUSION handshake (with HSv5 extensions).
            reqpkt.setLength(m_iMaxSRTPayloadSize);

            HLOGC(cnlog.Debug, log << "startConnect: creating HS CONCLUSION: buffer size=" << reqpkt.getLength());

            // NOTE: BUGFIX: SERIALIZE AGAIN.
            // The original UDT code didn't do it, so it was theoretically
            // turned into conclusion, but was sending still the original
            // induction handshake challenge message. It was working only
            // thanks to that simultaneously there were being sent handshake
            // messages from a separate thread (CSndQueue::worker) from
            // RendezvousQueue, this time serialized properly, which caused
            // that with blocking mode there was a kinda initial "drunk
            // passenger with taxi driver talk" until the RendezvousQueue sends
            // (when "the time comes") the right CONCLUSION handshake
            // challenge message.
            //
            // Now that this is fixed, the handshake messages from RendezvousQueue
            // are sent only when there is a rendezvous mode or non-blocking mode.
            if (!createSrtHandshake(SRT_CMD_HSREQ, SRT_CMD_KMREQ, 0, 0, (reqpkt), (m_ConnReq)))
            {
                LOGC(cnlog.Warn, log << "createSrtHandshake failed - REJECTING.");
                cst = CONN_REJECT;
                break;
            }
            // These last 2 parameters designate the buffer, which is in use only for SRT_CMD_KMRSP.
            // If m_ConnReq.m_iVersion == HS_VERSION_UDT4, this function will do nothing,
            // except just serializing the UDT handshake.
            // The trick is that the HS challenge is with version HS_VERSION_UDT4, but the
            // listener should respond with HS_VERSION_SRT1, if it is HSv5 capable.
        }

        HLOGC(cnlog.Debug,
              log << "startConnect: timeout from Q:recvfrom, looping again; cst=" << ConnectStatusStr(cst));

#if ENABLE_HEAVY_LOGGING
        // Non-fatal assertion
        if (cst == CONN_REJECT) // Might be returned by processRendezvous
        {
            LOGC(cnlog.Error,
                 log << "startConnect: IPE: cst=REJECT NOT EXPECTED HERE, the loop should've been interrupted!");
            break;
        }
#endif

        if (steady_clock::now() > ttl_time)
        {
            // timeout
            e = CUDTException(MJ_SETUP, MN_TIMEOUT, 0);
            m_RejectReason = SRT_REJ_TIMEOUT;
            HLOGC(cnlog.Debug, log << "startConnect: TTL time " << FormatTime(ttl_time) << " exceeded, TIMEOUT.");
            break;
        }
    }

    // <--- OUTSIDE-LOOP
    // Here will fall the break when not CONN_CONTINUE.
    // CONN_RENDEZVOUS is handled by processRendezvous.
    // CONN_ACCEPT will skip this and pass on.
    if (cst == CONN_REJECT)
    {
        e = CUDTException(MJ_SETUP, MN_REJECTED, 0);
    }

    if (e.getErrorCode() == 0)
    {
        if (m_bClosing)                                    // if the socket is closed before connection...
            e = CUDTException(MJ_SETUP, MN_CLOSED, 0);
        else if (m_ConnRes.m_iReqType > URQ_FAILURE_TYPES) // connection request rejected
        {
            m_RejectReason = RejectReasonForURQ(m_ConnRes.m_iReqType);
            e              = CUDTException(MJ_SETUP, MN_REJECTED, 0);
        }
        else if ((!m_config.bRendezvous) && (m_ConnRes.m_iISN != m_iISN)) // secuity check
            e = CUDTException(MJ_SETUP, MN_SECURITY, 0);
    }

    if (e.getErrorCode() != 0)
    {
        m_bConnecting = false;
        // The process is to be abnormally terminated, remove the connector
        // now because most likely no other processing part has done anything with it.
        m_pRcvQueue->removeConnector(m_SocketID);
        throw e;
    }

    HLOGC(cnlog.Debug,
          log << CONID() << "startConnect: handshake exchange succeeded.");

    // Parameters at the end.
    HLOGC(cnlog.Debug,
          log << "startConnect: END. Parameters:"
                 " mss="
              << m_config.iMSS << " max-cwnd-size=" << m_CongCtl->cgWindowMaxSize()
              << " cwnd-size=" << m_CongCtl->cgWindowSize() << " rtt=" << m_iRTT << " bw=" << m_iBandwidth);
}

// Asynchronous connection
EConnectStatus CUDT::processAsyncConnectResponse(const CPacket &pkt) ATR_NOEXCEPT
{
    EConnectStatus cst = CONN_CONTINUE;
    CUDTException  e;

    ScopedLock cg(m_ConnectionLock);
    HLOGC(cnlog.Debug, log << CONID() << "processAsyncConnectResponse: got response for connect request, processing");
    cst = processConnectResponse(pkt, &e);

    HLOGC(cnlog.Debug,
          log << CONID() << "processAsyncConnectResponse: response processing result: " << ConnectStatusStr(cst)
              << "; REQ-TIME LOW to enforce immediate response");
    m_tsLastReqTime = steady_clock::time_point();

    return cst;
}

bool CUDT::processAsyncConnectRequest(EReadStatus         rst,
                                      EConnectStatus      cst,
                                      const CPacket&      response,
                                      const sockaddr_any& serv_addr)
{
    // IMPORTANT!

    // This function is called, still asynchronously, but in the order
    // of call just after the call to the above processAsyncConnectResponse.
    // This should have got the original value returned from
    // processConnectResponse through processAsyncConnectResponse.

    CPacket request;
    request.setControl(UMSG_HANDSHAKE);
    request.allocate(m_iMaxSRTPayloadSize);
    const steady_clock::time_point now = steady_clock::now();
    setPacketTS(request, now);

    HLOGC(cnlog.Debug,
          log << "processAsyncConnectRequest: REQ-TIME: HIGH. Should prevent too quick responses.");
    m_tsLastReqTime = now;
    // ID = 0, connection request
    request.m_iID = !m_config.bRendezvous ? 0 : m_ConnRes.m_iID;

    bool status = true;

    ScopedLock cg(m_ConnectionLock);

    if (cst == CONN_RENDEZVOUS)
    {
        HLOGC(cnlog.Debug, log << "processAsyncConnectRequest: passing to processRendezvous");
        cst = processRendezvous(response, serv_addr, rst, (request));
        if (cst == CONN_ACCEPT)
        {
            HLOGC(cnlog.Debug,
                  log << "processAsyncConnectRequest: processRendezvous completed the process and responded by itself. "
                         "Done.");
            return true;
        }

        if (cst != CONN_CONTINUE)
        {
            // processRendezvous already set the reject reason
            LOGC(cnlog.Warn,
                 log << "processAsyncConnectRequest: REJECT reported from processRendezvous, not processing further.");
            status = false;
        }
    }
    else if (cst == CONN_REJECT)
    {
        // m_RejectReason already set at worker_ProcessAddressedPacket.
        LOGC(cnlog.Warn,
             log << "processAsyncConnectRequest: REJECT reported from HS processing:"
             << srt_rejectreason_str(m_RejectReason)
             << "- not processing further"); //; REQ-TIME LOW"); XXX ?
        // m_tsLastReqTime = steady_clock::time_point(); XXX ?
        return false;
    }
    else
    {
        // (this procedure will be also run for HSv4 rendezvous)
        HLOGC(cnlog.Debug, log << "processAsyncConnectRequest: serializing HS: buffer size=" << request.getLength());
        if (!createSrtHandshake(SRT_CMD_HSREQ, SRT_CMD_KMREQ, 0, 0, (request), (m_ConnReq)))
        {
            // All 'false' returns from here are IPE-type, mostly "invalid argument" plus "all keys expired".
            LOGC(cnlog.Error, log << "IPE: processAsyncConnectRequest: createSrtHandshake failed, dismissing.");
            status = false;
        }
        else
        {
            HLOGC(cnlog.Debug,
                  log << "processAsyncConnectRequest: sending HS reqtype=" << RequestTypeStr(m_ConnReq.m_iReqType)
                      << " to socket " << request.m_iID << " size=" << request.getLength());
        }
    }

    if (!status)
    {
        return false;
        /* XXX Shouldn't it send a single response packet for the rejection?
        // Set the version to 0 as "handshake rejection" status and serialize it
        CHandShake zhs;
        size_t size = request.getLength();
        zhs.store_to((request.m_pcData), (size));
        request.setLength(size);
        */
    }

    HLOGC(cnlog.Debug, log << "processAsyncConnectRequest: setting REQ-TIME HIGH, SENDING HS:" << m_ConnReq.show());
    m_tsLastReqTime = steady_clock::now();
    m_pSndQueue->sendto(serv_addr, request);
    return status;
}

void CUDT::cookieContest()
{
    if (m_SrtHsSide != HSD_DRAW)
        return;

    HLOGC(cnlog.Debug, log << "cookieContest: agent=" << m_ConnReq.m_iCookie << " peer=" << m_ConnRes.m_iCookie);

    if (m_ConnReq.m_iCookie == 0 || m_ConnRes.m_iCookie == 0)
    {
        // Note that it's virtually impossible that Agent's cookie is not ready, this
        // shall be considered IPE.
        // Not all cookies are ready, don't start the contest.
        return;
    }

    // INITIATOR/RESPONDER role is resolved by COOKIE CONTEST.
    //
    // The cookie contest must be repeated every time because it
    // may change the state at some point.
    int better_cookie = m_ConnReq.m_iCookie - m_ConnRes.m_iCookie;

    if (better_cookie > 0)
    {
        m_SrtHsSide = HSD_INITIATOR;
        return;
    }

    if (better_cookie < 0)
    {
        m_SrtHsSide = HSD_RESPONDER;
        return;
    }

    // DRAW! The only way to continue would be to force the
    // cookies to be regenerated and to start over. But it's
    // not worth a shot - this is an extremely rare case.
    // This can simply do reject so that it can be started again.

    // Pretend then that the cookie contest wasn't done so that
    // it's done again. Cookies are baked every time anew, however
    // the successful initial contest remains valid no matter how
    // cookies will change.

    m_SrtHsSide = HSD_DRAW;
}

// This function should complete the data for KMX needed for an out-of-band
// handshake response. Possibilities are:
// - There's no KMX (including first responder's handshake in rendezvous). This writes 0 to w_kmdatasize.
// - The encryption status is failure. Respond with fail code and w_kmdatasize = 1.
// - The last KMX was successful. Respond with the original kmdata and their size in w_kmdatasize.
EConnectStatus CUDT::craftKmResponse(uint32_t* aw_kmdata, size_t& w_kmdatasize)
{
    // If the last CONCLUSION message didn't contain the KMX extension, there's
    // no key recorded yet, so it can't be extracted. Mark this w_kmdatasize empty though.
    int hs_flags = SrtHSRequest::SRT_HSTYPE_HSFLAGS::unwrap(m_ConnRes.m_iType);
    if (IsSet(hs_flags, CHandShake::HS_EXT_KMREQ))
    {
        // This is a periodic handshake update, so you need to extract the KM data from the
        // first message, provided that it is there.
        size_t msgsize = m_pCryptoControl->getKmMsg_size(0);
        if (msgsize == 0)
        {
            switch (m_pCryptoControl->m_RcvKmState)
            {
                // If the KMX process ended up with a failure, the KMX is not recorded.
                // In this case as the KMRSP answer the "failure status" should be crafted.
            case SRT_KM_S_NOSECRET:
            case SRT_KM_S_BADSECRET:
                {
                    HLOGC(cnlog.Debug,
                            log << "craftKmResponse: No KMX recorded, status = "
                            << KmStateStr(m_pCryptoControl->m_RcvKmState) << ". Respond it.");

                    // Just do the same thing as in CCryptoControl::processSrtMsg_KMREQ for that case,
                    // that is, copy the NOSECRET code into KMX message.
                    memcpy((aw_kmdata), &m_pCryptoControl->m_RcvKmState, sizeof(int32_t));
                    w_kmdatasize = 1;
                }
                break; // Treat as ACCEPT in general; might change to REJECT on enforced-encryption

            default:
                // Remaining values:
                // UNSECURED: should not fall here at all
                // SECURING: should not happen in HSv5
                // SECURED: should have received the recorded KMX correctly (getKmMsg_size(0) > 0)
                {
                    m_RejectReason = SRT_REJ_IPE;
                    // Remaining situations:
                    // - password only on this site: shouldn't be considered to be sent to a no-password site
                    LOGC(cnlog.Error,
                            log << "craftKmResponse: IPE: PERIODIC HS: NO KMREQ RECORDED KMSTATE: RCV="
                            << KmStateStr(m_pCryptoControl->m_RcvKmState)
                            << " SND=" << KmStateStr(m_pCryptoControl->m_SndKmState));
                    return CONN_REJECT;
                }
                break;
            }
        }
        else
        {
            w_kmdatasize = msgsize / 4;
            if (msgsize > w_kmdatasize * 4)
            {
                // Sanity check
                LOGC(cnlog.Error, log << "IPE: KMX data not aligned to 4 bytes! size=" << msgsize);
                memset((aw_kmdata + (w_kmdatasize * 4)), 0, msgsize - (w_kmdatasize * 4));
                ++w_kmdatasize;
            }

            HLOGC(cnlog.Debug,
                    log << "craftKmResponse: getting KM DATA from the fore-recorded KMX from KMREQ, size="
                    << w_kmdatasize);
            memcpy((aw_kmdata), m_pCryptoControl->getKmMsg_data(0), msgsize);
        }
    }
    else
    {
        HLOGC(cnlog.Debug, log << "craftKmResponse: no KMX flag - not extracting KM data for KMRSP");
        w_kmdatasize = 0;
    }

    return CONN_ACCEPT;
}

EConnectStatus CUDT::processRendezvous(
    const CPacket& response, const sockaddr_any& serv_addr,
    EReadStatus rst, CPacket& w_reqpkt)
{
    if (m_RdvState == CHandShake::RDV_CONNECTED)
    {
        HLOGC(cnlog.Debug, log << "processRendezvous: already in CONNECTED state.");
        return CONN_ACCEPT;
    }

    uint32_t kmdata[SRTDATA_MAXSIZE];
    size_t   kmdatasize = SRTDATA_MAXSIZE;

    cookieContest();

    // We know that the other side was contacted and the other side has sent
    // the handshake message - we know then both cookies. If it's a draw, it's
    // a very rare case of creating identical cookies.
    if (m_SrtHsSide == HSD_DRAW)
    {
        m_RejectReason = SRT_REJ_RDVCOOKIE;
        LOGC(cnlog.Error,
             log << "COOKIE CONTEST UNRESOLVED: can't assign connection roles, please wait another minute.");
        return CONN_REJECT;
    }

    UDTRequestType rsp_type = URQ_FAILURE_TYPES; // just to track uninitialized errors

    // We can assume that the Handshake packet received here as 'response'
    // is already serialized in m_ConnRes. Check extra flags that are meaningful
    // for further processing here.

    int  ext_flags       = SrtHSRequest::SRT_HSTYPE_HSFLAGS::unwrap(m_ConnRes.m_iType);
    bool needs_extension = ext_flags != 0; // Initial value: received HS has extensions.
    bool needs_hsrsp;
    rendezvousSwitchState((rsp_type), (needs_extension), (needs_hsrsp));
    if (rsp_type > URQ_FAILURE_TYPES)
    {
        m_RejectReason = RejectReasonForURQ(rsp_type);
        HLOGC(cnlog.Debug,
              log << "processRendezvous: rejecting due to switch-state response: " << RequestTypeStr(rsp_type));
        return CONN_REJECT;
    }
    checkUpdateCryptoKeyLen("processRendezvous", m_ConnRes.m_iType);

    // We have three possibilities here as it comes to HSREQ extensions:

    // 1. The agent is loser in attention state, it sends EMPTY conclusion (without extensions)
    // 2. The agent is loser in initiated state, it interprets incoming HSREQ and creates HSRSP
    // 3. The agent is winner in attention or fine state, it sends HSREQ extension
    m_ConnReq.m_iReqType  = rsp_type;
    m_ConnReq.m_extension = needs_extension;

    // This must be done before prepareConnectionObjects().
    if (!applyResponseSettings())
    {
        LOGC(cnlog.Error, log << "processRendezvous: rogue peer");
        return CONN_REJECT;
    }

    // This must be done before interpreting and creating HSv5 extensions.
    if (!prepareConnectionObjects(m_ConnRes, m_SrtHsSide, 0))
    {
        // m_RejectReason already handled
        HLOGC(cnlog.Debug, log << "processRendezvous: rejecting due to problems in prepareConnectionObjects.");
        return CONN_REJECT;
    }

    // Case 2.
    if (needs_hsrsp)
    {
        // This means that we have received HSREQ extension with the handshake, so we need to interpret
        // it and craft the response.
        if (rst == RST_OK)
        {
            // We have JUST RECEIVED packet in this session (not that this is called as periodic update).
            // Sanity check
            m_tsLastReqTime = steady_clock::time_point();
            if (response.getLength() == size_t(-1))
            {
                m_RejectReason = SRT_REJ_IPE;
                LOGC(cnlog.Fatal,
                     log << "IPE: rst=RST_OK, but the packet has set -1 length - REJECTING (REQ-TIME: LOW)");
                return CONN_REJECT;
            }

            if (!interpretSrtHandshake(m_ConnRes, response, kmdata, &kmdatasize))
            {
                HLOGC(cnlog.Debug,
                      log << "processRendezvous: rejecting due to problems in interpretSrtHandshake REQ-TIME: LOW.");
                return CONN_REJECT;
            }

            updateAfterSrtHandshake(HS_VERSION_SRT1);

            // Pass on, inform about the shortened response-waiting period.
            HLOGC(cnlog.Debug, log << "processRendezvous: setting REQ-TIME: LOW. Forced to respond immediately.");
        }
        else
        {
            // This is a repeated handshake, so you can't use the incoming data to
            // prepare data for createSrtHandshake. They have to be extracted from inside.
            EConnectStatus conn = craftKmResponse((kmdata), (kmdatasize));
            if (conn != CONN_ACCEPT)
                return conn;
        }

        // No matter the value of needs_extension, the extension is always needed
        // when HSREQ was interpreted (to store HSRSP extension).
        m_ConnReq.m_extension = true;

        HLOGC(cnlog.Debug,
              log << "processRendezvous: HSREQ extension ok, creating HSRSP response. kmdatasize=" << kmdatasize);

        w_reqpkt.setLength(m_iMaxSRTPayloadSize);
        if (!createSrtHandshake(SRT_CMD_HSRSP, SRT_CMD_KMRSP,
                    kmdata, kmdatasize,
                    (w_reqpkt), (m_ConnReq)))
        {
            HLOGC(cnlog.Debug,
                  log << "processRendezvous: rejecting due to problems in createSrtHandshake. REQ-TIME: LOW");
            m_tsLastReqTime = steady_clock::time_point();
            return CONN_REJECT;
        }

        // This means that it has received URQ_CONCLUSION with HSREQ, agent is then in RDV_FINE
        // state, it sends here URQ_CONCLUSION with HSREQ/KMREQ extensions and it awaits URQ_AGREEMENT.
        return CONN_CONTINUE;
    }

    // Special case: if URQ_AGREEMENT is to be sent, when this side is INITIATOR,
    // then it must have received HSRSP, so it must interpret it. Otherwise it would
    // end up with URQ_DONE, which means that it is the other side to interpret HSRSP.
    if (m_SrtHsSide == HSD_INITIATOR && m_ConnReq.m_iReqType == URQ_AGREEMENT)
    {
        // The same is done in CUDT::postConnect(), however this section will
        // not be done in case of rendezvous. The section in postConnect() is
        // predicted to run only in regular CALLER handling.

        if (rst != RST_OK || response.getLength() == size_t(-1))
        {
            // Actually the -1 length would be an IPE, but it's likely that this was reported already.
            HLOGC(
                cnlog.Debug,
                log << "processRendezvous: no INCOMING packet, NOT interpreting extensions (relying on exising data)");
        }
        else
        {
            HLOGC(cnlog.Debug,
                  log << "processRendezvous: INITIATOR, will send AGREEMENT - interpreting HSRSP extension");
            if (!interpretSrtHandshake(m_ConnRes, response, 0, 0))
            {
                // m_RejectReason is already set, so set the reqtype accordingly
                m_ConnReq.m_iReqType = URQFailure(m_RejectReason);
            }
        }
        // This should be false, make a kinda assert here.
        if (needs_extension)
        {
            LOGC(cnlog.Fatal, log << "IPE: INITIATOR responding AGREEMENT should declare no extensions to HS");
            m_ConnReq.m_extension = false;
        }
        updateAfterSrtHandshake(HS_VERSION_SRT1);
    }

    HLOGC(cnlog.Debug,
          log << CONID() << "processRendezvous: COOKIES Agent/Peer: " << m_ConnReq.m_iCookie << "/"
              << m_ConnRes.m_iCookie << " HSD:" << (m_SrtHsSide == HSD_INITIATOR ? "initiator" : "responder")
              << " STATE:" << CHandShake::RdvStateStr(m_RdvState) << " ...");

    if (rsp_type == URQ_DONE)
    {
        HLOGC(cnlog.Debug, log << "... WON'T SEND any response, both sides considered connected");
    }
    else
    {
        HLOGC(cnlog.Debug,
              log << "... WILL SEND " << RequestTypeStr(rsp_type) << " " << (m_ConnReq.m_extension ? "with" : "without")
                  << " SRT HS extensions");
    }

    // This marks the information for the serializer that
    // the SRT handshake extension is required.
    // Rest of the data will be filled together with
    // serialization.
    m_ConnReq.m_extension = needs_extension;

    w_reqpkt.setLength(m_iMaxSRTPayloadSize);
    if (m_RdvState == CHandShake::RDV_CONNECTED)
    {
        // When synchro=false, don't lock a mutex for rendezvous queue.
        // This is required when this function is called in the
        // receive queue worker thread - it would lock itself.
        int cst = postConnect(response, true, 0);
        if (cst == CONN_REJECT)
        {
            // m_RejectReason already set
            HLOGC(cnlog.Debug, log << "processRendezvous: rejecting due to problems in postConnect.");
            return CONN_REJECT;
        }
    }

    // URQ_DONE or URQ_AGREEMENT can be the result if the state is RDV_CONNECTED.
    // If URQ_DONE, then there's nothing to be done, when URQ_AGREEMENT then return
    // CONN_CONTINUE to make the caller send again the contents if the packet buffer,
    // this time with URQ_AGREEMENT message, but still consider yourself connected.
    if (rsp_type == URQ_DONE)
    {
        HLOGC(cnlog.Debug, log << "processRendezvous: rsp=DONE, reporting ACCEPT (nothing to respond)");
        return CONN_ACCEPT;
    }

    // createSrtHandshake moved here because if the above conditions are satisfied,
    // no response is going to be send, so nothing needs to be "created".

    // needs_extension here distinguishes between cases 1 and 3.
    // NOTE: in case when interpretSrtHandshake was run under the conditions above (to interpret HSRSP),
    // then createSrtHandshake below will create only empty AGREEMENT message.
    if (!createSrtHandshake(SRT_CMD_HSREQ, SRT_CMD_KMREQ, 0, 0,
                (w_reqpkt), (m_ConnReq)))
    {
        // m_RejectReason already set
        LOGC(cnlog.Warn, log << "createSrtHandshake failed (IPE?), connection rejected. REQ-TIME: LOW");
        m_tsLastReqTime = steady_clock::time_point();
        return CONN_REJECT;
    }

    if (rsp_type == URQ_AGREEMENT && m_RdvState == CHandShake::RDV_CONNECTED)
    {
        // We are using our own serialization method (not the one called after
        // processConnectResponse, this is skipped in case when this function
        // is called), so we can also send this immediately. Agreement must be
        // sent just once and the party must switch into CONNECTED state - in
        // contrast to CONCLUSION messages, which should be sent in loop repeatedly.
        //
        // Even though in theory the AGREEMENT message sent just once may miss
        // the target (as normal thing in UDP), this is little probable to happen,
        // and this doesn't matter much because even if the other party doesn't
        // get AGREEMENT, but will get payload or KEEPALIVE messages, it will
        // turn into connected state as well. The AGREEMENT is rather kinda
        // catalyzer here and may turn the entity on the right track faster. When
        // AGREEMENT is missed, it may have kinda initial tearing.

        const steady_clock::time_point now = steady_clock::now();
        m_tsLastReqTime                    = now;
        setPacketTS(w_reqpkt, now);
        HLOGC(cnlog.Debug,
              log << "processRendezvous: rsp=AGREEMENT, reporting ACCEPT and sending just this one, REQ-TIME HIGH.");

        m_pSndQueue->sendto(serv_addr, w_reqpkt);

        return CONN_ACCEPT;
    }

    if (rst == RST_OK)
    {
        // the request time must be updated so that the next handshake can be sent out immediately
        HLOGC(cnlog.Debug,
              log << "processRendezvous: rsp=" << RequestTypeStr(m_ConnReq.m_iReqType)
                  << " REQ-TIME: LOW to send immediately, consider yourself conencted");
        m_tsLastReqTime = steady_clock::time_point();
    }
    else
    {
        HLOGC(cnlog.Debug, log << "processRendezvous: REQ-TIME: remains previous value, consider yourself connected");
    }
    return CONN_CONTINUE;
}

// [[using locked(m_ConnectionLock)]];
EConnectStatus CUDT::processConnectResponse(const CPacket& response, CUDTException* eout) ATR_NOEXCEPT
{
    // NOTE: ASSUMED LOCK ON: m_ConnectionLock.

    // this is the 2nd half of a connection request. If the connection is setup successfully this returns 0.
    // Returned values:
    // - CONN_REJECT: there was some error when processing the response, connection should be rejected
    // - CONN_ACCEPT: the handshake is done and finished correctly
    // - CONN_CONTINUE: the induction handshake has been processed correctly, and expects CONCLUSION handshake

    if (!m_bConnecting)
        return CONN_REJECT;

    // This is required in HSv5 rendezvous, in which it should send the URQ_AGREEMENT message to
    // the peer, however switch to connected state.
    HLOGC(cnlog.Debug,
          log << "processConnectResponse: TYPE:"
              << (response.isControl() ? MessageTypeStr(response.getType(), response.getExtendedType())
                                       : string("DATA")));
    // ConnectStatus res = CONN_REJECT; // used later for status - must be declared here due to goto POST_CONNECT.

    // For HSv4, the data sender is INITIATOR, and the data receiver is RESPONDER,
    // regardless of the connecting side affiliation. This will be changed for HSv5.
    bool          bidirectional = false;
    HandshakeSide hsd           = m_config.bDataSender ? HSD_INITIATOR : HSD_RESPONDER;
    // (defined here due to 'goto' below).

    // SRT peer may send the SRT handshake private message (type 0x7fff) before a keep-alive.

    // This condition is checked when the current agent is trying to do connect() in rendezvous mode,
    // but the peer was faster to send a handshake packet earlier. This makes it continue with connecting
    // process if the peer is already behaving as if the connection was already established.

    // This value will check either the initial value, which is less than SRT1, or
    // the value previously loaded to m_ConnReq during the previous handshake response.
    // For the initial form this value should not be checked.
    bool hsv5 = m_ConnRes.m_iVersion >= HS_VERSION_SRT1;

    if (m_config.bRendezvous &&
        (m_RdvState == CHandShake::RDV_CONNECTED   // somehow Rendezvous-v5 switched it to CONNECTED.
         || !response.isControl()                  // WAS A PAYLOAD PACKET.
         || (response.getType() == UMSG_KEEPALIVE) // OR WAS A UMSG_KEEPALIVE message.
         || (response.getType() == UMSG_EXT) // OR WAS a CONTROL packet of some extended type (i.e. any SRT specific)
         )
        // This may happen if this is an initial state in which the socket type was not yet set.
        // If this is a field that holds the response handshake record from the peer, this means that it wasn't received
        // yet. HSv5: added version check because in HSv5 the m_iType field has different meaning and it may be 0 in
        // case when the handshake does not carry SRT extensions.
        && (hsv5 || m_ConnRes.m_iType != UDT_UNDEFINED))
    {
        // a data packet or a keep-alive packet comes, which means the peer side is already connected
        // in this situation, the previously recorded response will be used
        // In HSv5 this situation is theoretically possible if this party has missed the URQ_AGREEMENT message.
        HLOGC(cnlog.Debug, log << CONID() << "processConnectResponse: already connected - pinning in");
        if (hsv5)
        {
            m_RdvState = CHandShake::RDV_CONNECTED;
        }

        return postConnect(response, hsv5, eout);
    }

    if (!response.isControl(UMSG_HANDSHAKE))
    {
        m_RejectReason = SRT_REJ_ROGUE;
        if (!response.isControl())
        {
            LOGC(cnlog.Warn, log << CONID() << "processConnectResponse: received DATA while HANDSHAKE expected");
        }
        else
        {
            LOGC(cnlog.Error,
                 log << CONID()
                     << "processConnectResponse: CONFUSED: expected UMSG_HANDSHAKE as connection not yet established, "
                        "got: "
                     << MessageTypeStr(response.getType(), response.getExtendedType()));
        }
        return CONN_CONFUSED;
    }

    if (m_ConnRes.load_from(response.m_pcData, response.getLength()) == -1)
    {
        m_RejectReason = SRT_REJ_ROGUE;
        // Handshake data were too small to reach the Handshake structure. Reject.
        LOGC(cnlog.Error,
             log << CONID()
                 << "processConnectResponse: HANDSHAKE data buffer too small - possible blueboxing. Rejecting.");
        return CONN_REJECT;
    }

    HLOGC(cnlog.Debug, log << CONID() << "processConnectResponse: HS RECEIVED: " << m_ConnRes.show());
    if (m_ConnRes.m_iReqType > URQ_FAILURE_TYPES)
    {
        m_RejectReason = RejectReasonForURQ(m_ConnRes.m_iReqType);
        return CONN_REJECT;
    }

    if (size_t(m_ConnRes.m_iMSS) > CPacket::ETH_MAX_MTU_SIZE)
    {
        // Yes, we do abort to prevent buffer overrun. Set your MSS correctly
        // and you'll avoid problems.
        m_RejectReason = SRT_REJ_ROGUE;
        LOGC(cnlog.Fatal, log << "MSS size " << m_config.iMSS << "exceeds MTU size!");
        return CONN_REJECT;
    }

    // (see createCrypter() call below)
    //
    // The CCryptoControl attached object must be created early
    // because it will be required to create a conclusion handshake in HSv5
    //
    if (m_config.bRendezvous)
    {
        // SANITY CHECK: A rendezvous socket should reject any caller requests (it's not a listener)
        if (m_ConnRes.m_iReqType == URQ_INDUCTION)
        {
            m_RejectReason = SRT_REJ_ROGUE;
            LOGC(cnlog.Error,
                 log << CONID()
                     << "processConnectResponse: Rendezvous-point received INDUCTION handshake (expected WAVEAHAND). "
                        "Rejecting.");
            return CONN_REJECT;
        }

        // The procedure for version 5 is completely different and changes the states
        // differently, so the old code will still maintain HSv4 the old way.

        if (m_ConnRes.m_iVersion > HS_VERSION_UDT4)
        {
            HLOGC(cnlog.Debug, log << CONID() << "processConnectResponse: Rendezvous HSv5 DETECTED.");
            return CONN_RENDEZVOUS; // --> will continue in CUDT::processRendezvous().
        }

        HLOGC(cnlog.Debug, log << CONID() << "processConnectResponse: Rendsezvous HSv4 DETECTED.");
        // So, here it has either received URQ_WAVEAHAND handshake message (while it should be in URQ_WAVEAHAND itself)
        // or it has received URQ_CONCLUSION/URQ_AGREEMENT message while this box has already sent URQ_WAVEAHAND to the
        // peer, and DID NOT send the URQ_CONCLUSION yet.

        if (m_ConnReq.m_iReqType == URQ_WAVEAHAND || m_ConnRes.m_iReqType == URQ_WAVEAHAND)
        {
            HLOGC(cnlog.Debug,
                  log << CONID() << "processConnectResponse: REQ-TIME LOW. got HS RDV. Agent state:"
                      << RequestTypeStr(m_ConnReq.m_iReqType) << " Peer HS:" << m_ConnRes.show());

            // Here we could have received WAVEAHAND or CONCLUSION.
            // For HSv4 simply switch to CONCLUSION for the sake of further handshake rolling.
            // For HSv5, make the cookie contest and basing on this decide, which party
            // should provide the HSREQ/KMREQ attachment.

           if (!createCrypter(hsd, false /* unidirectional */))
           {
               m_RejectReason = SRT_REJ_RESOURCE;
               m_ConnReq.m_iReqType = URQFailure(SRT_REJ_RESOURCE);
               // the request time must be updated so that the next handshake can be sent out immediately.
               m_tsLastReqTime = steady_clock::time_point();
               return CONN_REJECT;
           }

            m_ConnReq.m_iReqType = URQ_CONCLUSION;
            // the request time must be updated so that the next handshake can be sent out immediately.
            m_tsLastReqTime = steady_clock::time_point();
            return CONN_CONTINUE;
        }
        else
        {
            HLOGC(cnlog.Debug, log << CONID() << "processConnectResponse: Rendezvous HSv4 PAST waveahand");
        }
    }
    else
    {
        // set cookie
        if (m_ConnRes.m_iReqType == URQ_INDUCTION)
        {
            HLOGC(cnlog.Debug,
                  log << CONID() << "processConnectResponse: REQ-TIME LOW; got INDUCTION HS response (cookie:" << hex
                      << m_ConnRes.m_iCookie << " version:" << dec << m_ConnRes.m_iVersion
                      << "), sending CONCLUSION HS with this cookie");

            m_ConnReq.m_iCookie  = m_ConnRes.m_iCookie;
            m_ConnReq.m_iReqType = URQ_CONCLUSION;

            // Here test if the LISTENER has responded with version HS_VERSION_SRT1,
            // it means that it is HSv5 capable. It can still accept the HSv4 handshake.
            if (m_ConnRes.m_iVersion > HS_VERSION_UDT4)
            {
                int hs_flags = SrtHSRequest::SRT_HSTYPE_HSFLAGS::unwrap(m_ConnRes.m_iType);

                if (hs_flags != SrtHSRequest::SRT_MAGIC_CODE)
                {
                    LOGC(cnlog.Warn, log << "processConnectResponse: Listener HSv5 did not set the SRT_MAGIC_CODE");
                }

                checkUpdateCryptoKeyLen("processConnectResponse", m_ConnRes.m_iType);

                // This will catch HS_VERSION_SRT1 and any newer.
                // Set your highest version.
                m_ConnReq.m_iVersion = HS_VERSION_SRT1;
                // CONTROVERSIAL: use 0 as m_iType according to the meaning in HSv5.
                // The HSv4 client might not understand it, which means that agent
                // must switch itself to HSv4 rendezvous, and this time iType sould
                // be set to UDT_DGRAM value.
                m_ConnReq.m_iType = 0;

                // This marks the information for the serializer that
                // the SRT handshake extension is required.
                // Rest of the data will be filled together with
                // serialization.
                m_ConnReq.m_extension = true;

                // For HSv5, the caller is INITIATOR and the listener is RESPONDER.
                // The m_config.bDataSender value should be completely ignored and the
                // connection is always bidirectional.
                bidirectional = true;
                hsd           = HSD_INITIATOR;
                m_SrtHsSide   = hsd;
            }

            m_tsLastReqTime = steady_clock::time_point();
            if (!createCrypter(hsd, bidirectional))
            {
                m_RejectReason = SRT_REJ_RESOURCE;
                return CONN_REJECT;
            }
            // NOTE: This setup sets URQ_CONCLUSION and appropriate data in the handshake structure.
            // The full handshake to be sent will be filled back in the caller function -- CUDT::startConnect().
            return CONN_CONTINUE;
        }
    }

    return postConnect(response, false, eout);
}

bool CUDT::applyResponseSettings() ATR_NOEXCEPT
{
    if (!m_ConnRes.valid())
    {
        LOGC(cnlog.Error, log << "applyResponseSettings: ROGUE HANDSHAKE - rejecting");
        m_RejectReason = SRT_REJ_ROGUE;
        return false;
    }

    // Re-configure according to the negotiated values.
    m_config.iMSS        = m_ConnRes.m_iMSS;
    m_iFlowWindowSize    = m_ConnRes.m_iFlightFlagSize;
    const int udpsize    = m_config.iMSS - CPacket::UDP_HDR_SIZE;
    m_iMaxSRTPayloadSize = udpsize - CPacket::HDR_SIZE;
    m_iPeerISN           = m_ConnRes.m_iISN;

    setInitialRcvSeq(m_iPeerISN);

    m_iRcvCurrPhySeqNo = CSeqNo::decseq(m_ConnRes.m_iISN);
    m_PeerID           = m_ConnRes.m_iID;
    memcpy((m_piSelfIP), m_ConnRes.m_piPeerIP, sizeof m_piSelfIP);

    HLOGC(cnlog.Debug,
          log << CONID() << "applyResponseSettings: HANSHAKE CONCLUDED. SETTING: payload-size=" << m_iMaxSRTPayloadSize
              << " mss=" << m_ConnRes.m_iMSS << " flw=" << m_ConnRes.m_iFlightFlagSize << " isn=" << m_ConnRes.m_iISN
              << " peerID=" << m_ConnRes.m_iID);

    return true;
}

EConnectStatus CUDT::postConnect(const CPacket &response, bool rendezvous, CUDTException *eout) ATR_NOEXCEPT
{
    if (m_ConnRes.m_iVersion < HS_VERSION_SRT1)
        m_tsRcvPeerStartTime = steady_clock::time_point(); // will be set correctly in SRT HS.

    // This procedure isn't being executed in rendezvous because
    // in rendezvous it's completed before calling this function.
    if (!rendezvous)
    {
        // NOTE: THIS function must be called before calling prepareConnectionObjects.
        // The reason why it's not part of prepareConnectionObjects is that the activities
        // done there are done SIMILAR way in acceptAndRespond, which also calls this
        // function. In fact, prepareConnectionObjects() represents the code that was
        // done separately in processConnectResponse() and acceptAndRespond(), so this way
        // this code is now common. Now acceptAndRespond() does "manually" something similar
        // to applyResponseSettings(), just a little bit differently. This SHOULD be made
        // common as a part of refactoring job, just needs a bit more time.
        //
        // Currently just this function must be called always BEFORE prepareConnectionObjects
        // everywhere except acceptAndRespond().
        bool ok = applyResponseSettings();

        // This will actually be done also in rendezvous HSv4,
        // however in this case the HSREQ extension will not be attached,
        // so it will simply go the "old way".
        // (&&: skip if failed already)
        ok = ok &&  prepareConnectionObjects(m_ConnRes, m_SrtHsSide, eout);

        // May happen that 'response' contains a data packet that was sent in rendezvous mode.
        // In this situation the interpretation of handshake was already done earlier.
        ok = ok && response.isControl();
        ok = ok && interpretSrtHandshake(m_ConnRes, response, 0, 0);

        if (!ok)
        {
            if (eout)
            {
                *eout = CUDTException(MJ_SETUP, MN_REJECTED, 0);
            }
            // m_RejectReason already set
            return CONN_REJECT;
        }
    }

    bool have_group = false;

    {
#if ENABLE_EXPERIMENTAL_BONDING
        ScopedLock cl (s_UDTUnited.m_GlobControlLock);
        CUDTGroup* g = m_parent->m_GroupOf;
        if (g)
        {
            // This is the last moment when this can be done.
            // The updateAfterSrtHandshake call will copy the receiver
            // start time to the receiver buffer data, so the correct
            // value must be set before this happens.
            synchronizeWithGroup(g);
            have_group = true;
        }
#endif
    }

    if (!have_group)
    {
        // This function will be called internally inside
        // synchronizeWithGroup(). This is just more complicated.
        updateAfterSrtHandshake(m_ConnRes.m_iVersion);
    }

    CInfoBlock ib;
    ib.m_iIPversion = m_PeerAddr.family();
    CInfoBlock::convert(m_PeerAddr, ib.m_piIP);
    if (m_pCache->lookup(&ib) >= 0)
    {
        m_iRTT       = ib.m_iRTT;
        m_iBandwidth = ib.m_iBandwidth;
    }

    SRT_REJECT_REASON rr = setupCC();
    if (rr != SRT_REJ_UNKNOWN)
    {
        m_RejectReason = rr;
        return CONN_REJECT;
    }

    // And, I am connected too.
    m_bConnecting = false;

    // The lock on m_ConnectionLock should still be applied, but
    // the socket could have been started removal before this function
    // has started. Do a sanity check before you continue with the
    // connection process.
    CUDTSocket* s = s_UDTUnited.locateSocket(m_SocketID);
    if (s)
    {
        // The socket could be closed at this very moment.
        // Continue with removing the socket from the pending structures,
        // but prevent it from setting it as connected.
        m_bConnected  = true;

        // register this socket for receiving data packets
        m_pRNode->m_bOnList = true;
        m_pRcvQueue->setNewEntry(this);
    }

    // XXX Problem around CONN_CONFUSED!
    // If some too-eager packets were received from a listener
    // that thinks it's connected, but his last handshake was missed,
    // they are collected by CRcvQueue::storePkt. The removeConnector
    // function will want to delete them all, so it would be nice
    // if these packets can be re-delivered. Of course the listener
    // should be prepared to resend them (as every packet can be lost
    // on UDP), but it's kinda overkill when we have them already and
    // can dispatch them.

    // Remove from rendezvous queue (in this particular case it's
    // actually removing the socket that undergoes asynchronous HS processing).
    // Removing at THIS point because since when setNewEntry is called,
    // the next iteration in the CRcvQueue::worker loop will be dispatching
    // packets normally, as within-connection, so the "connector" won't
    // play any role since this time.
    // The connector, however, must stay alive until the setNewEntry is called
    // because otherwise the packets that are coming for this socket before the
    // connection process is complete will be rejected as "attack", instead of
    // being enqueued for later pickup from the queue.
    m_pRcvQueue->removeConnector(m_SocketID);

    // Ok, no more things to be done as per "clear connecting state"
    if (!s)
    {
        LOGC(cnlog.Error, log << "Connection broken in the process - socket @" << m_SocketID << " closed");
        m_RejectReason = SRT_REJ_CLOSE;
        if (eout)
        {
            *eout = CUDTException(MJ_CONNECTION, MN_CONNLOST, 0);
        }
        return CONN_REJECT;
    }

    // copy address information of local node
    // the local port must be correctly assigned BEFORE CUDT::startConnect(),
    // otherwise if startConnect() fails, the multiplexer cannot be located
    // by garbage collection and will cause leak
    s->m_pUDT->m_pSndQueue->m_pChannel->getSockAddr((s->m_SelfAddr));
    CIPAddress::pton((s->m_SelfAddr), s->m_pUDT->m_piSelfIP, m_PeerAddr);

    //int token = -1;
#if ENABLE_EXPERIMENTAL_BONDING
    {
        ScopedLock cl (s_UDTUnited.m_GlobControlLock);
        CUDTGroup* g = m_parent->m_GroupOf;
        if (g)
        {
            // XXX this might require another check of group type.
            // For redundancy group, at least, update the status in the group.

            // LEAVING as comment for historical reasons. Locking is here most
            // likely not necessary because the socket cannot be removed from the
            // group until the socket isn't removed, and this requires locking of
            // m_GlobControlLock. This should ensure that when m_GroupOf is
            // not NULL, m_GroupMemberData is also valid.
            // ScopedLock glock(g->m_GroupLock);

            HLOGC(cnlog.Debug, log << "group: Socket @" << m_parent->m_SocketID << " fresh connected, setting IDLE");

            CUDTGroup::SocketData* gi       = m_parent->m_GroupMemberData;
            gi->sndstate   = SRT_GST_IDLE;
            gi->rcvstate   = SRT_GST_IDLE;
            gi->laststatus = SRTS_CONNECTED;
            //token = gi->token;
            g->setGroupConnected();
        }
    }
#endif

    s->m_Status = SRTS_CONNECTED;

    // acknowledde any waiting epolls to write
    s_UDTUnited.m_EPoll.update_events(m_SocketID, m_sPollID, SRT_EPOLL_CONNECT, true);

    CGlobEvent::triggerEvent();

/* XXX Likely it should NOT be called here for two reasons:

  - likely lots of mutexes are locked here so any
    API call from here might cause a deadlock
  - if called from an asynchronous connection process, it was
    already called from inside updateConnStatus
  - if called from startConnect (synchronous mode), it is even wrong.

    if (m_cbConnectHook)
    {
        CALLBACK_CALL(m_cbConnectHook, m_SocketID, SRT_SUCCESS, m_PeerAddr.get(), token);
    }

    */

    LOGC(cnlog.Note, log << CONID() << "Connection established to: " << m_PeerAddr.str());

    return CONN_ACCEPT;
}

void CUDT::checkUpdateCryptoKeyLen(const char *loghdr SRT_ATR_UNUSED, int32_t typefield)
{
    int enc_flags = SrtHSRequest::SRT_HSTYPE_ENCFLAGS::unwrap(typefield);

    // potentially 0-7 values are possible.
    // When 0, don't change anything - it should rely on the value 0.
    // When 1, 5, 6, 7, this is kinda internal error - ignore.
    if (enc_flags >= 2 && enc_flags <= 4) // 2 = 128, 3 = 192, 4 = 256
    {
        int rcv_pbkeylen = SrtHSRequest::SRT_PBKEYLEN_BITS::wrap(enc_flags);
        if (m_config.iSndCryptoKeyLen == 0)
        {
            m_config.iSndCryptoKeyLen = rcv_pbkeylen;
            HLOGC(cnlog.Debug, log << loghdr << ": PBKEYLEN adopted from advertised value: "
                  << m_config.iSndCryptoKeyLen);
        }
        else if (m_config.iSndCryptoKeyLen != rcv_pbkeylen)
        {
            // Conflict. Use SRTO_SENDER flag to check if this side should accept
            // the enforcement, otherwise simply let it win.
            if (!m_config.bDataSender)
            {
                LOGC(cnlog.Warn,
                     log << loghdr << ": PBKEYLEN conflict - OVERRIDDEN " << m_config.iSndCryptoKeyLen << " by "
                         << rcv_pbkeylen << " from PEER (as AGENT is not SRTO_SENDER)");
                m_config.iSndCryptoKeyLen = rcv_pbkeylen;
            }
            else
            {
                LOGC(cnlog.Warn,
                     log << loghdr << ": PBKEYLEN conflict - keep " << m_config.iSndCryptoKeyLen
                         << "; peer-advertised PBKEYLEN " << rcv_pbkeylen << " rejected because Agent is SRTO_SENDER");
            }
        }
    }
    else if (enc_flags != 0)
    {
        LOGC(cnlog.Error, log << loghdr << ": IPE: enc_flags outside allowed 2, 3, 4: " << enc_flags);
    }
    else
    {
        HLOGC(cnlog.Debug, log << loghdr << ": No encryption flags found in type field: " << typefield);
    }
}

// Rendezvous
void CUDT::rendezvousSwitchState(UDTRequestType& w_rsptype, bool& w_needs_extension, bool& w_needs_hsrsp)
{
    UDTRequestType req           = m_ConnRes.m_iReqType;
    int            hs_flags      = SrtHSRequest::SRT_HSTYPE_HSFLAGS::unwrap(m_ConnRes.m_iType);
    bool           has_extension = !!hs_flags; // it holds flags, if no flags, there are no extensions.

    const HandshakeSide &hsd = m_SrtHsSide;
    // Note important possibilities that are considered here:

    // 1. The serial arrangement. This happens when one party has missed the
    // URQ_WAVEAHAND message, it sent its own URQ_WAVEAHAND message, and then the
    // firstmost message it received from the peer is URQ_CONCLUSION, as a response
    // for agent's URQ_WAVEAHAND.
    //
    // In this case, Agent switches to RDV_FINE state and Peer switches to RDV_ATTENTION state.
    //
    // 2. The parallel arrangement. This happens when the URQ_WAVEAHAND message sent
    // by both parties are almost in a perfect synch (a rare, but possible case). In this
    // case, both parties receive one another's URQ_WAVEAHAND message and both switch to
    // RDV_ATTENTION state.
    //
    // It's not possible to predict neither which arrangement will happen, or which
    // party will be RDV_FINE in case when the serial arrangement has happened. What
    // will actually happen will depend on random conditions.
    //
    // No matter this randomity, we have a limited number of possible conditions:
    //
    // Stating that "agent" is the party that has received the URQ_WAVEAHAND in whatever
    // arrangement, we are certain, that "agent" switched to RDV_ATTENTION, and peer:
    //
    // - switched to RDV_ATTENTION state (so, both are in the same state independently)
    // - switched to RDV_FINE state (so, the message interchange is actually more-less sequenced)
    //
    // In particular, there's no possibility of a situation that both are in RDV_FINE state
    // because the agent can switch to RDV_FINE state only if it received URQ_CONCLUSION from
    // the peer, while the peer could not send URQ_CONCLUSION without switching off RDV_WAVING
    // (actually to RDV_ATTENTION). There's also no exit to RDV_FINE from RDV_ATTENTION.

    // DEFAULT STATEMENT: don't attach extensions to URQ_CONCLUSION, neither HSREQ nor HSRSP.
    w_needs_extension = false;
    w_needs_hsrsp     = false;

    string reason;

#if ENABLE_HEAVY_LOGGING

    HLOGC(cnlog.Debug, log << "rendezvousSwitchState: HS: " << m_ConnRes.show());

    struct LogAtTheEnd
    {
        CHandShake::RendezvousState        ost;
        UDTRequestType                     orq;
        const CHandShake::RendezvousState &nst;
        const UDTRequestType &             nrq;
        bool &                             needext;
        bool &                             needrsp;
        string &                           reason;

        ~LogAtTheEnd()
        {
            HLOGC(cnlog.Debug,
                  log << "rendezvousSwitchState: STATE[" << CHandShake::RdvStateStr(ost) << "->"
                      << CHandShake::RdvStateStr(nst) << "] REQTYPE[" << RequestTypeStr(orq) << "->"
                      << RequestTypeStr(nrq) << "] "
                      << "ext:" << (needext ? (needrsp ? "HSRSP" : "HSREQ") : "NONE")
                      << (reason == "" ? string() : "reason:" + reason));
        }
    } l_logend = {m_RdvState, req, m_RdvState, w_rsptype, w_needs_extension, w_needs_hsrsp, reason};

#endif

    switch (m_RdvState)
    {
    case CHandShake::RDV_INVALID:
        return;

    case CHandShake::RDV_WAVING:
    {
        if (req == URQ_WAVEAHAND)
        {
            m_RdvState = CHandShake::RDV_ATTENTION;

            // NOTE: if this->isWinner(), attach HSREQ
            w_rsptype = URQ_CONCLUSION;
            if (hsd == HSD_INITIATOR)
                w_needs_extension = true;
            return;
        }

        if (req == URQ_CONCLUSION)
        {
            m_RdvState = CHandShake::RDV_FINE;
            w_rsptype   = URQ_CONCLUSION;

            w_needs_extension = true; // (see below - this needs to craft either HSREQ or HSRSP)
            // if this->isWinner(), then craft HSREQ for that response.
            // if this->isLoser(), then this packet should bring HSREQ, so craft HSRSP for the response.
            if (hsd == HSD_RESPONDER)
                w_needs_hsrsp = true;
            return;
        }
    }
        reason = "WAVING -> WAVEAHAND or CONCLUSION";
        break;

    case CHandShake::RDV_ATTENTION:
    {
        if (req == URQ_WAVEAHAND)
        {
            // This is only possible if the URQ_CONCLUSION sent to the peer
            // was lost on track. The peer is then simply unaware that the
            // agent has switched to ATTENTION state and continues sending
            // waveahands. In this case, just remain in ATTENTION state and
            // retry with URQ_CONCLUSION, as normally.
            w_rsptype = URQ_CONCLUSION;
            if (hsd == HSD_INITIATOR)
                w_needs_extension = true;
            return;
        }

        if (req == URQ_CONCLUSION)
        {
            // We have two possibilities here:
            //
            // WINNER (HSD_INITIATOR): send URQ_AGREEMENT
            if (hsd == HSD_INITIATOR)
            {
                // WINNER should get a response with HSRSP, otherwise this is kinda empty conclusion.
                // If no HSRSP attached, stay in this state.
                if (hs_flags == 0)
                {
                    HLOGC(
                        cnlog.Debug,
                        log << "rendezvousSwitchState: "
                               "{INITIATOR}[ATTENTION] awaits CONCLUSION+HSRSP, got CONCLUSION, remain in [ATTENTION]");
                    w_rsptype         = URQ_CONCLUSION;
                    w_needs_extension = true; // If you expect to receive HSRSP, continue sending HSREQ
                    return;
                }
                m_RdvState = CHandShake::RDV_CONNECTED;
                w_rsptype   = URQ_AGREEMENT;
                return;
            }

            // LOSER (HSD_RESPONDER): send URQ_CONCLUSION and attach HSRSP extension, then expect URQ_AGREEMENT
            if (hsd == HSD_RESPONDER)
            {
                // If no HSREQ attached, stay in this state.
                // (Although this seems completely impossible).
                if (hs_flags == 0)
                {
                    LOGC(
                        cnlog.Warn,
                        log << "rendezvousSwitchState: (IPE!)"
                               "{RESPONDER}[ATTENTION] awaits CONCLUSION+HSREQ, got CONCLUSION, remain in [ATTENTION]");
                    w_rsptype         = URQ_CONCLUSION;
                    w_needs_extension = false; // If you received WITHOUT extensions, respond WITHOUT extensions (wait
                                               // for the right message)
                    return;
                }
                m_RdvState       = CHandShake::RDV_INITIATED;
                w_rsptype         = URQ_CONCLUSION;
                w_needs_extension = true;
                w_needs_hsrsp     = true;
                return;
            }

            LOGC(cnlog.Error, log << "RENDEZVOUS COOKIE DRAW! Cannot resolve to a valid state.");
            // Fallback for cookie draw
            m_RdvState = CHandShake::RDV_INVALID;
            w_rsptype   = URQFailure(SRT_REJ_RDVCOOKIE);
            return;
        }

        if (req == URQ_AGREEMENT)
        {
            // This means that the peer has received our URQ_CONCLUSION, but
            // the agent missed the peer's URQ_CONCLUSION (received only initial
            // URQ_WAVEAHAND).
            if (hsd == HSD_INITIATOR)
            {
                // In this case the missed URQ_CONCLUSION was sent without extensions,
                // whereas the peer received our URQ_CONCLUSION with HSREQ, and therefore
                // it sent URQ_AGREEMENT already with HSRSP. This isn't a problem for
                // us, we can go on with it, especially that the peer is already switched
                // into CHandShake::RDV_CONNECTED state.
                m_RdvState = CHandShake::RDV_CONNECTED;

                // Both sides are connected, no need to send anything anymore.
                w_rsptype = URQ_DONE;
                return;
            }

            if (hsd == HSD_RESPONDER)
            {
                // In this case the missed URQ_CONCLUSION was sent with extensions, so
                // we have to request this once again. Send URQ_CONCLUSION in order to
                // inform the other party that we need the conclusion message once again.
                // The ATTENTION state should be maintained.
                w_rsptype         = URQ_CONCLUSION;
                w_needs_extension = true;
                w_needs_hsrsp     = true;
                return;
            }
        }
    }
    reason = "ATTENTION -> WAVEAHAND(conclusion), CONCLUSION(agreement/conclusion), AGREEMENT (done/conclusion)";
    break;

    case CHandShake::RDV_FINE:
    {
        // In FINE state we can't receive URQ_WAVEAHAND because if the peer has already
        // sent URQ_CONCLUSION, it's already in CHandShake::RDV_ATTENTION, and in this state it can
        // only send URQ_CONCLUSION, whereas when it isn't in CHandShake::RDV_ATTENTION, it couldn't
        // have sent URQ_CONCLUSION, and if it didn't, the agent wouldn't be in CHandShake::RDV_FINE state.

        if (req == URQ_CONCLUSION)
        {
            // There's only one case when it should receive CONCLUSION in FINE state:
            // When it's the winner. If so, it should then contain HSREQ extension.
            // In case of loser, it shouldn't receive CONCLUSION at all - it should
            // receive AGREEMENT.

            // The winner case, received CONCLUSION + HSRSP - switch to CONNECTED and send AGREEMENT.
            // So, check first if HAS EXTENSION

            bool correct_switch = false;
            if (hsd == HSD_INITIATOR && !has_extension)
            {
                // Received REPEATED empty conclusion that has initially switched it into FINE state.
                // To exit FINE state we need the CONCLUSION message with HSRSP.
                HLOGC(cnlog.Debug,
                      log << "rendezvousSwitchState: {INITIATOR}[FINE] <CONCLUSION without HSRSP. Stay in [FINE], "
                             "await CONCLUSION+HSRSP");
            }
            else if (hsd == HSD_RESPONDER)
            {
                // In FINE state the RESPONDER expects only to be sent AGREEMENT.
                // It has previously received CONCLUSION in WAVING state and this has switched
                // it to FINE state. That CONCLUSION message should have contained extension,
                // so if this is a repeated CONCLUSION+HSREQ, it should be responded with
                // CONCLUSION+HSRSP.
                HLOGC(cnlog.Debug,
                      log << "rendezvousSwitchState: {RESPONDER}[FINE] <CONCLUSION. Stay in [FINE], await AGREEMENT");
            }
            else
            {
                correct_switch = true;
            }

            if (!correct_switch)
            {
                w_rsptype = URQ_CONCLUSION;
                // initiator should send HSREQ, responder HSRSP,
                // in both cases extension is needed
                w_needs_extension = true;
                w_needs_hsrsp     = hsd == HSD_RESPONDER;
                return;
            }

            m_RdvState = CHandShake::RDV_CONNECTED;
            w_rsptype   = URQ_AGREEMENT;
            return;
        }

        if (req == URQ_AGREEMENT)
        {
            // The loser case, the agreement was sent in response to conclusion that
            // already carried over the HSRSP extension.

            // There's a theoretical case when URQ_AGREEMENT can be received in case of
            // parallel arrangement, while the agent is already in CHandShake::RDV_CONNECTED state.
            // This will be dispatched in the main loop and discarded.

            m_RdvState = CHandShake::RDV_CONNECTED;
            w_rsptype   = URQ_DONE;
            return;
        }
    }

        reason = "FINE -> CONCLUSION(agreement), AGREEMENT(done)";
        break;
    case CHandShake::RDV_INITIATED:
    {
        // In this state we just wait for URQ_AGREEMENT, which should cause it to
        // switch to CONNECTED. No response required.
        if (req == URQ_AGREEMENT)
        {
            // No matter in which state we'd be, just switch to connected.
            if (m_RdvState == CHandShake::RDV_CONNECTED)
            {
                HLOGC(cnlog.Debug, log << "<-- AGREEMENT: already connected");
            }
            else
            {
                HLOGC(cnlog.Debug, log << "<-- AGREEMENT: switched to connected");
            }
            m_RdvState = CHandShake::RDV_CONNECTED;
            w_rsptype   = URQ_DONE;
            return;
        }

        if (req == URQ_CONCLUSION)
        {
            // Receiving conclusion in this state means that the other party
            // didn't get our conclusion, so send it again, the same as when
            // exiting the ATTENTION state.
            w_rsptype = URQ_CONCLUSION;
            if (hsd == HSD_RESPONDER)
            {
                HLOGC(cnlog.Debug,
                      log << "rendezvousSwitchState: "
                             "{RESPONDER}[INITIATED] awaits AGREEMENT, "
                             "got CONCLUSION, sending CONCLUSION+HSRSP");
                w_needs_extension = true;
                w_needs_hsrsp     = true;
                return;
            }

            // Loser, initiated? This may only happen in parallel arrangement, where
            // the agent exchanges empty conclusion messages with the peer, simultaneously
            // exchanging HSREQ-HSRSP conclusion messages. Check if THIS message contained
            // HSREQ, and set responding HSRSP in that case.
            if (hs_flags == 0)
            {
                HLOGC(cnlog.Debug,
                      log << "rendezvousSwitchState: "
                             "{INITIATOR}[INITIATED] awaits AGREEMENT, "
                             "got empty CONCLUSION, STILL RESPONDING CONCLUSION+HSRSP");
            }
            else
            {

                HLOGC(cnlog.Debug,
                      log << "rendezvousSwitchState: "
                             "{INITIATOR}[INITIATED] awaits AGREEMENT, "
                             "got CONCLUSION+HSREQ, responding CONCLUSION+HSRSP");
            }
            w_needs_extension = true;
            w_needs_hsrsp     = true;
            return;
        }
    }

        reason = "INITIATED -> AGREEMENT(done)";
        break;

    case CHandShake::RDV_CONNECTED:
        // Do nothing. This theoretically should never happen.
        w_rsptype = URQ_DONE;
        return;
    }

    HLOGC(cnlog.Debug, log << "rendezvousSwitchState: INVALID STATE TRANSITION, result: INVALID");
    // All others are treated as errors
    m_RdvState = CHandShake::RDV_WAVING;
    w_rsptype   = URQFailure(SRT_REJ_ROGUE);
}

/*
 * Timestamp-based Packet Delivery (TsbPd) thread
 * This thread runs only if TsbPd mode is enabled
 * Hold received packets until its time to 'play' them, at PktTimeStamp + TsbPdDelay.
 */
void *CUDT::tsbpd(void *param)
{
    CUDT *self = (CUDT *)param;

    THREAD_STATE_INIT("SRT:TsbPd");

#if ENABLE_EXPERIMENTAL_BONDING
    // Make the TSBPD thread a "client" of the group,
    // which will ensure that the group will not be physically
    // deleted until this thread exits.
    // NOTE: DO NOT LEAD TO EVER CANCEL THE THREAD!!!
    CUDTUnited::GroupKeeper gkeeper (self->s_UDTUnited, self->m_parent);
#endif

    UniqueLock recv_lock  (self->m_RecvLock);
    CSync recvdata_cc (self->m_RecvDataCond, recv_lock);
    CSync tsbpd_cc    (self->m_RcvTsbPdCond, recv_lock);

    self->m_bTsbPdAckWakeup = true;
    while (!self->m_bClosing)
    {
        int32_t                  current_pkt_seq = 0;
        steady_clock::time_point tsbpdtime;
        bool                     rxready = false;
#if ENABLE_EXPERIMENTAL_BONDING
        bool shall_update_group = false;
#endif

        enterCS(self->m_RcvBufferLock);

        self->m_pRcvBuffer->updRcvAvgDataSize(steady_clock::now());

        if (self->m_bTLPktDrop)
        {
            int32_t skiptoseqno = SRT_SEQNO_NONE;
            bool    passack     = true; // Get next packet to wait for even if not acked

            rxready = self->m_pRcvBuffer->getRcvFirstMsg((tsbpdtime), (passack), (skiptoseqno), (current_pkt_seq));

            HLOGC(tslog.Debug,
                  log << boolalpha << "NEXT PKT CHECK: rdy=" << rxready << " passack=" << passack << " skipto=%"
                      << skiptoseqno << " current=%" << current_pkt_seq << " buf-base=%" << self->m_iRcvLastSkipAck);
            /*
             * VALUES RETURNED:
             *
             * rxready:     if true, packet at head of queue ready to play
             * tsbpdtime:   timestamp of packet at head of queue, ready or not. 0 if none.
             * passack:     if true, ready head of queue not yet acknowledged
             * skiptoseqno: sequence number of packet at head of queue if ready to play but
             *              some preceeding packets are missing (need to be skipped). -1 if none.
             */
            if (rxready)
            {
                /* Packet ready to play according to time stamp but... */
                int seqlen = CSeqNo::seqoff(self->m_iRcvLastSkipAck, skiptoseqno);

                if (skiptoseqno != SRT_SEQNO_NONE && seqlen > 0)
                {
                    /*
                     * skiptoseqno != SRT_SEQNO_NONE,
                     * packet ready to play but preceeded by missing packets (hole).
                     */

                    self->updateForgotten(seqlen, self->m_iRcvLastSkipAck, skiptoseqno);
                    self->m_pRcvBuffer->skipData(seqlen);

                    self->m_iRcvLastSkipAck = skiptoseqno;
#if ENABLE_EXPERIMENTAL_BONDING
                    shall_update_group = true;
#endif

#if ENABLE_LOGGING
                    int64_t timediff_us = 0;
                    if (!is_zero(tsbpdtime))
                        timediff_us = count_microseconds(steady_clock::now() - tsbpdtime);
#if ENABLE_HEAVY_LOGGING
                    HLOGC(tslog.Debug,
                          log << self->CONID() << "tsbpd: DROPSEQ: up to seqno %" << CSeqNo::decseq(skiptoseqno) << " ("
                              << seqlen << " packets) playable at " << FormatTime(tsbpdtime) << " delayed "
                              << (timediff_us / 1000) << "." << std::setw(3) << std::setfill('0') << (timediff_us % 1000) << " ms");
#endif
                    LOGC(brlog.Warn,
                         log << self->CONID() << "RCV-DROPPED " << seqlen << " packet(s), packet seqno %" << skiptoseqno
                             << " delayed for " << (timediff_us / 1000) << "." << std::setw(3) << std::setfill('0')
                             << (timediff_us % 1000) << " ms");
#endif

                    tsbpdtime = steady_clock::time_point(); //Next sent ack will unblock
                    rxready   = false;
                }
                else if (passack)
                {
                    /* Packets ready to play but not yet acknowledged (should happen within 10ms) */
                    rxready   = false;
                    tsbpdtime = steady_clock::time_point(); // Next sent ack will unblock
                }                  /* else packet ready to play */
            }                      /* else packets not ready to play */
        }
        else
        {
            rxready = self->m_pRcvBuffer->isRcvDataReady((tsbpdtime), (current_pkt_seq), -1 /*get first ready*/);
        }
        leaveCS(self->m_RcvBufferLock);

        if (rxready)
        {
            HLOGC(tslog.Debug,
                  log << self->CONID() << "tsbpd: PLAYING PACKET seq=" << current_pkt_seq << " (belated "
                      << (count_milliseconds(steady_clock::now() - tsbpdtime)) << "ms)");
            /*
             * There are packets ready to be delivered
             * signal a waiting "recv" call if there is any data available
             */
            if (self->m_config.bSynRecving)
            {
                recvdata_cc.signal_locked(recv_lock);
            }
            /*
             * Set EPOLL_IN to wakeup any thread waiting on epoll
             */
            self->s_UDTUnited.m_EPoll.update_events(self->m_SocketID, self->m_sPollID, SRT_EPOLL_IN, true);
#if ENABLE_EXPERIMENTAL_BONDING
            // If this is NULL, it means:
            // - the socket never was a group member
            // - the socket was a group member, but:
            //    - was just removed as a part of closure
            //    - and will never be member of the group anymore

            // If this is not NULL, it means:
            // - This socket is currently member of the group
            // - This socket WAS a member of the group, though possibly removed from it already, BUT:
            //   - the group that this socket IS OR WAS member of is in the GroupKeeper
            //   - the GroupKeeper prevents the group from being deleted
            //   - it is then completely safe to access the group here,
            //     EVEN IF THE SOCKET THAT WAS ITS MEMBER IS BEING DELETED.

            // It is ensured that the group object exists here because GroupKeeper
            // keeps it busy, even if you just closed the socket, remove it as a member
            // or even the group is empty and was explicitly closed.
            if (gkeeper.group)
            {
                // Functions called below will lock m_GroupLock, which in hierarchy
                // lies after m_RecvLock. Must unlock m_RecvLock to be able to lock
                // m_GroupLock inside the calls.
                InvertedLock unrecv(self->m_RecvLock);
                // The current "APP reader" needs to simply decide as to whether
                // the next CUDTGroup::recv() call should return with no blocking or not.
                // When the group is read-ready, it should update its pollers as it sees fit.

                // NOTE: this call will set lock to m_GroupOf->m_GroupLock
                HLOGC(tslog.Debug, log << self->CONID() << "tsbpd: GROUP: checking if %" << current_pkt_seq << " makes group readable");
                gkeeper.group->updateReadState(self->m_SocketID, current_pkt_seq);

                if (shall_update_group)
                {
                    // A group may need to update the parallelly used idle links,
                    // should it have any. Pass the current socket position in order
                    // to skip it from the group loop.
                    // NOTE: SELF LOCKING.
                    gkeeper.group->updateLatestRcv(self->m_parent);
                }
            }
#endif
            CGlobEvent::triggerEvent();
            tsbpdtime = steady_clock::time_point();
        }

        if (!is_zero(tsbpdtime))
        {
            IF_HEAVY_LOGGING(const steady_clock::duration timediff = tsbpdtime - steady_clock::now());
            /*
             * Buffer at head of queue is not ready to play.
             * Schedule wakeup when it will be.
             */
            self->m_bTsbPdAckWakeup = false;
            HLOGC(tslog.Debug,
                  log << self->CONID() << "tsbpd: FUTURE PACKET seq=" << current_pkt_seq
                      << " T=" << FormatTime(tsbpdtime) << " - waiting " << count_milliseconds(timediff) << "ms");
            THREAD_PAUSED();
            tsbpd_cc.wait_until(tsbpdtime);
            THREAD_RESUMED();
        }
        else
        {
            /*
             * We have just signaled epoll; or
             * receive queue is empty; or
             * next buffer to deliver is not in receive queue (missing packet in sequence).
             *
             * Block until woken up by one of the following event:
             * - All ready-to-play packets have been pulled and EPOLL_IN cleared (then loop to block until next pkt time
             * if any)
             * - New buffers ACKed
             * - Closing the connection
             */
            HLOGC(tslog.Debug, log << self->CONID() << "tsbpd: no data, scheduling wakeup at ack");
            self->m_bTsbPdAckWakeup = true;
            THREAD_PAUSED();
            tsbpd_cc.wait();
            THREAD_RESUMED();
        }

        HLOGC(tslog.Debug, log << self->CONID() << "tsbpd: WAKE UP!!!");
    }
    THREAD_EXIT();
    HLOGC(tslog.Debug, log << self->CONID() << "tsbpd: EXITING");
    return NULL;
}

void CUDT::updateForgotten(int seqlen, int32_t lastack, int32_t skiptoseqno)
{
    /* Update drop/skip stats */
    enterCS(m_StatsLock);
    m_stats.rcvDropTotal += seqlen;
    m_stats.traceRcvDrop += seqlen;
    /* Estimate dropped/skipped bytes from average payload */
    const uint64_t avgpayloadsz = m_pRcvBuffer->getRcvAvgPayloadSize();
    m_stats.rcvBytesDropTotal += seqlen * avgpayloadsz;
    m_stats.traceRcvBytesDrop += seqlen * avgpayloadsz;
    leaveCS(m_StatsLock);

    dropFromLossLists(lastack, CSeqNo::decseq(skiptoseqno)); //remove(from,to-inclusive)
}

bool CUDT::prepareConnectionObjects(const CHandShake &hs, HandshakeSide hsd, CUDTException *eout)
{
    // This will be lazily created due to being the common
    // code with HSv5 rendezvous, in which this will be run
    // in a little bit "randomly selected" moment, but must
    // be run once in the whole connection process.
    if (m_pSndBuffer)
    {
        HLOGC(rslog.Debug, log << "prepareConnectionObjects: (lazy) already created.");
        return true;
    }

    bool bidirectional = false;
    if (hs.m_iVersion > HS_VERSION_UDT4)
    {
        bidirectional = true; // HSv5 is always bidirectional
    }

    // HSD_DRAW is received only if this side is listener.
    // If this side is caller with HSv5, HSD_INITIATOR should be passed.
    // If this is a rendezvous connection with HSv5, the handshake role
    // is taken from m_SrtHsSide field.
    if (hsd == HSD_DRAW)
    {
        if (bidirectional)
        {
            hsd = HSD_RESPONDER; // In HSv5, listener is always RESPONDER and caller always INITIATOR.
        }
        else
        {
            hsd = m_config.bDataSender ? HSD_INITIATOR : HSD_RESPONDER;
        }
    }

    try
    {
        m_pSndBuffer = new CSndBuffer(32, m_iMaxSRTPayloadSize);
        m_pRcvBuffer = new CRcvBuffer(&(m_pRcvQueue->m_UnitQueue), m_config.iRcvBufSize);
        // after introducing lite ACK, the sndlosslist may not be cleared in time, so it requires twice space.
        m_pSndLossList = new CSndLossList(m_iFlowWindowSize * 2);
        m_pRcvLossList = new CRcvLossList(m_config.iFlightFlagSize);
    }
    catch (...)
    {
        // Simply reject.
        if (eout)
        {
            *eout = CUDTException(MJ_SYSTEMRES, MN_MEMORY, 0);
        }
        m_RejectReason = SRT_REJ_RESOURCE;
        return false;
    }

    if (!createCrypter(hsd, bidirectional)) // Make sure CC is created (lazy)
    {
        m_RejectReason = SRT_REJ_RESOURCE;
        return false;
    }

    return true;
}

void CUDT::rewriteHandshakeData(const sockaddr_any& peer, CHandShake& w_hs)
{
    // this is a reponse handshake
    w_hs.m_iReqType        = URQ_CONCLUSION;
    w_hs.m_iMSS            = m_config.iMSS;
    w_hs.m_iFlightFlagSize = m_config.flightCapacity();
    w_hs.m_iID             = m_SocketID;

    if (w_hs.m_iVersion > HS_VERSION_UDT4)
    {
        // The version is agreed; this code is executed only in case
        // when AGENT is listener. In this case, conclusion response
        // must always contain HSv5 handshake extensions.
        w_hs.m_extension = true;
    }

    CIPAddress::ntop(peer, (w_hs.m_piPeerIP));
}

void CUDT::acceptAndRespond(const sockaddr_any& agent, const sockaddr_any& peer, const CPacket& hspkt, CHandShake& w_hs)
{
    HLOGC(cnlog.Debug, log << "acceptAndRespond: setting up data according to handshake");

    ScopedLock cg(m_ConnectionLock);

    m_tsRcvPeerStartTime = steady_clock::time_point(); // will be set correctly at SRT HS

    // Uses the smaller MSS between the peers
    m_config.iMSS = std::min(m_config.iMSS, w_hs.m_iMSS);

    // exchange info for maximum flow window size
    m_iFlowWindowSize = w_hs.m_iFlightFlagSize;
    m_iPeerISN        = w_hs.m_iISN;
    setInitialRcvSeq(m_iPeerISN);
    m_iRcvCurrPhySeqNo = CSeqNo::decseq(w_hs.m_iISN);

    m_PeerID = w_hs.m_iID;

    // use peer's ISN and send it back for security check
    m_iISN = w_hs.m_iISN;

    setInitialSndSeq(m_iISN);
    m_SndLastAck2Time = steady_clock::now();

    // get local IP address and send the peer its IP address (because UDP cannot get local IP address)
    memcpy((m_piSelfIP), w_hs.m_piPeerIP, sizeof m_piSelfIP);
    m_parent->m_SelfAddr = agent;
    CIPAddress::pton((m_parent->m_SelfAddr), m_piSelfIP, peer);

    rewriteHandshakeData(peer, (w_hs));

    int udpsize          = m_config.iMSS - CPacket::UDP_HDR_SIZE;
    m_iMaxSRTPayloadSize = udpsize - CPacket::HDR_SIZE;
    HLOGC(cnlog.Debug, log << "acceptAndRespond: PAYLOAD SIZE: " << m_iMaxSRTPayloadSize);

    // Prepare all structures
    if (!prepareConnectionObjects(w_hs, HSD_DRAW, 0))
    {
        HLOGC(cnlog.Debug, log << "acceptAndRespond: prepareConnectionObjects failed - responding with REJECT.");
        // If the SRT Handshake extension was provided and wasn't interpreted
        // correctly, the connection should be rejected.
        //
        // Respond with the rejection message and exit with exception
        // so that the caller will know that this new socket should be deleted.
        w_hs.m_iReqType = URQFailure(m_RejectReason);
        throw CUDTException(MJ_SETUP, MN_REJECTED, 0);
    }
    // Since now you can use m_pCryptoControl

    CInfoBlock ib;
    ib.m_iIPversion = peer.family();
    CInfoBlock::convert(peer, ib.m_piIP);
    if (m_pCache->lookup(&ib) >= 0)
    {
        m_iRTT       = ib.m_iRTT;
        m_iBandwidth = ib.m_iBandwidth;
    }

    m_PeerAddr = peer;

    // This should extract the HSREQ and KMREQ portion in the handshake packet.
    // This could still be a HSv4 packet and contain no such parts, which will leave
    // this entity as "non-SRT-handshaken", and await further HSREQ and KMREQ sent
    // as UMSG_EXT.
    uint32_t kmdata[SRTDATA_MAXSIZE];
    size_t   kmdatasize = SRTDATA_MAXSIZE;
    if (!interpretSrtHandshake(w_hs, hspkt, (kmdata), (&kmdatasize)))
    {
        HLOGC(cnlog.Debug, log << "acceptAndRespond: interpretSrtHandshake failed - responding with REJECT.");
        // If the SRT Handshake extension was provided and wasn't interpreted
        // correctly, the connection should be rejected.
        //
        // Respond with the rejection message and return false from
        // this function so that the caller will know that this new
        // socket should be deleted.
        w_hs.m_iReqType = URQFailure(m_RejectReason);
        throw CUDTException(MJ_SETUP, MN_REJECTED, 0);
    }

   // Synchronize the time NOW because the following function is about
   // to use the start time to pass it to the receiver buffer data.
    bool have_group = false;

    {
#if ENABLE_EXPERIMENTAL_BONDING
        ScopedLock cl (s_UDTUnited.m_GlobControlLock);
        CUDTGroup* g = m_parent->m_GroupOf;
        if (g)
        {
            // This is the last moment when this can be done.
            // The updateAfterSrtHandshake call will copy the receiver
            // start time to the receiver buffer data, so the correct
            // value must be set before this happens.
            synchronizeWithGroup(g);
            have_group = true;
        }
#endif
    }

    if (!have_group)
    {
        // This function will be called internally inside
        // synchronizeWithGroup(). This is just more complicated.
        updateAfterSrtHandshake(w_hs.m_iVersion);
    }

    SRT_REJECT_REASON rr = setupCC();
    // UNKNOWN used as a "no error" value
    if (rr != SRT_REJ_UNKNOWN)
    {
        w_hs.m_iReqType = URQFailure(rr);
        m_RejectReason = rr;
        throw CUDTException(MJ_SETUP, MN_REJECTED, 0);
    }

    // And of course, it is connected.
    m_bConnected = true;

    // register this socket for receiving data packets
    m_pRNode->m_bOnList = true;
    m_pRcvQueue->setNewEntry(this);

    // Save the handshake in m_ConnRes in case when needs repeating.
    m_ConnRes = w_hs;

    // send the response to the peer, see listen() for more discussions about this
    // XXX Here create CONCLUSION RESPONSE with:
    // - just the UDT handshake, if HS_VERSION_UDT4,
    // - if higher, the UDT handshake, the SRT HSRSP, the SRT KMRSP
    size_t size = m_iMaxSRTPayloadSize;
    // Allocate the maximum possible memory for an SRT payload.
    // This is a maximum you can send once.
    CPacket response;
    response.setControl(UMSG_HANDSHAKE);
    response.allocate(size);

    // This will serialize the handshake according to its current form.
    HLOGC(cnlog.Debug,
          log << "acceptAndRespond: creating CONCLUSION response (HSv5: with HSRSP/KMRSP) buffer size=" << size);
    if (!createSrtHandshake(SRT_CMD_HSRSP, SRT_CMD_KMRSP, kmdata, kmdatasize, (response), (w_hs)))
    {
        LOGC(cnlog.Error, log << "acceptAndRespond: error creating handshake response");
        throw CUDTException(MJ_SETUP, MN_REJECTED, 0);
    }

#if ENABLE_HEAVY_LOGGING
    {
        // To make sure what REALLY is being sent, parse back the handshake
        // data that have been just written into the buffer.
        CHandShake debughs;
        debughs.load_from(response.m_pcData, response.getLength());
        HLOGC(cnlog.Debug,
              log << CONID() << "acceptAndRespond: sending HS from agent @"
                << debughs.m_iID << " to peer @" << response.m_iID
                << "HS:" << debughs.show());
    }
#endif

    // NOTE: BLOCK THIS instruction in order to cause the final
    // handshake to be missed and cause the problem solved in PR #417.
    // When missed this message, the caller should not accept packets
    // coming as connected, but continue repeated handshake until finally
    // received the listener's handshake.
    addressAndSend((response));
}

// This function is required to be called when a caller receives an INDUCTION
// response from the listener and would like to create a CONCLUSION that includes
// the SRT handshake extension. This extension requires that the crypter object
// be created, but it's still too early for it to be completely configured.
// This function then precreates the object so that the handshake extension can
// be created, as this happens before the completion of the connection (and
// therefore configuration of the crypter object), which can only take place upon
// reception of CONCLUSION response from the listener.
bool CUDT::createCrypter(HandshakeSide side, bool bidirectional)
{
    // Lazy initialization
    if (m_pCryptoControl)
        return true;

    // Write back this value, when it was just determined.
    m_SrtHsSide = side;

    m_pCryptoControl.reset(new CCryptoControl(this, m_SocketID));

    // XXX These below are a little bit controversial.
    // These data should probably be filled only upon
    // reception of the conclusion handshake - otherwise
    // they have outdated values.
    m_pCryptoControl->setCryptoSecret(m_config.CryptoSecret);

    if (bidirectional || m_config.bDataSender)
    {
        HLOGC(rslog.Debug, log << "createCrypter: setting RCV/SND KeyLen=" << m_config.iSndCryptoKeyLen);
        m_pCryptoControl->setCryptoKeylen(m_config.iSndCryptoKeyLen);
    }

    return m_pCryptoControl->init(side, bidirectional);
}

SRT_REJECT_REASON CUDT::setupCC()
{
    // Prepare configuration object,
    // Create the CCC object and configure it.

    // UDT also sets back the congestion window: ???
    // m_dCongestionWindow = m_pCC->m_dCWndSize;

    // XXX Not sure about that. May happen that AGENT wants
    // tsbpd mode, but PEER doesn't, even in bidirectional mode.
    // This way, the reception side should get precedense.
    // if (bidirectional || m_config.bDataSender || m_bTwoWayData)
    //    m_bPeerTsbPd = m_bTSBPD;

    // SrtCongestion will retrieve whatever parameters it needs
    // from *this.

    bool res = m_CongCtl.select(m_config.sCongestion.str());
    if (!res || !m_CongCtl.configure(this))
    {
        return SRT_REJ_CONGESTION;
    }

    // Configure filter module
    if (!m_config.sPacketFilterConfig.empty())
    {
        // This string, when nonempty, defines that the corrector shall be
        // configured. Otherwise it's left uninitialized.

        // At this point we state everything is checked and the appropriate
        // corrector type is already selected, so now create it.
<<<<<<< HEAD
        HLOGC(pflog.Debug, log << "filter: Configuring: " << m_config.m_PacketFilterConfig.c_str());
        bool status = true;
        try
=======
        HLOGC(pflog.Debug, log << "filter: Configuring: " << m_config.sPacketFilterConfig.c_str());
        if (!m_PacketFilter.configure(this, &(m_pRcvQueue->m_UnitQueue), m_config.sPacketFilterConfig.str()))
>>>>>>> 12d03fe9
        {
            // The filter configurer is build the way that allows to quit immediately
            // exit by exception, but the exception is meant for the filter only.
            status = m_PacketFilter.configure(this, &(m_pRcvQueue->m_UnitQueue), m_config.m_PacketFilterConfig.str());
        }
        catch (CUDTException& )
        {
            status = false;
        }

        if (!status)
            return SRT_REJ_FILTER;

        m_PktFilterRexmitLevel = m_PacketFilter.arqLevel();
    }
    else
    {
        // When we have no filter, ARQ should work in ALWAYS mode.
        m_PktFilterRexmitLevel = SRT_ARQ_ALWAYS;
    }

    // Override the value of minimum NAK interval, per SrtCongestion's wish.
    // When default 0 value is returned, the current value set by CUDT
    // is preserved.
    const steady_clock::duration min_nak = microseconds_from(m_CongCtl->minNAKInterval());
    if (min_nak != steady_clock::duration::zero())
        m_tdMinNakInterval = min_nak;

    // Update timers
    const steady_clock::time_point currtime = steady_clock::now();
    m_tsLastRspTime          = currtime;
    m_tsNextACKTime          = currtime + m_tdACKInterval;
    m_tsNextNAKTime          = currtime + m_tdNAKInterval;
    m_tsLastRspAckTime       = currtime;
    m_tsLastSndTime          = currtime;

    HLOGC(rslog.Debug,
          log << "setupCC: setting parameters: mss=" << m_config.iMSS << " maxCWNDSize/FlowWindowSize=" << m_iFlowWindowSize
              << " rcvrate=" << m_iDeliveryRate << "p/s (" << m_iByteDeliveryRate << "B/S)"
              << " rtt=" << m_iRTT << " bw=" << m_iBandwidth);

    if (!updateCC(TEV_INIT, EventVariant(TEV_INIT_RESET)))
    {
        LOGC(rslog.Error, log << "setupCC: IPE: resrouces not yet initialized!");
        return SRT_REJ_IPE;
    }
    return SRT_REJ_UNKNOWN;
}

void CUDT::considerLegacySrtHandshake(const steady_clock::time_point &timebase)
{
    // Do a fast pre-check first - this simply declares that agent uses HSv5
    // and the legacy SRT Handshake is not to be done. Second check is whether
    // agent is sender (=initiator in HSv4).
    if (!isOPT_TsbPd() || !m_config.bDataSender)
        return;

    if (m_iSndHsRetryCnt <= 0)
    {
        HLOGC(cnlog.Debug, log << "Legacy HSREQ: not needed, expire counter=" << m_iSndHsRetryCnt);
        return;
    }

    const steady_clock::time_point now = steady_clock::now();
    if (!is_zero(timebase))
    {
        // Then this should be done only if it's the right time,
        // the TSBPD mode is on, and when the counter is "still rolling".
        /*
         * SRT Handshake with peer:
         * If...
         * - we want TsbPd mode; and
         * - we have not tried more than CSRTCC_MAXRETRY times (peer may not be SRT); and
         * - and did not get answer back from peer
         * - last sent handshake req should have been replied (RTT*1.5 elapsed); and
         * then (re-)send handshake request.
         */
        if (timebase > now) // too early
        {
            HLOGC(cnlog.Debug, log << "Legacy HSREQ: TOO EARLY, will still retry " << m_iSndHsRetryCnt << " times");
            return;
        }
    }
    // If 0 timebase, it means that this is the initial sending with the very first
    // payload packet sent. Send only if this is still set to maximum+1 value.
    else if (m_iSndHsRetryCnt < SRT_MAX_HSRETRY + 1)
    {
        HLOGC(cnlog.Debug,
              log << "Legacy HSREQ: INITIAL, REPEATED, so not to be done. Will repeat on sending " << m_iSndHsRetryCnt
                  << " times");
        return;
    }

    HLOGC(cnlog.Debug, log << "Legacy HSREQ: SENDING, will repeat " << m_iSndHsRetryCnt << " times if no response");
    m_iSndHsRetryCnt--;
    m_tsSndHsLastTime = now;
    sendSrtMsg(SRT_CMD_HSREQ);
}

void CUDT::checkSndTimers(Whether2RegenKm regen)
{
    if (m_SrtHsSide == HSD_INITIATOR)
    {
        HLOGC(cnlog.Debug, log << "checkSndTimers: HS SIDE: INITIATOR, considering legacy handshake with timebase");
        // Legacy method for HSREQ, only if initiator.
        considerLegacySrtHandshake(m_tsSndHsLastTime + microseconds_from(m_iRTT * 3 / 2));
    }
    else
    {
        HLOGC(cnlog.Debug,
              log << "checkSndTimers: HS SIDE: " << (m_SrtHsSide == HSD_RESPONDER ? "RESPONDER" : "DRAW (IPE?)")
                  << " - not considering legacy handshake");
    }

    // This must be done always on sender, regardless of HS side.
    // When regen == DONT_REGEN_KM, it's a handshake call, so do
    // it only for initiator.
    if (regen || m_SrtHsSide == HSD_INITIATOR)
    {
        // Don't call this function in "non-regen mode" (sending only),
        // if this side is RESPONDER. This shall be called only with
        // regeneration request, which is required by the sender.
        if (m_pCryptoControl)
            m_pCryptoControl->sendKeysToPeer(regen);
    }
}

void CUDT::addressAndSend(CPacket& w_pkt)
{
    w_pkt.m_iID        = m_PeerID;
    setPacketTS(w_pkt, steady_clock::now());

    // NOTE: w_pkt isn't modified in this call,
    // just in CChannel::sendto it's modified in place
    // before sending for performance purposes,
    // and then modification is undone. Logically then
    // there's no modification here.
    m_pSndQueue->sendto(m_PeerAddr, w_pkt);
}

// [[using maybe_locked(m_GlobControlLock, if called from GC)]]
bool CUDT::closeInternal()
{
    // NOTE: this function is called from within the garbage collector thread.

    if (!m_bOpened)
    {
        return false;
    }

    // IMPORTANT:
    // This function may block indefinitely, if called for a socket
    // that has m_bBroken == false or m_bConnected == true.
    // If it is intended to forcefully close the socket, make sure
    // that it's in response to a broken connection.
    HLOGC(smlog.Debug, log << CONID() << " - closing socket:");

    if (m_config.Linger.l_onoff != 0)
    {
        const steady_clock::time_point entertime = steady_clock::now();

        HLOGC(smlog.Debug, log << CONID() << " ... (linger)");
        while (!m_bBroken && m_bConnected && (m_pSndBuffer->getCurrBufSize() > 0) &&
               (steady_clock::now() - entertime < seconds_from(m_config.Linger.l_linger)))
        {
            // linger has been checked by previous close() call and has expired
            if (m_tsLingerExpiration >= entertime)
                break;

            if (!m_config.bSynSending)
            {
                // if this socket enables asynchronous sending, return immediately and let GC to close it later
                if (is_zero(m_tsLingerExpiration))
                    m_tsLingerExpiration = entertime + seconds_from(m_config.Linger.l_linger);

                HLOGC(smlog.Debug,
                      log << "CUDT::close: linger-nonblocking, setting expire time T="
                          << FormatTime(m_tsLingerExpiration));

                return false;
            }

#ifndef _WIN32
            timespec ts;
            ts.tv_sec  = 0;
            ts.tv_nsec = 1000000;
            nanosleep(&ts, NULL);
#else
            Sleep(1);
#endif
        }
    }

    // remove this socket from the snd queue
    if (m_bConnected)
        m_pSndQueue->m_pSndUList->remove(this);

    /*
     * update_events below useless
     * removing usock for EPolls right after (update_usocks) clears it (in other HAI patch).
     *
     * What is in EPoll shall be the responsibility of the application, if it want local close event,
     * it would remove the socket from the EPoll after close.
     */

    // Make a copy under a lock because other thread might access it
    // at the same time.
    enterCS(s_UDTUnited.m_EPoll.m_EPollLock);
    set<int> epollid = m_sPollID;
    leaveCS(s_UDTUnited.m_EPoll.m_EPollLock);

    // trigger any pending IO events.
    HLOGC(smlog.Debug, log << "close: SETTING ERR readiness on E" << Printable(epollid) << " of @" << m_SocketID);
    s_UDTUnited.m_EPoll.update_events(m_SocketID, m_sPollID, SRT_EPOLL_ERR, true);
    // then remove itself from all epoll monitoring
    int no_events = 0;
    for (set<int>::iterator i = epollid.begin(); i != epollid.end(); ++i)
    {
        HLOGC(smlog.Debug, log << "close: CLEARING subscription on E" << (*i) << " of @" << m_SocketID);
        try
        {
            s_UDTUnited.m_EPoll.update_usock(*i, m_SocketID, &no_events);
        }
        catch (...)
        {
            // The goal of this loop is to remove all subscriptions in
            // the epoll system to this socket. If it's unsubscribed already,
            // that's even better.
        }
        HLOGC(smlog.Debug, log << "close: removing E" << (*i) << " from back-subscribers of @" << m_SocketID);
    }

    // Not deleting elements from m_sPollID inside the loop because it invalidates
    // the control iterator of the loop. Instead, all will be removed at once.

    // IMPORTANT: there's theoretically little time between setting ERR readiness
    // and unsubscribing, however if there's an application waiting on this event,
    // it should be informed before this below instruction locks the epoll mutex.
    enterCS(s_UDTUnited.m_EPoll.m_EPollLock);
    m_sPollID.clear();
    leaveCS(s_UDTUnited.m_EPoll.m_EPollLock);

    // XXX What's this, could any of the above actions make it !m_bOpened?
    if (!m_bOpened)
    {
        return true;
    }

    // Inform the threads handler to stop.
    m_bClosing = true;

    HLOGC(smlog.Debug, log << CONID() << "CLOSING STATE. Acquiring connection lock");

    ScopedLock connectguard(m_ConnectionLock);

    // Signal the sender and recver if they are waiting for data.
    releaseSynch();

    HLOGC(smlog.Debug, log << CONID() << "CLOSING, removing from listener/connector");

    if (m_bListening)
    {
        m_bListening = false;
        m_pRcvQueue->removeListener(this);
    }
    else if (m_bConnecting)
    {
        m_pRcvQueue->removeConnector(m_SocketID);
    }

    if (m_bConnected)
    {
        if (!m_bShutdown)
        {
            HLOGC(smlog.Debug, log << CONID() << "CLOSING - sending SHUTDOWN to the peer");
            sendCtrl(UMSG_SHUTDOWN);
        }

        // Store current connection information.
        CInfoBlock ib;
        ib.m_iIPversion = m_PeerAddr.family();
        CInfoBlock::convert(m_PeerAddr, ib.m_piIP);
        ib.m_iRTT       = m_iRTT;
        ib.m_iBandwidth = m_iBandwidth;
        m_pCache->update(&ib);

        m_bConnected = false;
    }

    HLOGC(smlog.Debug, log << "CLOSING, joining send/receive threads");

    // waiting all send and recv calls to stop
    ScopedLock sendguard(m_SendLock);
    ScopedLock recvguard(m_RecvLock);

    // Locking m_RcvBufferLock to protect calling to m_pCryptoControl->decrypt((packet))
    // from the processData(...) function while resetting Crypto Control.
    enterCS(m_RcvBufferLock);
    if (m_pCryptoControl)
        m_pCryptoControl->close();

    m_pCryptoControl.reset();
    leaveCS(m_RcvBufferLock);

    m_uPeerSrtVersion        = SRT_VERSION_UNK;
    m_tsRcvPeerStartTime     = steady_clock::time_point();

    m_bOpened = false;

    return true;
}

int CUDT::receiveBuffer(char *data, int len)
{
    if (!m_CongCtl->checkTransArgs(SrtCongestion::STA_BUFFER, SrtCongestion::STAD_RECV, data, len, SRT_MSGTTL_INF, false))
        throw CUDTException(MJ_NOTSUP, MN_INVALBUFFERAPI, 0);

    if (isOPT_TsbPd())
    {
        LOGP(arlog.Error, "recv: This function is not intended to be used in Live mode with TSBPD.");
        throw CUDTException(MJ_NOTSUP, MN_INVALBUFFERAPI, 0);
    }

    UniqueLock recvguard(m_RecvLock);

    if ((m_bBroken || m_bClosing) && !m_pRcvBuffer->isRcvDataReady())
    {
        if (m_bShutdown)
        {
            // For stream API, return 0 as a sign of EOF for transmission.
            // That's a bit controversial because theoretically the
            // UMSG_SHUTDOWN message may be lost as every UDP packet, although
            // another theory states that this will never happen because this
            // packet has a total size of 42 bytes and such packets are
            // declared as never dropped - but still, this is UDP so there's no
            // guarantee.

            // The most reliable way to inform the party that the transmission
            // has ended would be to send a single empty packet (that is,
            // a data packet that contains only an SRT header in the UDP
            // payload), which is a normal data packet that can undergo
            // normal sequence check and retransmission rules, so it's ensured
            // that this packet will be received. Receiving such a packet should
            // make this function return 0, potentially also without breaking
            // the connection and potentially also with losing no ability to
            // send some larger portion of data next time.
            HLOGC(arlog.Debug, log << "STREAM API, SHUTDOWN: marking as EOF");
            return 0;
        }
        HLOGC(arlog.Debug,
              log << (m_config.bMessageAPI ? "MESSAGE" : "STREAM") << " API, " << (m_bShutdown ? "" : "no")
                  << " SHUTDOWN. Reporting as BROKEN.");
        throw CUDTException(MJ_CONNECTION, MN_CONNLOST, 0);
    }

    CSync rcond  (m_RecvDataCond, recvguard);
    CSync tscond (m_RcvTsbPdCond, recvguard);
    if (!m_pRcvBuffer->isRcvDataReady())
    {
        if (!m_config.bSynRecving)
        {
            throw CUDTException(MJ_AGAIN, MN_RDAVAIL, 0);
        }
        else
        {
            /* Kick TsbPd thread to schedule next wakeup (if running) */
            if (m_config.iRcvTimeOut < 0)
            {
                THREAD_PAUSED();
                while (stillConnected() && !m_pRcvBuffer->isRcvDataReady())
                {
                    // Do not block forever, check connection status each 1 sec.
                    rcond.wait_for(seconds_from(1));
                }
                THREAD_RESUMED();
            }
            else
            {
                const steady_clock::time_point exptime =
                    steady_clock::now() + milliseconds_from(m_config.iRcvTimeOut);
                THREAD_PAUSED();
                while (stillConnected() && !m_pRcvBuffer->isRcvDataReady())
                {
                    if (!rcond.wait_until(exptime)) // NOT means "not received a signal"
                        break; // timeout
                }
                THREAD_RESUMED();
            }
        }
    }

    // throw an exception if not connected
    if (!m_bConnected)
        throw CUDTException(MJ_CONNECTION, MN_NOCONN, 0);

    if ((m_bBroken || m_bClosing) && !m_pRcvBuffer->isRcvDataReady())
    {
        // See at the beginning
        if (!m_config.bMessageAPI && m_bShutdown)
        {
            HLOGC(arlog.Debug, log << "STREAM API, SHUTDOWN: marking as EOF");
            return 0;
        }
        HLOGC(arlog.Debug,
              log << (m_config.bMessageAPI ? "MESSAGE" : "STREAM") << " API, " << (m_bShutdown ? "" : "no")
                  << " SHUTDOWN. Reporting as BROKEN.");

        throw CUDTException(MJ_CONNECTION, MN_CONNLOST, 0);
    }

    const int res = m_pRcvBuffer->readBuffer(data, len);

    /* Kick TsbPd thread to schedule next wakeup (if running) */
    if (m_bTsbPd)
    {
        HLOGP(tslog.Debug, "Ping TSBPD thread to schedule wakeup");
        tscond.signal_locked(recvguard);
    }
    else
    {
        HLOGP(tslog.Debug, "NOT pinging TSBPD - not set");
    }

    if (!m_pRcvBuffer->isRcvDataReady())
    {
        // read is not available any more
        s_UDTUnited.m_EPoll.update_events(m_SocketID, m_sPollID, SRT_EPOLL_IN, false);
    }

    if ((res <= 0) && (m_config.iRcvTimeOut >= 0))
        throw CUDTException(MJ_AGAIN, MN_XMTIMEOUT, 0);

    return res;
}

// [[using maybe_locked(CUDTGroup::m_GroupLock, m_parent->m_GroupOf != NULL)]];
// [[using locked(m_SendLock)]];
void CUDT::checkNeedDrop(bool& w_bCongestion)
{
    if (!m_bPeerTLPktDrop)
        return;

    if (!m_config.bMessageAPI)
    {
        LOGC(aslog.Error, log << "The SRTO_TLPKTDROP flag can only be used with message API.");
        throw CUDTException(MJ_NOTSUP, MN_INVALBUFFERAPI, 0);
    }

    int bytes, timespan_ms;
    // (returns buffer size in buffer units, ignored)
    m_pSndBuffer->getCurrBufSize((bytes), (timespan_ms));

    // high threshold (msec) at tsbpd_delay plus sender/receiver reaction time (2 * 10ms)
    // Minimum value must accomodate an I-Frame (~8 x average frame size)
    // >>need picture rate or app to set min treshold
    // >>using 1 sec for worse case 1 frame using all bit budget.
    // picture rate would be useful in auto SRT setting for min latency
    // XXX Make SRT_TLPKTDROP_MINTHRESHOLD_MS option-configurable
    int threshold_ms = 0;
    if (m_config.iSndDropDelay >= 0)
    {
        threshold_ms = std::max(m_iPeerTsbPdDelay_ms + m_config.iSndDropDelay, +SRT_TLPKTDROP_MINTHRESHOLD_MS) +
                       (2 * COMM_SYN_INTERVAL_US / 1000);
    }

    if (threshold_ms && timespan_ms > threshold_ms)
    {
        // protect packet retransmission
        enterCS(m_RecvAckLock);
        int dbytes;
        int32_t first_msgno;
        int dpkts = m_pSndBuffer->dropLateData((dbytes), (first_msgno), steady_clock::now() - milliseconds_from(threshold_ms));
        if (dpkts > 0)
        {
            enterCS(m_StatsLock);
            m_stats.traceSndDrop += dpkts;
            m_stats.sndDropTotal += dpkts;
            m_stats.traceSndBytesDrop += dbytes;
            m_stats.sndBytesDropTotal += dbytes;
            leaveCS(m_StatsLock);

            IF_HEAVY_LOGGING(const int32_t realack = m_iSndLastDataAck);
            const int32_t fakeack = CSeqNo::incseq(m_iSndLastDataAck, dpkts);

            m_iSndLastAck     = fakeack;
            m_iSndLastDataAck = fakeack;

            int32_t minlastack = CSeqNo::decseq(m_iSndLastDataAck);
            m_pSndLossList->removeUpTo(minlastack);
            /* If we dropped packets not yet sent, advance current position */
            // THIS MEANS: m_iSndCurrSeqNo = MAX(m_iSndCurrSeqNo, m_iSndLastDataAck-1)
            if (CSeqNo::seqcmp(m_iSndCurrSeqNo, minlastack) < 0)
            {
                m_iSndCurrSeqNo = minlastack;
            }

            HLOGC(aslog.Debug, log << "SND-DROP: %(" << realack << "-" <<  m_iSndCurrSeqNo << ") n="
                    << dpkts << "pkt " <<  dbytes << "B, span=" <<  timespan_ms << " ms, FIRST #" << first_msgno);

#if ENABLE_EXPERIMENTAL_BONDING
            // This is done with a presumption that the group
            // exists and if this is not NULL, it means that this
            // function was called with locked m_GroupLock, as sendmsg2
            // function was called from inside CUDTGroup::send, which
            // locks the whole function.
            //
            // XXX This is true only because all existing groups are managed
            // groups, that is, sockets cannot be added or removed from group
            // manually, nor can send/recv operation be done on a single socket
            // from the API call directly. This should be extra verified, if that
            // changes in the future.
            //
            // What's important is that the lock on GroupLock cannot be applied
            // here, both because it might be applied already, and because the
            // locks on the later lock ordered mutexes are already set.
            if (m_parent->m_GroupOf)
            {
                m_parent->m_GroupOf->ackMessage(first_msgno);
            }
#endif
        }
        w_bCongestion = true;
        leaveCS(m_RecvAckLock);
    }
    else if (timespan_ms > (m_iPeerTsbPdDelay_ms / 2))
    {
        HLOGC(aslog.Debug,
              log << "cong, BYTES " << bytes << ", TMSPAN " << timespan_ms << "ms");

        w_bCongestion = true;
    }
}

int CUDT::sendmsg(const char *data, int len, int msttl, bool inorder, int64_t srctime)
{
    SRT_MSGCTRL mctrl = srt_msgctrl_default;
    mctrl.msgttl      = msttl;
    mctrl.inorder     = inorder;
    mctrl.srctime     = srctime;
    return this->sendmsg2(data, len, (mctrl));
}

// [[using maybe_locked(CUDTGroup::m_GroupLock, m_parent->m_GroupOf != NULL)]]
// GroupLock is applied when this function is called from inside CUDTGroup::send,
// which is the only case when the m_parent->m_GroupOf is not NULL.
int CUDT::sendmsg2(const char *data, int len, SRT_MSGCTRL& w_mctrl)
{
    bool         bCongestion = false;

    // throw an exception if not connected
    if (m_bBroken || m_bClosing)
        throw CUDTException(MJ_CONNECTION, MN_CONNLOST, 0);
    else if (!m_bConnected || !m_CongCtl.ready())
        throw CUDTException(MJ_CONNECTION, MN_NOCONN, 0);

    if (len <= 0)
    {
        LOGC(aslog.Error, log << "INVALID: Data size for sending declared with length: " << len);
        return 0;
    }

    if (w_mctrl.msgno != -1) // most unlikely, unless you use balancing groups
    {
        if (w_mctrl.msgno < 1 || w_mctrl.msgno > MSGNO_SEQ_MAX)
        {
            LOGC(aslog.Error, log << "INVALID forced msgno " << w_mctrl.msgno << ": can be -1 (trap) or <1..." << MSGNO_SEQ_MAX << ">");
            throw CUDTException(MJ_NOTSUP, MN_INVAL);
        }
    }

    int  msttl   = w_mctrl.msgttl;
    bool inorder = w_mctrl.inorder;

    // Sendmsg isn't restricted to the congctl type, however the congctl
    // may want to have something to say here.
    // NOTE: SrtCongestion is also allowed to throw CUDTException() by itself!
    {
        SrtCongestion::TransAPI api = SrtCongestion::STA_MESSAGE;
        CodeMinor               mn  = MN_INVALMSGAPI;
        if (!m_config.bMessageAPI)
        {
            api = SrtCongestion::STA_BUFFER;
            mn  = MN_INVALBUFFERAPI;
        }

        if (!m_CongCtl->checkTransArgs(api, SrtCongestion::STAD_SEND, data, len, msttl, inorder))
            throw CUDTException(MJ_NOTSUP, mn, 0);
    }

    // NOTE: the length restrictions differ in STREAM API and in MESSAGE API:

    // - STREAM API:
    //   At least 1 byte free sending buffer space is needed
    //   (in practice, one unit buffer of 1456 bytes).
    //   This function will send as much as possible, and return
    //   how much was actually sent.

    // - MESSAGE API:
    //   At least so many bytes free in the sending buffer is needed,
    //   as the length of the data, otherwise this function will block
    //   or return MJ_AGAIN until this condition is satisfied. The EXACTLY
    //   such number of data will be then written out, and this function
    //   will effectively return either -1 (error) or the value of 'len'.
    //   This call will be also rejected from upside when trying to send
    //   out a message of a length that exceeds the total size of the sending
    //   buffer (configurable by SRTO_SNDBUF).

    if (m_config.bMessageAPI && len > int(m_config.iSndBufSize * m_iMaxSRTPayloadSize))
    {
        LOGC(aslog.Error,
             log << "Message length (" << len << ") exceeds the size of sending buffer: "
                 << (m_config.iSndBufSize * m_iMaxSRTPayloadSize) << ". Use SRTO_SNDBUF if needed.");
        throw CUDTException(MJ_NOTSUP, MN_XSIZE, 0);
    }

    /* XXX
       This might be worth preserving for several occasions, but it
       must be at least conditional because it breaks backward compat.
    if (!m_pCryptoControl || !m_pCryptoControl->isSndEncryptionOK())
    {
        LOGC(aslog.Error, log << "Encryption is required, but the peer did not supply correct credentials. Sending
    rejected."); throw CUDTException(MJ_SETUP, MN_SECURITY, 0);
    }
    */

    UniqueLock sendguard(m_SendLock);

    if (m_pSndBuffer->getCurrBufSize() == 0)
    {
        // delay the EXP timer to avoid mis-fired timeout
        ScopedLock ack_lock(m_RecvAckLock);
        m_tsLastRspAckTime = steady_clock::now();
        m_iReXmitCount   = 1;
    }

    // checkNeedDrop(...) may lock m_RecvAckLock
    // to modify m_pSndBuffer and m_pSndLossList
    checkNeedDrop((bCongestion));

    int minlen = 1; // Minimum sender buffer space required for STREAM API
    if (m_config.bMessageAPI)
    {
        // For MESSAGE API the minimum outgoing buffer space required is
        // the size that can carry over the whole message as passed here.
        minlen = (len + m_iMaxSRTPayloadSize - 1) / m_iMaxSRTPayloadSize;
    }

    if (sndBuffersLeft() < minlen)
    {
        //>>We should not get here if SRT_ENABLE_TLPKTDROP
        // XXX Check if this needs to be removed, or put to an 'else' condition for m_bTLPktDrop.
        if (!m_config.bSynSending)
            throw CUDTException(MJ_AGAIN, MN_WRAVAIL, 0);

        {
            // wait here during a blocking sending
            UniqueLock sendblock_lock (m_SendBlockLock);

            if (m_config.iSndTimeOut < 0)
            {
                while (stillConnected() && sndBuffersLeft() < minlen && m_bPeerHealth)
                    m_SendBlockCond.wait(sendblock_lock);
            }
            else
            {
                const steady_clock::time_point exptime =
                    steady_clock::now() + milliseconds_from(m_config.iSndTimeOut);
                THREAD_PAUSED();
                while (stillConnected() && sndBuffersLeft() < minlen && m_bPeerHealth)
                {
                    if (!m_SendBlockCond.wait_until(sendblock_lock, exptime))
                        break;
                }
                THREAD_RESUMED();
            }
        }

        // check the connection status
        if (m_bBroken || m_bClosing)
            throw CUDTException(MJ_CONNECTION, MN_CONNLOST, 0);
        else if (!m_bConnected)
            throw CUDTException(MJ_CONNECTION, MN_NOCONN, 0);
        else if (!m_bPeerHealth)
        {
            m_bPeerHealth = true;
            throw CUDTException(MJ_PEERERROR);
        }

        /*
         * The code below is to return ETIMEOUT when blocking mode could not get free buffer in time.
         * If no free buffer available in non-blocking mode, we alredy returned. If buffer availaible,
         * we test twice if this code is outside the else section.
         * This fix move it in the else (blocking-mode) section
         */
        if (sndBuffersLeft() < minlen)
        {
            if (m_config.iSndTimeOut >= 0)
                throw CUDTException(MJ_AGAIN, MN_XMTIMEOUT, 0);

            // XXX This looks very weird here, however most likely
            // this will happen only in the following case, when
            // the above loop has been interrupted, which happens when:
            // 1. The buffers left gets enough for minlen - but this is excluded
            //    in the first condition here.
            // 2. In the case of sending timeout, the above loop was interrupted
            //    due to reaching timeout, but this is excluded by the second
            //    condition here
            // 3. The 'stillConnected()' or m_bPeerHealth condition is false, of which:
            //    - broken/closing status is checked and responded with CONNECTION/CONNLOST
            //    - not connected status is checked and responded with CONNECTION/NOCONN
            //    - m_bPeerHealth condition is checked and responded with PEERERROR
            //
            // ERGO: never happens?
            LOGC(aslog.Fatal,
                 log << "IPE: sendmsg: the loop exited, while not enough size, still connected, peer healthy. "
                        "Impossible.");

            return 0;
        }
    }

    // If the sender's buffer is empty,
    // record total time used for sending
    if (m_pSndBuffer->getCurrBufSize() == 0)
    {
        ScopedLock lock(m_StatsLock);
        m_stats.sndDurationCounter = steady_clock::now();
    }

    int size = len;
    if (!m_config.bMessageAPI)
    {
        // For STREAM API it's allowed to send less bytes than the given buffer.
        // Just return how many bytes were actually scheduled for writing.
        // XXX May be reasonable to add a flag that requires that the function
        // not return until the buffer is sent completely.
        size = min(len, sndBuffersLeft() * m_iMaxSRTPayloadSize);
    }

    {
        ScopedLock recvAckLock(m_RecvAckLock);
        // insert the user buffer into the sending list

        int32_t seqno = m_iSndNextSeqNo;
        IF_HEAVY_LOGGING(int32_t orig_seqno = seqno);
        IF_HEAVY_LOGGING(steady_clock::time_point ts_srctime =
                             steady_clock::time_point() + microseconds_from(w_mctrl.srctime));

        // Check if seqno has been set, in case when this is a group sender.
        // If the sequence is from the past towards the "next sequence",
        // simply return the size, pretending that it has been sent.
        if (w_mctrl.pktseq != SRT_SEQNO_NONE && m_iSndNextSeqNo != SRT_SEQNO_NONE)
        {
            if (CSeqNo::seqcmp(w_mctrl.pktseq, seqno) < 0)
            {
                HLOGC(aslog.Debug, log << CONID() << "sock:SENDING (NOT): group-req %" << w_mctrl.pktseq
                        << " OLDER THAN next expected %" << seqno << " - FAKE-SENDING.");
                return size;
            }
        }

        // Set this predicted next sequence to the control information.
        // It's the sequence of the FIRST (!) packet from all packets used to send
        // this buffer. Values from this field will be monotonic only if you always
        // have one packet per buffer (as it's in live mode).
        w_mctrl.pktseq = seqno;

        // Now seqno is the sequence to which it was scheduled
        // XXX Conversion from w_mctrl.srctime -> steady_clock::time_point need not be accurrate.
        HLOGC(aslog.Debug, log << CONID() << "buf:SENDING (BEFORE) srctime:"
                << (w_mctrl.srctime ? FormatTime(ts_srctime) : "none")
                << " DATA SIZE: " << size << " sched-SEQUENCE: " << seqno
                << " STAMP: " << BufferStamp(data, size));

        if (w_mctrl.srctime && w_mctrl.srctime < count_microseconds(m_stats.tsStartTime.time_since_epoch()))
        {
            LOGC(aslog.Error,
                log << "Wrong source time was provided. Sending is rejected.");
            throw CUDTException(MJ_NOTSUP, MN_INVALMSGAPI);
        }

        if (w_mctrl.srctime && (!m_config.bMessageAPI || !m_bTsbPd))
        {
            HLOGC(aslog.Warn,
                log << "Source time can only be used with TSBPD and Message API enabled. Using default time instead.");
            w_mctrl.srctime = 0;
        }

        // w_mctrl.seqno is INPUT-OUTPUT value:
        // - INPUT: the current sequence number to be placed for the next scheduled packet
        // - OUTPUT: value of the sequence number to be put on the first packet at the next sendmsg2 call.
        // We need to supply to the output the value that was STAMPED ON THE PACKET,
        // which is seqno. In the output we'll get the next sequence number.
        m_pSndBuffer->addBuffer(data, size, (w_mctrl));
        m_iSndNextSeqNo = w_mctrl.pktseq;
        w_mctrl.pktseq = seqno;

        HLOGC(aslog.Debug, log << CONID() << "buf:SENDING srctime:" << FormatTime(ts_srctime)
              << " size=" << size << " #" << w_mctrl.msgno << " SCHED %" << orig_seqno
              << "(>> %" << seqno << ") !" << BufferStamp(data, size));

        if (sndBuffersLeft() < 1) // XXX Not sure if it should test if any space in the buffer, or as requried.
        {
            // write is not available any more
            s_UDTUnited.m_EPoll.update_events(m_SocketID, m_sPollID, SRT_EPOLL_OUT, false);
        }
    }

    // insert this socket to the snd list if it is not on the list yet
    // m_pSndUList->pop may lock CSndUList::m_ListLock and then m_RecvAckLock
    m_pSndQueue->m_pSndUList->update(this, CSndUList::rescheduleIf(bCongestion));

#ifdef SRT_ENABLE_ECN
    if (bCongestion)
    {
        LOGC(aslog.Error, log << "sendmsg2: CONGESTION; reporting error");
        throw CUDTException(MJ_AGAIN, MN_CONGESTION, 0);
    }
#endif /* SRT_ENABLE_ECN */

    HLOGC(aslog.Debug, log << CONID() << "sock:SENDING (END): success, size=" << size);
    return size;
}

int CUDT::recv(char* data, int len)
{
    SRT_MSGCTRL mctrl = srt_msgctrl_default;
    return recvmsg2(data, len, (mctrl));
}

int CUDT::recvmsg(char* data, int len, int64_t& srctime)
{
    SRT_MSGCTRL mctrl = srt_msgctrl_default;
    int res = recvmsg2(data, len, (mctrl));
    srctime = mctrl.srctime;
    return res;
}

// [[using maybe_locked(CUDTGroup::m_GroupLock, m_parent->m_GroupOf != NULL)]]
// GroupLock is applied when this function is called from inside CUDTGroup::recv,
// which is the only case when the m_parent->m_GroupOf is not NULL.
int CUDT::recvmsg2(char* data, int len, SRT_MSGCTRL& w_mctrl)
{
    // Check if the socket is a member of a receiver group.
    // If so, then reading by receiveMessage is disallowed.

#if ENABLE_EXPERIMENTAL_BONDING
    if (m_parent->m_GroupOf && m_parent->m_GroupOf->isGroupReceiver())
    {
        LOGP(arlog.Error, "recv*: This socket is a receiver group member. Use group ID, NOT socket ID.");
        throw CUDTException(MJ_NOTSUP, MN_INVALMSGAPI, 0);
    }
#endif

    if (!m_bConnected || !m_CongCtl.ready())
        throw CUDTException(MJ_CONNECTION, MN_NOCONN, 0);

    if (len <= 0)
    {
        LOGC(arlog.Error, log << "Length of '" << len << "' supplied to srt_recvmsg.");
        throw CUDTException(MJ_NOTSUP, MN_INVAL, 0);
    }

    if (m_config.bMessageAPI)
        return receiveMessage(data, len, (w_mctrl));

    return receiveBuffer(data, len);
}

// int by_exception: accepts values of CUDTUnited::ErrorHandling:
// - 0 - by return value
// - 1 - by exception
// - 2 - by abort (unused)
int CUDT::receiveMessage(char* data, int len, SRT_MSGCTRL& w_mctrl, int by_exception)
{
    // Recvmsg isn't restricted to the congctl type, it's the most
    // basic method of passing the data. You can retrieve data as
    // they come in, however you need to match the size of the buffer.

    // Note: if by_exception = ERH_RETURN, this would still break it
    // by exception. The intention of by_exception isn't to prevent
    // exceptions here, but to intercept the erroneous situation should
    // it be handled by the caller in a less than general way. As this
    // is only used internally, we state that the problem that would be
    // handled by exception here should not happen, and in case if it does,
    // it's a bug to fix, so the exception is nothing wrong.
    if (!m_CongCtl->checkTransArgs(SrtCongestion::STA_MESSAGE, SrtCongestion::STAD_RECV, data, len, SRT_MSGTTL_INF, false))
        throw CUDTException(MJ_NOTSUP, MN_INVALMSGAPI, 0);

    UniqueLock recvguard (m_RecvLock);
    CSync tscond     (m_RcvTsbPdCond,  recvguard);

    /* XXX DEBUG STUFF - enable when required
       char charbool[2] = {'0', '1'};
       char ptrn [] = "RECVMSG/BEGIN BROKEN 1 CONN 1 CLOSING 1 SYNCR 1 NMSG                                ";
       int pos [] = {21, 28, 38, 46, 53};
       ptrn[pos[0]] = charbool[m_bBroken];
       ptrn[pos[1]] = charbool[m_bConnected];
       ptrn[pos[2]] = charbool[m_bClosing];
       ptrn[pos[3]] = charbool[m_config.m_bSynRecving];
       int wrtlen = sprintf(ptrn + pos[4], "%d", m_pRcvBuffer->getRcvMsgNum());
       strcpy(ptrn + pos[4] + wrtlen, "\n");
       fputs(ptrn, stderr);
    // */

    if (m_bBroken || m_bClosing)
    {
        HLOGC(arlog.Debug, log << CONID() << "receiveMessage: CONNECTION BROKEN - reading from recv buffer just for formality");
        enterCS(m_RcvBufferLock);
        int res       = m_pRcvBuffer->readMsg(data, len);
        leaveCS(m_RcvBufferLock);
        w_mctrl.srctime = 0;

        // Kick TsbPd thread to schedule next wakeup (if running)
        if (m_bTsbPd)
        {
            HLOGP(tslog.Debug, "Ping TSBPD thread to schedule wakeup");
            tscond.signal_locked(recvguard);
        }
        else
        {
            HLOGP(tslog.Debug, "NOT pinging TSBPD - not set");
        }

        if (!m_pRcvBuffer->isRcvDataReady())
        {
            // read is not available any more
            s_UDTUnited.m_EPoll.update_events(m_SocketID, m_sPollID, SRT_EPOLL_IN, false);
        }

        if (res == 0)
        {
            if (!m_config.bMessageAPI && m_bShutdown)
                return 0;
            // Forced to return error instead of throwing exception.
            if (!by_exception)
                return APIError(MJ_CONNECTION, MN_CONNLOST, 0);
            throw CUDTException(MJ_CONNECTION, MN_CONNLOST, 0);
        }
        else
            return res;
    }

    const int seqdistance = -1;

    if (!m_config.bSynRecving)
    {
        HLOGC(arlog.Debug, log << CONID() << "receiveMessage: BEGIN ASYNC MODE. Going to extract payload size=" << len);
        enterCS(m_RcvBufferLock);
        const int res = m_pRcvBuffer->readMsg(data, len, (w_mctrl), seqdistance);
        leaveCS(m_RcvBufferLock);
        HLOGC(arlog.Debug, log << CONID() << "AFTER readMsg: (NON-BLOCKING) result=" << res);

        if (res == 0)
        {
            // read is not available any more
            // Kick TsbPd thread to schedule next wakeup (if running)
            if (m_bTsbPd)
            {
                HLOGP(arlog.Debug, "receiveMessage: nothing to read, kicking TSBPD, return AGAIN");
                tscond.signal_locked(recvguard);
            }
            else
            {
                HLOGP(arlog.Debug, "receiveMessage: nothing to read, return AGAIN");
            }

            // Shut up EPoll if no more messages in non-blocking mode
            s_UDTUnited.m_EPoll.update_events(m_SocketID, m_sPollID, SRT_EPOLL_IN, false);
            // Forced to return 0 instead of throwing exception, in case of AGAIN/READ
            if (!by_exception)
                return 0;
            throw CUDTException(MJ_AGAIN, MN_RDAVAIL, 0);
        }

        if (!m_pRcvBuffer->isRcvDataReady())
        {
            // Kick TsbPd thread to schedule next wakeup (if running)
            if (m_bTsbPd)
            {
                HLOGP(arlog.Debug, "receiveMessage: DATA READ, but nothing more - kicking TSBPD.");
                tscond.signal_locked(recvguard);
            }
            else
            {
                HLOGP(arlog.Debug, "receiveMessage: DATA READ, but nothing more");
            }

            // Shut up EPoll if no more messages in non-blocking mode
            s_UDTUnited.m_EPoll.update_events(m_SocketID, m_sPollID, SRT_EPOLL_IN, false);

            // After signaling the tsbpd for ready data, report the bandwidth.
#if ENABLE_HEAVY_LOGGING
            double bw = Bps2Mbps( m_iBandwidth * m_iMaxSRTPayloadSize );
            HLOGC(arlog.Debug, log << CONID() << "CURRENT BANDWIDTH: " << bw << "Mbps (" << m_iBandwidth << " buffers per second)");
#endif
        }
        return res;
    }

    HLOGC(arlog.Debug, log << CONID() << "receiveMessage: BEGIN SYNC MODE. Going to extract payload size max=" << len);

    int  res     = 0;
    bool timeout = false;
    // Do not block forever, check connection status each 1 sec.
    const steady_clock::duration recv_timeout = m_config.iRcvTimeOut < 0 ? seconds_from(1) : milliseconds_from(m_config.iRcvTimeOut);

    CSync recv_cond (m_RecvDataCond, recvguard);

    do
    {
        steady_clock::time_point tstime SRT_ATR_UNUSED;
        int32_t seqno;
        if (stillConnected() && !timeout && !m_pRcvBuffer->isRcvDataReady((tstime), (seqno), seqdistance))
        {
            /* Kick TsbPd thread to schedule next wakeup (if running) */
            if (m_bTsbPd)
            {
                // XXX Experimental, so just inform:
                // Check if the last check of isRcvDataReady has returned any "next time for a packet".
                // If so, then it means that TSBPD has fallen asleep only up to this time, so waking it up
                // would be "spurious". If a new packet comes ahead of the packet which's time is returned
                // in tstime (as TSBPD sleeps up to then), the procedure that receives it is responsible
                // of kicking TSBPD.
                // bool spurious = (tstime != 0);

                HLOGC(tslog.Debug, log << CONID() << "receiveMessage: KICK tsbpd" << (is_zero(tstime) ? " (SPURIOUS!)" : ""));
                tscond.signal_locked(recvguard);
            }

            THREAD_PAUSED();
            do
            {
                // `wait_for(recv_timeout)` wouldn't be correct here. Waiting should be
                // only until the time that is now + timeout since the first moment
                // when this started, or sliced-waiting for 1 second, if timtout is
                // higher than this.
                const steady_clock::time_point exptime = steady_clock::now() + recv_timeout;

                HLOGC(tslog.Debug,
                      log << CONID() << "receiveMessage: fall asleep up to TS=" << FormatTime(exptime)
                          << " lock=" << (&m_RecvLock) << " cond=" << (&m_RecvDataCond));

                if (!recv_cond.wait_until(exptime))
                {
                    if (m_config.iRcvTimeOut >= 0) // otherwise it's "no timeout set"
                        timeout = true;
                    HLOGP(tslog.Debug,
                          "receiveMessage: DATA COND: EXPIRED -- checking connection conditions and rolling again");
                }
                else
                {
                    HLOGP(tslog.Debug, "receiveMessage: DATA COND: KICKED.");
                }
            } while (stillConnected() && !timeout && (!m_pRcvBuffer->isRcvDataReady()));
            THREAD_RESUMED();

            HLOGC(tslog.Debug,
                  log << CONID() << "receiveMessage: lock-waiting loop exited: stillConntected=" << stillConnected()
                      << " timeout=" << timeout << " data-ready=" << m_pRcvBuffer->isRcvDataReady());
        }

        /* XXX DEBUG STUFF - enable when required
        LOGC(arlog.Debug, "RECVMSG/GO-ON BROKEN " << m_bBroken << " CONN " << m_bConnected
                << " CLOSING " << m_bClosing << " TMOUT " << timeout
                << " NMSG " << m_pRcvBuffer->getRcvMsgNum());
                */

        enterCS(m_RcvBufferLock);
        res = m_pRcvBuffer->readMsg((data), len, (w_mctrl), seqdistance);
        leaveCS(m_RcvBufferLock);
        HLOGC(arlog.Debug, log << CONID() << "AFTER readMsg: (BLOCKING) result=" << res);

        if (m_bBroken || m_bClosing)
        {
            // Forced to return 0 instead of throwing exception.
            if (!by_exception)
                return APIError(MJ_CONNECTION, MN_CONNLOST, 0);
            if (!m_config.bMessageAPI && m_bShutdown)
                return 0;
            throw CUDTException(MJ_CONNECTION, MN_CONNLOST, 0);
        }
        else if (!m_bConnected)
        {
            // Forced to return -1 instead of throwing exception.
            if (!by_exception)
                return APIError(MJ_CONNECTION, MN_NOCONN, 0);
            throw CUDTException(MJ_CONNECTION, MN_NOCONN, 0);
        }
    } while ((res == 0) && !timeout);

    if (!m_pRcvBuffer->isRcvDataReady())
    {
        // Falling here means usually that res == 0 && timeout == true.
        // res == 0 would repeat the above loop, unless there was also a timeout.
        // timeout has interrupted the above loop, but with res > 0 this condition
        // wouldn't be satisfied.

        // read is not available any more

        // Kick TsbPd thread to schedule next wakeup (if running)
        if (m_bTsbPd)
        {
            HLOGP(tslog.Debug, "recvmsg: KICK tsbpd() (buffer empty)");
            tscond.signal_locked(recvguard);
        }

        // Shut up EPoll if no more messages in non-blocking mode
        s_UDTUnited.m_EPoll.update_events(m_SocketID, m_sPollID, SRT_EPOLL_IN, false);
    }

    // Unblock when required
    // LOGC(tslog.Debug, "RECVMSG/EXIT RES " << res << " RCVTIMEOUT");

    if ((res <= 0) && (m_config.iRcvTimeOut >= 0))
    {
        // Forced to return -1 instead of throwing exception.
        if (!by_exception)
            return APIError(MJ_AGAIN, MN_XMTIMEOUT, 0);
        throw CUDTException(MJ_AGAIN, MN_XMTIMEOUT, 0);
    }

    return res;
}

int64_t CUDT::sendfile(fstream &ifs, int64_t &offset, int64_t size, int block)
{
    if (m_bBroken || m_bClosing)
        throw CUDTException(MJ_CONNECTION, MN_CONNLOST, 0);
    else if (!m_bConnected || !m_CongCtl.ready())
        throw CUDTException(MJ_CONNECTION, MN_NOCONN, 0);

    if (size <= 0 && size != -1)
        return 0;

    if (!m_CongCtl->checkTransArgs(SrtCongestion::STA_FILE, SrtCongestion::STAD_SEND, 0, size, SRT_MSGTTL_INF, false))
        throw CUDTException(MJ_NOTSUP, MN_INVALBUFFERAPI, 0);

    if (!m_pCryptoControl || !m_pCryptoControl->isSndEncryptionOK())
    {
        LOGC(aslog.Error,
             log << "Encryption is required, but the peer did not supply correct credentials. Sending rejected.");
        throw CUDTException(MJ_SETUP, MN_SECURITY, 0);
    }

    ScopedLock sendguard (m_SendLock);

    if (m_pSndBuffer->getCurrBufSize() == 0)
    {
        // delay the EXP timer to avoid mis-fired timeout
        m_tsLastRspAckTime = steady_clock::now();
        m_iReXmitCount   = 1;
    }

    // positioning...
    try
    {
        if (size == -1)
        {
            ifs.seekg(0, std::ios::end);
            size = ifs.tellg();
            if (offset > size)
                throw 0; // let it be caught below
        }

        // This will also set the position back to the beginning
        // in case when it was moved to the end for measuring the size.
        // This will also fail if the offset exceeds size, so measuring
        // the size can be skipped if not needed.
        ifs.seekg((streamoff)offset);
        if (!ifs.good())
            throw 0;
    }
    catch (...)
    {
        // XXX It would be nice to note that this is reported
        // by exception only if explicitly requested by setting
        // the exception flags in the stream. Here it's fixed so
        // that when this isn't set, the exception is "thrown manually".
        throw CUDTException(MJ_FILESYSTEM, MN_SEEKGFAIL);
    }

    int64_t tosend = size;
    int     unitsize;

    // sending block by block
    while (tosend > 0)
    {
        if (ifs.fail())
            throw CUDTException(MJ_FILESYSTEM, MN_WRITEFAIL);

        if (ifs.eof())
            break;

        unitsize = int((tosend >= block) ? block : tosend);

        {
            UniqueLock lock(m_SendBlockLock);

            THREAD_PAUSED();
            while (stillConnected() && (sndBuffersLeft() <= 0) && m_bPeerHealth)
                m_SendBlockCond.wait(lock);
            THREAD_RESUMED();
        }

        if (m_bBroken || m_bClosing)
            throw CUDTException(MJ_CONNECTION, MN_CONNLOST, 0);
        else if (!m_bConnected)
            throw CUDTException(MJ_CONNECTION, MN_NOCONN, 0);
        else if (!m_bPeerHealth)
        {
            // reset peer health status, once this error returns, the app should handle the situation at the peer side
            m_bPeerHealth = true;
            throw CUDTException(MJ_PEERERROR);
        }

        // record total time used for sending
        if (m_pSndBuffer->getCurrBufSize() == 0)
        {
            ScopedLock lock(m_StatsLock);
            m_stats.sndDurationCounter = steady_clock::now();
        }

        {
            ScopedLock        recvAckLock(m_RecvAckLock);
            const int64_t sentsize = m_pSndBuffer->addBufferFromFile(ifs, unitsize);

            if (sentsize > 0)
            {
                tosend -= sentsize;
                offset += sentsize;
            }

            if (sndBuffersLeft() <= 0)
            {
                // write is not available any more
                s_UDTUnited.m_EPoll.update_events(m_SocketID, m_sPollID, SRT_EPOLL_OUT, false);
            }
        }

        // insert this socket to snd list if it is not on the list yet
        m_pSndQueue->m_pSndUList->update(this, CSndUList::DONT_RESCHEDULE);
    }

    return size - tosend;
}

int64_t CUDT::recvfile(fstream &ofs, int64_t &offset, int64_t size, int block)
{
    if (!m_bConnected || !m_CongCtl.ready())
        throw CUDTException(MJ_CONNECTION, MN_NOCONN, 0);
    else if ((m_bBroken || m_bClosing) && !m_pRcvBuffer->isRcvDataReady())
    {
        if (!m_config.bMessageAPI && m_bShutdown)
            return 0;
        throw CUDTException(MJ_CONNECTION, MN_CONNLOST, 0);
    }

    if (size <= 0)
        return 0;

    if (!m_CongCtl->checkTransArgs(SrtCongestion::STA_FILE, SrtCongestion::STAD_RECV, 0, size, SRT_MSGTTL_INF, false))
        throw CUDTException(MJ_NOTSUP, MN_INVALBUFFERAPI, 0);

    if (isOPT_TsbPd())
    {
        LOGC(arlog.Error, log << "Reading from file is incompatible with TSBPD mode and would cause a deadlock\n");
        throw CUDTException(MJ_NOTSUP, MN_INVALBUFFERAPI, 0);
    }

    UniqueLock recvguard(m_RecvLock);

    // Well, actually as this works over a FILE (fstream), not just a stream,
    // the size can be measured anyway and predicted if setting the offset might
    // have a chance to work or not.

    // positioning...
    try
    {
        if (offset > 0)
        {
            // Don't do anything around here if the offset == 0, as this
            // is the default offset after opening. Whether this operation
            // is performed correctly, it highly depends on how the file
            // has been open. For example, if you want to overwrite parts
            // of an existing file, the file must exist, and the ios::trunc
            // flag must not be set. If the file is open for only ios::out,
            // then the file will be truncated since the offset position on
            // at the time when first written; if ios::in|ios::out, then
            // it won't be truncated, just overwritten.

            // What is required here is that if offset is 0, don't try to
            // change the offset because this might be impossible with
            // the current flag set anyway.

            // Also check the status and CAUSE exception manually because
            // you don't know, as well, whether the user has set exception
            // flags.

            ofs.seekp((streamoff)offset);
            if (!ofs.good())
                throw 0; // just to get caught :)
        }
    }
    catch (...)
    {
        // XXX It would be nice to note that this is reported
        // by exception only if explicitly requested by setting
        // the exception flags in the stream. For a case, when it's not,
        // an additional explicit throwing happens when failbit is set.
        throw CUDTException(MJ_FILESYSTEM, MN_SEEKPFAIL);
    }

    int64_t torecv   = size;
    int     unitsize = block;
    int     recvsize;

    // receiving... "recvfile" is always blocking
    while (torecv > 0)
    {
        if (ofs.fail())
        {
            // send the sender a signal so it will not be blocked forever
            int32_t err_code = CUDTException::EFILE;
            sendCtrl(UMSG_PEERERROR, &err_code);

            throw CUDTException(MJ_FILESYSTEM, MN_WRITEFAIL);
        }

        {
            CSync rcond (m_RecvDataCond, recvguard);

            THREAD_PAUSED();
            while (stillConnected() && !m_pRcvBuffer->isRcvDataReady())
                rcond.wait();
            THREAD_RESUMED();
        }

        if (!m_bConnected)
            throw CUDTException(MJ_CONNECTION, MN_NOCONN, 0);
        else if ((m_bBroken || m_bClosing) && !m_pRcvBuffer->isRcvDataReady())
        {
            if (!m_config.bMessageAPI && m_bShutdown)
                return 0;
            throw CUDTException(MJ_CONNECTION, MN_CONNLOST, 0);
        }

        unitsize = int((torecv > block) ? block : torecv);
        recvsize = m_pRcvBuffer->readBufferToFile(ofs, unitsize);

        if (recvsize > 0)
        {
            torecv -= recvsize;
            offset += recvsize;
        }
    }

    if (!m_pRcvBuffer->isRcvDataReady())
    {
        // read is not available any more
        s_UDTUnited.m_EPoll.update_events(m_SocketID, m_sPollID, SRT_EPOLL_IN, false);
    }

    return size - torecv;
}

void CUDT::bstats(CBytePerfMon *perf, bool clear, bool instantaneous)
{
    if (!m_bConnected)
        throw CUDTException(MJ_CONNECTION, MN_NOCONN, 0);
    if (m_bBroken || m_bClosing)
        throw CUDTException(MJ_CONNECTION, MN_CONNLOST, 0);

    ScopedLock statsguard(m_StatsLock);

    const steady_clock::time_point currtime = steady_clock::now();

    perf->msTimeStamp          = count_milliseconds(currtime - m_stats.tsStartTime);
    perf->pktSent              = m_stats.traceSent;
    perf->pktSentUnique        = m_stats.traceSentUniq;
    perf->pktRecv              = m_stats.traceRecv;
    perf->pktRecvUnique        = m_stats.traceRecvUniq;
    perf->pktSndLoss           = m_stats.traceSndLoss;
    perf->pktRcvLoss           = m_stats.traceRcvLoss;
    perf->pktRetrans           = m_stats.traceRetrans;
    perf->pktRcvRetrans        = m_stats.traceRcvRetrans;
    perf->pktSentACK           = m_stats.sentACK;
    perf->pktRecvACK           = m_stats.recvACK;
    perf->pktSentNAK           = m_stats.sentNAK;
    perf->pktRecvNAK           = m_stats.recvNAK;
    perf->usSndDuration        = m_stats.sndDuration;
    perf->pktReorderDistance   = m_stats.traceReorderDistance;
    perf->pktReorderTolerance  = m_iReorderTolerance;
    perf->pktRcvAvgBelatedTime = m_stats.traceBelatedTime;
    perf->pktRcvBelated        = m_stats.traceRcvBelated;

    perf->pktSndFilterExtra  = m_stats.sndFilterExtra;
    perf->pktRcvFilterExtra  = m_stats.rcvFilterExtra;
    perf->pktRcvFilterSupply = m_stats.rcvFilterSupply;
    perf->pktRcvFilterLoss   = m_stats.rcvFilterLoss;

    /* perf byte counters include all headers (SRT+UDP+IP) */
    const int pktHdrSize = CPacket::HDR_SIZE + CPacket::UDP_HDR_SIZE;
    perf->byteSent       = m_stats.traceBytesSent + (m_stats.traceSent * pktHdrSize);
    perf->byteSentUnique = m_stats.traceBytesSentUniq + (m_stats.traceSentUniq * pktHdrSize);
    perf->byteRecv       = m_stats.traceBytesRecv + (m_stats.traceRecv * pktHdrSize);
    perf->byteRecvUnique = m_stats.traceBytesRecvUniq + (m_stats.traceRecvUniq * pktHdrSize);
    perf->byteRetrans    = m_stats.traceBytesRetrans + (m_stats.traceRetrans * pktHdrSize);
    perf->byteRcvLoss = m_stats.traceRcvBytesLoss + (m_stats.traceRcvLoss * pktHdrSize);

    perf->pktSndDrop  = m_stats.traceSndDrop;
    perf->pktRcvDrop  = m_stats.traceRcvDrop + m_stats.traceRcvUndecrypt;
    perf->byteSndDrop = m_stats.traceSndBytesDrop + (m_stats.traceSndDrop * pktHdrSize);
    perf->byteRcvDrop =
        m_stats.traceRcvBytesDrop + (m_stats.traceRcvDrop * pktHdrSize) + m_stats.traceRcvBytesUndecrypt;
    perf->pktRcvUndecrypt  = m_stats.traceRcvUndecrypt;
    perf->byteRcvUndecrypt = m_stats.traceRcvBytesUndecrypt;

    perf->pktSentTotal       = m_stats.sentTotal;
    perf->pktSentUniqueTotal = m_stats.sentUniqTotal;
    perf->pktRecvTotal       = m_stats.recvTotal;
    perf->pktRecvUniqueTotal = m_stats.recvUniqTotal;
    perf->pktSndLossTotal    = m_stats.sndLossTotal;
    perf->pktRcvLossTotal    = m_stats.rcvLossTotal;
    perf->pktRetransTotal    = m_stats.retransTotal;
    perf->pktSentACKTotal    = m_stats.sentACKTotal;
    perf->pktRecvACKTotal    = m_stats.recvACKTotal;
    perf->pktSentNAKTotal    = m_stats.sentNAKTotal;
    perf->pktRecvNAKTotal    = m_stats.recvNAKTotal;
    perf->usSndDurationTotal = m_stats.m_sndDurationTotal;

    perf->byteSentTotal           = m_stats.bytesSentTotal + (m_stats.sentTotal * pktHdrSize);
    perf->byteSentUniqueTotal     = m_stats.bytesSentUniqTotal + (m_stats.sentUniqTotal * pktHdrSize);
    perf->byteRecvTotal           = m_stats.bytesRecvTotal + (m_stats.recvTotal * pktHdrSize);
    perf->byteRecvUniqueTotal     = m_stats.bytesRecvUniqTotal + (m_stats.recvUniqTotal * pktHdrSize);
    perf->byteRetransTotal        = m_stats.bytesRetransTotal + (m_stats.retransTotal * pktHdrSize);
    perf->pktSndFilterExtraTotal  = m_stats.sndFilterExtraTotal;
    perf->pktRcvFilterExtraTotal  = m_stats.rcvFilterExtraTotal;
    perf->pktRcvFilterSupplyTotal = m_stats.rcvFilterSupplyTotal;
    perf->pktRcvFilterLossTotal   = m_stats.rcvFilterLossTotal;

    perf->byteRcvLossTotal = m_stats.rcvBytesLossTotal + (m_stats.rcvLossTotal * pktHdrSize);
    perf->pktSndDropTotal  = m_stats.sndDropTotal;
    perf->pktRcvDropTotal  = m_stats.rcvDropTotal + m_stats.m_rcvUndecryptTotal;
    perf->byteSndDropTotal = m_stats.sndBytesDropTotal + (m_stats.sndDropTotal * pktHdrSize);
    perf->byteRcvDropTotal =
        m_stats.rcvBytesDropTotal + (m_stats.rcvDropTotal * pktHdrSize) + m_stats.m_rcvBytesUndecryptTotal;
    perf->pktRcvUndecryptTotal  = m_stats.m_rcvUndecryptTotal;
    perf->byteRcvUndecryptTotal = m_stats.m_rcvBytesUndecryptTotal;

    double interval           = count_microseconds(currtime - m_stats.tsLastSampleTime);
    perf->mbpsSendRate        = double(perf->byteSent) * 8.0 / interval;
    perf->mbpsRecvRate        = double(perf->byteRecv) * 8.0 / interval;
    perf->usPktSndPeriod      = count_microseconds(m_tdSendInterval);
    perf->pktFlowWindow       = m_iFlowWindowSize;
    perf->pktCongestionWindow = (int)m_dCongestionWindow;
    perf->pktFlightSize       = getFlightSpan();
    perf->msRTT               = (double)m_iRTT / 1000.0;
    perf->msSndTsbPdDelay     = m_bPeerTsbPd ? m_iPeerTsbPdDelay_ms : 0;
    perf->msRcvTsbPdDelay     = isOPT_TsbPd() ? m_iTsbPdDelay_ms : 0;
    perf->byteMSS             = m_config.iMSS;

    perf->mbpsMaxBW = m_config.llMaxBW > 0 ? Bps2Mbps(m_config.llMaxBW)
                      : m_CongCtl.ready()    ? Bps2Mbps(m_CongCtl->sndBandwidth())
                                             : 0;

    const int64_t availbw = m_iBandwidth == 1 ? m_RcvTimeWindow.getBandwidth() : m_iBandwidth;

    perf->mbpsBandwidth = Bps2Mbps(availbw * (m_iMaxSRTPayloadSize + pktHdrSize));

    if (tryEnterCS(m_ConnectionLock))
    {
        if (m_pSndBuffer)
        {
            if (instantaneous)
            {
                /* Get instant SndBuf instead of moving average for application-based Algorithm
                   (such as NAE) in need of fast reaction to network condition changes. */
                perf->pktSndBuf = m_pSndBuffer->getCurrBufSize((perf->byteSndBuf), (perf->msSndBuf));
            }
            else
            {
                perf->pktSndBuf = m_pSndBuffer->getAvgBufSize((perf->byteSndBuf), (perf->msSndBuf));
            }
            perf->byteSndBuf += (perf->pktSndBuf * pktHdrSize);
            //<
            perf->byteAvailSndBuf = (m_config.iSndBufSize - perf->pktSndBuf) * m_config.iMSS;
        }
        else
        {
            perf->byteAvailSndBuf = 0;
            perf->pktSndBuf  = 0;
            perf->byteSndBuf = 0;
            perf->msSndBuf   = 0;
        }

        if (m_pRcvBuffer)
        {
            perf->byteAvailRcvBuf = m_pRcvBuffer->getAvailBufSize() * m_config.iMSS;
            if (instantaneous) // no need for historical API for Rcv side
            {
                perf->pktRcvBuf = m_pRcvBuffer->getRcvDataSize(perf->byteRcvBuf, perf->msRcvBuf);
            }
            else
            {
                perf->pktRcvBuf = m_pRcvBuffer->getRcvAvgDataSize(perf->byteRcvBuf, perf->msRcvBuf);
            }
        }
        else
        {
            perf->byteAvailRcvBuf = 0;
            perf->pktRcvBuf  = 0;
            perf->byteRcvBuf = 0;
            perf->msRcvBuf   = 0;
        }

        leaveCS(m_ConnectionLock);
    }
    else
    {
        perf->byteAvailSndBuf = 0;
        perf->byteAvailRcvBuf = 0;
        perf->pktSndBuf  = 0;
        perf->byteSndBuf = 0;
        perf->msSndBuf   = 0;
        perf->byteRcvBuf = 0;
        perf->msRcvBuf   = 0;
    }

    if (clear)
    {
        m_stats.traceSndDrop           = 0;
        m_stats.traceRcvDrop           = 0;
        m_stats.traceSndBytesDrop      = 0;
        m_stats.traceRcvBytesDrop      = 0;
        m_stats.traceRcvUndecrypt      = 0;
        m_stats.traceRcvBytesUndecrypt = 0;
        m_stats.traceBytesSent = m_stats.traceBytesRecv = m_stats.traceBytesRetrans = 0;
        m_stats.traceBytesSentUniq = m_stats.traceBytesRecvUniq = 0;
        m_stats.traceSent = m_stats.traceRecv
            = m_stats.traceSentUniq = m_stats.traceRecvUniq
            = m_stats.traceSndLoss = m_stats.traceRcvLoss = m_stats.traceRetrans
            = m_stats.sentACK = m_stats.recvACK = m_stats.sentNAK = m_stats.recvNAK = 0;
        m_stats.sndDuration                                                       = 0;
        m_stats.traceRcvRetrans                                                   = 0;
        m_stats.traceRcvBelated                                                   = 0;
        m_stats.traceRcvBytesLoss = 0;

        m_stats.sndFilterExtra = 0;
        m_stats.rcvFilterExtra = 0;

        m_stats.rcvFilterSupply = 0;
        m_stats.rcvFilterLoss   = 0;

        m_stats.tsLastSampleTime = currtime;
    }
}

bool CUDT::updateCC(ETransmissionEvent evt, const EventVariant arg)
{
    // Special things that must be done HERE, not in SrtCongestion,
    // because it involves the input buffer in CUDT. It would be
    // slightly dangerous to give SrtCongestion access to it.

    // According to the rules, the congctl should be ready at the same
    // time when the sending buffer. For sanity check, check both first.
    if (!m_CongCtl.ready() || !m_pSndBuffer)
    {
        LOGC(rslog.Error,
             log << CONID() << "updateCC: CAN'T DO UPDATE - congctl " << (m_CongCtl.ready() ? "ready" : "NOT READY")
            << "; sending buffer " << (m_pSndBuffer ? "NOT CREATED" : "created"));

        return false;
    }

    HLOGC(rslog.Debug, log << "updateCC: EVENT:" << TransmissionEventStr(evt));

    if (evt == TEV_INIT)
    {
        // only_input uses:
        // 0: in the beginning and when SRTO_MAXBW was changed
        // 1: SRTO_INPUTBW was changed
        // 2: SRTO_OHEADBW was changed
        EInitEvent only_input = arg.get<EventVariant::INIT>();
        // false = TEV_INIT_RESET: in the beginning, or when MAXBW was changed.

        if (only_input && m_config.llMaxBW)
        {
            HLOGC(rslog.Debug, log << CONID() << "updateCC/TEV_INIT: non-RESET stage and m_config.llMaxBW already set to " << m_config.llMaxBW);
            // Don't change
        }
        else // either m_config.llMaxBW == 0 or only_input == TEV_INIT_RESET
        {
            // Use the values:
            // - if SRTO_MAXBW is >0, use it.
            // - if SRTO_MAXBW == 0, use SRTO_INPUTBW + SRTO_OHEADBW
            // - if SRTO_INPUTBW == 0, pass 0 to requst in-buffer sampling
            // Bytes/s
            int bw = m_config.llMaxBW != 0 ? m_config.llMaxBW :                       // When used SRTO_MAXBW
                         m_config.llInputBW != 0 ? withOverhead(m_config.llInputBW) : // SRTO_INPUTBW + SRT_OHEADBW
                             0; // When both MAXBW and INPUTBW are 0, request in-buffer sampling

            // Note: setting bw == 0 uses BW_INFINITE value in LiveCC
            m_CongCtl->updateBandwidth(m_config.llMaxBW, bw);

            if (only_input == TEV_INIT_OHEADBW)
            {
                // On updated SRTO_OHEADBW don't change input rate.
                // This only influences the call to withOverhead().
            }
            else
            {
                // No need to calculate input rate if the bandwidth is set
                const bool disable_in_rate_calc = (bw != 0);
                m_pSndBuffer->resetInputRateSmpPeriod(disable_in_rate_calc);
            }

            HLOGC(rslog.Debug,
                  log << CONID() << "updateCC/TEV_INIT: updating BW=" << m_config.llMaxBW
                      << (only_input == TEV_INIT_RESET
                              ? " (UNCHANGED)"
                              : only_input == TEV_INIT_OHEADBW ? " (only Overhead)" : " (updated sampling rate)"));
        }
    }

    // This part is also required only by LiveCC, however not
    // moved there due to that it needs access to CSndBuffer.
    if (evt == TEV_ACK || evt == TEV_LOSSREPORT || evt == TEV_CHECKTIMER)
    {
        // Specific part done when MaxBW is set to 0 (auto) and InputBW is 0.
        // This requests internal input rate sampling.
        if (m_config.llMaxBW == 0 && m_config.llInputBW == 0)
        {
            // Get auto-calculated input rate, Bytes per second
            const int64_t inputbw = m_pSndBuffer->getInputRate();

            /*
             * On blocked transmitter (tx full) and until connection closes,
             * auto input rate falls to 0 but there may be still lot of packet to retransmit
             * Calling updateBandwidth with 0 sets maxBW to default BW_INFINITE (1 Gbps)
             * and sendrate skyrockets for retransmission.
             * Keep previously set maximum in that case (inputbw == 0).
             */
            if (inputbw >= 0)
                m_CongCtl->updateBandwidth(0, withOverhead(std::max(m_config.llMinInputBW, inputbw))); // Bytes/sec
        }
    }

    HLOGC(rslog.Debug, log << CONID() << "updateCC: emitting signal for EVENT:" << TransmissionEventStr(evt));

    // Now execute a congctl-defined action for that event.
    EmitSignal(evt, arg);

    // This should be done with every event except ACKACK and SEND/RECEIVE
    // After any action was done by the congctl, update the congestion window and sending interval.
    if (evt != TEV_ACKACK && evt != TEV_SEND && evt != TEV_RECEIVE)
    {
        // This part comes from original UDT.
        // NOTE: THESE things come from CCC class:
        // - m_dPktSndPeriod
        // - m_dCWndSize
        m_tdSendInterval    = microseconds_from((int64_t)m_CongCtl->pktSndPeriod_us());
        m_dCongestionWindow = m_CongCtl->cgWindowSize();
#if ENABLE_HEAVY_LOGGING
        HLOGC(rslog.Debug,
              log << CONID() << "updateCC: updated values from congctl: interval=" << count_microseconds(m_tdSendInterval) << " us ("
                  << "tk (" << m_CongCtl->pktSndPeriod_us() << "us) cgwindow="
                  << std::setprecision(3) << m_dCongestionWindow);
#endif
    }

    HLOGC(rslog.Debug, log << "udpateCC: finished handling for EVENT:" << TransmissionEventStr(evt));

    return true;
}

void CUDT::initSynch()
{
    setupMutex(m_SendBlockLock, "SendBlock");
    setupCond(m_SendBlockCond, "SendBlock");
    setupCond(m_RecvDataCond, "RecvData");
    setupMutex(m_SendLock, "Send");
    setupMutex(m_RecvLock, "Recv");
    setupMutex(m_RcvLossLock, "RcvLoss");
    setupMutex(m_RecvAckLock, "RecvAck");
    setupMutex(m_RcvBufferLock, "RcvBuffer");
    setupMutex(m_ConnectionLock, "Connection");
    setupMutex(m_StatsLock, "Stats");
    setupCond(m_RcvTsbPdCond, "RcvTsbPd");
}

void CUDT::destroySynch()
{
    releaseMutex(m_SendBlockLock);

    // Just in case, signal the CV, on which some
    // other thread is possibly waiting, because a
    // process hanging on a pthread_cond_wait would
    // cause the call to destroy a CV hang up.
    m_SendBlockCond.notify_all();
    releaseCond(m_SendBlockCond);

    m_RecvDataCond.notify_all();
    releaseCond(m_RecvDataCond);
    releaseMutex(m_SendLock);
    releaseMutex(m_RecvLock);
    releaseMutex(m_RcvLossLock);
    releaseMutex(m_RecvAckLock);
    releaseMutex(m_RcvBufferLock);
    releaseMutex(m_ConnectionLock);
    releaseMutex(m_StatsLock);

    m_RcvTsbPdCond.notify_all();
    releaseCond(m_RcvTsbPdCond);
}

void CUDT::releaseSynch()
{
    SRT_ASSERT(m_bClosing);
    // wake up user calls
    CSync::lock_signal(m_SendBlockCond, m_SendBlockLock);

    enterCS(m_SendLock);
    leaveCS(m_SendLock);

    // Awake tsbpd() and srt_recv*(..) threads for them to check m_bClosing.
    CSync::lock_signal(m_RecvDataCond, m_RecvLock);
    CSync::lock_signal(m_RcvTsbPdCond, m_RecvLock);

    // Azquiring m_RcvTsbPdStartupLock protects race in starting
    // the tsbpd() thread in CUDT::processData().
    // Wait for tsbpd() thread to finish.
    enterCS(m_RcvTsbPdStartupLock);
    if (m_RcvTsbPdThread.joinable())
    {
        m_RcvTsbPdThread.join();
    }
    leaveCS(m_RcvTsbPdStartupLock);

    // Acquiring the m_RecvLock it is assumed that both tsbpd()
    // and srt_recv*(..) threads will be aware about the state of m_bClosing.
    enterCS(m_RecvLock);
    leaveCS(m_RecvLock);
}

// [[using locked(m_RcvBufferLock)]];
int32_t CUDT::ackDataUpTo(int32_t ack)
{
    int acksize = CSeqNo::seqoff(m_iRcvLastSkipAck, ack);

    HLOGC(xtlog.Debug, log << "ackDataUpTo: %" << ack << " vs. current %" << m_iRcvLastSkipAck
            << " (signing off " << acksize << " packets)");

    m_iRcvLastAck = ack;
    m_iRcvLastSkipAck = ack;

    // NOTE: This is new towards UDT and prevents spurious
    // wakeup of select/epoll functions when no new packets
    // were signed off for extraction.
    if (acksize > 0)
    {
        const int distance = m_pRcvBuffer->ackData(acksize);
        return CSeqNo::decseq(ack, distance);
    }

    // If nothing was confirmed, then use the current buffer span
    const int distance = m_pRcvBuffer->getRcvDataSize();
    if (distance > 0)
        return CSeqNo::decseq(ack, distance);
    return ack;
}

#if ENABLE_HEAVY_LOGGING
static void DebugAck(string hdr, int prev, int ack)
{
    if (!prev)
    {
        HLOGC(xtlog.Debug, log << hdr << "ACK " << ack);
        return;
    }

    prev     = CSeqNo::incseq(prev);
    int diff = CSeqNo::seqoff(prev, ack);
    if (diff < 0)
    {
        HLOGC(xtlog.Debug, log << hdr << "ACK ERROR: " << prev << "-" << ack << "(diff " << diff << ")");
        return;
    }

    bool shorted = diff > 100; // sanity
    if (shorted)
        ack = CSeqNo::incseq(prev, 100);

    ostringstream ackv;
    for (; prev != ack; prev = CSeqNo::incseq(prev))
        ackv << prev << " ";
    if (shorted)
        ackv << "...";
    HLOGC(xtlog.Debug, log << hdr << "ACK (" << (diff + 1) << "): " << ackv.str() << ack);
}
#else
static inline void DebugAck(string, int, int) {}
#endif

void CUDT::sendCtrl(UDTMessageType pkttype, const int32_t* lparam, void* rparam, int size)
{
    CPacket ctrlpkt;
    setPacketTS(ctrlpkt, steady_clock::now());

    int nbsent        = 0;

    switch (pkttype)
    {
    case UMSG_ACK: // 010 - Acknowledgement
    {
        nbsent = sendCtrlAck(ctrlpkt, size);
        break;
    }

    case UMSG_ACKACK: // 110 - Acknowledgement of Acknowledgement
        ctrlpkt.pack(pkttype, lparam);
        ctrlpkt.m_iID = m_PeerID;
        nbsent        = m_pSndQueue->sendto(m_PeerAddr, ctrlpkt);

        break;

    case UMSG_LOSSREPORT: // 011 - Loss Report
    {
        // Explicitly defined lost sequences
        if (rparam)
        {
            int32_t *lossdata = (int32_t *)rparam;

            size_t bytes = sizeof(*lossdata) * size;
            ctrlpkt.pack(pkttype, NULL, lossdata, bytes);

            ctrlpkt.m_iID = m_PeerID;
            nbsent        = m_pSndQueue->sendto(m_PeerAddr, ctrlpkt);

            enterCS(m_StatsLock);
            ++m_stats.sentNAK;
            ++m_stats.sentNAKTotal;
            leaveCS(m_StatsLock);
        }
        // Call with no arguments - get loss list from internal data.
        else if (m_pRcvLossList->getLossLength() > 0)
        {
            ScopedLock lock(m_RcvLossLock);
            // this is periodically NAK report; make sure NAK cannot be sent back too often

            // read loss list from the local receiver loss list
            int32_t *data = new int32_t[m_iMaxSRTPayloadSize / 4];
            int      losslen;
            m_pRcvLossList->getLossArray(data, losslen, m_iMaxSRTPayloadSize / 4);

            if (0 < losslen)
            {
                ctrlpkt.pack(pkttype, NULL, data, losslen * 4);
                ctrlpkt.m_iID = m_PeerID;
                nbsent        = m_pSndQueue->sendto(m_PeerAddr, ctrlpkt);

                enterCS(m_StatsLock);
                ++m_stats.sentNAK;
                ++m_stats.sentNAKTotal;
                leaveCS(m_StatsLock);
            }

            delete[] data;
        }

        // update next NAK time, which should wait enough time for the retansmission, but not too long
        m_tdNAKInterval = microseconds_from(m_iRTT + 4 * m_iRTTVar);

        // Fix the NAKreport period according to the congctl
        m_tdNAKInterval =
            microseconds_from(m_CongCtl->updateNAKInterval(count_microseconds(m_tdNAKInterval),
                                                                      m_RcvTimeWindow.getPktRcvSpeed(),
                                                                      m_pRcvLossList->getLossLength()));

        // This is necessary because a congctl need not wish to define
        // its own minimum interval, in which case the default one is used.
        if (m_tdNAKInterval < m_tdMinNakInterval)
            m_tdNAKInterval = m_tdMinNakInterval;

        break;
    }

    case UMSG_CGWARNING: // 100 - Congestion Warning
        ctrlpkt.pack(pkttype);
        ctrlpkt.m_iID = m_PeerID;
        nbsent        = m_pSndQueue->sendto(m_PeerAddr, ctrlpkt);

        m_tsLastWarningTime = steady_clock::now();

        break;

    case UMSG_KEEPALIVE: // 001 - Keep-alive
        ctrlpkt.pack(pkttype);
        ctrlpkt.m_iID = m_PeerID;
        nbsent        = m_pSndQueue->sendto(m_PeerAddr, ctrlpkt);

        break;

    case UMSG_HANDSHAKE: // 000 - Handshake
        ctrlpkt.pack(pkttype, NULL, rparam, sizeof(CHandShake));
        ctrlpkt.m_iID = m_PeerID;
        nbsent        = m_pSndQueue->sendto(m_PeerAddr, ctrlpkt);

        break;

    case UMSG_SHUTDOWN: // 101 - Shutdown
        ctrlpkt.pack(pkttype);
        ctrlpkt.m_iID = m_PeerID;
        nbsent        = m_pSndQueue->sendto(m_PeerAddr, ctrlpkt);

        break;

    case UMSG_DROPREQ: // 111 - Msg drop request
        ctrlpkt.pack(pkttype, lparam, rparam, 8);
        ctrlpkt.m_iID = m_PeerID;
        nbsent        = m_pSndQueue->sendto(m_PeerAddr, ctrlpkt);

        break;

    case UMSG_PEERERROR: // 1000 - acknowledge the peer side a special error
        ctrlpkt.pack(pkttype, lparam);
        ctrlpkt.m_iID = m_PeerID;
        nbsent        = m_pSndQueue->sendto(m_PeerAddr, ctrlpkt);

        break;

    case UMSG_EXT: // 0x7FFF - Resevered for future use
        break;

    default:
        break;
    }

    // Fix keepalive
    if (nbsent)
        m_tsLastSndTime = steady_clock::now();
}

int CUDT::sendCtrlAck(CPacket& ctrlpkt, int size)
{
    SRT_ASSERT(ctrlpkt.getMsgTimeStamp() != 0);
    int32_t ack;
    int nbsent = 0;
    int local_prevack = 0;

#if ENABLE_HEAVY_LOGGING
    struct SaveBack
    {
        int& target;
        const int& source;

        ~SaveBack() { target = source; }
    } l_saveback = { m_iDebugPrevLastAck, m_iRcvLastAck };
    (void)l_saveback; // kill compiler warning: unused variable `l_saveback` [-Wunused-variable]

    local_prevack = m_iDebugPrevLastAck;

    string reason = "first lost"; // just for "a reason" of giving particular % for ACK
#endif

    {
        // If there is no loss, the ACK is the current largest sequence number plus 1;
        // Otherwise it is the smallest sequence number in the receiver loss list.
        ScopedLock lock(m_RcvLossLock);
        ack = m_pRcvLossList->getFirstLostSeq();
    }

    // We don't need to check the length prematurely,
    // if length is 0, this will return SRT_SEQNO_NONE.
    // If so happened, simply use the latest received pkt + 1.
    if (ack == SRT_SEQNO_NONE)
    {
        ack = CSeqNo::incseq(m_iRcvCurrSeqNo);
        IF_HEAVY_LOGGING(reason = "expected next");
    }

    if (m_iRcvLastAckAck == ack)
    {
        HLOGC(xtlog.Debug, log << "sendCtrl(UMSG_ACK): last ACK %" << ack << "(" << reason << ") == last ACKACK");
        return nbsent;
    }

    // send out a lite ACK
    // to save time on buffer processing and bandwidth/AS measurement, a lite ACK only feeds back an ACK number
    if (size == SEND_LITE_ACK)
    {
        ctrlpkt.pack(UMSG_ACK, NULL, &ack, size);
        ctrlpkt.m_iID = m_PeerID;
        nbsent = m_pSndQueue->sendto(m_PeerAddr, ctrlpkt);
        DebugAck("sendCtrl(lite):" + CONID(), local_prevack, ack);
        return nbsent;
    }

    // There are new received packets to acknowledge, update related information.
    /* tsbpd thread may also call ackData when skipping packet so protect code */
    UniqueLock bufflock(m_RcvBufferLock);

    // IF ack %> m_iRcvLastAck
    if (CSeqNo::seqcmp(ack, m_iRcvLastAck) > 0)
    {
        const int32_t first_seq ATR_UNUSED = ackDataUpTo(ack);
        InvertedLock un_bufflock (m_RcvBufferLock);

#if ENABLE_EXPERIMENTAL_BONDING
        // This actually should be done immediately after the ACK pointers were
        // updated in this socket, but it can't be done inside this function due
        // to being run under a lock.

        // At this moment no locks are applied. The only lock used so far
        // was m_RcvBufferLock, but this was lifed above. At this moment
        // it is safe to apply any locks here. This function is affined
        // to CRcvQueue::worker thread, so it is free to apply locks as
        // required in the defined order. At present we only need the lock
        // on m_GlobControlLock to prevent the group from being deleted
        // in the meantime
        if (m_parent->m_GroupOf)
        {
            // Check is first done before locking to avoid unnecessary
            // mutex locking. The condition for this field is that it
            // can be either never set, already reset, or ever set
            // and possibly dangling. The re-check after lock eliminates
            // the dangling case.
            ScopedLock glock (s_UDTUnited.m_GlobControlLock);

            // Note that updateLatestRcv will lock m_GroupOf->m_GroupLock,
            // but this is an intended order.
            if (m_parent->m_GroupOf)
            {
                // A group may need to update the parallelly used idle links,
                // should it have any. Pass the current socket position in order
                // to skip it from the group loop.
                m_parent->m_GroupOf->updateLatestRcv(m_parent);
            }
        }
#endif
        IF_HEAVY_LOGGING(int32_t oldack = m_iRcvLastSkipAck);

        // If TSBPD is enabled, then INSTEAD OF signaling m_RecvDataCond,
        // signal m_RcvTsbPdCond. This will kick in the tsbpd thread, which
        // will signal m_RecvDataCond when there's time to play for particular
        // data packet.
        HLOGC(xtlog.Debug, log << "ACK: clip %" << oldack << "-%" << ack
            << ", REVOKED " << CSeqNo::seqoff(ack, m_iRcvLastAck) << " from RCV buffer");

        if (m_bTsbPd)
        {
            /* Newly acknowledged data, signal TsbPD thread */
            UniqueLock rcvlock(m_RecvLock);
            CSync tscond(m_RcvTsbPdCond, rcvlock);
            // m_bTsbPdAckWakeup is protected by m_RecvLock in the tsbpd() thread
            if (m_bTsbPdAckWakeup)
                tscond.signal_locked(rcvlock);
        }
        else
        {
            if (m_config.bSynRecving)
            {
                // signal a waiting "recv" call if there is any data available
                CSync::lock_signal(m_RecvDataCond, m_RecvLock);
            }
            // acknowledge any waiting epolls to read
            s_UDTUnited.m_EPoll.update_events(m_SocketID, m_sPollID, SRT_EPOLL_IN, true);
#if ENABLE_EXPERIMENTAL_BONDING
            if (m_parent->m_GroupOf)
            {
                // See above explanation for double-checking
                ScopedLock glock (s_UDTUnited.m_GlobControlLock);

                if (m_parent->m_GroupOf)
                {
                    // The current "APP reader" needs to simply decide as to whether
                    // the next CUDTGroup::recv() call should return with no blocking or not.
                    // When the group is read-ready, it should update its pollers as it sees fit.
                    m_parent->m_GroupOf->updateReadState(m_SocketID, first_seq);
                }
            }
#endif
            CGlobEvent::triggerEvent();
        }
    }
    else if (ack == m_iRcvLastAck)
    {
        // If the ACK was just sent already AND elapsed time did not exceed RTT,
        if ((steady_clock::now() - m_tsLastAckTime) <
            (microseconds_from(m_iRTT + 4 * m_iRTTVar)))
        {
            HLOGC(xtlog.Debug, log << "sendCtrl(UMSG_ACK): ACK %" << ack << " just sent - too early to repeat");
            return nbsent;
        }
    }
    else
    {
        // Not possible (m_iRcvCurrSeqNo+1 <% m_iRcvLastAck ?)
        LOGC(xtlog.Error, log << "sendCtrl(UMSG_ACK): IPE: curr %" << ack
            << " <% last %" << m_iRcvLastAck);
        return nbsent;
    }

    // [[using assert( ack >= m_iRcvLastAck && is_periodic_ack ) ]];
    // [[using locked(m_RcvBufferLock)]];

    // Send out the ACK only if has not been received by the sender before
    if (CSeqNo::seqcmp(m_iRcvLastAck, m_iRcvLastAckAck) > 0)
    {
        // NOTE: The BSTATS feature turns on extra fields above size 6
        // also known as ACKD_TOTAL_SIZE_VER100.
        int32_t data[ACKD_TOTAL_SIZE];

        // Case you care, CAckNo::incack does exactly the same thing as
        // CSeqNo::incseq. Logically the ACK number is a different thing
        // than sequence number (it's a "journal" for ACK request-response,
        // and starts from 0, unlike sequence, which starts from a random
        // number), but still the numbers are from exactly the same domain.
        m_iAckSeqNo = CAckNo::incack(m_iAckSeqNo);
        data[ACKD_RCVLASTACK] = m_iRcvLastAck;
        data[ACKD_RTT] = m_iRTT;
        data[ACKD_RTTVAR] = m_iRTTVar;
        data[ACKD_BUFFERLEFT] = m_pRcvBuffer->getAvailBufSize();
        // a minimum flow window of 2 is used, even if buffer is full, to break potential deadlock
        if (data[ACKD_BUFFERLEFT] < 2)
            data[ACKD_BUFFERLEFT] = 2;

        if (steady_clock::now() - m_tsLastAckTime > m_tdACKInterval)
        {
            int rcvRate;
            int ctrlsz = ACKD_TOTAL_SIZE_UDTBASE * ACKD_FIELD_SIZE; // Minimum required size

            data[ACKD_RCVSPEED] = m_RcvTimeWindow.getPktRcvSpeed((rcvRate));
            data[ACKD_BANDWIDTH] = m_RcvTimeWindow.getBandwidth();

            //>>Patch while incompatible (1.0.2) receiver floating around
            if (m_uPeerSrtVersion == SrtVersion(1, 0, 2))
            {
                data[ACKD_RCVRATE] = rcvRate;                                     // bytes/sec
                data[ACKD_XMRATE] = data[ACKD_BANDWIDTH] * m_iMaxSRTPayloadSize; // bytes/sec
                ctrlsz = ACKD_FIELD_SIZE * ACKD_TOTAL_SIZE_VER102;
            }
            else if (m_uPeerSrtVersion >= SrtVersion(1, 0, 3))
            {
                // Normal, currently expected version.
                data[ACKD_RCVRATE] = rcvRate; // bytes/sec
                ctrlsz = ACKD_FIELD_SIZE * ACKD_TOTAL_SIZE_VER101;
            }
            // ELSE: leave the buffer with ...UDTBASE size.

            ctrlpkt.pack(UMSG_ACK, &m_iAckSeqNo, data, ctrlsz);
            m_tsLastAckTime = steady_clock::now();
        }
        else
        {
            ctrlpkt.pack(UMSG_ACK, &m_iAckSeqNo, data, ACKD_FIELD_SIZE * ACKD_TOTAL_SIZE_SMALL);
        }

        ctrlpkt.m_iID = m_PeerID;
        setPacketTS(ctrlpkt, steady_clock::now());
        nbsent = m_pSndQueue->sendto(m_PeerAddr, ctrlpkt);
        DebugAck("sendCtrl(UMSG_ACK): " + CONID(), local_prevack, ack);

        m_ACKWindow.store(m_iAckSeqNo, m_iRcvLastAck);

        enterCS(m_StatsLock);
        ++m_stats.sentACK;
        ++m_stats.sentACKTotal;
        leaveCS(m_StatsLock);
    }
    else
    {
        HLOGC(xtlog.Debug, log << "sendCtrl(UMSG_ACK): " << CONID() << "ACK %" << m_iRcvLastAck
            << " <=%  ACKACK %" << m_iRcvLastAckAck << " - NOT SENDING ACK");
    }

    return nbsent;
}

void CUDT::updateSndLossListOnACK(int32_t ackdata_seqno)
{
#if ENABLE_EXPERIMENTAL_BONDING
    // This is for the call of CSndBuffer::getMsgNoAt that returns
    // this value as a notfound-trap.
    int32_t msgno_at_last_acked_seq = SRT_MSGNO_CONTROL;
    bool is_group = m_parent->m_GroupOf;
#endif

    // Update sender's loss list and acknowledge packets in the sender's buffer
    {
        // m_RecvAckLock protects sender's loss list and epoll
        ScopedLock ack_lock(m_RecvAckLock);

        const int offset = CSeqNo::seqoff(m_iSndLastDataAck, ackdata_seqno);
        // IF distance between m_iSndLastDataAck and ack is nonempty...
        if (offset <= 0)
            return;

        // update sending variables
        m_iSndLastDataAck = ackdata_seqno;

#if ENABLE_EXPERIMENTAL_BONDING
        if (is_group)
        {
            // Get offset-1 because 'offset' points actually to past-the-end
            // of the sender buffer. We have already checked that offset is
            // at least 1.
            msgno_at_last_acked_seq = m_pSndBuffer->getMsgNoAt(offset-1);
            // Just keep this value prepared; it can't be updated exactly right
            // now because accessing the group needs some locks to be applied
            // with preserved the right locking order.
        }
#endif

        // remove any loss that predates 'ack' (not to be considered loss anymore)
        m_pSndLossList->removeUpTo(CSeqNo::decseq(m_iSndLastDataAck));

        // acknowledge the sending buffer (remove data that predate 'ack')
        m_pSndBuffer->ackData(offset);

        // acknowledde any waiting epolls to write
        s_UDTUnited.m_EPoll.update_events(m_SocketID, m_sPollID, SRT_EPOLL_OUT, true);
        CGlobEvent::triggerEvent();
    }

#if ENABLE_EXPERIMENTAL_BONDING
    if (is_group)
    {
        // m_RecvAckLock is ordered AFTER m_GlobControlLock, so this can only
        // be done now that m_RecvAckLock is unlocked.
        ScopedLock glock (s_UDTUnited.m_GlobControlLock);
        if (m_parent->m_GroupOf)
        {
            HLOGC(xtlog.Debug, log << "ACK: acking group sender buffer for #" << msgno_at_last_acked_seq);
            // NOTE: ackMessage also accepts and ignores the trap representation
            // which is SRT_MSGNO_CONTROL.
            m_parent->m_GroupOf->ackMessage(msgno_at_last_acked_seq);
        }
    }
#endif

    // insert this socket to snd list if it is not on the list yet
    m_pSndQueue->m_pSndUList->update(this, CSndUList::DONT_RESCHEDULE);

    if (m_config.bSynSending)
    {
        CSync::lock_signal(m_SendBlockCond, m_SendBlockLock);
    }

    const steady_clock::time_point currtime = steady_clock::now();
    // record total time used for sending
    enterCS(m_StatsLock);
    m_stats.sndDuration += count_microseconds(currtime - m_stats.sndDurationCounter);
    m_stats.m_sndDurationTotal += count_microseconds(currtime - m_stats.sndDurationCounter);
    m_stats.sndDurationCounter = currtime;
    leaveCS(m_StatsLock);
}

void CUDT::processCtrlAck(const CPacket &ctrlpkt, const steady_clock::time_point& currtime)
{
    const int32_t* ackdata       = (const int32_t*)ctrlpkt.m_pcData;
    const int32_t  ackdata_seqno = ackdata[ACKD_RCVLASTACK];

    // Check the value of ACK in case when it was some rogue peer
    if (ackdata_seqno < 0)
    {
        // This embraces all cases when the most significant bit is set,
        // as the variable is of a signed type. So, SRT_SEQNO_NONE is
        // included, but it also triggers for any other kind of invalid value.
        // This check MUST BE DONE before making any operation on this number.
        LOGC(inlog.Error, log << CONID() << "ACK: IPE/EPE: received invalid ACK value: " << ackdata_seqno
                << " " << std::hex << ackdata_seqno << " (IGNORED)");
        return;
    }

    const bool isLiteAck = ctrlpkt.getLength() == (size_t)SEND_LITE_ACK;
    HLOGC(inlog.Debug,
          log << CONID() << "ACK covers: " << m_iSndLastDataAck << " - " << ackdata_seqno << " [ACK=" << m_iSndLastAck
              << "]" << (isLiteAck ? "[LITE]" : "[FULL]"));

    updateSndLossListOnACK(ackdata_seqno);

    // Process a lite ACK
    if (isLiteAck)
    {
        if (CSeqNo::seqcmp(ackdata_seqno, m_iSndLastAck) >= 0)
        {
            ScopedLock ack_lock(m_RecvAckLock);
            m_iFlowWindowSize -= CSeqNo::seqoff(m_iSndLastAck, ackdata_seqno);
            m_iSndLastAck = ackdata_seqno;

            // TODO: m_tsLastRspAckTime should be protected with m_RecvAckLock
            // because the sendmsg2 may want to change it at the same time.
            m_tsLastRspAckTime = currtime;
            m_iReXmitCount         = 1; // Reset re-transmit count since last ACK
        }

        return;
    }

    // Decide to send ACKACK or not
    {
        // Sequence number of the ACK packet
        const int32_t ack_seqno = ctrlpkt.getAckSeqNo();

        // Send ACK acknowledgement (UMSG_ACKACK).
        // There can be less ACKACK packets in the stream, than the number of ACK packets.
        // Only send ACKACK every syn interval or if ACK packet with the sequence number
        // already acknowledged (with ACKACK) has come again, which probably means ACKACK was lost.
        if ((currtime - m_SndLastAck2Time > microseconds_from(COMM_SYN_INTERVAL_US)) || (ack_seqno == m_iSndLastAck2))
        {
            sendCtrl(UMSG_ACKACK, &ack_seqno);
            m_iSndLastAck2       = ack_seqno;
            m_SndLastAck2Time = currtime;
        }
    }

    //
    // Begin of the new code with TLPKTDROP.
    //

    // Protect packet retransmission
    enterCS(m_RecvAckLock);

    // Check the validation of the ack
    if (CSeqNo::seqcmp(ackdata_seqno, CSeqNo::incseq(m_iSndCurrSeqNo)) > 0)
    {
        leaveCS(m_RecvAckLock);
        // this should not happen: attack or bug
        LOGC(gglog.Error,
                log << CONID() << "ATTACK/IPE: incoming ack seq " << ackdata_seqno << " exceeds current "
                    << m_iSndCurrSeqNo << " by " << (CSeqNo::seqoff(m_iSndCurrSeqNo, ackdata_seqno) - 1) << "!");
        m_bBroken        = true;
        m_iBrokenCounter = 0;
        return;
    }

    if (CSeqNo::seqcmp(ackdata_seqno, m_iSndLastAck) >= 0)
    {
        // Update Flow Window Size, must update before and together with m_iSndLastAck
        m_iFlowWindowSize = ackdata[ACKD_BUFFERLEFT];
        m_iSndLastAck     = ackdata_seqno;
        m_tsLastRspAckTime  = currtime;
        m_iReXmitCount    = 1; // Reset re-transmit count since last ACK
    }

    /*
     * We must not ignore full ack received by peer
     * if data has been artificially acked by late packet drop.
     * Therefore, a distinct ack state is used for received Ack (iSndLastFullAck)
     * and ack position in send buffer (m_iSndLastDataAck).
     * Otherwise, when severe congestion causing packet drops (and m_iSndLastDataAck update)
     * occures, we drop received acks (as duplicates) and do not update stats like RTT,
     * which may go crazy and stay there, preventing proper stream recovery.
     */

    if (CSeqNo::seqoff(m_iSndLastFullAck, ackdata_seqno) <= 0)
    {
        // discard it if it is a repeated ACK
        leaveCS(m_RecvAckLock);
        return;
    }
    m_iSndLastFullAck = ackdata_seqno;

    //
    // END of the new code with TLPKTDROP
    //
    leaveCS(m_RecvAckLock);
#if ENABLE_EXPERIMENTAL_BONDING
    if (m_parent->m_GroupOf)
    {
        ScopedLock glock (s_UDTUnited.m_GlobControlLock);
        if (m_parent->m_GroupOf)
        {
            // Will apply m_GroupLock, ordered after m_GlobControlLock.
            // m_GlobControlLock is necessary for group existence.
            m_parent->m_GroupOf->updateWriteState();
        }
    }
#endif

    size_t acksize   = ctrlpkt.getLength(); // TEMPORARY VALUE FOR CHECKING
    bool   wrongsize = 0 != (acksize % ACKD_FIELD_SIZE);
    acksize          = acksize / ACKD_FIELD_SIZE; // ACTUAL VALUE

    if (wrongsize)
    {
        // Issue a log, but don't do anything but skipping the "odd" bytes from the payload.
        LOGC(inlog.Warn,
             log << CONID() << "Received UMSG_ACK payload is not evened up to 4-byte based field size - cutting to "
                 << acksize << " fields");
    }

    // Start with checking the base size.
    if (acksize < ACKD_TOTAL_SIZE_SMALL)
    {
        LOGC(inlog.Warn, log << CONID() << "Invalid ACK size " << acksize << " fields - less than minimum required!");
        // Ack is already interpreted, just skip further parts.
        return;
    }
    // This check covers fields up to ACKD_BUFFERLEFT.

    // Update RTT
    // m_iRTT = ackdata[ACKD_RTT];
    // m_iRTTVar = ackdata[ACKD_RTTVAR];
    // XXX These ^^^ commented-out were blocked in UDT;
    // the current RTT calculations are exactly the same as in UDT4.
    const int rtt = ackdata[ACKD_RTT];

    m_iRTTVar = avg_iir<4>(m_iRTTVar, abs(rtt - m_iRTT));
    m_iRTT    = avg_iir<8>(m_iRTT, rtt);

    /* Version-dependent fields:
     * Original UDT (total size: ACKD_TOTAL_SIZE_SMALL):
     *   ACKD_RCVLASTACK
     *   ACKD_RTT
     *   ACKD_RTTVAR
     *   ACKD_BUFFERLEFT
     * Additional UDT fields, not always attached:
     *   ACKD_RCVSPEED
     *   ACKD_BANDWIDTH
     * SRT extension version 1.0.2 (bstats):
     *   ACKD_RCVRATE
     * SRT extension version 1.0.4:
     *   ACKD_XMRATE
     */

    if (acksize > ACKD_TOTAL_SIZE_SMALL)
    {
        // This means that ACKD_RCVSPEED and ACKD_BANDWIDTH fields are available.
        int pktps     = ackdata[ACKD_RCVSPEED];
        int bandwidth = ackdata[ACKD_BANDWIDTH];
        int bytesps;

        /* SRT v1.0.2 Bytes-based stats: bandwidth (pcData[ACKD_XMRATE]) and delivery rate (pcData[ACKD_RCVRATE]) in
         * bytes/sec instead of pkts/sec */
        /* SRT v1.0.3 Bytes-based stats: only delivery rate (pcData[ACKD_RCVRATE]) in bytes/sec instead of pkts/sec */
        if (acksize > ACKD_TOTAL_SIZE_UDTBASE)
            bytesps = ackdata[ACKD_RCVRATE];
        else
            bytesps = pktps * m_iMaxSRTPayloadSize;

        m_iBandwidth        = avg_iir<8>(m_iBandwidth, bandwidth);
        m_iDeliveryRate     = avg_iir<8>(m_iDeliveryRate, pktps);
        m_iByteDeliveryRate = avg_iir<8>(m_iByteDeliveryRate, bytesps);
        // XXX not sure if ACKD_XMRATE is of any use. This is simply
        // calculated as ACKD_BANDWIDTH * m_iMaxSRTPayloadSize.

        // Update Estimated Bandwidth and packet delivery rate
        // m_iRcvRate = m_iDeliveryRate;
        // ^^ This has been removed because with the SrtCongestion class
        // instead of reading the m_iRcvRate local field this will read
        // cudt->deliveryRate() instead.
    }

    checkSndTimers(REGEN_KM);
    updateCC(TEV_ACK, EventVariant(ackdata_seqno));

    enterCS(m_StatsLock);
    ++m_stats.recvACK;
    ++m_stats.recvACKTotal;
    leaveCS(m_StatsLock);
}

void CUDT::processCtrlLossReport(const CPacket& ctrlpkt)
{
    const int32_t* losslist = (int32_t*)(ctrlpkt.m_pcData);
    const size_t   losslist_len = ctrlpkt.getLength() / 4;

    bool secure = true;

    // This variable is used in "normal" logs, so it may cause a warning
    // when logging is forcefully off.
    int32_t wrong_loss SRT_ATR_UNUSED = CSeqNo::m_iMaxSeqNo;

    // protect packet retransmission
    {
        ScopedLock ack_lock(m_RecvAckLock);

        // decode loss list message and insert loss into the sender loss list
        for (int i = 0, n = (int)(ctrlpkt.getLength() / 4); i < n; ++i)
        {
            if (IsSet(losslist[i], LOSSDATA_SEQNO_RANGE_FIRST))
            {
                // Then it's this is a <lo, hi> specification with HI in a consecutive cell.
                const int32_t losslist_lo = SEQNO_VALUE::unwrap(losslist[i]);
                const int32_t losslist_hi = losslist[i + 1];
                // <lo, hi> specification means that the consecutive cell has been already interpreted.
                ++i;

                HLOGF(inlog.Debug,
                    "%sreceived UMSG_LOSSREPORT: %d-%d (%d packets)...", CONID().c_str(),
                    losslist_lo,
                    losslist_hi,
                    CSeqNo::seqoff(losslist_lo, losslist_hi) + 1);

                if ((CSeqNo::seqcmp(losslist_lo, losslist_hi) > 0) ||
                    (CSeqNo::seqcmp(losslist_hi, m_iSndCurrSeqNo) > 0))
                {
                    LOGC(inlog.Warn, log << CONID() << "rcv LOSSREPORT rng " << losslist_lo << " - " << losslist_hi
                        << " with last sent " << m_iSndCurrSeqNo << " - DISCARDING");
                    // seq_a must not be greater than seq_b; seq_b must not be greater than the most recent sent seq
                    secure = false;
                    wrong_loss = losslist_hi;
                    break;
                }

                int num = 0;
                //   IF losslist_lo %>= m_iSndLastAck
                if (CSeqNo::seqcmp(losslist_lo, m_iSndLastAck) >= 0)
                {
                    HLOGC(inlog.Debug, log << CONID() << "LOSSREPORT: adding "
                        << losslist_lo << " - " << losslist_hi << " to loss list");
                    num = m_pSndLossList->insert(losslist_lo, losslist_hi);
                }
                // ELSE IF losslist_hi %>= m_iSndLastAck
                else if (CSeqNo::seqcmp(losslist_hi, m_iSndLastAck) >= 0)
                {
                    // This should be theoretically impossible because this would mean
                    // that the received packet loss report informs about the loss that predates
                    // the ACK sequence.
                    // However, this can happen if the packet reordering has caused the earlier sent
                    // LOSSREPORT will be delivered after later sent ACK. Whatever, ACK should be
                    // more important, so simply drop the part that predates ACK.
                    HLOGC(inlog.Debug, log << CONID() << "LOSSREPORT: adding "
                        << m_iSndLastAck << "[ACK] - " << losslist_hi << " to loss list");
                    num = m_pSndLossList->insert(m_iSndLastAck, losslist_hi);
                }
                else
                {
                    // This should be treated as IPE, but this may happen in one situtation:
                    // - redundancy second link (ISN was screwed up initially, but late towards last sent)
                    // - initial DROPREQ was lost
                    // This just causes repeating DROPREQ, as when the receiver continues sending
                    // LOSSREPORT, it's probably UNAWARE OF THE SITUATION.
                    //
                    // When this DROPREQ gets lost in UDP again, the receiver will do one of these:
                    // - repeatedly send LOSSREPORT (as per NAKREPORT), so this will happen again
                    // - finally give up rexmit request as per TLPKTDROP (DROPREQ should make
                    //   TSBPD wake up should it still wait for new packets to get ACK-ed)

                    HLOGC(inlog.Debug, log << CONID() << "LOSSREPORT: IGNORED with SndLastAck=%"
                        << m_iSndLastAck << ": %" << losslist_lo << "-" << losslist_hi
                        << " - sending DROPREQ (IPE or DROPREQ lost with ISN screw)");

                    // This means that the loss touches upon a range that wasn't ever sent.
                    // Normally this should never happen, but this might be a case when the
                    // ISN FIX for redundant connection was missed.

                    // In distinction to losslist, DROPREQ has always a range
                    // always just one range, and the data are <LO, HI>, with no range bit.
                    int32_t seqpair[2] = { losslist_lo, losslist_hi };
                    const int32_t no_msgno = 0; // We don't know - this wasn't ever sent

                    sendCtrl(UMSG_DROPREQ, &no_msgno, seqpair, sizeof(seqpair));
                }

                enterCS(m_StatsLock);
                m_stats.traceSndLoss += num;
                m_stats.sndLossTotal += num;
                leaveCS(m_StatsLock);
            }
            else if (CSeqNo::seqcmp(losslist[i], m_iSndLastAck) >= 0)
            {
                if (CSeqNo::seqcmp(losslist[i], m_iSndCurrSeqNo) > 0)
                {
                    LOGC(inlog.Warn, log << CONID() << "rcv LOSSREPORT pkt %" << losslist[i]
                        << " with last sent %" << m_iSndCurrSeqNo << " - DISCARDING");
                    // seq_a must not be greater than the most recent sent seq
                    secure = false;
                    wrong_loss = losslist[i];
                    break;
                }

                HLOGC(inlog.Debug, log << CONID() << "rcv LOSSREPORT: %"
                    << losslist[i] << " (1 packet)");
                const int num = m_pSndLossList->insert(losslist[i], losslist[i]);

                enterCS(m_StatsLock);
                m_stats.traceSndLoss += num;
                m_stats.sndLossTotal += num;
                leaveCS(m_StatsLock);
            }
        }
    }

    updateCC(TEV_LOSSREPORT, EventVariant(losslist, losslist_len));

    if (!secure)
    {
        LOGC(inlog.Warn,
            log << CONID() << "out-of-band LOSSREPORT received; BUG or ATTACK - last sent %" << m_iSndCurrSeqNo
            << " vs loss %" << wrong_loss);
        // this should not happen: attack or bug
        m_bBroken = true;
        m_iBrokenCounter = 0;
        return;
    }

    // the lost packet (retransmission) should be sent out immediately
    m_pSndQueue->m_pSndUList->update(this, CSndUList::DO_RESCHEDULE);

    enterCS(m_StatsLock);
    ++m_stats.recvNAK;
    ++m_stats.recvNAKTotal;
    leaveCS(m_StatsLock);
}

void CUDT::processCtrl(const CPacket &ctrlpkt)
{
    // Just heard from the peer, reset the expiration count.
    m_iEXPCount = 1;
    const steady_clock::time_point currtime = steady_clock::now();
    m_tsLastRspTime = currtime;
    bool using_rexmit_flag = m_bPeerRexmitFlag;

    HLOGC(inlog.Debug,
          log << CONID() << "incoming UMSG:" << ctrlpkt.getType() << " ("
              << MessageTypeStr(ctrlpkt.getType(), ctrlpkt.getExtendedType()) << ") socket=%" << ctrlpkt.m_iID);

    switch (ctrlpkt.getType())
    {
    case UMSG_ACK: // 010 - Acknowledgement
        processCtrlAck(ctrlpkt, currtime);
        break;

    case UMSG_ACKACK: // 110 - Acknowledgement of Acknowledgement
    {
        int32_t ack = 0;
        const int rtt = m_ACKWindow.acknowledge(ctrlpkt.getAckSeqNo(), ack);
        if (rtt <= 0)
        {
            LOGC(inlog.Error,
                 log << CONID() << "IPE: ACK node overwritten when acknowledging " << ctrlpkt.getAckSeqNo()
                     << " (ack extracted: " << ack << ")");
            break;
        }

        // if increasing delay detected...
        //   sendCtrl(UMSG_CGWARNING);

        // RTT EWMA
        m_iRTTVar = avg_iir<4>(m_iRTTVar, abs(rtt - m_iRTT));
        m_iRTT = avg_iir<8>(m_iRTT, rtt);

        updateCC(TEV_ACKACK, EventVariant(ack));

        // This function will put a lock on m_RecvLock by itself, as needed.
        // It must be done inside because this function reads the current time
        // and if waiting for the lock has caused a delay, the time will be
        // inaccurate. Additionally it won't lock if TSBPD mode is off, and
        // won't update anything. Note that if you set TSBPD mode and use
        // srt_recvfile (which doesn't make any sense), you'll have a deadlock.
        if (m_config.bDriftTracer)
        {
            steady_clock::duration udrift(0);
            steady_clock::time_point newtimebase;
            const bool drift_updated ATR_UNUSED = m_pRcvBuffer->addRcvTsbPdDriftSample(ctrlpkt.getMsgTimeStamp(), m_RecvLock,
                    (udrift), (newtimebase));
#if ENABLE_EXPERIMENTAL_BONDING
            if (drift_updated && m_parent->m_GroupOf)
            {
                ScopedLock glock (s_UDTUnited.m_GlobControlLock);
                if (m_parent->m_GroupOf)
                {
                    m_parent->m_GroupOf->synchronizeDrift(this, udrift, newtimebase);
                }
            }
#endif
        }

        // update last ACK that has been received by the sender
        if (CSeqNo::seqcmp(ack, m_iRcvLastAckAck) > 0)
            m_iRcvLastAckAck = ack;

        break;
    }

    case UMSG_LOSSREPORT: // 011 - Loss Report
        processCtrlLossReport(ctrlpkt);
        break;

    case UMSG_CGWARNING: // 100 - Delay Warning
        // One way packet delay is increasing, so decrease the sending rate
        m_tdSendInterval = (m_tdSendInterval * 1125) / 1000;
        // XXX Note as interesting fact: this is only prepared for handling,
        // but nothing in the code is sending this message. Probably predicted
        // for a custom congctl. There's a predicted place to call it under
        // UMSG_ACKACK handling, but it's commented out.

        break;

    case UMSG_KEEPALIVE: // 001 - Keep-alive

        handleKeepalive(ctrlpkt.m_pcData, ctrlpkt.getLength());

        break;

    case UMSG_HANDSHAKE: // 000 - Handshake
    {
        CHandShake req;
        req.load_from(ctrlpkt.m_pcData, ctrlpkt.getLength());

        HLOGC(inlog.Debug, log << CONID() << "processCtrl: got HS: " << req.show());

        if ((req.m_iReqType > URQ_INDUCTION_TYPES) // acually it catches URQ_INDUCTION and URQ_ERROR_* symbols...???
            || (m_config.bRendezvous && (req.m_iReqType != URQ_AGREEMENT))) // rnd sends AGREEMENT in rsp to CONCLUSION
        {
            // The peer side has not received the handshake message, so it keeps querying
            // resend the handshake packet

            // This condition embraces cases when:
            // - this is normal accept() and URQ_INDUCTION was received
            // - this is rendezvous accept() and there's coming any kind of URQ except AGREEMENT (should be RENDEZVOUS
            // or CONCLUSION)
            // - this is any of URQ_ERROR_* - well...
            CHandShake initdata;
            initdata.m_iISN            = m_iISN;
            initdata.m_iMSS            = m_config.iMSS;
            initdata.m_iFlightFlagSize = m_config.iFlightFlagSize;

            // For rendezvous we do URQ_WAVEAHAND/URQ_CONCLUSION --> URQ_AGREEMENT.
            // For client-server we do URQ_INDUCTION --> URQ_CONCLUSION.
            initdata.m_iReqType = (!m_config.bRendezvous) ? URQ_CONCLUSION : URQ_AGREEMENT;
            initdata.m_iID      = m_SocketID;

            uint32_t kmdata[SRTDATA_MAXSIZE];
            size_t   kmdatasize = SRTDATA_MAXSIZE;
            bool     have_hsreq = false;
            if (req.m_iVersion > HS_VERSION_UDT4)
            {
                initdata.m_iVersion = HS_VERSION_SRT1; // if I remember correctly, this is induction/listener...
                int hs_flags        = SrtHSRequest::SRT_HSTYPE_HSFLAGS::unwrap(m_ConnRes.m_iType);
                if (hs_flags != 0) // has SRT extensions
                {
                    HLOGC(inlog.Debug,
                          log << CONID() << "processCtrl/HS: got HS reqtype=" << RequestTypeStr(req.m_iReqType)
                              << " WITH SRT ext");
                    have_hsreq = interpretSrtHandshake(req, ctrlpkt, (kmdata), (&kmdatasize));
                    if (!have_hsreq)
                    {
                        initdata.m_iVersion = 0;
                        m_RejectReason      = SRT_REJ_ROGUE;
                        initdata.m_iReqType = URQFailure(m_RejectReason);
                    }
                    else
                    {
                        // Extensions are added only in case of CONCLUSION (not AGREEMENT).
                        // Actually what is expected here is that this may either process the
                        // belated-repeated handshake from a caller (and then it's CONCLUSION,
                        // and should be added with HSRSP/KMRSP), or it's a belated handshake
                        // of Rendezvous when it has already considered itself connected.
                        // Sanity check - according to the rules, there should be no such situation
                        if (m_config.bRendezvous && m_SrtHsSide == HSD_RESPONDER)
                        {
                            LOGC(inlog.Error,
                                 log << CONID() << "processCtrl/HS: IPE???: RESPONDER should receive all its handshakes in "
                                        "handshake phase.");
                        }

                        // The 'extension' flag will be set from this variable; set it to false
                        // in case when the AGREEMENT response is to be sent.
                        have_hsreq = initdata.m_iReqType == URQ_CONCLUSION;
                        HLOGC(inlog.Debug,
                              log << CONID() << "processCtrl/HS: processing ok, reqtype=" << RequestTypeStr(initdata.m_iReqType)
                                  << " kmdatasize=" << kmdatasize);
                    }
                }
                else
                {
                    HLOGC(inlog.Debug, log << CONID() << "processCtrl/HS: got HS reqtype=" << RequestTypeStr(req.m_iReqType));
                }
            }
            else
            {
                initdata.m_iVersion = HS_VERSION_UDT4;
                kmdatasize = 0; // HSv4 doesn't add any extensions, no KMX
            }

            initdata.m_extension = have_hsreq;

            HLOGC(inlog.Debug,
                  log << CONID() << "processCtrl: responding HS reqtype=" << RequestTypeStr(initdata.m_iReqType)
                      << (have_hsreq ? " WITH SRT HS response extensions" : ""));

            CPacket response;
            response.setControl(UMSG_HANDSHAKE);
            response.allocate(m_iMaxSRTPayloadSize);

            // If createSrtHandshake failed, don't send anything. Actually it can only fail on IPE.
            // There is also no possible IPE condition in case of HSv4 - for this version it will always return true.
            if (createSrtHandshake(SRT_CMD_HSRSP, SRT_CMD_KMRSP, kmdata, kmdatasize,
                        (response), (initdata)))
            {
                response.m_iID        = m_PeerID;
                setPacketTS(response, steady_clock::now());
                const int nbsent      = m_pSndQueue->sendto(m_PeerAddr, response);
                if (nbsent)
                {
                    m_tsLastSndTime = steady_clock::now();
                }
            }
        }
        else
        {
            HLOGC(inlog.Debug, log << CONID() << "processCtrl: ... not INDUCTION, not ERROR, not rendezvous - IGNORED.");
        }

        break;
    }

    case UMSG_SHUTDOWN: // 101 - Shutdown
        m_bShutdown      = true;
        m_bClosing       = true;
        m_bBroken        = true;
        m_iBrokenCounter = 60;

        // This does the same as it would happen on connection timeout,
        // just we know about this state prematurely thanks to this message.
        updateBrokenConnection();
        completeBrokenConnectionDependencies(SRT_ECONNLOST); // LOCKS!
        break;

    case UMSG_DROPREQ: // 111 - Msg drop request
        {
            UniqueLock rlock(m_RecvLock);
            m_pRcvBuffer->dropMsg(ctrlpkt.getMsgSeq(using_rexmit_flag), using_rexmit_flag);
            // When the drop request was received, it means that there are
            // packets for which there will never be ACK sent; if the TSBPD thread
            // is currently in the ACK-waiting state, it may never exit.
            if (m_bTsbPd)
            {
                HLOGP(inlog.Debug, "DROPREQ: signal TSBPD");
                CSync cc(m_RcvTsbPdCond, rlock);
                cc.signal_locked(rlock);
            }
        }

        {
            int32_t* dropdata = (int32_t*)ctrlpkt.m_pcData;

            dropFromLossLists(dropdata[0], dropdata[1]);

            // move forward with current recv seq no.
            // SYMBOLIC:
            // if (dropdata[0]  <=%  1 +% m_iRcvCurrSeqNo
            //   && dropdata[1] >% m_iRcvCurrSeqNo )
            if ((CSeqNo::seqcmp(dropdata[0], CSeqNo::incseq(m_iRcvCurrSeqNo)) <= 0)
                    && (CSeqNo::seqcmp(dropdata[1], m_iRcvCurrSeqNo) > 0))
            {
                HLOGC(inlog.Debug, log << CONID() << "DROPREQ: dropping %"
                        << dropdata[0] << "-" << dropdata[1] << " <-- set as current seq");
                m_iRcvCurrSeqNo = dropdata[1];
            }
            else
            {
                HLOGC(inlog.Debug, log << CONID() << "DROPREQ: dropping %"
                        << dropdata[0] << "-" << dropdata[1] << " current %" << m_iRcvCurrSeqNo);
            }
        }

        break;

    case UMSG_PEERERROR: // 1000 - An error has happened to the peer side
        // int err_type = packet.getAddInfo();

        // currently only this error is signalled from the peer side
        // if recvfile() failes (e.g., due to disk fail), blcoked sendfile/send should return immediately
        // giving the app a chance to fix the issue

        m_bPeerHealth = false;

        break;

    case UMSG_EXT: // 0x7FFF - reserved and user defined messages
        HLOGC(inlog.Debug, log << CONID() << "CONTROL EXT MSG RECEIVED:"
                << MessageTypeStr(ctrlpkt.getType(), ctrlpkt.getExtendedType())
                << ", value=" << ctrlpkt.getExtendedType());
        {
            // This has currently two roles in SRT:
            // - HSv4 (legacy) handshake
            // - refreshed KMX (initial KMX is done still in the HS process in HSv5)
            bool understood = processSrtMsg(&ctrlpkt);
            // CAREFUL HERE! This only means that this update comes from the UMSG_EXT
            // message received, REGARDLESS OF WHAT IT IS. This version doesn't mean
            // the handshake version, but the reason of calling this function.
            //
            // Fortunately, the only messages taken into account in this function
            // are HSREQ and HSRSP, which should *never* be interchanged when both
            // parties are HSv5.
            if (understood)
            {
                if (ctrlpkt.getExtendedType() == SRT_CMD_HSREQ || ctrlpkt.getExtendedType() == SRT_CMD_HSRSP)
                {
                    updateAfterSrtHandshake(HS_VERSION_UDT4);
                }
            }
            else
            {
                updateCC(TEV_CUSTOM, EventVariant(&ctrlpkt));
            }
        }
        break;

    default:
        break;
    }
}

void CUDT::updateSrtRcvSettings()
{
    // CHANGED: we need to apply the tsbpd delay only for socket TSBPD.
    // For Group TSBPD the buffer will have to deliver packets always on request
    // by sequence number, although the buffer will have to solve all the TSBPD
    // things internally anyway. Extracting by sequence number means only that
    // the packet can be retrieved from the buffer before its time to play comes
    // (unlike in normal situation when reading directly from socket), however
    // its time to play shall be properly defined.

    // XXX m_bGroupTsbPd is ignored with SRT_ENABLE_APP_READER
    if (m_bTsbPd || m_bGroupTsbPd)
    {
        /* We are TsbPd receiver */
        enterCS(m_RecvLock);
        m_pRcvBuffer->setRcvTsbPdMode(m_tsRcvPeerStartTime, milliseconds_from(m_iTsbPdDelay_ms));
        leaveCS(m_RecvLock);

        HLOGF(cnlog.Debug,
              "AFTER HS: Set Rcv TsbPd mode%s: delay=%u.%03us RCV START: %s",
              (m_bGroupTsbPd ? " (AS GROUP MEMBER)" : ""),
              m_iTsbPdDelay_ms/1000, // XXX use FormatDuration ?
              m_iTsbPdDelay_ms%1000,
              FormatTime(m_tsRcvPeerStartTime).c_str());
    }
    else
    {
        HLOGC(cnlog.Debug, log << "AFTER HS: Rcv TsbPd mode not set");
    }
}

void CUDT::updateSrtSndSettings()
{
    if (m_bPeerTsbPd)
    {
        /* We are TsbPd sender */
        // XXX Check what happened here.
        // m_iPeerTsbPdDelay_ms = m_CongCtl->getSndPeerTsbPdDelay();// + ((m_iRTT + (4 * m_iRTTVar)) / 1000);
        /*
         * For sender to apply Too-Late Packet Drop
         * option (m_bTLPktDrop) must be enabled and receiving peer shall support it
         */
        HLOGF(cnlog.Debug,
              "AFTER HS: Set Snd TsbPd mode %s TLPktDrop: delay=%d.%03ds START TIME: %s",
              m_bPeerTLPktDrop ? "with" : "without",
              m_iPeerTsbPdDelay_ms/1000, m_iPeerTsbPdDelay_ms%1000,
              FormatTime(m_stats.tsStartTime).c_str());
    }
    else
    {
        HLOGC(cnlog.Debug, log << "AFTER HS: Snd TsbPd mode not set");
    }
}

void CUDT::updateAfterSrtHandshake(int hsv)
{
    HLOGC(cnlog.Debug, log << "updateAfterSrtHandshake: HS version " << hsv);
    // This is blocked from being run in the "app reader" version because here
    // every socket does its TsbPd independently, just the sequence screwup is
    // done and the application reader sorts out packets by sequence numbers,
    // but only when they are signed off by TsbPd.

    // The only possibility here is one of these two:
    // - Agent is RESPONDER and it receives HSREQ.
    // - Agent is INITIATOR and it receives HSRSP.
    //
    // In HSv4, INITIATOR is sender and RESPONDER is receiver.
    // In HSv5, both are sender AND receiver.
    //
    // This function will be called only ONCE in this
    // instance, through either HSREQ or HSRSP.
#if ENABLE_HEAVY_LOGGING
    const char* hs_side[] = { "DRAW", "INITIATOR", "RESPONDER" };
#if ENABLE_EXPERIMENTAL_BONDING
    string grpspec;

    if (m_parent->m_GroupOf)
    {
        ScopedLock glock (s_UDTUnited.m_GlobControlLock);
        grpspec = m_parent->m_GroupOf
            ? " group=$" + Sprint(m_parent->m_GroupOf->id())
            : string();
    }
#else
    const char* grpspec = "";
#endif

    HLOGC(cnlog.Debug, log << "updateAfterSrtHandshake: version="
            << m_ConnRes.m_iVersion << " side=" << hs_side[m_SrtHsSide]
            << grpspec);
#endif

    if (hsv > HS_VERSION_UDT4)
    {
        updateSrtRcvSettings();
        updateSrtSndSettings();
    }
    else if (m_SrtHsSide == HSD_INITIATOR)
    {
        // HSv4 INITIATOR is sender
        updateSrtSndSettings();
    }
    else
    {
        // HSv4 RESPONDER is receiver
        updateSrtRcvSettings();
    }
}

int CUDT::packLostData(CPacket& w_packet, steady_clock::time_point& w_origintime)
{
    // protect m_iSndLastDataAck from updating by ACK processing
    UniqueLock ackguard(m_RecvAckLock);
    const steady_clock::time_point time_now = steady_clock::now();
    const steady_clock::time_point time_nak = time_now - microseconds_from(m_iRTT - 4 * m_iRTTVar);

    while ((w_packet.m_iSeqNo = m_pSndLossList->popLostSeq()) >= 0)
    {
        // XXX See the note above the m_iSndLastDataAck declaration in core.h
        // This is the place where the important sequence numbers for
        // sender buffer are actually managed by this field here.
        const int offset = CSeqNo::seqoff(m_iSndLastDataAck, w_packet.m_iSeqNo);
        if (offset < 0)
        {
            // XXX Likely that this will never be executed because if the upper
            // sequence is not in the sender buffer, then most likely the loss 
            // was completely ignored.
            LOGC(qrlog.Error, log << "IPE/EPE: packLostData: LOST packet negative offset: seqoff(m_iSeqNo "
                << w_packet.m_iSeqNo << ", m_iSndLastDataAck " << m_iSndLastDataAck
                << ")=" << offset << ". Continue");

            // No matter whether this is right or not (maybe the attack case should be
            // considered, and some LOSSREPORT flood prevention), send the drop request
            // to the peer.
            int32_t seqpair[2];
            seqpair[0] = w_packet.m_iSeqNo;
            seqpair[1] = m_iSndLastDataAck;

            HLOGC(qrlog.Debug, log << "PEER reported LOSS not from the sending buffer - requesting DROP: "
                    << "msg=" << MSGNO_SEQ::unwrap(w_packet.m_iMsgNo) << " SEQ:"
                    << seqpair[0] << " - " << seqpair[1] << "(" << (-offset) << " packets)");

            sendCtrl(UMSG_DROPREQ, &w_packet.m_iMsgNo, seqpair, sizeof(seqpair));
            continue;
        }

        if (m_bPeerNakReport && m_config.iRetransmitAlgo != 0)
        {
            const steady_clock::time_point tsLastRexmit = m_pSndBuffer->getPacketRexmitTime(offset);
            if (tsLastRexmit >= time_nak)
            {
                HLOGC(qrlog.Debug, log << CONID() << "REXMIT: ignoring seqno "
                    << w_packet.m_iSeqNo << ", last rexmit " << (is_zero(tsLastRexmit) ? "never" : FormatTime(tsLastRexmit))
                    << " RTT=" << m_iRTT << " RTTVar=" << m_iRTTVar
                    << " now=" << FormatTime(time_now));
                continue;
            }
        }

        int msglen;

        const int payload = m_pSndBuffer->readData(offset, (w_packet), (w_origintime), (msglen));
        SRT_ASSERT(payload != 0);
        if (payload == -1)
        {
            int32_t seqpair[2];
            seqpair[0] = w_packet.m_iSeqNo;
            seqpair[1] = CSeqNo::incseq(seqpair[0], msglen);

            HLOGC(qrlog.Debug, log << "IPE: loss-reported packets not found in SndBuf - requesting DROP: "
                    << "msg=" << MSGNO_SEQ::unwrap(w_packet.m_iMsgNo) << " SEQ:"
                    << seqpair[0] << " - " << seqpair[1] << "(" << (-offset) << " packets)");
            sendCtrl(UMSG_DROPREQ, &w_packet.m_iMsgNo, seqpair, sizeof(seqpair));

            // only one msg drop request is necessary
            m_pSndLossList->removeUpTo(seqpair[1]);

            // skip all dropped packets
            m_iSndCurrSeqNo = CSeqNo::maxseq(m_iSndCurrSeqNo, CSeqNo::incseq(seqpair[1]));

            continue;
        }
        // NOTE: This is just a sanity check. Returning 0 is impossible to happen
        // in case of retransmission. If the offset was a positive value, then the
        // block must exist in the old blocks because it wasn't yet cut off by ACK
        // and has been already recorded as sent (otherwise the peer wouldn't send
        // back the loss report). May something happen here in case when the send
        // loss record has been updated by the FASTREXMIT.
        else if (payload == 0)
            continue;

        // At this point we no longer need the ACK lock,
        // because we are going to return from the function.
        // Therefore unlocking in order not to block other threads.
        ackguard.unlock();

        enterCS(m_StatsLock);
        ++m_stats.traceRetrans;
        ++m_stats.retransTotal;
        m_stats.traceBytesRetrans += payload;
        m_stats.bytesRetransTotal += payload;
        leaveCS(m_StatsLock);

        // Despite the contextual interpretation of packet.m_iMsgNo around
        // CSndBuffer::readData version 2 (version 1 doesn't return -1), in this particular
        // case we can be sure that this is exactly the value of PH_MSGNO as a bitset.
        // So, set here the rexmit flag if the peer understands it.
        if (m_bPeerRexmitFlag)
        {
            w_packet.m_iMsgNo |= PACKET_SND_REXMIT;
        }

        return payload;
    }

    return 0;
}

std::pair<int, steady_clock::time_point> CUDT::packData(CPacket& w_packet)
{
    int payload = 0;
    bool probe = false;
    steady_clock::time_point origintime;
    bool new_packet_packed = false;
    bool filter_ctl_pkt = false;

    int kflg = EK_NOENC;

    const steady_clock::time_point enter_time = steady_clock::now();

    if (!is_zero(m_tsNextSendTime) && enter_time > m_tsNextSendTime)
        m_tdSendTimeDiff += enter_time - m_tsNextSendTime;

    string reason = "reXmit";

    ScopedLock connectguard(m_ConnectionLock);
    // If a closing action is done simultaneously, then
    // m_bOpened should already be false, and it's set
    // just before releasing this lock.
    //
    // If this lock is caught BEFORE the closing could
    // start the dissolving process, this process will
    // not be started until this function is finished.
    if (!m_bOpened)
        return std::make_pair(0, enter_time);

    payload = packLostData((w_packet), (origintime));
    if (payload > 0)
    {
        reason = "reXmit";
    }
    else if (m_PacketFilter &&
             m_PacketFilter.packControlPacket(m_iSndCurrSeqNo, m_pCryptoControl->getSndCryptoFlags(), (w_packet)))
    {
        HLOGC(qslog.Debug, log << "filter: filter/CTL packet ready - packing instead of data.");
        payload        = (int) w_packet.getLength();
        reason         = "filter";
        filter_ctl_pkt = true; // Mark that this packet ALREADY HAS timestamp field and it should not be set

        // Stats
        {
            ScopedLock lg(m_StatsLock);
            ++m_stats.sndFilterExtra;
            ++m_stats.sndFilterExtraTotal;
        }
    }
    else
    {
        // If no loss, and no packetfilter control packet, pack a new packet.

        // Check the congestion/flow window limit
        const int cwnd    = std::min(int(m_iFlowWindowSize), int(m_dCongestionWindow));
        const int flightspan = getFlightSpan();
        if (cwnd > flightspan)
        {
            // XXX Here it's needed to set kflg to msgno_bitset in the block stored in the
            // send buffer. This should be somehow avoided, the crypto flags should be set
            // together with encrypting, and the packet should be sent as is, when rexmitting.
            // It would be nice to research as to whether CSndBuffer::Block::m_iMsgNoBitset field
            // isn't a useless redundant state copy. If it is, then taking the flags here can be removed.
            kflg    = m_pCryptoControl->getSndCryptoFlags();
            payload = m_pSndBuffer->readData((w_packet), (origintime), kflg);
            if (payload)
            {
                // A CHANGE. The sequence number is currently added to the packet
                // when scheduling, not when extracting. This is a inter-migration form,
                // so still override the value, but trace it.
                m_iSndCurrSeqNo = CSeqNo::incseq(m_iSndCurrSeqNo);

                // Do this checking only for groups and only at the very first moment,
                // when there's still nothing in the buffer. Otherwise there will be
                // a serious data discrepancy between the agent and the peer.
                // After increasing by 1, but being previously set as ISN-1, this should be == ISN,
                // if this is the very first packet to send.
#if ENABLE_EXPERIMENTAL_BONDING
                // Fortunately here is only the procedure that verifies if the extraction
                // sequence is moved due to the difference between ISN caught during the existing
                // transmission and the first sequence possible to be used at the first sending
                // instruction. The group itself isn't being accessed.
                if (m_parent->m_GroupOf && m_iSndCurrSeqNo != w_packet.m_iSeqNo && m_iSndCurrSeqNo == m_iISN)
                {
                    const int packetspan = CSeqNo::seqcmp(w_packet.m_iSeqNo, m_iSndCurrSeqNo);

                    HLOGC(qslog.Debug, log << CONID() << "packData: Fixing EXTRACTION sequence " << m_iSndCurrSeqNo
                            << " from SCHEDULING sequence " << w_packet.m_iSeqNo
                            << " DIFF: " << packetspan << " STAMP:" << BufferStamp(w_packet.m_pcData, w_packet.getLength()));

                    // This is the very first packet to be sent; so there's nothing in
                    // the sending buffer yet, and therefore we are in a situation as just
                    // after connection. No packets in the buffer, no packets are sent,
                    // no ACK to be awaited. We can screw up all the variables that are
                    // initialized from ISN just after connection.
                    //
                    // Additionally send the drop request to the peer so that it
                    // won't stupidly request the packets to be retransmitted.
                    // Don't do it if the difference isn't positive or exceeds the threshold.
                    if (packetspan > 0)
                    {
                        int32_t seqpair[2];
                        seqpair[0] = m_iSndCurrSeqNo;
                        seqpair[1] = w_packet.m_iSeqNo;
                        HLOGC(qslog.Debug, log << "... sending INITIAL DROP (ISN FIX): "
                                << "msg=" << MSGNO_SEQ::unwrap(w_packet.m_iMsgNo) << " SEQ:"
                                << seqpair[0] << " - " << seqpair[1] << "(" << packetspan << " packets)");
                        sendCtrl(UMSG_DROPREQ, &w_packet.m_iMsgNo, seqpair, sizeof(seqpair));

                        // In case when this message is lost, the peer will still get the
                        // UMSG_DROPREQ message when the agent realizes that the requested
                        // packet are not present in the buffer (preadte the send buffer).
                    }
                }
                else
#endif
                {
                    HLOGC(qslog.Debug, log << CONID() << "packData: Applying EXTRACTION sequence " << m_iSndCurrSeqNo
                            << " over SCHEDULING sequence " << w_packet.m_iSeqNo
                            << " DIFF: " << CSeqNo::seqcmp(m_iSndCurrSeqNo, w_packet.m_iSeqNo)
                            << " STAMP:" << BufferStamp(w_packet.m_pcData, w_packet.getLength()));

#if ENABLE_EXPERIMENTAL_BONDING
                    HLOGC(qslog.Debug, log << "... CONDITION: IN GROUP: " << (m_parent->m_GroupOf ? "yes":"no")
                            << " extraction-seq=" << m_iSndCurrSeqNo << " scheduling-seq=" << w_packet.m_iSeqNo << " ISN=" << m_iISN);
#endif

                    // Do this always when not in a group, 
                    w_packet.m_iSeqNo = m_iSndCurrSeqNo;
                }

                // every 16 (0xF) packets, a packet pair is sent
                if ((w_packet.m_iSeqNo & PUMASK_SEQNO_PROBE) == 0)
                    probe = true;

                new_packet_packed = true;
            }
            else
            {
                m_tsNextSendTime = steady_clock::time_point();
                m_tdSendTimeDiff = m_tdSendTimeDiff.zero();
                return std::make_pair(0, enter_time);
            }
        }
        else
        {
            HLOGC(qslog.Debug, log << "packData: CONGESTED: cwnd=min(" << m_iFlowWindowSize << "," << m_dCongestionWindow
                << ")=" << cwnd << " seqlen=(" << m_iSndLastAck << "-" << m_iSndCurrSeqNo << ")=" << flightspan);
            m_tsNextSendTime = steady_clock::time_point();
            m_tdSendTimeDiff = m_tdSendTimeDiff.zero();
            return std::make_pair(0, enter_time);
        }

        reason = "normal";
    }

    // Normally packet.m_iTimeStamp field is set exactly here,
    // usually as taken from m_stats.tsStartTime and current time, unless live
    // mode in which case it is based on 'origintime' as set during scheduling.
    // In case when this is a filter control packet, the m_iTimeStamp field already
    // contains the exactly needed value, and it's a timestamp clip, not a real
    // timestamp.
    if (!filter_ctl_pkt)
    {
        if (m_bPeerTsbPd)
        {
            /*
             * When timestamp is carried over in this sending stream from a received stream,
             * it may be older than the session start time causing a negative packet time
             * that may block the receiver's Timestamp-based Packet Delivery.
             * XXX Isn't it then better to not decrease it by m_stats.tsStartTime? As long as it
             * doesn't screw up the start time on the other side.
             */
            if (origintime >= m_stats.tsStartTime)
            {
                setPacketTS(w_packet, origintime);
            }
            else
            {
                setPacketTS(w_packet, steady_clock::now());
                LOGC(qslog.Warn, log << "packData: reference time=" << FormatTime(origintime)
                        << " is in the past towards start time=" << FormatTime(m_stats.tsStartTime)
                        << " - setting NOW as reference time for the data packet");
            }
        }
        else
        {
            setPacketTS(w_packet, steady_clock::now());
        }
    }

    w_packet.m_iID = m_PeerID;

    /* Encrypt if 1st time this packet is sent and crypto is enabled */
    if (kflg)
    {
        // XXX Encryption flags are already set on the packet before calling this.
        // See readData() above.
        if (m_pCryptoControl->encrypt((w_packet)))
        {
            // Encryption failed
            //>>Add stats for crypto failure
            LOGC(qslog.Warn, log << "ENCRYPT FAILED - packet won't be sent, size=" << payload);
            // Encryption failed
            return std::make_pair(-1, enter_time);
        }
        payload = (int) w_packet.getLength(); /* Cipher may change length */
        reason += " (encrypted)";
    }

    if (new_packet_packed && m_PacketFilter)
    {
        HLOGC(qslog.Debug, log << "filter: Feeding packet for source clip");
        m_PacketFilter.feedSource((w_packet));
    }

#if ENABLE_HEAVY_LOGGING // Required because of referring to MessageFlagStr()
    HLOGC(qslog.Debug,
          log << CONID() << "packData: " << reason << " packet seq=" << w_packet.m_iSeqNo << " (ACK=" << m_iSndLastAck
              << " ACKDATA=" << m_iSndLastDataAck << " MSG/FLAGS: " << w_packet.MessageFlagStr() << ")");
#endif

    // Fix keepalive
    m_tsLastSndTime = enter_time;

    considerLegacySrtHandshake(steady_clock::time_point());

    // WARNING: TEV_SEND is the only event that is reported from
    // the CSndQueue::worker thread. All others are reported from
    // CRcvQueue::worker. If you connect to this signal, make sure
    // that you are aware of prospective simultaneous access.
    updateCC(TEV_SEND, EventVariant(&w_packet));

    // XXX This was a blocked code also originally in UDT. Probably not required.
    // Left untouched for historical reasons.
    // Might be possible that it was because of that this is send from
    // different thread than the rest of the signals.
    // m_pSndTimeWindow->onPktSent(w_packet.m_iTimeStamp);

    enterCS(m_StatsLock);
    m_stats.traceBytesSent += payload;
    m_stats.bytesSentTotal += payload;
    ++m_stats.traceSent;
    ++m_stats.sentTotal;
    if (new_packet_packed)
    {
        ++m_stats.traceSentUniq;
        ++m_stats.sentUniqTotal;
        m_stats.traceBytesSentUniq += payload;
        m_stats.bytesSentUniqTotal += payload;
    }
    leaveCS(m_StatsLock);

    if (probe)
    {
        // sends out probing packet pair
        m_tsNextSendTime = enter_time;
        probe          = false;
    }
    else
    {
#if USE_BUSY_WAITING
        m_tsNextSendTime = enter_time + m_tdSendInterval;
#else
        if (m_tdSendTimeDiff >= m_tdSendInterval)
        {
            // Send immidiately
            m_tsNextSendTime = enter_time;
            m_tdSendTimeDiff -= m_tdSendInterval;
        }
        else
        {
            m_tsNextSendTime = enter_time + (m_tdSendInterval - m_tdSendTimeDiff);
            m_tdSendTimeDiff = m_tdSendTimeDiff.zero();
        }
#endif
    }

    return std::make_pair(payload, m_tsNextSendTime);
}

// This is a close request, but called from the
void CUDT::processClose()
{
    sendCtrl(UMSG_SHUTDOWN);

    m_bShutdown      = true;
    m_bClosing       = true;
    m_bBroken        = true;
    m_iBrokenCounter = 60;

    HLOGP(smlog.Debug, "processClose: sent message and set flags");

    if (m_bTsbPd)
    {
        HLOGP(smlog.Debug, "processClose: lock-and-signal TSBPD");
        CSync::lock_signal(m_RcvTsbPdCond, m_RecvLock);
    }

    // Signal the sender and recver if they are waiting for data.
    releaseSynch();
    // Unblock any call so they learn the connection_broken error
    s_UDTUnited.m_EPoll.update_events(m_SocketID, m_sPollID, SRT_EPOLL_ERR, true);

    HLOGP(smlog.Debug, "processClose: triggering timer event to spread the bad news");
    CGlobEvent::triggerEvent();
}

void CUDT::sendLossReport(const std::vector<std::pair<int32_t, int32_t> > &loss_seqs)
{
    typedef vector<pair<int32_t, int32_t> > loss_seqs_t;

    vector<int32_t> seqbuffer;
    seqbuffer.reserve(2 * loss_seqs.size()); // pessimistic
    for (loss_seqs_t::const_iterator i = loss_seqs.begin(); i != loss_seqs.end(); ++i)
    {
        if (i->first == i->second)
        {
            seqbuffer.push_back(i->first);
            HLOGF(qrlog.Debug, "lost packet %d: sending LOSSREPORT", i->first);
        }
        else
        {
            seqbuffer.push_back(i->first | LOSSDATA_SEQNO_RANGE_FIRST);
            seqbuffer.push_back(i->second);
            HLOGF(qrlog.Debug,
                  "lost packets %d-%d (%d packets): sending LOSSREPORT",
                  i->first,
                  i->second,
                  1 + CSeqNo::seqcmp(i->second, i->first));
        }
    }

    if (!seqbuffer.empty())
    {
        sendCtrl(UMSG_LOSSREPORT, NULL, &seqbuffer[0], (int) seqbuffer.size());
    }
}


bool CUDT::overrideSndSeqNo(int32_t seq)
{
    // This function is intended to be called from the socket
    // group managmenet functions to synchronize the sequnece in
    // all sockes in the bonding group. THIS sequence given
    // here is the sequence TO BE STAMPED AT THE EXACTLY NEXT
    // sent payload. Therefore, screw up the ISN to exactly this
    // value, and the send sequence to the value one less - because
    // the m_iSndCurrSeqNo is increased by one immediately before
    // stamping it to the packet.

    // This function can only be called:
    // - from the operation on an idle socket in the socket group
    // - IMMEDIATELY after connection established and BEFORE the first payload
    // - The corresponding socket at the peer side must be also
    //   in this idle state!

    ScopedLock cg (m_RecvAckLock);

    // Both the scheduling and sending sequences should be fixed.
    // The new sequence normally should jump over several sequence numbers
    // towards what is currently in m_iSndCurrSeqNo.
    // Therefore it's not allowed that:
    // - the jump go backward: backward packets should be already there
    // - the jump go forward by a value larger than half the period: DISCREPANCY.
    const int diff = CSeqNo(seq) - CSeqNo(m_iSndCurrSeqNo);
    if (diff < 0 || diff > CSeqNo::m_iSeqNoTH)
    {
        LOGC(gslog.Error, log << CONID() << "IPE: Overridding with seq %" << seq << " DISCREPANCY against current %"
                << m_iSndCurrSeqNo << " and next sched %" << m_iSndNextSeqNo << " - diff=" << diff);
        return false;
    }

    //
    // The peer will have to do the same, as a reaction on perceived
    // packet loss. When it recognizes that this initial screwing up
    // has happened, it should simply ignore the loss and go on.
    // ISN isn't being changed here - it doesn't make much sense now.

    setInitialSndSeq(seq);

    // m_iSndCurrSeqNo will be most likely lower than m_iSndNextSeqNo because
    // the latter is ahead with the number of packets already scheduled, but
    // not yet sent.

    HLOGC(gslog.Debug, log << CONID() << "overrideSndSeqNo: sched-seq=" << m_iSndNextSeqNo << " send-seq=" << m_iSndCurrSeqNo
        << " (unchanged)"
        );
    return true;
}

int CUDT::processData(CUnit* in_unit)
{
    if (m_bClosing)
        return -1;

    CPacket &packet = in_unit->m_Packet;

    // Just heard from the peer, reset the expiration count.
    m_iEXPCount = 1;
    m_tsLastRspTime = steady_clock::now();

    const bool need_tsbpd = m_bTsbPd || m_bGroupTsbPd;

    // We are receiving data, start tsbpd thread if TsbPd is enabled
    if (need_tsbpd && !m_RcvTsbPdThread.joinable())
    {
        ScopedLock lock(m_RcvTsbPdStartupLock);

        if (m_bClosing) // Check again to protect join() in CUDT::releaseSync()
            return -1;

        HLOGP(qrlog.Debug, "Spawning Socket TSBPD thread");
#if ENABLE_HEAVY_LOGGING
        std::ostringstream tns1, tns2;
        // Take the last 2 ciphers from the socket ID.
        tns1 << m_SocketID;
        std::string s = tns1.str();
        tns2 << "SRT:TsbPd:@" << s.substr(s.size()-2, 2);

        const string& tn = tns2.str();

        ThreadName tnkeep(tn.c_str());
        const char* thname = tn.c_str();
#else
        const char* thname = "SRT:TsbPd";
#endif
        if (!StartThread(m_RcvTsbPdThread, CUDT::tsbpd, this, thname))
            return -1;
    }

    const int pktrexmitflag = m_bPeerRexmitFlag ? (packet.getRexmitFlag() ? 1 : 0) : 2;
#if ENABLE_HEAVY_LOGGING
    static const char *const rexmitstat[] = {"ORIGINAL", "REXMITTED", "RXS-UNKNOWN"};
    string                   rexmit_reason;
#endif

    if (pktrexmitflag == 1)
    {
        // This packet was retransmitted
        enterCS(m_StatsLock);
        m_stats.traceRcvRetrans++;
        leaveCS(m_StatsLock);

#if ENABLE_HEAVY_LOGGING
        // Check if packet was retransmitted on request or on ack timeout
        // Search the sequence in the loss record.
        rexmit_reason = " by ";
        if (!m_pRcvLossList->find(packet.m_iSeqNo, packet.m_iSeqNo))
            rexmit_reason += "BLIND";
        else
            rexmit_reason += "NAKREPORT";
#endif
    }

#if ENABLE_HEAVY_LOGGING
   {
       steady_clock::duration tsbpddelay = milliseconds_from(m_iTsbPdDelay_ms); // (value passed to CRcvBuffer::setRcvTsbPdMode)

       // It's easier to remove the latency factor from this value than to add a function
       // that exposes the details basing on which this value is calculated.
       steady_clock::time_point pts = m_pRcvBuffer->getPktTsbPdTime(packet.getMsgTimeStamp());
       steady_clock::time_point ets = pts - tsbpddelay;

       HLOGC(qrlog.Debug, log << CONID() << "processData: RECEIVED DATA: size=" << packet.getLength()
           << " seq=" << packet.getSeqNo()
           // XXX FIX IT. OTS should represent the original sending time, but it's relative.
           //<< " OTS=" << FormatTime(packet.getMsgTimeStamp())
           << " ETS=" << FormatTime(ets)
           << " PTS=" << FormatTime(pts));
   }
#endif

    updateCC(TEV_RECEIVE, EventVariant(&packet));
    ++m_iPktCount;

    const int pktsz = (int) packet.getLength();
    // Update time information
    // XXX Note that this adds the byte size of a packet
    // of which we don't yet know as to whether this has
    // carried out some useful data or some excessive data
    // that will be later discarded.
    // FIXME: before adding this on the rcv time window,
    // make sure that this packet isn't going to be
    // effectively discarded, as repeated retransmission,
    // for example, burdens the link, but doesn't better the speed.
    m_RcvTimeWindow.onPktArrival(pktsz);

    // Probe the packet pair if needed.
    // Conditions and any extra data required for the packet
    // this function will extract and test as needed.

    const bool unordered = CSeqNo::seqcmp(packet.m_iSeqNo, m_iRcvCurrSeqNo) <= 0;
    const bool retransmitted = m_bPeerRexmitFlag && packet.getRexmitFlag();

    // Retransmitted and unordered packets do not provide expected measurement.
    // We expect the 16th and 17th packet to be sent regularly,
    // otherwise measurement must be rejected.
    m_RcvTimeWindow.probeArrival(packet, unordered || retransmitted);

    enterCS(m_StatsLock);
    m_stats.traceBytesRecv += pktsz;
    m_stats.bytesRecvTotal += pktsz;
    ++m_stats.traceRecv;
    ++m_stats.recvTotal;
    leaveCS(m_StatsLock);

    loss_seqs_t                             filter_loss_seqs;
    loss_seqs_t                             srt_loss_seqs;
    vector<CUnit *>                         incoming;
    bool                                    was_sent_in_order          = true;
    bool                                    reorder_prevent_lossreport = false;

    // If the peer doesn't understand REXMIT flag, send rexmit request
    // always immediately.
    int initial_loss_ttl = 0;
    if (m_bPeerRexmitFlag)
        initial_loss_ttl = m_iReorderTolerance;

    // After introduction of packet filtering, the "recordable loss detection"
    // does not exactly match the true loss detection. When a FEC filter is
    // working, for example, then getting one group filled with all packet but
    // the last one and the FEC control packet, in this special case this packet
    // won't be notified at all as lost because it will be recovered by the
    // filter immediately before anyone notices what happened (and the loss
    // detection for the further functionality is checked only afterwards,
    // and in this case the immediate recovery makes the loss to not be noticed
    // at all).
    //
    // Because of that the check for losses must happen BEFORE passing the packet
    // to the filter and before the filter could recover the packet before anyone
    // notices :)

    if (packet.getMsgSeq() != SRT_MSGNO_CONTROL) // disregard filter-control packets, their seq may mean nothing
    {
        int diff = CSeqNo::seqoff(m_iRcvCurrPhySeqNo, packet.m_iSeqNo);
       // Difference between these two sequence numbers is expected to be:
       // 0 - duplicated last packet (theory only)
       // 1 - subsequent packet (alright)
       // <0 - belated or recovered packet
       // >1 - jump over a packet loss (loss = seqdiff-1)
        if (diff > 1)
        {
            ScopedLock lg(m_StatsLock);
            int    loss = diff - 1; // loss is all that is above diff == 1
            m_stats.traceRcvLoss += loss;
            m_stats.rcvLossTotal += loss;
            const uint64_t avgpayloadsz = m_pRcvBuffer->getRcvAvgPayloadSize();
            const uint64_t lossbytes = loss * avgpayloadsz;
            m_stats.traceRcvBytesLoss += lossbytes;
            m_stats.rcvBytesLossTotal += lossbytes;
            HLOGC(qrlog.Debug,
                  log << "LOSS STATS: n=" << loss << " SEQ: [" << CSeqNo::incseq(m_iRcvCurrPhySeqNo) << " "
                      << CSeqNo::decseq(packet.m_iSeqNo) << "]");
        }

        if (diff > 0)
        {
            // Record if it was further than latest
            m_iRcvCurrPhySeqNo = packet.m_iSeqNo;
        }
    }

    bool need_notify_loss = true;

    // [[using locked()]];  // (NOTHING locked)

#if ENABLE_EXPERIMENTAL_BONDING
    // Switch to RUNNING even if there was a discrepancy, unless
    // it was long way forward.
    // XXX Important: This code is in the dead function defaultPacketArrival
    // but normally it should be called here regardless if the packet was
    // accepted or rejected because if it was belated it may result in a
    // "runaway train" problem as the IDLE links are being updated the base
    // reception sequence pointer stating that this link is not receiving.
    if (m_parent->m_GroupOf)
    {
        ScopedLock protect_group_existence (s_UDTUnited.m_GlobControlLock);
        CUDTGroup::SocketData* gi = m_parent->m_GroupMemberData;

        // This check is needed as after getting the lock the socket
        // could be potentially removed. It is however granted that as long
        // as gi is non-NULL iterator, the group does exist and it does contain
        // this socket as member (that is, 'gi' cannot be a dangling iterator).
        if (gi != NULL)
        {
            if (gi->rcvstate < SRT_GST_RUNNING) // PENDING or IDLE, tho PENDING is unlikely
            {
                HLOGC(qrlog.Debug, log << "processData: IN-GROUP rcv state transition "
                        << srt_log_grp_state[gi->rcvstate]
                        << " -> RUNNING. NOT checking for loss");
                gi->rcvstate = SRT_GST_RUNNING;

                // The function unfortunately can't return here.
                // We just need to skip loss reporting.
                need_notify_loss = false;
            }
            else
            {
                HLOGC(qrlog.Debug, log << "processData: IN-GROUP rcv state transition NOT DONE - state:"
                        << srt_log_grp_state[gi->rcvstate]);
            }
        }
    }
#endif

    {
        // Start of offset protected section
        // Prevent TsbPd thread from modifying Ack position while adding data
        // offset from RcvLastAck in RcvBuffer must remain valid between seqoff() and addData()
        UniqueLock recvbuf_acklock(m_RcvBufferLock);

        // vector<CUnit*> undec_units;
        if (m_PacketFilter)
        {
            // Stuff this data into the filter
            m_PacketFilter.receive(in_unit, (incoming), (filter_loss_seqs));
            HLOGC(qrlog.Debug,
                  log << "(FILTER) fed data, received " << incoming.size() << " pkts, " << Printable(filter_loss_seqs)
                      << " loss to report, "
                      << (m_PktFilterRexmitLevel == SRT_ARQ_ALWAYS ? "FIND & REPORT LOSSES YOURSELF"
                                                                   : "REPORT ONLY THOSE"));
        }
        else
        {
            // Stuff in just one packet that has come in.
            incoming.push_back(in_unit);
        }

        bool excessive = true; // stays true unless it was successfully added

        // Needed for possibly check for needsQuickACK.
        bool incoming_belated = (CSeqNo::seqcmp(in_unit->m_Packet.m_iSeqNo, m_iRcvLastSkipAck) < 0);

        // Loop over all incoming packets that were filtered out.
        // In case when there is no filter, there's just one packet in 'incoming',
        // the one that came in the input of this function.
        for (vector<CUnit *>::iterator i = incoming.begin(); i != incoming.end(); ++i)
        {
            CUnit *  u    = *i;
            CPacket &rpkt = u->m_Packet;

            // m_iRcvLastSkipAck is the base sequence number for the receiver buffer.
            // This is the offset in the buffer; if this is negative, it means that
            // this sequence is already in the past and the buffer is not interested.
            // Meaning, this packet will be rejected, even if it could potentially be
            // one of missing packets in the transmission.
            int32_t offset = CSeqNo::seqoff(m_iRcvLastSkipAck, rpkt.m_iSeqNo);

            IF_HEAVY_LOGGING(const char *exc_type = "EXPECTED");

            if (offset < 0)
            {
                IF_HEAVY_LOGGING(exc_type = "BELATED");
                steady_clock::time_point tsbpdtime = m_pRcvBuffer->getPktTsbPdTime(rpkt.getMsgTimeStamp());
                long bltime = CountIIR<uint64_t>(
                        uint64_t(m_stats.traceBelatedTime) * 1000,
                        count_microseconds(steady_clock::now() - tsbpdtime), 0.2);

                enterCS(m_StatsLock);
                m_stats.traceBelatedTime = double(bltime) / 1000.0;
                m_stats.traceRcvBelated++;
                leaveCS(m_StatsLock);
                HLOGC(qrlog.Debug,
                      log << CONID() << "RECEIVED: seq=" << packet.m_iSeqNo << " offset=" << offset << " (BELATED/"
                          << rexmitstat[pktrexmitflag] << rexmit_reason << ") FLAGS: " << packet.MessageFlagStr());
                continue;
            }

            const int avail_bufsize = m_pRcvBuffer->getAvailBufSize();
            if (offset >= avail_bufsize)
            {
                // This is already a sequence discrepancy. Probably there could be found
                // some way to make it continue reception by overriding the sequence and
                // make a kinda TLKPTDROP, but there has been found no reliable way to do this.
                if (m_bTsbPd && m_bTLPktDrop && m_pRcvBuffer->empty())
                {
                    // Only in live mode. In File mode this shall not be possible
                    // because the sender should stop sending in this situation.
                    // In Live mode this means that there is a gap between the
                    // lowest sequence in the empty buffer and the incoming sequence
                    // that exceeds the buffer size. Receiving data in this situation
                    // is no longer possible and this is a point of no return.

                    LOGC(qrlog.Error, log << CONID() <<
                            "SEQUENCE DISCREPANCY. BREAKING CONNECTION."
                            " seq=" << rpkt.m_iSeqNo
                            << " buffer=(" << m_iRcvLastSkipAck
                            << ":" << m_iRcvCurrSeqNo                   // -1 = size to last index
                            << "+" << CSeqNo::incseq(m_iRcvLastSkipAck, m_pRcvBuffer->capacity()-1)
                            << "), " << (offset-avail_bufsize+1)
                            << " past max. Reception no longer possible. REQUESTING TO CLOSE.");

                    // This is a scoped lock with AckLock, but for the moment
                    // when processClose() is called this lock must be taken out,
                    // otherwise this will cause a deadlock. We don't need this
                    // lock anymore, and at 'return' it will be unlocked anyway.
                    recvbuf_acklock.unlock();
                    processClose();
                    return -1;
                }
                else
                {
                    LOGC(qrlog.Warn, log << CONID() << "No room to store incoming packet: offset="
                            << offset << " avail=" << avail_bufsize
                            << " ack.seq=" << m_iRcvLastSkipAck << " pkt.seq=" << rpkt.m_iSeqNo
                            << " rcv-remain=" << m_pRcvBuffer->debugGetSize()
                            << " drift=" << m_pRcvBuffer->getDrift()
                        );
                    return -1;
                }
            }

            bool adding_successful = true;
            if (m_pRcvBuffer->addData(*i, offset) < 0)
            {
                // addData returns -1 if at the m_iLastAckPos+offset position there already is a packet.
                // So this packet is "redundant".
                IF_HEAVY_LOGGING(exc_type = "UNACKED");
                adding_successful = false;
            }
            else
            {
                IF_HEAVY_LOGGING(exc_type = "ACCEPTED");
                excessive = false;
                if (u->m_Packet.getMsgCryptoFlags())
                {
                    EncryptionStatus rc = m_pCryptoControl ? m_pCryptoControl->decrypt((u->m_Packet)) : ENCS_NOTSUP;
                    if (rc != ENCS_CLEAR)
                    {
                        // Could not decrypt
                        // Keep packet in received buffer
                        // Crypto flags are still set
                        // It will be acknowledged
                        {
                            ScopedLock lg(m_StatsLock);
                            m_stats.traceRcvUndecrypt += 1;
                            m_stats.traceRcvBytesUndecrypt += pktsz;
                            m_stats.m_rcvUndecryptTotal += 1;
                            m_stats.m_rcvBytesUndecryptTotal += pktsz;
                        }

                        // Log message degraded to debug because it may happen very often
                        HLOGC(qrlog.Debug, log << CONID() << "ERROR: packet not decrypted, dropping data.");
                        adding_successful = false;
                        IF_HEAVY_LOGGING(exc_type = "UNDECRYPTED");
                    }
                }
            }

            if (adding_successful)
            {
                ScopedLock statslock(m_StatsLock);
                ++m_stats.traceRecvUniq;
                ++m_stats.recvUniqTotal;
                m_stats.traceBytesRecvUniq += u->m_Packet.getLength();
                m_stats.bytesRecvUniqTotal += u->m_Packet.getLength();
            }

#if ENABLE_HEAVY_LOGGING
            std::ostringstream timebufspec;
            if (m_bTsbPd)
            {
                int dsize = m_pRcvBuffer->getRcvDataSize();
                timebufspec << "(" << FormatTime(m_pRcvBuffer->debugGetDeliveryTime(0))
                    << "-" << FormatTime(m_pRcvBuffer->debugGetDeliveryTime(dsize-1)) << ")";
            }

            std::ostringstream expectspec;
            if (excessive)
                expectspec << "EXCESSIVE(" << exc_type << rexmit_reason << ")";
            else
                expectspec << "ACCEPTED";

            LOGC(qrlog.Debug, log << CONID() << "RECEIVED: seq=" << rpkt.m_iSeqNo
                    << " offset=" << offset
                    << " BUFr=" << avail_bufsize
                    << " avail=" << m_pRcvBuffer->getAvailBufSize()
                    << " buffer=(" << m_iRcvLastSkipAck
                    << ":" << m_iRcvCurrSeqNo                   // -1 = size to last index
                    << "+" << CSeqNo::incseq(m_iRcvLastSkipAck, m_pRcvBuffer->capacity()-1)
                    << ") "
                    << " RSL=" << expectspec.str()
                    << " SN=" << rexmitstat[pktrexmitflag]
                    << " DLVTM=" << timebufspec.str()
                    << " FLAGS: "
                    << rpkt.MessageFlagStr());
#endif

            // Decryption should have made the crypto flags EK_NOENC.
            // Otherwise it's an error.
            if (adding_successful)
            {
                // XXX move this code do CUDT::defaultPacketArrival and call it from here:
                // srt_loss_seqs = CALLBACK_CALL(m_cbPacketArrival, rpkt);

                HLOGC(qrlog.Debug,
                      log << "CONTIGUITY CHECK: sequence distance: " << CSeqNo::seqoff(m_iRcvCurrSeqNo, rpkt.m_iSeqNo));

                if (need_notify_loss && CSeqNo::seqcmp(rpkt.m_iSeqNo, CSeqNo::incseq(m_iRcvCurrSeqNo)) > 0) // Loss detection.
                {
                    int32_t seqlo = CSeqNo::incseq(m_iRcvCurrSeqNo);
                    int32_t seqhi = CSeqNo::decseq(rpkt.m_iSeqNo);

                    srt_loss_seqs.push_back(make_pair(seqlo, seqhi));

                    if (initial_loss_ttl)
                    {
                        // pack loss list for (possibly belated) NAK
                        // The LOSSREPORT will be sent in a while.

                        for (loss_seqs_t::iterator i = srt_loss_seqs.begin(); i != srt_loss_seqs.end(); ++i)
                        {
                            m_FreshLoss.push_back(CRcvFreshLoss(i->first, i->second, initial_loss_ttl));
                        }
                        HLOGC(qrlog.Debug,
                              log << "FreshLoss: added sequences: " << Printable(srt_loss_seqs)
                                  << " tolerance: " << initial_loss_ttl);
                        reorder_prevent_lossreport = true;
                    }
                }
            }

            // Update the current largest sequence number that has been received.
            // Or it is a retransmitted packet, remove it from receiver loss list.
            if (CSeqNo::seqcmp(rpkt.m_iSeqNo, m_iRcvCurrSeqNo) > 0)
            {
                m_iRcvCurrSeqNo = rpkt.m_iSeqNo; // Latest possible received
            }
            else
            {
                unlose(rpkt); // was BELATED or RETRANSMITTED
                was_sent_in_order &= 0 != pktrexmitflag;
            }
        }

        // This is moved earlier after introducing filter because it shouldn't
        // be executed in case when the packet was rejected by the receiver buffer.
        // However now the 'excessive' condition may be true also in case when
        // a truly non-excessive packet has been received, just it has been temporarily
        // stored for better times by the filter module. This way 'excessive' is also true,
        // although the old condition that a packet with a newer sequence number has arrived
        // or arrived out of order may still be satisfied.
        if (!incoming_belated && was_sent_in_order)
        {
            // Basing on some special case in the packet, it might be required
            // to enforce sending ACK immediately (earlier than normally after
            // a given period).
            if (m_CongCtl->needsQuickACK(packet))
            {
                m_tsNextACKTime = steady_clock::now();
            }
        }

        if (excessive)
        {
            return -1;
        }
    } // End of recvbuf_acklock

    if (m_bClosing)
    {
        // RcvQueue worker thread can call processData while closing (or close while processData)
        // This race condition exists in the UDT design but the protection against TsbPd thread
        // (with AckLock) and decryption enlarged the probability window.
        // Application can crash deep in decrypt stack since crypto context is deleted in close.
        // RcvQueue worker thread will not necessarily be deleted with this connection as it can be
        // used by others (socket multiplexer).
        return -1;
    }

    if (incoming.empty())
    {
        // Treat as excessive. This is when a filter cumulates packets
        // until the loss is rebuilt, or eats up a filter control packet
        return -1;
    }

    if (!srt_loss_seqs.empty())
    {
        // A loss is detected
        {
            // TODO: Can unlock rcvloss after m_pRcvLossList->insert(...)?
            // And probably protect m_FreshLoss as well.

            HLOGC(qrlog.Debug, log << "processData: LOSS DETECTED, %: " << Printable(srt_loss_seqs) << " - RECORDING.");
            // if record_loss == false, nothing will be contained here
            // Insert lost sequence numbers to the receiver loss list
            ScopedLock lg(m_RcvLossLock);
            for (loss_seqs_t::iterator i = srt_loss_seqs.begin(); i != srt_loss_seqs.end(); ++i)
            {
                // If loss found, insert them to the receiver loss list
                m_pRcvLossList->insert(i->first, i->second);
            }
        }

        const bool report_recorded_loss = !m_PacketFilter || m_PktFilterRexmitLevel == SRT_ARQ_ALWAYS;
        if (!reorder_prevent_lossreport && report_recorded_loss)
        {
            HLOGC(qrlog.Debug, log << "WILL REPORT LOSSES (SRT): " << Printable(srt_loss_seqs));
            sendLossReport(srt_loss_seqs);
        }

        if (m_bTsbPd)
        {
            HLOGC(qrlog.Debug, log << "loss: signaling TSBPD cond");
            CSync::lock_signal(m_RcvTsbPdCond, m_RecvLock);
        }
        else
        {
            HLOGC(qrlog.Debug, log << "loss: socket is not TSBPD, not signaling");
        }
    }

    // Separately report loss records of those reported by a filter.
    // ALWAYS report whatever has been reported back by a filter. Note that
    // the filter never reports anything when rexmit fallback level is ALWAYS or NEVER.
    // With ALWAYS only those are reported that were recorded here by SRT.
    // With NEVER, nothing is to be reported.
    if (!filter_loss_seqs.empty())
    {
        HLOGC(qrlog.Debug, log << "WILL REPORT LOSSES (filter): " << Printable(filter_loss_seqs));
        sendLossReport(filter_loss_seqs);

        if (m_bTsbPd)
        {
            HLOGC(qrlog.Debug, log << "loss: signaling TSBPD cond");
            CSync::lock_signal(m_RcvTsbPdCond, m_RecvLock);
        }
    }

    // Now review the list of FreshLoss to see if there's any "old enough" to send UMSG_LOSSREPORT to it.

    // PERFORMANCE CONSIDERATIONS:
    // This list is quite inefficient as a data type and finding the candidate to send UMSG_LOSSREPORT
    // is linear time. On the other hand, there are some special cases that are important for performance:
    // - only the first (plus some following) could have had TTL drown to 0
    // - the only (little likely) possibility that the next-to-first record has TTL=0 is when there was
    //   a loss range split (due to dropFromLossLists() of one sequence)
    // - first found record with TTL>0 means end of "ready to LOSSREPORT" records
    // So:
    // All you have to do is:
    //  - start with first element and continue with next elements, as long as they have TTL=0
    //    If so, send the loss report and remove this element.
    //  - Since the first element that has TTL>0, iterate until the end of container and decrease TTL.
    //
    // This will be efficient becase the loop to increment one field (without any condition check)
    // can be quite well optimized.

    vector<int32_t> lossdata;
    {
        ScopedLock lg(m_RcvLossLock);

        // XXX There was a mysterious crash around m_FreshLoss. When the initial_loss_ttl is 0
        // (that is, "belated loss report" feature is off), don't even touch m_FreshLoss.
        if (initial_loss_ttl && !m_FreshLoss.empty())
        {
            deque<CRcvFreshLoss>::iterator i = m_FreshLoss.begin();

            // Phase 1: take while TTL <= 0.
            // There can be more than one record with the same TTL, if it has happened before
            // that there was an 'unlost' (@c dropFromLossLists) sequence that has split one detected loss
            // into two records.
            for (; i != m_FreshLoss.end() && i->ttl <= 0; ++i)
            {
                HLOGF(qrlog.Debug,
                      "Packet seq %d-%d (%d packets) considered lost - sending LOSSREPORT",
                      i->seq[0],
                      i->seq[1],
                      CSeqNo::seqoff(i->seq[0], i->seq[1]) + 1);
                addLossRecord(lossdata, i->seq[0], i->seq[1]);
            }

            // Remove elements that have been processed and prepared for lossreport.
            if (i != m_FreshLoss.begin())
            {
                m_FreshLoss.erase(m_FreshLoss.begin(), i);
                i = m_FreshLoss.begin();
            }

            if (m_FreshLoss.empty())
            {
                HLOGP(qrlog.Debug, "NO MORE FRESH LOSS RECORDS.");
            }
            else
            {
                HLOGF(qrlog.Debug,
                      "STILL %" PRIzu " FRESH LOSS RECORDS, FIRST: %d-%d (%d) TTL: %d",
                      m_FreshLoss.size(),
                      i->seq[0],
                      i->seq[1],
                      1 + CSeqNo::seqoff(i->seq[0], i->seq[1]),
                      i->ttl);
            }

            // Phase 2: rest of the records should have TTL decreased.
            for (; i != m_FreshLoss.end(); ++i)
                --i->ttl;
        }
    }
    if (!lossdata.empty())
    {
        sendCtrl(UMSG_LOSSREPORT, NULL, &lossdata[0], (int) lossdata.size());
    }

    // was_sent_in_order means either of:
    // - packet was sent in order (first if branch above)
    // - packet was sent as old, but was a retransmitted packet

    if (m_bPeerRexmitFlag && was_sent_in_order)
    {
        ++m_iConsecOrderedDelivery;
        if (m_iConsecOrderedDelivery >= 50)
        {
            m_iConsecOrderedDelivery = 0;
            if (m_iReorderTolerance > 0)
            {
                m_iReorderTolerance--;
                enterCS(m_StatsLock);
                m_stats.traceReorderDistance--;
                leaveCS(m_StatsLock);
                HLOGF(qrlog.Debug,
                      "ORDERED DELIVERY of 50 packets in a row - decreasing tolerance to %d",
                      m_iReorderTolerance);
            }
        }
    }

    return 0;
}

#if ENABLE_EXPERIMENTAL_BONDING
void CUDT::updateIdleLinkFrom(CUDT* source)
{
    ScopedLock lg (m_RecvLock);

    if (!m_pRcvBuffer->empty())
    {
        HLOGC(grlog.Debug, log << "grp: NOT updating rcv-seq in @" << m_SocketID << ": receiver buffer not empty");
        return;
    }

    // XXX Try to optimize this. Note that here happens:
    // - decseq just to have a value to compare directly
    // - seqcmp with that value
    // - if passed, in setInitialRcvSeq there's the same decseq again
    int32_t new_last_rcv = CSeqNo::decseq(source->m_iRcvLastSkipAck);

    // if (new_last_rcv <% m_iRcvCurrSeqNo)
    if (CSeqNo::seqcmp(new_last_rcv, m_iRcvCurrSeqNo) < 0)
    {
        // Reject the change because that would shift the reception pointer backwards.
        HLOGC(grlog.Debug, log << "grp: NOT updating rcv-seq in @" << m_SocketID
                << ": backward setting rejected: %" << m_iRcvCurrSeqNo
                << " -> %" << new_last_rcv);
        return;
    }

    HLOGC(grlog.Debug, log << "grp: updating rcv-seq in @" << m_SocketID
            << " from @" << source->m_SocketID << ": %" << source->m_iRcvLastSkipAck);
    setInitialRcvSeq(source->m_iRcvLastSkipAck);
}

// XXX This function is currently unused. It should be fixed and put into use.
// See the blocked call in CUDT::processData().
// XXX REVIEW LOCKS WHEN REACTIVATING!
CUDT::loss_seqs_t CUDT::defaultPacketArrival(void* vself, CPacket& pkt)
{
// [[using affinity(m_pRcvBuffer->workerThread())]];
    CUDT* self = (CUDT*)vself;
    loss_seqs_t output;

    // XXX When an alternative packet arrival callback is installed
    // in case of groups, move this part to the groupwise version.

    if (self->m_parent->m_GroupOf)
    {
        CUDTGroup::SocketData* gi = self->m_parent->m_GroupMemberData;
        if (gi->rcvstate < SRT_GST_RUNNING) // PENDING or IDLE, tho PENDING is unlikely
        {
            HLOGC(qrlog.Debug, log << "defaultPacketArrival: IN-GROUP rcv state transition to RUNNING. NOT checking for loss");
            gi->rcvstate = SRT_GST_RUNNING;
            return output;
        }
    }

    const int initial_loss_ttl = (self->m_bPeerRexmitFlag) ? self->m_iReorderTolerance : 0;

    int seqdiff = CSeqNo::seqcmp(pkt.m_iSeqNo, self->m_iRcvCurrSeqNo);

    HLOGC(qrlog.Debug, log << "defaultPacketArrival: checking sequence " << pkt.m_iSeqNo
            << " against latest " << self->m_iRcvCurrSeqNo << " (distance: " << seqdiff << ")");

    // Loss detection.
    if (seqdiff > 1) // packet is later than the very subsequent packet
    {
        const int32_t seqlo = CSeqNo::incseq(self->m_iRcvCurrSeqNo);
        const int32_t seqhi = CSeqNo::decseq(pkt.m_iSeqNo);

        {
            // If loss found, insert them to the receiver loss list
            ScopedLock lg (self->m_RcvLossLock);
            self->m_pRcvLossList->insert(seqlo, seqhi);

            if (initial_loss_ttl)
            {
                // pack loss list for (possibly belated) NAK
                // The LOSSREPORT will be sent in a while.
                self->m_FreshLoss.push_back(CRcvFreshLoss(seqlo, seqhi, initial_loss_ttl));
                HLOGF(qrlog.Debug, "defaultPacketArrival: added loss sequence %d-%d (%d) with tolerance %d", seqlo, seqhi,
                        1+CSeqNo::seqcmp(seqhi, seqlo), initial_loss_ttl);
            }
        }

        if (!initial_loss_ttl)
        {
            // old code; run immediately when tolerance = 0
            // or this feature isn't used because of the peer
            output.push_back(make_pair(seqlo, seqhi));
        }
    }

    return output;
}
#endif

/// This function is called when a packet has arrived, which was behind the current
/// received sequence - that is, belated or retransmitted. Try to remove the packet
/// from both loss records: the general loss record and the fresh loss record.
///
/// Additionally, check - if supported by the peer - whether the "latecoming" packet
/// has been sent due to retransmission or due to reordering, by checking the rexmit
/// support flag and rexmit flag itself. If this packet was surely ORIGINALLY SENT
/// it means that the current network connection suffers of packet reordering. This
/// way try to introduce a dynamic tolerance by calculating the difference between
/// the current packet reception sequence and this packet's sequence. This value
/// will be set to the tolerance value, which means that later packet retransmission
/// will not be required immediately, but only after receiving N next packets that
/// do not include the lacking packet.
/// The tolerance is not increased infinitely - it's bordered by iMaxReorderTolerance.
/// This value can be set in options - SRT_LOSSMAXTTL.
void CUDT::unlose(const CPacket &packet)
{
    ScopedLock lg(m_RcvLossLock);
    int32_t sequence = packet.m_iSeqNo;
    m_pRcvLossList->remove(sequence);

    // Rest of this code concerns only the "belated lossreport" feature.

    bool has_increased_tolerance = false;
    bool was_reordered           = false;

    if (m_bPeerRexmitFlag)
    {
        // If the peer understands the REXMIT flag, it means that the REXMIT flag is contained
        // in the PH_MSGNO field.

        // The packet is considered coming originally (just possibly out of order), if REXMIT
        // flag is NOT set.
        was_reordered = !packet.getRexmitFlag();
        if (was_reordered)
        {
            HLOGF(qrlog.Debug, "received out-of-band packet seq %d", sequence);

            const int seqdiff = abs(CSeqNo::seqcmp(m_iRcvCurrSeqNo, packet.m_iSeqNo));
            enterCS(m_StatsLock);
            m_stats.traceReorderDistance = max(seqdiff, m_stats.traceReorderDistance);
            leaveCS(m_StatsLock);
            if (seqdiff > m_iReorderTolerance)
            {
                const int new_tolerance = min(seqdiff, m_config.iMaxReorderTolerance);
                HLOGF(qrlog.Debug,
                      "Belated by %d seqs - Reorder tolerance %s %d",
                      seqdiff,
                      (new_tolerance == m_iReorderTolerance) ? "REMAINS with" : "increased to",
                      new_tolerance);
                m_iReorderTolerance = new_tolerance;
                has_increased_tolerance =
                    true; // Yes, even if reorder tolerance is already at maximum - this prevents decreasing tolerance.
            }
        }
        else
        {
            HLOGC(qrlog.Debug, log << CONID() << "received reXmitted packet seq=" << sequence);
        }
    }
    else
    {
        HLOGF(qrlog.Debug, "received reXmitted or belated packet seq %d (distinction not supported by peer)", sequence);
    }

    // Don't do anything if "belated loss report" feature is not used.
    // In that case the FreshLoss list isn't being filled in at all, the
    // loss report is sent directly.
    // Note that this condition blocks two things being done in this function:
    // - remove given sequence from the fresh loss record
    //   (in this case it's empty anyway)
    // - decrease current reorder tolerance based on whether packets come in order
    //   (current reorder tolerance is 0 anyway)
    if (m_bPeerRexmitFlag == 0 || m_iReorderTolerance == 0)
        return;

    size_t i       = 0;
    int    had_ttl = 0;
    for (i = 0; i < m_FreshLoss.size(); ++i)
    {
        had_ttl = m_FreshLoss[i].ttl;
        switch (m_FreshLoss[i].revoke(sequence))
        {
        case CRcvFreshLoss::NONE:
            continue; // Not found. Search again.

        case CRcvFreshLoss::STRIPPED:
            goto breakbreak; // Found and the modification is applied. We're done here.

        case CRcvFreshLoss::DELETE:
            // No more elements. Kill it.
            m_FreshLoss.erase(m_FreshLoss.begin() + i);
            // Every loss is unique. We're done here.
            goto breakbreak;

        case CRcvFreshLoss::SPLIT:
            // Oh, this will be more complicated. This means that it was in between.
            {
                // So create a new element that will hold the upper part of the range,
                // and this one modify to be the lower part of the range.

                // Keep the current end-of-sequence value for the second element
                int32_t next_end = m_FreshLoss[i].seq[1];

                // seq-1 set to the end of this element
                m_FreshLoss[i].seq[1] = CSeqNo::decseq(sequence);
                // seq+1 set to the begin of the next element
                int32_t next_begin = CSeqNo::incseq(sequence);

                // Use position of the NEXT element because insertion happens BEFORE pointed element.
                // Use the same TTL (will stay the same in the other one).
                m_FreshLoss.insert(m_FreshLoss.begin() + i + 1,
                                   CRcvFreshLoss(next_begin, next_end, m_FreshLoss[i].ttl));
            }
            goto breakbreak;
        }
    }

    // Could have made the "return" instruction instead of goto, but maybe there will be something
    // to add in future, so keeping that.
breakbreak:;

    if (i != m_FreshLoss.size())
    {
        HLOGF(qrlog.Debug, "sequence %d removed from belated lossreport record", sequence);
    }

    if (was_reordered)
    {
        m_iConsecOrderedDelivery = 0;
        if (has_increased_tolerance)
        {
            m_iConsecEarlyDelivery = 0; // reset counter
        }
        else if (had_ttl > 2)
        {
            ++m_iConsecEarlyDelivery; // otherwise, and if it arrived quite earlier, increase counter
            HLOGF(qrlog.Debug, "... arrived at TTL %d case %d", had_ttl, m_iConsecEarlyDelivery);

            // After 10 consecutive
            if (m_iConsecEarlyDelivery >= 10)
            {
                m_iConsecEarlyDelivery = 0;
                if (m_iReorderTolerance > 0)
                {
                    m_iReorderTolerance--;
                    enterCS(m_StatsLock);
                    m_stats.traceReorderDistance--;
                    leaveCS(m_StatsLock);
                    HLOGF(qrlog.Debug,
                          "... reached %d times - decreasing tolerance to %d",
                          m_iConsecEarlyDelivery,
                          m_iReorderTolerance);
                }
            }
        }
        // If hasn't increased tolerance, but the packet appeared at TTL less than 2, do nothing.
    }
}

void CUDT::dropFromLossLists(int32_t from, int32_t to)
{
    ScopedLock lg(m_RcvLossLock);
    m_pRcvLossList->remove(from, to);

    HLOGF(qrlog.Debug, "%sTLPKTDROP seq %d-%d (%d packets)", CONID().c_str(), from, to, CSeqNo::seqoff(from, to));

    if (m_bPeerRexmitFlag == 0 || m_iReorderTolerance == 0)
        return;

    // All code below concerns only "belated lossreport" feature.

    // It's highly unlikely that this is waiting to send a belated UMSG_LOSSREPORT,
    // so treat it rather as a sanity check.

    // It's enough to check if the first element of the list starts with a sequence older than 'to'.
    // If not, just do nothing.

    size_t delete_index = 0;
    for (size_t i = 0; i < m_FreshLoss.size(); ++i)
    {
        CRcvFreshLoss::Emod result = m_FreshLoss[i].revoke(from, to);
        switch (result)
        {
        case CRcvFreshLoss::DELETE:
            delete_index = i + 1; // PAST THE END
            continue;             // There may be further ranges that are included in this one, so check on.

        case CRcvFreshLoss::NONE:
        case CRcvFreshLoss::STRIPPED:
            break; // THIS BREAKS ONLY 'switch', not 'for'!

        case CRcvFreshLoss::SPLIT:; // This function never returns it. It's only a compiler shut-up.
        }

        break; // Now this breaks also FOR.
    }

    m_FreshLoss.erase(m_FreshLoss.begin(),
                      m_FreshLoss.begin() + delete_index); // with delete_index == 0 will do nothing
}

// This function, as the name states, should bake a new cookie.
int32_t CUDT::bake(const sockaddr_any& addr, int32_t current_cookie, int correction)
{
    static unsigned int distractor = 0;
    unsigned int        rollover   = distractor + 10;

    for (;;)
    {
        // SYN cookie
        char clienthost[NI_MAXHOST];
        char clientport[NI_MAXSERV];
        getnameinfo(addr.get(),
                    addr.size(),
                    clienthost,
                    sizeof(clienthost),
                    clientport,
                    sizeof(clientport),
                    NI_NUMERICHOST | NI_NUMERICSERV);
        int64_t timestamp = (count_microseconds(steady_clock::now() - m_stats.tsStartTime) / 60000000) + distractor -
                            correction; // secret changes every one minute
        stringstream cookiestr;
        cookiestr << clienthost << ":" << clientport << ":" << timestamp;
        union {
            unsigned char cookie[16];
            int32_t       cookie_val;
        };
        CMD5::compute(cookiestr.str().c_str(), cookie);

        if (cookie_val != current_cookie)
            return cookie_val;

        ++distractor;

        // This is just to make the loop formally breakable,
        // but this is virtually impossible to happen.
        if (distractor == rollover)
            return cookie_val;
    }
}

// XXX This is quite a mystery, why this function has a return value
// and what the purpose for it was. There's just one call of this
// function in the whole code and in that call the return value is
// ignored. Actually this call happens in the CRcvQueue::worker thread,
// where it makes a response for incoming UDP packet that might be
// a connection request. Should any error occur in this process, there
// is no way to "report error" that happened here. Basing on that
// these values in original UDT code were quite like the values
// for m_iReqType, they have been changed to URQ_* symbols, which
// may mean that the intent for the return value was to send this
// value back as a control packet back to the connector.
//
// This function is run when the CRcvQueue object is reading packets
// from the multiplexer (@c CRcvQueue::worker_RetrieveUnit) and the
// target socket ID is 0.
//
// XXX Make this function return EConnectStatus enum type (extend if needed),
// and this will be directly passed to the caller.

// [[using locked(m_pRcvQueue->m_LSLock)]];
int CUDT::processConnectRequest(const sockaddr_any& addr, CPacket& packet)
{
    // XXX ASSUMPTIONS:
    // [[using assert(packet.m_iID == 0)]]

    HLOGC(cnlog.Debug, log << "processConnectRequest: received a connection request");

    if (m_bClosing)
    {
        m_RejectReason = SRT_REJ_CLOSE;
        HLOGC(cnlog.Debug, log << "processConnectRequest: ... NOT. Rejecting because closing.");
        return m_RejectReason;
    }

    /*
     * Closing a listening socket only set bBroken
     * If a connect packet is received while closing it gets through
     * processing and crashes later.
     */
    if (m_bBroken)
    {
        m_RejectReason = SRT_REJ_CLOSE;
        HLOGC(cnlog.Debug, log << "processConnectRequest: ... NOT. Rejecting because broken.");
        return m_RejectReason;
    }
    size_t exp_len =
        CHandShake::m_iContentSize; // When CHandShake::m_iContentSize is used in log, the file fails to link!

    // NOTE!!! Old version of SRT code checks if the size of the HS packet
    // is EQUAL to the above CHandShake::m_iContentSize.

    // Changed to < exp_len because we actually need that the packet
    // be at least of a size for handshake, although it may contain
    // more data, depending on what's inside.
    if (packet.getLength() < exp_len)
    {
        m_RejectReason = SRT_REJ_ROGUE;
        HLOGC(cnlog.Debug,
              log << "processConnectRequest: ... NOT. Wrong size: " << packet.getLength() << " (expected: " << exp_len
                  << ")");
        return m_RejectReason;
    }

    // Dunno why the original UDT4 code only MUCH LATER was checking if the packet was UMSG_HANDSHAKE.
    // It doesn't seem to make sense to deserialize it into the handshake structure if we are not
    // sure that the packet contains the handshake at all!
    if (!packet.isControl(UMSG_HANDSHAKE))
    {
        m_RejectReason = SRT_REJ_ROGUE;
        LOGC(cnlog.Error, log << "processConnectRequest: the packet received as handshake is not a handshake message");
        return m_RejectReason;
    }

    CHandShake hs;
    hs.load_from(packet.m_pcData, packet.getLength());

    // XXX MOST LIKELY this hs should be now copied into m_ConnRes field, which holds
    // the handshake structure sent from the peer (no matter the role or mode).
    // This should simplify the createSrtHandshake() function which can this time
    // simply write the crafted handshake structure into m_ConnReq, which needs no
    // participation of the local handshake and passing it as a parameter through
    // newConnection() -> acceptAndRespond() -> createSrtHandshake(). This is also
    // required as a source of the peer's information used in processing in other
    // structures.

    int32_t cookie_val = bake(addr);

    HLOGC(cnlog.Debug, log << "processConnectRequest: new cookie: " << hex << cookie_val);

    // REQUEST:INDUCTION.
    // Set a cookie, a target ID, and send back the same as
    // RESPONSE:INDUCTION.
    if (hs.m_iReqType == URQ_INDUCTION)
    {
        HLOGC(cnlog.Debug, log << "processConnectRequest: received type=induction, sending back with cookie+socket");

        // XXX That looks weird - the calculated md5 sum out of the given host/port/timestamp
        // is 16 bytes long, but CHandShake::m_iCookie has 4 bytes. This then effectively copies
        // only the first 4 bytes. Moreover, it's dangerous on some platforms because the char
        // array need not be aligned to int32_t - changed to union in a hope that using int32_t
        // inside a union will enforce whole union to be aligned to int32_t.
        hs.m_iCookie = cookie_val;
        packet.m_iID = hs.m_iID;

        // Ok, now's the time. The listener sets here the version 5 handshake,
        // even though the request was 4. This is because the old client would
        // simply return THE SAME version, not even looking into it, giving the
        // listener false impression as if it supported version 5.
        //
        // If the caller was really HSv4, it will simply ignore the version 5 in INDUCTION;
        // it will respond with CONCLUSION, but with its own set version, which is version 4.
        //
        // If the caller was really HSv5, it will RECOGNIZE this version 5 in INDUCTION, so
        // it will respond with version 5 when sending CONCLUSION.

        hs.m_iVersion = HS_VERSION_SRT1;

        // Additionally, set this field to a MAGIC value. This field isn't used during INDUCTION
        // by HSv4 client, HSv5 client can use it to additionally verify that this is a HSv5 listener.
        // In this field we also advertise the PBKEYLEN value. When 0, it's considered not advertised.
        hs.m_iType = SrtHSRequest::wrapFlags(true /*put SRT_MAGIC_CODE in HSFLAGS*/, m_config.iSndCryptoKeyLen);
        bool whether SRT_ATR_UNUSED = m_config.iSndCryptoKeyLen != 0;
        HLOGC(cnlog.Debug,
              log << "processConnectRequest: " << (whether ? "" : "NOT ")
                  << " Advertising PBKEYLEN - value = " << m_config.iSndCryptoKeyLen);

        size_t size = packet.getLength();
        hs.store_to((packet.m_pcData), (size));
        setPacketTS(packet, steady_clock::now());

        // Display the HS before sending it to peer
        HLOGC(cnlog.Debug, log << "processConnectRequest: SENDING HS (i): " << hs.show());

        m_pSndQueue->sendto(addr, packet);
        return SRT_REJ_UNKNOWN; // EXCEPTION: this is a "no-error" code.
    }

    // Otherwise this should be REQUEST:CONCLUSION.
    // Should then come with the correct cookie that was
    // set in the above INDUCTION, in the HS_VERSION_SRT1
    // should also contain extra data.

    if (!hs.valid())
    {
        LOGC(cnlog.Error, log << "processConnectRequest: ROGUE HS RECEIVED. Rejecting");
        m_RejectReason = SRT_REJ_ROGUE;
        return SRT_REJ_ROGUE;
    }

    HLOGC(cnlog.Debug,
          log << "processConnectRequest: received type=" << RequestTypeStr(hs.m_iReqType) << " - checking cookie...");
    if (hs.m_iCookie != cookie_val)
    {
        cookie_val = bake(addr, cookie_val, -1); // SHOULD generate an earlier, distracted cookie

        if (hs.m_iCookie != cookie_val)
        {
            m_RejectReason = SRT_REJ_RDVCOOKIE;
            HLOGC(cnlog.Debug, log << "processConnectRequest: ...wrong cookie " << hex << cookie_val << ". Ignoring.");
            return m_RejectReason;
        }

        HLOGC(cnlog.Debug, log << "processConnectRequest: ... correct (FIXED) cookie. Proceeding.");
    }
    else
    {
        HLOGC(cnlog.Debug, log << "processConnectRequest: ... correct (ORIGINAL) cookie. Proceeding.");
    }

    int32_t id = hs.m_iID;

    // HANDSHAKE: The old client sees the version that does not match HS_VERSION_UDT4 (5).
    // In this case it will respond with URQ_ERROR_REJECT. Rest of the data are the same
    // as in the handshake request. When this message is received, the connector side should
    // switch itself to the version number HS_VERSION_UDT4 and continue the old way (that is,
    // continue sending URQ_INDUCTION, but this time with HS_VERSION_UDT4).

    bool accepted_hs = true;

    if (hs.m_iVersion == HS_VERSION_SRT1)
    {
        // No further check required.
        // The m_iType contains handshake extension flags.
    }
    else if (hs.m_iVersion == HS_VERSION_UDT4)
    {
        // In UDT, and so in older SRT version, the hs.m_iType field should contain
        // the socket type, although SRT only allowed this field to be UDT_DGRAM.
        // Older SRT version contained that value in a field, but now that this can
        // only contain UDT_DGRAM the field itself has been abandoned.
        // For the sake of any old client that reports version 4 handshake, interpret
        // this hs.m_iType field as a socket type and check if it's UDT_DGRAM.

        // Note that in HSv5 hs.m_iType contains extension flags.
        if (hs.m_iType != UDT_DGRAM)
        {
            m_RejectReason = SRT_REJ_ROGUE;
            accepted_hs    = false;
        }
    }
    else
    {
        // Unsupported version
        // (NOTE: This includes "version=0" which is a rejection flag).
        m_RejectReason = SRT_REJ_VERSION;
        accepted_hs    = false;
    }

    if (!accepted_hs)
    {
        HLOGC(cnlog.Debug,
              log << "processConnectRequest: version/type mismatch. Sending REJECT code:" << m_RejectReason
              << " MSG: " << srt_rejectreason_str(m_RejectReason));
        // mismatch, reject the request
        hs.m_iReqType = URQFailure(m_RejectReason);
        size_t size   = CHandShake::m_iContentSize;
        hs.store_to((packet.m_pcData), (size));
        packet.m_iID        = id;
        setPacketTS(packet, steady_clock::now());
        HLOGC(cnlog.Debug, log << "processConnectRequest: SENDING HS (e): " << hs.show());
        m_pSndQueue->sendto(addr, packet);
    }
    else
    {
        int error  = SRT_REJ_UNKNOWN;
        CUDT* acpu = NULL;
        int result = s_UDTUnited.newConnection(m_SocketID, addr, packet, (hs), (error), (acpu));

        // This is listener - m_RejectReason need not be set
        // because listener has no functionality of giving the app
        // insight into rejected callers.

        // --->
        //        (global.) CUDTUnited::updateListenerMux
        //        (new Socket.) CUDT::acceptAndRespond
        if (result == -1)
        {
            hs.m_iReqType = URQFailure(error);
            LOGF(cnlog.Warn, "processConnectRequest: rsp(REJECT): %d - %s", hs.m_iReqType, srt_rejectreason_str(error));
        }

        // CONFUSION WARNING!
        //
        // The newConnection() will call acceptAndRespond() if the processing
        // was successful - IN WHICH CASE THIS PROCEDURE SHOULD DO NOTHING.
        // Ok, almost nothing - see update_events below.
        //
        // If newConnection() failed, acceptAndRespond() will not be called.
        // Ok, more precisely, the thing that acceptAndRespond() is expected to do
        // will not be done (this includes sending any response to the peer).
        //
        // Now read CAREFULLY. The newConnection() will return:
        //
        // - -1: The connection processing failed due to errors like:
        //       - memory alloation error
        //       - listen backlog exceeded
        //       - any error propagated from CUDT::open and CUDT::acceptAndRespond
        // - 0: The connection already exists
        // - 1: Connection accepted.
        //
        // So, update_events is called only if the connection is established.
        // Both 0 (repeated) and -1 (error) require that a response be sent.
        // The CPacket object that has arrived as a connection request is here
        // reused for the connection rejection response (see URQ_ERROR_REJECT set
        // as m_iReqType).

        // The 'acpu' should be set to a new socket, if found;
        // this means simultaneously that result == 0, but it's safest to
        // check this condition only. This means that 'newConnection' found
        // that the connection attempt has already been accepted, just the
        // caller side somehow didn't get the answer. The rule is that every
        // connection request HS must be completed with a symmetric HS response,
        // so craft one here.

        // Note that this function runs in the listener socket context, while 'acpu'
        // is the CUDT entity for the accepted socket.
        if (acpu)
        {
            // This is an existing connection, so the handshake is only needed
            // because of the rule that every handshake request must be covered
            // by the handshake response. It wouldn't be good to call interpretSrtHandshake
            // here because the data from the handshake have been already interpreted
            // and recorded. We just need to craft a response.
            HLOGC(cnlog.Debug,
                  log << CONID() << "processConnectRequest: sending REPEATED handshake response req="
                      << RequestTypeStr(hs.m_iReqType));

            // Rewrite already updated previously data in acceptAndRespond
            acpu->rewriteHandshakeData(acpu->m_PeerAddr, (hs));

            uint32_t kmdata[SRTDATA_MAXSIZE];
            size_t   kmdatasize = SRTDATA_MAXSIZE;
            EConnectStatus conn = CONN_ACCEPT;

            if (hs.m_iVersion >= HS_VERSION_SRT1)
            {
                // Always attach extension.
                hs.m_extension = true;
                conn = acpu->craftKmResponse((kmdata), (kmdatasize));
            }
            else
            {
                kmdatasize = 0;
            }

            if (conn != CONN_ACCEPT)
                return conn;

            packet.setLength(m_iMaxSRTPayloadSize);
            if (!acpu->createSrtHandshake(SRT_CMD_HSRSP, SRT_CMD_KMRSP,
                        kmdata, kmdatasize,
                        (packet), (hs)))
            {
                HLOGC(cnlog.Debug,
                        log << "processConnectRequest: rejecting due to problems in createSrtHandshake.");
                result = -1; // enforce fallthrough for the below condition!
                hs.m_iReqType = URQFailure(m_RejectReason == SRT_REJ_UNKNOWN ? SRT_REJ_IPE : m_RejectReason);
            }
            else
            {
                // Send the crafted handshake
                HLOGC(cnlog.Debug, log << "processConnectRequest: SENDING (repeated) HS (a): " << hs.show());
                acpu->addressAndSend((packet));
            }
        }

        // send back a response if connection failed or connection already existed
        // (or the above procedure failed)
        if (result == -1)
        {
            HLOGC(cnlog.Debug,
                  log << CONID() << "processConnectRequest: sending ABNORMAL handshake info req="
                      << RequestTypeStr(hs.m_iReqType));
            size_t size = CHandShake::m_iContentSize;
            hs.store_to((packet.m_pcData), (size));
            packet.setLength(size);
            packet.m_iID        = id;
            setPacketTS(packet, steady_clock::now());
            HLOGC(cnlog.Debug, log << "processConnectRequest: SENDING HS (a): " << hs.show());
            m_pSndQueue->sendto(addr, packet);
        }
        // new connection response should be sent in acceptAndRespond()
        // turn the socket writable if this is the first time when this was found out.
        else
        {
            // a new connection has been created, enable epoll for write
           HLOGC(cnlog.Debug, log << "processConnectRequest: @" << m_SocketID
                   << " connected, setting epoll to connect:");

           // Note: not using SRT_EPOLL_CONNECT symbol because this is a procedure
           // executed for the accepted socket.
           s_UDTUnited.m_EPoll.update_events(m_SocketID, m_sPollID, SRT_EPOLL_OUT, true);
        }
    }
    LOGC(cnlog.Note, log << "listen ret: " << hs.m_iReqType << " - " << RequestTypeStr(hs.m_iReqType));

    return RejectReasonForURQ(hs.m_iReqType);
}

void CUDT::addLossRecord(std::vector<int32_t> &lr, int32_t lo, int32_t hi)
{
    if (lo == hi)
        lr.push_back(lo);
    else
    {
        lr.push_back(lo | LOSSDATA_SEQNO_RANGE_FIRST);
        lr.push_back(hi);
    }
}

int CUDT::checkACKTimer(const steady_clock::time_point &currtime)
{
    int because_decision = BECAUSE_NO_REASON;
    if (currtime > m_tsNextACKTime  // ACK time has come
                                  // OR the number of sent packets since last ACK has reached
                                  // the congctl-defined value of ACK Interval
                                  // (note that none of the builtin congctls defines ACK Interval)
        || (m_CongCtl->ACKMaxPackets() > 0 && m_iPktCount >= m_CongCtl->ACKMaxPackets()))
    {
        // ACK timer expired or ACK interval is reached
        sendCtrl(UMSG_ACK);

        const steady_clock::duration ack_interval = m_CongCtl->ACKTimeout_us() > 0
            ? microseconds_from(m_CongCtl->ACKTimeout_us())
            : m_tdACKInterval;
        m_tsNextACKTime = currtime + ack_interval;

        m_iPktCount      = 0;
        m_iLightACKCount = 1;
        because_decision = BECAUSE_ACK;
    }

    // Or the transfer rate is so high that the number of packets
    // have reached the value of SelfClockInterval * LightACKCount before
    // the time has come according to m_tsNextACKTime. In this case a "lite ACK"
    // is sent, which doesn't contain statistical data and nothing more
    // than just the ACK number. The "fat ACK" packets will be still sent
    // normally according to the timely rules.
    else if (m_iPktCount >= SELF_CLOCK_INTERVAL * m_iLightACKCount)
    {
        // send a "light" ACK
        sendCtrl(UMSG_ACK, NULL, NULL, SEND_LITE_ACK);
        ++m_iLightACKCount;
        because_decision = BECAUSE_LITEACK;
    }

    return because_decision;
}

int CUDT::checkNAKTimer(const steady_clock::time_point& currtime)
{
    // XXX The problem with working NAKREPORT with SRT_ARQ_ONREQ
    // is not that it would be inappropriate, but because it's not
    // implemented. The reason for it is that the structure of the
    // loss list container (m_pRcvLossList) is such that it is expected
    // that the loss records are ordered by sequence numbers (so
    // that two ranges sticking together are merged in place).
    // Unfortunately in case of SRT_ARQ_ONREQ losses must be recorded
    // as before, but they should not be reported, until confirmed
    // by the filter. By this reason they appear often out of order
    // and for adding them properly the loss list container wasn't
    // prepared. This then requires some more effort to implement.
    if (!m_config.bRcvNakReport || m_PktFilterRexmitLevel != SRT_ARQ_ALWAYS)
        return BECAUSE_NO_REASON;

    /*
     * m_config.bRcvNakReport enables NAK reports for SRT.
     * Retransmission based on timeout is bandwidth consuming,
     * not knowing what to retransmit when the only NAK sent by receiver is lost,
     * all packets past last ACK are retransmitted (rexmitMethod() == SRM_FASTREXMIT).
     */
    const int loss_len = m_pRcvLossList->getLossLength();
    SRT_ASSERT(loss_len >= 0);
    int debug_decision = BECAUSE_NO_REASON;

    if (loss_len > 0)
    {
        if (currtime <= m_tsNextNAKTime)
            return BECAUSE_NO_REASON; // wait for next NAK time

        sendCtrl(UMSG_LOSSREPORT);
        debug_decision = BECAUSE_NAKREPORT;
    }

    m_tsNextNAKTime = currtime + m_tdNAKInterval;
    return debug_decision;
}

bool CUDT::checkExpTimer(const steady_clock::time_point& currtime, int check_reason ATR_UNUSED)
{
    // VERY HEAVY LOGGING
#if ENABLE_HEAVY_LOGGING & 1
    static const char* const decisions [] = {
        "ACK",
        "LITE-ACK",
        "NAKREPORT"
    };

    string decision = "NOTHING";
    if (check_reason)
    {
        ostringstream decd;
        decision = "";
        for (int i = 0; i < LAST_BECAUSE_BIT; ++i)
        {
            int flag = 1 << i;
            if (check_reason & flag)
                decd << decisions[i] << " ";
        }
        decision = decd.str();
    }
    HLOGC(xtlog.Debug, log << CONID() << "checkTimer: ACTIVITIES PERFORMED: " << decision);
#endif

    // In UDT the m_bUserDefinedRTO and m_iRTO were in CCC class.
    // There's nothing in the original code that alters these values.

    steady_clock::time_point next_exp_time;
    if (m_CongCtl->RTO())
    {
        next_exp_time = m_tsLastRspTime + microseconds_from(m_CongCtl->RTO());
    }
    else
    {
        steady_clock::duration exp_timeout =
            microseconds_from(m_iEXPCount * (m_iRTT + 4 * m_iRTTVar) + COMM_SYN_INTERVAL_US);
        if (exp_timeout < (m_iEXPCount * m_tdMinExpInterval))
            exp_timeout = m_iEXPCount * m_tdMinExpInterval;
        next_exp_time = m_tsLastRspTime + exp_timeout;
    }

    if (currtime <= next_exp_time)
        return false;

    // ms -> us
    const int PEER_IDLE_TMO_US = m_config.iPeerIdleTimeout * 1000;
    // Haven't received any information from the peer, is it dead?!
    // timeout: at least 16 expirations and must be greater than 5 seconds
    if ((m_iEXPCount > COMM_RESPONSE_MAX_EXP) &&
        (currtime - m_tsLastRspTime > microseconds_from(PEER_IDLE_TMO_US)))
    {
        //
        // Connection is broken.
        // UDT does not signal any information about this instead of to stop quietly.
        // Application will detect this when it calls any UDT methods next time.
        //
        HLOGC(xtlog.Debug,
              log << "CONNECTION EXPIRED after " << count_milliseconds(currtime - m_tsLastRspTime) << "ms");
        m_bClosing       = true;
        m_bBroken        = true;
        m_iBrokenCounter = 30;

        // update snd U list to remove this socket
        m_pSndQueue->m_pSndUList->update(this, CSndUList::DO_RESCHEDULE);

        updateBrokenConnection();
        completeBrokenConnectionDependencies(SRT_ECONNLOST); // LOCKS!

        return true;
    }

    HLOGC(xtlog.Debug,
          log << "EXP TIMER: count=" << m_iEXPCount << "/" << (+COMM_RESPONSE_MAX_EXP) << " elapsed="
              << (count_microseconds(currtime - m_tsLastRspTime)) << "/" << (+PEER_IDLE_TMO_US) << "us");

    ++m_iEXPCount;

    /*
     * (keepalive fix)
     * duB:
     * It seems there is confusion of the direction of the Response here.
     * lastRspTime is supposed to be when receiving (data/ctrl) from peer
     * as shown in processCtrl and processData,
     * Here we set because we sent something?
     *
     * Disabling this code that prevent quick reconnection when peer disappear
     */
    // Reset last response time since we've just sent a heart-beat.
    // (fixed) m_tsLastRspTime = currtime_tk;

    return false;
}

void CUDT::checkRexmitTimer(const steady_clock::time_point& currtime)
{
    /* There are two algorithms of blind packet retransmission: LATEREXMIT and FASTREXMIT.
     *
     * LATEREXMIT is only used with FileCC.
     * The mode is triggered when some time has passed since the last ACK from
     * the receiver, while there is still some unacknowledged data in the sender's buffer,
     * and the loss list is empty.
     *
     * FASTREXMIT is only used with LiveCC.
     * The mode is triggered if the receiver does not send periodic NAK reports,
     * when some time has passed since the last ACK from the receiver,
     * while there is still some unacknowledged data in the sender's buffer.
     *
     * In case the above conditions are met, the unacknowledged packets
     * in the sender's buffer will be added to loss list and retransmitted.
     */

    const uint64_t rtt_syn = (m_iRTT + 4 * m_iRTTVar + 2 * COMM_SYN_INTERVAL_US);
    const uint64_t exp_int_us = (m_iReXmitCount * rtt_syn + COMM_SYN_INTERVAL_US);

    if (currtime <= (m_tsLastRspAckTime + microseconds_from(exp_int_us)))
        return;

    // If there is no unacknowledged data in the sending buffer,
    // then there is nothing to retransmit.
    if (m_pSndBuffer->getCurrBufSize() <= 0)
        return;

    const bool is_laterexmit = m_CongCtl->rexmitMethod() == SrtCongestion::SRM_LATEREXMIT;
    const bool is_fastrexmit = m_CongCtl->rexmitMethod() == SrtCongestion::SRM_FASTREXMIT;

    // If the receiver will send periodic NAK reports, then FASTREXMIT (live) is inactive.
    // TODO: Probably some method of "blind rexmit" MUST BE DONE, when TLPKTDROP is off.
    if (is_fastrexmit && m_bPeerNakReport)
        return;

    // Schedule for retransmission IF:
    // - there are packets in flight (getFlightSpan() > 0);
    // - in case of LATEREXMIT (File Mode): the sender loss list is empty
    //   (the receiver didn't send any LOSSREPORT, or LOSSREPORT was lost on track).
    // - in case of FASTREXMIT (Live Mode): there is the latency constraint, therefore
    //   schedule unacknowledged packets for retransmission regardless of the loss list emptiness.
    if (getFlightSpan() > 0 && (!is_laterexmit || m_pSndLossList->getLossLength() == 0))
    {
        // Sender: Insert all the packets sent after last received acknowledgement into the sender loss list.
        ScopedLock acklock(m_RecvAckLock); // Protect packet retransmission
        // Resend all unacknowledged packets on timeout, but only if there is no packet in the loss list
        const int32_t csn = m_iSndCurrSeqNo;
        const int     num = m_pSndLossList->insert(m_iSndLastAck, csn);
        if (num > 0)
        {
            enterCS(m_StatsLock);
            m_stats.traceSndLoss += num;
            m_stats.sndLossTotal += num;
            leaveCS(m_StatsLock);

            HLOGC(xtlog.Debug,
                  log << CONID() << "ENFORCED " << (is_laterexmit ? "LATEREXMIT" : "FASTREXMIT")
                      << " by ACK-TMOUT (scheduling): " << CSeqNo::incseq(m_iSndLastAck) << "-" << csn << " ("
                      << CSeqNo::seqoff(m_iSndLastAck, csn) << " packets)");
        }
    }

    ++m_iReXmitCount;

    checkSndTimers(DONT_REGEN_KM);
    const ECheckTimerStage stage = is_fastrexmit ? TEV_CHT_FASTREXMIT : TEV_CHT_REXMIT;
    updateCC(TEV_CHECKTIMER, EventVariant(stage));

    // immediately restart transmission
    m_pSndQueue->m_pSndUList->update(this, CSndUList::DO_RESCHEDULE);
}

void CUDT::checkTimers()
{
    // update CC parameters
    updateCC(TEV_CHECKTIMER, EventVariant(TEV_CHT_INIT));

    const steady_clock::time_point currtime = steady_clock::now();

    // This is a very heavy log, unblock only for temporary debugging!
#if 0
    HLOGC(xtlog.Debug, log << CONID() << "checkTimers: nextacktime=" << FormatTime(m_tsNextACKTime)
        << " AckInterval=" << m_iACKInterval
        << " pkt-count=" << m_iPktCount << " liteack-count=" << m_iLightACKCount);
#endif

    // Check if it is time to send ACK
    int debug_decision = checkACKTimer(currtime);

    // Check if it is time to send a loss report
    debug_decision |= checkNAKTimer(currtime);

    // Check if the connection is expired
    if (checkExpTimer(currtime, debug_decision))
        return;

    // Check if FAST or LATE packet retransmission is required
    checkRexmitTimer(currtime);

    if (currtime > m_tsLastSndTime + microseconds_from(COMM_KEEPALIVE_PERIOD_US))
    {
        sendCtrl(UMSG_KEEPALIVE);
#if ENABLE_EXPERIMENTAL_BONDING
        if (m_parent->m_GroupOf)
        {
            ScopedLock glock (s_UDTUnited.m_GlobControlLock);
            if (m_parent->m_GroupOf)
            {
                // Pass socket ID because it's about changing group socket data
                m_parent->m_GroupOf->internalKeepalive(m_parent->m_GroupMemberData);
                // NOTE: GroupLock is unnecessary here because the only data read and
                // modified is the target of the iterator from m_GroupMemberData. The
                // iterator will be valid regardless of any container modifications.
            }
        }
#endif
        HLOGP(xtlog.Debug, "KEEPALIVE");
    }
}

void CUDT::updateBrokenConnection()
{
    m_bClosing = true;
    releaseSynch();
    // app can call any UDT API to learn the connection_broken error
    s_UDTUnited.m_EPoll.update_events(m_SocketID, m_sPollID, SRT_EPOLL_IN | SRT_EPOLL_OUT | SRT_EPOLL_ERR, true);
    CGlobEvent::triggerEvent();
}

void CUDT::completeBrokenConnectionDependencies(int errorcode)
{
    int token = -1;

#if ENABLE_EXPERIMENTAL_BONDING
    bool pending_broken = false;
    {
        ScopedLock guard_group_existence (s_UDTUnited.m_GlobControlLock);
        if (m_parent->m_GroupOf)
        {
            token = m_parent->m_GroupMemberData->token;
            if (m_parent->m_GroupMemberData->sndstate == SRT_GST_PENDING)
            {
                HLOGC(gmlog.Debug, log << "updateBrokenConnection: a pending link was broken - will be removed");
                pending_broken = true;
            }
            else
            {
                HLOGC(gmlog.Debug, log << "updateBrokenConnection: state=" << CUDTGroup::StateStr(m_parent->m_GroupMemberData->sndstate) << " a used link was broken - not closing automatically");
            }

            m_parent->m_GroupMemberData->sndstate = SRT_GST_BROKEN;
            m_parent->m_GroupMemberData->rcvstate = SRT_GST_BROKEN;
        }
    }
#endif

    if (m_cbConnectHook)
    {
        CALLBACK_CALL(m_cbConnectHook, m_SocketID, errorcode, m_PeerAddr.get(), token);
    }

#if ENABLE_EXPERIMENTAL_BONDING
    {
        // Lock GlobControlLock in order to make sure that
        // the state if the socket having the group and the
        // existence of the group will not be changed during
        // the operation. The attempt of group deletion will
        // have to wait until this operation completes.
        ScopedLock lock(s_UDTUnited.m_GlobControlLock);
        CUDTGroup* pg = m_parent->m_GroupOf;
        if (pg)
        {
            // Bound to one call because this requires locking
            pg->updateFailedLink();
        }
    }

    // Sockets that never succeeded to connect must be deleted
    // explicitly, otherwise they will never be deleted.
    if (pending_broken)
    {
        // XXX This somehow can cause a deadlock
        // s_UDTUnited.close(m_parent);
        m_parent->setBrokenClosed();
    }
#endif
}

void CUDT::addEPoll(const int eid)
{
    enterCS(s_UDTUnited.m_EPoll.m_EPollLock);
    m_sPollID.insert(eid);
    leaveCS(s_UDTUnited.m_EPoll.m_EPollLock);

    if (!stillConnected())
        return;

    enterCS(m_RecvLock);
    if (m_pRcvBuffer->isRcvDataReady())
    {
        s_UDTUnited.m_EPoll.update_events(m_SocketID, m_sPollID, SRT_EPOLL_IN, true);
    }
    leaveCS(m_RecvLock);

    if (m_config.iSndBufSize > m_pSndBuffer->getCurrBufSize())
    {
        s_UDTUnited.m_EPoll.update_events(m_SocketID, m_sPollID, SRT_EPOLL_OUT, true);
    }
}

void CUDT::removeEPollEvents(const int eid)
{
    // clear IO events notifications;
    // since this happens after the epoll ID has been removed, they cannot be set again
    set<int> remove;
    remove.insert(eid);
    s_UDTUnited.m_EPoll.update_events(m_SocketID, remove, SRT_EPOLL_IN | SRT_EPOLL_OUT, false);
}

void CUDT::removeEPollID(const int eid)
{
    enterCS(s_UDTUnited.m_EPoll.m_EPollLock);
    m_sPollID.erase(eid);
    leaveCS(s_UDTUnited.m_EPoll.m_EPollLock);
}

void CUDT::ConnectSignal(ETransmissionEvent evt, EventSlot sl)
{
    if (evt >= TEV_E_SIZE)
        return; // sanity check

    m_Slots[evt].push_back(sl);
}

void CUDT::DisconnectSignal(ETransmissionEvent evt)
{
    if (evt >= TEV_E_SIZE)
        return; // sanity check

    m_Slots[evt].clear();
}

void CUDT::EmitSignal(ETransmissionEvent tev, EventVariant var)
{
    for (std::vector<EventSlot>::iterator i = m_Slots[tev].begin(); i != m_Slots[tev].end(); ++i)
    {
        i->emit(tev, var);
    }
}

int CUDT::getsndbuffer(SRTSOCKET u, size_t *blocks, size_t *bytes)
{
    CUDTSocket *s = s_UDTUnited.locateSocket(u);
    if (!s || !s->m_pUDT)
        return -1;

    CSndBuffer *b = s->m_pUDT->m_pSndBuffer;

    if (!b)
        return -1;

    int bytecount, timespan;
    int count = b->getCurrBufSize((bytecount), (timespan));

    if (blocks)
        *blocks = count;

    if (bytes)
        *bytes = bytecount;

    return std::abs(timespan);
}

int CUDT::rejectReason(SRTSOCKET u)
{
    CUDTSocket* s = s_UDTUnited.locateSocket(u);
    if (!s || !s->m_pUDT)
        return SRT_REJ_UNKNOWN;

    return s->m_pUDT->m_RejectReason;
}

int CUDT::rejectReason(SRTSOCKET u, int value)
{
    CUDTSocket* s = s_UDTUnited.locateSocket(u);
    if (!s || !s->m_pUDT)
        return APIError(MJ_NOTSUP, MN_SIDINVAL);

    if (value < SRT_REJC_PREDEFINED)
        return APIError(MJ_NOTSUP, MN_INVAL);

    s->m_pUDT->m_RejectReason = value;
    return 0;
}

int64_t CUDT::socketStartTime(SRTSOCKET u)
{
    CUDTSocket* s = s_UDTUnited.locateSocket(u);
    if (!s || !s->m_pUDT)
        return APIError(MJ_NOTSUP, MN_SIDINVAL);

    return count_microseconds(s->m_pUDT->m_stats.tsStartTime.time_since_epoch());
}

bool CUDT::runAcceptHook(CUDT *acore, const sockaddr* peer, const CHandShake& hs, const CPacket& hspkt)
{
    // Prepare the information for the hook.

    // We need streamid.
    char target[CSrtConfig::MAX_SID_LENGTH + 1];
    memset((target), 0, CSrtConfig::MAX_SID_LENGTH + 1);

    // Just for a case, check the length.
    // This wasn't done before, and we could risk memory crash.
    // In case of error, this will remain unset and the empty
    // string will be passed as streamid.

    int ext_flags = SrtHSRequest::SRT_HSTYPE_HSFLAGS::unwrap(hs.m_iType);

#if ENABLE_EXPERIMENTAL_BONDING
    bool have_group = false;
    SRT_GROUP_TYPE gt = SRT_GTYPE_UNDEFINED;
#endif

    // This tests if there are any extensions.
    if (hspkt.getLength() > CHandShake::m_iContentSize + 4 && IsSet(ext_flags, CHandShake::HS_EXT_CONFIG))
    {
        uint32_t *begin = reinterpret_cast<uint32_t *>(hspkt.m_pcData + CHandShake::m_iContentSize);
        size_t    size  = hspkt.getLength() - CHandShake::m_iContentSize; // Due to previous cond check we grant it's >0
        uint32_t *next  = 0;
        size_t    length   = size / sizeof(uint32_t);
        size_t    blocklen = 0;

        for (;;) // ONE SHOT, but continuable loop
        {
            int cmd = FindExtensionBlock(begin, length, (blocklen), (next));

            const size_t bytelen = blocklen * sizeof(uint32_t);

            if (cmd == SRT_CMD_SID)
            {
                if (!bytelen || bytelen > CSrtConfig::MAX_SID_LENGTH)
                {
                    LOGC(cnlog.Error,
                         log << "interpretSrtHandshake: STREAMID length " << bytelen << " is 0 or > " << +CSrtConfig::MAX_SID_LENGTH
                             << " - PROTOCOL ERROR, REJECTING");
                    return false;
                }
                // See comment at CUDT::interpretSrtHandshake().
                memcpy((target), begin + 1, bytelen);

                // Un-swap on big endian machines
                ItoHLA(((uint32_t *)target), (uint32_t *)target, blocklen);
            }
#if ENABLE_EXPERIMENTAL_BONDING
            else if (cmd == SRT_CMD_GROUP)
            {
                uint32_t* groupdata = begin + 1;
                have_group = true; // Even if parse error happes
                if (bytelen / sizeof(int32_t) >= GRPD_E_SIZE)
                {
                    uint32_t gd = groupdata[GRPD_GROUPDATA];
                    gt = SRT_GROUP_TYPE(SrtHSRequest::HS_GROUP_TYPE::unwrap(gd));
                }
            }
#endif
            else if (cmd == SRT_CMD_NONE)
            {
                // End of blocks
                break;
            }

            // Any other kind of message extracted. Search on.
            if (!NextExtensionBlock((begin), next, (length)))
                break;
        }
    }

#if ENABLE_EXPERIMENTAL_BONDING
    if (have_group && acore->m_config.iGroupConnect == 0)
    {
        HLOGC(cnlog.Debug, log << "runAcceptHook: REJECTING connection WITHOUT calling the hook - groups not allowed");
        return false;
    }

    // Update the groupconnect flag
    acore->m_config.iGroupConnect = have_group ? 1 : 0;
    acore->m_HSGroupType = gt;
#endif

    try
    {
        int result = CALLBACK_CALL(m_cbAcceptHook, acore->m_SocketID, hs.m_iVersion, peer, target);
        if (result == -1)
            return false;
    }
    catch (...)
    {
        LOGP(cnlog.Warn, "runAcceptHook: hook interrupted by exception");
        return false;
    }

    return true;
}

void CUDT::handleKeepalive(const char* /*data*/, size_t /*size*/)
{
    // Here can be handled some protocol definition
    // for extra data sent through keepalive.

#if ENABLE_EXPERIMENTAL_BONDING
    if (m_parent->m_GroupOf)
    {
        // Lock GlobControlLock in order to make sure that
        // the state if the socket having the group and the
        // existence of the group will not be changed during
        // the operation. The attempt of group deletion will
        // have to wait until this operation completes.
        ScopedLock lock(s_UDTUnited.m_GlobControlLock);
        CUDTGroup* pg = m_parent->m_GroupOf;
        if (pg)
        {
            // Whether anything is to be done with this socket
            // about the fact that keepalive arrived, let the
            // group handle it
            pg->handleKeepalive(m_parent->m_GroupMemberData);
        }
    }
#endif
}
<|MERGE_RESOLUTION|>--- conflicted
+++ resolved
@@ -5491,18 +5491,13 @@
 
         // At this point we state everything is checked and the appropriate
         // corrector type is already selected, so now create it.
-<<<<<<< HEAD
-        HLOGC(pflog.Debug, log << "filter: Configuring: " << m_config.m_PacketFilterConfig.c_str());
+        HLOGC(pflog.Debug, log << "filter: Configuring: " << m_config.sPacketFilterConfig.c_str());
         bool status = true;
         try
-=======
-        HLOGC(pflog.Debug, log << "filter: Configuring: " << m_config.sPacketFilterConfig.c_str());
-        if (!m_PacketFilter.configure(this, &(m_pRcvQueue->m_UnitQueue), m_config.sPacketFilterConfig.str()))
->>>>>>> 12d03fe9
         {
             // The filter configurer is build the way that allows to quit immediately
             // exit by exception, but the exception is meant for the filter only.
-            status = m_PacketFilter.configure(this, &(m_pRcvQueue->m_UnitQueue), m_config.m_PacketFilterConfig.str());
+            status = m_PacketFilter.configure(this, &(m_pRcvQueue->m_UnitQueue), m_config.sPacketFilterConfig.str());
         }
         catch (CUDTException& )
         {
