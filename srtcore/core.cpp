/*
 * SRT - Secure, Reliable, Transport
 * Copyright (c) 2018 Haivision Systems Inc.
 *
 * This Source Code Form is subject to the terms of the Mozilla Public
 * License, v. 2.0. If a copy of the MPL was not distributed with this
 * file, You can obtain one at http://mozilla.org/MPL/2.0/.
 *
 */

/*****************************************************************************
Copyright (c) 2001 - 2011, The Board of Trustees of the University of Illinois.
All rights reserved.

Redistribution and use in source and binary forms, with or without
modification, are permitted provided that the following conditions are
met:

* Redistributions of source code must retain the above
  copyright notice, this list of conditions and the
  following disclaimer.

* Redistributions in binary form must reproduce the
  above copyright notice, this list of conditions
  and the following disclaimer in the documentation
  and/or other materials provided with the distribution.

* Neither the name of the University of Illinois
  nor the names of its contributors may be used to
  endorse or promote products derived from this
  software without specific prior written permission.

THIS SOFTWARE IS PROVIDED BY THE COPYRIGHT HOLDERS AND CONTRIBUTORS "AS
IS" AND ANY EXPRESS OR IMPLIED WARRANTIES, INCLUDING, BUT NOT LIMITED TO,
THE IMPLIED WARRANTIES OF MERCHANTABILITY AND FITNESS FOR A PARTICULAR
PURPOSE ARE DISCLAIMED. IN NO EVENT SHALL THE COPYRIGHT OWNER OR
CONTRIBUTORS BE LIABLE FOR ANY DIRECT, INDIRECT, INCIDENTAL, SPECIAL,
EXEMPLARY, OR CONSEQUENTIAL DAMAGES (INCLUDING, BUT NOT LIMITED TO,
PROCUREMENT OF SUBSTITUTE GOODS OR SERVICES; LOSS OF USE, DATA, OR
PROFITS; OR BUSINESS INTERRUPTION) HOWEVER CAUSED AND ON ANY THEORY OF
LIABILITY, WHETHER IN CONTRACT, STRICT LIABILITY, OR TORT (INCLUDING
NEGLIGENCE OR OTHERWISE) ARISING IN ANY WAY OUT OF THE USE OF THIS
SOFTWARE, EVEN IF ADVISED OF THE POSSIBILITY OF SUCH DAMAGE.
*****************************************************************************/

/*****************************************************************************
written by
   Yunhong Gu, last updated 02/28/2012
modified by
   Haivision Systems Inc.
*****************************************************************************/

#include "platform_sys.h"

// For crash-asserts
#if ENABLE_THREAD_LOGGING
#include <stdexcept>
#endif

#include <cmath>
#include <sstream>
#include "srt.h"
#include "queue.h"
#include "core.h"
#include "logging.h"
#include "crypto.h"
#include "logging_api.h" // Required due to containing extern srt_logger_config

// Again, just in case when some "smart guy" provided such a global macro
#ifdef min
#undef min
#endif
#ifdef max
#undef max
#endif

using namespace std;
using namespace srt::sync;

namespace srt_logging
{

struct AllFaOn
{
    LogConfig::fa_bitset_t allfa;

    AllFaOn()
    {
        //        allfa.set(SRT_LOGFA_BSTATS, true);
        allfa.set(SRT_LOGFA_CONTROL, true);
        allfa.set(SRT_LOGFA_DATA, true);
        allfa.set(SRT_LOGFA_TSBPD, true);
        allfa.set(SRT_LOGFA_REXMIT, true);
        allfa.set(SRT_LOGFA_CONGEST, true);
#if ENABLE_HAICRYPT_LOGGING
        allfa.set(SRT_LOGFA_HAICRYPT, true);
#endif
    }
} logger_fa_all;

} // namespace srt_logging

// We need it outside the namespace to preserve the global name.
// It's a part of "hidden API" (used by applications)
SRT_API srt_logging::LogConfig srt_logger_config(srt_logging::logger_fa_all.allfa);

namespace srt_logging
{

Logger glog(SRT_LOGFA_GENERAL, srt_logger_config, "SRT.g");
// Unused. If not found useful, maybe reuse for another FA.
// Logger blog(SRT_LOGFA_BSTATS, srt_logger_config, "SRT.b");
Logger mglog(SRT_LOGFA_CONTROL, srt_logger_config, "SRT.c");
Logger dlog(SRT_LOGFA_DATA, srt_logger_config, "SRT.d");
Logger tslog(SRT_LOGFA_TSBPD, srt_logger_config, "SRT.t");
Logger rxlog(SRT_LOGFA_REXMIT, srt_logger_config, "SRT.r");
Logger cclog(SRT_LOGFA_CONGEST, srt_logger_config, "SRT.cc");

} // namespace srt_logging

using namespace srt_logging;

CUDTUnited CUDT::s_UDTUnited;

const SRTSOCKET UDT::INVALID_SOCK = CUDT::INVALID_SOCK;
const int       UDT::ERROR        = CUDT::ERROR;

// SRT Version constants
#define SRT_VERSION_UNK     0
#define SRT_VERSION_MAJ1    0x010000            /* Version 1 major */
#define SRT_VERSION_MAJ(v) (0xFF0000 & (v))     /* Major number ensuring backward compatibility */
#define SRT_VERSION_MIN(v) (0x00FF00 & (v))
#define SRT_VERSION_PCH(v) (0x0000FF & (v))

// NOTE: SRT_VERSION is primarily defined in the build file.
const int32_t SRT_DEF_VERSION = SrtParseVersion(SRT_VERSION);

//#define SRT_CMD_HSREQ       1           /* SRT Handshake Request (sender) */
#define SRT_CMD_HSREQ_MINSZ 8 /* Minumum Compatible (1.x.x) packet size (bytes) */
#define SRT_CMD_HSREQ_SZ 12   /* Current version packet size */
#if SRT_CMD_HSREQ_SZ > SRT_CMD_MAXSZ
#error SRT_CMD_MAXSZ too small
#endif
/*      Handshake Request (Network Order)
        0[31..0]:   SRT version     SRT_DEF_VERSION
        1[31..0]:   Options         0 [ | SRT_OPT_TSBPDSND ][ | SRT_OPT_HAICRYPT ]
        2[31..16]:  TsbPD resv      0
        2[15..0]:   TsbPD delay     [0..60000] msec
*/

//#define SRT_CMD_HSRSP       2           /* SRT Handshake Response (receiver) */
#define SRT_CMD_HSRSP_MINSZ 8 /* Minumum Compatible (1.x.x) packet size (bytes) */
#define SRT_CMD_HSRSP_SZ 12   /* Current version packet size */
#if SRT_CMD_HSRSP_SZ > SRT_CMD_MAXSZ
#error SRT_CMD_MAXSZ too small
#endif
/*      Handshake Response (Network Order)
        0[31..0]:   SRT version     SRT_DEF_VERSION
        1[31..0]:   Options         0 [ | SRT_OPT_TSBPDRCV [| SRT_OPT_TLPKTDROP ]][ | SRT_OPT_HAICRYPT]
                                      [ | SRT_OPT_NAKREPORT ] [ | SRT_OPT_REXMITFLG ]
        2[31..16]:  TsbPD resv      0
        2[15..0]:   TsbPD delay     [0..60000] msec
*/

void CUDT::construct()
{
    m_pSndBuffer           = NULL;
    m_pRcvBuffer           = NULL;
    m_pSndLossList         = NULL;
    m_pRcvLossList         = NULL;
    m_iReorderTolerance    = 0;
    m_iMaxReorderTolerance = 0; // Sensible optimal value is 10, 0 preserves old behavior
    m_iConsecEarlyDelivery = 0; // how many times so far the packet considered lost has been received before TTL expires
    m_iConsecOrderedDelivery = 0;

    m_pSndQueue = NULL;
    m_pRcvQueue = NULL;
    m_pSNode    = NULL;
    m_pRNode    = NULL;

    m_iSndHsRetryCnt      = SRT_MAX_HSRETRY + 1; // Will be reset to 0 for HSv5, this value is important for HSv4

    // Initial status
    m_bOpened             = false;
    m_bListening          = false;
    m_bConnecting         = false;
    m_bConnected          = false;
    m_bClosing            = false;
    m_bShutdown           = false;
    m_bBroken             = false;
    m_bPeerHealth         = true;
    m_RejectReason        = SRT_REJ_UNKNOWN;
    m_tsLastReqTime         = steady_clock::time_point();

    m_lSrtVersion            = SRT_DEF_VERSION;
    m_lPeerSrtVersion        = 0; // not defined until connected.
    m_lMinimumPeerSrtVersion = SRT_VERSION_MAJ1;

    m_iTsbPdDelay_ms     = 0;
    m_iPeerTsbPdDelay_ms = 0;

    m_bPeerTsbPd         = false;
    m_iPeerTsbPdDelay_ms = 0;
    m_bTsbPd             = false;
    m_bTsbPdAckWakeup    = false;
    m_bPeerTLPktDrop     = false;

    m_uKmRefreshRatePkt = 0;
    m_uKmPreAnnouncePkt = 0;

    // Initilize mutex and condition variables
    initSynch();
}

CUDT::CUDT()
{
    construct();

    (void)SRT_DEF_VERSION;

    // Default UDT configurations
    m_iMSS            = DEF_MSS;
    m_bSynSending     = true;
    m_bSynRecving     = true;
    m_iFlightFlagSize = DEF_FLIGHT_SIZE;
    m_iSndBufSize     = DEF_BUFFER_SIZE;
    m_iRcvBufSize     = DEF_BUFFER_SIZE;
    m_iUDPSndBufSize  = DEF_UDP_BUFFER_SIZE;
    m_iUDPRcvBufSize  = m_iRcvBufSize * m_iMSS;

    // Linger: LIVE mode defaults, please refer to `SRTO_TRANSTYPE` option
    // for other modes.
    m_Linger.l_onoff  = 0;
    m_Linger.l_linger = 0;
<<<<<<< HEAD
    m_iUDPSndBufSize  = 65536;
    m_iUDPRcvBufSize  = m_iRcvBufSize * m_iMSS;
=======
>>>>>>> 5e5eaf43
    m_bRendezvous     = false;
#ifdef SRT_ENABLE_CONNTIMEO
    m_tdConnTimeOut = seconds_from(DEF_CONNTIMEO_S);
#endif
    m_iSndTimeOut = -1;
    m_iRcvTimeOut = -1;
    m_bReuseAddr  = true;
    m_llMaxBW     = -1;
#ifdef SRT_ENABLE_IPOPTS
    m_iIpTTL = -1;
    m_iIpToS = -1;
#endif
    m_CryptoSecret.len = 0;
    m_iSndCryptoKeyLen = 0;
    // Cfg
    m_bDataSender           = false; // Sender only if true: does not recv data
    m_bOPT_TsbPd            = true;  // Enable TsbPd on sender
    m_iOPT_TsbPdDelay       = SRT_LIVE_DEF_LATENCY_MS;
    m_iOPT_PeerTsbPdDelay   = 0; // Peer's TsbPd delay as receiver (here is its minimum value, if used)
    m_bOPT_TLPktDrop        = true;
    m_iOPT_SndDropDelay     = 0;
    m_bOPT_StrictEncryption = true;
    m_iOPT_PeerIdleTimeout  = COMM_RESPONSE_TIMEOUT_MS;
    m_bTLPktDrop            = true; // Too-late Packet Drop
    m_bMessageAPI           = true;
    m_zOPT_ExpPayloadSize   = SRT_LIVE_DEF_PLSIZE;
    m_iIpV6Only             = -1;
    // Runtime
    m_bRcvNakReport             = true; // Receiver's Periodic NAK Reports
    m_llInputBW                 = 0;    // Application provided input bandwidth (internal input rate sampling == 0)
    m_iOverheadBW               = 25;   // Percent above input stream rate (applies if m_llMaxBW == 0)
    m_OPT_PktFilterConfigString = "";

    m_pCache = NULL;

    // Default congctl is "live".
    // Available builtin congctl: "file".
    // Other congctls can be registerred.

    // Note that 'select' returns false if there's no such congctl.
    // If so, congctl becomes unselected. Calling 'configure' on an
    // unselected congctl results in exception.
    m_CongCtl.select("live");
}

CUDT::CUDT(const CUDT& ancestor)
{
    construct();

    // XXX Consider all below fields (except m_bReuseAddr) to be put
    // into a separate class for easier copying.

    // Default UDT configurations
    m_iMSS            = ancestor.m_iMSS;
    m_bSynSending     = ancestor.m_bSynSending;
    m_bSynRecving     = ancestor.m_bSynRecving;
    m_iFlightFlagSize = ancestor.m_iFlightFlagSize;
    m_iSndBufSize     = ancestor.m_iSndBufSize;
    m_iRcvBufSize     = ancestor.m_iRcvBufSize;
    m_Linger          = ancestor.m_Linger;
    m_iUDPSndBufSize  = ancestor.m_iUDPSndBufSize;
    m_iUDPRcvBufSize  = ancestor.m_iUDPRcvBufSize;
    m_bRendezvous     = ancestor.m_bRendezvous;
#ifdef SRT_ENABLE_CONNTIMEO
    m_tdConnTimeOut = ancestor.m_tdConnTimeOut;
#endif
    m_iSndTimeOut = ancestor.m_iSndTimeOut;
    m_iRcvTimeOut = ancestor.m_iRcvTimeOut;
    m_bReuseAddr  = true; // this must be true, because all accepted sockets share the same port with the listener
    m_llMaxBW     = ancestor.m_llMaxBW;
#ifdef SRT_ENABLE_IPOPTS
    m_iIpTTL = ancestor.m_iIpTTL;
    m_iIpToS = ancestor.m_iIpToS;
#endif
    m_llInputBW             = ancestor.m_llInputBW;
    m_iOverheadBW           = ancestor.m_iOverheadBW;
    m_bDataSender           = ancestor.m_bDataSender;
    m_bOPT_TsbPd            = ancestor.m_bOPT_TsbPd;
    m_iOPT_TsbPdDelay       = ancestor.m_iOPT_TsbPdDelay;
    m_iOPT_PeerTsbPdDelay   = ancestor.m_iOPT_PeerTsbPdDelay;
    m_bOPT_TLPktDrop        = ancestor.m_bOPT_TLPktDrop;
    m_iOPT_SndDropDelay     = ancestor.m_iOPT_SndDropDelay;
    m_bOPT_StrictEncryption = ancestor.m_bOPT_StrictEncryption;
    m_iOPT_PeerIdleTimeout  = ancestor.m_iOPT_PeerIdleTimeout;
    m_zOPT_ExpPayloadSize   = ancestor.m_zOPT_ExpPayloadSize;
    m_bTLPktDrop            = ancestor.m_bTLPktDrop;
    m_bMessageAPI           = ancestor.m_bMessageAPI;
    m_iIpV6Only             = ancestor.m_iIpV6Only;
    m_iReorderTolerance     = ancestor.m_iMaxReorderTolerance;  // Initialize with maximum value
    m_iMaxReorderTolerance  = ancestor.m_iMaxReorderTolerance;
    // Runtime
    m_bRcvNakReport             = ancestor.m_bRcvNakReport;
    m_OPT_PktFilterConfigString = ancestor.m_OPT_PktFilterConfigString;

    m_CryptoSecret     = ancestor.m_CryptoSecret;
    m_iSndCryptoKeyLen = ancestor.m_iSndCryptoKeyLen;

    m_uKmRefreshRatePkt = ancestor.m_uKmRefreshRatePkt;
    m_uKmPreAnnouncePkt = ancestor.m_uKmPreAnnouncePkt;

    m_pCache = ancestor.m_pCache;

    // SrtCongestion's copy constructor copies the selection,
    // but not the underlying congctl object. After
    // copy-constructed, the 'configure' must be called on it again.
    m_CongCtl = ancestor.m_CongCtl;
}

CUDT::~CUDT()
{
    // release mutex/condtion variables
    destroySynch();

    // Wipeout critical data
    memset(&m_CryptoSecret, 0, sizeof(m_CryptoSecret));

    // destroy the data structures
    delete m_pSndBuffer;
    delete m_pRcvBuffer;
    delete m_pSndLossList;
    delete m_pRcvLossList;
    delete m_pSNode;
    delete m_pRNode;
}

// This function is to make it possible for both C and C++
// API to accept both bool and int types for boolean options.
// (it's not that C couldn't use <stdbool.h>, it's that people
// often forget to use correct type).
static bool bool_int_value(const void* optval, int optlen)
{
    if (optlen == sizeof(bool))
    {
        return *(bool*)optval;
    }

    if (optlen == sizeof(int))
    {
        return 0 != *(int*)optval; // 0!= is a windows warning-killer int-to-bool conversion
    }
    return false;
}

void CUDT::setOpt(SRT_SOCKOPT optName, const void* optval, int optlen)
{
    if (m_bBroken || m_bClosing)
        throw CUDTException(MJ_CONNECTION, MN_CONNLOST, 0);

    CGuard cg (m_ConnectionLock);
    CGuard sendguard (m_SendLock);
    CGuard recvguard (m_RecvLock);

    HLOGC(mglog.Debug,
          log << CONID() << "OPTION: #" << optName << " value:" << FormatBinaryString((uint8_t*)optval, optlen));

    switch (optName)
    {
    case SRTO_MSS:
        if (m_bOpened)
            throw CUDTException(MJ_NOTSUP, MN_ISBOUND, 0);

        if (*(int*)optval < int(CPacket::UDP_HDR_SIZE + CHandShake::m_iContentSize))
            throw CUDTException(MJ_NOTSUP, MN_INVAL, 0);

        m_iMSS = *(int*)optval;

        // Packet size cannot be greater than UDP buffer size
        if (m_iMSS > m_iUDPSndBufSize)
            m_iMSS = m_iUDPSndBufSize;
        if (m_iMSS > m_iUDPRcvBufSize)
            m_iMSS = m_iUDPRcvBufSize;

        break;

    case SRTO_SNDSYN:
        m_bSynSending = bool_int_value(optval, optlen);
        break;

    case SRTO_RCVSYN:
        m_bSynRecving = bool_int_value(optval, optlen);
        break;

    case SRTO_FC:
        if (m_bConnecting || m_bConnected)
            throw CUDTException(MJ_NOTSUP, MN_ISCONNECTED, 0);

        if (*(int*)optval < 1)
            throw CUDTException(MJ_NOTSUP, MN_INVAL);

        // Mimimum recv flight flag size is 32 packets
        if (*(int*)optval > 32)
            m_iFlightFlagSize = *(int*)optval;
        else
            m_iFlightFlagSize = 32;

        break;

    case SRTO_SNDBUF:
        if (m_bOpened)
            throw CUDTException(MJ_NOTSUP, MN_ISBOUND, 0);

        if (*(int*)optval <= 0)
            throw CUDTException(MJ_NOTSUP, MN_INVAL, 0);

        m_iSndBufSize = *(int*)optval / (m_iMSS - CPacket::UDP_HDR_SIZE);

        break;

    case SRTO_RCVBUF:
        if (m_bOpened)
            throw CUDTException(MJ_NOTSUP, MN_ISBOUND, 0);

        if (*(int*)optval <= 0)
            throw CUDTException(MJ_NOTSUP, MN_INVAL, 0);

        {
            // This weird cast through int is required because
            // API requires 'int', and internals require 'size_t';
            // their size is different on 64-bit systems.
            size_t val = size_t(*(int*)optval);

            // Mimimum recv buffer size is 32 packets
            size_t mssin_size = m_iMSS - CPacket::UDP_HDR_SIZE;

            // XXX This magic 32 deserves some constant
            if (val > mssin_size * 32)
                m_iRcvBufSize = val / mssin_size;
            else
                m_iRcvBufSize = 32;

            // recv buffer MUST not be greater than FC size
            if (m_iRcvBufSize > m_iFlightFlagSize)
                m_iRcvBufSize = m_iFlightFlagSize;
        }

        break;

    case SRTO_LINGER:
        m_Linger = *(linger*)optval;
        break;

    case SRTO_UDP_SNDBUF:
        if (m_bOpened)
            throw CUDTException(MJ_NOTSUP, MN_ISBOUND, 0);

        m_iUDPSndBufSize = *(int*)optval;

        if (m_iUDPSndBufSize < m_iMSS)
            m_iUDPSndBufSize = m_iMSS;

        break;

    case SRTO_UDP_RCVBUF:
        if (m_bOpened)
            throw CUDTException(MJ_NOTSUP, MN_ISBOUND, 0);

        m_iUDPRcvBufSize = *(int*)optval;

        if (m_iUDPRcvBufSize < m_iMSS)
            m_iUDPRcvBufSize = m_iMSS;

        break;

    case SRTO_RENDEZVOUS:
        if (m_bConnecting || m_bConnected)
            throw CUDTException(MJ_NOTSUP, MN_ISBOUND, 0);
        m_bRendezvous = bool_int_value(optval, optlen);
        break;

    case SRTO_SNDTIMEO:
        m_iSndTimeOut = *(int*)optval;
        break;

    case SRTO_RCVTIMEO:
        m_iRcvTimeOut = *(int*)optval;
        break;

    case SRTO_REUSEADDR:
        if (m_bOpened)
            throw CUDTException(MJ_NOTSUP, MN_ISBOUND, 0);
        m_bReuseAddr = bool_int_value(optval, optlen);
        break;

    case SRTO_MAXBW:
        m_llMaxBW = *(int64_t*)optval;

        // This can be done on both connected and unconnected socket.
        // When not connected, this will do nothing, however this
        // event will be repeated just after connecting anyway.
        if (m_bConnected)
            updateCC(TEV_INIT, TEV_INIT_RESET);
        break;

#ifdef SRT_ENABLE_IPOPTS
    case SRTO_IPTTL:
        if (m_bOpened)
            throw CUDTException(MJ_NOTSUP, MN_ISBOUND, 0);
        if (!(*(int*)optval == -1) && !((*(int*)optval >= 1) && (*(int*)optval <= 255)))
            throw CUDTException(MJ_NOTSUP, MN_INVAL, 0);
        m_iIpTTL = *(int*)optval;
        break;

    case SRTO_IPTOS:
        if (m_bOpened)
            throw CUDTException(MJ_NOTSUP, MN_ISBOUND, 0);
        m_iIpToS = *(int*)optval;
        break;
#endif

    case SRTO_INPUTBW:
        m_llInputBW = *(int64_t*)optval;
        // (only if connected; if not, then the value
        // from m_iOverheadBW will be used initially)
        if (m_bConnected)
            updateCC(TEV_INIT, TEV_INIT_INPUTBW);
        break;

    case SRTO_OHEADBW:
        if ((*(int*)optval < 5) || (*(int*)optval > 100))
            throw CUDTException(MJ_NOTSUP, MN_INVAL, 0);
        m_iOverheadBW = *(int*)optval;

        // Changed overhead BW, so spread the change
        // (only if connected; if not, then the value
        // from m_iOverheadBW will be used initially)
        if (m_bConnected)
            updateCC(TEV_INIT, TEV_INIT_OHEADBW);
        break;

    case SRTO_SENDER:
        if (m_bConnected)
            throw CUDTException(MJ_NOTSUP, MN_ISCONNECTED, 0);
        m_bDataSender = bool_int_value(optval, optlen);
        break;

    case SRTO_TSBPDMODE:
        if (m_bConnected)
            throw CUDTException(MJ_NOTSUP, MN_ISCONNECTED, 0);
        m_bOPT_TsbPd = bool_int_value(optval, optlen);
        break;

    case SRTO_LATENCY:
        if (m_bConnected)
            throw CUDTException(MJ_NOTSUP, MN_ISCONNECTED, 0);
        m_iOPT_TsbPdDelay     = *(int*)optval;
        m_iOPT_PeerTsbPdDelay = *(int*)optval;
        break;

    case SRTO_RCVLATENCY:
        if (m_bConnected)
            throw CUDTException(MJ_NOTSUP, MN_ISCONNECTED, 0);
        m_iOPT_TsbPdDelay = *(int*)optval;
        break;

    case SRTO_PEERLATENCY:
        if (m_bConnected)
            throw CUDTException(MJ_NOTSUP, MN_ISCONNECTED, 0);
        m_iOPT_PeerTsbPdDelay = *(int*)optval;
        break;

    case SRTO_TLPKTDROP:
        if (m_bConnected)
            throw CUDTException(MJ_NOTSUP, MN_ISCONNECTED, 0);
        m_bOPT_TLPktDrop = bool_int_value(optval, optlen);
        break;

    case SRTO_SNDDROPDELAY:
        // Surprise: you may be connected to alter this option.
        // The application may manipulate this option on sender while transmitting.
        m_iOPT_SndDropDelay = *(int*)optval;
        break;

    case SRTO_PASSPHRASE:
        // For consistency, throw exception when connected,
        // no matter if otherwise the password can be set.
        if (m_bConnected)
            throw CUDTException(MJ_NOTSUP, MN_ISCONNECTED, 0);

#ifdef SRT_ENABLE_ENCRYPTION
        // Password must be 10-80 characters.
        // Or it can be empty to clear the password.
        if ((optlen != 0) && (optlen < 10 || optlen > HAICRYPT_SECRET_MAX_SZ))
            throw CUDTException(MJ_NOTSUP, MN_INVAL, 0);

        memset(&m_CryptoSecret, 0, sizeof(m_CryptoSecret));
        m_CryptoSecret.typ = HAICRYPT_SECTYP_PASSPHRASE;
        m_CryptoSecret.len = (optlen <= (int)sizeof(m_CryptoSecret.str) ? optlen : (int)sizeof(m_CryptoSecret.str));
        memcpy((m_CryptoSecret.str), optval, m_CryptoSecret.len);
#else
        if (optlen == 0)
            break;

        LOGC(mglog.Error, log << "SRTO_PASSPHRASE: encryption not enabled at compile time");
        throw CUDTException(MJ_NOTSUP, MN_INVAL, 0);
#endif
        break;

    case SRTO_PBKEYLEN:
    case _DEPRECATED_SRTO_SNDPBKEYLEN:
        if (m_bConnected)
            throw CUDTException(MJ_NOTSUP, MN_ISCONNECTED, 0);
#ifdef SRT_ENABLE_ENCRYPTION
        {
            int v          = *(int*)optval;
            int allowed[4] = {
                0,  // Default value, if this results for initiator, defaults to 16. See below.
                16, // AES-128
                24, // AES-192
                32  // AES-256
            };
            int* allowed_end = allowed + 4;
            if (find(allowed, allowed_end, v) == allowed_end)
            {
                LOGC(mglog.Error,
                     log << "Invalid value for option SRTO_PBKEYLEN: " << v << "; allowed are: 0, 16, 24, 32");
                throw CUDTException(MJ_NOTSUP, MN_INVAL, 0);
            }

            // Note: This works a little different in HSv4 and HSv5.

            // HSv4:
            // The party that is set SRTO_SENDER will send KMREQ, and it will
            // use default value 16, if SRTO_PBKEYLEN is the default value 0.
            // The responder that receives KMRSP has nothing to say about
            // PBKEYLEN anyway and it will take the length of the key from
            // the initiator (sender) as a good deal.
            //
            // HSv5:
            // The initiator (independently on the sender) will send KMREQ,
            // and as it should be the sender to decide about the PBKEYLEN.
            // Your application should do the following then:
            // 1. The sender should set PBKEYLEN to the required value.
            // 2. If the sender is initiator, it will create the key using
            //    its preset PBKEYLEN (or default 16, if not set) and the
            //    receiver-responder will take it as a good deal.
            // 3. Leave the PBKEYLEN value on the receiver as default 0.
            // 4. If sender is responder, it should then advertise the PBKEYLEN
            //    value in the initial handshake messages (URQ_INDUCTION if
            //    listener, and both URQ_WAVEAHAND and URQ_CONCLUSION in case
            //    of rendezvous, as it is the matter of luck who of them will
            //    eventually become the initiator). This way the receiver
            //    being an initiator will set m_iSndCryptoKeyLen before setting
            //    up KMREQ for sending to the sender-responder.
            //
            // Note that in HSv5 if both sides set PBKEYLEN, the responder
            // wins, unless the initiator is a sender (the effective PBKEYLEN
            // will be the one advertised by the responder). If none sets,
            // PBKEYLEN will default to 16.

            m_iSndCryptoKeyLen = v;
        }
#else
        LOGC(mglog.Error, log << "SRTO_PBKEYLEN: encryption not enabled at compile time");
        throw CUDTException(MJ_NOTSUP, MN_INVAL, 0);
#endif
        break;

    case SRTO_NAKREPORT:
        if (m_bConnected)
            throw CUDTException(MJ_NOTSUP, MN_ISCONNECTED, 0);
        m_bRcvNakReport = bool_int_value(optval, optlen);
        break;

#ifdef SRT_ENABLE_CONNTIMEO
    case SRTO_CONNTIMEO:
        m_tdConnTimeOut = milliseconds_from(*(int*)optval);
        break;
#endif

    case SRTO_LOSSMAXTTL:
        m_iMaxReorderTolerance = *(int*)optval;
        if (!m_bConnected)
            m_iReorderTolerance = m_iMaxReorderTolerance;
        break;

    case SRTO_VERSION:
        if (m_bConnected)
            throw CUDTException(MJ_NOTSUP, MN_ISCONNECTED, 0);
        m_lSrtVersion = *(uint32_t*)optval;
        break;

    case SRTO_MINVERSION:
        if (m_bConnected)
            throw CUDTException(MJ_NOTSUP, MN_ISCONNECTED, 0);
        m_lMinimumPeerSrtVersion = *(uint32_t*)optval;
        break;

    case SRTO_STREAMID:
        if (m_bConnected)
            throw CUDTException(MJ_NOTSUP, MN_ISCONNECTED, 0);

        if (size_t(optlen) > MAX_SID_LENGTH)
            throw CUDTException(MJ_NOTSUP, MN_INVAL, 0);

        m_sStreamName.assign((const char*)optval, optlen);
        break;

    case SRTO_CONGESTION:
        if (m_bConnected)
            throw CUDTException(MJ_NOTSUP, MN_ISCONNECTED, 0);

        {
            string val;
            if (optlen == -1)
                val = (const char*)optval;
            else
                val.assign((const char*)optval, optlen);

            // Translate alias
            if (val == "vod")
                val = "file";

            bool res = m_CongCtl.select(val);
            if (!res)
                throw CUDTException(MJ_NOTSUP, MN_INVAL, 0);
        }
        break;

    case SRTO_MESSAGEAPI:
        if (m_bConnected)
            throw CUDTException(MJ_NOTSUP, MN_ISCONNECTED, 0);

        m_bMessageAPI = bool_int_value(optval, optlen);
        break;

    case SRTO_PAYLOADSIZE:
        if (m_bConnected)
            throw CUDTException(MJ_NOTSUP, MN_ISCONNECTED, 0);

        if (*(int*)optval > SRT_LIVE_MAX_PLSIZE)
        {
            LOGC(mglog.Error, log << "SRTO_PAYLOADSIZE: value exceeds SRT_LIVE_MAX_PLSIZE, maximum payload per MTU.");
            throw CUDTException(MJ_NOTSUP, MN_INVAL, 0);
        }

        if (m_OPT_PktFilterConfigString != "")
        {
            // This means that the filter might have been installed before,
            // and the fix to the maximum payload size was already applied.
            // This needs to be checked now.
            SrtFilterConfig fc;
            if (!ParseFilterConfig(m_OPT_PktFilterConfigString, fc))
            {
                // Break silently. This should not happen
                LOGC(mglog.Error, log << "SRTO_PAYLOADSIZE: IPE: failing filter configuration installed");
                throw CUDTException(MJ_NOTSUP, MN_INVAL, 0);
            }

            size_t efc_max_payload_size = SRT_LIVE_MAX_PLSIZE - fc.extra_size;
            if (m_zOPT_ExpPayloadSize > efc_max_payload_size)
            {
                LOGC(mglog.Error,
                     log << "SRTO_PAYLOADSIZE: value exceeds SRT_LIVE_MAX_PLSIZE decreased by " << fc.extra_size
                         << " required for packet filter header");
                throw CUDTException(MJ_NOTSUP, MN_INVAL, 0);
            }
        }

        m_zOPT_ExpPayloadSize = *(int*)optval;
        break;

    case SRTO_TRANSTYPE:
        if (m_bConnected)
            throw CUDTException(MJ_NOTSUP, MN_ISCONNECTED, 0);

        // XXX Note that here the configuration for SRTT_LIVE
        // is the same as DEFAULT VALUES for these fields set
        // in CUDT::CUDT.
        switch (*(SRT_TRANSTYPE*)optval)
        {
        case SRTT_LIVE:
            // Default live options:
            // - tsbpd: on
            // - latency: 120ms
            // - linger: off
            // - congctl: live
            // - extraction method: message (reading call extracts one message)
            m_bOPT_TsbPd          = true;
            m_iOPT_TsbPdDelay     = SRT_LIVE_DEF_LATENCY_MS;
            m_iOPT_PeerTsbPdDelay = 0;
            m_bOPT_TLPktDrop      = true;
            m_iOPT_SndDropDelay   = 0;
            m_bMessageAPI         = true;
            m_bRcvNakReport       = true;
            m_zOPT_ExpPayloadSize = SRT_LIVE_DEF_PLSIZE;
            m_Linger.l_onoff      = 0;
            m_Linger.l_linger     = 0;
            m_CongCtl.select("live");
            break;

        case SRTT_FILE:
            // File transfer mode:
            // - tsbpd: off
            // - latency: 0
            // - linger: 2 minutes (180s)
            // - congctl: file (original UDT congestion control)
            // - extraction method: stream (reading call extracts as many bytes as available and fits in buffer)
            m_bOPT_TsbPd          = false;
            m_iOPT_TsbPdDelay     = 0;
            m_iOPT_PeerTsbPdDelay = 0;
            m_bOPT_TLPktDrop      = false;
            m_iOPT_SndDropDelay   = -1;
            m_bMessageAPI         = false;
            m_bRcvNakReport       = false;
            m_zOPT_ExpPayloadSize = 0; // use maximum
            m_Linger.l_onoff      = 1;
            m_Linger.l_linger     = DEF_LINGER_S;
            m_CongCtl.select("file");
            break;

        default:
            throw CUDTException(MJ_NOTSUP, MN_INVAL, 0);
        }
        break;

    case SRTO_KMREFRESHRATE:
        if (m_bConnected)
            throw CUDTException(MJ_NOTSUP, MN_ISCONNECTED, 0);

        // If you first change the KMREFRESHRATE, KMPREANNOUNCE
        // will be set to the maximum allowed value
        m_uKmRefreshRatePkt = *(int*)optval;
        if (m_uKmPreAnnouncePkt == 0 || m_uKmPreAnnouncePkt > (m_uKmRefreshRatePkt - 1) / 2)
        {
            m_uKmPreAnnouncePkt = (m_uKmRefreshRatePkt - 1) / 2;
            LOGC(mglog.Warn,
                 log << "SRTO_KMREFRESHRATE=0x" << hex << m_uKmRefreshRatePkt << ": setting SRTO_KMPREANNOUNCE=0x"
                     << hex << m_uKmPreAnnouncePkt);
        }
        break;

    case SRTO_KMPREANNOUNCE:
        if (m_bConnected)
            throw CUDTException(MJ_NOTSUP, MN_ISCONNECTED, 0);
        {
            int val   = *(int*)optval;
            int kmref = m_uKmRefreshRatePkt == 0 ? HAICRYPT_DEF_KM_REFRESH_RATE : m_uKmRefreshRatePkt;
            if (val > (kmref - 1) / 2)
            {
                LOGC(mglog.Error,
                     log << "SRTO_KMPREANNOUNCE=0x" << hex << val << " exceeds KmRefresh/2, 0x" << ((kmref - 1) / 2)
                         << " - OPTION REJECTED.");
                throw CUDTException(MJ_NOTSUP, MN_INVAL, 0);
            }

            m_uKmPreAnnouncePkt = val;
        }
        break;

    case SRTO_ENFORCEDENCRYPTION:
        if (m_bConnected)
            throw CUDTException(MJ_NOTSUP, MN_ISCONNECTED, 0);

        m_bOPT_StrictEncryption = bool_int_value(optval, optlen);
        break;

    case SRTO_PEERIDLETIMEO:

        if (m_bConnected)
            throw CUDTException(MJ_NOTSUP, MN_ISCONNECTED, 0);
        m_iOPT_PeerIdleTimeout = *(int*)optval;
        break;

    case SRTO_IPV6ONLY:
        if (m_bConnected)
            throw CUDTException(MJ_NOTSUP, MN_ISCONNECTED, 0);

        m_iIpV6Only = *(int*)optval;
        break;

    case SRTO_PACKETFILTER:
        if (m_bConnected)
            throw CUDTException(MJ_NOTSUP, MN_ISCONNECTED, 0);

        {
            string arg((char*)optval, optlen);
            // Parse the configuration string prematurely
            SrtFilterConfig fc;
            if (!ParseFilterConfig(arg, fc))
            {
                LOGC(mglog.Error,
                     log << "SRTO_FILTER: Incorrect syntax. Use: FILTERTYPE[,KEY:VALUE...]. "
                            "FILTERTYPE ("
                         << fc.type << ") must be installed (or builtin)");
                throw CUDTException(MJ_NOTSUP, MN_INVAL, 0);
            }

            size_t efc_max_payload_size = SRT_LIVE_MAX_PLSIZE - fc.extra_size;
            if (m_zOPT_ExpPayloadSize > efc_max_payload_size)
            {
                LOGC(mglog.Warn,
                     log << "Due to filter-required extra " << fc.extra_size << " bytes, SRTO_PAYLOADSIZE fixed to "
                         << efc_max_payload_size << " bytes");
                m_zOPT_ExpPayloadSize = efc_max_payload_size;
            }

            m_OPT_PktFilterConfigString = arg;
        }
        break;

    default:
        throw CUDTException(MJ_NOTSUP, MN_INVAL, 0);
    }
}

void CUDT::getOpt(SRT_SOCKOPT optName, void* optval, int& optlen)
{
    CGuard cg (m_ConnectionLock);

    switch (optName)
    {
    case SRTO_MSS:
        *(int*)optval = m_iMSS;
        optlen        = sizeof(int);
        break;

    case SRTO_SNDSYN:
        *(bool*)optval = m_bSynSending;
        optlen         = sizeof(bool);
        break;

    case SRTO_RCVSYN:
        *(bool*)optval = m_bSynRecving;
        optlen         = sizeof(bool);
        break;

    case SRTO_ISN:
        *(int*)optval = m_iISN;
        optlen        = sizeof(int);
        break;

    case SRTO_FC:
        *(int*)optval = m_iFlightFlagSize;
        optlen        = sizeof(int);
        break;

    case SRTO_SNDBUF:
        *(int*)optval = m_iSndBufSize * (m_iMSS - CPacket::UDP_HDR_SIZE);
        optlen        = sizeof(int);
        break;

    case SRTO_RCVBUF:
        *(int*)optval = m_iRcvBufSize * (m_iMSS - CPacket::UDP_HDR_SIZE);
        optlen        = sizeof(int);
        break;

    case SRTO_LINGER:
        if (optlen < (int)(sizeof(linger)))
            throw CUDTException(MJ_NOTSUP, MN_INVAL, 0);

        *(linger*)optval = m_Linger;
        optlen           = sizeof(linger);
        break;

    case SRTO_UDP_SNDBUF:
        *(int*)optval = m_iUDPSndBufSize;
        optlen        = sizeof(int);
        break;

    case SRTO_UDP_RCVBUF:
        *(int*)optval = m_iUDPRcvBufSize;
        optlen        = sizeof(int);
        break;

    case SRTO_RENDEZVOUS:
        *(bool*)optval = m_bRendezvous;
        optlen         = sizeof(bool);
        break;

    case SRTO_SNDTIMEO:
        *(int*)optval = m_iSndTimeOut;
        optlen        = sizeof(int);
        break;

    case SRTO_RCVTIMEO:
        *(int*)optval = m_iRcvTimeOut;
        optlen        = sizeof(int);
        break;

    case SRTO_REUSEADDR:
        *(bool*)optval = m_bReuseAddr;
        optlen         = sizeof(bool);
        break;

    case SRTO_MAXBW:
        *(int64_t*)optval = m_llMaxBW;
        optlen            = sizeof(int64_t);
        break;

    case SRTO_STATE:
        *(int32_t*)optval = s_UDTUnited.getStatus(m_SocketID);
        optlen            = sizeof(int32_t);
        break;

    case SRTO_EVENT:
    {
        int32_t event = 0;
        if (m_bBroken)
            event |= SRT_EPOLL_ERR;
        else
        {
            enterCS(m_RecvLock);
            if (m_pRcvBuffer && m_pRcvBuffer->isRcvDataReady())
                event |= SRT_EPOLL_IN;
            leaveCS(m_RecvLock);
            if (m_pSndBuffer && (m_iSndBufSize > m_pSndBuffer->getCurrBufSize()))
                event |= SRT_EPOLL_OUT;
        }
        *(int32_t*)optval = event;
        optlen            = sizeof(int32_t);
        break;
    }

    case SRTO_SNDDATA:
        if (m_pSndBuffer)
            *(int32_t*)optval = m_pSndBuffer->getCurrBufSize();
        else
            *(int32_t*)optval = 0;
        optlen = sizeof(int32_t);
        break;

    case SRTO_RCVDATA:
        if (m_pRcvBuffer)
        {
            enterCS(m_RecvLock);
            *(int32_t*)optval = m_pRcvBuffer->getRcvDataSize();
            leaveCS(m_RecvLock);
        }
        else
            *(int32_t*)optval = 0;
        optlen = sizeof(int32_t);
        break;

#ifdef SRT_ENABLE_IPOPTS
    case SRTO_IPTTL:
        if (m_bOpened)
            *(int32_t*)optval = m_pSndQueue->getIpTTL();
        else
            *(int32_t*)optval = m_iIpTTL;
        optlen = sizeof(int32_t);
        break;

    case SRTO_IPTOS:
        if (m_bOpened)
            *(int32_t*)optval = m_pSndQueue->getIpToS();
        else
            *(int32_t*)optval = m_iIpToS;
        optlen = sizeof(int32_t);
        break;
#endif

    case SRTO_SENDER:
        *(int32_t*)optval = m_bDataSender;
        optlen            = sizeof(int32_t);
        break;

    case SRTO_TSBPDMODE:
        *(int32_t*)optval = m_bOPT_TsbPd;
        optlen            = sizeof(int32_t);
        break;

    case SRTO_LATENCY:
    case SRTO_RCVLATENCY:
        *(int32_t*)optval = m_iTsbPdDelay_ms;
        optlen            = sizeof(int32_t);
        break;

    case SRTO_PEERLATENCY:
        *(int32_t*)optval = m_iPeerTsbPdDelay_ms;
        optlen            = sizeof(int32_t);
        break;

    case SRTO_TLPKTDROP:
        *(int32_t*)optval = m_bTLPktDrop;
        optlen            = sizeof(int32_t);
        break;

    case SRTO_SNDDROPDELAY:
        *(int32_t*)optval = m_iOPT_SndDropDelay;
        optlen            = sizeof(int32_t);
        break;

    case SRTO_PBKEYLEN:
        if (m_pCryptoControl)
            *(int32_t*)optval = m_pCryptoControl->KeyLen(); // Running Key length.
        else
            *(int32_t*)optval = m_iSndCryptoKeyLen; // May be 0.
        optlen = sizeof(int32_t);
        break;

    case SRTO_KMSTATE:
        if (!m_pCryptoControl)
            *(int32_t*)optval = SRT_KM_S_UNSECURED;
        else if (m_bDataSender)
            *(int32_t*)optval = m_pCryptoControl->m_SndKmState;
        else
            *(int32_t*)optval = m_pCryptoControl->m_RcvKmState;
        optlen = sizeof(int32_t);
        break;

    case SRTO_SNDKMSTATE: // State imposed by Agent depending on PW and KMX
        if (m_pCryptoControl)
            *(int32_t*)optval = m_pCryptoControl->m_SndKmState;
        else
            *(int32_t*)optval = SRT_KM_S_UNSECURED;
        optlen = sizeof(int32_t);
        break;

    case SRTO_RCVKMSTATE: // State returned by Peer as informed during KMX
        if (m_pCryptoControl)
            *(int32_t*)optval = m_pCryptoControl->m_RcvKmState;
        else
            *(int32_t*)optval = SRT_KM_S_UNSECURED;
        optlen = sizeof(int32_t);
        break;

    case SRTO_LOSSMAXTTL:
        *(int32_t*)optval = m_iMaxReorderTolerance;
        optlen = sizeof(int32_t);
        break;

    case SRTO_NAKREPORT:
        *(bool*)optval = m_bRcvNakReport;
        optlen         = sizeof(bool);
        break;

    case SRTO_VERSION:
        *(int32_t*)optval = m_lSrtVersion;
        optlen            = sizeof(int32_t);
        break;

    case SRTO_PEERVERSION:
        *(int32_t*)optval = m_lPeerSrtVersion;
        optlen            = sizeof(int32_t);
        break;

#ifdef SRT_ENABLE_CONNTIMEO
    case SRTO_CONNTIMEO:
        *(int*)optval = count_milliseconds(m_tdConnTimeOut);
        optlen        = sizeof(int);
        break;
#endif

    case SRTO_MINVERSION:
        *(uint32_t*)optval = m_lMinimumPeerSrtVersion;
        optlen             = sizeof(uint32_t);
        break;

    case SRTO_STREAMID:
        if (size_t(optlen) < m_sStreamName.size() + 1)
            throw CUDTException(MJ_NOTSUP, MN_INVAL, 0);

        strcpy((char*)optval, m_sStreamName.c_str());
        optlen = m_sStreamName.size();
        break;

    case SRTO_CONGESTION:
    {
        string tt = m_CongCtl.selected_name();
        strcpy((char*)optval, tt.c_str());
        optlen = tt.size();
    }
    break;

    case SRTO_MESSAGEAPI:
        optlen         = sizeof(bool);
        *(bool*)optval = m_bMessageAPI;
        break;

    case SRTO_PAYLOADSIZE:
        optlen        = sizeof(int);
        *(int*)optval = m_zOPT_ExpPayloadSize;
        break;

    case SRTO_ENFORCEDENCRYPTION:
        optlen            = sizeof(int32_t); // also with TSBPDMODE and SENDER
        *(int32_t*)optval = m_bOPT_StrictEncryption;
        break;

    case SRTO_IPV6ONLY:
        optlen        = sizeof(int);
        *(int*)optval = m_iIpV6Only;
        break;

    case SRTO_PEERIDLETIMEO:
        *(int*)optval = m_iOPT_PeerIdleTimeout;
        optlen        = sizeof(int);
        break;

    case SRTO_PACKETFILTER:
        if (size_t(optlen) < m_OPT_PktFilterConfigString.size() + 1)
            throw CUDTException(MJ_NOTSUP, MN_INVAL, 0);

        strcpy((char*)optval, m_OPT_PktFilterConfigString.c_str());
        optlen = m_OPT_PktFilterConfigString.size();
        break;

    default:
        throw CUDTException(MJ_NOTSUP, MN_NONE, 0);
    }
}

bool CUDT::setstreamid(SRTSOCKET u, const std::string& sid)
{
    CUDT* that = getUDTHandle(u);
    if (!that)
        return false;

    if (sid.size() > MAX_SID_LENGTH)
        return false;

    if (that->m_bConnected)
        return false;

    that->m_sStreamName = sid;
    return true;
}

std::string CUDT::getstreamid(SRTSOCKET u)
{
    CUDT* that = getUDTHandle(u);
    if (!that)
        return "";

    return that->m_sStreamName;
}

// XXX REFACTOR: Make common code for CUDT constructor and clearData,
// possibly using CUDT::construct.
void CUDT::clearData()
{
    // Initial sequence number, loss, acknowledgement, etc.
    int udpsize = m_iMSS - CPacket::UDP_HDR_SIZE;

    m_iMaxSRTPayloadSize = udpsize - CPacket::HDR_SIZE;

    HLOGC(mglog.Debug, log << "clearData: PAYLOAD SIZE: " << m_iMaxSRTPayloadSize);

    m_iEXPCount  = 1;
    m_iBandwidth = 1; // pkts/sec
    // XXX use some constant for this 16
    m_iDeliveryRate     = 16;
    m_iByteDeliveryRate = 16 * m_iMaxSRTPayloadSize;
    m_iAckSeqNo         = 0;
    m_tsLastAckTime     = steady_clock::now();

    // trace information
    {
        CGuard stat_lock(m_StatsLock);

        m_stats.tsStartTime = steady_clock::now();
        m_stats.sentTotal = m_stats.recvTotal = m_stats.sndLossTotal = m_stats.rcvLossTotal = m_stats.retransTotal =
            m_stats.sentACKTotal = m_stats.recvACKTotal = m_stats.sentNAKTotal = m_stats.recvNAKTotal = 0;
        m_stats.tsLastSampleTime = steady_clock::now();
        m_stats.traceSent = m_stats.traceRecv = m_stats.traceSndLoss = m_stats.traceRcvLoss = m_stats.traceRetrans =
            m_stats.sentACK = m_stats.recvACK = m_stats.sentNAK = m_stats.recvNAK = 0;
        m_stats.traceRcvRetrans                                                   = 0;
        m_stats.traceReorderDistance                                              = 0;
        m_stats.traceBelatedTime                                                  = 0.0;
        m_stats.traceRcvBelated                                                   = 0;

        m_stats.sndDropTotal = 0;
        m_stats.traceSndDrop = 0;
        m_stats.rcvDropTotal = 0;
        m_stats.traceRcvDrop = 0;

        m_stats.m_rcvUndecryptTotal = 0;
        m_stats.traceRcvUndecrypt   = 0;

        m_stats.bytesSentTotal    = 0;
        m_stats.bytesRecvTotal    = 0;
        m_stats.bytesRetransTotal = 0;
        m_stats.traceBytesSent    = 0;
        m_stats.traceBytesRecv    = 0;
        m_stats.sndFilterExtra    = 0;
        m_stats.rcvFilterExtra    = 0;
        m_stats.rcvFilterSupply   = 0;
        m_stats.rcvFilterLoss     = 0;

        m_stats.traceBytesRetrans = 0;
#ifdef SRT_ENABLE_LOSTBYTESCOUNT
        m_stats.traceRcvBytesLoss = 0;
#endif
        m_stats.sndBytesDropTotal        = 0;
        m_stats.rcvBytesDropTotal        = 0;
        m_stats.traceSndBytesDrop        = 0;
        m_stats.traceRcvBytesDrop        = 0;
        m_stats.m_rcvBytesUndecryptTotal = 0;
        m_stats.traceRcvBytesUndecrypt   = 0;

        m_stats.sndDuration = m_stats.m_sndDurationTotal = 0;
    }

    // Resetting these data because this happens when agent isn't connected.
    m_bPeerTsbPd         = false;
    m_iPeerTsbPdDelay_ms = 0;

    m_bTsbPd         = m_bOPT_TsbPd; // Take the values from user-configurable options
    m_iTsbPdDelay_ms = m_iOPT_TsbPdDelay;
    m_bTLPktDrop     = m_bOPT_TLPktDrop;
    m_bPeerTLPktDrop = false;

    m_bPeerNakReport = false;

    m_bPeerRexmitFlag = false;

    m_RdvState         = CHandShake::RDV_INVALID;
    m_tsRcvPeerStartTime = steady_clock::time_point();
}

void CUDT::open()
{
    CGuard cg (m_ConnectionLock);

    clearData();

    // structures for queue
    if (m_pSNode == NULL)
        m_pSNode = new CSNode;
    m_pSNode->m_pUDT      = this;
    m_pSNode->m_tsTimeStamp = steady_clock::now();
    m_pSNode->m_iHeapLoc  = -1;

    if (m_pRNode == NULL)
        m_pRNode = new CRNode;
    m_pRNode->m_pUDT      = this;
    m_pRNode->m_tsTimeStamp = steady_clock::now();
    m_pRNode->m_pPrev = m_pRNode->m_pNext = NULL;
    m_pRNode->m_bOnList                   = false;

    m_iRTT    = 10 * COMM_SYN_INTERVAL_US;
    m_iRTTVar = m_iRTT >> 1;


    // set minimum NAK and EXP timeout to 300ms
    m_tdMinNakInterval = milliseconds_from(300);
    m_tdMinExpInterval = milliseconds_from(300);

    m_tdACKInterval = microseconds_from(COMM_SYN_INTERVAL_US);
    m_tdNAKInterval = m_tdMinNakInterval;

    const steady_clock::time_point currtime = steady_clock::now();
    m_tsLastRspTime                        = currtime;
    m_tsNextACKTime                        = currtime + m_tdACKInterval;
    m_tsNextNAKTime                        = currtime + m_tdNAKInterval;
    m_tsLastRspAckTime                     = currtime;
    m_tsLastSndTime                        = currtime;

    m_iReXmitCount   = 1;
    m_iPktCount      = 0;
    m_iLightACKCount = 1;

    m_tsNextSendTime = steady_clock::time_point();
    m_tdSendTimeDiff = m_tdSendTimeDiff.zero();

    // Now UDT is opened.
    m_bOpened = true;
}

void CUDT::setListenState()
{
    CGuard cg (m_ConnectionLock);

    if (!m_bOpened)
        throw CUDTException(MJ_NOTSUP, MN_NONE, 0);

    if (m_bConnecting || m_bConnected)
        throw CUDTException(MJ_NOTSUP, MN_ISCONNECTED, 0);

    // listen can be called more than once
    if (m_bListening)
        return;

    // if there is already another socket listening on the same port
    if (m_pRcvQueue->setListener(this) < 0)
        throw CUDTException(MJ_NOTSUP, MN_BUSY, 0);

    m_bListening = true;
}

size_t CUDT::fillSrtHandshake(uint32_t* srtdata, size_t srtlen, int msgtype, int hs_version)
{
    if (srtlen < SRT_HS__SIZE)
    {
        LOGC(mglog.Fatal,
             log << "IPE: fillSrtHandshake: buffer too small: " << srtlen << " (expected: " << SRT_HS__SIZE << ")");
        return 0;
    }

    srtlen = SRT_HS__SIZE; // We use only that much space.

    memset((srtdata), 0, sizeof(uint32_t) * srtlen);
    /* Current version (1.x.x) SRT handshake */
    srtdata[SRT_HS_VERSION] = m_lSrtVersion; /* Required version */
    srtdata[SRT_HS_FLAGS] |= SrtVersionCapabilities();

    switch (msgtype)
    {
    case SRT_CMD_HSREQ:
        return fillSrtHandshake_HSREQ(srtdata, srtlen, hs_version);
    case SRT_CMD_HSRSP:
        return fillSrtHandshake_HSRSP(srtdata, srtlen, hs_version);
    default:
        LOGC(mglog.Fatal, log << "IPE: fillSrtHandshake/sendSrtMsg called with value " << msgtype);
        return 0;
    }
}

size_t CUDT::fillSrtHandshake_HSREQ(uint32_t* srtdata, size_t /* srtlen - unused */, int hs_version)
{
    // INITIATOR sends HSREQ.

    // The TSBPD(SND|RCV) options are being set only if the TSBPD is set in the current agent.
    // The agent has a decisive power only in the range of RECEIVING the data, however it can
    // also influence the peer's latency. If agent doesn't set TSBPD mode, it doesn't send any
    // latency flags, although the peer might still want to do Rx with TSBPD. When agent sets
    // TsbPd mode, it defines latency values for Rx (itself) and Tx (peer's Rx). If peer does
    // not set TsbPd mode, it will simply ignore the proposed latency (PeerTsbPdDelay), although
    // if it has received the Rx latency as well, it must honor it and respond accordingly
    // (the latter is only in case of HSv5 and bidirectional connection).
    if (m_bOPT_TsbPd)
    {
        m_iTsbPdDelay_ms     = m_iOPT_TsbPdDelay;
        m_iPeerTsbPdDelay_ms = m_iOPT_PeerTsbPdDelay;
        /*
         * Sent data is real-time, use Time-based Packet Delivery,
         * set option bit and configured delay
         */
        srtdata[SRT_HS_FLAGS] |= SRT_OPT_TSBPDSND;

        if (hs_version < CUDT::HS_VERSION_SRT1)
        {
            // HSv4 - this uses only one value.
            srtdata[SRT_HS_LATENCY] = SRT_HS_LATENCY_LEG::wrap(m_iPeerTsbPdDelay_ms);
        }
        else
        {
            // HSv5 - this will be understood only since this version when this exists.
            srtdata[SRT_HS_LATENCY] = SRT_HS_LATENCY_SND::wrap(m_iPeerTsbPdDelay_ms);

            m_bTsbPd = true;
            // And in the reverse direction.
            srtdata[SRT_HS_FLAGS] |= SRT_OPT_TSBPDRCV;
            srtdata[SRT_HS_LATENCY] |= SRT_HS_LATENCY_RCV::wrap(m_iTsbPdDelay_ms);

            // This wasn't there for HSv4, this setting is only for the receiver.
            // HSv5 is bidirectional, so every party is a receiver.

            if (m_bTLPktDrop)
                srtdata[SRT_HS_FLAGS] |= SRT_OPT_TLPKTDROP;
        }
    }

    if (m_bRcvNakReport)
        srtdata[SRT_HS_FLAGS] |= SRT_OPT_NAKREPORT;

    // I support SRT_OPT_REXMITFLG. Do you?
    srtdata[SRT_HS_FLAGS] |= SRT_OPT_REXMITFLG;

    // Declare the API used. The flag is set for "stream" API because
    // the older versions will never set this flag, but all old SRT versions use message API.
    if (!m_bMessageAPI)
        srtdata[SRT_HS_FLAGS] |= SRT_OPT_STREAM;

    HLOGC(mglog.Debug,
          log << "HSREQ/snd: LATENCY[SND:" << SRT_HS_LATENCY_SND::unwrap(srtdata[SRT_HS_LATENCY])
              << " RCV:" << SRT_HS_LATENCY_RCV::unwrap(srtdata[SRT_HS_LATENCY]) << "] FLAGS["
              << SrtFlagString(srtdata[SRT_HS_FLAGS]) << "]");

    return 3;
}

size_t CUDT::fillSrtHandshake_HSRSP(uint32_t* srtdata, size_t /* srtlen - unused */, int hs_version)
{
    // Setting m_ullRcvPeerStartTime is done in processSrtMsg_HSREQ(), so
    // this condition will be skipped only if this function is called without
    // getting first received HSREQ. Doesn't look possible in both HSv4 and HSv5.
    if (is_zero(m_tsRcvPeerStartTime))
    {
        LOGC(mglog.Fatal, log << "IPE: fillSrtHandshake_HSRSP: m_tsRcvPeerStartTime NOT SET!");
        return 0;
    }

    // If Agent doesn't set TSBPD, it will not set the TSBPD flag back to the Peer.
    // The peer doesn't have be disturbed by it anyway.
    if (m_bTsbPd)
    {
        /*
         * We got and transposed peer start time (HandShake request timestamp),
         * we can support Timestamp-based Packet Delivery
         */
        srtdata[SRT_HS_FLAGS] |= SRT_OPT_TSBPDRCV;

        if (hs_version < HS_VERSION_SRT1)
        {
            // HSv4 - this uses only one value
            srtdata[SRT_HS_LATENCY] = SRT_HS_LATENCY_LEG::wrap(m_iTsbPdDelay_ms);
        }
        else
        {
            // HSv5 - this puts "agent's" latency into RCV field and "peer's" -
            // into SND field.
            srtdata[SRT_HS_LATENCY] = SRT_HS_LATENCY_RCV::wrap(m_iTsbPdDelay_ms);
        }
    }
    else
    {
        HLOGC(mglog.Debug, log << "HSRSP/snd: TSBPD off, NOT responding TSBPDRCV flag.");
    }

    // Hsv5, only when peer has declared TSBPD mode.
    // The flag was already set, and the value already "maximized" in processSrtMsg_HSREQ().
    if (m_bPeerTsbPd && hs_version >= HS_VERSION_SRT1)
    {
        // HSv5 is bidirectional - so send the TSBPDSND flag, and place also the
        // peer's latency into SND field.
        srtdata[SRT_HS_FLAGS] |= SRT_OPT_TSBPDSND;
        srtdata[SRT_HS_LATENCY] |= SRT_HS_LATENCY_SND::wrap(m_iPeerTsbPdDelay_ms);

        HLOGC(mglog.Debug,
              log << "HSRSP/snd: HSv5 peer uses TSBPD, responding TSBPDSND latency=" << m_iPeerTsbPdDelay_ms);
    }
    else
    {
        HLOGC(mglog.Debug,
              log << "HSRSP/snd: HSv" << (hs_version == CUDT::HS_VERSION_UDT4 ? 4 : 5)
                  << " with peer TSBPD=" << (m_bPeerTsbPd ? "on" : "off") << " - NOT responding TSBPDSND");
    }

    if (m_bTLPktDrop)
        srtdata[SRT_HS_FLAGS] |= SRT_OPT_TLPKTDROP;

    if (m_bRcvNakReport)
    {
        // HSv5: Note that this setting is independent on the value of
        // m_bPeerNakReport, which represent this setting in the peer.

        srtdata[SRT_HS_FLAGS] |= SRT_OPT_NAKREPORT;
        /*
         * NAK Report is so efficient at controlling bandwidth that sender TLPktDrop
         * is not needed. SRT 1.0.5 to 1.0.7 sender TLPktDrop combined with SRT 1.0
         * Timestamp-Based Packet Delivery was not well implemented and could drop
         * big I-Frame tail before sending once on low latency setups.
         * Disabling TLPktDrop in the receiver SRT Handshake Reply prevents the sender
         * from enabling Too-Late Packet Drop.
         */
        if (m_lPeerSrtVersion <= SrtVersion(1, 0, 7))
            srtdata[SRT_HS_FLAGS] &= ~SRT_OPT_TLPKTDROP;
    }

    if (m_lSrtVersion >= SrtVersion(1, 2, 0))
    {
        if (!m_bPeerRexmitFlag)
        {
            // Peer does not request to use rexmit flag, if so,
            // we won't use as well.
            HLOGC(mglog.Debug, log << "HSRSP/snd: AGENT understands REXMIT flag, but PEER DOES NOT. NOT setting.");
        }
        else
        {
            // Request that the rexmit bit be used as a part of msgno.
            srtdata[SRT_HS_FLAGS] |= SRT_OPT_REXMITFLG;
            HLOGF(mglog.Debug, "HSRSP/snd: AGENT UNDERSTANDS REXMIT flag and PEER reported that it does, too.");
        }
    }
    else
    {
        // Since this is now in the code, it can occur only in case when you change the
        // version specification in the build configuration.
        HLOGF(mglog.Debug, "HSRSP/snd: AGENT DOES NOT UNDERSTAND REXMIT flag");
    }

    HLOGC(mglog.Debug,
          log << "HSRSP/snd: LATENCY[SND:" << SRT_HS_LATENCY_SND::unwrap(srtdata[SRT_HS_LATENCY])
              << " RCV:" << SRT_HS_LATENCY_RCV::unwrap(srtdata[SRT_HS_LATENCY]) << "] FLAGS["
              << SrtFlagString(srtdata[SRT_HS_FLAGS]) << "]");

    return 3;
}

size_t CUDT::prepareSrtHsMsg(int cmd, uint32_t* srtdata, size_t size)
{
    size_t srtlen = fillSrtHandshake(srtdata, size, cmd, handshakeVersion());
    HLOGF(mglog.Debug,
          "CMD:%s(%d) Len:%d Version: %s Flags: %08X (%s) sdelay:%d",
          MessageTypeStr(UMSG_EXT, cmd).c_str(),
          cmd,
          (int)(srtlen * sizeof(int32_t)),
          SrtVersionString(srtdata[SRT_HS_VERSION]).c_str(),
          srtdata[SRT_HS_FLAGS],
          SrtFlagString(srtdata[SRT_HS_FLAGS]).c_str(),
          srtdata[SRT_HS_LATENCY]);

    return srtlen;
}

void CUDT::sendSrtMsg(int cmd, uint32_t* srtdata_in, int srtlen_in)
{
    CPacket srtpkt;
    int32_t srtcmd = (int32_t)cmd;

    static const size_t SRTDATA_MAXSIZE = SRT_CMD_MAXSZ / sizeof(int32_t);

    // This is in order to issue a compile error if the SRT_CMD_MAXSZ is
    // too small to keep all the data. As this is "static const", declaring
    // an array of such specified size in C++ isn't considered VLA.
    static const int SRTDATA_SIZE = SRTDATA_MAXSIZE >= SRT_HS__SIZE ? SRTDATA_MAXSIZE : -1;

    // This will be effectively larger than SRT_HS__SIZE, but it will be also used
    // for incoming data. We have a guarantee that it won't be larger than SRTDATA_MAXSIZE.
    uint32_t srtdata[SRTDATA_SIZE];

    int srtlen = 0;

    if (cmd == SRT_CMD_REJECT)
    {
        // This is a value returned by processSrtMsg underlying layer, potentially
        // to be reported here. Should this happen, just send a rejection message.
        cmd                     = SRT_CMD_HSRSP;
        srtdata[SRT_HS_VERSION] = 0;
    }

    switch (cmd)
    {
    case SRT_CMD_HSREQ:
    case SRT_CMD_HSRSP:
        srtlen = prepareSrtHsMsg(cmd, srtdata, SRTDATA_SIZE);
        break;

    case SRT_CMD_KMREQ: // Sender
    case SRT_CMD_KMRSP: // Receiver
        srtlen = srtlen_in;
        /* Msg already in network order
         * But CChannel:sendto will swap again (assuming 32-bit fields)
         * Pre-swap to cancel it.
         */
        HtoNLA(srtdata, srtdata_in, srtlen);
        m_pCryptoControl->updateKmState(cmd, srtlen); // <-- THIS function can't be moved to CUDT

        break;

    default:
        LOGF(mglog.Error, "sndSrtMsg: cmd=%d unsupported", cmd);
        break;
    }

    if (srtlen > 0)
    {
        /* srtpkt.pack will set message data in network order */
        srtpkt.pack(UMSG_EXT, &srtcmd, srtdata, srtlen * sizeof(int32_t));
        addressAndSend(srtpkt);
    }
}

// PREREQUISITE:
// pkt must be set the buffer and configured for UMSG_HANDSHAKE.
// Note that this function replaces also serialization for the HSv4.
bool CUDT::createSrtHandshake(
        int             srths_cmd,
        int             srtkm_cmd,
        const uint32_t* kmdata,
        size_t          kmdata_wordsize, // IN WORDS, NOT BYTES!!!
        CPacket&        w_pkt,
        CHandShake&     w_hs)
{
    // This function might be called before the opposite version was recognized.
    // Check if the version is exactly 4 because this means that the peer has already
    // sent something - asynchronously, and usually in rendezvous - and we already know
    // that the peer is version 4. In this case, agent must behave as HSv4, til the end.
    if (m_ConnRes.m_iVersion == HS_VERSION_UDT4)
    {
        w_hs.m_iVersion = HS_VERSION_UDT4;
        w_hs.m_iType    = UDT_DGRAM;
        if (w_hs.m_extension)
        {
            // Should be impossible
            LOGC(mglog.Error, log << "createSrtHandshake: IPE: EXTENSION SET WHEN peer reports version 4 - fixing...");
            w_hs.m_extension = false;
        }
    }
    else
    {
        w_hs.m_iType = 0; // Prepare it for flags
    }

    HLOGC(mglog.Debug,
          log << "createSrtHandshake: buf size=" << w_pkt.getLength() << " hsx=" << MessageTypeStr(UMSG_EXT, srths_cmd)
              << " kmx=" << MessageTypeStr(UMSG_EXT, srtkm_cmd) << " kmdata_wordsize=" << kmdata_wordsize
              << " version=" << w_hs.m_iVersion);

    // Once you are certain that the version is HSv5, set the enc type flags
    // to advertise pbkeylen. Otherwise make sure that the old interpretation
    // will correctly pick up the type field. PBKEYLEN should be advertized
    // regardless of what URQ stage the handshake is (note that in case of rendezvous
    // CONCLUSION might be the FIRST MESSAGE EVER RECEIVED by a party).
    if (w_hs.m_iVersion > HS_VERSION_UDT4)
    {
        // Check if there was a failure to receie HSREQ before trying to craft HSRSP.
        // If fillSrtHandshake_HSRSP catches the condition of m_tsRcvPeerStartTime == 0,
        // it will return size 0, which will mess up with further extension procedures;
        // PREVENT THIS HERE.
        if (w_hs.m_iReqType == URQ_CONCLUSION && srths_cmd == SRT_CMD_HSRSP && is_zero(m_tsRcvPeerStartTime))
        {
            LOGC(mglog.Error,
                 log << "createSrtHandshake: IPE (non-fatal): Attempting to craft HSRSP without received HSREQ. "
                        "BLOCKING extensions.");
            w_hs.m_extension = false;
        }

        // The situation when this function is called without requested extensions
        // is URQ_CONCLUSION in rendezvous mode in some of the transitions.
        // In this case for version 5 just clear the m_iType field, as it has
        // different meaning in HSv5 and contains extension flags.
        //
        // Keep 0 in the SRT_HSTYPE_HSFLAGS field, but still advertise PBKEYLEN
        // in the SRT_HSTYPE_ENCFLAGS field.
        w_hs.m_iType                  = SrtHSRequest::wrapFlags(false /*no magic in HSFLAGS*/, m_iSndCryptoKeyLen);

        IF_HEAVY_LOGGING(bool whether = m_iSndCryptoKeyLen != 0);
        HLOGC(mglog.Debug,
              log << "createSrtHandshake: " << (whether ? "" : "NOT ")
                  << " Advertising PBKEYLEN - value = " << m_iSndCryptoKeyLen);

        // Note: This is required only when sending a HS message without SRT extensions.
        // When this is to be sent with SRT extensions, then KMREQ will be attached here
        // and the PBKEYLEN will be extracted from it. If this is going to attach KMRSP
        // here, it's already too late (it should've been advertised before getting the first
        // handshake message with KMREQ).
    }
    else
    {
        w_hs.m_iType = UDT_DGRAM;
    }

    // values > URQ_CONCLUSION include also error types
    // if (w_hs.m_iVersion == HS_VERSION_UDT4 || w_hs.m_iReqType > URQ_CONCLUSION) <--- This condition was checked b4 and
    // it's only valid for caller-listener mode
    if (!w_hs.m_extension)
    {
        // Serialize only the basic handshake, if this is predicted for
        // Hsv4 peer or this is URQ_INDUCTION or URQ_WAVEAHAND.
        size_t hs_size = w_pkt.getLength();
        w_hs.store_to((w_pkt.m_pcData), (hs_size));
        w_pkt.setLength(hs_size);
        HLOGC(mglog.Debug, log << "createSrtHandshake: (no ext) size=" << hs_size << " data: " << w_hs.show());
        return true;
    }

    // Sanity check, applies to HSv5 only cases.
    if (srths_cmd == SRT_CMD_HSREQ && m_SrtHsSide == HSD_RESPONDER)
    {
        m_RejectReason = SRT_REJ_IPE;
        LOGC(mglog.Fatal, log << "IPE: SRT_CMD_HSREQ was requested to be sent in HSv5 by an INITIATOR side!");
        return false; // should cause rejection
    }

    string logext = "HSX";

    bool have_kmreq   = false;
    bool have_sid     = false;
    bool have_congctl = false;
    bool have_filter  = false;

    // Install the SRT extensions
    w_hs.m_iType |= CHandShake::HS_EXT_HSREQ;

    if (srths_cmd == SRT_CMD_HSREQ)
    {
        if (m_sStreamName != "")
        {
            have_sid = true;
            w_hs.m_iType |= CHandShake::HS_EXT_CONFIG;
            logext += ",SID";
        }
    }

    // If this is a response, we have also information
    // on the peer. If Peer is NOT filter capable, don't
    // put filter config, even if agent is capable.
    bool peer_filter_capable = true;
    if (srths_cmd == SRT_CMD_HSRSP)
    {
        if (m_sPeerPktFilterConfigString != "")
        {
            peer_filter_capable = true;
        }
        else if (IsSet(m_lPeerSrtFlags, SRT_OPT_FILTERCAP))
        {
            peer_filter_capable = true;
        }
        else
        {
            peer_filter_capable = false;
        }
    }

    // Now, if this is INITIATOR, then it has its
    // filter config already set, if configured, otherwise
    // it should not attach the filter config extension.

    // If this is a RESPONDER, then it has already received
    // the filter config string from the peer and therefore
    // possibly confronted with the contents of m_OPT_FECConfigString,
    // and if it decided to go with filter, it will be nonempty.
    if (peer_filter_capable && m_OPT_PktFilterConfigString != "")
    {
        have_filter = true;
        w_hs.m_iType |= CHandShake::HS_EXT_CONFIG;
        logext += ",filter";
    }

    string sm = m_CongCtl.selected_name();
    if (sm != "" && sm != "live")
    {
        have_congctl = true;
        w_hs.m_iType |= CHandShake::HS_EXT_CONFIG;
        logext += ",CONGCTL";
    }

    // Prevent adding KMRSP only in case when BOTH:
    // - Agent has set no password
    // - no KMREQ has arrived from Peer
    // KMRSP must be always sent when:
    // - Agent set a password, Peer did not send KMREQ: Agent sets snd=NOSECRET.
    // - Agent set no password, but Peer sent KMREQ: Ageng sets rcv=NOSECRET.
    if (m_CryptoSecret.len > 0 || kmdata_wordsize > 0)
    {
        have_kmreq = true;
        w_hs.m_iType |= CHandShake::HS_EXT_KMREQ;
        logext += ",KMX";
    }

    HLOGC(mglog.Debug, log << "createSrtHandshake: (ext: " << logext << ") data: " << w_hs.show());

    // NOTE: The HSREQ is practically always required, although may happen
    // in future that CONCLUSION can be sent multiple times for a separate
    // stream encryption support, and this way it won't enclose HSREQ.
    // Also, KMREQ may occur multiple times.

    // So, initially store the UDT legacy handshake.
    size_t hs_size = w_pkt.getLength(), total_ra_size = (hs_size / sizeof(uint32_t)); // Maximum size of data
    w_hs.store_to((w_pkt.m_pcData), (hs_size));                                        // hs_size is updated

    size_t ra_size = hs_size / sizeof(int32_t);

    // Now attach the SRT handshake for HSREQ
    size_t    offset = ra_size;
<<<<<<< HEAD
    uint32_t* p      = reinterpret_cast<uint32_t *>(w_pkt.m_pcData);
=======
    uint32_t *p      = reinterpret_cast<uint32_t *>(w_pkt.m_pcData);
>>>>>>> 5e5eaf43
    // NOTE: since this point, ra_size has a size in int32_t elements, NOT BYTES.

    // The first 4-byte item is the CMD/LENGTH spec.
    uint32_t* pcmdspec = p + offset; // Remember the location to be filled later, when we know the length
    ++offset;

    // Now use the original function to store the actual SRT_HS data
    // ra_size after that
    // NOTE: so far, ra_size is m_iMaxSRTPayloadSize expressed in number of elements.
    // WILL BE CHANGED HERE.
    ra_size   = fillSrtHandshake(p + offset, total_ra_size - offset, srths_cmd, HS_VERSION_SRT1);
    *pcmdspec = HS_CMDSPEC_CMD::wrap(srths_cmd) | HS_CMDSPEC_SIZE::wrap(ra_size);

    HLOGC(mglog.Debug,
          log << "createSrtHandshake: after HSREQ: offset=" << offset << " HSREQ size=" << ra_size
              << " space left: " << (total_ra_size - offset));

    if (have_sid)
    {
        // Use only in REQ phase and only if stream name is set
        offset += ra_size;
        pcmdspec = p + offset;
        ++offset;

        // Now prepare the string with 4-byte alignment. The string size is limited
        // to half the payload size. Just a sanity check to not pack too much into
        // the conclusion packet.
        size_t size_limit = m_iMaxSRTPayloadSize / 2;

        if (m_sStreamName.size() >= size_limit)
        {
            m_RejectReason = SRT_REJ_ROGUE;
            LOGC(mglog.Error,
                 log << "createSrtHandshake: stream id too long, limited to " << (size_limit - 1) << " bytes");
            return false;
        }

        size_t wordsize         = (m_sStreamName.size() + 3) / 4;
        size_t aligned_bytesize = wordsize * 4;

        memset((p + offset), 0, aligned_bytesize);
        memcpy((p + offset), m_sStreamName.data(), m_sStreamName.size());
        // Preswap to little endian (in place due to possible padding zeros)
        HtoILA((uint32_t*)(p + offset), (uint32_t*)(p + offset), wordsize);

        ra_size   = wordsize;
        *pcmdspec = HS_CMDSPEC_CMD::wrap(SRT_CMD_SID) | HS_CMDSPEC_SIZE::wrap(ra_size);

        HLOGC(mglog.Debug,
              log << "createSrtHandshake: after SID [" << m_sStreamName << "] length=" << m_sStreamName.size()
                  << " alignedln=" << aligned_bytesize << ": offset=" << offset << " SID size=" << ra_size
                  << " space left: " << (total_ra_size - offset));
    }

    if (have_congctl)
    {
        // Pass the congctl to the other side as informational.
        // The other side should reject connection if it uses a different congctl.
        // The other side should also respond with the congctl it uses, if its non-default (for backward compatibility).

        // XXX Consider change the congctl settings in the listener socket to "adaptive"
        // congctl and also "adaptive" value of CUDT::m_bMessageAPI so that the caller
        // may ask for whatever kind of transmission it wants, or select transmission
        // type differently for different connections, however with the same listener.

        offset += ra_size;
        pcmdspec = p + offset;
        ++offset;

        size_t wordsize         = (sm.size() + 3) / 4;
        size_t aligned_bytesize = wordsize * 4;

        memset((p + offset), 0, aligned_bytesize);

        memcpy((p + offset), sm.data(), sm.size());
        // Preswap to little endian (in place due to possible padding zeros)
        HtoILA((uint32_t*)(p + offset), (uint32_t*)(p + offset), wordsize);

        ra_size   = wordsize;
        *pcmdspec = HS_CMDSPEC_CMD::wrap(SRT_CMD_CONGESTION) | HS_CMDSPEC_SIZE::wrap(ra_size);

        HLOGC(mglog.Debug,
              log << "createSrtHandshake: after CONGCTL [" << sm << "] length=" << sm.size()
                  << " alignedln=" << aligned_bytesize << ": offset=" << offset << " CONGCTL size=" << ra_size
                  << " space left: " << (total_ra_size - offset));
    }

    if (have_filter)
    {
        offset += ra_size;
        pcmdspec = p + offset;
        ++offset;

        size_t wordsize         = (m_OPT_PktFilterConfigString.size() + 3) / 4;
        size_t aligned_bytesize = wordsize * 4;

        memset((p + offset), 0, aligned_bytesize);
        memcpy((p + offset), m_OPT_PktFilterConfigString.data(), m_OPT_PktFilterConfigString.size());

        ra_size   = wordsize;
        *pcmdspec = HS_CMDSPEC_CMD::wrap(SRT_CMD_FILTER) | HS_CMDSPEC_SIZE::wrap(ra_size);

        HLOGC(mglog.Debug,
              log << "createSrtHandshake: after filter [" << m_OPT_PktFilterConfigString << "] length="
                  << m_OPT_PktFilterConfigString.size() << " alignedln=" << aligned_bytesize << ": offset=" << offset
                  << " filter size=" << ra_size << " space left: " << (total_ra_size - offset));
    }

    // When encryption turned on
    if (have_kmreq)
    {
        HLOGC(mglog.Debug,
              log << "createSrtHandshake: "
                  << (m_CryptoSecret.len > 0 ? "Agent uses ENCRYPTION" : "Peer requires ENCRYPTION"));
        if (srtkm_cmd == SRT_CMD_KMREQ)
        {
            bool have_any_keys = false;
            for (size_t ki = 0; ki < 2; ++ki)
            {
                // Skip those that have expired
                if (!m_pCryptoControl->getKmMsg_needSend(ki, false))
                    continue;

                m_pCryptoControl->getKmMsg_markSent(ki, false);

                offset += ra_size;

                size_t msglen = m_pCryptoControl->getKmMsg_size(ki);
                // Make ra_size back in element unit
                // Add one extra word if the size isn't aligned to 32-bit.
                ra_size = (msglen / sizeof(uint32_t)) + (msglen % sizeof(uint32_t) ? 1 : 0);

                // Store the CMD + SIZE in the next field
                *(p + offset) = HS_CMDSPEC_CMD::wrap(srtkm_cmd) | HS_CMDSPEC_SIZE::wrap(ra_size);
                ++offset;

                // Copy the key - do the endian inversion because another endian inversion
                // will be done for every control message before sending, and this KM message
                // is ALREADY in network order.
                const uint32_t* keydata = reinterpret_cast<const uint32_t*>(m_pCryptoControl->getKmMsg_data(ki));

                HLOGC(mglog.Debug,
                      log << "createSrtHandshake: KMREQ: adding key #" << ki << " length=" << ra_size
                          << " words (KmMsg_size=" << msglen << ")");
                // XXX INSECURE ": [" << FormatBinaryString((uint8_t*)keydata, msglen) << "]";

                // Yes, I know HtoNLA and NtoHLA do exactly the same operation, but I want
                // to be clear about the true intention.
                NtoHLA(p + offset, keydata, ra_size);
                have_any_keys = true;
            }

            if (!have_any_keys)
            {
                m_RejectReason = SRT_REJ_IPE;
                LOGC(mglog.Error, log << "createSrtHandshake: IPE: all keys have expired, no KM to send.");
                return false;
            }
        }
        else if (srtkm_cmd == SRT_CMD_KMRSP)
        {
            uint32_t        failure_kmrsp[] = {SRT_KM_S_UNSECURED};
            const uint32_t* keydata         = 0;

            // Shift the starting point with the value of previously added block,
            // to start with the new one.
            offset += ra_size;

            if (kmdata_wordsize == 0)
            {
                LOGC(mglog.Error,
                     log << "createSrtHandshake: Agent has PW, but Peer sent no KMREQ. Sending error KMRSP response");
                ra_size = 1;
                keydata = failure_kmrsp;

                // Update the KM state as well
                m_pCryptoControl->m_SndKmState = SRT_KM_S_NOSECRET;  // Agent has PW, but Peer won't decrypt
                m_pCryptoControl->m_RcvKmState = SRT_KM_S_UNSECURED; // Peer won't encrypt as well.
            }
            else
            {
                if (!kmdata)
                {
                    m_RejectReason = SRT_REJ_IPE;
                    LOGC(mglog.Fatal, log << "createSrtHandshake: IPE: srtkm_cmd=SRT_CMD_KMRSP and no kmdata!");
                    return false;
                }
                ra_size = kmdata_wordsize;
                keydata = reinterpret_cast<const uint32_t*>(kmdata);
            }

            *(p + offset) = HS_CMDSPEC_CMD::wrap(srtkm_cmd) | HS_CMDSPEC_SIZE::wrap(ra_size);
            ++offset; // Once cell, containting CMD spec and size
            HLOGC(mglog.Debug,
                  log << "createSrtHandshake: KMRSP: applying returned key length="
                      << ra_size); // XXX INSECURE << " words: [" << FormatBinaryString((uint8_t*)kmdata,
                                   // kmdata_wordsize*sizeof(uint32_t)) << "]";

            NtoHLA(p + offset, keydata, ra_size);
        }
        else
        {
            m_RejectReason = SRT_REJ_IPE;
            LOGC(mglog.Fatal, log << "createSrtHandshake: IPE: wrong value of srtkm_cmd: " << srtkm_cmd);
            return false;
        }
    }

    // ra_size + offset has a value in element unit.
    // Switch it again to byte unit.
    w_pkt.setLength((ra_size + offset) * sizeof(int32_t));

    HLOGC(mglog.Debug,
          log << "createSrtHandshake: filled HSv5 handshake flags: " << CHandShake::ExtensionFlagStr(w_hs.m_iType)
              << " length: " << w_pkt.getLength() << " bytes");

    return true;
}

static int FindExtensionBlock(uint32_t *begin, size_t total_length,
        size_t& w_out_len, uint32_t*& w_next_block)
{
    // Check if there's anything to process
    if (total_length == 0)
    {
        w_next_block = NULL;
        w_out_len    = 0;
        return SRT_CMD_NONE;
    }

    // This function extracts the block command from the block and its length.
    // The command value is returned as a function result.
    // The size of that command block is stored into w_out_len.
    // The beginning of the prospective next block is stored in w_next_block.

    // The caller must be aware that:
    // - exactly one element holds the block header (cmd+size), so the actual data are after this one.
    // - the returned size is the number of uint32_t elements since that first data element
    // - the remaining size should be manually calculated as total_length - 1 - w_out_len, or
    // simply, as w_next_block - begin.

    // Note that if the total_length is too short to extract the whole block, it will return
    // SRT_CMD_NONE. Note that total_length includes this first CMDSPEC word.
    //
    // When SRT_CMD_NONE is returned, it means that nothing has been extracted and nothing else
    // can be further extracted from this block.

    int    cmd  = HS_CMDSPEC_CMD::unwrap(*begin);
    size_t size = HS_CMDSPEC_SIZE::unwrap(*begin);

    if (size + 1 > total_length)
        return SRT_CMD_NONE;

    w_out_len = size;

    if (total_length == size + 1)
        w_next_block = NULL;
    else
        w_next_block = begin + 1 + size;

    return cmd;
}

// NOTE: the rule of order of arguments is broken here because this order
// serves better the logics and readability.
static inline bool NextExtensionBlock(uint32_t*& w_begin, uint32_t* next, size_t& w_length)
{
    if (!next)
        return false;

    w_length = w_length - (next - w_begin);
    w_begin  = next;
    return true;
}

bool CUDT::processSrtMsg(const CPacket* ctrlpkt)
{
    uint32_t* srtdata = (uint32_t*)ctrlpkt->m_pcData;
    size_t    len     = ctrlpkt->getLength();
    int       etype   = ctrlpkt->getExtendedType();
    uint32_t  ts      = ctrlpkt->m_iTimeStamp;

    int res = SRT_CMD_NONE;

    HLOGC(mglog.Debug, log << "Dispatching message type=" << etype << " data length=" << (len / sizeof(int32_t)));
    switch (etype)
    {
    case SRT_CMD_HSREQ:
    {
        res = processSrtMsg_HSREQ(srtdata, len, ts, CUDT::HS_VERSION_UDT4);
        break;
    }
    case SRT_CMD_HSRSP:
    {
        res = processSrtMsg_HSRSP(srtdata, len, ts, CUDT::HS_VERSION_UDT4);
        break;
    }
    case SRT_CMD_KMREQ:
        // Special case when the data need to be processed here
        // and the appropriate message must be constructed for sending.
        // No further processing required
        {
            uint32_t srtdata_out[SRTDATA_MAXSIZE];
            size_t   len_out = 0;
            res = m_pCryptoControl->processSrtMsg_KMREQ(srtdata, len, CUDT::HS_VERSION_UDT4,
                    (srtdata_out), (len_out));
            if (res == SRT_CMD_KMRSP)
            {
                if (len_out == 1)
                {
                    if (m_bOPT_StrictEncryption)
                    {
                        LOGC(mglog.Error,
                             log << "KMREQ FAILURE: " << KmStateStr(SRT_KM_STATE(srtdata_out[0]))
                                 << " - rejecting per strict encryption");
                        return false;
                    }
                    HLOGC(mglog.Debug,
                          log << "MKREQ -> KMRSP FAILURE state: " << KmStateStr(SRT_KM_STATE(srtdata_out[0])));
                }
                else
                {
                    HLOGC(mglog.Debug, log << "KMREQ -> requested to send KMRSP length=" << len_out);
                }
                sendSrtMsg(SRT_CMD_KMRSP, srtdata_out, len_out);
            }
            // XXX Dead code. processSrtMsg_KMREQ now doesn't return any other value now.
            // Please review later.
            else
            {
                LOGC(mglog.Error, log << "KMREQ failed to process the request - ignoring");
            }

            return true; // already done what's necessary
        }

    case SRT_CMD_KMRSP:
    {
        // KMRSP doesn't expect any following action
        m_pCryptoControl->processSrtMsg_KMRSP(srtdata, len, CUDT::HS_VERSION_UDT4);
        return true; // nothing to do
    }

    default:
        return false;
    }

    if (res == SRT_CMD_NONE)
        return true;

    // Send the message that the message handler requested.
    sendSrtMsg(res);

    return true;
}

int CUDT::processSrtMsg_HSREQ(const uint32_t* srtdata, size_t len, uint32_t ts, int hsv)
{
    // Set this start time in the beginning, regardless as to whether TSBPD is being
    // used or not. This must be done in the Initiator as well as Responder.

    /*
     * Compute peer StartTime in our time reference
     * This takes time zone, time drift into account.
     * Also includes current packet transit time (rtt/2)
     */
    m_tsRcvPeerStartTime = steady_clock::now() - microseconds_from(ts);

    // Prepare the initial runtime values of latency basing on the option values.
    // They are going to get the value fixed HERE.
    m_iTsbPdDelay_ms     = m_iOPT_TsbPdDelay;
    m_iPeerTsbPdDelay_ms = m_iOPT_PeerTsbPdDelay;

    if (len < SRT_CMD_HSREQ_MINSZ)
    {
        m_RejectReason = SRT_REJ_ROGUE;
        /* Packet smaller than minimum compatible packet size */
        LOGF(mglog.Error, "HSREQ/rcv: cmd=%d(HSREQ) len=%" PRIzu " invalid", SRT_CMD_HSREQ, len);
        return SRT_CMD_NONE;
    }

    LOGF(mglog.Note,
         "HSREQ/rcv: cmd=%d(HSREQ) len=%" PRIzu " vers=0x%x opts=0x%x delay=%d",
         SRT_CMD_HSREQ,
         len,
         srtdata[SRT_HS_VERSION],
         srtdata[SRT_HS_FLAGS],
         SRT_HS_LATENCY_RCV::unwrap(srtdata[SRT_HS_LATENCY]));

    m_lPeerSrtVersion = srtdata[SRT_HS_VERSION];
    m_lPeerSrtFlags   = srtdata[SRT_HS_FLAGS];

    if (hsv == CUDT::HS_VERSION_UDT4)
    {
        if (m_lPeerSrtVersion >= SRT_VERSION_FEAT_HSv5)
        {
            m_RejectReason = SRT_REJ_ROGUE;
            LOGC(mglog.Error,
                 log << "HSREQ/rcv: With HSv4 version >= " << SrtVersionString(SRT_VERSION_FEAT_HSv5)
                     << " is not acceptable.");
            return SRT_CMD_REJECT;
        }
    }
    else
    {
        if (m_lPeerSrtVersion < SRT_VERSION_FEAT_HSv5)
        {
            m_RejectReason = SRT_REJ_ROGUE;
            LOGC(mglog.Error,
                 log << "HSREQ/rcv: With HSv5 version must be >= " << SrtVersionString(SRT_VERSION_FEAT_HSv5) << " .");
            return SRT_CMD_REJECT;
        }
    }

    // Check also if the version satisfies the minimum required version
    if (m_lPeerSrtVersion < m_lMinimumPeerSrtVersion)
    {
        m_RejectReason = SRT_REJ_VERSION;
        LOGC(mglog.Error,
             log << "HSREQ/rcv: Peer version: " << SrtVersionString(m_lPeerSrtVersion)
                 << " is too old for requested: " << SrtVersionString(m_lMinimumPeerSrtVersion) << " - REJECTING");
        return SRT_CMD_REJECT;
    }

    HLOGC(mglog.Debug,
          log << "HSREQ/rcv: PEER Version: " << SrtVersionString(m_lPeerSrtVersion) << " Flags: " << m_lPeerSrtFlags
              << "(" << SrtFlagString(m_lPeerSrtFlags) << ")");

    m_bPeerRexmitFlag = IsSet(m_lPeerSrtFlags, SRT_OPT_REXMITFLG);
    HLOGF(mglog.Debug, "HSREQ/rcv: peer %s REXMIT flag", m_bPeerRexmitFlag ? "UNDERSTANDS" : "DOES NOT UNDERSTAND");

    // Check if both use the same API type. Reject if not.
    bool peer_message_api = !IsSet(m_lPeerSrtFlags, SRT_OPT_STREAM);
    if (peer_message_api != m_bMessageAPI)
    {
        m_RejectReason = SRT_REJ_MESSAGEAPI;
        LOGC(mglog.Error,
             log << "HSREQ/rcv: Agent uses " << (m_bMessageAPI ? "MESSAGE" : "STREAM") << " API, but the Peer declares "
                 << (peer_message_api ? "MESSAGE" : "STREAM") << " API. Not compatible transmission type, rejecting.");
        return SRT_CMD_REJECT;
    }

    if (len < SRT_HS_LATENCY + 1)
    {
        // 3 is the size when containing VERSION, FLAGS and LATENCY. Less size
        // makes it contain only the first two. Let's make it acceptable, as long
        // as the latency flags aren't set.
        if (IsSet(m_lPeerSrtFlags, SRT_OPT_TSBPDSND) || IsSet(m_lPeerSrtFlags, SRT_OPT_TSBPDRCV))
        {
            m_RejectReason = SRT_REJ_ROGUE;
            LOGC(mglog.Error,
                 log << "HSREQ/rcv: Peer sent only VERSION + FLAGS HSREQ, but TSBPD flags are set. Rejecting.");
            return SRT_CMD_REJECT;
        }

        LOGC(mglog.Warn, log << "HSREQ/rcv: Peer sent only VERSION + FLAGS HSREQ, not getting any TSBPD settings.");
        // Don't process any further settings in this case. Turn off TSBPD, just for a case.
        m_bTsbPd     = false;
        m_bPeerTsbPd = false;
        return SRT_CMD_HSRSP;
    }

    uint32_t latencystr = srtdata[SRT_HS_LATENCY];

    if (IsSet(m_lPeerSrtFlags, SRT_OPT_TSBPDSND))
    {
        // TimeStamp-based Packet Delivery feature enabled
        if (!m_bTsbPd)
        {
            LOGC(mglog.Warn, log << "HSREQ/rcv: Agent did not set rcv-TSBPD - ignoring proposed latency from peer");

            // Note: also don't set the peer TSBPD flag HERE because
            // - in HSv4 it will be a sender, so it doesn't matter anyway
            // - in HSv5 if it's going to receive, the TSBPDRCV flag will define it.
        }
        else
        {
            int peer_decl_latency;
            if (hsv < CUDT::HS_VERSION_SRT1)
            {
                // In HSv4 there is only one value and this is the latency
                // that the sender peer proposes for the agent.
                peer_decl_latency = SRT_HS_LATENCY_LEG::unwrap(latencystr);
            }
            else
            {
                // In HSv5 there are latency declared for sending and receiving separately.

                // SRT_HS_LATENCY_SND is the value that the peer proposes to be the
                // value used by agent when receiving data. We take this as a local latency value.
                peer_decl_latency = SRT_HS_LATENCY_SND::unwrap(srtdata[SRT_HS_LATENCY]);
            }

            // Use the maximum latency out of latency from our settings and the latency
            // "proposed" by the peer.
            int maxdelay = std::max(m_iTsbPdDelay_ms, peer_decl_latency);
            HLOGC(mglog.Debug,
                  log << "HSREQ/rcv: LOCAL/RCV LATENCY: Agent:" << m_iTsbPdDelay_ms << " Peer:" << peer_decl_latency
                      << "  Selecting:" << maxdelay);
            m_iTsbPdDelay_ms = maxdelay;
        }
    }
    else
    {
        std::string how_about_agent = m_bTsbPd ? "BUT AGENT DOES" : "and nor does Agent";
        HLOGC(mglog.Debug, log << "HSREQ/rcv: Peer DOES NOT USE latency for sending - " << how_about_agent);
    }

    // This happens when the HSv5 RESPONDER receives the HSREQ message; it declares
    // that the peer INITIATOR will receive the data and informs about its predefined
    // latency. We need to maximize this with our setting of the peer's latency and
    // record as peer's latency, which will be then sent back with HSRSP.
    if (hsv > CUDT::HS_VERSION_UDT4 && IsSet(m_lPeerSrtFlags, SRT_OPT_TSBPDRCV))
    {
        // So, PEER uses TSBPD, set the flag.
        // NOTE: it doesn't matter, if AGENT uses TSBPD.
        m_bPeerTsbPd = true;

        // SRT_HS_LATENCY_RCV is the value that the peer declares as to be
        // used by it when receiving data. We take this as a peer's value,
        // and select the maximum of this one and our proposed latency for the peer.
        int peer_decl_latency = SRT_HS_LATENCY_RCV::unwrap(latencystr);
        int maxdelay          = std::max(m_iPeerTsbPdDelay_ms, peer_decl_latency);
        HLOGC(mglog.Debug,
              log << "HSREQ/rcv: PEER/RCV LATENCY: Agent:" << m_iPeerTsbPdDelay_ms << " Peer:" << peer_decl_latency
                  << " Selecting:" << maxdelay);
        m_iPeerTsbPdDelay_ms = maxdelay;
    }
    else
    {
        std::string how_about_agent = m_bTsbPd ? "BUT AGENT DOES" : "and nor does Agent";
        HLOGC(mglog.Debug, log << "HSREQ/rcv: Peer DOES NOT USE latency for receiving - " << how_about_agent);
    }

    if (hsv > CUDT::HS_VERSION_UDT4)
    {
        // This is HSv5, do the same things as required for the sending party in HSv4,
        // as in HSv5 this can also be a sender.
        if (IsSet(m_lPeerSrtFlags, SRT_OPT_TLPKTDROP))
        {
            // Too late packets dropping feature supported
            m_bPeerTLPktDrop = true;
        }
        if (IsSet(m_lPeerSrtFlags, SRT_OPT_NAKREPORT))
        {
            // Peer will send Periodic NAK Reports
            m_bPeerNakReport = true;
        }
    }

    return SRT_CMD_HSRSP;
}

int CUDT::processSrtMsg_HSRSP(const uint32_t* srtdata, size_t len, uint32_t ts, int hsv)
{
    // XXX Check for mis-version
    // With HSv4 we accept only version less than 1.2.0
    if (hsv == CUDT::HS_VERSION_UDT4 && srtdata[SRT_HS_VERSION] >= SRT_VERSION_FEAT_HSv5)
    {
        LOGC(mglog.Error, log << "HSRSP/rcv: With HSv4 version >= 1.2.0 is not acceptable.");
        return SRT_CMD_NONE;
    }

    if (len < SRT_CMD_HSRSP_MINSZ)
    {
        /* Packet smaller than minimum compatible packet size */
        LOGF(mglog.Error, "HSRSP/rcv: cmd=%d(HSRSP) len=%" PRIzu " invalid", SRT_CMD_HSRSP, len);
        return SRT_CMD_NONE;
    }

    // Set this start time in the beginning, regardless as to whether TSBPD is being
    // used or not. This must be done in the Initiator as well as Responder. In case when
    // agent is sender only (HSv4) this value simply won't be used.

    /*
     * Compute peer StartTime in our time reference
     * This takes time zone, time drift into account.
     * Also includes current packet transit time (rtt/2)
     */
    m_tsRcvPeerStartTime = steady_clock::now() - microseconds_from(ts);

    m_lPeerSrtVersion = srtdata[SRT_HS_VERSION];
    m_lPeerSrtFlags   = srtdata[SRT_HS_FLAGS];

    HLOGF(mglog.Debug,
          "HSRSP/rcv: Version: %s Flags: SND:%08X (%s)",
          SrtVersionString(m_lPeerSrtVersion).c_str(),
          m_lPeerSrtFlags,
          SrtFlagString(m_lPeerSrtFlags).c_str());

    if (hsv == CUDT::HS_VERSION_UDT4)
    {
        // The old HSv4 way: extract just one value and put it under peer.
        if (IsSet(m_lPeerSrtFlags, SRT_OPT_TSBPDRCV))
        {
            // TsbPd feature enabled
            m_bPeerTsbPd         = true;
            m_iPeerTsbPdDelay_ms = SRT_HS_LATENCY_LEG::unwrap(srtdata[SRT_HS_LATENCY]);
            HLOGC(mglog.Debug,
                  log << "HSRSP/rcv: LATENCY: Peer/snd:" << m_iPeerTsbPdDelay_ms
                      << " (Agent: declared:" << m_iTsbPdDelay_ms << " rcv:" << m_iTsbPdDelay_ms << ")");
        }
        // TSBPDSND isn't set in HSv4 by the RESPONDER, because HSv4 RESPONDER is always RECEIVER.
    }
    else
    {
        // HSv5 way: extract the receiver latency and sender latency, if used.

        // PEER WILL RECEIVE TSBPD == AGENT SHALL SEND TSBPD.
        if (IsSet(m_lPeerSrtFlags, SRT_OPT_TSBPDRCV))
        {
            // TsbPd feature enabled
            m_bPeerTsbPd         = true;
            m_iPeerTsbPdDelay_ms = SRT_HS_LATENCY_RCV::unwrap(srtdata[SRT_HS_LATENCY]);
            HLOGC(mglog.Debug, log << "HSRSP/rcv: LATENCY: Peer/snd:" << m_iPeerTsbPdDelay_ms << "ms");
        }
        else
        {
            HLOGC(mglog.Debug, log << "HSRSP/rcv: Peer (responder) DOES NOT USE latency");
        }

        // PEER WILL SEND TSBPD == AGENT SHALL RECEIVE TSBPD.
        if (IsSet(m_lPeerSrtFlags, SRT_OPT_TSBPDSND))
        {
            if (!m_bTsbPd)
            {
                LOGC(mglog.Warn,
                     log << "HSRSP/rcv: BUG? Peer (responder) declares sending latency, but Agent turned off TSBPD.");
            }
            else
            {
                // Take this value as a good deal. In case when the Peer did not "correct" the latency
                // because it has TSBPD turned off, just stay with the present value defined in options.
                m_iTsbPdDelay_ms = SRT_HS_LATENCY_SND::unwrap(srtdata[SRT_HS_LATENCY]);
                HLOGC(mglog.Debug, log << "HSRSP/rcv: LATENCY Agent/rcv: " << m_iTsbPdDelay_ms << "ms");
            }
        }
    }

    if ((m_lSrtVersion >= SrtVersion(1, 0, 5)) && IsSet(m_lPeerSrtFlags, SRT_OPT_TLPKTDROP))
    {
        // Too late packets dropping feature supported
        m_bPeerTLPktDrop = true;
    }

    if ((m_lSrtVersion >= SrtVersion(1, 1, 0)) && IsSet(m_lPeerSrtFlags, SRT_OPT_NAKREPORT))
    {
        // Peer will send Periodic NAK Reports
        m_bPeerNakReport = true;
    }

    if (m_lSrtVersion >= SrtVersion(1, 2, 0))
    {
        if (IsSet(m_lPeerSrtFlags, SRT_OPT_REXMITFLG))
        {
            // Peer will use REXMIT flag in packet retransmission.
            m_bPeerRexmitFlag = true;
            HLOGP(mglog.Debug, "HSRSP/rcv: 1.2.0+ Agent understands REXMIT flag and so does peer.");
        }
        else
        {
            HLOGP(mglog.Debug, "HSRSP/rcv: Agent understands REXMIT flag, but PEER DOES NOT");
        }
    }
    else
    {
        HLOGF(mglog.Debug, "HSRSP/rcv: <1.2.0 Agent DOESN'T understand REXMIT flag");
    }

    handshakeDone();

    return SRT_CMD_NONE;
}

// This function is called only when the URQ_CONCLUSION handshake has been received from the peer.
bool CUDT::interpretSrtHandshake(const CHandShake& hs,
                                 const CPacket&    hspkt,
                                 uint32_t*         out_data,
                                 size_t*           pw_len)
{
    // Initialize pw_len to 0 to handle the unencrypted case
    if (pw_len)
        *pw_len = 0;

    // The version=0 statement as rejection is used only since HSv5.
    // The HSv4 sends the AGREEMENT handshake message with version=0, do not misinterpret it.
    if (m_ConnRes.m_iVersion > HS_VERSION_UDT4 && hs.m_iVersion == 0)
    {
        m_RejectReason = SRT_REJ_PEER;
        LOGC(mglog.Error, log << "HS VERSION = 0, meaning the handshake has been rejected.");
        return false;
    }

    if (hs.m_iVersion < HS_VERSION_SRT1)
        return true; // do nothing

    // Anyway, check if the handshake contains any extra data.
    if (hspkt.getLength() <= CHandShake::m_iContentSize)
    {
        m_RejectReason = SRT_REJ_ROGUE;
        // This would mean that the handshake was at least HSv5, but somehow no extras were added.
        // Dismiss it then, however this has to be logged.
        LOGC(mglog.Error, log << "HS VERSION=" << hs.m_iVersion << " but no handshake extension found!");
        return false;
    }

    // We still believe it should work, let's check the flags.
    int ext_flags = SrtHSRequest::SRT_HSTYPE_HSFLAGS::unwrap(hs.m_iType);
    if (ext_flags == 0)
    {
        m_RejectReason = SRT_REJ_ROGUE;
        LOGC(mglog.Error, log << "HS VERSION=" << hs.m_iVersion << " but no handshake extension flags are set!");
        return false;
    }

    HLOGC(mglog.Debug,
          log << "HS VERSION=" << hs.m_iVersion << " EXTENSIONS: " << CHandShake::ExtensionFlagStr(ext_flags));

    // Ok, now find the beginning of an int32_t array that follows the UDT handshake.
    uint32_t* p    = reinterpret_cast<uint32_t*>(hspkt.m_pcData + CHandShake::m_iContentSize);
    size_t    size = hspkt.getLength() - CHandShake::m_iContentSize; // Due to previous cond check we grant it's >0

    if (IsSet(ext_flags, CHandShake::HS_EXT_HSREQ))
    {
        HLOGC(mglog.Debug, log << "interpretSrtHandshake: extracting HSREQ/RSP type extension");
        uint32_t* begin    = p;
        uint32_t* next     = 0;
        size_t    length   = size / sizeof(uint32_t);
        size_t    blocklen = 0;

        for (;;) // this is ONE SHOT LOOP
        {
            int cmd = FindExtensionBlock(begin, length, (blocklen), (next));

            size_t bytelen = blocklen * sizeof(uint32_t);

            if (cmd == SRT_CMD_HSREQ)
            {
                // Set is the size as it should, then give it for interpretation for
                // the proper function.
                if (blocklen < SRT_HS__SIZE)
                {
                    m_RejectReason = SRT_REJ_ROGUE;
                    LOGC(mglog.Error,
                         log << "HS-ext HSREQ found but invalid size: " << bytelen << " (expected: " << SRT_HS__SIZE
                             << ")");
                    return false; // don't interpret
                }

                int rescmd = processSrtMsg_HSREQ(begin + 1, bytelen, hspkt.m_iTimeStamp, HS_VERSION_SRT1);
                // Interpreted? Then it should be responded with SRT_CMD_HSRSP.
                if (rescmd != SRT_CMD_HSRSP)
                {
                    // m_RejectReason already set
                    LOGC(mglog.Error,
                         log << "interpretSrtHandshake: process HSREQ returned unexpected value " << rescmd);
                    return false;
                }
                handshakeDone();
                updateAfterSrtHandshake(SRT_CMD_HSREQ, HS_VERSION_SRT1);
            }
            else if (cmd == SRT_CMD_HSRSP)
            {
                // Set is the size as it should, then give it for interpretation for
                // the proper function.
                if (blocklen < SRT_HS__SIZE)
                {
                    m_RejectReason = SRT_REJ_ROGUE;
                    LOGC(mglog.Error,
                         log << "HS-ext HSRSP found but invalid size: " << bytelen << " (expected: " << SRT_HS__SIZE
                             << ")");

                    return false; // don't interpret
                }

                int rescmd = processSrtMsg_HSRSP(begin + 1, bytelen, hspkt.m_iTimeStamp, HS_VERSION_SRT1);
                // Interpreted? Then it should be responded with SRT_CMD_NONE.
                // (nothing to be responded for HSRSP, unless there was some kinda problem)
                if (rescmd != SRT_CMD_NONE)
                {
                    // Just formally; the current code doesn't seem to return anything else.
                    m_RejectReason = SRT_REJ_ROGUE;
                    LOGC(mglog.Error,
                         log << "interpretSrtHandshake: process HSRSP returned unexpected value " << rescmd);
                    return false;
                }
                handshakeDone();
                updateAfterSrtHandshake(SRT_CMD_HSRSP, HS_VERSION_SRT1);
            }
            else if (cmd == SRT_CMD_NONE)
            {
                m_RejectReason = SRT_REJ_ROGUE;
                LOGC(mglog.Error, log << "interpretSrtHandshake: no HSREQ/HSRSP block found in the handshake msg!");
                // This means that there can be no more processing done by FindExtensionBlock().
                // And we haven't found what we need - otherwise one of the above cases would pass
                // and lead to exit this loop immediately.
                return false;
            }
            else
            {
                // Any other kind of message extracted. Search on.
                length -= (next - begin);
                begin = next;
                if (begin)
                    continue;
            }

            break;
        }
    }

    HLOGC(mglog.Debug, log << "interpretSrtHandshake: HSREQ done, checking KMREQ");

    // Now check the encrypted

    bool encrypted = false;

    if (IsSet(ext_flags, CHandShake::HS_EXT_KMREQ))
    {
        HLOGC(mglog.Debug, log << "interpretSrtHandshake: extracting KMREQ/RSP type extension");

#ifdef SRT_ENABLE_ENCRYPTION
        if (!m_pCryptoControl->hasPassphrase())
        {
            if (m_bOPT_StrictEncryption)
            {
                m_RejectReason = SRT_REJ_UNSECURE;
                LOGC(
                    mglog.Error,
                    log << "HS KMREQ: Peer declares encryption, but agent does not - rejecting per strict requirement");
                return false;
            }

            LOGC(mglog.Error,
                 log << "HS KMREQ: Peer declares encryption, but agent does not - still allowing connection.");

            // Still allow for connection, and allow Agent to send unencrypted stream to the peer.
            // Also normally allow the key to be processed; worst case it will send the failure response.
        }

        uint32_t* begin    = p;
        uint32_t* next     = 0;
        size_t    length   = size / sizeof(uint32_t);
        size_t    blocklen = 0;

        for (;;) // This is one shot loop, unless REPEATED by 'continue'.
        {
            int cmd = FindExtensionBlock(begin, length, (blocklen), (next));

            HLOGC(mglog.Debug,
                  log << "interpretSrtHandshake: found extension: (" << cmd << ") " << MessageTypeStr(UMSG_EXT, cmd));

            size_t bytelen = blocklen * sizeof(uint32_t);
            if (cmd == SRT_CMD_KMREQ)
            {
                if (!out_data || !pw_len)
                {
                    m_RejectReason = SRT_REJ_IPE;
                    LOGC(mglog.Fatal, log << "IPE: HS/KMREQ extracted without passing target buffer!");
                    return false;
                }

                int res = m_pCryptoControl->processSrtMsg_KMREQ(begin + 1, bytelen, HS_VERSION_SRT1,
                            (out_data), (*pw_len));
                if (res != SRT_CMD_KMRSP)
                {
                    m_RejectReason = SRT_REJ_IPE;
                    // Something went wrong.
                    HLOGC(mglog.Debug,
                          log << "interpretSrtHandshake: IPE/EPE KMREQ processing failed - returned " << res);
                    return false;
                }
                if (*pw_len == 1)
                {
                    // This means that there was an abnormal encryption situation occurred.
                    // This is inacceptable in case of strict encryption.
                    if (m_bOPT_StrictEncryption)
                    {
                        if (m_pCryptoControl->m_RcvKmState == SRT_KM_S_BADSECRET)
                        {
                            m_RejectReason = SRT_REJ_BADSECRET;
                        }
                        else
                        {
                            m_RejectReason = SRT_REJ_UNSECURE;
                        }
                        LOGC(mglog.Error,
                             log << "interpretSrtHandshake: KMREQ result abnornal - rejecting per strict encryption");
                        return false;
                    }
                }
                encrypted = true;
            }
            else if (cmd == SRT_CMD_KMRSP)
            {
                int res = m_pCryptoControl->processSrtMsg_KMRSP(begin + 1, bytelen, HS_VERSION_SRT1);
                if (m_bOPT_StrictEncryption && res == -1)
                {
                    m_RejectReason = SRT_REJ_UNSECURE;
                    LOGC(mglog.Error, log << "KMRSP failed - rejecting connection as per strict encryption.");
                    return false;
                }
                encrypted = true;
            }
            else if (cmd == SRT_CMD_NONE)
            {
                m_RejectReason = SRT_REJ_ROGUE;
                LOGC(mglog.Error, log << "HS KMREQ expected - none found!");
                return false;
            }
            else
            {
                HLOGC(mglog.Debug, log << "interpretSrtHandshake: ... skipping " << MessageTypeStr(UMSG_EXT, cmd));
                if (NextExtensionBlock((begin), next, (length)))
                    continue;
            }

            break;
        }
#else
        // When encryption is not enabled at compile time, behave as if encryption wasn't set,
        // so accordingly to StrictEncryption flag.

        if (m_bOPT_StrictEncryption)
        {
            m_RejectReason = SRT_REJ_UNSECURE;
            LOGC(mglog.Error,
                 log << "HS KMREQ: Peer declares encryption, but agent didn't enable it at compile time - rejecting "
                        "per strict requirement");
            return false;
        }

        LOGC(mglog.Error,
             log << "HS KMREQ: Peer declares encryption, but agent didn't enable it at compile time - still allowing "
                    "connection.");
        encrypted = true;
#endif
    }

    bool   have_congctl = false;
    bool   have_filter  = false;
    string agsm         = m_CongCtl.selected_name();
    if (agsm == "")
    {
        agsm = "live";
        m_CongCtl.select("live");
    }

    if (IsSet(ext_flags, CHandShake::HS_EXT_CONFIG))
    {
        HLOGC(mglog.Debug, log << "interpretSrtHandshake: extracting various CONFIG extensions");

        uint32_t* begin    = p;
        uint32_t* next     = 0;
        size_t    length   = size / sizeof(uint32_t);
        size_t    blocklen = 0;

        for (;;) // This is one shot loop, unless REPEATED by 'continue'.
        {
            int cmd = FindExtensionBlock(begin, length, (blocklen), (next));

            HLOGC(mglog.Debug,
                  log << "interpretSrtHandshake: found extension: (" << cmd << ") " << MessageTypeStr(UMSG_EXT, cmd));

            const size_t bytelen = blocklen * sizeof(uint32_t);
            if (cmd == SRT_CMD_SID)
            {
                if (!bytelen || bytelen > MAX_SID_LENGTH)
                {
                    LOGC(mglog.Error,
                         log << "interpretSrtHandshake: STREAMID length " << bytelen << " is 0 or > " << +MAX_SID_LENGTH
                             << " - PROTOCOL ERROR, REJECTING");
                    return false;
                }
                // Copied through a cleared array. This is because the length is aligned to 4
                // where the padding is filled by zero bytes. For the case when the string is
                // exactly of a 4-divisible length, we make a big array with maximum allowed size
                // filled with zeros. Copying to this array should then copy either only the valid
                // characters of the string (if the lenght is divisible by 4), or the string with
                // padding zeros. In all these cases in the resulting array we should have all
                // subsequent characters of the string plus at least one '\0' at the end. This will
                // make it a perfect NUL-terminated string, to be used to initialize a string.
                char target[MAX_SID_LENGTH + 1];
                memset((target), 0, MAX_SID_LENGTH + 1);
                memcpy((target), begin + 1, bytelen);

                // Un-swap on big endian machines
                ItoHLA((uint32_t*)target, (uint32_t*)target, blocklen);

                m_sStreamName = target;
                HLOGC(mglog.Debug,
                      log << "CONNECTOR'S REQUESTED SID [" << m_sStreamName << "] (bytelen=" << bytelen
                          << " blocklen=" << blocklen << ")");
            }
            else if (cmd == SRT_CMD_CONGESTION)
            {
                if (have_congctl)
                {
                    m_RejectReason = SRT_REJ_ROGUE;
                    LOGC(mglog.Error, log << "CONGCTL BLOCK REPEATED!");
                    return false;
                }

                if (!bytelen || bytelen > MAX_SID_LENGTH)
                {
                    LOGC(mglog.Error,
                         log << "interpretSrtHandshake: CONGESTION-control type length " << bytelen << " is 0 or > "
                             << +MAX_SID_LENGTH << " - PROTOCOL ERROR, REJECTING");
                    return false;
                }
                // Declare that congctl has been received
                have_congctl = true;

                char target[MAX_SID_LENGTH + 1];
                memset((target), 0, MAX_SID_LENGTH + 1);
                memcpy((target), begin + 1, bytelen);
                // Un-swap on big endian machines
                ItoHLA((uint32_t*)target, (uint32_t*)target, blocklen);

                string sm = target;

                // As the congctl has been declared by the peer,
                // check if your congctl is compatible.
                // sm cannot be empty, but the agent's sm can be empty meaning live.
                if (sm != agsm)
                {
                    m_RejectReason = SRT_REJ_CONGESTION;
                    LOGC(mglog.Error,
                         log << "PEER'S CONGCTL '" << sm << "' does not match AGENT'S CONGCTL '" << agsm << "'");
                    return false;
                }

                HLOGC(mglog.Debug,
                      log << "CONNECTOR'S CONGCTL [" << sm << "] (bytelen=" << bytelen << " blocklen=" << blocklen
                          << ")");
            }
            else if (cmd == SRT_CMD_FILTER)
            {
                if (have_filter)
                {
                    m_RejectReason = SRT_REJ_FILTER;
                    LOGC(mglog.Error, log << "FILTER BLOCK REPEATED!");
                    return false;
                }
                // Declare that filter has been received
                have_filter = true;

                // XXX This is the maximum string, but filter config
                // shall be normally limited somehow, especially if used
                // together with SID!
                char target[MAX_SID_LENGTH + 1];
                memset((target), 0, MAX_SID_LENGTH + 1);
                memcpy((target), begin + 1, bytelen);
                string fltcfg = target;

                HLOGC(mglog.Debug,
                      log << "PEER'S FILTER CONFIG [" << fltcfg << "] (bytelen=" << bytelen << " blocklen=" << blocklen
                          << ")");

                if (!checkApplyFilterConfig(fltcfg))
                {
                    LOGC(mglog.Error, log << "PEER'S FILTER CONFIG [" << fltcfg << "] has been rejected");
                    return false;
                }
            }
            else if (cmd == SRT_CMD_NONE)
            {
                break;
            }
            else
            {
                // Found some block that is not interesting here. Skip this and get the next one.
                HLOGC(mglog.Debug, log << "interpretSrtHandshake: ... skipping " << MessageTypeStr(UMSG_EXT, cmd));
            }

            if (!NextExtensionBlock((begin), next, (length)))
                break;
        }
    }

    // Post-checks
    // Check if peer declared encryption
    if (!encrypted && m_CryptoSecret.len > 0)
    {
        if (m_bOPT_StrictEncryption)
        {
            m_RejectReason = SRT_REJ_UNSECURE;
            LOGC(mglog.Error,
                 log << "HS EXT: Agent declares encryption, but Peer does not - rejecting connection per strict "
                        "requirement.");
            return false;
        }

        LOGC(mglog.Error,
             log << "HS EXT: Agent declares encryption, but Peer does not (Agent can still receive unencrypted packets "
                    "from Peer).");

        // This is required so that the sender is still allowed to send data, when encryption is required,
        // just this will be for waste because the receiver won't decrypt them anyway.
        m_pCryptoControl->createFakeSndContext();
        m_pCryptoControl->m_SndKmState = SRT_KM_S_NOSECRET;  // Because Peer did not send KMX, though Agent has pw
        m_pCryptoControl->m_RcvKmState = SRT_KM_S_UNSECURED; // Because Peer has no PW, as has sent no KMREQ.
        return true;
    }

    // If agent has set some nondefault congctl, then congctl is expected from the peer.
    if (agsm != "live" && !have_congctl)
    {
        m_RejectReason = SRT_REJ_CONGESTION;
        LOGC(mglog.Error,
             log << "HS EXT: Agent uses '" << agsm << "' congctl, but peer DID NOT DECLARE congctl (assuming 'live').");
        return false;
    }

    // Ok, finished, for now.
    return true;
}

bool CUDT::checkApplyFilterConfig(const std::string& confstr)
{
    SrtFilterConfig cfg;
    if (!ParseFilterConfig(confstr, cfg))
        return false;

    // Now extract the type, if present, and
    // check if you have this type of corrector available.
    if (!PacketFilter::correctConfig(cfg))
        return false;

    // Now parse your own string, if you have it.
    if (m_OPT_PktFilterConfigString != "")
    {
        // - for rendezvous, both must be exactly the same, or only one side specified.
        if (m_bRendezvous && m_OPT_PktFilterConfigString != confstr)
        {
            return false;
        }

        SrtFilterConfig mycfg;
        if (!ParseFilterConfig(m_OPT_PktFilterConfigString, mycfg))
            return false;

        // Check only if both have set a filter of the same type.
        if (mycfg.type != cfg.type)
            return false;

        // If so, then:
        // - for caller-listener configuration, accept the listener version.
        if (m_SrtHsSide == HSD_INITIATOR)
        {
            // This is a caller, this should apply all parameters received
            // from the listener, forcefully.
            for (map<string, string>::iterator x = cfg.parameters.begin(); x != cfg.parameters.end(); ++x)
            {
                mycfg.parameters[x->first] = x->second;
            }
        }
        else
        {
            // On a listener, only apply those that you haven't set
            for (map<string, string>::iterator x = cfg.parameters.begin(); x != cfg.parameters.end(); ++x)
            {
                if (!mycfg.parameters.count(x->first))
                    mycfg.parameters[x->first] = x->second;
            }
        }

        HLOGC(mglog.Debug,
              log << "checkApplyFilterConfig: param: LOCAL: " << Printable(mycfg.parameters)
                  << " FORGN: " << Printable(cfg.parameters));

        ostringstream myos;
        myos << mycfg.type;
        for (map<string, string>::iterator x = mycfg.parameters.begin(); x != mycfg.parameters.end(); ++x)
        {
            myos << "," << x->first << ":" << x->second;
        }

        m_OPT_PktFilterConfigString = myos.str();

        HLOGC(mglog.Debug, log << "checkApplyFilterConfig: Effective config: " << m_OPT_PktFilterConfigString);
    }
    else
    {
        // Take the foreign configuration as a good deal.
        HLOGC(mglog.Debug, log << "checkApplyFilterConfig: Good deal config: " << m_OPT_PktFilterConfigString);
        m_OPT_PktFilterConfigString = confstr;
    }

    size_t efc_max_payload_size = SRT_LIVE_MAX_PLSIZE - cfg.extra_size;
    if (m_zOPT_ExpPayloadSize > efc_max_payload_size)
    {
        LOGC(mglog.Warn,
             log << "Due to filter-required extra " << cfg.extra_size << " bytes, SRTO_PAYLOADSIZE fixed to "
                 << efc_max_payload_size << " bytes");
        m_zOPT_ExpPayloadSize = efc_max_payload_size;
    }

    return true;
}

void CUDT::startConnect(const sockaddr_any& serv_addr, int32_t forced_isn)
{
    CGuard cg (m_ConnectionLock);

    HLOGC(mglog.Debug, log << CONID() << "startConnect: -> " << SockaddrToString(serv_addr)
            << (m_bSynRecving ? " (SYNCHRONOUS)" : " (ASYNCHRONOUS)") << "...");

    if (!m_bOpened)
        throw CUDTException(MJ_NOTSUP, MN_NONE, 0);

    if (m_bListening)
        throw CUDTException(MJ_NOTSUP, MN_ISCONNECTED, 0);

    if (m_bConnecting || m_bConnected)
        throw CUDTException(MJ_NOTSUP, MN_ISCONNECTED, 0);

    // record peer/server address
    m_PeerAddr = serv_addr;

    // register this socket in the rendezvous queue
    // RendezevousQueue is used to temporarily store incoming handshake, non-rendezvous connections also require this
    // function
#ifdef SRT_ENABLE_CONNTIMEO
    steady_clock::duration ttl = m_tdConnTimeOut;
#else
    steady_clock::duration ttl = seconds_from(3);
#endif

    if (m_bRendezvous)
        ttl *= 10;

    const steady_clock::time_point ttl_time = steady_clock::now() + ttl;
    m_pRcvQueue->registerConnector(m_SocketID, this, serv_addr, ttl_time);

    // The m_iType is used in the INDUCTION for nothing. This value is only regarded
    // in CONCLUSION handshake, however this must be created after the handshake version
    // is already known. UDT_DGRAM is the value that was the only valid in the old SRT
    // with HSv4 (it supported only live transmission), for HSv5 it will be changed to
    // handle handshake extension flags.
    m_ConnReq.m_iType = UDT_DGRAM;

    // This is my current configuration
    if (m_bRendezvous)
    {
        // For rendezvous, use version 5 in the waveahand and the cookie.
        // In case when you get the version 4 waveahand, simply switch to
        // the legacy HSv4 rendezvous and this time send version 4 CONCLUSION.

        // The HSv4 client simply won't check the version nor the cookie and it
        // will be sending its waveahands with version 4. Only when the party
        // has sent version 5 waveahand should the agent continue with HSv5
        // rendezvous.
        m_ConnReq.m_iVersion = HS_VERSION_SRT1;
        // m_ConnReq.m_iVersion = HS_VERSION_UDT4; // <--- Change in order to do regression test.
        m_ConnReq.m_iReqType = URQ_WAVEAHAND;
        m_ConnReq.m_iCookie  = bake(serv_addr);

        // This will be also passed to a HSv4 rendezvous, but fortunately the old
        // SRT didn't read this field from URQ_WAVEAHAND message, only URQ_CONCLUSION.
        m_ConnReq.m_iType           = SrtHSRequest::wrapFlags(false /* no MAGIC here */, m_iSndCryptoKeyLen);
        bool whether SRT_ATR_UNUSED = m_iSndCryptoKeyLen != 0;
        HLOGC(mglog.Debug,
              log << "startConnect (rnd): " << (whether ? "" : "NOT ")
                  << " Advertising PBKEYLEN - value = " << m_iSndCryptoKeyLen);
        m_RdvState  = CHandShake::RDV_WAVING;
        m_SrtHsSide = HSD_DRAW; // initially not resolved.
    }
    else
    {
        // For caller-listener configuration, set the version 4 for INDUCTION
        // due to a serious problem in UDT code being also in the older SRT versions:
        // the listener peer simply sents the EXACT COPY of the caller's induction
        // handshake, except the cookie, which means that when the caller sents version 5,
        // the listener will respond with version 5, which is a false information. Therefore
        // HSv5 clients MUST send HS_VERSION_UDT4 from the caller, regardless of currently
        // supported handshake version.
        //
        // The HSv5 listener should only respond with INDUCTION with m_iVersion == HS_VERSION_SRT1.
        m_ConnReq.m_iVersion = HS_VERSION_UDT4;
        m_ConnReq.m_iReqType = URQ_INDUCTION;
        m_ConnReq.m_iCookie  = 0;
        m_RdvState           = CHandShake::RDV_INVALID;
    }

    m_ConnReq.m_iMSS            = m_iMSS;
    m_ConnReq.m_iFlightFlagSize = (m_iRcvBufSize < m_iFlightFlagSize) ? m_iRcvBufSize : m_iFlightFlagSize;
    m_ConnReq.m_iID             = m_SocketID;
    CIPAddress::ntop(serv_addr, (m_ConnReq.m_piPeerIP));

    if (forced_isn == 0)
    {
        // Random Initial Sequence Number (normal mode)
        srand(count_microseconds(steady_clock::now()));
        m_iISN = m_ConnReq.m_iISN = (int32_t)(CSeqNo::m_iMaxSeqNo * (double(rand()) / RAND_MAX));
    }
    else
    {
        // Predefined ISN (for debug purposes)
        m_iISN = m_ConnReq.m_iISN = forced_isn;
    }

    setInitialSndSeq(m_iISN);
    m_SndLastAck2Time = steady_clock::now();

    // Inform the server my configurations.
    CPacket reqpkt;
    reqpkt.setControl(UMSG_HANDSHAKE);
    reqpkt.allocate(m_iMaxSRTPayloadSize);
    // XXX NOTE: Now the memory for the payload part is allocated automatically,
    // and such allocated memory is also automatically deallocated in the
    // destructor. If you use CPacket::allocate, remember that you must not:
    // - delete this memory
    // - assign to m_pcData.
    // If you use only manual assignment to m_pCData, this is then manual
    // allocation and so it won't be deallocated in the destructor.
    //
    // (Desired would be to disallow modification of m_pcData outside the
    // control of methods.)

    // ID = 0, connection request
    reqpkt.m_iID = 0;

    size_t hs_size = m_iMaxSRTPayloadSize;
    m_ConnReq.store_to((reqpkt.m_pcData), (hs_size));

    // Note that CPacket::allocate() sets also the size
    // to the size of the allocated buffer, which not
    // necessarily is to be the size of the data.
    reqpkt.setLength(hs_size);

    steady_clock::time_point now = steady_clock::now();
    setPacketTS(reqpkt, now);

    HLOGC(mglog.Debug,
          log << CONID() << "CUDT::startConnect: REQ-TIME set HIGH (TimeStamp: " << reqpkt.m_iTimeStamp << "). SENDING HS: " << m_ConnReq.show());

    /*
     * Race condition if non-block connect response thread scheduled before we set m_bConnecting to true?
     * Connect response will be ignored and connecting will wait until timeout.
     * Maybe m_ConnectionLock handling problem? Not used in CUDT::connect(const CPacket& response)
     */
    m_tsLastReqTime = now;
    m_bConnecting = true;

    m_pSndQueue->sendto(serv_addr, reqpkt);

    //
    ///
    ////  ---> CONTINUE TO: <PEER>.CUDT::processConnectRequest()
    ///        (Take the part under condition: hs.m_iReqType == URQ_INDUCTION)
    ////  <--- RETURN WHEN: m_pSndQueue->sendto() is called.
    ////  .... SKIP UNTIL m_pRcvQueue->recvfrom() HERE....
    ////       (the first "sendto" will not be called due to being too early)
    ///
    //

    //////////////////////////////////////////////////////
    // SYNCHRO BAR
    //////////////////////////////////////////////////////
    if (!m_bSynRecving)
    {
        HLOGC(mglog.Debug, log << CONID() << "startConnect: ASYNC MODE DETECTED. Deferring the process to RcvQ:worker");
        return;
    }

    // Below this bar, rest of function maintains only and exclusively
    // the SYNCHRONOUS (blocking) connection process. 

    // Wait for the negotiated configurations from the peer side.

    // This packet only prepares the storage where we will read the
    // next incoming packet.
    CPacket response;
    response.setControl(UMSG_HANDSHAKE);
    response.allocate(m_iMaxSRTPayloadSize);

    CUDTException  e;
    EConnectStatus cst = CONN_CONTINUE;

    while (!m_bClosing)
    {
        const steady_clock::duration tdiff = steady_clock::now() - m_tsLastReqTime;
        // avoid sending too many requests, at most 1 request per 250ms

        // SHORT VERSION:
        // The immediate first run of this loop WILL SKIP THIS PART, so
        // the processing really begins AFTER THIS CONDITION.
        //
        // Note that some procedures inside may set m_tsLastReqTime to 0,
        // which will result of this condition to trigger immediately in
        // the next iteration.
        if (count_milliseconds(tdiff) > 250)
        {
            HLOGC(mglog.Debug,
                  log << "startConnect: LOOP: time to send (" << count_milliseconds(tdiff) << " > 250 ms). size=" << reqpkt.getLength());

            if (m_bRendezvous)
                reqpkt.m_iID = m_ConnRes.m_iID;

            now = steady_clock::now();
#if ENABLE_HEAVY_LOGGING
            {
                CHandShake debughs;
                debughs.load_from(reqpkt.m_pcData, reqpkt.getLength());
                HLOGC(mglog.Debug,
                      log << CONID() << "startConnect: REQ-TIME HIGH."
                          << " cont/sending HS to peer: " << debughs.show());
            }
#endif

            m_tsLastReqTime       = now;
            setPacketTS(reqpkt, now);
            m_pSndQueue->sendto(serv_addr, reqpkt);
        }
        else
        {
            HLOGC(mglog.Debug, log << "startConnect: LOOP: too early to send - " << count_milliseconds(tdiff) << " < 250ms");
        }

        cst = CONN_CONTINUE;
        response.setLength(m_iMaxSRTPayloadSize);
        if (m_pRcvQueue->recvfrom(m_SocketID, (response)) > 0)
        {
            HLOGC(mglog.Debug, log << CONID() << "startConnect: got response for connect request");
            cst = processConnectResponse(response, &e, COM_SYNCHRO);

            HLOGC(mglog.Debug, log << CONID() << "startConnect: response processing result: " << ConnectStatusStr(cst));

            // Expected is that:
            // - the peer responded with URQ_INDUCTION + cookie. This above function
            //   should check that and craft the URQ_CONCLUSION handshake, in which
            //   case this function returns CONN_CONTINUE. As an extra action taken
            //   for that case, we set the SECURING mode if encryption requested,
            //   and serialize again the handshake, possibly together with HS extension
            //   blocks, if HSv5 peer responded. The serialized handshake will be then
            //   sent again, as the loop is repeated.
            // - the peer responded with URQ_CONCLUSION. This handshake was accepted
            //   as a connection, and for >= HSv5 the HS extension blocks have been
            //   also read and interpreted. In this case this function returns:
            //   - CONN_ACCEPT, if everything was correct - break this loop and return normally
            //   - CONN_REJECT in case of any problems with the delivered handshake
            //     (incorrect data or data conflict) - throw error exception
            // - the peer responded with any of URQ_ERROR_*.  - throw error exception
            //
            // The error exception should make the API connect() function fail, if blocking
            // or mark the failure for that socket in epoll, if non-blocking.

            if (cst == CONN_RENDEZVOUS)
            {
                // When this function returned CONN_RENDEZVOUS, this requires
                // very special processing for the Rendezvous-v5 algorithm. This MAY
                // involve also preparing a new handshake form, also interpreting the
                // SRT handshake extension and crafting SRT handshake extension for the
                // peer, which should be next sent. When this function returns CONN_CONTINUE,
                // it means that it has done all that was required, however none of the below
                // things has to be done (this function will do it by itself if needed).
                // Otherwise the handshake rolling can be interrupted and considered complete.
                cst = processRendezvous(response, serv_addr, true /*synchro*/, RST_OK, (reqpkt));
                if (cst == CONN_CONTINUE)
                    continue;
                break;
            }

            if (cst == CONN_REJECT)
                sendCtrl(UMSG_SHUTDOWN);

            if (cst != CONN_CONTINUE && cst != CONN_CONFUSED)
                break; // --> OUTSIDE-LOOP

            // IMPORTANT
            // [[using assert(m_pCryptoControl != nullptr)]];

            // new request/response should be sent out immediately on receving a response
            HLOGC(mglog.Debug,
                  log << "startConnect: SYNC CONNECTION STATUS:" << ConnectStatusStr(cst) << ", REQ-TIME: LOW.");
            m_tsLastReqTime = steady_clock::time_point();

            // Now serialize the handshake again to the existing buffer so that it's
            // then sent later in this loop.

            // First, set the size back to the original size, m_iMaxSRTPayloadSize because
            // this is the size of the originally allocated space. It might have been
            // shrunk by serializing the INDUCTION handshake (which was required before
            // sending this packet to the output queue) and therefore be too
            // small to store the CONCLUSION handshake (with HSv5 extensions).
            reqpkt.setLength(m_iMaxSRTPayloadSize);

            HLOGC(mglog.Debug, log << "startConnect: creating HS CONCLUSION: buffer size=" << reqpkt.getLength());

            // NOTE: BUGFIX: SERIALIZE AGAIN.
            // The original UDT code didn't do it, so it was theoretically
            // turned into conclusion, but was sending still the original
            // induction handshake challenge message. It was working only
            // thanks to that simultaneously there were being sent handshake
            // messages from a separate thread (CSndQueue::worker) from
            // RendezvousQueue, this time serialized properly, which caused
            // that with blocking mode there was a kinda initial "drunk
            // passenger with taxi driver talk" until the RendezvousQueue sends
            // (when "the time comes") the right CONCLUSION handshake
            // challenge message.
            //
            // Now that this is fixed, the handshake messages from RendezvousQueue
            // are sent only when there is a rendezvous mode or non-blocking mode.
            if (!createSrtHandshake(SRT_CMD_HSREQ, SRT_CMD_KMREQ, 0, 0, (reqpkt), (m_ConnReq)))
            {
                LOGC(mglog.Error, log << "createSrtHandshake failed - REJECTING.");
                cst = CONN_REJECT;
                break;
            }
            // These last 2 parameters designate the buffer, which is in use only for SRT_CMD_KMRSP.
            // If m_ConnReq.m_iVersion == HS_VERSION_UDT4, this function will do nothing,
            // except just serializing the UDT handshake.
            // The trick is that the HS challenge is with version HS_VERSION_UDT4, but the
            // listener should respond with HS_VERSION_SRT1, if it is HSv5 capable.
        }

        HLOGC(mglog.Debug,
              log << "startConnect: timeout from Q:recvfrom, looping again; cst=" << ConnectStatusStr(cst));

#if ENABLE_HEAVY_LOGGING
        // Non-fatal assertion
        if (cst == CONN_REJECT) // Might be returned by processRendezvous
        {
            LOGC(mglog.Error,
                 log << "startConnect: IPE: cst=REJECT NOT EXPECTED HERE, the loop should've been interrupted!");
            break;
        }
#endif

        if (steady_clock::now() > ttl_time)
        {
            // timeout
            e = CUDTException(MJ_SETUP, MN_TIMEOUT, 0);
            break;
        }
    }

    // <--- OUTSIDE-LOOP
    // Here will fall the break when not CONN_CONTINUE.
    // CONN_RENDEZVOUS is handled by processRendezvous.
    // CONN_ACCEPT will skip this and pass on.
    if (cst == CONN_REJECT)
    {
        e = CUDTException(MJ_SETUP, MN_REJECTED, 0);
    }

    if (e.getErrorCode() == 0)
    {
        if (m_bClosing)                                    // if the socket is closed before connection...
            e = CUDTException(MJ_SETUP);                   // XXX NO MN ?
        else if (m_ConnRes.m_iReqType > URQ_FAILURE_TYPES) // connection request rejected
        {
            m_RejectReason = RejectReasonForURQ(m_ConnRes.m_iReqType);
            e              = CUDTException(MJ_SETUP, MN_REJECTED, 0);
        }
        else if ((!m_bRendezvous) && (m_ConnRes.m_iISN != m_iISN)) // secuity check
            e = CUDTException(MJ_SETUP, MN_SECURITY, 0);
    }

    if (e.getErrorCode() != 0)
    {
        m_bConnecting = false;
        // The process is to be abnormally terminated, remove the connector
        // now because most likely no other processing part has done anything with it.
        m_pRcvQueue->removeConnector(m_SocketID);
        throw e;
    }

    HLOGC(mglog.Debug,
          log << CONID() << "startConnect: handshake exchange succeeded.");

    // Parameters at the end.
    HLOGC(mglog.Debug,
          log << "startConnect: END. Parameters:"
                 " mss="
              << m_iMSS << " max-cwnd-size=" << m_CongCtl->cgWindowMaxSize()
              << " cwnd-size=" << m_CongCtl->cgWindowSize() << " rtt=" << m_iRTT << " bw=" << m_iBandwidth);
}

// Asynchronous connection
EConnectStatus CUDT::processAsyncConnectResponse(const CPacket& pkt) ATR_NOEXCEPT
{
    EConnectStatus cst = CONN_CONTINUE;
    CUDTException  e;

    CGuard cg (m_ConnectionLock); // FIX
    HLOGC(mglog.Debug, log << CONID() << "processAsyncConnectResponse: got response for connect request, processing");
    cst = processConnectResponse(pkt, &e, COM_ASYNCHRO);

    HLOGC(mglog.Debug,
          log << CONID() << "processAsyncConnectResponse: response processing result: " << ConnectStatusStr(cst)
              << "REQ-TIME LOW to enforce immediate response");
    m_tsLastReqTime = steady_clock::time_point();

    return cst;
}

bool CUDT::processAsyncConnectRequest(EReadStatus         rst,
                                      EConnectStatus      cst,
                                      const CPacket&      response,
                                      const sockaddr_any& serv_addr)
{
    // IMPORTANT!

    // This function is called, still asynchronously, but in the order
    // of call just after the call to the above processAsyncConnectResponse.
    // This should have got the original value returned from
    // processConnectResponse through processAsyncConnectResponse.

    CPacket request;
    request.setControl(UMSG_HANDSHAKE);
    request.allocate(m_iMaxSRTPayloadSize);
    const steady_clock::time_point now = steady_clock::now();
    setPacketTS(request, now);

    HLOGC(mglog.Debug,
          log << "processAsyncConnectRequest: REQ-TIME: HIGH. Should prevent too quick responses.");
    m_tsLastReqTime = now;
    // ID = 0, connection request
    request.m_iID = !m_bRendezvous ? 0 : m_ConnRes.m_iID;

    bool status = true;

    if (cst == CONN_RENDEZVOUS)
    {
        HLOGC(mglog.Debug, log << "processAsyncConnectRequest: passing to processRendezvous");
        cst = processRendezvous(response, serv_addr, false /*asynchro*/, rst, (request));
        if (cst == CONN_ACCEPT)
        {
            HLOGC(mglog.Debug,
                  log << "processAsyncConnectRequest: processRendezvous completed the process and responded by itself. "
                         "Done.");
            return true;
        }

        if (cst != CONN_CONTINUE)
        {
            // processRendezvous already set the reject reason
            LOGC(mglog.Error,
                 log << "processAsyncConnectRequest: REJECT reported from processRendezvous, not processing further.");
            status = false;
        }
    }
    else if (cst == CONN_REJECT)
    {
        // m_RejectReason already set at worker_ProcessAddressedPacket.
        LOGC(mglog.Error,
             log << "processAsyncConnectRequest: REJECT reported from HS processing, not processing further.");
        return false;
    }
    else
    {
        // (this procedure will be also run for HSv4 rendezvous)
        HLOGC(mglog.Debug, log << "processAsyncConnectRequest: serializing HS: buffer size=" << request.getLength());
        if (!createSrtHandshake(SRT_CMD_HSREQ, SRT_CMD_KMREQ, 0, 0, (request), (m_ConnReq)))
        {
            // All 'false' returns from here are IPE-type, mostly "invalid argument" plus "all keys expired".
            LOGC(mglog.Error, log << "IPE: processAsyncConnectRequest: createSrtHandshake failed, dismissing.");
            status = false;
        }
        else
        {
            HLOGC(mglog.Debug,
                  log << "processAsyncConnectRequest: sending HS reqtype=" << RequestTypeStr(m_ConnReq.m_iReqType)
                      << " to socket " << request.m_iID << " size=" << request.getLength());
        }
    }

    if (!status)
    {
        return false;
        /* XXX Shouldn't it send a single response packet for the rejection?
        // Set the version to 0 as "handshake rejection" status and serialize it
        CHandShake zhs;
        size_t size = request.getLength();
        zhs.store_to((request.m_pcData), (size));
        request.setLength(size);
        */
    }

    HLOGC(mglog.Debug, log << "processAsyncConnectRequest: setting REQ-TIME HIGH, SENDING HS:" << m_ConnReq.show());
    m_tsLastReqTime = steady_clock::now();
    m_pSndQueue->sendto(serv_addr, request);
    return status;
}

void CUDT::cookieContest()
{
    if (m_SrtHsSide != HSD_DRAW)
        return;

    HLOGC(mglog.Debug, log << "cookieContest: agent=" << m_ConnReq.m_iCookie << " peer=" << m_ConnRes.m_iCookie);

    if (m_ConnReq.m_iCookie == 0 || m_ConnRes.m_iCookie == 0)
    {
        // Note that it's virtually impossible that Agent's cookie is not ready, this
        // shall be considered IPE.
        // Not all cookies are ready, don't start the contest.
        return;
    }

    // INITIATOR/RESPONDER role is resolved by COOKIE CONTEST.
    //
    // The cookie contest must be repeated every time because it
    // may change the state at some point.
    int better_cookie = m_ConnReq.m_iCookie - m_ConnRes.m_iCookie;

    if (better_cookie > 0)
    {
        m_SrtHsSide = HSD_INITIATOR;
        return;
    }

    if (better_cookie < 0)
    {
        m_SrtHsSide = HSD_RESPONDER;
        return;
    }

    // DRAW! The only way to continue would be to force the
    // cookies to be regenerated and to start over. But it's
    // not worth a shot - this is an extremely rare case.
    // This can simply do reject so that it can be started again.

    // Pretend then that the cookie contest wasn't done so that
    // it's done again. Cookies are baked every time anew, however
    // the successful initial contest remains valid no matter how
    // cookies will change.

    m_SrtHsSide = HSD_DRAW;
}

EConnectStatus CUDT::processRendezvous(
    const CPacket& response, const sockaddr_any& serv_addr,
    bool synchro, EReadStatus rst, CPacket& w_reqpkt)
{
    if (m_RdvState == CHandShake::RDV_CONNECTED)
    {
        HLOGC(mglog.Debug, log << "processRendezvous: already in CONNECTED state.");
        return CONN_ACCEPT;
    }

    uint32_t kmdata[SRTDATA_MAXSIZE];
    size_t   kmdatasize = SRTDATA_MAXSIZE;

    cookieContest();

    // We know that the other side was contacted and the other side has sent
    // the handshake message - we know then both cookies. If it's a draw, it's
    // a very rare case of creating identical cookies.
    if (m_SrtHsSide == HSD_DRAW)
    {
        m_RejectReason = SRT_REJ_RDVCOOKIE;
        LOGC(mglog.Error,
             log << "COOKIE CONTEST UNRESOLVED: can't assign connection roles, please wait another minute.");
        return CONN_REJECT;
    }

    UDTRequestType rsp_type = URQ_FAILURE_TYPES; // just to track uninitialized errors

    // We can assume that the Handshake packet received here as 'response'
    // is already serialized in m_ConnRes. Check extra flags that are meaningful
    // for further processing here.

    int  ext_flags       = SrtHSRequest::SRT_HSTYPE_HSFLAGS::unwrap(m_ConnRes.m_iType);
    bool needs_extension = ext_flags != 0; // Initial value: received HS has extensions.
    bool needs_hsrsp;
    rendezvousSwitchState((rsp_type), (needs_extension), (needs_hsrsp));
    if (rsp_type > URQ_FAILURE_TYPES)
    {
        m_RejectReason = RejectReasonForURQ(rsp_type);
        HLOGC(mglog.Debug,
              log << "processRendezvous: rejecting due to switch-state response: " << RequestTypeStr(rsp_type));
        return CONN_REJECT;
    }
    checkUpdateCryptoKeyLen("processRendezvous", m_ConnRes.m_iType);

    // We have three possibilities here as it comes to HSREQ extensions:

    // 1. The agent is loser in attention state, it sends EMPTY conclusion (without extensions)
    // 2. The agent is loser in initiated state, it interprets incoming HSREQ and creates HSRSP
    // 3. The agent is winner in attention or fine state, it sends HSREQ extension
    m_ConnReq.m_iReqType  = rsp_type;
    m_ConnReq.m_extension = needs_extension;

    // This must be done before prepareConnectionObjects().
    applyResponseSettings();

    // This must be done before interpreting and creating HSv5 extensions.
    if (!prepareConnectionObjects(m_ConnRes, m_SrtHsSide, 0))
    {
        // m_RejectReason already handled
        HLOGC(mglog.Debug, log << "processRendezvous: rejecting due to problems in prepareConnectionObjects.");
        return CONN_REJECT;
    }

    // Case 2.
    if (needs_hsrsp)
    {
        // This means that we have received HSREQ extension with the handshake, so we need to interpret
        // it and craft the response.
        if (rst == RST_OK)
        {
            // We have JUST RECEIVED packet in this session (not that this is called as periodic update).
            // Sanity check
            m_tsLastReqTime = steady_clock::time_point();
            if (response.getLength() == size_t(-1))
            {
                m_RejectReason = SRT_REJ_IPE;
                LOGC(mglog.Fatal,
                     log << "IPE: rst=RST_OK, but the packet has set -1 length - REJECTING (REQ-TIME: LOW)");
                return CONN_REJECT;
            }

            if (!interpretSrtHandshake(m_ConnRes, response, kmdata, &kmdatasize))
            {
                HLOGC(mglog.Debug,
                      log << "processRendezvous: rejecting due to problems in interpretSrtHandshake REQ-TIME: LOW.");
                return CONN_REJECT;
            }

            // Pass on, inform about the shortened response-waiting period.
            HLOGC(mglog.Debug, log << "processRendezvous: setting REQ-TIME: LOW. Forced to respond immediately.");
        }
        else
        {
            // If the last CONCLUSION message didn't contain the KMX extension, there's
            // no key recorded yet, so it can't be extracted. Mark this kmdatasize empty though.
            int hs_flags = SrtHSRequest::SRT_HSTYPE_HSFLAGS::unwrap(m_ConnRes.m_iType);
            if (IsSet(hs_flags, CHandShake::HS_EXT_KMREQ))
            {
                // This is a periodic handshake update, so you need to extract the KM data from the
                // first message, provided that it is there.
                size_t msgsize = m_pCryptoControl->getKmMsg_size(0);
                if (msgsize == 0)
                {
                    switch (m_pCryptoControl->m_RcvKmState)
                    {
                        // If the KMX process ended up with a failure, the KMX is not recorded.
                        // In this case as the KMRSP answer the "failure status" should be crafted.
                    case SRT_KM_S_NOSECRET:
                    case SRT_KM_S_BADSECRET:
                    {
                        HLOGC(mglog.Debug,
                              log << "processRendezvous: No KMX recorded, status = NOSECRET. Respond with NOSECRET.");

                        // Just do the same thing as in CCryptoControl::processSrtMsg_KMREQ for that case,
                        // that is, copy the NOSECRET code into KMX message.
                        memcpy((kmdata), &m_pCryptoControl->m_RcvKmState, sizeof(int32_t));
                        kmdatasize = 1;
                    }
                    break;

                    default:
                        // Remaining values:
                        // UNSECURED: should not fall here at alll
                        // SECURING: should not happen in HSv5
                        // SECURED: should have received the recorded KMX correctly (getKmMsg_size(0) > 0)
                        {
                            m_RejectReason = SRT_REJ_IPE;
                            // Remaining situations:
                            // - password only on this site: shouldn't be considered to be sent to a no-password site
                            LOGC(mglog.Error,
                                 log << "processRendezvous: IPE: PERIODIC HS: NO KMREQ RECORDED KMSTATE: RCV="
                                     << KmStateStr(m_pCryptoControl->m_RcvKmState)
                                     << " SND=" << KmStateStr(m_pCryptoControl->m_SndKmState));
                            return CONN_REJECT;
                        }
                        break;
                    }
                }
                else
                {
                    kmdatasize = msgsize / 4;
                    if (msgsize > kmdatasize * 4)
                    {
                        // Sanity check
                        LOGC(mglog.Error, log << "IPE: KMX data not aligned to 4 bytes! size=" << msgsize);
                        memset((kmdata + (kmdatasize * 4)), 0, msgsize - (kmdatasize * 4));
                        ++kmdatasize;
                    }

                    HLOGC(mglog.Debug,
                          log << "processRendezvous: getting KM DATA from the fore-recorded KMX from KMREQ, size="
                              << kmdatasize);
                    memcpy((kmdata), m_pCryptoControl->getKmMsg_data(0), msgsize);
                }
            }
            else
            {
                HLOGC(mglog.Debug, log << "processRendezvous: no KMX flag - not extracting KM data for KMRSP");
                kmdatasize = 0;
            }
        }

        // No matter the value of needs_extension, the extension is always needed
        // when HSREQ was interpreted (to store HSRSP extension).
        m_ConnReq.m_extension = true;

        HLOGC(mglog.Debug,
              log << "processRendezvous: HSREQ extension ok, creating HSRSP response. kmdatasize=" << kmdatasize);

        w_reqpkt.setLength(m_iMaxSRTPayloadSize);
        if (!createSrtHandshake(SRT_CMD_HSRSP, SRT_CMD_KMRSP,
                    kmdata, kmdatasize,
                    (w_reqpkt), (m_ConnReq)))
        {
            HLOGC(mglog.Debug,
                  log << "processRendezvous: rejecting due to problems in createSrtHandshake. REQ-TIME: LOW");
            m_tsLastReqTime = steady_clock::time_point();
            return CONN_REJECT;
        }

        // This means that it has received URQ_CONCLUSION with HSREQ, agent is then in RDV_FINE
        // state, it sends here URQ_CONCLUSION with HSREQ/KMREQ extensions and it awaits URQ_AGREEMENT.
        return CONN_CONTINUE;
    }

    // Special case: if URQ_AGREEMENT is to be sent, when this side is INITIATOR,
    // then it must have received HSRSP, so it must interpret it. Otherwise it would
    // end up with URQ_DONE, which means that it is the other side to interpret HSRSP.
    if (m_SrtHsSide == HSD_INITIATOR && m_ConnReq.m_iReqType == URQ_AGREEMENT)
    {
        // The same is done in CUDT::postConnect(), however this section will
        // not be done in case of rendezvous. The section in postConnect() is
        // predicted to run only in regular CALLER handling.

        if (rst != RST_OK || response.getLength() == size_t(-1))
        {
            // Actually the -1 length would be an IPE, but it's likely that this was reported already.
            HLOGC(
                mglog.Debug,
                log << "processRendezvous: no INCOMING packet, NOT interpreting extensions (relying on exising data)");
        }
        else
        {
            HLOGC(mglog.Debug,
                  log << "processRendezvous: INITIATOR, will send AGREEMENT - interpreting HSRSP extension");
            if (!interpretSrtHandshake(m_ConnRes, response, 0, 0))
            {
                // m_RejectReason is already set, so set the reqtype accordingly
                m_ConnReq.m_iReqType = URQFailure(m_RejectReason);
            }
        }
        // This should be false, make a kinda assert here.
        if (needs_extension)
        {
            LOGC(mglog.Fatal, log << "IPE: INITIATOR responding AGREEMENT should declare no extensions to HS");
            m_ConnReq.m_extension = false;
        }
    }

    HLOGC(mglog.Debug,
          log << CONID() << "processRendezvous: COOKIES Agent/Peer: " << m_ConnReq.m_iCookie << "/"
              << m_ConnRes.m_iCookie << " HSD:" << (m_SrtHsSide == HSD_INITIATOR ? "initiator" : "responder")
              << " STATE:" << CHandShake::RdvStateStr(m_RdvState) << " ...");

    if (rsp_type == URQ_DONE)
    {
        HLOGC(mglog.Debug, log << "... WON'T SEND any response, both sides considered connected");
    }
    else
    {
        HLOGC(mglog.Debug,
              log << "... WILL SEND " << RequestTypeStr(rsp_type) << " " << (m_ConnReq.m_extension ? "with" : "without")
                  << " SRT HS extensions");
    }

    // This marks the information for the serializer that
    // the SRT handshake extension is required.
    // Rest of the data will be filled together with
    // serialization.
    m_ConnReq.m_extension = needs_extension;

    w_reqpkt.setLength(m_iMaxSRTPayloadSize);
    if (m_RdvState == CHandShake::RDV_CONNECTED)
    {
        // When synchro=false, don't lock a mutex for rendezvous queue.
        // This is required when this function is called in the
        // receive queue worker thread - it would lock itself.
        int cst = postConnect(response, true, 0, synchro);
        if (cst == CONN_REJECT)
        {
            // m_RejectReason already set
            HLOGC(mglog.Debug, log << "processRendezvous: rejecting due to problems in postConnect.");
            return CONN_REJECT;
        }
    }

    // URQ_DONE or URQ_AGREEMENT can be the result if the state is RDV_CONNECTED.
    // If URQ_DONE, then there's nothing to be done, when URQ_AGREEMENT then return
    // CONN_CONTINUE to make the caller send again the contents if the packet buffer,
    // this time with URQ_AGREEMENT message, but still consider yourself connected.
    if (rsp_type == URQ_DONE)
    {
        HLOGC(mglog.Debug, log << "processRendezvous: rsp=DONE, reporting ACCEPT (nothing to respond)");
        return CONN_ACCEPT;
    }

    // createSrtHandshake moved here because if the above conditions are satisfied,
    // no response is going to be send, so nothing needs to be "created".

    // needs_extension here distinguishes between cases 1 and 3.
    // NOTE: in case when interpretSrtHandshake was run under the conditions above (to interpret HSRSP),
    // then createSrtHandshake below will create only empty AGREEMENT message.
    if (!createSrtHandshake(SRT_CMD_HSREQ, SRT_CMD_KMREQ, 0, 0,
                (w_reqpkt), (m_ConnReq)))
    {
        // m_RejectReason already set
        LOGC(mglog.Error, log << "createSrtHandshake failed (IPE?), connection rejected. REQ-TIME: LOW");
        m_tsLastReqTime = steady_clock::time_point();
        return CONN_REJECT;
    }

    if (rsp_type == URQ_AGREEMENT && m_RdvState == CHandShake::RDV_CONNECTED)
    {
        // We are using our own serialization method (not the one called after
        // processConnectResponse, this is skipped in case when this function
        // is called), so we can also send this immediately. Agreement must be
        // sent just once and the party must switch into CONNECTED state - in
        // contrast to CONCLUSION messages, which should be sent in loop repeatedly.
        //
        // Even though in theory the AGREEMENT message sent just once may miss
        // the target (as normal thing in UDP), this is little probable to happen,
        // and this doesn't matter much because even if the other party doesn't
        // get AGREEMENT, but will get payload or KEEPALIVE messages, it will
        // turn into connected state as well. The AGREEMENT is rather kinda
        // catalyzer here and may turn the entity on the right track faster. When
        // AGREEMENT is missed, it may have kinda initial tearing.

        const steady_clock::time_point now = steady_clock::now();
        m_tsLastReqTime                    = now;
<<<<<<< HEAD
        w_reqpkt.m_iTimeStamp              = count_microseconds(now - m_stats.tsStartTime);
        HLOGC(mglog.Debug,
              log << "processRendezvous: rsp=AGREEMENT, reporting ACCEPT and sending just this one, REQ-TIME HIGH.");
                  
        m_pSndQueue->sendto(serv_addr, w_reqpkt);
=======
        setPacketTS(w_reqpkt, now);
        HLOGC(mglog.Debug,
              log << "processRendezvous: rsp=AGREEMENT, reporting ACCEPT and sending just this one, REQ-TIME HIGH.");

        m_pSndQueue->sendto(serv_addr, w_reqpkt);

>>>>>>> 5e5eaf43
        return CONN_ACCEPT;
    }

    if (rst == RST_OK)
    {
        // the request time must be updated so that the next handshake can be sent out immediately
        HLOGC(mglog.Debug,
              log << "processRendezvous: rsp=" << RequestTypeStr(m_ConnReq.m_iReqType)
                  << " REQ-TIME: LOW to send immediately, consider yourself conencted");
        m_tsLastReqTime = steady_clock::time_point();
    }
    else
    {
        HLOGC(mglog.Debug, log << "processRendezvous: REQ-TIME: remains previous value, consider yourself connected");
    }
    return CONN_CONTINUE;
}

EConnectStatus CUDT::processConnectResponse(const CPacket& response, CUDTException* eout, EConnectMethod synchro) ATR_NOEXCEPT
{
    // NOTE: ASSUMED LOCK ON: m_ConnectionLock.

    // this is the 2nd half of a connection request. If the connection is setup successfully this returns 0.
    // Returned values:
    // - CONN_REJECT: there was some error when processing the response, connection should be rejected
    // - CONN_ACCEPT: the handshake is done and finished correctly
    // - CONN_CONTINUE: the induction handshake has been processed correctly, and expects CONCLUSION handshake

    if (!m_bConnecting)
        return CONN_REJECT;

    // This is required in HSv5 rendezvous, in which it should send the URQ_AGREEMENT message to
    // the peer, however switch to connected state.
    HLOGC(mglog.Debug,
          log << "processConnectResponse: TYPE:"
              << (response.isControl() ? MessageTypeStr(response.getType(), response.getExtendedType())
                                       : string("DATA")));
    // ConnectStatus res = CONN_REJECT; // used later for status - must be declared here due to goto POST_CONNECT.

    // For HSv4, the data sender is INITIATOR, and the data receiver is RESPONDER,
    // regardless of the connecting side affiliation. This will be changed for HSv5.
    bool          bidirectional = false;
    HandshakeSide hsd           = m_bDataSender ? HSD_INITIATOR : HSD_RESPONDER;
    // (defined here due to 'goto' below).

    // SRT peer may send the SRT handshake private message (type 0x7fff) before a keep-alive.

    // This condition is checked when the current agent is trying to do connect() in rendezvous mode,
    // but the peer was faster to send a handshake packet earlier. This makes it continue with connecting
    // process if the peer is already behaving as if the connection was already established.

    // This value will check either the initial value, which is less than SRT1, or
    // the value previously loaded to m_ConnReq during the previous handshake response.
    // For the initial form this value should not be checked.
    bool hsv5 = m_ConnRes.m_iVersion >= HS_VERSION_SRT1;

    if (m_bRendezvous &&
        (m_RdvState == CHandShake::RDV_CONNECTED   // somehow Rendezvous-v5 switched it to CONNECTED.
         || !response.isControl()                  // WAS A PAYLOAD PACKET.
         || (response.getType() == UMSG_KEEPALIVE) // OR WAS A UMSG_KEEPALIVE message.
         || (response.getType() == UMSG_EXT) // OR WAS a CONTROL packet of some extended type (i.e. any SRT specific)
         )
        // This may happen if this is an initial state in which the socket type was not yet set.
        // If this is a field that holds the response handshake record from the peer, this means that it wasn't received
        // yet. HSv5: added version check because in HSv5 the m_iType field has different meaning and it may be 0 in
        // case when the handshake does not carry SRT extensions.
        && (hsv5 || m_ConnRes.m_iType != UDT_UNDEFINED))
    {
        // a data packet or a keep-alive packet comes, which means the peer side is already connected
        // in this situation, the previously recorded response will be used
        // In HSv5 this situation is theoretically possible if this party has missed the URQ_AGREEMENT message.
        HLOGC(mglog.Debug, log << CONID() << "processConnectResponse: already connected - pinning in");
        if (hsv5)
        {
            m_RdvState = CHandShake::RDV_CONNECTED;
        }

        return postConnect(response, hsv5, eout, synchro);
    }

    if (!response.isControl(UMSG_HANDSHAKE))
    {
        m_RejectReason = SRT_REJ_ROGUE;
        if (!response.isControl())
        {
            LOGC(mglog.Error, log << CONID() << "processConnectResponse: received DATA while HANDSHAKE expected");
        }
        else
        {
            LOGC(mglog.Error,
                 log << CONID()
                     << "processConnectResponse: CONFUSED: expected UMSG_HANDSHAKE as connection not yet established, "
                        "got: "
                     << MessageTypeStr(response.getType(), response.getExtendedType()));
        }
        return CONN_CONFUSED;
    }

    if (m_ConnRes.load_from(response.m_pcData, response.getLength()) == -1)
    {
        m_RejectReason = SRT_REJ_ROGUE;
        // Handshake data were too small to reach the Handshake structure. Reject.
        LOGC(mglog.Error,
             log << CONID()
                 << "processConnectResponse: HANDSHAKE data buffer too small - possible blueboxing. Rejecting.");
        return CONN_REJECT;
    }

    HLOGC(mglog.Debug, log << CONID() << "processConnectResponse: HS RECEIVED: " << m_ConnRes.show());
    if (m_ConnRes.m_iReqType > URQ_FAILURE_TYPES)
    {
        m_RejectReason = RejectReasonForURQ(m_ConnRes.m_iReqType);
        return CONN_REJECT;
    }

    if (size_t(m_ConnRes.m_iMSS) > CPacket::ETH_MAX_MTU_SIZE)
    {
        // Yes, we do abort to prevent buffer overrun. Set your MSS correctly
        // and you'll avoid problems.
        m_RejectReason = SRT_REJ_ROGUE;
        LOGC(mglog.Fatal, log << "MSS size " << m_iMSS << "exceeds MTU size!");
        return CONN_REJECT;
    }

    // (see createCrypter() call below)
    //
    // The CCryptoControl attached object must be created early
    // because it will be required to create a conclusion handshake in HSv5
    //
    if (m_bRendezvous)
    {
        // SANITY CHECK: A rendezvous socket should reject any caller requests (it's not a listener)
        if (m_ConnRes.m_iReqType == URQ_INDUCTION)
        {
            m_RejectReason = SRT_REJ_ROGUE;
            LOGC(mglog.Error,
                 log << CONID()
                     << "processConnectResponse: Rendezvous-point received INDUCTION handshake (expected WAVEAHAND). "
                        "Rejecting.");
            return CONN_REJECT;
        }

        // The procedure for version 5 is completely different and changes the states
        // differently, so the old code will still maintain HSv4 the old way.

        if (m_ConnRes.m_iVersion > HS_VERSION_UDT4)
        {
            HLOGC(mglog.Debug, log << CONID() << "processConnectResponse: Rendezvous HSv5 DETECTED.");
            return CONN_RENDEZVOUS; // --> will continue in CUDT::processRendezvous().
        }

        HLOGC(mglog.Debug, log << CONID() << "processConnectResponse: Rendsezvous HSv4 DETECTED.");
        // So, here it has either received URQ_WAVEAHAND handshake message (while it should be in URQ_WAVEAHAND itself)
        // or it has received URQ_CONCLUSION/URQ_AGREEMENT message while this box has already sent URQ_WAVEAHAND to the
        // peer, and DID NOT send the URQ_CONCLUSION yet.

        if (m_ConnReq.m_iReqType == URQ_WAVEAHAND || m_ConnRes.m_iReqType == URQ_WAVEAHAND)
        {
            HLOGC(mglog.Debug,
                  log << CONID() << "processConnectResponse: REQ-TIME LOW. got HS RDV. Agent state:"
                      << RequestTypeStr(m_ConnReq.m_iReqType) << " Peer HS:" << m_ConnRes.show());

            // Here we could have received WAVEAHAND or CONCLUSION.
            // For HSv4 simply switch to CONCLUSION for the sake of further handshake rolling.
            // For HSv5, make the cookie contest and basing on this decide, which party
            // should provide the HSREQ/KMREQ attachment.


           if (!createCrypter(hsd, false /* unidirectional */))
           {
               m_RejectReason = SRT_REJ_RESOURCE;
               m_ConnReq.m_iReqType = URQFailure(SRT_REJ_RESOURCE);
               // the request time must be updated so that the next handshake can be sent out immediately.
               m_tsLastReqTime = steady_clock::time_point();
               return CONN_REJECT;
           }

            m_ConnReq.m_iReqType = URQ_CONCLUSION;
            // the request time must be updated so that the next handshake can be sent out immediately.
            m_tsLastReqTime = steady_clock::time_point();
            return CONN_CONTINUE;
        }
        else
        {
            HLOGC(mglog.Debug, log << CONID() << "processConnectResponse: Rendezvous HSv4 PAST waveahand");
        }
    }
    else
    {
        // set cookie
        if (m_ConnRes.m_iReqType == URQ_INDUCTION)
        {
            HLOGC(mglog.Debug,
                  log << CONID() << "processConnectResponse: REQ-TIME LOW; got INDUCTION HS response (cookie:" << hex
                      << m_ConnRes.m_iCookie << " version:" << dec << m_ConnRes.m_iVersion
                      << "), sending CONCLUSION HS with this cookie");

            m_ConnReq.m_iCookie  = m_ConnRes.m_iCookie;
            m_ConnReq.m_iReqType = URQ_CONCLUSION;

            // Here test if the LISTENER has responded with version HS_VERSION_SRT1,
            // it means that it is HSv5 capable. It can still accept the HSv4 handshake.
            if (m_ConnRes.m_iVersion > HS_VERSION_UDT4)
            {
                int hs_flags = SrtHSRequest::SRT_HSTYPE_HSFLAGS::unwrap(m_ConnRes.m_iType);

                if (hs_flags != SrtHSRequest::SRT_MAGIC_CODE)
                {
                    LOGC(mglog.Warn, log << "processConnectResponse: Listener HSv5 did not set the SRT_MAGIC_CODE");
                }

                checkUpdateCryptoKeyLen("processConnectResponse", m_ConnRes.m_iType);

                // This will catch HS_VERSION_SRT1 and any newer.
                // Set your highest version.
                m_ConnReq.m_iVersion = HS_VERSION_SRT1;
                // CONTROVERSIAL: use 0 as m_iType according to the meaning in HSv5.
                // The HSv4 client might not understand it, which means that agent
                // must switch itself to HSv4 rendezvous, and this time iType sould
                // be set to UDT_DGRAM value.
                m_ConnReq.m_iType = 0;

                // This marks the information for the serializer that
                // the SRT handshake extension is required.
                // Rest of the data will be filled together with
                // serialization.
                m_ConnReq.m_extension = true;

                // For HSv5, the caller is INITIATOR and the listener is RESPONDER.
                // The m_bDataSender value should be completely ignored and the
                // connection is always bidirectional.
                bidirectional = true;
                hsd           = HSD_INITIATOR;
            }

            m_tsLastReqTime = steady_clock::time_point();
            if (!createCrypter(hsd, bidirectional))
            {
                m_RejectReason = SRT_REJ_RESOURCE;
                return CONN_REJECT;
            }
            // NOTE: This setup sets URQ_CONCLUSION and appropriate data in the handshake structure.
            // The full handshake to be sent will be filled back in the caller function -- CUDT::startConnect().
            return CONN_CONTINUE;
        }
    }

    return postConnect(response, false, eout, synchro);
}

void CUDT::applyResponseSettings()
{
    // Re-configure according to the negotiated values.
    m_iMSS               = m_ConnRes.m_iMSS;
    m_iFlowWindowSize    = m_ConnRes.m_iFlightFlagSize;
    int udpsize          = m_iMSS - CPacket::UDP_HDR_SIZE;
    m_iMaxSRTPayloadSize = udpsize - CPacket::HDR_SIZE;
    m_iPeerISN           = m_ConnRes.m_iISN;

    setInitialRcvSeq(m_iPeerISN);

    m_iRcvCurrPhySeqNo = m_ConnRes.m_iISN - 1;
    m_PeerID           = m_ConnRes.m_iID;
    memcpy((m_piSelfIP), m_ConnRes.m_piPeerIP, sizeof m_piSelfIP);

    HLOGC(mglog.Debug,
          log << CONID() << "applyResponseSettings: HANSHAKE CONCLUDED. SETTING: payload-size=" << m_iMaxSRTPayloadSize
              << " mss=" << m_ConnRes.m_iMSS << " flw=" << m_ConnRes.m_iFlightFlagSize << " isn=" << m_ConnRes.m_iISN
              << " peerID=" << m_ConnRes.m_iID);
}

EConnectStatus CUDT::postConnect(const CPacket& response, bool rendezvous, CUDTException* eout, bool synchro)
{
    if (m_ConnRes.m_iVersion < HS_VERSION_SRT1)
        m_tsRcvPeerStartTime = steady_clock::time_point(); // will be set correctly in SRT HS.

    // This procedure isn't being executed in rendezvous because
    // in rendezvous it's completed before calling this function.
    if (!rendezvous)
    {
        // NOTE: THIS function must be called before calling prepareConnectionObjects.
        // The reason why it's not part of prepareConnectionObjects is that the activities
        // done there are done SIMILAR way in acceptAndRespond, which also calls this
        // function. In fact, prepareConnectionObjects() represents the code that was
        // done separately in processConnectResponse() and acceptAndRespond(), so this way
        // this code is now common. Now acceptAndRespond() does "manually" something similar
        // to applyResponseSettings(), just a little bit differently. This SHOULD be made
        // common as a part of refactoring job, just needs a bit more time.
        //
        // Currently just this function must be called always BEFORE prepareConnectionObjects
        // everywhere except acceptAndRespond().
        applyResponseSettings();

        // This will actually be done also in rendezvous HSv4,
        // however in this case the HSREQ extension will not be attached,
        // so it will simply go the "old way".
        bool ok = prepareConnectionObjects(m_ConnRes, m_SrtHsSide, eout);
        // May happen that 'response' contains a data packet that was sent in rendezvous mode.
        // In this situation the interpretation of handshake was already done earlier.
        if (ok && response.isControl())
        {
            ok = interpretSrtHandshake(m_ConnRes, response, 0, 0);
            if (!ok && eout)
            {
                *eout = CUDTException(MJ_SETUP, MN_REJECTED, 0);
            }
        }
        if (!ok) // m_RejectReason already set
            return CONN_REJECT;
    }

    CInfoBlock ib;
    ib.m_iIPversion = m_PeerAddr.family();
    CInfoBlock::convert(m_PeerAddr, ib.m_piIP);
    if (m_pCache->lookup(&ib) >= 0)
    {
        m_iRTT       = ib.m_iRTT;
        m_iBandwidth = ib.m_iBandwidth;
    }

    SRT_REJECT_REASON rr = setupCC();
    if (rr != SRT_REJ_UNKNOWN)
    {
        m_RejectReason = rr;
        return CONN_REJECT;
    }

    // And, I am connected too.
    m_bConnecting = false;
    m_bConnected  = true;

    // register this socket for receiving data packets
    m_pRNode->m_bOnList = true;
    m_pRcvQueue->setNewEntry(this);

    // XXX Problem around CONN_CONFUSED!
    // If some too-eager packets were received from a listener
    // that thinks it's connected, but his last handshake was missed,
    // they are collected by CRcvQueue::storePkt. The removeConnector
    // function will want to delete them all, so it would be nice
    // if these packets can be re-delivered. Of course the listener
    // should be prepared to resend them (as every packet can be lost
    // on UDP), but it's kinda overkill when we have them already and
    // can dispatch them.

    // Remove from rendezvous queue (in this particular case it's
    // actually removing the socket that undergoes asynchronous HS processing).
    // Removing at THIS point because since when setNewEntry is called,
    // the next iteration in the CRcvQueue::worker loop will be dispatching
    // packets normally, as within-connection, so the "connector" won't
    // play any role since this time.
    // The connector, however, must stay alive until the setNewEntry is called
    // because otherwise the packets that are coming for this socket before the
    // connection process is complete will be rejected as "attack", instead of
    // being enqueued for later pickup from the queue.
    m_pRcvQueue->removeConnector(m_SocketID, synchro);

    // acknowledge the management module.
    CUDTSocket* s = s_UDTUnited.locateSocket(m_SocketID);
    if (!s)
    {
        if (eout)
        {
            *eout = CUDTException(MJ_NOTSUP, MN_SIDINVAL, 0);
        }

        m_RejectReason = SRT_REJ_CLOSE;
        return CONN_REJECT;
    }

    // copy address information of local node
    // the local port must be correctly assigned BEFORE CUDT::startConnect(),
    // otherwise if startConnect() fails, the multiplexer cannot be located
    // by garbage collection and will cause leak
    s->m_pUDT->m_pSndQueue->m_pChannel->getSockAddr((s->m_SelfAddr));
    CIPAddress::pton((s->m_SelfAddr), s->m_pUDT->m_piSelfIP, s->m_SelfAddr.family());

    s->m_Status = SRTS_CONNECTED;

    // acknowledde any waiting epolls to write
    s_UDTUnited.m_EPoll.update_events(m_SocketID, m_sPollID, SRT_EPOLL_OUT, true);

    LOGC(mglog.Note, log << "Connection established to: " << SockaddrToString(m_PeerAddr));

    return CONN_ACCEPT;
}

void CUDT::checkUpdateCryptoKeyLen(const char* loghdr SRT_ATR_UNUSED, int32_t typefield)
{
    int enc_flags = SrtHSRequest::SRT_HSTYPE_ENCFLAGS::unwrap(typefield);

    // potentially 0-7 values are possible.
    // When 0, don't change anything - it should rely on the value 0.
    // When 1, 5, 6, 7, this is kinda internal error - ignore.
    if (enc_flags >= 2 && enc_flags <= 4) // 2 = 128, 3 = 192, 4 = 256
    {
        int rcv_pbkeylen = SrtHSRequest::SRT_PBKEYLEN_BITS::wrap(enc_flags);
        if (m_iSndCryptoKeyLen == 0)
        {
            m_iSndCryptoKeyLen = rcv_pbkeylen;
            HLOGC(mglog.Debug, log << loghdr << ": PBKEYLEN adopted from advertised value: " << m_iSndCryptoKeyLen);
        }
        else if (m_iSndCryptoKeyLen != rcv_pbkeylen)
        {
            // Conflict. Use SRTO_SENDER flag to check if this side should accept
            // the enforcement, otherwise simply let it win.
            if (!m_bDataSender)
            {
                LOGC(mglog.Warn,
                     log << loghdr << ": PBKEYLEN conflict - OVERRIDDEN " << m_iSndCryptoKeyLen << " by "
                         << rcv_pbkeylen << " from PEER (as AGENT is not SRTO_SENDER)");
                m_iSndCryptoKeyLen = rcv_pbkeylen;
            }
            else
            {
                LOGC(mglog.Warn,
                     log << loghdr << ": PBKEYLEN conflict - keep " << m_iSndCryptoKeyLen
                         << "; peer-advertised PBKEYLEN " << rcv_pbkeylen << " rejected because Agent is SRTO_SENDER");
            }
        }
    }
    else if (enc_flags != 0)
    {
        LOGC(mglog.Error, log << loghdr << ": IPE: enc_flags outside allowed 2, 3, 4: " << enc_flags);
    }
    else
    {
        HLOGC(mglog.Debug, log << loghdr << ": No encryption flags found in type field: " << typefield);
    }
}

// Rendezvous
void CUDT::rendezvousSwitchState(UDTRequestType& w_rsptype, bool& w_needs_extension, bool& w_needs_hsrsp)
{
    UDTRequestType req           = m_ConnRes.m_iReqType;
    int            hs_flags      = SrtHSRequest::SRT_HSTYPE_HSFLAGS::unwrap(m_ConnRes.m_iType);
    bool           has_extension = !!hs_flags; // it holds flags, if no flags, there are no extensions.

    const HandshakeSide& hsd = m_SrtHsSide;
    // Note important possibilities that are considered here:

    // 1. The serial arrangement. This happens when one party has missed the
    // URQ_WAVEAHAND message, it sent its own URQ_WAVEAHAND message, and then the
    // firstmost message it received from the peer is URQ_CONCLUSION, as a response
    // for agent's URQ_WAVEAHAND.
    //
    // In this case, Agent switches to RDV_FINE state and Peer switches to RDV_ATTENTION state.
    //
    // 2. The parallel arrangement. This happens when the URQ_WAVEAHAND message sent
    // by both parties are almost in a perfect synch (a rare, but possible case). In this
    // case, both parties receive one another's URQ_WAVEAHAND message and both switch to
    // RDV_ATTENTION state.
    //
    // It's not possible to predict neither which arrangement will happen, or which
    // party will be RDV_FINE in case when the serial arrangement has happened. What
    // will actually happen will depend on random conditions.
    //
    // No matter this randomity, we have a limited number of possible conditions:
    //
    // Stating that "agent" is the party that has received the URQ_WAVEAHAND in whatever
    // arrangement, we are certain, that "agent" switched to RDV_ATTENTION, and peer:
    //
    // - switched to RDV_ATTENTION state (so, both are in the same state independently)
    // - switched to RDV_FINE state (so, the message interchange is actually more-less sequenced)
    //
    // In particular, there's no possibility of a situation that both are in RDV_FINE state
    // because the agent can switch to RDV_FINE state only if it received URQ_CONCLUSION from
    // the peer, while the peer could not send URQ_CONCLUSION without switching off RDV_WAVING
    // (actually to RDV_ATTENTION). There's also no exit to RDV_FINE from RDV_ATTENTION.

    // DEFAULT STATEMENT: don't attach extensions to URQ_CONCLUSION, neither HSREQ nor HSRSP.
    w_needs_extension = false;
    w_needs_hsrsp     = false;

    string reason;

#if ENABLE_HEAVY_LOGGING

    HLOGC(mglog.Debug, log << "rendezvousSwitchState: HS: " << m_ConnRes.show());

    struct LogAtTheEnd
    {
        CHandShake::RendezvousState        ost;
        UDTRequestType                     orq;
        const CHandShake::RendezvousState& nst;
        const UDTRequestType&              nrq;
        bool&                              needext;
        bool&                              needrsp;
        string&                            reason;

        ~LogAtTheEnd()
        {
            HLOGC(mglog.Debug,
                  log << "rendezvousSwitchState: STATE[" << CHandShake::RdvStateStr(ost) << "->"
                      << CHandShake::RdvStateStr(nst) << "] REQTYPE[" << RequestTypeStr(orq) << "->"
                      << RequestTypeStr(nrq) << "] "
                      << "ext:" << (needext ? (needrsp ? "HSRSP" : "HSREQ") : "NONE")
                      << (reason == "" ? string() : "reason:" + reason));
        }
    } l_logend = {m_RdvState, req, m_RdvState, w_rsptype, w_needs_extension, w_needs_hsrsp, reason};

#endif

    switch (m_RdvState)
    {
    case CHandShake::RDV_INVALID:
        return;

    case CHandShake::RDV_WAVING:
    {
        if (req == URQ_WAVEAHAND)
        {
            m_RdvState = CHandShake::RDV_ATTENTION;

            // NOTE: if this->isWinner(), attach HSREQ
            w_rsptype = URQ_CONCLUSION;
            if (hsd == HSD_INITIATOR)
                w_needs_extension = true;
            return;
        }

        if (req == URQ_CONCLUSION)
        {
            m_RdvState = CHandShake::RDV_FINE;
            w_rsptype   = URQ_CONCLUSION;

            w_needs_extension = true; // (see below - this needs to craft either HSREQ or HSRSP)
            // if this->isWinner(), then craft HSREQ for that response.
            // if this->isLoser(), then this packet should bring HSREQ, so craft HSRSP for the response.
            if (hsd == HSD_RESPONDER)
                w_needs_hsrsp = true;
            return;
        }
    }
        reason = "WAVING -> WAVEAHAND or CONCLUSION";
        break;

    case CHandShake::RDV_ATTENTION:
    {
        if (req == URQ_WAVEAHAND)
        {
            // This is only possible if the URQ_CONCLUSION sent to the peer
            // was lost on track. The peer is then simply unaware that the
            // agent has switched to ATTENTION state and continues sending
            // waveahands. In this case, just remain in ATTENTION state and
            // retry with URQ_CONCLUSION, as normally.
            w_rsptype = URQ_CONCLUSION;
            if (hsd == HSD_INITIATOR)
                w_needs_extension = true;
            return;
        }

        if (req == URQ_CONCLUSION)
        {
            // We have two possibilities here:
            //
            // WINNER (HSD_INITIATOR): send URQ_AGREEMENT
            if (hsd == HSD_INITIATOR)
            {
                // WINNER should get a response with HSRSP, otherwise this is kinda empty conclusion.
                // If no HSRSP attached, stay in this state.
                if (hs_flags == 0)
                {
                    HLOGC(
                        mglog.Debug,
                        log << "rendezvousSwitchState: "
                               "{INITIATOR}[ATTENTION] awaits CONCLUSION+HSRSP, got CONCLUSION, remain in [ATTENTION]");
                    w_rsptype         = URQ_CONCLUSION;
                    w_needs_extension = true; // If you expect to receive HSRSP, continue sending HSREQ
                    return;
                }
                m_RdvState = CHandShake::RDV_CONNECTED;
                w_rsptype   = URQ_AGREEMENT;
                return;
            }

            // LOSER (HSD_RESPONDER): send URQ_CONCLUSION and attach HSRSP extension, then expect URQ_AGREEMENT
            if (hsd == HSD_RESPONDER)
            {
                // If no HSREQ attached, stay in this state.
                // (Although this seems completely impossible).
                if (hs_flags == 0)
                {
                    LOGC(
                        mglog.Warn,
                        log << "rendezvousSwitchState: (IPE!)"
                               "{RESPONDER}[ATTENTION] awaits CONCLUSION+HSREQ, got CONCLUSION, remain in [ATTENTION]");
                    w_rsptype         = URQ_CONCLUSION;
                    w_needs_extension = false; // If you received WITHOUT extensions, respond WITHOUT extensions (wait
                                               // for the right message)
                    return;
                }
                m_RdvState       = CHandShake::RDV_INITIATED;
                w_rsptype         = URQ_CONCLUSION;
                w_needs_extension = true;
                w_needs_hsrsp     = true;
                return;
            }

            LOGC(mglog.Error, log << "RENDEZVOUS COOKIE DRAW! Cannot resolve to a valid state.");
            // Fallback for cookie draw
            m_RdvState = CHandShake::RDV_INVALID;
            w_rsptype   = URQFailure(SRT_REJ_RDVCOOKIE);
            return;
        }

        if (req == URQ_AGREEMENT)
        {
            // This means that the peer has received our URQ_CONCLUSION, but
            // the agent missed the peer's URQ_CONCLUSION (received only initial
            // URQ_WAVEAHAND).
            if (hsd == HSD_INITIATOR)
            {
                // In this case the missed URQ_CONCLUSION was sent without extensions,
                // whereas the peer received our URQ_CONCLUSION with HSREQ, and therefore
                // it sent URQ_AGREEMENT already with HSRSP. This isn't a problem for
                // us, we can go on with it, especially that the peer is already switched
                // into CHandShake::RDV_CONNECTED state.
                m_RdvState = CHandShake::RDV_CONNECTED;

                // Both sides are connected, no need to send anything anymore.
                w_rsptype = URQ_DONE;
                return;
            }

            if (hsd == HSD_RESPONDER)
            {
                // In this case the missed URQ_CONCLUSION was sent with extensions, so
                // we have to request this once again. Send URQ_CONCLUSION in order to
                // inform the other party that we need the conclusion message once again.
                // The ATTENTION state should be maintained.
                w_rsptype         = URQ_CONCLUSION;
                w_needs_extension = true;
                w_needs_hsrsp     = true;
                return;
            }
        }
    }
    reason = "ATTENTION -> WAVEAHAND(conclusion), CONCLUSION(agreement/conclusion), AGREEMENT (done/conclusion)";
    break;

    case CHandShake::RDV_FINE:
    {
        // In FINE state we can't receive URQ_WAVEAHAND because if the peer has already
        // sent URQ_CONCLUSION, it's already in CHandShake::RDV_ATTENTION, and in this state it can
        // only send URQ_CONCLUSION, whereas when it isn't in CHandShake::RDV_ATTENTION, it couldn't
        // have sent URQ_CONCLUSION, and if it didn't, the agent wouldn't be in CHandShake::RDV_FINE state.

        if (req == URQ_CONCLUSION)
        {
            // There's only one case when it should receive CONCLUSION in FINE state:
            // When it's the winner. If so, it should then contain HSREQ extension.
            // In case of loser, it shouldn't receive CONCLUSION at all - it should
            // receive AGREEMENT.

            // The winner case, received CONCLUSION + HSRSP - switch to CONNECTED and send AGREEMENT.
            // So, check first if HAS EXTENSION

            bool correct_switch = false;
            if (hsd == HSD_INITIATOR && !has_extension)
            {
                // Received REPEATED empty conclusion that has initially switched it into FINE state.
                // To exit FINE state we need the CONCLUSION message with HSRSP.
                HLOGC(mglog.Debug,
                      log << "rendezvousSwitchState: {INITIATOR}[FINE] <CONCLUSION without HSRSP. Stay in [FINE], "
                             "await CONCLUSION+HSRSP");
            }
            else if (hsd == HSD_RESPONDER)
            {
                // In FINE state the RESPONDER expects only to be sent AGREEMENT.
                // It has previously received CONCLUSION in WAVING state and this has switched
                // it to FINE state. That CONCLUSION message should have contained extension,
                // so if this is a repeated CONCLUSION+HSREQ, it should be responded with
                // CONCLUSION+HSRSP.
                HLOGC(mglog.Debug,
                      log << "rendezvousSwitchState: {RESPONDER}[FINE] <CONCLUSION. Stay in [FINE], await AGREEMENT");
            }
            else
            {
                correct_switch = true;
            }

            if (!correct_switch)
            {
                w_rsptype = URQ_CONCLUSION;
                // initiator should send HSREQ, responder HSRSP,
                // in both cases extension is needed
                w_needs_extension = true;
                w_needs_hsrsp     = hsd == HSD_RESPONDER;
                return;
            }

            m_RdvState = CHandShake::RDV_CONNECTED;
            w_rsptype   = URQ_AGREEMENT;
            return;
        }

        if (req == URQ_AGREEMENT)
        {
            // The loser case, the agreement was sent in response to conclusion that
            // already carried over the HSRSP extension.

            // There's a theoretical case when URQ_AGREEMENT can be received in case of
            // parallel arrangement, while the agent is already in CHandShake::RDV_CONNECTED state.
            // This will be dispatched in the main loop and discarded.

            m_RdvState = CHandShake::RDV_CONNECTED;
            w_rsptype   = URQ_DONE;
            return;
        }
    }

        reason = "FINE -> CONCLUSION(agreement), AGREEMENT(done)";
        break;
    case CHandShake::RDV_INITIATED:
    {
        // In this state we just wait for URQ_AGREEMENT, which should cause it to
        // switch to CONNECTED. No response required.
        if (req == URQ_AGREEMENT)
        {
            // No matter in which state we'd be, just switch to connected.
            if (m_RdvState == CHandShake::RDV_CONNECTED)
            {
                HLOGC(mglog.Debug, log << "<-- AGREEMENT: already connected");
            }
            else
            {
                HLOGC(mglog.Debug, log << "<-- AGREEMENT: switched to connected");
            }
            m_RdvState = CHandShake::RDV_CONNECTED;
            w_rsptype   = URQ_DONE;
            return;
        }

        if (req == URQ_CONCLUSION)
        {
            // Receiving conclusion in this state means that the other party
            // didn't get our conclusion, so send it again, the same as when
            // exiting the ATTENTION state.
            w_rsptype = URQ_CONCLUSION;
            if (hsd == HSD_RESPONDER)
            {
                HLOGC(mglog.Debug,
                      log << "rendezvousSwitchState: "
                             "{RESPONDER}[INITIATED] awaits AGREEMENT, "
                             "got CONCLUSION, sending CONCLUSION+HSRSP");
                w_needs_extension = true;
                w_needs_hsrsp     = true;
                return;
            }

            // Loser, initiated? This may only happen in parallel arrangement, where
            // the agent exchanges empty conclusion messages with the peer, simultaneously
            // exchanging HSREQ-HSRSP conclusion messages. Check if THIS message contained
            // HSREQ, and set responding HSRSP in that case.
            if (hs_flags == 0)
            {
                HLOGC(mglog.Debug,
                      log << "rendezvousSwitchState: "
                             "{INITIATOR}[INITIATED] awaits AGREEMENT, "
                             "got empty CONCLUSION, STILL RESPONDING CONCLUSION+HSRSP");
            }
            else
            {

                HLOGC(mglog.Debug,
                      log << "rendezvousSwitchState: "
                             "{INITIATOR}[INITIATED] awaits AGREEMENT, "
                             "got CONCLUSION+HSREQ, responding CONCLUSION+HSRSP");
            }
            w_needs_extension = true;
            w_needs_hsrsp     = true;
            return;
        }
    }

        reason = "INITIATED -> AGREEMENT(done)";
        break;

    case CHandShake::RDV_CONNECTED:
        // Do nothing. This theoretically should never happen.
        w_rsptype = URQ_DONE;
        return;
    }

    HLOGC(mglog.Debug, log << "rendezvousSwitchState: INVALID STATE TRANSITION, result: INVALID");
    // All others are treated as errors
    m_RdvState = CHandShake::RDV_WAVING;
    w_rsptype   = URQFailure(SRT_REJ_ROGUE);
}

/*
 * Timestamp-based Packet Delivery (TsbPd) thread
 * This thread runs only if TsbPd mode is enabled
 * Hold received packets until its time to 'play' them, at PktTimeStamp + TsbPdDelay.
 */
void* CUDT::tsbpd(void* param)
{
    CUDT* self = (CUDT*)param;

    THREAD_STATE_INIT("SRT:TsbPd");

    CGuard recv_lock  (self->m_RecvLock);
    CSync recvdata_cc (self->m_RecvDataCond, recv_lock);
    CSync tsbpd_cc    (self->m_RcvTsbPdCond, recv_lock);

    self->m_bTsbPdAckWakeup = true;
    while (!self->m_bClosing)
    {
        int32_t                  current_pkt_seq = 0;
        steady_clock::time_point tsbpdtime;
        bool                     rxready = false;

        enterCS(self->m_RcvBufferLock);

#ifdef SRT_ENABLE_RCVBUFSZ_MAVG
        self->m_pRcvBuffer->updRcvAvgDataSize(steady_clock::now());
#endif

        if (self->m_bTLPktDrop)
        {
            int32_t skiptoseqno = -1;
            bool    passack     = true; // Get next packet to wait for even if not acked

            rxready = self->m_pRcvBuffer->getRcvFirstMsg((tsbpdtime), (passack), (skiptoseqno), (current_pkt_seq));

            HLOGC(tslog.Debug,
                  log << boolalpha << "NEXT PKT CHECK: rdy=" << rxready << " passack=" << passack << " skipto=%"
                      << skiptoseqno << " current=%" << current_pkt_seq << " buf-base=%" << self->m_iRcvLastSkipAck);
            /*
             * VALUES RETURNED:
             *
             * rxready:     if true, packet at head of queue ready to play
             * tsbpdtime:   timestamp of packet at head of queue, ready or not. 0 if none.
             * passack:     if true, ready head of queue not yet acknowledged
             * skiptoseqno: sequence number of packet at head of queue if ready to play but
             *              some preceeding packets are missing (need to be skipped). -1 if none.
             */
            if (rxready)
            {
                /* Packet ready to play according to time stamp but... */
                int seqlen = CSeqNo::seqoff(self->m_iRcvLastSkipAck, skiptoseqno);

                if (skiptoseqno != -1 && seqlen > 0)
                {
                    /*
                     * skiptoseqno != -1,
                     * packet ready to play but preceeded by missing packets (hole).
                     */

                    self->updateForgotten(seqlen, self->m_iRcvLastSkipAck, skiptoseqno);
                    self->m_pRcvBuffer->skipData(seqlen);

                    self->m_iRcvLastSkipAck = skiptoseqno;

#if ENABLE_LOGGING
                    int64_t timediff_us = 0;
                    if (!is_zero(tsbpdtime))
                        timediff_us = count_microseconds(steady_clock::now() - tsbpdtime);
#if ENABLE_HEAVY_LOGGING
                    HLOGC(tslog.Debug,
                          log << self->CONID() << "tsbpd: DROPSEQ: up to seq=" << CSeqNo::decseq(skiptoseqno) << " ("
                              << seqlen << " packets) playable at " << FormatTime(tsbpdtime) << " delayed "
                              << (timediff_us / 1000) << "." << (timediff_us % 1000) << " ms");
#endif
                    LOGC(dlog.Warn, log << "RCV-DROPPED packet delay=" << (timediff_us/1000) << "ms");
#endif

                    tsbpdtime = steady_clock::time_point(); //Next sent ack will unblock
                    rxready   = false;
                }
                else if (passack)
                {
                    /* Packets ready to play but not yet acknowledged (should happen within 10ms) */
                    rxready   = false;
                    tsbpdtime = steady_clock::time_point(); // Next sent ack will unblock
                }                  /* else packet ready to play */
            }                      /* else packets not ready to play */
        }
        else
        {
            rxready = self->m_pRcvBuffer->isRcvDataReady((tsbpdtime), (current_pkt_seq));
        }
        leaveCS(self->m_RcvBufferLock);

        if (rxready)
        {
            HLOGC(tslog.Debug,
                  log << self->CONID() << "tsbpd: PLAYING PACKET seq=" << current_pkt_seq << " (belated "
                      << (count_milliseconds(steady_clock::now() - tsbpdtime)) << "ms)");
            /*
             * There are packets ready to be delivered
             * signal a waiting "recv" call if there is any data available
             */
            if (self->m_bSynRecving)
            {
                recvdata_cc.signal_locked(recv_lock);
            }
            /*
             * Set EPOLL_IN to wakeup any thread waiting on epoll
             */
            self->s_UDTUnited.m_EPoll.update_events(self->m_SocketID, self->m_sPollID, SRT_EPOLL_IN, true);
            CTimer::triggerEvent();
            tsbpdtime = steady_clock::time_point();
        }

        if (!is_zero(tsbpdtime))
        {
            const steady_clock::duration timediff = tsbpdtime - steady_clock::now();
            /*
             * Buffer at head of queue is not ready to play.
             * Schedule wakeup when it will be.
             */
            self->m_bTsbPdAckWakeup = false;
            HLOGC(tslog.Debug,
                  log << self->CONID() << "tsbpd: FUTURE PACKET seq=" << current_pkt_seq
                      << " T=" << FormatTime(tsbpdtime) << " - waiting " << count_milliseconds(timediff) << "ms");
            tsbpd_cc.wait_for(timediff);
        }
        else
        {
            /*
             * We have just signaled epoll; or
             * receive queue is empty; or
             * next buffer to deliver is not in receive queue (missing packet in sequence).
             *
             * Block until woken up by one of the following event:
             * - All ready-to-play packets have been pulled and EPOLL_IN cleared (then loop to block until next pkt time
             * if any)
             * - New buffers ACKed
             * - Closing the connection
             */
            HLOGC(tslog.Debug, log << self->CONID() << "tsbpd: no data, scheduling wakeup at ack");
            self->m_bTsbPdAckWakeup = true;
            tsbpd_cc.wait();
        }

        HLOGC(tslog.Debug, log << self->CONID() << "tsbpd: WAKE UP!!!");
    }
    // m_RecvLock will be unlocked in ~CGuard.
    THREAD_EXIT();
    HLOGC(tslog.Debug, log << self->CONID() << "tsbpd: EXITING");
    return NULL;
}

void CUDT::updateForgotten(int seqlen, int32_t lastack, int32_t skiptoseqno)
{
    /* Update drop/skip stats */
    enterCS(m_StatsLock);
    m_stats.rcvDropTotal += seqlen;
    m_stats.traceRcvDrop += seqlen;
    /* Estimate dropped/skipped bytes from average payload */
    int avgpayloadsz = m_pRcvBuffer->getRcvAvgPayloadSize();
    m_stats.rcvBytesDropTotal += seqlen * avgpayloadsz;
    m_stats.traceRcvBytesDrop += seqlen * avgpayloadsz;
    leaveCS(m_StatsLock);

    dropFromLossLists(lastack, CSeqNo::decseq(skiptoseqno)); //remove(from,to-inclusive)
}

bool CUDT::prepareConnectionObjects(const CHandShake& hs, HandshakeSide hsd, CUDTException* eout)
{
    // This will be lazily created due to being the common
    // code with HSv5 rendezvous, in which this will be run
    // in a little bit "randomly selected" moment, but must
    // be run once in the whole connection process.
    if (m_pSndBuffer)
    {
        HLOGC(mglog.Debug, log << "prepareConnectionObjects: (lazy) already created.");
        return true;
    }

    bool bidirectional = false;
    if (hs.m_iVersion > HS_VERSION_UDT4)
    {
        bidirectional = true; // HSv5 is always bidirectional
    }

    // HSD_DRAW is received only if this side is listener.
    // If this side is caller with HSv5, HSD_INITIATOR should be passed.
    // If this is a rendezvous connection with HSv5, the handshake role
    // is taken from m_SrtHsSide field.
    if (hsd == HSD_DRAW)
    {
        if (bidirectional)
        {
            hsd = HSD_RESPONDER; // In HSv5, listener is always RESPONDER and caller always INITIATOR.
        }
        else
        {
            hsd = m_bDataSender ? HSD_INITIATOR : HSD_RESPONDER;
        }
    }

    try
    {
        m_pSndBuffer = new CSndBuffer(32, m_iMaxSRTPayloadSize);
        m_pRcvBuffer = new CRcvBuffer(&(m_pRcvQueue->m_UnitQueue), m_iRcvBufSize);
        // after introducing lite ACK, the sndlosslist may not be cleared in time, so it requires twice space.
        m_pSndLossList = new CSndLossList(m_iFlowWindowSize * 2);
        m_pRcvLossList = new CRcvLossList(m_iFlightFlagSize);
    }
    catch (...)
    {
        // Simply reject.
        if (eout)
        {
            *eout = CUDTException(MJ_SYSTEMRES, MN_MEMORY, 0);
        }
        m_RejectReason = SRT_REJ_RESOURCE;
        return false;
    }

    if (!createCrypter(hsd, bidirectional)) // Make sure CC is created (lazy)
    {
        m_RejectReason = SRT_REJ_RESOURCE;
        return false;
    }

    return true;
}

<<<<<<< HEAD
void CUDT::acceptAndRespond(const sockaddr_any& peer, const CPacket &hspkt, CHandShake& w_hs)
=======
void CUDT::acceptAndRespond(const sockaddr_any& peer, const CPacket& hspkt, CHandShake& w_hs)
>>>>>>> 5e5eaf43
{
    HLOGC(mglog.Debug, log << "acceptAndRespond: setting up data according to handshake");

    CGuard cg (m_ConnectionLock);

    m_tsRcvPeerStartTime = steady_clock::time_point(); // will be set correctly at SRT HS

    // Uses the smaller MSS between the peers
    if (w_hs.m_iMSS > m_iMSS)
        w_hs.m_iMSS = m_iMSS;
    else
        m_iMSS = w_hs.m_iMSS;

    // exchange info for maximum flow window size
    m_iFlowWindowSize     = w_hs.m_iFlightFlagSize;
    w_hs.m_iFlightFlagSize = (m_iRcvBufSize < m_iFlightFlagSize) ? m_iRcvBufSize : m_iFlightFlagSize;

    m_iPeerISN = w_hs.m_iISN;

<<<<<<< HEAD
    m_iRcvLastAck = w_hs.m_iISN;
#ifdef ENABLE_LOGGING
    m_iDebugPrevLastAck = m_iRcvLastAck;
#endif
    m_iRcvLastSkipAck  = m_iRcvLastAck;
    m_iRcvLastAckAck   = w_hs.m_iISN;
    m_iRcvCurrSeqNo    = w_hs.m_iISN - 1;
=======
   setInitialRcvSeq(m_iPeerISN);
>>>>>>> 5e5eaf43
    m_iRcvCurrPhySeqNo = w_hs.m_iISN - 1;

    m_PeerID  = w_hs.m_iID;
    w_hs.m_iID = m_SocketID;

    // use peer's ISN and send it back for security check
    m_iISN = w_hs.m_iISN;

<<<<<<< HEAD
    m_iLastDecSeq     = m_iISN - 1;
    m_iSndLastAck     = m_iISN;
    m_iSndLastDataAck = m_iISN;
    m_iSndLastFullAck = m_iISN;
    m_iSndCurrSeqNo   = m_iISN - 1;
    m_iSndLastAck2    = m_iISN;
=======
   setInitialSndSeq(m_iISN);
>>>>>>> 5e5eaf43
    m_SndLastAck2Time = steady_clock::now();

    // this is a reponse handshake
    w_hs.m_iReqType = URQ_CONCLUSION;

    if (w_hs.m_iVersion > HS_VERSION_UDT4)
    {
        // The version is agreed; this code is executed only in case
        // when AGENT is listener. In this case, conclusion response
        // must always contain HSv5 handshake extensions.
        w_hs.m_extension = true;
    }

    // get local IP address and send the peer its IP address (because UDP cannot get local IP address)
    memcpy((m_piSelfIP), w_hs.m_piPeerIP, sizeof m_piSelfIP);
    CIPAddress::ntop(peer, (w_hs.m_piPeerIP));

    int udpsize          = m_iMSS - CPacket::UDP_HDR_SIZE;
    m_iMaxSRTPayloadSize = udpsize - CPacket::HDR_SIZE;
    HLOGC(mglog.Debug, log << "acceptAndRespond: PAYLOAD SIZE: " << m_iMaxSRTPayloadSize);

    // Prepare all structures
    if (!prepareConnectionObjects(w_hs, HSD_DRAW, 0))
    {
        HLOGC(mglog.Debug, log << "acceptAndRespond: prepareConnectionObjects failed - responding with REJECT.");
        // If the SRT Handshake extension was provided and wasn't interpreted
        // correctly, the connection should be rejected.
        //
        // Respond with the rejection message and exit with exception
        // so that the caller will know that this new socket should be deleted.
        w_hs.m_iReqType = URQFailure(m_RejectReason);
        throw CUDTException(MJ_SETUP, MN_REJECTED, 0);
    }
    // Since now you can use m_pCryptoControl

    CInfoBlock ib;
    ib.m_iIPversion = peer.family();
    CInfoBlock::convert(peer, ib.m_piIP);
    if (m_pCache->lookup(&ib) >= 0)
    {
        m_iRTT       = ib.m_iRTT;
        m_iBandwidth = ib.m_iBandwidth;
    }

    // This should extract the HSREQ and KMREQ portion in the handshake packet.
    // This could still be a HSv4 packet and contain no such parts, which will leave
    // this entity as "non-SRT-handshaken", and await further HSREQ and KMREQ sent
    // as UMSG_EXT.
    uint32_t kmdata[SRTDATA_MAXSIZE];
    size_t   kmdatasize = SRTDATA_MAXSIZE;
    if (!interpretSrtHandshake(w_hs, hspkt, (kmdata), (&kmdatasize)))
    {
        HLOGC(mglog.Debug, log << "acceptAndRespond: interpretSrtHandshake failed - responding with REJECT.");
        // If the SRT Handshake extension was provided and wasn't interpreted
        // correctly, the connection should be rejected.
        //
        // Respond with the rejection message and return false from
        // this function so that the caller will know that this new
        // socket should be deleted.
        w_hs.m_iReqType = URQFailure(m_RejectReason);
        throw CUDTException(MJ_SETUP, MN_REJECTED, 0);
    }

    SRT_REJECT_REASON rr = setupCC();
    // UNKNOWN used as a "no error" value
    if (rr != SRT_REJ_UNKNOWN)
    {
        w_hs.m_iReqType = URQFailure(rr);
        m_RejectReason = rr;
        throw CUDTException(MJ_SETUP, MN_REJECTED, 0);
    }

    m_PeerAddr = peer;

    // And of course, it is connected.
    m_bConnected = true;

    // register this socket for receiving data packets
    m_pRNode->m_bOnList = true;
    m_pRcvQueue->setNewEntry(this);

    // send the response to the peer, see listen() for more discussions about this
    // XXX Here create CONCLUSION RESPONSE with:
    // - just the UDT handshake, if HS_VERSION_UDT4,
    // - if higher, the UDT handshake, the SRT HSRSP, the SRT KMRSP
    size_t size = m_iMaxSRTPayloadSize;
    // Allocate the maximum possible memory for an SRT payload.
    // This is a maximum you can send once.
    CPacket response;
    response.setControl(UMSG_HANDSHAKE);
    response.allocate(size);

    // This will serialize the handshake according to its current form.
    HLOGC(mglog.Debug,
          log << "acceptAndRespond: creating CONCLUSION response (HSv5: with HSRSP/KMRSP) buffer size=" << size);
    if (!createSrtHandshake(SRT_CMD_HSRSP, SRT_CMD_KMRSP, kmdata, kmdatasize, (response), (w_hs)))
    {
        LOGC(mglog.Error, log << "acceptAndRespond: error creating handshake response");
        throw CUDTException(MJ_SETUP, MN_REJECTED, 0);
    }

    // Set target socket ID to the value from received handshake's source ID.
    response.m_iID = m_PeerID;

#if ENABLE_HEAVY_LOGGING
    {
        // To make sure what REALLY is being sent, parse back the handshake
        // data that have been just written into the buffer.
        CHandShake debughs;
        debughs.load_from(response.m_pcData, response.getLength());
        HLOGC(mglog.Debug,
              log << CONID() << "acceptAndRespond: sending HS from agent @"
                << debughs.m_iID << " to peer @" << response.m_iID
                << "HS:" << debughs.show());
    }
#endif
    // NOTE: BLOCK THIS instruction in order to cause the final
    // handshake to be missed and cause the problem solved in PR #417.
    // When missed this message, the caller should not accept packets
    // coming as connected, but continue repeated handshake until finally
    // received the listener's handshake.
    m_pSndQueue->sendto(peer, response);
}

// This function is required to be called when a caller receives an INDUCTION
// response from the listener and would like to create a CONCLUSION that includes
// the SRT handshake extension. This extension requires that the crypter object
// be created, but it's still too early for it to be completely configured.
// This function then precreates the object so that the handshake extension can
// be created, as this happens before the completion of the connection (and
// therefore configuration of the crypter object), which can only take place upon
// reception of CONCLUSION response from the listener.
bool CUDT::createCrypter(HandshakeSide side, bool bidirectional)
{
    // Lazy initialization
    if (m_pCryptoControl)
        return true;

    // Write back this value, when it was just determined.
    m_SrtHsSide = side;

    m_pCryptoControl.reset(new CCryptoControl(this, m_SocketID));

    // XXX These below are a little bit controversial.
    // These data should probably be filled only upon
    // reception of the conclusion handshake - otherwise
    // they have outdated values.
    m_pCryptoControl->setCryptoSecret(m_CryptoSecret);

    if (bidirectional || m_bDataSender)
    {
        HLOGC(mglog.Debug, log << "createCrypter: setting RCV/SND KeyLen=" << m_iSndCryptoKeyLen);
        m_pCryptoControl->setCryptoKeylen(m_iSndCryptoKeyLen);
    }

    return m_pCryptoControl->init(side, bidirectional);
}

SRT_REJECT_REASON CUDT::setupCC()
{
    // Prepare configuration object,
    // Create the CCC object and configure it.

    // UDT also sets back the congestion window: ???
    // m_dCongestionWindow = m_pCC->m_dCWndSize;

    // XXX Not sure about that. May happen that AGENT wants
    // tsbpd mode, but PEER doesn't, even in bidirectional mode.
    // This way, the reception side should get precedense.
    // if (bidirectional || m_bDataSender || m_bTwoWayData)
    //    m_bPeerTsbPd = m_bOPT_TsbPd;

    // SrtCongestion will retrieve whatever parameters it needs
    // from *this.
    if (!m_CongCtl.configure(this))
    {
        return SRT_REJ_CONGESTION;
    }

    // Configure filter module
    if (m_OPT_PktFilterConfigString != "")
    {
        // This string, when nonempty, defines that the corrector shall be
        // configured. Otherwise it's left uninitialized.

        // At this point we state everything is checked and the appropriate
        // corrector type is already selected, so now create it.
        HLOGC(mglog.Debug, log << "filter: Configuring Corrector: " << m_OPT_PktFilterConfigString);
        if (!m_PacketFilter.configure(this, m_pRcvBuffer->getUnitQueue(), m_OPT_PktFilterConfigString))
        {
            return SRT_REJ_FILTER;
        }

        m_PktFilterRexmitLevel = m_PacketFilter.arqLevel();
    }
    else
    {
        // When we have no filter, ARQ should work in ALWAYS mode.
        m_PktFilterRexmitLevel = SRT_ARQ_ALWAYS;
    }

    // Override the value of minimum NAK interval, per SrtCongestion's wish.
    // When default 0 value is returned, the current value set by CUDT
    // is preserved.
    const steady_clock::duration min_nak = microseconds_from(m_CongCtl->minNAKInterval());
    if (min_nak != steady_clock::duration::zero())
        m_tdMinNakInterval = min_nak;

    // Update timers
    const steady_clock::time_point currtime = steady_clock::now();
    m_tsLastRspTime          = currtime;
    m_tsNextACKTime          = currtime + m_tdACKInterval;
    m_tsNextNAKTime          = currtime + m_tdNAKInterval;
    m_tsLastRspAckTime       = currtime;
    m_tsLastSndTime          = currtime;

    HLOGC(mglog.Debug,
          log << "setupCC: setting parameters: mss=" << m_iMSS << " maxCWNDSize/FlowWindowSize=" << m_iFlowWindowSize
              << " rcvrate=" << m_iDeliveryRate << "p/s (" << m_iByteDeliveryRate << "B/S)"
              << " rtt=" << m_iRTT << " bw=" << m_iBandwidth);

    if (!updateCC(TEV_INIT, TEV_INIT_RESET))
    {
        LOGC(mglog.Error, log << "setupCC: IPE: resrouces not yet initialized!");
        return SRT_REJ_IPE;
    }
    return SRT_REJ_UNKNOWN;
}

void CUDT::considerLegacySrtHandshake(const steady_clock::time_point &timebase)
{
    // Do a fast pre-check first - this simply declares that agent uses HSv5
    // and the legacy SRT Handshake is not to be done. Second check is whether
    // agent is sender (=initiator in HSv4).
    if (!isTsbPd() || !m_bDataSender)
        return;

    if (m_iSndHsRetryCnt <= 0)
    {
        HLOGC(mglog.Debug, log << "Legacy HSREQ: not needed, expire counter=" << m_iSndHsRetryCnt);
        return;
    }

    const steady_clock::time_point now = steady_clock::now();
    if (!is_zero(timebase))
    {
        // Then this should be done only if it's the right time,
        // the TSBPD mode is on, and when the counter is "still rolling".
        /*
         * SRT Handshake with peer:
         * If...
         * - we want TsbPd mode; and
         * - we have not tried more than CSRTCC_MAXRETRY times (peer may not be SRT); and
         * - and did not get answer back from peer
         * - last sent handshake req should have been replied (RTT*1.5 elapsed); and
         * then (re-)send handshake request.
         */
        if (timebase > now) // too early
        {
            HLOGC(mglog.Debug, log << "Legacy HSREQ: TOO EARLY, will still retry " << m_iSndHsRetryCnt << " times");
            return;
        }
    }
    // If 0 timebase, it means that this is the initial sending with the very first
    // payload packet sent. Send only if this is still set to maximum+1 value.
    else if (m_iSndHsRetryCnt < SRT_MAX_HSRETRY + 1)
    {
        HLOGC(mglog.Debug,
              log << "Legacy HSREQ: INITIAL, REPEATED, so not to be done. Will repeat on sending " << m_iSndHsRetryCnt
                  << " times");
        return;
    }

    HLOGC(mglog.Debug, log << "Legacy HSREQ: SENDING, will repeat " << m_iSndHsRetryCnt << " times if no response");
    m_iSndHsRetryCnt--;
    m_tsSndHsLastTime = now;
    sendSrtMsg(SRT_CMD_HSREQ);
}

void CUDT::checkSndTimers(Whether2RegenKm regen)
{
    if (m_SrtHsSide == HSD_INITIATOR)
    {
        HLOGC(mglog.Debug, log << "checkSndTimers: HS SIDE: INITIATOR, considering legacy handshake with timebase");
        // Legacy method for HSREQ, only if initiator.
        considerLegacySrtHandshake(m_tsSndHsLastTime + microseconds_from(m_iRTT * 3 / 2));
    }
    else
    {
        HLOGC(mglog.Debug,
              log << "checkSndTimers: HS SIDE: " << (m_SrtHsSide == HSD_RESPONDER ? "RESPONDER" : "DRAW (IPE?)")
                  << " - not considering legacy handshake");
    }

    // This must be done always on sender, regardless of HS side.
    // When regen == DONT_REGEN_KM, it's a handshake call, so do
    // it only for initiator.
    if (regen || m_SrtHsSide == HSD_INITIATOR)
    {
        // Don't call this function in "non-regen mode" (sending only),
        // if this side is RESPONDER. This shall be called only with
        // regeneration request, which is required by the sender.
        if (m_pCryptoControl)
            m_pCryptoControl->sendKeysToPeer(regen);
    }
}

void CUDT::addressAndSend(CPacket& w_pkt)
{
    w_pkt.m_iID        = m_PeerID;
<<<<<<< HEAD
    w_pkt.m_iTimeStamp = count_microseconds(steady_clock::now() - m_stats.tsStartTime);
=======
    setPacketTS(w_pkt, steady_clock::now());
>>>>>>> 5e5eaf43

    // NOTE: w_pkt isn't modified in this call,
    // just in CChannel::sendto it's modified in place
    // before sending for performance purposes,
    // and then modification is undone. Logically then
    // there's no modification here.
    m_pSndQueue->sendto(m_PeerAddr, w_pkt);
}

bool CUDT::close()
{
    // NOTE: this function is called from within the garbage collector thread.

    if (!m_bOpened)
    {
        return false;
    }

    HLOGC(mglog.Debug, log << CONID() << " - closing socket:");

    if (m_Linger.l_onoff != 0)
    {
        const steady_clock::time_point entertime = steady_clock::now();

        HLOGC(mglog.Debug, log << CONID() << " ... (linger)");
        while (!m_bBroken && m_bConnected && (m_pSndBuffer->getCurrBufSize() > 0) &&
               (steady_clock::now() - entertime < seconds_from(m_Linger.l_linger)))
        {
            // linger has been checked by previous close() call and has expired
            if (m_tsLingerExpiration >= entertime)
                break;

            if (!m_bSynSending)
            {
                // if this socket enables asynchronous sending, return immediately and let GC to close it later
                if (is_zero(m_tsLingerExpiration))
                    m_tsLingerExpiration = entertime + seconds_from(m_Linger.l_linger);

                HLOGC(mglog.Debug,
                      log << "CUDT::close: linger-nonblocking, setting expire time T="
                          << FormatTime(m_tsLingerExpiration));

                return false;
            }

#ifndef _WIN32
            timespec ts;
            ts.tv_sec  = 0;
            ts.tv_nsec = 1000000;
            nanosleep(&ts, NULL);
#else
            Sleep(1);
#endif
        }
    }

    // remove this socket from the snd queue
    if (m_bConnected)
        m_pSndQueue->m_pSndUList->remove(this);

    /*
     * update_events below useless
     * removing usock for EPolls right after (remove_usocks) clears it (in other HAI patch).
     *
     * What is in EPoll shall be the responsibility of the application, if it want local close event,
     * it would remove the socket from the EPoll after close.
     */
    // trigger any pending IO events.
    s_UDTUnited.m_EPoll.update_events(m_SocketID, m_sPollID, SRT_EPOLL_ERR, true);
    // then remove itself from all epoll monitoring
    try
    {
        for (set<int>::iterator i = m_sPollID.begin(); i != m_sPollID.end(); ++i)
            s_UDTUnited.m_EPoll.remove_usock(*i, m_SocketID);
    }
    catch (...)
    {
    }

    // XXX What's this, could any of the above actions make it !m_bOpened?
    if (!m_bOpened)
    {
        return true;
    }

    // Inform the threads handler to stop.
    m_bClosing = true;

    HLOGC(mglog.Debug, log << CONID() << "CLOSING STATE. Acquiring connection lock");

    CGuard connectguard(m_ConnectionLock);

    // Signal the sender and recver if they are waiting for data.
    releaseSynch();

    HLOGC(mglog.Debug, log << CONID() << "CLOSING, removing from listener/connector");

    if (m_bListening)
    {
        m_bListening = false;
        m_pRcvQueue->removeListener(this);
    }
    else if (m_bConnecting)
    {
        m_pRcvQueue->removeConnector(m_SocketID);
    }

    if (m_bConnected)
    {
        if (!m_bShutdown)
        {
            HLOGC(mglog.Debug, log << CONID() << "CLOSING - sending SHUTDOWN to the peer");
            sendCtrl(UMSG_SHUTDOWN);
        }

        // Store current connection information.
        CInfoBlock ib;
        ib.m_iIPversion = m_PeerAddr.family();
        CInfoBlock::convert(m_PeerAddr, ib.m_piIP);
        ib.m_iRTT       = m_iRTT;
        ib.m_iBandwidth = m_iBandwidth;
        m_pCache->update(&ib);

        m_bConnected = false;
    }

    if (m_pCryptoControl)
        m_pCryptoControl->close();

    if (m_bTsbPd && isthread(m_RcvTsbPdThread))
    {
        HLOGC(mglog.Debug, log << "CLOSING, joining TSBPD thread...");
        void* retval;
        bool ret SRT_ATR_UNUSED = jointhread(m_RcvTsbPdThread, retval);
        HLOGC(mglog.Debug, log << "... " << (ret ? "SUCCEEDED" : "FAILED"));
    }

    HLOGC(mglog.Debug, log << "CLOSING, joining send/receive threads");

    // waiting all send and recv calls to stop
    CGuard sendguard (m_SendLock);
    CGuard recvguard (m_RecvLock);

    // Locking m_RcvBufferLock to protect calling to m_pCryptoControl->decrypt((packet))
    // from the processData(...) function while resetting Crypto Control.
    enterCS(m_RcvBufferLock);
    m_pCryptoControl.reset();
    leaveCS(m_RcvBufferLock);

    m_lSrtVersion            = SRT_DEF_VERSION;
    m_lPeerSrtVersion        = SRT_VERSION_UNK;
    m_lMinimumPeerSrtVersion = SRT_VERSION_MAJ1;
    m_tsRcvPeerStartTime     = steady_clock::time_point();

    m_bOpened = false;

    return true;
}

int CUDT::receiveBuffer(char* data, int len)
{
    if (!m_CongCtl->checkTransArgs(SrtCongestion::STA_BUFFER, SrtCongestion::STAD_RECV, data, len, -1, false))
        throw CUDTException(MJ_NOTSUP, MN_INVALBUFFERAPI, 0);

    CGuard recvguard (m_RecvLock);

    if ((m_bBroken || m_bClosing) && !m_pRcvBuffer->isRcvDataReady())
    {
        if (m_bShutdown)
        {
            // For stream API, return 0 as a sign of EOF for transmission.
            // That's a bit controversial because theoretically the
            // UMSG_SHUTDOWN message may be lost as every UDP packet, although
            // another theory states that this will never happen because this
            // packet has a total size of 42 bytes and such packets are
            // declared as never dropped - but still, this is UDP so there's no
            // guarantee.

            // The most reliable way to inform the party that the transmission
            // has ended would be to send a single empty packet (that is,
            // a data packet that contains only an SRT header in the UDP
            // payload), which is a normal data packet that can undergo
            // normal sequence check and retransmission rules, so it's ensured
            // that this packet will be received. Receiving such a packet should
            // make this function return 0, potentially also without breaking
            // the connection and potentially also with losing no ability to
            // send some larger portion of data next time.
            HLOGC(mglog.Debug, log << "STREAM API, SHUTDOWN: marking as EOF");
            return 0;
        }
        HLOGC(mglog.Debug,
              log << (m_bMessageAPI ? "MESSAGE" : "STREAM") << " API, " << (m_bShutdown ? "" : "no")
                  << " SHUTDOWN. Reporting as BROKEN.");
        throw CUDTException(MJ_CONNECTION, MN_CONNLOST, 0);
    }

    CSync rcond  (m_RecvDataCond, recvguard);
    CSync tscond (m_RcvTsbPdCond, recvguard);
    if (!m_pRcvBuffer->isRcvDataReady())
    {
        if (!m_bSynRecving)
        {
            throw CUDTException(MJ_AGAIN, MN_RDAVAIL, 0);
        }
        else
        {
            /* Kick TsbPd thread to schedule next wakeup (if running) */
            if (m_iRcvTimeOut < 0)
            {
                while (stillConnected() && !m_pRcvBuffer->isRcvDataReady())
                {
                    // Do not block forever, check connection status each 1 sec.
                    rcond.wait_for(seconds_from(1));
                }
            }
            else
            {
                const steady_clock::time_point exptime = steady_clock::now() + milliseconds_from(m_iRcvTimeOut);
                while (stillConnected() && !m_pRcvBuffer->isRcvDataReady())
                {
                    if (!rcond.wait_until(exptime)) // NOT means "not received a signal"
                        break; // timeout
                }
            }
        }
    }

    // throw an exception if not connected
    if (!m_bConnected)
        throw CUDTException(MJ_CONNECTION, MN_NOCONN, 0);

    if ((m_bBroken || m_bClosing) && !m_pRcvBuffer->isRcvDataReady())
    {
        // See at the beginning
        if (!m_bMessageAPI && m_bShutdown)
        {
            HLOGC(mglog.Debug, log << "STREAM API, SHUTDOWN: marking as EOF");
            return 0;
        }
        HLOGC(mglog.Debug,
              log << (m_bMessageAPI ? "MESSAGE" : "STREAM") << " API, " << (m_bShutdown ? "" : "no")
                  << " SHUTDOWN. Reporting as BROKEN.");

        throw CUDTException(MJ_CONNECTION, MN_CONNLOST, 0);
    }

    const int res = m_pRcvBuffer->readBuffer(data, len);

    /* Kick TsbPd thread to schedule next wakeup (if running) */
    if (m_bTsbPd)
    {
        HLOGP(tslog.Debug, "Ping TSBPD thread to schedule wakeup");
        tscond.signal_locked(recvguard);
    }

    if (!m_pRcvBuffer->isRcvDataReady())
    {
        // read is not available any more
        s_UDTUnited.m_EPoll.update_events(m_SocketID, m_sPollID, SRT_EPOLL_IN, false);
    }

    if ((res <= 0) && (m_iRcvTimeOut >= 0))
        throw CUDTException(MJ_AGAIN, MN_XMTIMEOUT, 0);

    return res;
}

void CUDT::checkNeedDrop(bool& w_bCongestion)
{
    if (!m_bPeerTLPktDrop)
        return;

    if (!m_bMessageAPI)
    {
        LOGC(dlog.Error, log << "The SRTO_TLPKTDROP flag can only be used with message API.");
        throw CUDTException(MJ_NOTSUP, MN_INVALBUFFERAPI, 0);
    }

    int bytes, timespan_ms;
    // (returns buffer size in buffer units, ignored)
    m_pSndBuffer->getCurrBufSize((bytes), (timespan_ms));

    // high threshold (msec) at tsbpd_delay plus sender/receiver reaction time (2 * 10ms)
    // Minimum value must accomodate an I-Frame (~8 x average frame size)
    // >>need picture rate or app to set min treshold
    // >>using 1 sec for worse case 1 frame using all bit budget.
    // picture rate would be useful in auto SRT setting for min latency
    // XXX Make SRT_TLPKTDROP_MINTHRESHOLD_MS option-configurable
    int threshold_ms = 0;
    if (m_iOPT_SndDropDelay >= 0)
    {
        threshold_ms = std::max(m_iPeerTsbPdDelay_ms + m_iOPT_SndDropDelay, +SRT_TLPKTDROP_MINTHRESHOLD_MS) +
                       (2 * COMM_SYN_INTERVAL_US / 1000);
    }

    if (threshold_ms && timespan_ms > threshold_ms)
    {
        // protect packet retransmission
        enterCS(m_RecvAckLock);
        int dbytes;
        int dpkts = m_pSndBuffer->dropLateData(dbytes, steady_clock::now() - milliseconds_from(threshold_ms));
        if (dpkts > 0)
        {
            enterCS(m_StatsLock);
            m_stats.traceSndDrop += dpkts;
            m_stats.sndDropTotal += dpkts;
            m_stats.traceSndBytesDrop += dbytes;
            m_stats.sndBytesDropTotal += dbytes;
            leaveCS(m_StatsLock);

#if ENABLE_HEAVY_LOGGING
            int32_t realack = m_iSndLastDataAck;
#endif
            int32_t fakeack = CSeqNo::incseq(m_iSndLastDataAck, dpkts);

            m_iSndLastAck     = fakeack;
            m_iSndLastDataAck = fakeack;

            int32_t minlastack = CSeqNo::decseq(m_iSndLastDataAck);
            m_pSndLossList->remove(minlastack);
            /* If we dropped packets not yet sent, advance current position */
            // THIS MEANS: m_iSndCurrSeqNo = MAX(m_iSndCurrSeqNo, m_iSndLastDataAck-1)
            if (CSeqNo::seqcmp(m_iSndCurrSeqNo, minlastack) < 0)
            {
                m_iSndCurrSeqNo = minlastack;
            }
            LOGC(dlog.Error, log << "SND-DROPPED " << dpkts << " packets - lost delaying for " << timespan_ms << "ms");

            HLOGC(dlog.Debug,
                  log << "drop " << realack << "-" << m_iSndCurrSeqNo << " seqs,"
                      << dpkts << " pkts," << dbytes << " bytes," << timespan_ms << " ms");
        }
        w_bCongestion = true;
<<<<<<< HEAD
        CGuard::leaveCS(m_RecvAckLock);
=======
        leaveCS(m_RecvAckLock);
>>>>>>> 5e5eaf43
    }
    else if (timespan_ms > (m_iPeerTsbPdDelay_ms / 2))
    {
        HLOGC(mglog.Debug,
              log << "cong, BYTES " << bytes << ", TMSPAN " << timespan_ms << "ms");

        w_bCongestion = true;
    }
}

int CUDT::sendmsg(const char* data, int len, int msttl, bool inorder, uint64_t srctime)
{
    SRT_MSGCTRL mctrl = srt_msgctrl_default;
    mctrl.msgttl      = msttl;
    mctrl.inorder     = inorder;
    mctrl.srctime     = srctime;
    return this->sendmsg2(data, len, (mctrl));
}

int CUDT::sendmsg2(const char *data, int len, SRT_MSGCTRL& w_mctrl)
{
    bool         bCongestion = false;

    // throw an exception if not connected
    if (m_bBroken || m_bClosing)
        throw CUDTException(MJ_CONNECTION, MN_CONNLOST, 0);
    else if (!m_bConnected || !m_CongCtl.ready())
        throw CUDTException(MJ_CONNECTION, MN_NOCONN, 0);

    if (len <= 0)
    {
        LOGC(dlog.Error, log << "INVALID: Data size for sending declared with length: " << len);
        return 0;
    }

    int  msttl   = w_mctrl.msgttl;
    bool inorder = w_mctrl.inorder;

    // Sendmsg isn't restricted to the congctl type, however the congctl
    // may want to have something to say here.
    // NOTE: SrtCongestion is also allowed to throw CUDTException() by itself!
    {
        SrtCongestion::TransAPI api = SrtCongestion::STA_MESSAGE;
        CodeMinor               mn  = MN_INVALMSGAPI;
        if (!m_bMessageAPI)
        {
            api = SrtCongestion::STA_BUFFER;
            mn  = MN_INVALBUFFERAPI;
        }

        if (!m_CongCtl->checkTransArgs(api, SrtCongestion::STAD_SEND, data, len, msttl, inorder))
            throw CUDTException(MJ_NOTSUP, mn, 0);
    }

    // NOTE: the length restrictions differ in STREAM API and in MESSAGE API:

    // - STREAM API:
    //   At least 1 byte free sending buffer space is needed
    //   (in practice, one unit buffer of 1456 bytes).
    //   This function will send as much as possible, and return
    //   how much was actually sent.

    // - MESSAGE API:
    //   At least so many bytes free in the sending buffer is needed,
    //   as the length of the data, otherwise this function will block
    //   or return MJ_AGAIN until this condition is satisfied. The EXACTLY
    //   such number of data will be then written out, and this function
    //   will effectively return either -1 (error) or the value of 'len'.
    //   This call will be also rejected from upside when trying to send
    //   out a message of a length that exceeds the total size of the sending
    //   buffer (configurable by SRTO_SNDBUF).

    if (m_bMessageAPI && len > int(m_iSndBufSize * m_iMaxSRTPayloadSize))
    {
        LOGC(dlog.Error,
             log << "Message length (" << len << ") exceeds the size of sending buffer: "
                 << (m_iSndBufSize * m_iMaxSRTPayloadSize) << ". Use SRTO_SNDBUF if needed.");
        throw CUDTException(MJ_NOTSUP, MN_XSIZE, 0);
    }

    /* XXX
       This might be worth preserving for several occasions, but it
       must be at least conditional because it breaks backward compat.
    if (!m_pCryptoControl || !m_pCryptoControl->isSndEncryptionOK())
    {
        LOGC(dlog.Error, log << "Encryption is required, but the peer did not supply correct credentials. Sending
    rejected."); throw CUDTException(MJ_SETUP, MN_SECURITY, 0);
    }
    */

    CGuard sendguard (m_SendLock);

    if (m_pSndBuffer->getCurrBufSize() == 0)
    {
        // delay the EXP timer to avoid mis-fired timeout
        CGuard ack_lock(m_RecvAckLock);
        m_tsLastRspAckTime = steady_clock::now();
        m_iReXmitCount   = 1;
    }

    // checkNeedDrop(...) may lock m_RecvAckLock
    // to modify m_pSndBuffer and m_pSndLossList
    checkNeedDrop((bCongestion));

    int minlen = 1; // Minimum sender buffer space required for STREAM API
    if (m_bMessageAPI)
    {
        // For MESSAGE API the minimum outgoing buffer space required is
        // the size that can carry over the whole message as passed here.
        minlen = (len + m_iMaxSRTPayloadSize - 1) / m_iMaxSRTPayloadSize;
    }

    if (sndBuffersLeft() < minlen)
    {
        //>>We should not get here if SRT_ENABLE_TLPKTDROP
        // XXX Check if this needs to be removed, or put to an 'else' condition for m_bTLPktDrop.
        if (!m_bSynSending)
            throw CUDTException(MJ_AGAIN, MN_WRAVAIL, 0);

        {
            // wait here during a blocking sending
            CGuard sendblock_lock (m_SendBlockLock);
            CSync sendcond        (m_SendBlockCond,  sendblock_lock);

            if (m_iSndTimeOut < 0)
            {
                while (stillConnected() && sndBuffersLeft() < minlen && m_bPeerHealth)
                    sendcond.wait();
            }
            else
            {
                const steady_clock::time_point exptime = steady_clock::now() + milliseconds_from(m_iSndTimeOut);

                while (stillConnected() && sndBuffersLeft() < minlen && m_bPeerHealth)
                {
                    if (!sendcond.wait_until(exptime))
                        break;
                }
            }
        }

        // check the connection status
        if (m_bBroken || m_bClosing)
            throw CUDTException(MJ_CONNECTION, MN_CONNLOST, 0);
        else if (!m_bConnected)
            throw CUDTException(MJ_CONNECTION, MN_NOCONN, 0);
        else if (!m_bPeerHealth)
        {
            m_bPeerHealth = true;
            throw CUDTException(MJ_PEERERROR);
        }

        /*
         * The code below is to return ETIMEOUT when blocking mode could not get free buffer in time.
         * If no free buffer available in non-blocking mode, we alredy returned. If buffer availaible,
         * we test twice if this code is outside the else section.
         * This fix move it in the else (blocking-mode) section
         */
        if (sndBuffersLeft() < minlen)
        {
            if (m_iSndTimeOut >= 0)
                throw CUDTException(MJ_AGAIN, MN_XMTIMEOUT, 0);

            // XXX This looks very weird here, however most likely
            // this will happen only in the following case, when
            // the above loop has been interrupted, which happens when:
            // 1. The buffers left gets enough for minlen - but this is excluded
            //    in the first condition here.
            // 2. In the case of sending timeout, the above loop was interrupted
            //    due to reaching timeout, but this is excluded by the second
            //    condition here
            // 3. The 'stillConnected()' or m_bPeerHealth condition is false, of which:
            //    - broken/closing status is checked and responded with CONNECTION/CONNLOST
            //    - not connected status is checked and responded with CONNECTION/NOCONN
            //    - m_bPeerHealth condition is checked and responded with PEERERROR
            //
            // ERGO: never happens?
            LOGC(mglog.Fatal,
                 log << "IPE: sendmsg: the loop exited, while not enough size, still connected, peer healthy. "
                        "Impossible.");

            return 0;
        }
    }

    // If the sender's buffer is empty,
    // record total time used for sending
    if (m_pSndBuffer->getCurrBufSize() == 0)
    {
        CGuard lock(m_StatsLock);
        m_stats.sndDurationCounter = steady_clock::now();
    }

    int size = len;
    if (!m_bMessageAPI)
    {
        // For STREAM API it's allowed to send less bytes than the given buffer.
        // Just return how many bytes were actually scheduled for writing.
        // XXX May be reasonable to add a flag that requires that the function
        // not return until the buffer is sent completely.
        size = min(len, sndBuffersLeft() * m_iMaxSRTPayloadSize);
    }

    {
        CGuard recvAckLock(m_RecvAckLock);
        // insert the user buffer into the sending list
        // This should be protected by a mutex. m_SendLock does this.
        m_pSndBuffer->addBuffer(data, size, w_mctrl.msgttl, w_mctrl.inorder, w_mctrl.srctime, (w_mctrl.msgno));
        HLOGC(dlog.Debug, log << CONID() << "sock:SENDING srctime: " << w_mctrl.srctime << "us DATA SIZE: " << size);

        if (sndBuffersLeft() < 1) // XXX Not sure if it should test if any space in the buffer, or as requried.
        {
            // write is not available any more
            s_UDTUnited.m_EPoll.update_events(m_SocketID, m_sPollID, SRT_EPOLL_OUT, false);
        }
    }

    // insert this socket to the snd list if it is not on the list yet
    // m_pSndUList->pop may lock CSndUList::m_ListLock and then m_RecvAckLock
    m_pSndQueue->m_pSndUList->update(this, CSndUList::rescheduleIf(bCongestion));

#ifdef SRT_ENABLE_ECN
    if (bCongestion)
        throw CUDTException(MJ_AGAIN, MN_CONGESTION, 0);
#endif /* SRT_ENABLE_ECN */
    return size;
}

int CUDT::recv(char* data, int len)
{
    if (!m_bConnected || !m_CongCtl.ready())
        throw CUDTException(MJ_CONNECTION, MN_NOCONN, 0);

    if (len <= 0)
    {
        LOGC(dlog.Error, log << "Length of '" << len << "' supplied to srt_recv.");
        throw CUDTException(MJ_NOTSUP, MN_INVAL, 0);
    }

    if (m_bMessageAPI)
    {
        SRT_MSGCTRL mctrl = srt_msgctrl_default;
        return receiveMessage(data, len, (mctrl));
    }

    return receiveBuffer(data, len);
}

int CUDT::recvmsg(char* data, int len, uint64_t& srctime)
{
    if (!m_bConnected || !m_CongCtl.ready())
        throw CUDTException(MJ_CONNECTION, MN_NOCONN, 0);

    if (len <= 0)
    {
        LOGC(dlog.Error, log << "Length of '" << len << "' supplied to srt_recvmsg.");
        throw CUDTException(MJ_NOTSUP, MN_INVAL, 0);
    }

    if (m_bMessageAPI)
    {
        SRT_MSGCTRL mctrl = srt_msgctrl_default;
        int         ret   = receiveMessage(data, len, (mctrl));
        srctime           = mctrl.srctime;
        return ret;
    }

    return receiveBuffer(data, len);
}

<<<<<<< HEAD
int CUDT::recvmsg2(char* data, int len, SRT_MSGCTRL& w_mctrl)
=======
int CUDT::recvmsg2(char *data, int len, SRT_MSGCTRL& w_mctrl)
>>>>>>> 5e5eaf43
{
    if (!m_bConnected || !m_CongCtl.ready())
        throw CUDTException(MJ_CONNECTION, MN_NOCONN, 0);

    if (len <= 0)
    {
        LOGC(dlog.Error, log << "Length of '" << len << "' supplied to srt_recvmsg.");
        throw CUDTException(MJ_NOTSUP, MN_INVAL, 0);
    }

    if (m_bMessageAPI)
        return receiveMessage(data, len, (w_mctrl));

    return receiveBuffer(data, len);
}

<<<<<<< HEAD
int CUDT::receiveMessage(char* data, int len, SRT_MSGCTRL& w_mctrl)
=======
int CUDT::receiveMessage(char *data, int len, SRT_MSGCTRL& w_mctrl)
>>>>>>> 5e5eaf43
{
    // Recvmsg isn't restricted to the congctl type, it's the most
    // basic method of passing the data. You can retrieve data as
    // they come in, however you need to match the size of the buffer.
    if (!m_CongCtl->checkTransArgs(SrtCongestion::STA_MESSAGE, SrtCongestion::STAD_RECV, data, len, -1, false))
        throw CUDTException(MJ_NOTSUP, MN_INVALMSGAPI, 0);

    CGuard recvguard (m_RecvLock);
    CSync tscond     (m_RcvTsbPdCond,  recvguard);

    /* XXX DEBUG STUFF - enable when required
       char charbool[2] = {'0', '1'};
       char ptrn [] = "RECVMSG/BEGIN BROKEN 1 CONN 1 CLOSING 1 SYNCR 1 NMSG                                ";
       int pos [] = {21, 28, 38, 46, 53};
       ptrn[pos[0]] = charbool[m_bBroken];
       ptrn[pos[1]] = charbool[m_bConnected];
       ptrn[pos[2]] = charbool[m_bClosing];
       ptrn[pos[3]] = charbool[m_bSynRecving];
       int wrtlen = sprintf(ptrn + pos[4], "%d", m_pRcvBuffer->getRcvMsgNum());
       strcpy(ptrn + pos[4] + wrtlen, "\n");
       fputs(ptrn, stderr);
    // */

    if (m_bBroken || m_bClosing)
    {
        HLOGC(mglog.Debug, log << CONID() << "receiveMessage: CONNECTION BROKEN - reading from recv buffer just for formality");
        int res       = m_pRcvBuffer->readMsg(data, len);
        w_mctrl.srctime = 0;

        // Kick TsbPd thread to schedule next wakeup (if running)
        if (m_bTsbPd)
        {
            HLOGP(tslog.Debug, "Ping TSBPD thread to schedule wakeup");
            tscond.signal_locked(recvguard);
        }
        else
        {
            HLOGP(tslog.Debug, "NOT pinging TSBPD - not set");
        }

        if (!m_pRcvBuffer->isRcvDataReady())
        {
            // read is not available any more
            s_UDTUnited.m_EPoll.update_events(m_SocketID, m_sPollID, SRT_EPOLL_IN, false);
        }

        if (res == 0)
        {
            if (!m_bMessageAPI && m_bShutdown)
                return 0;
            throw CUDTException(MJ_CONNECTION, MN_CONNLOST, 0);
        }
        else
            return res;
    }

    if (!m_bSynRecving)
    {
        HLOGC(dlog.Debug, log << CONID() << "receiveMessage: BEGIN ASYNC MODE. Going to extract payload size=" << len);

        int res = m_pRcvBuffer->readMsg(data, len, (w_mctrl));
        if (res == 0)
        {
            // read is not available any more

            // Kick TsbPd thread to schedule next wakeup (if running)
            if (m_bTsbPd)
            {
                HLOGP(dlog.Debug, "receiveMessage: nothing to read, kicking TSBPD, return AGAIN");
                tscond.signal_locked(recvguard);
            }
            else
            {
                HLOGP(dlog.Debug, "receiveMessage: nothing to read, return AGAIN");
            }

            // Shut up EPoll if no more messages in non-blocking mode
            s_UDTUnited.m_EPoll.update_events(m_SocketID, m_sPollID, SRT_EPOLL_IN, false);
            throw CUDTException(MJ_AGAIN, MN_RDAVAIL, 0);
        }

        if (!m_pRcvBuffer->isRcvDataReady())
        {
            // Kick TsbPd thread to schedule next wakeup (if running)
            if (m_bTsbPd)
            {
                HLOGP(dlog.Debug, "receiveMessage: DATA READ, but nothing more - kicking TSBPD.");
                tscond.signal_locked(recvguard);
            }
            else
            {
                HLOGP(dlog.Debug, "receiveMessage: DATA READ, but nothing more");
            }

            // Shut up EPoll if no more messages in non-blocking mode
            s_UDTUnited.m_EPoll.update_events(m_SocketID, m_sPollID, SRT_EPOLL_IN, false);

            // After signaling the tsbpd for ready data, report the bandwidth.
#if ENABLE_HEAVY_LOGGING
            double bw = Bps2Mbps( m_iBandwidth * m_iMaxSRTPayloadSize );
            HLOGC(mglog.Debug, log << CONID() << "CURRENT BANDWIDTH: " << bw << "Mbps (" << m_iBandwidth << " buffers per second)");
#endif
        }
        return res;
    }

    HLOGC(dlog.Debug, log << "receiveMessage: BEGIN SYNC MODE. Going to extract payload size=" << len);

    int  res     = 0;
    bool timeout = false;
    // Do not block forever, check connection status each 1 sec.
    const steady_clock::duration recv_timeout = m_iRcvTimeOut < 0 ? seconds_from(1) : milliseconds_from(m_iRcvTimeOut);

    CSync recv_cond (m_RecvDataCond, recvguard);

    do
    {
        if (stillConnected() && !timeout && (!m_pRcvBuffer->isRcvDataReady()))
        {
            /* Kick TsbPd thread to schedule next wakeup (if running) */
            if (m_bTsbPd)
            {
                HLOGC(tslog.Debug, log << "receiveMessage: KICK tsbpd");
                tscond.signal_locked(recvguard);
            }

            do
            {
                // `wait_for(recv_timeout)` wouldn't be correct here. Waiting should be
                // only until the time that is now + timeout since the first moment
                // when this started, or sliced-waiting for 1 second, if timtout is
                // higher than this.
                const steady_clock::time_point exptime = steady_clock::now() + recv_timeout;

                HLOGC(tslog.Debug,
                      log << "receiveMessage: fall asleep up to TS=" << FormatTime(exptime) << " lock=" << (&m_RecvLock)
                          << " cond=" << (&m_RecvDataCond));

                if (!recv_cond.wait_until(exptime))
                {
                    if (!(m_iRcvTimeOut < 0))
                        timeout = true;
                    HLOGP(tslog.Debug,
                          "receiveMessage: DATA COND: EXPIRED -- checking connection conditions and rolling again");
                }
                else
                {
                    HLOGP(tslog.Debug, "receiveMessage: DATA COND: KICKED.");
                }
            } while (stillConnected() && !timeout && (!m_pRcvBuffer->isRcvDataReady()));

            HLOGC(tslog.Debug,
                  log << CONID() << "receiveMessage: lock-waiting loop exited: stillConntected=" << stillConnected()
                      << " timeout=" << timeout << " data-ready=" << m_pRcvBuffer->isRcvDataReady());
        }

        /* XXX DEBUG STUFF - enable when required
        LOGC(dlog.Debug, "RECVMSG/GO-ON BROKEN " << m_bBroken << " CONN " << m_bConnected
                << " CLOSING " << m_bClosing << " TMOUT " << timeout
                << " NMSG " << m_pRcvBuffer->getRcvMsgNum());
                */

        res = m_pRcvBuffer->readMsg(data, len, (w_mctrl));

        if (m_bBroken || m_bClosing)
        {
            if (!m_bMessageAPI && m_bShutdown)
                return 0;
            throw CUDTException(MJ_CONNECTION, MN_CONNLOST, 0);
        }
        else if (!m_bConnected)
            throw CUDTException(MJ_CONNECTION, MN_NOCONN, 0);
    } while ((res == 0) && !timeout);

    if (!m_pRcvBuffer->isRcvDataReady())
    {
        // Falling here means usually that res == 0 && timeout == true.
        // res == 0 would repeat the above loop, unless there was also a timeout.
        // timeout has interrupted the above loop, but with res > 0 this condition
        // wouldn't be satisfied.

        // read is not available any more

        // Kick TsbPd thread to schedule next wakeup (if running)
        if (m_bTsbPd)
        {
            HLOGP(tslog.Debug, "recvmsg: KICK tsbpd() (buffer empty)");
            tscond.signal_locked(recvguard);
        }

        // Shut up EPoll if no more messages in non-blocking mode
        s_UDTUnited.m_EPoll.update_events(m_SocketID, m_sPollID, SRT_EPOLL_IN, false);
    }

    // Unblock when required
    // LOGC(tslog.Debug, "RECVMSG/EXIT RES " << res << " RCVTIMEOUT");

    if ((res <= 0) && (m_iRcvTimeOut >= 0))
        throw CUDTException(MJ_AGAIN, MN_XMTIMEOUT, 0);

    return res;
}

int64_t CUDT::sendfile(fstream& ifs, int64_t& offset, int64_t size, int block)
{
    if (m_bBroken || m_bClosing)
        throw CUDTException(MJ_CONNECTION, MN_CONNLOST, 0);
    else if (!m_bConnected || !m_CongCtl.ready())
        throw CUDTException(MJ_CONNECTION, MN_NOCONN, 0);

    if (size <= 0 && size != -1)
        return 0;

    if (!m_CongCtl->checkTransArgs(SrtCongestion::STA_FILE, SrtCongestion::STAD_SEND, 0, size, -1, false))
        throw CUDTException(MJ_NOTSUP, MN_INVALBUFFERAPI, 0);

    if (!m_pCryptoControl || !m_pCryptoControl->isSndEncryptionOK())
    {
        LOGC(dlog.Error,
             log << "Encryption is required, but the peer did not supply correct credentials. Sending rejected.");
        throw CUDTException(MJ_SETUP, MN_SECURITY, 0);
    }

    CGuard sendguard (m_SendLock);

    if (m_pSndBuffer->getCurrBufSize() == 0)
    {
        // delay the EXP timer to avoid mis-fired timeout
        m_tsLastRspAckTime = steady_clock::now();
        m_iReXmitCount   = 1;
    }

    // positioning...
    try
    {
        if (size == -1)
        {
            ifs.seekg(0, std::ios::end);
            size = ifs.tellg();
            if (offset > size)
                throw 0; // let it be caught below
        }

        // This will also set the position back to the beginning
        // in case when it was moved to the end for measuring the size.
        // This will also fail if the offset exceeds size, so measuring
        // the size can be skipped if not needed.
        ifs.seekg((streamoff)offset);
        if (!ifs.good())
            throw 0;
    }
    catch (...)
    {
        // XXX It would be nice to note that this is reported
        // by exception only if explicitly requested by setting
        // the exception flags in the stream. Here it's fixed so
        // that when this isn't set, the exception is "thrown manually".
        throw CUDTException(MJ_FILESYSTEM, MN_SEEKGFAIL);
    }

    int64_t tosend = size;
    int     unitsize;

    // sending block by block
    while (tosend > 0)
    {
        if (ifs.fail())
            throw CUDTException(MJ_FILESYSTEM, MN_WRITEFAIL);

        if (ifs.eof())
            break;

        unitsize = int((tosend >= block) ? block : tosend);

        {
            CGuard lock(m_SendBlockLock);
            CSync sendcond (m_SendBlockCond,  lock);

            while (stillConnected() && (sndBuffersLeft() <= 0) && m_bPeerHealth)
                sendcond.wait();
        }

        if (m_bBroken || m_bClosing)
            throw CUDTException(MJ_CONNECTION, MN_CONNLOST, 0);
        else if (!m_bConnected)
            throw CUDTException(MJ_CONNECTION, MN_NOCONN, 0);
        else if (!m_bPeerHealth)
        {
            // reset peer health status, once this error returns, the app should handle the situation at the peer side
            m_bPeerHealth = true;
            throw CUDTException(MJ_PEERERROR);
        }

        // record total time used for sending
        if (m_pSndBuffer->getCurrBufSize() == 0)
        {
            CGuard lock(m_StatsLock);
            m_stats.sndDurationCounter = steady_clock::now();
        }

        {
            CGuard        recvAckLock(m_RecvAckLock);
            const int64_t sentsize = m_pSndBuffer->addBufferFromFile(ifs, unitsize);

            if (sentsize > 0)
            {
                tosend -= sentsize;
                offset += sentsize;
            }

            if (sndBuffersLeft() <= 0)
            {
                // write is not available any more
                s_UDTUnited.m_EPoll.update_events(m_SocketID, m_sPollID, SRT_EPOLL_OUT, false);
            }
        }

        // insert this socket to snd list if it is not on the list yet
        m_pSndQueue->m_pSndUList->update(this, CSndUList::DONT_RESCHEDULE);
    }

    return size - tosend;
}

int64_t CUDT::recvfile(fstream& ofs, int64_t& offset, int64_t size, int block)
{
    if (!m_bConnected || !m_CongCtl.ready())
        throw CUDTException(MJ_CONNECTION, MN_NOCONN, 0);
    else if ((m_bBroken || m_bClosing) && !m_pRcvBuffer->isRcvDataReady())
    {
        if (!m_bMessageAPI && m_bShutdown)
            return 0;
        throw CUDTException(MJ_CONNECTION, MN_CONNLOST, 0);
    }

    if (size <= 0)
        return 0;

    if (!m_CongCtl->checkTransArgs(SrtCongestion::STA_FILE, SrtCongestion::STAD_RECV, 0, size, -1, false))
        throw CUDTException(MJ_NOTSUP, MN_INVALBUFFERAPI, 0);

    if (m_bTsbPd)
    {
        LOGC(dlog.Error, log << "Reading from file is incompatible with TSBPD mode and would cause a deadlock\n");
        throw CUDTException(MJ_NOTSUP, MN_INVALBUFFERAPI, 0);
    }

    CGuard recvguard (m_RecvLock);

    // Well, actually as this works over a FILE (fstream), not just a stream,
    // the size can be measured anyway and predicted if setting the offset might
    // have a chance to work or not.

    // positioning...
    try
    {
        if (offset > 0)
        {
            // Don't do anything around here if the offset == 0, as this
            // is the default offset after opening. Whether this operation
            // is performed correctly, it highly depends on how the file
            // has been open. For example, if you want to overwrite parts
            // of an existing file, the file must exist, and the ios::trunc
            // flag must not be set. If the file is open for only ios::out,
            // then the file will be truncated since the offset position on
            // at the time when first written; if ios::in|ios::out, then
            // it won't be truncated, just overwritten.

            // What is required here is that if offset is 0, don't try to
            // change the offset because this might be impossible with
            // the current flag set anyway.

            // Also check the status and CAUSE exception manually because
            // you don't know, as well, whether the user has set exception
            // flags.

            ofs.seekp((streamoff)offset);
            if (!ofs.good())
                throw 0; // just to get caught :)
        }
    }
    catch (...)
    {
        // XXX It would be nice to note that this is reported
        // by exception only if explicitly requested by setting
        // the exception flags in the stream. For a case, when it's not,
        // an additional explicit throwing happens when failbit is set.
        throw CUDTException(MJ_FILESYSTEM, MN_SEEKPFAIL);
    }

    int64_t torecv   = size;
    int     unitsize = block;
    int     recvsize;

    // receiving... "recvfile" is always blocking
    while (torecv > 0)
    {
        if (ofs.fail())
        {
            // send the sender a signal so it will not be blocked forever
            int32_t err_code = CUDTException::EFILE;
            sendCtrl(UMSG_PEERERROR, &err_code);

            throw CUDTException(MJ_FILESYSTEM, MN_WRITEFAIL);
        }

        {
            CGuard gl   (m_RecvDataLock);
            CSync rcond (m_RecvDataCond,  gl);

            while (stillConnected() && !m_pRcvBuffer->isRcvDataReady())
                rcond.wait();
        }

        if (!m_bConnected)
            throw CUDTException(MJ_CONNECTION, MN_NOCONN, 0);
        else if ((m_bBroken || m_bClosing) && !m_pRcvBuffer->isRcvDataReady())
        {

            if (!m_bMessageAPI && m_bShutdown)
                return 0;
            throw CUDTException(MJ_CONNECTION, MN_CONNLOST, 0);
        }

        unitsize = int((torecv == -1 || torecv >= block) ? block : torecv);
        recvsize = m_pRcvBuffer->readBufferToFile(ofs, unitsize);

        if (recvsize > 0)
        {
            torecv -= recvsize;
            offset += recvsize;
        }
    }

    if (!m_pRcvBuffer->isRcvDataReady())
    {
        // read is not available any more
        s_UDTUnited.m_EPoll.update_events(m_SocketID, m_sPollID, SRT_EPOLL_IN, false);
    }

    return size - torecv;
}

void CUDT::bstats(CBytePerfMon* perf, bool clear, bool instantaneous)
{
    if (!m_bConnected)
        throw CUDTException(MJ_CONNECTION, MN_NOCONN, 0);
    if (m_bBroken || m_bClosing)
        throw CUDTException(MJ_CONNECTION, MN_CONNLOST, 0);

    CGuard statsguard (m_StatsLock);

    const steady_clock::time_point currtime = steady_clock::now();

    perf->msTimeStamp          = count_milliseconds(currtime - m_stats.tsStartTime);
    perf->pktSent              = m_stats.traceSent;
    perf->pktRecv              = m_stats.traceRecv;
    perf->pktSndLoss           = m_stats.traceSndLoss;
    perf->pktRcvLoss           = m_stats.traceRcvLoss;
    perf->pktRetrans           = m_stats.traceRetrans;
    perf->pktRcvRetrans        = m_stats.traceRcvRetrans;
    perf->pktSentACK           = m_stats.sentACK;
    perf->pktRecvACK           = m_stats.recvACK;
    perf->pktSentNAK           = m_stats.sentNAK;
    perf->pktRecvNAK           = m_stats.recvNAK;
    perf->usSndDuration        = m_stats.sndDuration;
    perf->pktReorderDistance   = m_stats.traceReorderDistance;
    perf->pktReorderTolerance  = m_iReorderTolerance;
    perf->pktRcvAvgBelatedTime = m_stats.traceBelatedTime;
    perf->pktRcvBelated        = m_stats.traceRcvBelated;

    perf->pktSndFilterExtra  = m_stats.sndFilterExtra;
    perf->pktRcvFilterExtra  = m_stats.rcvFilterExtra;
    perf->pktRcvFilterSupply = m_stats.rcvFilterSupply;
    perf->pktRcvFilterLoss   = m_stats.rcvFilterLoss;

    /* perf byte counters include all headers (SRT+UDP+IP) */
    const int pktHdrSize = CPacket::HDR_SIZE + CPacket::UDP_HDR_SIZE;
    perf->byteSent       = m_stats.traceBytesSent + (m_stats.traceSent * pktHdrSize);
    perf->byteRecv       = m_stats.traceBytesRecv + (m_stats.traceRecv * pktHdrSize);
    perf->byteRetrans    = m_stats.traceBytesRetrans + (m_stats.traceRetrans * pktHdrSize);
#ifdef SRT_ENABLE_LOSTBYTESCOUNT
    perf->byteRcvLoss = m_stats.traceRcvBytesLoss + (m_stats.traceRcvLoss * pktHdrSize);
#endif

    perf->pktSndDrop  = m_stats.traceSndDrop;
    perf->pktRcvDrop  = m_stats.traceRcvDrop + m_stats.traceRcvUndecrypt;
    perf->byteSndDrop = m_stats.traceSndBytesDrop + (m_stats.traceSndDrop * pktHdrSize);
    perf->byteRcvDrop =
        m_stats.traceRcvBytesDrop + (m_stats.traceRcvDrop * pktHdrSize) + m_stats.traceRcvBytesUndecrypt;
    perf->pktRcvUndecrypt  = m_stats.traceRcvUndecrypt;
    perf->byteRcvUndecrypt = m_stats.traceRcvBytesUndecrypt;

    perf->pktSentTotal       = m_stats.sentTotal;
    perf->pktRecvTotal       = m_stats.recvTotal;
    perf->pktSndLossTotal    = m_stats.sndLossTotal;
    perf->pktRcvLossTotal    = m_stats.rcvLossTotal;
    perf->pktRetransTotal    = m_stats.retransTotal;
    perf->pktSentACKTotal    = m_stats.sentACKTotal;
    perf->pktRecvACKTotal    = m_stats.recvACKTotal;
    perf->pktSentNAKTotal    = m_stats.sentNAKTotal;
    perf->pktRecvNAKTotal    = m_stats.recvNAKTotal;
    perf->usSndDurationTotal = m_stats.m_sndDurationTotal;

    perf->byteSentTotal           = m_stats.bytesSentTotal + (m_stats.sentTotal * pktHdrSize);
    perf->byteRecvTotal           = m_stats.bytesRecvTotal + (m_stats.recvTotal * pktHdrSize);
    perf->byteRetransTotal        = m_stats.bytesRetransTotal + (m_stats.retransTotal * pktHdrSize);
    perf->pktSndFilterExtraTotal  = m_stats.sndFilterExtraTotal;
    perf->pktRcvFilterExtraTotal  = m_stats.rcvFilterExtraTotal;
    perf->pktRcvFilterSupplyTotal = m_stats.rcvFilterSupplyTotal;
    perf->pktRcvFilterLossTotal   = m_stats.rcvFilterLossTotal;

#ifdef SRT_ENABLE_LOSTBYTESCOUNT
    perf->byteRcvLossTotal = m_stats.rcvBytesLossTotal + (m_stats.rcvLossTotal * pktHdrSize);
#endif
    perf->pktSndDropTotal  = m_stats.sndDropTotal;
    perf->pktRcvDropTotal  = m_stats.rcvDropTotal + m_stats.m_rcvUndecryptTotal;
    perf->byteSndDropTotal = m_stats.sndBytesDropTotal + (m_stats.sndDropTotal * pktHdrSize);
    perf->byteRcvDropTotal =
        m_stats.rcvBytesDropTotal + (m_stats.rcvDropTotal * pktHdrSize) + m_stats.m_rcvBytesUndecryptTotal;
    perf->pktRcvUndecryptTotal  = m_stats.m_rcvUndecryptTotal;
    perf->byteRcvUndecryptTotal = m_stats.m_rcvBytesUndecryptTotal;
    //<

    double interval = count_microseconds(currtime - m_stats.tsLastSampleTime);

    //>mod
    perf->mbpsSendRate = double(perf->byteSent) * 8.0 / interval;
    perf->mbpsRecvRate = double(perf->byteRecv) * 8.0 / interval;
    //<

    perf->usPktSndPeriod      = count_microseconds(m_tdSendInterval);
    perf->pktFlowWindow       = m_iFlowWindowSize;
    perf->pktCongestionWindow = (int)m_dCongestionWindow;
    perf->pktFlightSize       = CSeqNo::seqlen(m_iSndLastAck, CSeqNo::incseq(m_iSndCurrSeqNo)) - 1;
    perf->msRTT               = (double)m_iRTT / 1000.0;
    //>new
    perf->msSndTsbPdDelay = m_bPeerTsbPd ? m_iPeerTsbPdDelay_ms : 0;
    perf->msRcvTsbPdDelay = m_bTsbPd ? m_iTsbPdDelay_ms : 0;
    perf->byteMSS         = m_iMSS;

    perf->mbpsMaxBW = m_llMaxBW > 0 ? Bps2Mbps(m_llMaxBW) : m_CongCtl.ready() ? Bps2Mbps(m_CongCtl->sndBandwidth()) : 0;

    //<
    uint32_t availbw = (uint64_t)(m_iBandwidth == 1 ? m_RcvTimeWindow.getBandwidth() : m_iBandwidth);

    perf->mbpsBandwidth = Bps2Mbps(availbw * (m_iMaxSRTPayloadSize + pktHdrSize));

    if (m_ConnectionLock.try_lock())
    {
        if (m_pSndBuffer)
        {
#ifdef SRT_ENABLE_SNDBUFSZ_MAVG
            if (instantaneous)
            {
                /* Get instant SndBuf instead of moving average for application-based Algorithm
<<<<<<< HEAD
                   (such as NAE) in need of fast reaction to network condition changes. */
=======
                    (such as NAE) in need of fast reaction to network condition changes. */
>>>>>>> 5e5eaf43
                perf->pktSndBuf = m_pSndBuffer->getCurrBufSize((perf->byteSndBuf), (perf->msSndBuf));
            }
            else
            {
                perf->pktSndBuf = m_pSndBuffer->getAvgBufSize((perf->byteSndBuf), (perf->msSndBuf));
            }
#else
            perf->pktSndBuf = m_pSndBuffer->getCurrBufSize((perf->byteSndBuf), (perf->msSndBuf));
#endif
            perf->byteSndBuf += (perf->pktSndBuf * pktHdrSize);
            //<
            perf->byteAvailSndBuf = (m_iSndBufSize - perf->pktSndBuf) * m_iMSS;
        }
        else
        {
            perf->byteAvailSndBuf = 0;
            // new>
            perf->pktSndBuf  = 0;
            perf->byteSndBuf = 0;
            perf->msSndBuf   = 0;
            //<
        }

        if (m_pRcvBuffer)
        {
            perf->byteAvailRcvBuf = m_pRcvBuffer->getAvailBufSize() * m_iMSS;
            // new>
#ifdef SRT_ENABLE_RCVBUFSZ_MAVG
            if (instantaneous) // no need for historical API for Rcv side
            {
                perf->pktRcvBuf = m_pRcvBuffer->getRcvDataSize(perf->byteRcvBuf, perf->msRcvBuf);
            }
            else
            {
                perf->pktRcvBuf = m_pRcvBuffer->getRcvAvgDataSize(perf->byteRcvBuf, perf->msRcvBuf);
            }
#else
            perf->pktRcvBuf = m_pRcvBuffer->getRcvDataSize(perf->byteRcvBuf, perf->msRcvBuf);
#endif
            //<
        }
        else
        {
            perf->byteAvailRcvBuf = 0;
            // new>
            perf->pktRcvBuf  = 0;
            perf->byteRcvBuf = 0;
            perf->msRcvBuf   = 0;
            //<
        }

        m_ConnectionLock.unlock();
    }
    else
    {
        perf->byteAvailSndBuf = 0;
        perf->byteAvailRcvBuf = 0;
        // new>
        perf->pktSndBuf  = 0;
        perf->byteSndBuf = 0;
        perf->msSndBuf   = 0;

        perf->byteRcvBuf = 0;
        perf->msRcvBuf   = 0;
        //<
    }

    if (clear)
    {
        m_stats.traceSndDrop           = 0;
        m_stats.traceRcvDrop           = 0;
        m_stats.traceSndBytesDrop      = 0;
        m_stats.traceRcvBytesDrop      = 0;
        m_stats.traceRcvUndecrypt      = 0;
        m_stats.traceRcvBytesUndecrypt = 0;
        // new>
        m_stats.traceBytesSent = m_stats.traceBytesRecv = m_stats.traceBytesRetrans = 0;
        //<
        m_stats.traceSent = m_stats.traceRecv = m_stats.traceSndLoss = m_stats.traceRcvLoss = m_stats.traceRetrans =
            m_stats.sentACK = m_stats.recvACK = m_stats.sentNAK = m_stats.recvNAK = 0;
        m_stats.sndDuration                                                       = 0;
        m_stats.traceRcvRetrans                                                   = 0;
        m_stats.traceRcvBelated                                                   = 0;
#ifdef SRT_ENABLE_LOSTBYTESCOUNT
        m_stats.traceRcvBytesLoss = 0;
#endif

        m_stats.sndFilterExtra = 0;
        m_stats.rcvFilterExtra = 0;

        m_stats.rcvFilterSupply = 0;
        m_stats.rcvFilterLoss   = 0;

        m_stats.tsLastSampleTime = currtime;
    }
}

bool CUDT::updateCC(ETransmissionEvent evt, EventVariant arg)
{
    // Special things that must be done HERE, not in SrtCongestion,
    // because it involves the input buffer in CUDT. It would be
    // slightly dangerous to give SrtCongestion access to it.

    // According to the rules, the congctl should be ready at the same
    // time when the sending buffer. For sanity check, check both first.
    if (!m_CongCtl.ready() || !m_pSndBuffer)
    {
        LOGC(mglog.Error,
             log << CONID() << "updateCC: CAN'T DO UPDATE - congctl " << (m_CongCtl.ready() ? "ready" : "NOT READY")
            << "; sending buffer " << (m_pSndBuffer ? "NOT CREATED" : "created"));

        return false;
    }

    HLOGC(mglog.Debug, log << "updateCC: EVENT:" << TransmissionEventStr(evt));

    if (evt == TEV_INIT)
    {
        // only_input uses:
        // 0: in the beginning and when SRTO_MAXBW was changed
        // 1: SRTO_INPUTBW was changed
        // 2: SRTO_OHEADBW was changed
        EInitEvent only_input = arg.get<EventVariant::INIT>();
        // false = TEV_INIT_RESET: in the beginning, or when MAXBW was changed.

        if (only_input && m_llMaxBW)
        {
            HLOGC(mglog.Debug, log << CONID() << "updateCC/TEV_INIT: non-RESET stage and m_llMaxBW already set to " << m_llMaxBW);
            // Don't change
        }
        else // either m_llMaxBW == 0 or only_input == TEV_INIT_RESET
        {
            // Use the values:
            // - if SRTO_MAXBW is >0, use it.
            // - if SRTO_MAXBW == 0, use SRTO_INPUTBW + SRTO_OHEADBW
            // - if SRTO_INPUTBW == 0, pass 0 to requst in-buffer sampling
            // Bytes/s
            int bw = m_llMaxBW != 0 ? m_llMaxBW :                       // When used SRTO_MAXBW
                         m_llInputBW != 0 ? withOverhead(m_llInputBW) : // SRTO_INPUTBW + SRT_OHEADBW
                             0; // When both MAXBW and INPUTBW are 0, request in-buffer sampling

            // Note: setting bw == 0 uses BW_INFINITE value in LiveCC
            m_CongCtl->updateBandwidth(m_llMaxBW, bw);

            if (only_input == TEV_INIT_OHEADBW)
            {
                // On updated SRTO_OHEADBW don't change input rate.
                // This only influences the call to withOverhead().
            }
            else
            {
                // No need to calculate input reate if the bandwidth is set
                const bool disable_in_rate_calc = (bw != 0);
                m_pSndBuffer->resetInputRateSmpPeriod(disable_in_rate_calc);
            }

            HLOGC(mglog.Debug,
                  log << CONID() << "updateCC/TEV_INIT: updating BW=" << m_llMaxBW
                      << (only_input == TEV_INIT_RESET
                              ? " (UNCHANGED)"
                              : only_input == TEV_INIT_OHEADBW ? " (only Overhead)" : " (updated sampling rate)"));
        }
    }

    // This part is also required only by LiveCC, however not
    // moved there due to that it needs access to CSndBuffer.
    if (evt == TEV_ACK || evt == TEV_LOSSREPORT || evt == TEV_CHECKTIMER)
    {
        // Specific part done when MaxBW is set to 0 (auto) and InputBW is 0.
        // This requests internal input rate sampling.
        if (m_llMaxBW == 0 && m_llInputBW == 0)
        {
            // Get auto-calculated input rate, Bytes per second
            const int64_t inputbw = m_pSndBuffer->getInputRate();

            /*
             * On blocked transmitter (tx full) and until connection closes,
             * auto input rate falls to 0 but there may be still lot of packet to retransmit
             * Calling updateBandwidth with 0 sets maxBW to default BW_INFINITE (1 Gbps)
             * and sendrate skyrockets for retransmission.
             * Keep previously set maximum in that case (inputbw == 0).
             */
            if (inputbw != 0)
                m_CongCtl->updateBandwidth(0, withOverhead(inputbw)); // Bytes/sec
        }
    }

    HLOGC(mglog.Debug, log << CONID() << "updateCC: emitting signal for EVENT:" << TransmissionEventStr(evt));

    // Now execute a congctl-defined action for that event.
    EmitSignal(evt, arg);

    // This should be done with every event except ACKACK and SEND/RECEIVE
    // After any action was done by the congctl, update the congestion window and sending interval.
    if (evt != TEV_ACKACK && evt != TEV_SEND && evt != TEV_RECEIVE)
    {
        // This part comes from original UDT.
        // NOTE: THESE things come from CCC class:
        // - m_dPktSndPeriod
        // - m_dCWndSize
        m_tdSendInterval    = microseconds_from((int64_t)m_CongCtl->pktSndPeriod_us());
        m_dCongestionWindow = m_CongCtl->cgWindowSize();
#if ENABLE_HEAVY_LOGGING
        HLOGC(mglog.Debug,
              log << CONID() << "updateCC: updated values from congctl: interval=" << count_microseconds(m_tdSendInterval) << " us ("
                  << "tk (" << m_CongCtl->pktSndPeriod_us() << "us) cgwindow="
                  << std::setprecision(3) << m_dCongestionWindow);
#endif
    }

    HLOGC(mglog.Debug, log << "udpateCC: finished handling for EVENT:" << TransmissionEventStr(evt));

    return true;
}

void CUDT::initSynch()
{
    createMutex(m_SendBlockLock, "SendBlock");
    createCond(m_SendBlockCond, "SendBlock");
    createMutex(m_RecvDataLock, "RecvData");
    createCond(m_RecvDataCond, "RecvData");
    createMutex(m_SendLock, "Send");
    createMutex(m_RecvLock, "Recv");
    createMutex(m_RcvLossLock, "RcvLoss");
    createMutex(m_RecvAckLock, "RecvAck");
    createMutex(m_RcvBufferLock, "RcvBuffer");
    createMutex(m_ConnectionLock, "Connection");
    createMutex(m_StatsLock, "Stats");

    memset(&m_RcvTsbPdThread, 0, sizeof m_RcvTsbPdThread);
    createCond(m_RcvTsbPdCond, "RcvTsbPd");
}

void CUDT::destroySynch()
{
    releaseCond(m_SendBlockCond);
    releaseCond(m_RecvDataCond);
    releaseCond(m_RcvTsbPdCond);
}

void CUDT::releaseSynch()
{
    // wake up user calls
    CSync::lock_signal(m_SendBlockCond, m_SendBlockLock);

    enterCS(m_SendLock);
    leaveCS(m_SendLock);

    CSync::lock_signal(m_RecvDataCond, m_RecvDataLock);
    CSync::lock_signal(m_RcvTsbPdCond, m_RecvLock);

    enterCS(m_RecvDataLock);
    if (isthread(m_RcvTsbPdThread))
    {
        jointhread(m_RcvTsbPdThread);
    }
    leaveCS(m_RecvDataLock);

    enterCS(m_RecvLock);
    leaveCS(m_RecvLock);
}

void CUDT::ackDataUpTo(int32_t ack)
{
    int acksize = CSeqNo::seqoff(m_iRcvLastSkipAck, ack);

    HLOGC(mglog.Debug, log << "ackDataUpTo: %" << ack << " vs. current %" << m_iRcvLastSkipAck
            << " (signing off " << acksize << " packets)");

    m_iRcvLastAck = ack;
    m_iRcvLastSkipAck = ack;

    // NOTE: This is new towards UDT and prevents spurious
    // wakeup of select/epoll functions when no new packets
    // were signed off for extraction.
    if (acksize > 0)
    {
        m_pRcvBuffer->ackData(acksize);

        // Signal threads waiting in CTimer::waitForEvent(),
        // which are select(), selectEx() and epoll_wait().
        CTimer::triggerEvent();
    }
}

#if ENABLE_HEAVY_LOGGING
static void DebugAck(string hdr, int prev, int ack)
{
    if (!prev)
    {
        HLOGC(mglog.Debug, log << hdr << "ACK " << ack);
        return;
    }

    prev     = CSeqNo::incseq(prev);
    int diff = CSeqNo::seqoff(prev, ack);
    if (diff < 0)
    {
        HLOGC(mglog.Debug, log << hdr << "ACK ERROR: " << prev << "-" << ack << "(diff " << diff << ")");
        return;
    }

    bool shorted = diff > 100; // sanity
    if (shorted)
        ack = CSeqNo::incseq(prev, 100);

    ostringstream ackv;
    for (; prev != ack; prev = CSeqNo::incseq(prev))
        ackv << prev << " ";
    if (shorted)
        ackv << "...";
    HLOGC(mglog.Debug, log << hdr << "ACK (" << (diff + 1) << "): " << ackv.str() << ack);
}
#else
static inline void DebugAck(string, int, int) {}
#endif

void CUDT::sendCtrl(UDTMessageType pkttype, const void* lparam, void* rparam, int size)
{
    CPacket ctrlpkt;
    setPacketTS(ctrlpkt, steady_clock::now());

    int nbsent        = 0;
    int local_prevack = 0;

#if ENABLE_HEAVY_LOGGING
    struct SaveBack
    {
        int&       target;
        const int& source;

        ~SaveBack() { target = source; }
    } l_saveback = {m_iDebugPrevLastAck, m_iRcvLastAck};
    (void)l_saveback; // kill compiler warning: unused variable `l_saveback` [-Wunused-variable]

    local_prevack = m_iDebugPrevLastAck;

    string reason; // just for "a reason" of giving particular % for ACK
#endif

    switch (pkttype)
    {
    case UMSG_ACK: // 010 - Acknowledgement
    {
        int32_t ack;

        // If there is no loss, the ACK is the current largest sequence number plus 1;
        // Otherwise it is the smallest sequence number in the receiver loss list.
        if (m_pRcvLossList->getLossLength() == 0)
        {
            ack = CSeqNo::incseq(m_iRcvCurrSeqNo);
#if ENABLE_HEAVY_LOGGING
            reason = "expected next";
#endif
        }
        else
        {
            ack = m_pRcvLossList->getFirstLostSeq();
#if ENABLE_HEAVY_LOGGING
            reason = "first lost";
#endif
        }

        if (m_iRcvLastAckAck == ack)
        {
            HLOGC(mglog.Debug, log << "sendCtrl(UMSG_ACK): last ACK %" << ack << " == last ACKACK (" << reason << ")");
            break;
        }

        // send out a lite ACK
        // to save time on buffer processing and bandwidth/AS measurement, a lite ACK only feeds back an ACK number
        if (size == SEND_LITE_ACK)
        {
            ctrlpkt.pack(pkttype, NULL, &ack, size);
            ctrlpkt.m_iID = m_PeerID;
            nbsent        = m_pSndQueue->sendto(m_PeerAddr, ctrlpkt);
            DebugAck("sendCtrl(lite):" + CONID(), local_prevack, ack);
            break;
        }

        // There are new received packets to acknowledge, update related information.
        /* tsbpd thread may also call ackData when skipping packet so protect code */
        enterCS(m_RcvBufferLock);

        // IF ack %> m_iRcvLastAck
        if (CSeqNo::seqcmp(ack, m_iRcvLastAck) > 0)
        {
            ackDataUpTo(ack);
            leaveCS(m_RcvBufferLock);
            IF_HEAVY_LOGGING(int32_t oldack = m_iRcvLastSkipAck);

            // If TSBPD is enabled, then INSTEAD OF signaling m_RecvDataCond,
            // signal m_RcvTsbPdCond. This will kick in the tsbpd thread, which
            // will signal m_RecvDataCond when there's time to play for particular
            // data packet.
            HLOGC(dlog.Debug, log << "ACK: clip %" << oldack << "-%" << ack
                    << ", REVOKED " << CSeqNo::seqoff(ack, m_iRcvLastAck) << " from RCV buffer");

            if (m_bTsbPd)
            {
                /* Newly acknowledged data, signal TsbPD thread */
                CGuard rcvlock (m_RecvLock);
                CSync tscond (m_RcvTsbPdCond, rcvlock);
                if (m_bTsbPdAckWakeup)
                    tscond.signal_locked(rcvlock);
            }
            else
            {
                if (m_bSynRecving)
                {
                    // signal a waiting "recv" call if there is any data available
                    CSync::lock_signal(m_RecvDataCond, m_RecvDataLock);
                }
                // acknowledge any waiting epolls to read
                s_UDTUnited.m_EPoll.update_events(m_SocketID, m_sPollID, SRT_EPOLL_IN, true);
                CTimer::triggerEvent();
            }
            enterCS(m_RcvBufferLock);
        }
        else if (ack == m_iRcvLastAck)
        {
            // If the ACK was just sent already AND elapsed time did not exceed RTT,
            if ((steady_clock::now() - m_tsLastAckTime) <
                (microseconds_from(m_iRTT + 4 * m_iRTTVar)))
            {
                HLOGC(mglog.Debug, log << "sendCtrl(UMSG_ACK): ACK %" << ack << " just sent - too early to repeat");
                leaveCS(m_RcvBufferLock);
                break;
            }
        }
        else
        {
            // Not possible (m_iRcvCurrSeqNo+1 <% m_iRcvLastAck ?)
            LOGC(mglog.Error, log << "sendCtrl(UMSG_ACK): IPE: curr %" << m_iRcvLastAck
                  << " <% last %" << m_iRcvLastAck);
            leaveCS(m_RcvBufferLock);
            break;
        }

        // [[using assert( ack >= m_iRcvLastAck && is_periodic_ack ) ]]

        // Send out the ACK only if has not been received by the sender before
        if (CSeqNo::seqcmp(m_iRcvLastAck, m_iRcvLastAckAck) > 0)
        {
            // NOTE: The BSTATS feature turns on extra fields above size 6
            // also known as ACKD_TOTAL_SIZE_VER100.
            int32_t data[ACKD_TOTAL_SIZE];

            // Case you care, CAckNo::incack does exactly the same thing as
            // CSeqNo::incseq. Logically the ACK number is a different thing
            // than sequence number (it's a "journal" for ACK request-response,
            // and starts from 0, unlike sequence, which starts from a random
            // number), but still the numbers are from exactly the same domain.
            m_iAckSeqNo           = CAckNo::incack(m_iAckSeqNo);
            data[ACKD_RCVLASTACK] = m_iRcvLastAck;
            data[ACKD_RTT]        = m_iRTT;
            data[ACKD_RTTVAR]     = m_iRTTVar;
            data[ACKD_BUFFERLEFT] = m_pRcvBuffer->getAvailBufSize();
            // a minimum flow window of 2 is used, even if buffer is full, to break potential deadlock
            if (data[ACKD_BUFFERLEFT] < 2)
                data[ACKD_BUFFERLEFT] = 2;

            if (steady_clock::now() - m_tsLastAckTime > m_tdACKInterval)
            {
                int rcvRate;
                int ctrlsz = ACKD_TOTAL_SIZE_UDTBASE * ACKD_FIELD_SIZE; // Minimum required size

                data[ACKD_RCVSPEED]  = m_RcvTimeWindow.getPktRcvSpeed((rcvRate));
                data[ACKD_BANDWIDTH] = m_RcvTimeWindow.getBandwidth();

                //>>Patch while incompatible (1.0.2) receiver floating around
                if (m_lPeerSrtVersion == SrtVersion(1, 0, 2))
                {
                    data[ACKD_RCVRATE] = rcvRate;                                     // bytes/sec
                    data[ACKD_XMRATE]  = data[ACKD_BANDWIDTH] * m_iMaxSRTPayloadSize; // bytes/sec
                    ctrlsz             = ACKD_FIELD_SIZE * ACKD_TOTAL_SIZE_VER102;
                }
                else if (m_lPeerSrtVersion >= SrtVersion(1, 0, 3))
                {
                    // Normal, currently expected version.
                    data[ACKD_RCVRATE] = rcvRate; // bytes/sec
                    ctrlsz             = ACKD_FIELD_SIZE * ACKD_TOTAL_SIZE_VER101;
                }
                // ELSE: leave the buffer with ...UDTBASE size.

                ctrlpkt.pack(pkttype, &m_iAckSeqNo, data, ctrlsz);
                m_tsLastAckTime = steady_clock::now();
            }
            else
            {
                ctrlpkt.pack(pkttype, &m_iAckSeqNo, data, ACKD_FIELD_SIZE * ACKD_TOTAL_SIZE_SMALL);
            }

            ctrlpkt.m_iID        = m_PeerID;
<<<<<<< HEAD
            ctrlpkt.m_iTimeStamp = count_microseconds(steady_clock::now() - m_stats.tsStartTime);
=======
            setPacketTS(ctrlpkt, steady_clock::now());
>>>>>>> 5e5eaf43
            nbsent               = m_pSndQueue->sendto(m_PeerAddr, ctrlpkt);
            DebugAck("sendCtrl: " + CONID(), local_prevack, ack);

            m_ACKWindow.store(m_iAckSeqNo, m_iRcvLastAck);

            enterCS(m_StatsLock);
            ++m_stats.sentACK;
            ++m_stats.sentACKTotal;
            leaveCS(m_StatsLock);
        }
        else
        {
            HLOGC(mglog.Debug, log << "sendCtrl(UMSG_ACK): " << CONID() << "ACK %" << m_iRcvLastAck
                    << " <=%  ACKACK %" << m_iRcvLastAckAck << " - NOT SENDING ACK");
        }
        leaveCS(m_RcvBufferLock);
        break;
    }

    case UMSG_ACKACK: // 110 - Acknowledgement of Acknowledgement
        ctrlpkt.pack(pkttype, lparam);
        ctrlpkt.m_iID = m_PeerID;
        nbsent        = m_pSndQueue->sendto(m_PeerAddr, ctrlpkt);

        break;

    case UMSG_LOSSREPORT: // 011 - Loss Report
    {
        // Explicitly defined lost sequences
        if (rparam)
        {
            int32_t* lossdata = (int32_t*)rparam;

            size_t bytes = sizeof(*lossdata) * size;
            ctrlpkt.pack(pkttype, NULL, lossdata, bytes);

            ctrlpkt.m_iID = m_PeerID;
            nbsent        = m_pSndQueue->sendto(m_PeerAddr, ctrlpkt);

            enterCS(m_StatsLock);
            ++m_stats.sentNAK;
            ++m_stats.sentNAKTotal;
            leaveCS(m_StatsLock);
        }
        // Call with no arguments - get loss list from internal data.
        else if (m_pRcvLossList->getLossLength() > 0)
        {
            // this is periodically NAK report; make sure NAK cannot be sent back too often

            // read loss list from the local receiver loss list
            int32_t* data = new int32_t[m_iMaxSRTPayloadSize / 4];
            int      losslen;
            m_pRcvLossList->getLossArray(data, losslen, m_iMaxSRTPayloadSize / 4);

            if (0 < losslen)
            {
                ctrlpkt.pack(pkttype, NULL, data, losslen * 4);
                ctrlpkt.m_iID = m_PeerID;
                nbsent        = m_pSndQueue->sendto(m_PeerAddr, ctrlpkt);

                enterCS(m_StatsLock);
                ++m_stats.sentNAK;
                ++m_stats.sentNAKTotal;
                leaveCS(m_StatsLock);
            }

            delete[] data;
        }

        // update next NAK time, which should wait enough time for the retansmission, but not too long
        m_tdNAKInterval = microseconds_from(m_iRTT + 4 * m_iRTTVar);

        // Fix the NAKreport period according to the congctl
        m_tdNAKInterval =
            microseconds_from(m_CongCtl->updateNAKInterval(count_microseconds(m_tdNAKInterval),
                                                                      m_RcvTimeWindow.getPktRcvSpeed(),
                                                                      m_pRcvLossList->getLossLength()));

        // This is necessary because a congctl need not wish to define
        // its own minimum interval, in which case the default one is used.
        if (m_tdNAKInterval < m_tdMinNakInterval)
            m_tdNAKInterval = m_tdMinNakInterval;

        break;
    }

    case UMSG_CGWARNING: // 100 - Congestion Warning
        ctrlpkt.pack(pkttype);
        ctrlpkt.m_iID = m_PeerID;
        nbsent        = m_pSndQueue->sendto(m_PeerAddr, ctrlpkt);

        m_tsLastWarningTime = steady_clock::now();

        break;

    case UMSG_KEEPALIVE: // 001 - Keep-alive
        ctrlpkt.pack(pkttype);
        ctrlpkt.m_iID = m_PeerID;
        nbsent        = m_pSndQueue->sendto(m_PeerAddr, ctrlpkt);

        break;

    case UMSG_HANDSHAKE: // 000 - Handshake
        ctrlpkt.pack(pkttype, NULL, rparam, sizeof(CHandShake));
        ctrlpkt.m_iID = m_PeerID;
        nbsent        = m_pSndQueue->sendto(m_PeerAddr, ctrlpkt);

        break;

    case UMSG_SHUTDOWN: // 101 - Shutdown
        ctrlpkt.pack(pkttype);
        ctrlpkt.m_iID = m_PeerID;
        nbsent        = m_pSndQueue->sendto(m_PeerAddr, ctrlpkt);

        break;

    case UMSG_DROPREQ: // 111 - Msg drop request
        ctrlpkt.pack(pkttype, lparam, rparam, 8);
        ctrlpkt.m_iID = m_PeerID;
        nbsent        = m_pSndQueue->sendto(m_PeerAddr, ctrlpkt);

        break;

    case UMSG_PEERERROR: // 1000 - acknowledge the peer side a special error
        ctrlpkt.pack(pkttype, lparam);
        ctrlpkt.m_iID = m_PeerID;
        nbsent        = m_pSndQueue->sendto(m_PeerAddr, ctrlpkt);

        break;

    case UMSG_EXT: // 0x7FFF - Resevered for future use
        break;

    default:
        break;
    }

    // Fix keepalive
    if (nbsent)
        m_tsLastSndTime = steady_clock::now();
}

void CUDT::updateSndLossListOnACK(int32_t ackdata_seqno)
{
    // Update sender's loss list and acknowledge packets in the sender's buffer
    {
        // m_RecvAckLock protects sender's loss list and epoll
        CGuard ack_lock(m_RecvAckLock);

        const int offset = CSeqNo::seqoff(m_iSndLastDataAck, ackdata_seqno);
        // IF distance between m_iSndLastDataAck and ack is nonempty...
        if (offset <= 0)
            return;

        // update sending variables
        m_iSndLastDataAck = ackdata_seqno;

        // remove any loss that predates 'ack' (not to be considered loss anymore)
        m_pSndLossList->remove(CSeqNo::decseq(m_iSndLastDataAck));

        // acknowledge the sending buffer (remove data that predate 'ack')
        m_pSndBuffer->ackData(offset);

        // acknowledde any waiting epolls to write
        s_UDTUnited.m_EPoll.update_events(m_SocketID, m_sPollID, SRT_EPOLL_OUT, true);
    }

    // insert this socket to snd list if it is not on the list yet
    m_pSndQueue->m_pSndUList->update(this, CSndUList::DONT_RESCHEDULE);

    if (m_bSynSending)
    {
        CSync::lock_signal(m_SendBlockCond, m_SendBlockLock);
    }

    const steady_clock::time_point currtime = steady_clock::now();
    // record total time used for sending
    enterCS(m_StatsLock);
    m_stats.sndDuration += count_microseconds(currtime - m_stats.sndDurationCounter);
    m_stats.m_sndDurationTotal += count_microseconds(currtime - m_stats.sndDurationCounter);
    m_stats.sndDurationCounter = currtime;
    leaveCS(m_StatsLock);
}

void CUDT::processCtrlAck(const CPacket& ctrlpkt, const steady_clock::time_point& currtime)
{
    THREAD_CHECK_AFFINITY(m_pRcvQueue->threadId());

    const int32_t* ackdata       = (const int32_t*)ctrlpkt.m_pcData;
    const int32_t  ackdata_seqno = ackdata[ACKD_RCVLASTACK];

    const bool isLiteAck = ctrlpkt.getLength() == (size_t)SEND_LITE_ACK;
    HLOGC(mglog.Debug,
          log << CONID() << "ACK covers: " << m_iSndLastDataAck << " - " << ackdata_seqno << " [ACK=" << m_iSndLastAck
              << "]" << (isLiteAck ? "[LITE]" : "[FULL]"));

    updateSndLossListOnACK(ackdata_seqno);

    // Process a lite ACK
    if (isLiteAck)
    {
        if (CSeqNo::seqcmp(ackdata_seqno, m_iSndLastAck) >= 0)
        {
            CGuard ack_lock(m_RecvAckLock);
            m_iFlowWindowSize -= CSeqNo::seqoff(m_iSndLastAck, ackdata_seqno);
            m_iSndLastAck = ackdata_seqno;

            // TODO: m_ullLastRspAckTime_tk should be protected with m_RecvAckLock
            // because the sendmsg2 may want to change it at the same time.
            m_tsLastRspAckTime = currtime;
            m_iReXmitCount         = 1; // Reset re-transmit count since last ACK
        }

        return;
    }

    // Decide to send ACKACK or not
    {
        // Sequence number of the ACK packet
        const int32_t ack_seqno = ctrlpkt.getAckSeqNo();

        // Send ACK acknowledgement (UMSG_ACKACK).
        // There can be less ACKACK packets in the stream, than the number of ACK packets.
        // Only send ACKACK every syn interval or if ACK packet with the sequence number
        // already acknowledged (with ACKACK) has come again, which probably means ACKACK was lost.
        if ((currtime - m_SndLastAck2Time > microseconds_from(COMM_SYN_INTERVAL_US)) || (ack_seqno == m_iSndLastAck2))
        {
            sendCtrl(UMSG_ACKACK, &ack_seqno);
            m_iSndLastAck2       = ack_seqno;
            m_SndLastAck2Time = currtime;
        }
    }

    //
    // Begin of the new code with TLPKTDROP.
    //

    // Protect packet retransmission
    enterCS(m_RecvAckLock);

    // Check the validation of the ack
    if (CSeqNo::seqcmp(ackdata_seqno, CSeqNo::incseq(m_iSndCurrSeqNo)) > 0)
    {
        leaveCS(m_RecvAckLock);
        // this should not happen: attack or bug
        LOGC(glog.Error,
                log << CONID() << "ATTACK/IPE: incoming ack seq " << ackdata_seqno << " exceeds current "
                    << m_iSndCurrSeqNo << " by " << (CSeqNo::seqoff(m_iSndCurrSeqNo, ackdata_seqno) - 1) << "!");
        m_bBroken        = true;
        m_iBrokenCounter = 0;
        return;
    }

    if (CSeqNo::seqcmp(ackdata_seqno, m_iSndLastAck) >= 0)
    {
        // Update Flow Window Size, must update before and together with m_iSndLastAck
        m_iFlowWindowSize = ackdata[ACKD_BUFFERLEFT];
        m_iSndLastAck     = ackdata_seqno;
        m_tsLastRspAckTime  = currtime;
        m_iReXmitCount    = 1; // Reset re-transmit count since last ACK
    }

    /*
     * We must not ignore full ack received by peer
     * if data has been artificially acked by late packet drop.
     * Therefore, a distinct ack state is used for received Ack (iSndLastFullAck)
     * and ack position in send buffer (m_iSndLastDataAck).
     * Otherwise, when severe congestion causing packet drops (and m_iSndLastDataAck update)
     * occures, we drop received acks (as duplicates) and do not update stats like RTT,
     * which may go crazy and stay there, preventing proper stream recovery.
     */

    if (CSeqNo::seqoff(m_iSndLastFullAck, ackdata_seqno) <= 0)
    {
        // discard it if it is a repeated ACK
        leaveCS(m_RecvAckLock);
        return;
    }
    m_iSndLastFullAck = ackdata_seqno;

    //
    // END of the new code with TLPKTDROP
    //
    leaveCS(m_RecvAckLock);

    size_t acksize   = ctrlpkt.getLength(); // TEMPORARY VALUE FOR CHECKING
    bool   wrongsize = 0 != (acksize % ACKD_FIELD_SIZE);
    acksize          = acksize / ACKD_FIELD_SIZE; // ACTUAL VALUE

    if (wrongsize)
    {
        // Issue a log, but don't do anything but skipping the "odd" bytes from the payload.
        LOGC(mglog.Error,
             log << CONID() << "Received UMSG_ACK payload is not evened up to 4-byte based field size - cutting to "
                 << acksize << " fields");
    }

    // Start with checking the base size.
    if (acksize < ACKD_TOTAL_SIZE_SMALL)
    {
        LOGC(mglog.Error, log << CONID() << "Invalid ACK size " << acksize << " fields - less than minimum required!");
        // Ack is already interpreted, just skip further parts.
        return;
    }
    // This check covers fields up to ACKD_BUFFERLEFT.

    // Update RTT
    // m_iRTT = ackdata[ACKD_RTT];
    // m_iRTTVar = ackdata[ACKD_RTTVAR];
    // XXX These ^^^ commented-out were blocked in UDT;
    // the current RTT calculations are exactly the same as in UDT4.
    const int rtt = ackdata[ACKD_RTT];

    m_iRTTVar = avg_iir<4>(m_iRTTVar, abs(rtt - m_iRTT));
    m_iRTT    = avg_iir<8>(m_iRTT, rtt);

    /* Version-dependent fields:
     * Original UDT (total size: ACKD_TOTAL_SIZE_SMALL):
     *   ACKD_RCVLASTACK
     *   ACKD_RTT
     *   ACKD_RTTVAR
     *   ACKD_BUFFERLEFT
     * Additional UDT fields, not always attached:
     *   ACKD_RCVSPEED
     *   ACKD_BANDWIDTH
     * SRT extension version 1.0.2 (bstats):
     *   ACKD_RCVRATE
     * SRT extension version 1.0.4:
     *   ACKD_XMRATE
     */

    if (acksize > ACKD_TOTAL_SIZE_SMALL)
    {
        // This means that ACKD_RCVSPEED and ACKD_BANDWIDTH fields are available.
        int pktps     = ackdata[ACKD_RCVSPEED];
        int bandwidth = ackdata[ACKD_BANDWIDTH];
        int bytesps;

        /* SRT v1.0.2 Bytes-based stats: bandwidth (pcData[ACKD_XMRATE]) and delivery rate (pcData[ACKD_RCVRATE]) in
         * bytes/sec instead of pkts/sec */
        /* SRT v1.0.3 Bytes-based stats: only delivery rate (pcData[ACKD_RCVRATE]) in bytes/sec instead of pkts/sec */
        if (acksize > ACKD_TOTAL_SIZE_UDTBASE)
            bytesps = ackdata[ACKD_RCVRATE];
        else
            bytesps = pktps * m_iMaxSRTPayloadSize;

        m_iBandwidth        = avg_iir<8>(m_iBandwidth, bandwidth);
        m_iDeliveryRate     = avg_iir<8>(m_iDeliveryRate, pktps);
        m_iByteDeliveryRate = avg_iir<8>(m_iByteDeliveryRate, bytesps);
        // XXX not sure if ACKD_XMRATE is of any use. This is simply
        // calculated as ACKD_BANDWIDTH * m_iMaxSRTPayloadSize.

        // Update Estimated Bandwidth and packet delivery rate
        // m_iRcvRate = m_iDeliveryRate;
        // ^^ This has been removed because with the SrtCongestion class
        // instead of reading the m_iRcvRate local field this will read
        // cudt->deliveryRate() instead.
    }

    checkSndTimers(REGEN_KM);
    updateCC(TEV_ACK, ackdata_seqno);

    enterCS(m_StatsLock);
    ++m_stats.recvACK;
    ++m_stats.recvACKTotal;
    leaveCS(m_StatsLock);
}

<<<<<<< HEAD
void CUDT::processCtrl(const CPacket& ctrlpkt)
=======
void CUDT::processCtrl(const CPacket &ctrlpkt)
>>>>>>> 5e5eaf43
{
    // Just heard from the peer, reset the expiration count.
    m_iEXPCount = 1;
    const steady_clock::time_point currtime = steady_clock::now();
    m_tsLastRspTime = currtime;
    bool using_rexmit_flag = m_bPeerRexmitFlag;

    HLOGC(mglog.Debug,
          log << CONID() << "incoming UMSG:" << ctrlpkt.getType() << " ("
              << MessageTypeStr(ctrlpkt.getType(), ctrlpkt.getExtendedType()) << ") socket=%" << ctrlpkt.m_iID);

    switch (ctrlpkt.getType())
    {
    case UMSG_ACK: // 010 - Acknowledgement
        processCtrlAck(ctrlpkt, currtime);
        break;

    case UMSG_ACKACK: // 110 - Acknowledgement of Acknowledgement
    {
        int32_t ack = 0;
        int     rtt = -1;

        // update RTT
        rtt = m_ACKWindow.acknowledge(ctrlpkt.getAckSeqNo(), ack);
        if (rtt <= 0)
        {
            LOGC(mglog.Error,
                 log << CONID() << "IPE: ACK node overwritten when acknowledging " << ctrlpkt.getAckSeqNo()
                     << " (ack extracted: " << ack << ")");
            break;
        }

        // if increasing delay detected...
        //   sendCtrl(UMSG_CGWARNING);

        // RTT EWMA
        m_iRTTVar = avg_iir<4>(m_iRTTVar, abs(rtt - m_iRTT));
        m_iRTT = avg_iir<8>(m_iRTT, rtt);

        updateCC(TEV_ACKACK, ack);

        // This function will put a lock on m_RecvLock by itself, as needed.
        // It must be done inside because this function reads the current time
        // and if waiting for the lock has caused a delay, the time will be
        // inaccurate. Additionally it won't lock if TSBPD mode is off, and
        // won't update anything. Note that if you set TSBPD mode and use
        // srt_recvfile (which doesn't make any sense), you'll have a deadlock.
        m_pRcvBuffer->addRcvTsbPdDriftSample(ctrlpkt.getMsgTimeStamp(), m_RecvLock);

        // update last ACK that has been received by the sender
        if (CSeqNo::seqcmp(ack, m_iRcvLastAckAck) > 0)
            m_iRcvLastAckAck = ack;

        break;
    }

    case UMSG_LOSSREPORT: // 011 - Loss Report
    {
        int32_t* losslist     = (int32_t*)(ctrlpkt.m_pcData);
        size_t   losslist_len = ctrlpkt.getLength() / 4;

        bool secure = true;

        // This variable is used in "normal" logs, so it may cause a warning
        // when logging is forcefully off.
        int32_t wrong_loss SRT_ATR_UNUSED = CSeqNo::m_iMaxSeqNo;

        // protect packet retransmission
        {
            CGuard ack_lock (m_RecvAckLock);

            // decode loss list message and insert loss into the sender loss list
            for (int i = 0, n = (int)(ctrlpkt.getLength() / 4); i < n; ++i)
            {
                if (IsSet(losslist[i], LOSSDATA_SEQNO_RANGE_FIRST))
                {
                    // Then it's this is a <lo, hi> specification with HI in a consecutive cell.
                    int32_t losslist_lo = SEQNO_VALUE::unwrap(losslist[i]);
                    int32_t losslist_hi = losslist[i + 1];
                    // <lo, hi> specification means that the consecutive cell has been already interpreted.
                    ++i;

                    HLOGF(mglog.Debug,
                      "%sreceived UMSG_LOSSREPORT: %d-%d (%d packets)...", CONID().c_str(),
                            losslist_lo,
                            losslist_hi,
                            CSeqNo::seqoff(losslist_lo, losslist_hi) + 1);

                    if ((CSeqNo::seqcmp(losslist_lo, losslist_hi) > 0) ||
                            (CSeqNo::seqcmp(losslist_hi, m_iSndCurrSeqNo) > 0))
                    {
                    LOGC(mglog.Error, log << CONID() << "rcv LOSSREPORT rng " << losslist_lo << " - " << losslist_hi
                            << " with last sent " << m_iSndCurrSeqNo << " - DISCARDING");
                        // seq_a must not be greater than seq_b; seq_b must not be greater than the most recent sent seq
                        secure     = false;
                        wrong_loss = losslist_hi;
                    leaveCS(m_RecvAckLock);
                        break;
                    }

                    int num = 0;
                //   IF losslist_lo %>= m_iSndLastAck
                    if (CSeqNo::seqcmp(losslist_lo, m_iSndLastAck) >= 0)
                {
                    HLOGC(mglog.Debug, log << CONID() << "LOSSREPORT: adding "
                            << losslist_lo << " - " << losslist_hi << " to loss list");
                        num = m_pSndLossList->insert(losslist_lo, losslist_hi);
                }
                // ELSE IF losslist_hi %>= m_iSndLastAck
                    else if (CSeqNo::seqcmp(losslist_hi, m_iSndLastAck) >= 0)
                    {
                        // This should be theoretically impossible because this would mean
                        // that the received packet loss report informs about the loss that predates
                        // the ACK sequence.
                        // However, this can happen if the packet reordering has caused the earlier sent
                        // LOSSREPORT will be delivered after later sent ACK. Whatever, ACK should be
                        // more important, so simply drop the part that predates ACK.
                    HLOGC(mglog.Debug, log << CONID() << "LOSSREPORT: adding "
                            << m_iSndLastAck << "[ACK] - " << losslist_hi << " to loss list");
                        num = m_pSndLossList->insert(m_iSndLastAck, losslist_hi);
                    }
                else
                {
                    // This should be treated as IPE, but this may happen in one situtation:
                    // - redundancy second link (ISN was screwed up initially, but late towards last sent)
                    // - initial DROPREQ was lost
                    // This just causes repeating DROPREQ, as when the receiver continues sending
                    // LOSSREPORT, it's probably UNAWARE OF THE SITUATION.
                    //
                    // When this DROPREQ gets lost in UDP again, the receiver will do one of these:
                    // - repeatedly send LOSSREPORT (as per NAKREPORT), so this will happen again
                    // - finally give up rexmit request as per TLPKTDROP (DROPREQ should make
                    //   TSBPD wake up should it still wait for new packets to get ACK-ed)

                    HLOGC(mglog.Debug, log << CONID() << "LOSSREPORT: IGNORED with SndLastAck=%"
                            << m_iSndLastAck << ": %" << losslist_lo << "-" << losslist_hi
                            << " - sending DROPREQ (IPE or DROPREQ lost with ISN screw)");

                    // This means that the loss touches upon a range that wasn't ever sent.
                    // Normally this should never happen, but this might be a case when the
                    // ISN FIX for redundant connection was missed.

                    // In distinction to losslist, DROPREQ has always a range
                    // always just one range, and the data are <LO, HI>, with no range bit.
                    int32_t seqpair[2] = {losslist_lo, losslist_hi};
                    const int32_t no_msgno = 0; // We don't know - this wasn't ever sent

                    sendCtrl(UMSG_DROPREQ, &no_msgno, seqpair, sizeof(seqpair));
                }

                enterCS(m_StatsLock);
                    m_stats.traceSndLoss += num;
                    m_stats.sndLossTotal += num;
                leaveCS(m_StatsLock);
                }
                else if (CSeqNo::seqcmp(losslist[i], m_iSndLastAck) >= 0)
                {
                    if (CSeqNo::seqcmp(losslist[i], m_iSndCurrSeqNo) > 0)
                    {
                        LOGC(mglog.Error, log << CONID() << "rcv LOSSREPORT pkt %" << losslist[i]
                                << " with last sent %" << m_iSndCurrSeqNo << " - DISCARDING");
                        // seq_a must not be greater than the most recent sent seq
                        secure     = false;
                        wrong_loss = losslist[i];
                        break;
                    }

                HLOGC(mglog.Debug, log << CONID() << "rcv LOSSREPORT: %"
                        << losslist[i] << " (1 packet)");
                    int num = m_pSndLossList->insert(losslist[i], losslist[i]);

                enterCS(m_StatsLock);
                    m_stats.traceSndLoss += num;
                    m_stats.sndLossTotal += num;
                leaveCS(m_StatsLock);
                }
            }
        }

        updateCC(TEV_LOSSREPORT, EventVariant(losslist, losslist_len));

        if (!secure)
        {
            LOGC(mglog.Warn,
                 log << CONID() << "out-of-band LOSSREPORT received; BUG or ATTACK - last sent %" << m_iSndCurrSeqNo
                     << " vs loss %" << wrong_loss);
            // this should not happen: attack or bug
            m_bBroken        = true;
            m_iBrokenCounter = 0;
            break;
        }

        // the lost packet (retransmission) should be sent out immediately
        m_pSndQueue->m_pSndUList->update(this, CSndUList::DO_RESCHEDULE);

        enterCS(m_StatsLock);
        ++m_stats.recvNAK;
        ++m_stats.recvNAKTotal;
        leaveCS(m_StatsLock);

        break;
    }

    case UMSG_CGWARNING: // 100 - Delay Warning
        // One way packet delay is increasing, so decrease the sending rate
        m_tdSendInterval *= 1.125;
        // XXX The use of this field hasn't been found; a field with the
        // same name is found in FileSmoother (created after CUDTCC from UDT)
        // and it's updated with the value of m_iSndCurrSeqNo upon necessity.
        m_iLastDecSeq   = m_iSndCurrSeqNo;
        // XXX Note as interesting fact: this is only prepared for handling,
        // but nothing in the code is sending this message. Probably predicted
        // for a custom congctl. There's a predicted place to call it under
        // UMSG_ACKACK handling, but it's commented out.

        break;

    case UMSG_KEEPALIVE: // 001 - Keep-alive
        // The only purpose of keep-alive packet is to tell that the peer is still alive
        // nothing needs to be done.

        break;

    case UMSG_HANDSHAKE: // 000 - Handshake
    {
        CHandShake req;
        req.load_from(ctrlpkt.m_pcData, ctrlpkt.getLength());

      HLOGC(mglog.Debug, log << CONID() << "processCtrl: got HS: " << req.show());

        if ((req.m_iReqType > URQ_INDUCTION_TYPES) // acually it catches URQ_INDUCTION and URQ_ERROR_* symbols...???
            || (m_bRendezvous && (req.m_iReqType != URQ_AGREEMENT))) // rnd sends AGREEMENT in rsp to CONCLUSION
        {
            // The peer side has not received the handshake message, so it keeps querying
            // resend the handshake packet

            // This condition embraces cases when:
            // - this is normal accept() and URQ_INDUCTION was received
            // - this is rendezvous accept() and there's coming any kind of URQ except AGREEMENT (should be RENDEZVOUS
            // or CONCLUSION)
            // - this is any of URQ_ERROR_* - well...
            CHandShake initdata;
            initdata.m_iISN            = m_iISN;
            initdata.m_iMSS            = m_iMSS;
            initdata.m_iFlightFlagSize = m_iFlightFlagSize;

            // For rendezvous we do URQ_WAVEAHAND/URQ_CONCLUSION --> URQ_AGREEMENT.
            // For client-server we do URQ_INDUCTION --> URQ_CONCLUSION.
            initdata.m_iReqType = (!m_bRendezvous) ? URQ_CONCLUSION : URQ_AGREEMENT;
            initdata.m_iID      = m_SocketID;

            uint32_t kmdata[SRTDATA_MAXSIZE];
            size_t   kmdatasize = SRTDATA_MAXSIZE;
            bool     have_hsreq = false;
            if (req.m_iVersion > HS_VERSION_UDT4)
            {
                initdata.m_iVersion = HS_VERSION_SRT1; // if I remember correctly, this is induction/listener...
                int hs_flags        = SrtHSRequest::SRT_HSTYPE_HSFLAGS::unwrap(m_ConnRes.m_iType);
                if (hs_flags != 0) // has SRT extensions
                {
                    HLOGC(mglog.Debug,
                          log << CONID() << "processCtrl/HS: got HS reqtype=" << RequestTypeStr(req.m_iReqType)
                              << " WITH SRT ext");
                    have_hsreq = interpretSrtHandshake(req, ctrlpkt, kmdata, &kmdatasize);
                    if (!have_hsreq)
                    {
                        initdata.m_iVersion = 0;
                        m_RejectReason      = SRT_REJ_ROGUE;
                        initdata.m_iReqType = URQFailure(m_RejectReason);
                    }
                    else
                    {
                        // Extensions are added only in case of CONCLUSION (not AGREEMENT).
                        // Actually what is expected here is that this may either process the
                        // belated-repeated handshake from a caller (and then it's CONCLUSION,
                        // and should be added with HSRSP/KMRSP), or it's a belated handshake
                        // of Rendezvous when it has already considered itself connected.
                        // Sanity check - according to the rules, there should be no such situation
                        if (m_bRendezvous && m_SrtHsSide == HSD_RESPONDER)
                        {
                            LOGC(mglog.Error,
                                 log << CONID() << "processCtrl/HS: IPE???: RESPONDER should receive all its handshakes in "
                                        "handshake phase.");
                        }

                        // The 'extension' flag will be set from this variable; set it to false
                        // in case when the AGREEMENT response is to be sent.
                        have_hsreq = initdata.m_iReqType == URQ_CONCLUSION;
                        HLOGC(mglog.Debug,
                              log << CONID() << "processCtrl/HS: processing ok, reqtype=" << RequestTypeStr(initdata.m_iReqType)
                                  << " kmdatasize=" << kmdatasize);
                    }
                }
                else
                {
                    HLOGC(mglog.Debug, log << CONID() << "processCtrl/HS: got HS reqtype=" << RequestTypeStr(req.m_iReqType));
                }
            }
            else
            {
                initdata.m_iVersion = HS_VERSION_UDT4;
            }

            initdata.m_extension = have_hsreq;

            HLOGC(mglog.Debug,
                  log << CONID() << "processCtrl: responding HS reqtype=" << RequestTypeStr(initdata.m_iReqType)
                      << (have_hsreq ? " WITH SRT HS response extensions" : ""));

            // XXX here interpret SRT handshake extension
            CPacket response;
            response.setControl(UMSG_HANDSHAKE);
            response.allocate(m_iMaxSRTPayloadSize);

            // If createSrtHandshake failed, don't send anything. Actually it can only fail on IPE.
            // There is also no possible IPE condition in case of HSv4 - for this version it will always return true.
            if (createSrtHandshake(SRT_CMD_HSRSP, SRT_CMD_KMRSP, kmdata, kmdatasize,
                        (response), (initdata)))
            {
                response.m_iID        = m_PeerID;
<<<<<<< HEAD
                response.m_iTimeStamp = count_microseconds(steady_clock::now() - m_stats.tsStartTime);
=======
                setPacketTS(response, steady_clock::now());
>>>>>>> 5e5eaf43
                const int nbsent      = m_pSndQueue->sendto(m_PeerAddr, response);
                if (nbsent)
                {
                    m_tsLastSndTime = steady_clock::now();
                }
            }
        }
        else
        {
            HLOGC(mglog.Debug, log << CONID() << "processCtrl: ... not INDUCTION, not ERROR, not rendezvous - IGNORED.");
        }

        break;
    }

    case UMSG_SHUTDOWN: // 101 - Shutdown
        m_bShutdown      = true;
        m_bClosing       = true;
        m_bBroken        = true;
        m_iBrokenCounter = 60;

        // Signal the sender and recver if they are waiting for data.
        releaseSynch();
        // Unblock any call so they learn the connection_broken error
        s_UDTUnited.m_EPoll.update_events(m_SocketID, m_sPollID, SRT_EPOLL_ERR, true);

        CTimer::triggerEvent();

        break;

    case UMSG_DROPREQ: // 111 - Msg drop request
        enterCS(m_RecvLock);
        m_pRcvBuffer->dropMsg(ctrlpkt.getMsgSeq(using_rexmit_flag), using_rexmit_flag);
        // When the drop request was received, it means that there are
        // packets for which there will never be ACK sent; if the TSBPD thread
        // is currently in the ACK-waiting state, it may never exit.
        if (m_bTsbPd)
        {
            HLOGP(mglog.Debug, "DROPREQ: signal TSBPD");
            // Relaxed signaling because if the TSBPD thread isn't
            // currently waiting in a CV, it will do the job right.
            CSync::signal_relaxed(m_RcvTsbPdCond);
        }
        leaveCS(m_RecvLock);

        {
            int32_t* dropdata = (int32_t*)ctrlpkt.m_pcData;

            dropFromLossLists(dropdata[0], dropdata[1]);

            // move forward with current recv seq no.
            // SYMBOLIC:
            // if (dropdata[0]  <=%  1 +% m_iRcvCurrSeqNo
            //   && dropdata[1] >% m_iRcvCurrSeqNo )
            if ((CSeqNo::seqcmp(dropdata[0], CSeqNo::incseq(m_iRcvCurrSeqNo)) <= 0)
                    && (CSeqNo::seqcmp(dropdata[1], m_iRcvCurrSeqNo) > 0))
            {
                HLOGC(mglog.Debug, log << CONID() << "DROPREQ: dropping %"
                        << dropdata[0] << "-" << dropdata[1] << " <-- set as current seq");
                m_iRcvCurrSeqNo = dropdata[1];
            }
            else
            {
                HLOGC(mglog.Debug, log << CONID() << "DROPREQ: dropping %"
                        << dropdata[0] << "-" << dropdata[1] << " current %" << m_iRcvCurrSeqNo);
            }

        }

        break;

    case UMSG_PEERERROR: // 1000 - An error has happened to the peer side
        // int err_type = packet.getAddInfo();

        // currently only this error is signalled from the peer side
        // if recvfile() failes (e.g., due to disk fail), blcoked sendfile/send should return immediately
        // giving the app a chance to fix the issue

        m_bPeerHealth = false;

        break;

    case UMSG_EXT: // 0x7FFF - reserved and user defined messages
        HLOGC(mglog.Debug, log << CONID() << "CONTROL EXT MSG RECEIVED:"
                << MessageTypeStr(ctrlpkt.getType(), ctrlpkt.getExtendedType())
                << ", value=" << ctrlpkt.getExtendedType());
        {
            // This has currently two roles in SRT:
            // - HSv4 (legacy) handshake
            // - refreshed KMX (initial KMX is done still in the HS process in HSv5)
            bool understood = processSrtMsg(&ctrlpkt);
            // CAREFUL HERE! This only means that this update comes from the UMSG_EXT
            // message received, REGARDLESS OF WHAT IT IS. This version doesn't mean
            // the handshake version, but the reason of calling this function.
            //
            // Fortunately, the only messages taken into account in this function
            // are HSREQ and HSRSP, which should *never* be interchanged when both
            // parties are HSv5.
            if (understood)
            {
                updateAfterSrtHandshake(ctrlpkt.getExtendedType(), HS_VERSION_UDT4);
            }
            else
            {
                updateCC(TEV_CUSTOM, &ctrlpkt);
            }
        }
        break;

    default:
        break;
    }
}

void CUDT::updateSrtRcvSettings()
{
    if (m_bTsbPd)
    {
        /* We are TsbPd receiver */
        enterCS(m_RecvLock);
        m_pRcvBuffer->setRcvTsbPdMode(m_tsRcvPeerStartTime, milliseconds_from(m_iTsbPdDelay_ms));
        leaveCS(m_RecvLock);

        HLOGF(mglog.Debug,
              "AFTER HS: Set Rcv TsbPd mode: delay=%u.%03u secs",
              m_iTsbPdDelay_ms / 1000,
              m_iTsbPdDelay_ms % 1000);
    }
    else
    {
        HLOGC(mglog.Debug, log << "AFTER HS: Rcv TsbPd mode not set");
    }
}

void CUDT::updateSrtSndSettings()
{
    if (m_bPeerTsbPd)
    {
        /* We are TsbPd sender */
        // XXX Check what happened here.
        // m_iPeerTsbPdDelay_ms = m_CongCtl->getSndPeerTsbPdDelay();// + ((m_iRTT + (4 * m_iRTTVar)) / 1000);
        /*
         * For sender to apply Too-Late Packet Drop
         * option (m_bTLPktDrop) must be enabled and receiving peer shall support it
         */
        HLOGF(mglog.Debug,
              "AFTER HS: Set Snd TsbPd mode %s TLPktDrop: delay=%d.%03ds START TIME: %s",
              m_bPeerTLPktDrop ? "with" : "without",
              m_iPeerTsbPdDelay_ms/1000, m_iPeerTsbPdDelay_ms%1000,
              FormatTime(m_stats.tsStartTime).c_str());
    }
    else
    {
        HLOGC(mglog.Debug, log << "AFTER HS: Snd TsbPd mode not set");
    }
}

void CUDT::updateAfterSrtHandshake(int srt_cmd, int hsv)
{

    switch (srt_cmd)
    {
    case SRT_CMD_HSREQ:
    case SRT_CMD_HSRSP:
        break;
    default:
        return;
    }

    // The only possibility here is one of these two:
    // - Agent is RESPONDER and it receives HSREQ.
    // - Agent is INITIATOR and it receives HSRSP.
    //
    // In HSv4, INITIATOR is sender and RESPONDER is receiver.
    // In HSv5, both are sender AND receiver.
    //
    // This function will be called only ONCE in this
    // instance, through either HSREQ or HSRSP.
#if ENABLE_HEAVY_LOGGING
    const char* hs_side[] = { "DRAW", "INITIATOR", "RESPONDER" };
    HLOGC(mglog.Debug, log << "updateAfterSrtHandshake: version="
            << m_ConnRes.m_iVersion << " side=" << hs_side[m_SrtHsSide]);
#endif

    if (hsv > HS_VERSION_UDT4)
    {
        updateSrtRcvSettings();
        updateSrtSndSettings();
    }
    else if (srt_cmd == SRT_CMD_HSRSP)
    {
        // HSv4 INITIATOR is sender
        updateSrtSndSettings();
    }
    else
    {
        // HSv4 RESPONDER is receiver
        updateSrtRcvSettings();
    }
}

int CUDT::packLostData(CPacket& w_packet, steady_clock::time_point& w_origintime)
{
    // protect m_iSndLastDataAck from updating by ACK processing
    CGuard ackguard (m_RecvAckLock);

    while ((w_packet.m_iSeqNo = m_pSndLossList->popLostSeq()) >= 0)
    {
        const int offset = CSeqNo::seqoff(m_iSndLastDataAck, w_packet.m_iSeqNo);
        if (offset < 0)
        {
<<<<<<< HEAD
            LOGC(dlog.Error,
                 log << "IPE: packLostData: LOST packet negative offset: seqoff(m_iSeqNo " << w_packet.m_iSeqNo
                     << ", m_iSndLastDataAck " << m_iSndLastDataAck << ")=" << offset << ". Continue");
=======
            // XXX Likely that this will never be executed because if the upper
            // sequence is not in the sender buffer, then most likely the loss 
            // was completely ignored.
            LOGC(dlog.Error, log << "IPE/EPE: packLostData: LOST packet negative offset: seqoff(m_iSeqNo "
                << w_packet.m_iSeqNo << ", m_iSndLastDataAck " << m_iSndLastDataAck
                << ")=" << offset << ". Continue");

            // No matter whether this is right or not (maybe the attack case should be
            // considered, and some LOSSREPORT flood prevention), send the drop request
            // to the peer.
            int32_t seqpair[2];
            seqpair[0] = w_packet.m_iSeqNo;
            seqpair[1] = m_iSndLastDataAck;

            HLOGC(mglog.Debug, log << "PEER reported LOSS not from the sending buffer - requesting DROP: "
                    << "msg=" << MSGNO_SEQ::unwrap(w_packet.m_iMsgNo) << " SEQ:"
                    << seqpair[0] << " - " << seqpair[1] << "(" << (-offset) << " packets)");

            sendCtrl(UMSG_DROPREQ, &w_packet.m_iMsgNo, seqpair, sizeof(seqpair));
>>>>>>> 5e5eaf43
            continue;
        }

        int msglen;

        const int payload = m_pSndBuffer->readData(&(w_packet.m_pcData), offset, (w_packet.m_iMsgNo), (w_origintime), (msglen));
        SRT_ASSERT(payload != 0);
        if (payload == -1)
        {
            int32_t seqpair[2];
            seqpair[0] = w_packet.m_iSeqNo;
            seqpair[1] = CSeqNo::incseq(seqpair[0], msglen);
<<<<<<< HEAD
            sendCtrl(UMSG_DROPREQ, &w_packet.m_iMsgNo, seqpair, 8);
=======

            sendCtrl(UMSG_DROPREQ, &w_packet.m_iMsgNo, seqpair, sizeof(seqpair));
>>>>>>> 5e5eaf43

            // only one msg drop request is necessary
            m_pSndLossList->remove(seqpair[1]);

            // skip all dropped packets
            if (CSeqNo::seqcmp(m_iSndCurrSeqNo, CSeqNo::incseq(seqpair[1])) < 0)
                m_iSndCurrSeqNo = CSeqNo::incseq(seqpair[1]);

            continue;
        }
        // NOTE: This is just a sanity check. Returning 0 is impossible to happen
        // in case of retransmission. If the offset was a positive value, then the
        // block must exist in the old blocks because it wasn't yet cut off by ACK
        // and has been already recorded as sent (otherwise the peer wouldn't send
        // back the loss report). May something happen here in case when the send
        // loss record has been updated by the FASTREXMIT.
        else if (payload == 0)
            continue;

        // At this point we no longer need the ACK lock,
        // because we are going to return from the function.
        // Therefore unlocking in order not to block other threads.
        ackguard.unlock();

        enterCS(m_StatsLock);
        ++m_stats.traceRetrans;
        ++m_stats.retransTotal;
        m_stats.traceBytesRetrans += payload;
        m_stats.bytesRetransTotal += payload;
        leaveCS(m_StatsLock);

        // Despite the contextual interpretation of packet.m_iMsgNo around
        // CSndBuffer::readData version 2 (version 1 doesn't return -1), in this particular
        // case we can be sure that this is exactly the value of PH_MSGNO as a bitset.
        // So, set here the rexmit flag if the peer understands it.
        if (m_bPeerRexmitFlag)
        {
            w_packet.m_iMsgNo |= PACKET_SND_REXMIT;
        }

        return payload;
    }

    return 0;
}

// [[using thread("SRT:SndQ:worker")]]
std::pair<int, steady_clock::time_point> CUDT::packData(CPacket& w_packet)
{
    THREAD_CHECK_AFFINITY(m_pSndQueue->threadId());

    int payload = 0;
    bool probe = false;
    steady_clock::time_point origintime;
    bool new_packet_packed = false;
    bool filter_ctl_pkt = false;

    int kflg = EK_NOENC;

    const steady_clock::time_point enter_time = steady_clock::now();

    if (!is_zero(m_tsNextSendTime) && enter_time > m_tsNextSendTime)
        m_tdSendTimeDiff += enter_time - m_tsNextSendTime;

    string reason = "reXmit";

    payload = packLostData((w_packet), (origintime));
    if (payload > 0)
    {
        reason = "reXmit";
    }
    else if (m_PacketFilter &&
             m_PacketFilter.packControlPacket(m_iSndCurrSeqNo, m_pCryptoControl->getSndCryptoFlags(), (w_packet)))
    {
        HLOGC(mglog.Debug, log << "filter: filter/CTL packet ready - packing instead of data.");
        payload        = w_packet.getLength();
        reason         = "filter";
        filter_ctl_pkt = true; // Mark that this packet ALREADY HAS timestamp field and it should not be set

        // Stats
        {
            CGuard lg (m_StatsLock);
            ++m_stats.sndFilterExtra;
            ++m_stats.sndFilterExtraTotal;
        }
    }
    else
    {
        // If no loss, and no packetfilter control packet, pack a new packet.

        // check congestion/flow window limit
        int cwnd    = std::min(int(m_iFlowWindowSize), int(m_dCongestionWindow));
        int seqdiff = CSeqNo::seqlen(m_iSndLastAck, CSeqNo::incseq(m_iSndCurrSeqNo));
        if (cwnd >= seqdiff)
        {
            // XXX Here it's needed to set kflg to msgno_bitset in the block stored in the
            // send buffer. This should be somehow avoided, the crypto flags should be set
            // together with encrypting, and the packet should be sent as is, when rexmitting.
            // It would be nice to research as to whether CSndBuffer::Block::m_iMsgNoBitset field
            // isn't a useless redundant state copy. If it is, then taking the flags here can be removed.
            kflg    = m_pCryptoControl->getSndCryptoFlags();
            payload = m_pSndBuffer->readData((&w_packet.m_pcData), (w_packet.m_iMsgNo), (origintime), kflg);
            if (payload)
            {
                m_iSndCurrSeqNo = CSeqNo::incseq(m_iSndCurrSeqNo);
                // m_pCryptoControl->m_iSndCurrSeqNo = m_iSndCurrSeqNo;

                w_packet.m_iSeqNo = m_iSndCurrSeqNo;

                // every 16 (0xF) packets, a packet pair is sent
                if ((w_packet.m_iSeqNo & PUMASK_SEQNO_PROBE) == 0)
                    probe = true;

                new_packet_packed = true;
            }
            else
            {
                m_tsNextSendTime = steady_clock::time_point();
                m_tdSendTimeDiff = m_tdSendTimeDiff.zero();
                return std::make_pair(0, enter_time);
            }
        }
        else
        {
            HLOGC(dlog.Debug, log << "packData: CONGESTED: cwnd=min(" << m_iFlowWindowSize << "," << m_dCongestionWindow
                << ")=" << cwnd << " seqlen=(" << m_iSndLastAck << "-" << m_iSndCurrSeqNo << ")=" << seqdiff);
            m_tsNextSendTime = steady_clock::time_point();
            m_tdSendTimeDiff = m_tdSendTimeDiff.zero();
            return std::make_pair(0, enter_time);
        }

        reason = "normal";
    }

    // Normally packet.m_iTimeStamp field is set exactly here,
    // usually as taken from m_StartTime and current time, unless live
    // mode in which case it is based on 'origintime' as set during scheduling.
    // In case when this is a filter control packet, the m_iTimeStamp field already
    // contains the exactly needed value, and it's a timestamp clip, not a real
    // timestamp.
    if (!filter_ctl_pkt)
    {
        if (m_bPeerTsbPd)
        {
            /*
             * When timestamp is carried over in this sending stream from a received stream,
             * it may be older than the session start time causing a negative packet time
             * that may block the receiver's Timestamp-based Packet Delivery.
             * XXX Isn't it then better to not decrease it by m_stats.tsStartTime? As long as it
             * doesn't screw up the start time on the other side.
             */
            if (origintime >= m_stats.tsStartTime)
<<<<<<< HEAD
                w_packet.m_iTimeStamp = count_microseconds(origintime - m_stats.tsStartTime);
            else
                w_packet.m_iTimeStamp = count_microseconds(steady_clock::now() - m_stats.tsStartTime);
        }
        else
        {
            w_packet.m_iTimeStamp = count_microseconds(steady_clock::now() - m_stats.tsStartTime);
=======
            {
                setPacketTS(w_packet, origintime);
            }
            else
            {
                setPacketTS(w_packet, steady_clock::now());
                LOGC(dlog.Error, log << "packData: reference time=" << FormatTime(origintime)
                        << " is in the past towards start time=" << FormatTime(m_stats.tsStartTime)
                        << " - setting NOW as reference time for the data packet");
            }
        }
        else
        {
            setPacketTS(w_packet, steady_clock::now());
>>>>>>> 5e5eaf43
        }
    }

    w_packet.m_iID = m_PeerID;
    w_packet.setLength(payload);

    /* Encrypt if 1st time this packet is sent and crypto is enabled */
    if (kflg)
    {
        // XXX Encryption flags are already set on the packet before calling this.
        // See readData() above.
        if (m_pCryptoControl->encrypt((w_packet)))
        {
            // Encryption failed
            //>>Add stats for crypto failure
            LOGC(dlog.Error, log << "ENCRYPT FAILED - packet won't be sent, size=" << payload);
            // Encryption failed
            return std::make_pair(-1, enter_time);
        }
        payload = w_packet.getLength(); /* Cipher may change length */
        reason += " (encrypted)";
    }

    if (new_packet_packed && m_PacketFilter)
    {
        HLOGC(mglog.Debug, log << "filter: Feeding packet for source clip");
        m_PacketFilter.feedSource((w_packet));
    }

#if ENABLE_HEAVY_LOGGING // Required because of referring to MessageFlagStr()
    HLOGC(mglog.Debug,
          log << CONID() << "packData: " << reason << " packet seq=" << w_packet.m_iSeqNo << " (ACK=" << m_iSndLastAck
              << " ACKDATA=" << m_iSndLastDataAck << " MSG/FLAGS: " << w_packet.MessageFlagStr() << ")");
#endif

    // Fix keepalive
    m_tsLastSndTime = enter_time;

    considerLegacySrtHandshake(steady_clock::time_point());

    // WARNING: TEV_SEND is the only event that is reported from
    // the CSndQueue::worker thread. All others are reported from
    // CRcvQueue::worker. If you connect to this signal, make sure
    // that you are aware of prospective simultaneous access.
    updateCC(TEV_SEND, &w_packet);

    // XXX This was a blocked code also originally in UDT. Probably not required.
    // Left untouched for historical reasons.
    // Might be possible that it was because of that this is send from
    // different thread than the rest of the signals.
    // m_pSndTimeWindow->onPktSent(w_packet.m_iTimeStamp);

    enterCS(m_StatsLock);
    m_stats.traceBytesSent += payload;
    m_stats.bytesSentTotal += payload;
    ++m_stats.traceSent;
    ++m_stats.sentTotal;
    leaveCS(m_StatsLock);

    if (probe)
    {
        // sends out probing packet pair
        m_tsNextSendTime = enter_time;
        probe          = false;
    }
    else
    {
#if USE_BUSY_WAITING
        m_tsNextSendTime = enter_time + m_tdSendInterval;
#else
        if (m_tdSendTimeDiff >= m_tdSendInterval)
        {
            // Send immidiately
            m_tsNextSendTime = enter_time;
            m_tdSendTimeDiff -= m_tdSendInterval;
        }
        else
        {
            m_tsNextSendTime = enter_time + (m_tdSendInterval - m_tdSendTimeDiff);
            m_tdSendTimeDiff = m_tdSendTimeDiff.zero();
        }
#endif
    }

    return std::make_pair(payload, m_tsNextSendTime);
}

// This is a close request, but called from the
void CUDT::processClose()
{
    sendCtrl(UMSG_SHUTDOWN);

    m_bShutdown      = true;
    m_bClosing       = true;
    m_bBroken        = true;
    m_iBrokenCounter = 60;

    HLOGP(mglog.Debug, "processClose: sent message and set flags");

    if (m_bTsbPd)
    {
        HLOGP(mglog.Debug, "processClose: lock-and-signal TSBPD");
        CSync::lock_signal(m_RcvTsbPdCond, m_RecvLock);
    }

    // Signal the sender and recver if they are waiting for data.
    releaseSynch();
    // Unblock any call so they learn the connection_broken error
    s_UDTUnited.m_EPoll.update_events(m_SocketID, m_sPollID, SRT_EPOLL_ERR, true);

    HLOGP(mglog.Debug, "processClose: triggering timer event to spread the bad news");
    CTimer::triggerEvent();
}

void CUDT::sendLossReport(const std::vector<std::pair<int32_t, int32_t> >& loss_seqs)
{
    typedef vector<pair<int32_t, int32_t> > loss_seqs_t;

    vector<int32_t> seqbuffer;
    seqbuffer.reserve(2 * loss_seqs.size()); // pessimistic
    for (loss_seqs_t::const_iterator i = loss_seqs.begin(); i != loss_seqs.end(); ++i)
    {
        if (i->first == i->second)
        {
            seqbuffer.push_back(i->first);
            HLOGF(mglog.Debug, "lost packet %d: sending LOSSREPORT", i->first);
        }
        else
        {
            seqbuffer.push_back(i->first | LOSSDATA_SEQNO_RANGE_FIRST);
            seqbuffer.push_back(i->second);
            HLOGF(mglog.Debug,
                  "lost packets %d-%d (%d packets): sending LOSSREPORT",
                  i->first,
                  i->second,
                  1 + CSeqNo::seqcmp(i->second, i->first));
        }
    }

    if (!seqbuffer.empty())
    {
        sendCtrl(UMSG_LOSSREPORT, NULL, &seqbuffer[0], seqbuffer.size());
    }
}

int CUDT::processData(CUnit* in_unit)
{
    THREAD_CHECK_AFFINITY(m_pRcvQueue->threadId());

    if (m_bClosing)
        return -1;

    CPacket& packet = in_unit->m_Packet;

   // XXX This should be called (exclusively) here:
   // m_pRcvBuffer->addLocalTsbPdDriftSample(packet.getMsgTimeStamp());
   // Just heard from the peer, reset the expiration count.
   m_iEXPCount = 1;
   m_tsLastRspTime = steady_clock::now();

    // We are receiving data, start tsbpd thread if TsbPd is enabled
    if (m_bTsbPd && !isthread(m_RcvTsbPdThread))
    {
        HLOGP(mglog.Debug, "Spawning TSBPD thread");
        int st = 0;
        {
            ThreadName tn("SRT:TsbPd");
            st = pthread_create(&m_RcvTsbPdThread, NULL, CUDT::tsbpd, this);
        }
        if (st != 0)
        {
            LOGC(mglog.Error, log << "processData: PROBLEM SPAWNING TSBPD thread: " << st);
            return -1;
        }
    }

    const int pktrexmitflag = m_bPeerRexmitFlag ? (packet.getRexmitFlag() ? 1 : 0) : 2;
#if ENABLE_HEAVY_LOGGING
    static const char* const rexmitstat[] = {"ORIGINAL", "REXMITTED", "RXS-UNKNOWN"};
    string                   rexmit_reason;
#endif

    if (pktrexmitflag == 1)
    {
        // This packet was retransmitted
        enterCS(m_StatsLock);
        m_stats.traceRcvRetrans++;
        leaveCS(m_StatsLock);

#if ENABLE_HEAVY_LOGGING
        // Check if packet was retransmitted on request or on ack timeout
        // Search the sequence in the loss record.
        rexmit_reason = " by ";
        if (!m_pRcvLossList->find(packet.m_iSeqNo, packet.m_iSeqNo))
            rexmit_reason += "REQUEST";
        else
            rexmit_reason += "ACK-TMOUT";
#endif
    }

#if ENABLE_HEAVY_LOGGING
   {
       steady_clock::duration tsbpddelay = milliseconds_from(m_iTsbPdDelay_ms); // (value passed to CRcvBuffer::setRcvTsbPdMode)

       // It's easier to remove the latency factor from this value than to add a function
       // that exposes the details basing on which this value is calculated.
       steady_clock::time_point pts = m_pRcvBuffer->getPktTsbPdTime(packet.getMsgTimeStamp());
       steady_clock::time_point ets = pts - tsbpddelay;

       HLOGC(dlog.Debug, log << CONID() << "processData: RECEIVED DATA: size=" << packet.getLength()
           << " seq=" << packet.getSeqNo()
           // XXX FIX IT. OTS should represent the original sending time, but it's relative.
           //<< " OTS=" << FormatTime(packet.getMsgTimeStamp())
           << " ETS=" << FormatTime(ets)
           << " PTS=" << FormatTime(pts));
   }
#endif

    updateCC(TEV_RECEIVE, &packet);
    ++m_iPktCount;

    const int pktsz = packet.getLength();
    // Update time information
    // XXX Note that this adds the byte size of a packet
    // of which we don't yet know as to whether this has
    // carried out some useful data or some excessive data
    // that will be later discarded.
    // FIXME: before adding this on the rcv time window,
    // make sure that this packet isn't going to be
    // effectively discarded, as repeated retransmission,
    // for example, burdens the link, but doesn't better the speed.
    m_RcvTimeWindow.onPktArrival(pktsz);

    // Probe the packet pair if needed.
    // Conditions and any extra data required for the packet
    // this function will extract and test as needed.

    const bool unordered = CSeqNo::seqcmp(packet.m_iSeqNo, m_iRcvCurrSeqNo) <= 0;
    const bool retransmitted = m_bPeerRexmitFlag && packet.getRexmitFlag();

    // Retransmitted and unordered packets do not provide expected measurement.
    // We expect the 16th and 17th packet to be sent regularly,
    // otherwise measurement must be rejected.
    m_RcvTimeWindow.probeArrival(packet, unordered || retransmitted);

    enterCS(m_StatsLock);
    m_stats.traceBytesRecv += pktsz;
    m_stats.bytesRecvTotal += pktsz;
    ++m_stats.traceRecv;
    ++m_stats.recvTotal;
    leaveCS(m_StatsLock);

    loss_seqs_t                             filter_loss_seqs;
    loss_seqs_t                             srt_loss_seqs;
    vector<CUnit*>                          incoming;
    bool                                    was_sent_in_order          = true;
    bool                                    reorder_prevent_lossreport = false;

    // If the peer doesn't understand REXMIT flag, send rexmit request
    // always immediately.
    int initial_loss_ttl = 0;
    if (m_bPeerRexmitFlag)
        initial_loss_ttl = m_iReorderTolerance;

    // After introduction of packet filtering, the "recordable loss detection"
    // does not exactly match the true loss detection. When a FEC filter is
    // working, for example, then getting one group filled with all packet but
    // the last one and the FEC control packet, in this special case this packet
    // won't be notified at all as lost because it will be recovered by the
    // filter immediately before anyone notices what happened (and the loss
    // detection for the further functionality is checked only afterwards,
    // and in this case the immediate recovery makes the loss to not be noticed
    // at all).
    //
    // Because of that the check for losses must happen BEFORE passing the packet
    // to the filter and before the filter could recover the packet before anyone
    // notices :)

    if (packet.getMsgSeq() != 0) // disregard filter-control packets, their seq may mean nothing
    {
        int diff = CSeqNo::seqoff(m_iRcvCurrPhySeqNo, packet.m_iSeqNo);
       // Difference between these two sequence numbers is expected to be:
       // 0 - duplicated last packet (theory only)
       // 1 - subsequent packet (alright)
       // <0 - belated or recovered packet
       // >1 - jump over a packet loss (loss = seqdiff-1)
        if (diff > 1)
        {
            CGuard lg (m_StatsLock);
            int    loss = diff - 1; // loss is all that is above diff == 1
            m_stats.traceRcvLoss += loss;
            m_stats.rcvLossTotal += loss;
            uint64_t lossbytes = loss * m_pRcvBuffer->getRcvAvgPayloadSize();
            m_stats.traceRcvBytesLoss += lossbytes;
            m_stats.rcvBytesLossTotal += lossbytes;
            HLOGC(mglog.Debug,
                  log << "LOSS STATS: n=" << loss << " SEQ: [" << CSeqNo::incseq(m_iRcvCurrPhySeqNo) << " "
                      << CSeqNo::decseq(packet.m_iSeqNo) << "]");
        }

        if (diff > 0)
        {
            // Record if it was further than latest
            m_iRcvCurrPhySeqNo = packet.m_iSeqNo;
        }
    }

    {
        // Start of offset protected section
        // Prevent TsbPd thread from modifying Ack position while adding data
        // offset from RcvLastAck in RcvBuffer must remain valid between seqoff() and addData()
        CGuard recvbuf_acklock (m_RcvBufferLock);

        // vector<CUnit*> undec_units;
        if (m_PacketFilter)
        {
            // Stuff this data into the filter
            m_PacketFilter.receive(in_unit, (incoming), (filter_loss_seqs));
            HLOGC(mglog.Debug,
                  log << "(FILTER) fed data, received " << incoming.size() << " pkts, " << Printable(filter_loss_seqs)
                      << " loss to report, "
                      << (m_PktFilterRexmitLevel == SRT_ARQ_ALWAYS ? "FIND & REPORT LOSSES YOURSELF"
                                                                   : "REPORT ONLY THOSE"));
        }
        else
        {
            // Stuff in just one packet that has come in.
            incoming.push_back(in_unit);
        }

        bool excessive = true; // stays true unless it was successfully added

        // Needed for possibly check for needsQuickACK.
        bool incoming_belated = (CSeqNo::seqcmp(in_unit->m_Packet.m_iSeqNo, m_iRcvLastSkipAck) < 0);

        // Loop over all incoming packets that were filtered out.
        // In case when there is no filter, there's just one packet in 'incoming',
        // the one that came in the input of this function.
        for (vector<CUnit*>::iterator i = incoming.begin(); i != incoming.end(); ++i)
        {
            CUnit*   u    = *i;
            CPacket& rpkt = u->m_Packet;

            // m_iRcvLastSkipAck is the base sequence number for the receiver buffer.
            // This is the offset in the buffer; if this is negative, it means that
            // this sequence is already in the past and the buffer is not interested.
            // Meaning, this packet will be rejected, even if it could potentially be
            // one of missing packets in the transmission.
            int32_t offset = CSeqNo::seqoff(m_iRcvLastSkipAck, rpkt.m_iSeqNo);

            IF_HEAVY_LOGGING(const char* exc_type = "EXPECTED");

            if (offset < 0)
            {
                IF_HEAVY_LOGGING(exc_type = "BELATED");
                steady_clock::time_point tsbpdtime = m_pRcvBuffer->getPktTsbPdTime(rpkt.getMsgTimeStamp());
                long bltime = CountIIR<uint64_t>(
                        uint64_t(m_stats.traceBelatedTime) * 1000,
                        count_microseconds(steady_clock::now() - tsbpdtime), 0.2);

                enterCS(m_StatsLock);
                m_stats.traceBelatedTime = double(bltime) / 1000.0;
                m_stats.traceRcvBelated++;
                leaveCS(m_StatsLock);
                HLOGC(mglog.Debug,
                      log << CONID() << "RECEIVED: seq=" << packet.m_iSeqNo << " offset=" << offset << " (BELATED/"
                          << rexmitstat[pktrexmitflag] << rexmit_reason << ") FLAGS: " << packet.MessageFlagStr());
                continue;
            }

            const int avail_bufsize = m_pRcvBuffer->getAvailBufSize();
            if (offset >= avail_bufsize)
            {
                // This is already a sequence discrepancy. Probably there could be found
                // some way to make it continue reception by overriding the sequence and
                // make a kinda TLKPTDROP, but there has been found no reliable way to do this.
                if (m_bTsbPd && m_bTLPktDrop && m_pRcvBuffer->empty())
                {
                    // Only in live mode. In File mode this shall not be possible
                    // because the sender should stop sending in this situation.
                    // In Live mode this means that there is a gap between the
                    // lowest sequence in the empty buffer and the incoming sequence
                    // that exceeds the buffer size. Receiving data in this situation
                    // is no longer possible and this is a point of no return.

                    LOGC(mglog.Error, log << CONID() <<
                            "SEQUENCE DISCREPANCY. BREAKING CONNECTION."
                            " seq=" << rpkt.m_iSeqNo
                            << " buffer=(" << m_iRcvLastSkipAck
                            << ":" << m_iRcvCurrSeqNo                   // -1 = size to last index
                            << "+" << CSeqNo::incseq(m_iRcvLastSkipAck, m_pRcvBuffer->capacity()-1)
                            << "), " << (offset-avail_bufsize+1)
                            << " past max. Reception no longer possible. REQUESTING TO CLOSE.");

                    // This is a scoped lock with AckLock, but for the moment
                    // when processClose() is called this lock must be taken out,
                    // otherwise this will cause a deadlock. We don't need this
                    // lock anymore, and at 'return' it will be unlocked anyway.
                    recvbuf_acklock.unlock();
                    processClose();
                    return -1;
                }
                else
                {
                    LOGC(mglog.Error, log << CONID() << "No room to store incoming packet: offset="
                            << offset << " avail=" << avail_bufsize
                            << " ack.seq=" << m_iRcvLastSkipAck << " pkt.seq=" << rpkt.m_iSeqNo
                            << " rcv-remain=" << m_pRcvBuffer->debugGetSize()
                        );
                    return -1;
                }
            }

            bool adding_successful = true;
            if (m_pRcvBuffer->addData(*i, offset) < 0)
            {
                // addData returns -1 if at the m_iLastAckPos+offset position there already is a packet.
                // So this packet is "redundant".
                IF_HEAVY_LOGGING(exc_type = "UNACKED");
                adding_successful = false;
            }
            else
            {
                IF_HEAVY_LOGGING(exc_type = "ACCEPTED");
                excessive = false;
                if (u->m_Packet.getMsgCryptoFlags())
                {
                    EncryptionStatus rc = m_pCryptoControl ? m_pCryptoControl->decrypt((u->m_Packet)) : ENCS_NOTSUP;
                    if (rc != ENCS_CLEAR)
                    {
                        // Could not decrypt
                        // Keep packet in received buffer
                        // Crypto flags are still set
                        // It will be acknowledged
                        {
                            CGuard lg (m_StatsLock);
                            m_stats.traceRcvUndecrypt += 1;
                            m_stats.traceRcvBytesUndecrypt += pktsz;
                            m_stats.m_rcvUndecryptTotal += 1;
                            m_stats.m_rcvBytesUndecryptTotal += pktsz;
                        }

                        // Log message degraded to debug because it may happen very often
                        HLOGC(dlog.Debug, log << CONID() << "ERROR: packet not decrypted, dropping data.");
                        adding_successful = false;
                        IF_HEAVY_LOGGING(exc_type = "UNDECRYPTED");
                    }
                }
            }
#if ENABLE_HEAVY_LOGGING
            std::ostringstream timebufspec;
            if (m_bTsbPd)
            {
                int dsize = m_pRcvBuffer->getRcvDataSize();
                timebufspec << "(" << FormatTime(m_pRcvBuffer->debugGetDeliveryTime(0))
                    << "-" << FormatTime(m_pRcvBuffer->debugGetDeliveryTime(dsize-1)) << ")";
            }

            std::ostringstream expectspec;
            if (excessive)
                expectspec << "EXCESSIVE(" << exc_type << rexmit_reason << ")";
            else
                expectspec << "ACCEPTED";

            LOGC(mglog.Debug, log << CONID() << "RECEIVED: seq=" << rpkt.m_iSeqNo
                    << " offset=" << offset
                    << " BUFr=" << avail_bufsize
                    << " avail=" << m_pRcvBuffer->getAvailBufSize()
                    << " buffer=(" << m_iRcvLastSkipAck
                    << ":" << m_iRcvCurrSeqNo                   // -1 = size to last index
                    << "+" << CSeqNo::incseq(m_iRcvLastSkipAck, m_pRcvBuffer->capacity()-1)
                    << ") "
                    << " RSL=" << expectspec.str()
                    << " SN=" << rexmitstat[pktrexmitflag]
                    << " DLVTM=" << timebufspec.str()
                    << " FLAGS: "
                    << rpkt.MessageFlagStr());
#endif

            // Decryption should have made the crypto flags EK_NOENC.
            // Otherwise it's an error.
            if (adding_successful)
            {
                HLOGC(dlog.Debug,
                      log << "CONTIGUITY CHECK: sequence distance: " << CSeqNo::seqoff(m_iRcvCurrSeqNo, rpkt.m_iSeqNo));
                if (CSeqNo::seqcmp(rpkt.m_iSeqNo, CSeqNo::incseq(m_iRcvCurrSeqNo)) > 0) // Loss detection.
                {
                    int32_t seqlo = CSeqNo::incseq(m_iRcvCurrSeqNo);
                    int32_t seqhi = CSeqNo::decseq(rpkt.m_iSeqNo);

                    srt_loss_seqs.push_back(make_pair(seqlo, seqhi));

                    if (initial_loss_ttl)
                    {
                        // pack loss list for (possibly belated) NAK
                        // The LOSSREPORT will be sent in a while.

                        for (loss_seqs_t::iterator i = srt_loss_seqs.begin(); i != srt_loss_seqs.end(); ++i)
                        {
                            m_FreshLoss.push_back(CRcvFreshLoss(i->first, i->second, initial_loss_ttl));
                        }
                        HLOGC(mglog.Debug,
                              log << "FreshLoss: added sequences: " << Printable(srt_loss_seqs)
                                  << " tolerance: " << initial_loss_ttl);
                        reorder_prevent_lossreport = true;
                    }
                }
            }

            // Update the current largest sequence number that has been received.
            // Or it is a retransmitted packet, remove it from receiver loss list.
            if (CSeqNo::seqcmp(rpkt.m_iSeqNo, m_iRcvCurrSeqNo) > 0)
            {
                m_iRcvCurrSeqNo = rpkt.m_iSeqNo; // Latest possible received
            }
            else
            {
                unlose(rpkt); // was BELATED or RETRANSMITTED
                was_sent_in_order &= 0 != pktrexmitflag;
            }
        }

        // This is moved earlier after introducing filter because it shouldn't
        // be executed in case when the packet was rejected by the receiver buffer.
        // However now the 'excessive' condition may be true also in case when
        // a truly non-excessive packet has been received, just it has been temporarily
        // stored for better times by the filter module. This way 'excessive' is also true,
        // although the old condition that a packet with a newer sequence number has arrived
        // or arrived out of order may still be satisfied.
        if (!incoming_belated && was_sent_in_order)
        {
            // Basing on some special case in the packet, it might be required
            // to enforce sending ACK immediately (earlier than normally after
            // a given period).
            if (m_CongCtl->needsQuickACK(packet))
            {
                m_tsNextACKTime = steady_clock::now();
            }
        }

        if (excessive)
        {
            return -1;
        }

    } // End of recvbuf_acklock

    if (m_bClosing)
    {
        // RcvQueue worker thread can call processData while closing (or close while processData)
        // This race condition exists in the UDT design but the protection against TsbPd thread
        // (with AckLock) and decryption enlarged the probability window.
        // Application can crash deep in decrypt stack since crypto context is deleted in close.
        // RcvQueue worker thread will not necessarily be deleted with this connection as it can be
        // used by others (socket multiplexer).
        return -1;
    }

    if (incoming.empty())
    {
        // Treat as excessive. This is when a filter cumulates packets
        // until the loss is rebuilt, or eats up a filter control packet
        return -1;
    }

    if (!srt_loss_seqs.empty())
    {
        // A loss is detected
        {
            // TODO: Can unlock rcvloss after m_pRcvLossList->insert(...)?
            // And probably protect m_FreshLoss as well.

            HLOGC(mglog.Debug, log << "processData: LOSS DETECTED, %: " << Printable(srt_loss_seqs) << " - RECORDING.");
            // if record_loss == false, nothing will be contained here
            // Insert lost sequence numbers to the receiver loss list
            CGuard lg (m_RcvLossLock);
            for (loss_seqs_t::iterator i = srt_loss_seqs.begin(); i != srt_loss_seqs.end(); ++i)
            {
                // If loss found, insert them to the receiver loss list
                m_pRcvLossList->insert(i->first, i->second);
            }
        }

        const bool report_recorded_loss = !m_PacketFilter || m_PktFilterRexmitLevel == SRT_ARQ_ALWAYS;
        if (!reorder_prevent_lossreport && report_recorded_loss)
        {
            HLOGC(mglog.Debug, log << "WILL REPORT LOSSES (SRT): " << Printable(srt_loss_seqs));
            sendLossReport(srt_loss_seqs);
        }

        if (m_bTsbPd)
        {
            HLOGC(mglog.Debug, log << "loss: signaling TSBPD cond");
            CSync::lock_signal(m_RcvTsbPdCond, m_RecvLock);
        }
    }

    // Separately report loss records of those reported by a filter.
    // ALWAYS report whatever has been reported back by a filter. Note that
    // the filter never reports anything when rexmit fallback level is ALWAYS or NEVER.
    // With ALWAYS only those are reported that were recorded here by SRT.
    // With NEVER, nothing is to be reported.
    if (!filter_loss_seqs.empty())
    {
        HLOGC(mglog.Debug, log << "WILL REPORT LOSSES (filter): " << Printable(filter_loss_seqs));
        sendLossReport(filter_loss_seqs);

        if (m_bTsbPd)
        {
            HLOGC(mglog.Debug, log << "loss: signaling TSBPD cond");
            CSync::lock_signal(m_RcvTsbPdCond, m_RecvLock);
        }
    }

    // Now review the list of FreshLoss to see if there's any "old enough" to send UMSG_LOSSREPORT to it.

    // PERFORMANCE CONSIDERATIONS:
    // This list is quite inefficient as a data type and finding the candidate to send UMSG_LOSSREPORT
    // is linear time. On the other hand, there are some special cases that are important for performance:
    // - only the first (plus some following) could have had TTL drown to 0
    // - the only (little likely) possibility that the next-to-first record has TTL=0 is when there was
    //   a loss range split (due to dropFromLossLists() of one sequence)
    // - first found record with TTL>0 means end of "ready to LOSSREPORT" records
    // So:
    // All you have to do is:
    //  - start with first element and continue with next elements, as long as they have TTL=0
    //    If so, send the loss report and remove this element.
    //  - Since the first element that has TTL>0, iterate until the end of container and decrease TTL.
    //
    // This will be efficient becase the loop to increment one field (without any condition check)
    // can be quite well optimized.

    vector<int32_t> lossdata;
    {
        CGuard lg (m_RcvLossLock);

        // XXX There was a mysterious crash around m_FreshLoss. When the initial_loss_ttl is 0
        // (that is, "belated loss report" feature is off), don't even touch m_FreshLoss.
        if (initial_loss_ttl && !m_FreshLoss.empty())
        {
            deque<CRcvFreshLoss>::iterator i = m_FreshLoss.begin();

            // Phase 1: take while TTL <= 0.
            // There can be more than one record with the same TTL, if it has happened before
            // that there was an 'unlost' (@c dropFromLossLists) sequence that has split one detected loss
            // into two records.
            for (; i != m_FreshLoss.end() && i->ttl <= 0; ++i)
            {
                HLOGF(mglog.Debug,
                      "Packet seq %d-%d (%d packets) considered lost - sending LOSSREPORT",
                      i->seq[0],
                      i->seq[1],
                      CSeqNo::seqoff(i->seq[0], i->seq[1]) + 1);
                addLossRecord(lossdata, i->seq[0], i->seq[1]);
            }

            // Remove elements that have been processed and prepared for lossreport.
            if (i != m_FreshLoss.begin())
            {
                m_FreshLoss.erase(m_FreshLoss.begin(), i);
                i = m_FreshLoss.begin();
            }

            if (m_FreshLoss.empty())
            {
                HLOGP(mglog.Debug, "NO MORE FRESH LOSS RECORDS.");
            }
            else
            {
                HLOGF(mglog.Debug,
                      "STILL %" PRIzu " FRESH LOSS RECORDS, FIRST: %d-%d (%d) TTL: %d",
                      m_FreshLoss.size(),
                      i->seq[0],
                      i->seq[1],
                      1 + CSeqNo::seqoff(i->seq[0], i->seq[1]),
                      i->ttl);
            }

            // Phase 2: rest of the records should have TTL decreased.
            for (; i != m_FreshLoss.end(); ++i)
                --i->ttl;
        }
    }
    if (!lossdata.empty())
    {
        sendCtrl(UMSG_LOSSREPORT, NULL, &lossdata[0], lossdata.size());
    }

    // was_sent_in_order means either of:
    // - packet was sent in order (first if branch above)
    // - packet was sent as old, but was a retransmitted packet

    if (m_bPeerRexmitFlag && was_sent_in_order)
    {
        ++m_iConsecOrderedDelivery;
        if (m_iConsecOrderedDelivery >= 50)
        {
            m_iConsecOrderedDelivery = 0;
            if (m_iReorderTolerance > 0)
            {
                m_iReorderTolerance--;
                enterCS(m_StatsLock);
                m_stats.traceReorderDistance--;
                leaveCS(m_StatsLock);
                HLOGF(mglog.Debug,
                      "ORDERED DELIVERY of 50 packets in a row - decreasing tolerance to %d",
                      m_iReorderTolerance);
            }
        }
    }

    return 0;
}

/// This function is called when a packet has arrived, which was behind the current
/// received sequence - that is, belated or retransmitted. Try to remove the packet
/// from both loss records: the general loss record and the fresh loss record.
///
/// Additionally, check - if supported by the peer - whether the "latecoming" packet
/// has been sent due to retransmission or due to reordering, by checking the rexmit
/// support flag and rexmit flag itself. If this packet was surely ORIGINALLY SENT
/// it means that the current network connection suffers of packet reordering. This
/// way try to introduce a dynamic tolerance by calculating the difference between
/// the current packet reception sequence and this packet's sequence. This value
/// will be set to the tolerance value, which means that later packet retransmission
/// will not be required immediately, but only after receiving N next packets that
/// do not include the lacking packet.
/// The tolerance is not increased infinitely - it's bordered by m_iMaxReorderTolerance.
/// This value can be set in options - SRT_LOSSMAXTTL.
void CUDT::unlose(const CPacket& packet)
{
    CGuard lg (m_RcvLossLock);
    int32_t sequence = packet.m_iSeqNo;
    m_pRcvLossList->remove(sequence);

    // Rest of this code concerns only the "belated lossreport" feature.

    bool has_increased_tolerance = false;
    bool was_reordered           = false;

    if (m_bPeerRexmitFlag)
    {
        // If the peer understands the REXMIT flag, it means that the REXMIT flag is contained
        // in the PH_MSGNO field.

        // The packet is considered coming originally (just possibly out of order), if REXMIT
        // flag is NOT set.
        was_reordered = !packet.getRexmitFlag();
        if (was_reordered)
        {
            HLOGF(mglog.Debug, "received out-of-band packet seq %d", sequence);

            const int seqdiff = abs(CSeqNo::seqcmp(m_iRcvCurrSeqNo, packet.m_iSeqNo));
            enterCS(m_StatsLock);
            m_stats.traceReorderDistance = max(seqdiff, m_stats.traceReorderDistance);
            leaveCS(m_StatsLock);
            if (seqdiff > m_iReorderTolerance)
            {
                const int new_tolerance = min(seqdiff, m_iMaxReorderTolerance);
                HLOGF(mglog.Debug,
                      "Belated by %d seqs - Reorder tolerance %s %d",
                      seqdiff,
                      (new_tolerance == m_iReorderTolerance) ? "REMAINS with" : "increased to",
                      new_tolerance);
                m_iReorderTolerance = new_tolerance;
                has_increased_tolerance =
                    true; // Yes, even if reorder tolerance is already at maximum - this prevents decreasing tolerance.
            }
        }
        else
        {
            HLOGC(mglog.Debug, log << CONID() << "received reXmitted packet seq=" << sequence);
        }
    }
    else
    {
        HLOGF(mglog.Debug, "received reXmitted or belated packet seq %d (distinction not supported by peer)", sequence);
    }

    // Don't do anything if "belated loss report" feature is not used.
    // In that case the FreshLoss list isn't being filled in at all, the
    // loss report is sent directly.
    // Note that this condition blocks two things being done in this function:
    // - remove given sequence from the fresh loss record
    //   (in this case it's empty anyway)
    // - decrease current reorder tolerance based on whether packets come in order
    //   (current reorder tolerance is 0 anyway)
    if (m_bPeerRexmitFlag == 0 || m_iReorderTolerance == 0)
        return;

    size_t i       = 0;
    int    had_ttl = 0;
    for (i = 0; i < m_FreshLoss.size(); ++i)
    {
        had_ttl = m_FreshLoss[i].ttl;
        switch (m_FreshLoss[i].revoke(sequence))
        {
        case CRcvFreshLoss::NONE:
            continue; // Not found. Search again.

        case CRcvFreshLoss::STRIPPED:
            goto breakbreak; // Found and the modification is applied. We're done here.

        case CRcvFreshLoss::DELETE:
            // No more elements. Kill it.
            m_FreshLoss.erase(m_FreshLoss.begin() + i);
            // Every loss is unique. We're done here.
            goto breakbreak;

        case CRcvFreshLoss::SPLIT:
            // Oh, this will be more complicated. This means that it was in between.
            {
                // So create a new element that will hold the upper part of the range,
                // and this one modify to be the lower part of the range.

                // Keep the current end-of-sequence value for the second element
                int32_t next_end = m_FreshLoss[i].seq[1];

                // seq-1 set to the end of this element
                m_FreshLoss[i].seq[1] = CSeqNo::decseq(sequence);
                // seq+1 set to the begin of the next element
                int32_t next_begin = CSeqNo::incseq(sequence);

                // Use position of the NEXT element because insertion happens BEFORE pointed element.
                // Use the same TTL (will stay the same in the other one).
                m_FreshLoss.insert(m_FreshLoss.begin() + i + 1,
                                   CRcvFreshLoss(next_begin, next_end, m_FreshLoss[i].ttl));
            }
            goto breakbreak;
        }
    }

    // Could have made the "return" instruction instead of goto, but maybe there will be something
    // to add in future, so keeping that.
breakbreak:;

    if (i != m_FreshLoss.size())
    {
        HLOGF(mglog.Debug, "sequence %d removed from belated lossreport record", sequence);
    }

    if (was_reordered)
    {
        m_iConsecOrderedDelivery = 0;
        if (has_increased_tolerance)
        {
            m_iConsecEarlyDelivery = 0; // reset counter
        }
        else if (had_ttl > 2)
        {
            ++m_iConsecEarlyDelivery; // otherwise, and if it arrived quite earlier, increase counter
            HLOGF(mglog.Debug, "... arrived at TTL %d case %d", had_ttl, m_iConsecEarlyDelivery);

            // After 10 consecutive
            if (m_iConsecEarlyDelivery >= 10)
            {
                m_iConsecEarlyDelivery = 0;
                if (m_iReorderTolerance > 0)
                {
                    m_iReorderTolerance--;
                    enterCS(m_StatsLock);
                    m_stats.traceReorderDistance--;
                    leaveCS(m_StatsLock);
                    HLOGF(mglog.Debug,
                          "... reached %d times - decreasing tolerance to %d",
                          m_iConsecEarlyDelivery,
                          m_iReorderTolerance);
                }
            }
        }
        // If hasn't increased tolerance, but the packet appeared at TTL less than 2, do nothing.
    }
}

void CUDT::dropFromLossLists(int32_t from, int32_t to)
{
    CGuard lg (m_RcvLossLock);
    m_pRcvLossList->remove(from, to);

    HLOGF(mglog.Debug, "TLPKTDROP seq %d-%d (%d packets)", from, to, CSeqNo::seqoff(from, to));

    if (m_bPeerRexmitFlag == 0 || m_iReorderTolerance == 0)
        return;

    // All code below concerns only "belated lossreport" feature.

    // It's highly unlikely that this is waiting to send a belated UMSG_LOSSREPORT,
    // so treat it rather as a sanity check.

    // It's enough to check if the first element of the list starts with a sequence older than 'to'.
    // If not, just do nothing.

    size_t delete_index = 0;
    for (size_t i = 0; i < m_FreshLoss.size(); ++i)
    {
        CRcvFreshLoss::Emod result = m_FreshLoss[i].revoke(from, to);
        switch (result)
        {
        case CRcvFreshLoss::DELETE:
            delete_index = i + 1; // PAST THE END
            continue;             // There may be further ranges that are included in this one, so check on.

        case CRcvFreshLoss::NONE:
        case CRcvFreshLoss::STRIPPED:
            break; // THIS BREAKS ONLY 'switch', not 'for'!

        case CRcvFreshLoss::SPLIT:; // This function never returns it. It's only a compiler shut-up.
        }

        break; // Now this breaks also FOR.
    }

    m_FreshLoss.erase(m_FreshLoss.begin(),
                      m_FreshLoss.begin() + delete_index); // with delete_index == 0 will do nothing
}

// This function, as the name states, should bake a new cookie.
int32_t CUDT::bake(const sockaddr_any& addr, int32_t current_cookie, int correction)
{
    static unsigned int distractor = 0;
    unsigned int        rollover   = distractor + 10;

    for (;;)
    {
        // SYN cookie
        char clienthost[NI_MAXHOST];
        char clientport[NI_MAXSERV];
        getnameinfo(addr.get(),
                    addr.size(),
                    clienthost,
                    sizeof(clienthost),
                    clientport,
                    sizeof(clientport),
                    NI_NUMERICHOST | NI_NUMERICSERV);
        int64_t timestamp = (count_microseconds(steady_clock::now() - m_stats.tsStartTime) / 60000000) + distractor -
                            correction; // secret changes every one minute
        stringstream cookiestr;
        cookiestr << clienthost << ":" << clientport << ":" << timestamp;
        union {
            unsigned char cookie[16];
            int32_t       cookie_val;
        };
        CMD5::compute(cookiestr.str().c_str(), cookie);

        if (cookie_val != current_cookie)
            return cookie_val;

        ++distractor;

        // This is just to make the loop formally breakable,
        // but this is virtually impossible to happen.
        if (distractor == rollover)
            return cookie_val;
    }
}

// XXX This is quite a mystery, why this function has a return value
// and what the purpose for it was. There's just one call of this
// function in the whole code and in that call the return value is
// ignored. Actually this call happens in the CRcvQueue::worker thread,
// where it makes a response for incoming UDP packet that might be
// a connection request. Should any error occur in this process, there
// is no way to "report error" that happened here. Basing on that
// these values in original UDT code were quite like the values
// for m_iReqType, they have been changed to URQ_* symbols, which
// may mean that the intent for the return value was to send this
// value back as a control packet back to the connector.
//
// This function is run when the CRcvQueue object is reading packets
// from the multiplexer (@c CRcvQueue::worker_RetrieveUnit) and the
// target socket ID is 0.
//
// XXX Make this function return EConnectStatus enum type (extend if needed),
// and this will be directly passed to the caller.
SRT_REJECT_REASON CUDT::processConnectRequest(const sockaddr_any& addr, CPacket& packet)
{
    // XXX ASSUMPTIONS:
    // [[using assert(packet.m_iID == 0)]]

    HLOGC(mglog.Debug, log << "processConnectRequest: received a connection request");

    if (m_bClosing)
    {
        m_RejectReason = SRT_REJ_CLOSE;
        HLOGC(mglog.Debug, log << "processConnectRequest: ... NOT. Rejecting because closing.");
        return m_RejectReason;
    }

    /*
     * Closing a listening socket only set bBroken
     * If a connect packet is received while closing it gets through
     * processing and crashes later.
     */
    if (m_bBroken)
    {
        m_RejectReason = SRT_REJ_CLOSE;
        HLOGC(mglog.Debug, log << "processConnectRequest: ... NOT. Rejecting because broken.");
        return m_RejectReason;
    }
    size_t exp_len =
        CHandShake::m_iContentSize; // When CHandShake::m_iContentSize is used in log, the file fails to link!

    // NOTE!!! Old version of SRT code checks if the size of the HS packet
    // is EQUAL to the above CHandShake::m_iContentSize.

    // Changed to < exp_len because we actually need that the packet
    // be at least of a size for handshake, although it may contain
    // more data, depending on what's inside.
    if (packet.getLength() < exp_len)
    {
        m_RejectReason = SRT_REJ_ROGUE;
        HLOGC(mglog.Debug,
              log << "processConnectRequest: ... NOT. Wrong size: " << packet.getLength() << " (expected: " << exp_len
                  << ")");
        return m_RejectReason;
    }

    // Dunno why the original UDT4 code only MUCH LATER was checking if the packet was UMSG_HANDSHAKE.
    // It doesn't seem to make sense to deserialize it into the handshake structure if we are not
    // sure that the packet contains the handshake at all!
    if (!packet.isControl(UMSG_HANDSHAKE))
    {
        m_RejectReason = SRT_REJ_ROGUE;
        LOGC(mglog.Error, log << "processConnectRequest: the packet received as handshake is not a handshake message");
        return m_RejectReason;
    }

    CHandShake hs;
    hs.load_from(packet.m_pcData, packet.getLength());

    // XXX MOST LIKELY this hs should be now copied into m_ConnRes field, which holds
    // the handshake structure sent from the peer (no matter the role or mode).
    // This should simplify the createSrtHandshake() function which can this time
    // simply write the crafted handshake structure into m_ConnReq, which needs no
    // participation of the local handshake and passing it as a parameter through
    // newConnection() -> acceptAndRespond() -> createSrtHandshake(). This is also
    // required as a source of the peer's information used in processing in other
    // structures.

    int32_t cookie_val = bake(addr);

    HLOGC(mglog.Debug, log << "processConnectRequest: new cookie: " << hex << cookie_val);

    // REQUEST:INDUCTION.
    // Set a cookie, a target ID, and send back the same as
    // RESPONSE:INDUCTION.
    if (hs.m_iReqType == URQ_INDUCTION)
    {
        HLOGC(mglog.Debug, log << "processConnectRequest: received type=induction, sending back with cookie+socket");

        // XXX That looks weird - the calculated md5 sum out of the given host/port/timestamp
        // is 16 bytes long, but CHandShake::m_iCookie has 4 bytes. This then effectively copies
        // only the first 4 bytes. Moreover, it's dangerous on some platforms because the char
        // array need not be aligned to int32_t - changed to union in a hope that using int32_t
        // inside a union will enforce whole union to be aligned to int32_t.
        hs.m_iCookie = cookie_val;
        packet.m_iID = hs.m_iID;

        // Ok, now's the time. The listener sets here the version 5 handshake,
        // even though the request was 4. This is because the old client would
        // simply return THE SAME version, not even looking into it, giving the
        // listener false impression as if it supported version 5.
        //
        // If the caller was really HSv4, it will simply ignore the version 5 in INDUCTION;
        // it will respond with CONCLUSION, but with its own set version, which is version 4.
        //
        // If the caller was really HSv5, it will RECOGNIZE this version 5 in INDUCTION, so
        // it will respond with version 5 when sending CONCLUSION.

        hs.m_iVersion = HS_VERSION_SRT1;

        // Additionally, set this field to a MAGIC value. This field isn't used during INDUCTION
        // by HSv4 client, HSv5 client can use it to additionally verify that this is a HSv5 listener.
        // In this field we also advertise the PBKEYLEN value. When 0, it's considered not advertised.
        hs.m_iType = SrtHSRequest::wrapFlags(true /*put SRT_MAGIC_CODE in HSFLAGS*/, m_iSndCryptoKeyLen);
        bool whether SRT_ATR_UNUSED = m_iSndCryptoKeyLen != 0;
        HLOGC(mglog.Debug,
              log << "processConnectRequest: " << (whether ? "" : "NOT ")
                  << " Advertising PBKEYLEN - value = " << m_iSndCryptoKeyLen);

        size_t size = packet.getLength();
        hs.store_to((packet.m_pcData), (size));
<<<<<<< HEAD
        packet.m_iTimeStamp = count_microseconds(steady_clock::now() - m_stats.tsStartTime);
=======
        setPacketTS(packet, steady_clock::now());

        // Display the HS before sending it to peer
        HLOGC(mglog.Debug, log << "processConnectRequest: SENDING HS (i): " << hs.show());

>>>>>>> 5e5eaf43
        m_pSndQueue->sendto(addr, packet);
        return SRT_REJ_UNKNOWN; // EXCEPTION: this is a "no-error" code.
    }

    // Otherwise this should be REQUEST:CONCLUSION.
    // Should then come with the correct cookie that was
    // set in the above INDUCTION, in the HS_VERSION_SRT1
    // should also contain extra data.

    HLOGC(mglog.Debug,
          log << "processConnectRequest: received type=" << RequestTypeStr(hs.m_iReqType) << " - checking cookie...");
    if (hs.m_iCookie != cookie_val)
    {
        cookie_val = bake(addr, cookie_val, -1); // SHOULD generate an earlier, distracted cookie

        if (hs.m_iCookie != cookie_val)
        {
            m_RejectReason = SRT_REJ_RDVCOOKIE;
            HLOGC(mglog.Debug, log << "processConnectRequest: ...wrong cookie " << hex << cookie_val << ". Ignoring.");
            return m_RejectReason;
        }

        HLOGC(mglog.Debug, log << "processConnectRequest: ... correct (FIXED) cookie. Proceeding.");
    }
    else
    {
        HLOGC(mglog.Debug, log << "processConnectRequest: ... correct (ORIGINAL) cookie. Proceeding.");
    }

    int32_t id = hs.m_iID;

    // HANDSHAKE: The old client sees the version that does not match HS_VERSION_UDT4 (5).
    // In this case it will respond with URQ_ERROR_REJECT. Rest of the data are the same
    // as in the handshake request. When this message is received, the connector side should
    // switch itself to the version number HS_VERSION_UDT4 and continue the old way (that is,
    // continue sending URQ_INDUCTION, but this time with HS_VERSION_UDT4).

    bool accepted_hs = true;

    if (hs.m_iVersion == HS_VERSION_SRT1)
    {
        // No further check required.
        // The m_iType contains handshake extension flags.
    }
    else if (hs.m_iVersion == HS_VERSION_UDT4)
    {
        // In UDT, and so in older SRT version, the hs.m_iType field should contain
        // the socket type, although SRT only allowed this field to be UDT_DGRAM.
        // Older SRT version contained that value in a field, but now that this can
        // only contain UDT_DGRAM the field itself has been abandoned.
        // For the sake of any old client that reports version 4 handshake, interpret
        // this hs.m_iType field as a socket type and check if it's UDT_DGRAM.

        // Note that in HSv5 hs.m_iType contains extension flags.
        if (hs.m_iType != UDT_DGRAM)
        {
            m_RejectReason = SRT_REJ_ROGUE;
            accepted_hs    = false;
        }
    }
    else
    {
        // Unsupported version
        // (NOTE: This includes "version=0" which is a rejection flag).
        m_RejectReason = SRT_REJ_VERSION;
        accepted_hs    = false;
    }

    if (!accepted_hs)
    {
        HLOGC(mglog.Debug,
              log << "processConnectRequest: version/type mismatch. Sending REJECT code:" << m_RejectReason
              << " MSG: " << srt_rejectreason_str(m_RejectReason));
        // mismatch, reject the request
        hs.m_iReqType = URQFailure(m_RejectReason);
        size_t size   = CHandShake::m_iContentSize;
        hs.store_to((packet.m_pcData), (size));
        packet.m_iID        = id;
        setPacketTS(packet, steady_clock::now());
        m_pSndQueue->sendto(addr, packet);
    }
    else
    {
        SRT_REJECT_REASON error  = SRT_REJ_UNKNOWN;
        int               result = s_UDTUnited.newConnection(m_SocketID, addr, packet, (hs), (error));

        // This is listener - m_RejectReason need not be set
        // because listener has no functionality of giving the app
        // insight into rejected callers.

        // --->
        //        (global.) CUDTUnited::updateListenerMux
        //        (new Socket.) CUDT::acceptAndRespond
        if (result == -1)
        {
            hs.m_iReqType = URQFailure(error);
            LOGF(mglog.Error, "UU:newConnection: rsp(REJECT): %d - %s", hs.m_iReqType, srt_rejectreason_str(error));
        }

        // CONFUSION WARNING!
        //
        // The newConnection() will call acceptAndRespond() if the processing
        // was successful - IN WHICH CASE THIS PROCEDURE SHOULD DO NOTHING.
        // Ok, almost nothing - see update_events below.
        //
        // If newConnection() failed, acceptAndRespond() will not be called.
        // Ok, more precisely, the thing that acceptAndRespond() is expected to do
        // will not be done (this includes sending any response to the peer).
        //
        // Now read CAREFULLY. The newConnection() will return:
        //
        // - -1: The connection processing failed due to errors like:
        //       - memory alloation error
        //       - listen backlog exceeded
        //       - any error propagated from CUDT::open and CUDT::acceptAndRespond
        // - 0: The connection already exists
        // - 1: Connection accepted.
        //
        // So, update_events is called only if the connection is established.
        // Both 0 (repeated) and -1 (error) require that a response be sent.
        // The CPacket object that has arrived as a connection request is here
        // reused for the connection rejection response (see URQ_ERROR_REJECT set
        // as m_iReqType).

        // send back a response if connection failed or connection already existed
        // new connection response should be sent in acceptAndRespond()
        if (result != 1)
        {
            HLOGC(mglog.Debug,
                  log << CONID() << "processConnectRequest: sending ABNORMAL handshake info req="
                      << RequestTypeStr(hs.m_iReqType));
            size_t size = CHandShake::m_iContentSize;
            hs.store_to((packet.m_pcData), (size));
            packet.m_iID        = id;
            setPacketTS(packet, steady_clock::now());
            HLOGC(mglog.Debug, log << "processConnectRequest: SENDING HS (a): " << hs.show());
            m_pSndQueue->sendto(addr, packet);
        }
        else
        {
            // a new connection has been created, enable epoll for write
            s_UDTUnited.m_EPoll.update_events(m_SocketID, m_sPollID, SRT_EPOLL_OUT, true);
        }
    }
    LOGC(mglog.Note, log << "listen ret: " << hs.m_iReqType << " - " << RequestTypeStr(hs.m_iReqType));

    return RejectReasonForURQ(hs.m_iReqType);
}

void CUDT::addLossRecord(std::vector<int32_t>& lr, int32_t lo, int32_t hi)
{
    if (lo == hi)
        lr.push_back(lo);
    else
    {
        lr.push_back(lo | LOSSDATA_SEQNO_RANGE_FIRST);
        lr.push_back(hi);
    }
}

void CUDT::checkACKTimer(const steady_clock::time_point &currtime)
{
    if (currtime > m_tsNextACKTime  // ACK time has come
                                  // OR the number of sent packets since last ACK has reached
                                  // the congctl-defined value of ACK Interval
                                  // (note that none of the builtin congctls defines ACK Interval)
        || (m_CongCtl->ACKMaxPackets() > 0 && m_iPktCount >= m_CongCtl->ACKMaxPackets()))
    {
        // ACK timer expired or ACK interval is reached
        sendCtrl(UMSG_ACK);

        const steady_clock::duration ack_interval = m_CongCtl->ACKTimeout_us() > 0
            ? microseconds_from(m_CongCtl->ACKTimeout_us())
            : m_tdACKInterval;
        m_tsNextACKTime = currtime + ack_interval;

        m_iPktCount      = 0;
        m_iLightACKCount = 1;
    }
    // Or the transfer rate is so high that the number of packets
    // have reached the value of SelfClockInterval * LightACKCount before
    // the time has come according to m_ullNextACKTime_tk. In this case a "lite ACK"
    // is sent, which doesn't contain statistical data and nothing more
    // than just the ACK number. The "fat ACK" packets will be still sent
    // normally according to the timely rules.
    else if (m_iPktCount >= SELF_CLOCK_INTERVAL * m_iLightACKCount)
    {
        // send a "light" ACK
        sendCtrl(UMSG_ACK, NULL, NULL, SEND_LITE_ACK);
        ++m_iLightACKCount;
    }
}

void CUDT::checkNAKTimer(const steady_clock::time_point& currtime)
{
    // XXX The problem with working NAKREPORT with SRT_ARQ_ONREQ
    // is not that it would be inappropriate, but because it's not
    // implemented. The reason for it is that the structure of the
    // loss list container (m_pRcvLossList) is such that it is expected
    // that the loss records are ordered by sequence numbers (so
    // that two ranges sticking together are merged in place).
    // Unfortunately in case of SRT_ARQ_ONREQ losses must be recorded
    // as before, but they should not be reported, until confirmed
    // by the filter. By this reason they appear often out of order
    // and for adding them properly the loss list container wasn't
    // prepared. This then requires some more effort to implement.
    if (!m_bRcvNakReport || m_PktFilterRexmitLevel != SRT_ARQ_ALWAYS)
        return;

    /*
     * m_bRcvNakReport enables NAK reports for SRT.
     * Retransmission based on timeout is bandwidth consuming,
     * not knowing what to retransmit when the only NAK sent by receiver is lost,
     * all packets past last ACK are retransmitted (rexmitMethod() == SRM_FASTREXMIT).
     */
    const int loss_len = m_pRcvLossList->getLossLength();
    SRT_ASSERT(loss_len >= 0);

    if (loss_len > 0)
    {
        if (currtime <= m_tsNextNAKTime)
            return; // wait for next NAK time

        sendCtrl(UMSG_LOSSREPORT);
    }

    m_tsNextNAKTime = currtime + m_tdNAKInterval;
}

bool CUDT::checkExpTimer(const steady_clock::time_point& currtime)
{
    // In UDT the m_bUserDefinedRTO and m_iRTO were in CCC class.
    // There's nothing in the original code that alters these values.

    steady_clock::time_point next_exp_time;
    if (m_CongCtl->RTO())
    {
        next_exp_time = m_tsLastRspTime + microseconds_from(m_CongCtl->RTO());
    }
    else
    {
        steady_clock::duration exp_timeout =
            microseconds_from(m_iEXPCount * (m_iRTT + 4 * m_iRTTVar) + COMM_SYN_INTERVAL_US);
        if (exp_timeout < (m_iEXPCount * m_tdMinExpInterval))
            exp_timeout = m_iEXPCount * m_tdMinExpInterval;
        next_exp_time = m_tsLastRspTime + exp_timeout;
    }

    if (currtime <= next_exp_time)
        return false;

    // ms -> us
    const int PEER_IDLE_TMO_US = m_iOPT_PeerIdleTimeout * 1000;
    // Haven't received any information from the peer, is it dead?!
    // timeout: at least 16 expirations and must be greater than 5 seconds
    if ((m_iEXPCount > COMM_RESPONSE_MAX_EXP) &&
        (currtime - m_tsLastRspTime > microseconds_from(PEER_IDLE_TMO_US)))
    {
        //
        // Connection is broken.
        // UDT does not signal any information about this instead of to stop quietly.
        // Application will detect this when it calls any UDT methods next time.
        //
        HLOGC(mglog.Debug,
              log << "CONNECTION EXPIRED after " << count_milliseconds(currtime - m_tsLastRspTime) << "ms");
        m_bClosing       = true;
        m_bBroken        = true;
        m_iBrokenCounter = 30;

        // update snd U list to remove this socket
        m_pSndQueue->m_pSndUList->update(this, CSndUList::DO_RESCHEDULE);

        releaseSynch();

        // app can call any UDT API to learn the connection_broken error
        s_UDTUnited.m_EPoll.update_events(m_SocketID, m_sPollID, SRT_EPOLL_IN | SRT_EPOLL_OUT | SRT_EPOLL_ERR, true);

        CTimer::triggerEvent();

        return true;
    }

    HLOGC(mglog.Debug,
          log << "EXP TIMER: count=" << m_iEXPCount << "/" << (+COMM_RESPONSE_MAX_EXP) << " elapsed="
              << (count_microseconds(currtime - m_tsLastRspTime)) << "/" << (+PEER_IDLE_TMO_US) << "us");

    ++m_iEXPCount;

    /*
     * (keepalive fix)
     * duB:
     * It seems there is confusion of the direction of the Response here.
     * LastRspTime is supposed to be when receiving (data/ctrl) from peer
     * as shown in processCtrl and processData,
     * Here we set because we sent something?
     *
     * Disabling this code that prevent quick reconnection when peer disappear
     */
    // Reset last response time since we've just sent a heart-beat.
    // (fixed) m_tsLastRspTime = currtime_tk;

    return false;
}

void CUDT::checkRexmitTimer(const steady_clock::time_point& currtime)
{
    /* There are two algorithms of blind packet retransmission: LATEREXMIT and FASTREXMIT.
     *
     * LATEREXMIT is only used with FileCC.
     * The mode is triggered when some time has passed since the last ACK from
     * the receiver, while there is still some unacknowledged data in the sender's buffer,
     * and the loss list is empty.
     *
     * FASTREXMIT is only used with LiveCC.
     * The mode is triggered if the receiver does not send periodic NAK reports,
     * when some time has passed since the last ACK from the receiver,
     * while there is still some unacknowledged data in the sender's buffer.
     *
     * In case the above conditions are met, the unacknowledged packets
     * in the sender's buffer will be added to loss list and retransmitted.
     */

    const uint64_t rtt_syn = (m_iRTT + 4 * m_iRTTVar + 2 * COMM_SYN_INTERVAL_US);
    const uint64_t exp_int_us = (m_iReXmitCount * rtt_syn + COMM_SYN_INTERVAL_US);

    if (currtime <= (m_tsLastRspAckTime + microseconds_from(exp_int_us)))
        return;

    // If there is no unacknowledged data in the sending buffer,
    // then there is nothing to retransmit.
    if (m_pSndBuffer->getCurrBufSize() <= 0)
        return;

    const bool is_laterexmit = m_CongCtl->rexmitMethod() == SrtCongestion::SRM_LATEREXMIT;
    const bool is_fastrexmit = m_CongCtl->rexmitMethod() == SrtCongestion::SRM_FASTREXMIT;

    // If the receiver will send periodic NAK reports, then FASTREXMIT is inactive.
    // MIND that probably some method of "blind rexmit" MUST BE DONE, when TLPKTDROP is off.
    if (is_fastrexmit && m_bPeerNakReport)
        return;

    // We need to retransmit only when the data in the sender's buffer was already sent.
    // Otherwise it might still be sent regulary.
    bool retransmit = false;
    // - the sender loss list is empty (the receiver didn't send any LOSSREPORT, or LOSSREPORT was lost on track)
    if (is_laterexmit && (CSeqNo::incseq(m_iSndCurrSeqNo) != m_iSndLastAck) && m_pSndLossList->getLossLength() == 0)
        retransmit = true;

    if (is_fastrexmit && (CSeqNo::seqoff(m_iSndLastAck, CSeqNo::incseq(m_iSndCurrSeqNo)) > 0))
        retransmit = true;

    if (retransmit)
    {
        // Sender: Insert all the packets sent after last received acknowledgement into the sender loss list.
        CGuard acklock (m_RecvAckLock); // Protect packet retransmission
        // Resend all unacknowledged packets on timeout, but only if there is no packet in the loss list
        const int32_t csn = m_iSndCurrSeqNo;
        const int     num = m_pSndLossList->insert(m_iSndLastAck, csn);
        if (num > 0)
        {
            enterCS(m_StatsLock);
            m_stats.traceSndLoss += num;
            m_stats.sndLossTotal += num;
            leaveCS(m_StatsLock);

            HLOGC(mglog.Debug,
                  log << CONID() << "ENFORCED " << (is_laterexmit ? "LATEREXMIT" : "FASTREXMIT")
                      << " by ACK-TMOUT (scheduling): " << CSeqNo::incseq(m_iSndLastAck) << "-" << csn << " ("
                      << CSeqNo::seqoff(m_iSndLastAck, csn) << " packets)");
        }
    }

    ++m_iReXmitCount;

    checkSndTimers(DONT_REGEN_KM);
    const ECheckTimerStage stage = is_fastrexmit ? TEV_CHT_FASTREXMIT : TEV_CHT_REXMIT;
    updateCC(TEV_CHECKTIMER, stage);

    // immediately restart transmission
    m_pSndQueue->m_pSndUList->update(this, CSndUList::DO_RESCHEDULE);
}

void CUDT::checkTimers()
{
    // update CC parameters
    updateCC(TEV_CHECKTIMER, TEV_CHT_INIT);

    const steady_clock::time_point currtime = steady_clock::now();

    // This is a very heavy log, unblock only for temporary debugging!
#if 0
    HLOGC(mglog.Debug, log << CONID() << "checkTimers: nextacktime=" << FormatTime(m_ullNextACKTime_tk)
        << " AckInterval=" << m_iACKInterval
        << " pkt-count=" << m_iPktCount << " liteack-count=" << m_iLightACKCount);
#endif

    // Check if it is time to send ACK
    checkACKTimer(currtime);

    // Check if it is time to send a loss report
    checkNAKTimer(currtime);

    // Check if the connection is expired
    if (checkExpTimer(currtime))
        return;

    // Check if FAST or LATE packet retransmission is required
    checkRexmitTimer(currtime);

    if (currtime > m_tsLastSndTime + microseconds_from(COMM_KEEPALIVE_PERIOD_US))
    {
        sendCtrl(UMSG_KEEPALIVE);
        HLOGP(mglog.Debug, "KEEPALIVE");
    }
}

void CUDT::addEPoll(const int eid)
{
    enterCS(s_UDTUnited.m_EPoll.m_EPollLock);
    m_sPollID.insert(eid);
    leaveCS(s_UDTUnited.m_EPoll.m_EPollLock);

    if (!stillConnected())
        return;

    enterCS(m_RecvLock);
    if (m_pRcvBuffer->isRcvDataReady())
    {
        s_UDTUnited.m_EPoll.update_events(m_SocketID, m_sPollID, SRT_EPOLL_IN, true);
    }
    leaveCS(m_RecvLock);

    if (m_iSndBufSize > m_pSndBuffer->getCurrBufSize())
    {
        s_UDTUnited.m_EPoll.update_events(m_SocketID, m_sPollID, SRT_EPOLL_OUT, true);
    }
}

void CUDT::removeEPoll(const int eid)
{
    // clear IO events notifications;
    // since this happens after the epoll ID has been removed, they cannot be set again
    set<int> remove;
    remove.insert(eid);
    s_UDTUnited.m_EPoll.update_events(m_SocketID, remove, SRT_EPOLL_IN | SRT_EPOLL_OUT, false);

    enterCS(s_UDTUnited.m_EPoll.m_EPollLock);
    m_sPollID.erase(eid);
    leaveCS(s_UDTUnited.m_EPoll.m_EPollLock);
}

void CUDT::ConnectSignal(ETransmissionEvent evt, EventSlot sl)
{
    if (evt >= TEV__SIZE)
        return; // sanity check

    m_Slots[evt].push_back(sl);
}

void CUDT::DisconnectSignal(ETransmissionEvent evt)
{
    if (evt >= TEV__SIZE)
        return; // sanity check

    m_Slots[evt].clear();
}

void CUDT::EmitSignal(ETransmissionEvent tev, EventVariant var)
{
    for (std::vector<EventSlot>::iterator i = m_Slots[tev].begin(); i != m_Slots[tev].end(); ++i)
    {
        i->emit(tev, var);
    }
}

int CUDT::getsndbuffer(SRTSOCKET u, size_t* blocks, size_t* bytes)
{
<<<<<<< HEAD
    CUDTSocket* s = s_UDTUnited.locateSocket(u);
=======
    CUDTSocket *s = s_UDTUnited.locateSocket(u);
>>>>>>> 5e5eaf43
    if (!s || !s->m_pUDT)
        return -1;

    CSndBuffer* b = s->m_pUDT->m_pSndBuffer;

    if (!b)
        return -1;

    int bytecount, timespan;
    int count = b->getCurrBufSize((bytecount), (timespan));

    if (blocks)
        *blocks = count;

    if (bytes)
        *bytes = bytecount;

    return std::abs(timespan);
}

SRT_REJECT_REASON CUDT::rejectReason(SRTSOCKET u)
{
    CUDTSocket* s = s_UDTUnited.locateSocket(u);
    if (!s || !s->m_pUDT)
        return SRT_REJ_UNKNOWN;

    return s->m_pUDT->m_RejectReason;
}

<<<<<<< HEAD
bool CUDT::runAcceptHook(CUDT* acore, const sockaddr* peer, const CHandShake& hs, const CPacket& hspkt)
=======
bool CUDT::runAcceptHook(CUDT *acore, const sockaddr* peer, const CHandShake& hs, const CPacket& hspkt)
>>>>>>> 5e5eaf43
{
    // Prepare the information for the hook.

    // We need streamid.
    char target[MAX_SID_LENGTH + 1];
    memset((target), 0, MAX_SID_LENGTH + 1);

    // Just for a case, check the length.
    // This wasn't done before, and we could risk memory crash.
    // In case of error, this will remain unset and the empty
    // string will be passed as streamid.

    int ext_flags = SrtHSRequest::SRT_HSTYPE_HSFLAGS::unwrap(hs.m_iType);

    // This tests if there are any extensions.
    if (hspkt.getLength() > CHandShake::m_iContentSize + 4 && IsSet(ext_flags, CHandShake::HS_EXT_CONFIG))
    {
        uint32_t* begin = reinterpret_cast<uint32_t*>(hspkt.m_pcData + CHandShake::m_iContentSize);
        size_t    size  = hspkt.getLength() - CHandShake::m_iContentSize; // Due to previous cond check we grant it's >0
        uint32_t* next  = 0;
        size_t    length   = size / sizeof(uint32_t);
        size_t    blocklen = 0;

        for (;;) // ONE SHOT, but continuable loop
        {
            int cmd = FindExtensionBlock(begin, length, (blocklen), (next));

            const size_t bytelen = blocklen * sizeof(uint32_t);

            if (cmd == SRT_CMD_SID)
            {
                if (!bytelen || bytelen > MAX_SID_LENGTH)
                {
                    LOGC(mglog.Error,
                         log << "interpretSrtHandshake: STREAMID length " << bytelen << " is 0 or > " << +MAX_SID_LENGTH
                             << " - PROTOCOL ERROR, REJECTING");
                    return false;
                }
                // See comment at CUDT::interpretSrtHandshake().
                memcpy((target), begin + 1, bytelen);

                // Un-swap on big endian machines
                ItoHLA(((uint32_t *)target), (uint32_t *)target, blocklen);

                // Nothing more expected from connection block.
                break;
            }
            else if (cmd == SRT_CMD_NONE)
            {
                // End of blocks
                break;
            }
            else
            {
                // Any other kind of message extracted. Search on.
                length -= (next - begin);
                begin = next;
                if (begin)
                    continue;
            }

            break;
        }
    }

    try
    {
        int result = CALLBACK_CALL(m_cbAcceptHook, acore->m_SocketID, hs.m_iVersion, peer, target);
        if (result == -1)
            return false;
    }
    catch (...)
    {
        LOGP(mglog.Error, "runAcceptHook: hook interrupted by exception");
        return false;
    }

    return true;
}<|MERGE_RESOLUTION|>--- conflicted
+++ resolved
@@ -232,11 +232,6 @@
     // for other modes.
     m_Linger.l_onoff  = 0;
     m_Linger.l_linger = 0;
-<<<<<<< HEAD
-    m_iUDPSndBufSize  = 65536;
-    m_iUDPRcvBufSize  = m_iRcvBufSize * m_iMSS;
-=======
->>>>>>> 5e5eaf43
     m_bRendezvous     = false;
 #ifdef SRT_ENABLE_CONNTIMEO
     m_tdConnTimeOut = seconds_from(DEF_CONNTIMEO_S);
@@ -1884,11 +1879,7 @@
 
     // Now attach the SRT handshake for HSREQ
     size_t    offset = ra_size;
-<<<<<<< HEAD
-    uint32_t* p      = reinterpret_cast<uint32_t *>(w_pkt.m_pcData);
-=======
     uint32_t *p      = reinterpret_cast<uint32_t *>(w_pkt.m_pcData);
->>>>>>> 5e5eaf43
     // NOTE: since this point, ra_size has a size in int32_t elements, NOT BYTES.
 
     // The first 4-byte item is the CMD/LENGTH spec.
@@ -3922,20 +3913,11 @@
 
         const steady_clock::time_point now = steady_clock::now();
         m_tsLastReqTime                    = now;
-<<<<<<< HEAD
-        w_reqpkt.m_iTimeStamp              = count_microseconds(now - m_stats.tsStartTime);
-        HLOGC(mglog.Debug,
-              log << "processRendezvous: rsp=AGREEMENT, reporting ACCEPT and sending just this one, REQ-TIME HIGH.");
-                  
-        m_pSndQueue->sendto(serv_addr, w_reqpkt);
-=======
         setPacketTS(w_reqpkt, now);
         HLOGC(mglog.Debug,
               log << "processRendezvous: rsp=AGREEMENT, reporting ACCEPT and sending just this one, REQ-TIME HIGH.");
 
         m_pSndQueue->sendto(serv_addr, w_reqpkt);
-
->>>>>>> 5e5eaf43
         return CONN_ACCEPT;
     }
 
@@ -4958,11 +4940,7 @@
     return true;
 }
 
-<<<<<<< HEAD
-void CUDT::acceptAndRespond(const sockaddr_any& peer, const CPacket &hspkt, CHandShake& w_hs)
-=======
 void CUDT::acceptAndRespond(const sockaddr_any& peer, const CPacket& hspkt, CHandShake& w_hs)
->>>>>>> 5e5eaf43
 {
     HLOGC(mglog.Debug, log << "acceptAndRespond: setting up data according to handshake");
 
@@ -4982,17 +4960,7 @@
 
     m_iPeerISN = w_hs.m_iISN;
 
-<<<<<<< HEAD
-    m_iRcvLastAck = w_hs.m_iISN;
-#ifdef ENABLE_LOGGING
-    m_iDebugPrevLastAck = m_iRcvLastAck;
-#endif
-    m_iRcvLastSkipAck  = m_iRcvLastAck;
-    m_iRcvLastAckAck   = w_hs.m_iISN;
-    m_iRcvCurrSeqNo    = w_hs.m_iISN - 1;
-=======
    setInitialRcvSeq(m_iPeerISN);
->>>>>>> 5e5eaf43
     m_iRcvCurrPhySeqNo = w_hs.m_iISN - 1;
 
     m_PeerID  = w_hs.m_iID;
@@ -5001,16 +4969,7 @@
     // use peer's ISN and send it back for security check
     m_iISN = w_hs.m_iISN;
 
-<<<<<<< HEAD
-    m_iLastDecSeq     = m_iISN - 1;
-    m_iSndLastAck     = m_iISN;
-    m_iSndLastDataAck = m_iISN;
-    m_iSndLastFullAck = m_iISN;
-    m_iSndCurrSeqNo   = m_iISN - 1;
-    m_iSndLastAck2    = m_iISN;
-=======
    setInitialSndSeq(m_iISN);
->>>>>>> 5e5eaf43
     m_SndLastAck2Time = steady_clock::now();
 
     // this is a reponse handshake
@@ -5321,11 +5280,7 @@
 void CUDT::addressAndSend(CPacket& w_pkt)
 {
     w_pkt.m_iID        = m_PeerID;
-<<<<<<< HEAD
-    w_pkt.m_iTimeStamp = count_microseconds(steady_clock::now() - m_stats.tsStartTime);
-=======
     setPacketTS(w_pkt, steady_clock::now());
->>>>>>> 5e5eaf43
 
     // NOTE: w_pkt isn't modified in this call,
     // just in CChannel::sendto it's modified in place
@@ -5659,11 +5614,7 @@
                       << dpkts << " pkts," << dbytes << " bytes," << timespan_ms << " ms");
         }
         w_bCongestion = true;
-<<<<<<< HEAD
-        CGuard::leaveCS(m_RecvAckLock);
-=======
         leaveCS(m_RecvAckLock);
->>>>>>> 5e5eaf43
     }
     else if (timespan_ms > (m_iPeerTsbPdDelay_ms / 2))
     {
@@ -5934,11 +5885,7 @@
     return receiveBuffer(data, len);
 }
 
-<<<<<<< HEAD
-int CUDT::recvmsg2(char* data, int len, SRT_MSGCTRL& w_mctrl)
-=======
 int CUDT::recvmsg2(char *data, int len, SRT_MSGCTRL& w_mctrl)
->>>>>>> 5e5eaf43
 {
     if (!m_bConnected || !m_CongCtl.ready())
         throw CUDTException(MJ_CONNECTION, MN_NOCONN, 0);
@@ -5955,11 +5902,7 @@
     return receiveBuffer(data, len);
 }
 
-<<<<<<< HEAD
-int CUDT::receiveMessage(char* data, int len, SRT_MSGCTRL& w_mctrl)
-=======
 int CUDT::receiveMessage(char *data, int len, SRT_MSGCTRL& w_mctrl)
->>>>>>> 5e5eaf43
 {
     // Recvmsg isn't restricted to the congctl type, it's the most
     // basic method of passing the data. You can retrieve data as
@@ -6516,11 +6459,7 @@
             if (instantaneous)
             {
                 /* Get instant SndBuf instead of moving average for application-based Algorithm
-<<<<<<< HEAD
-                   (such as NAE) in need of fast reaction to network condition changes. */
-=======
                     (such as NAE) in need of fast reaction to network condition changes. */
->>>>>>> 5e5eaf43
                 perf->pktSndBuf = m_pSndBuffer->getCurrBufSize((perf->byteSndBuf), (perf->msSndBuf));
             }
             else
@@ -7015,11 +6954,7 @@
             }
 
             ctrlpkt.m_iID        = m_PeerID;
-<<<<<<< HEAD
-            ctrlpkt.m_iTimeStamp = count_microseconds(steady_clock::now() - m_stats.tsStartTime);
-=======
             setPacketTS(ctrlpkt, steady_clock::now());
->>>>>>> 5e5eaf43
             nbsent               = m_pSndQueue->sendto(m_PeerAddr, ctrlpkt);
             DebugAck("sendCtrl: " + CONID(), local_prevack, ack);
 
@@ -7388,11 +7323,7 @@
     leaveCS(m_StatsLock);
 }
 
-<<<<<<< HEAD
-void CUDT::processCtrl(const CPacket& ctrlpkt)
-=======
 void CUDT::processCtrl(const CPacket &ctrlpkt)
->>>>>>> 5e5eaf43
 {
     // Just heard from the peer, reset the expiration count.
     m_iEXPCount = 1;
@@ -7713,11 +7644,7 @@
                         (response), (initdata)))
             {
                 response.m_iID        = m_PeerID;
-<<<<<<< HEAD
-                response.m_iTimeStamp = count_microseconds(steady_clock::now() - m_stats.tsStartTime);
-=======
                 setPacketTS(response, steady_clock::now());
->>>>>>> 5e5eaf43
                 const int nbsent      = m_pSndQueue->sendto(m_PeerAddr, response);
                 if (nbsent)
                 {
@@ -7929,11 +7856,6 @@
         const int offset = CSeqNo::seqoff(m_iSndLastDataAck, w_packet.m_iSeqNo);
         if (offset < 0)
         {
-<<<<<<< HEAD
-            LOGC(dlog.Error,
-                 log << "IPE: packLostData: LOST packet negative offset: seqoff(m_iSeqNo " << w_packet.m_iSeqNo
-                     << ", m_iSndLastDataAck " << m_iSndLastDataAck << ")=" << offset << ". Continue");
-=======
             // XXX Likely that this will never be executed because if the upper
             // sequence is not in the sender buffer, then most likely the loss 
             // was completely ignored.
@@ -7953,7 +7875,6 @@
                     << seqpair[0] << " - " << seqpair[1] << "(" << (-offset) << " packets)");
 
             sendCtrl(UMSG_DROPREQ, &w_packet.m_iMsgNo, seqpair, sizeof(seqpair));
->>>>>>> 5e5eaf43
             continue;
         }
 
@@ -7966,12 +7887,8 @@
             int32_t seqpair[2];
             seqpair[0] = w_packet.m_iSeqNo;
             seqpair[1] = CSeqNo::incseq(seqpair[0], msglen);
-<<<<<<< HEAD
-            sendCtrl(UMSG_DROPREQ, &w_packet.m_iMsgNo, seqpair, 8);
-=======
 
             sendCtrl(UMSG_DROPREQ, &w_packet.m_iMsgNo, seqpair, sizeof(seqpair));
->>>>>>> 5e5eaf43
 
             // only one msg drop request is necessary
             m_pSndLossList->remove(seqpair[1]);
@@ -8124,15 +8041,6 @@
              * doesn't screw up the start time on the other side.
              */
             if (origintime >= m_stats.tsStartTime)
-<<<<<<< HEAD
-                w_packet.m_iTimeStamp = count_microseconds(origintime - m_stats.tsStartTime);
-            else
-                w_packet.m_iTimeStamp = count_microseconds(steady_clock::now() - m_stats.tsStartTime);
-        }
-        else
-        {
-            w_packet.m_iTimeStamp = count_microseconds(steady_clock::now() - m_stats.tsStartTime);
-=======
             {
                 setPacketTS(w_packet, origintime);
             }
@@ -8147,7 +8055,6 @@
         else
         {
             setPacketTS(w_packet, steady_clock::now());
->>>>>>> 5e5eaf43
         }
     }
 
@@ -9230,15 +9137,11 @@
 
         size_t size = packet.getLength();
         hs.store_to((packet.m_pcData), (size));
-<<<<<<< HEAD
-        packet.m_iTimeStamp = count_microseconds(steady_clock::now() - m_stats.tsStartTime);
-=======
         setPacketTS(packet, steady_clock::now());
 
         // Display the HS before sending it to peer
         HLOGC(mglog.Debug, log << "processConnectRequest: SENDING HS (i): " << hs.show());
 
->>>>>>> 5e5eaf43
         m_pSndQueue->sendto(addr, packet);
         return SRT_REJ_UNKNOWN; // EXCEPTION: this is a "no-error" code.
     }
@@ -9716,11 +9619,7 @@
 
 int CUDT::getsndbuffer(SRTSOCKET u, size_t* blocks, size_t* bytes)
 {
-<<<<<<< HEAD
-    CUDTSocket* s = s_UDTUnited.locateSocket(u);
-=======
     CUDTSocket *s = s_UDTUnited.locateSocket(u);
->>>>>>> 5e5eaf43
     if (!s || !s->m_pUDT)
         return -1;
 
@@ -9750,11 +9649,7 @@
     return s->m_pUDT->m_RejectReason;
 }
 
-<<<<<<< HEAD
-bool CUDT::runAcceptHook(CUDT* acore, const sockaddr* peer, const CHandShake& hs, const CPacket& hspkt)
-=======
 bool CUDT::runAcceptHook(CUDT *acore, const sockaddr* peer, const CHandShake& hs, const CPacket& hspkt)
->>>>>>> 5e5eaf43
 {
     // Prepare the information for the hook.
 
