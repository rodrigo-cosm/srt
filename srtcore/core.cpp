--- conflicted
+++ resolved
@@ -7753,7 +7753,6 @@
         m_tsLastSndTime.store(steady_clock::now());
 }
 
-<<<<<<< HEAD
 bool srt::CUDT::getFirstNoncontSequence(int32_t& w_seq, string& w_log_reason)
 {
     if (!m_pRcvBuffer)
@@ -7769,36 +7768,10 @@
         else
             w_log_reason = "expected next";
     }
-
+    HLOGC(xtlog.Debug, log << "NONCONT-SEQUENCE: " << w_log_reason << " %" << w_seq);
     return true;
 }
 
-=======
-// [[using locked(m_RcvBufferLock)]]
-bool srt::CUDT::getFirstNoncontSequence(int32_t& w_seq, string& w_log_reason)
-{
-    {
-        ScopedLock losslock (m_RcvLossLock);
-        const int32_t seq = m_pRcvLossList->getFirstLostSeq();
-        if (seq != SRT_SEQNO_NONE)
-        {
-            HLOGC(xtlog.Debug, log << "NONCONT-SEQUENCE: first loss %" << seq << " (loss len=" <<
-                    m_pRcvLossList->getLossLength() << ")");
-            w_seq = seq;
-            w_log_reason = "first lost";
-            return true;
-        }
-    }
-
-    w_seq = CSeqNo::incseq(m_iRcvCurrSeqNo);
-    HLOGC(xtlog.Debug, log << "NONCONT-SEQUENCE: past-recv %" << w_seq);
-    w_log_reason = "expected next";
-
-    return true;
-}
-
-
->>>>>>> 19af5d1b
 int srt::CUDT::sendCtrlAck(CPacket& ctrlpkt, int size)
 {
     SRT_ASSERT(ctrlpkt.getMsgTimeStamp() != 0);
@@ -7816,25 +7789,9 @@
     (void)l_saveback; // kill compiler warning: unused variable `l_saveback` [-Wunused-variable]
 
     local_prevack = m_iDebugPrevLastAck;
-<<<<<<< HEAD
-=======
-
 #endif
     string reason; // just for "a reason" of giving particular % for ACK
 
-#if ENABLE_BONDING
-    dropToGroupRecvBase();
->>>>>>> 19af5d1b
-#endif
-    string reason; // just for "a reason" of giving particular % for ACK
-
-<<<<<<< HEAD
-=======
-    // The TSBPD thread may change the first lost sequence record (TLPKTDROP).
-    // To avoid it the m_RcvBufferLock has to be acquired.
-    UniqueLock bufflock(m_RcvBufferLock);
-
->>>>>>> 19af5d1b
     int32_t ack;    // First unacknowledged packet sequence number (acknowledge up to ack).
     if (!getFirstNoncontSequence((ack), (reason)))
         return nbsent;
@@ -7882,12 +7839,9 @@
         // should it happen in the future.
         if (CSeqNo::seqcmp(ack, m_pRcvBuffer->getStartSeqNo()) < 0)
         {
-<<<<<<< HEAD
             // Log and DO NOT UPDATE. Count on that next time
             // the found out ack will be better.
 
-=======
->>>>>>> 19af5d1b
             LOGC(xtlog.Error,
                     log << CONID() << "sendCtrlAck: IPE: invalid ACK from %" << m_iRcvLastAck << " to %" << ack << " ("
                     << CSeqNo::seqoff(m_iRcvLastAck, ack) << " packets) buffer=%" << m_pRcvBuffer->getStartSeqNo());
@@ -7939,19 +7893,12 @@
             }
         }
 #endif
-<<<<<<< HEAD
         // Signalling m_RecvDataCond is not dane when TSBPD is on.
         // This signalling is done in file mode in order to keep the
         // API reader thread sleeping until there is a "bigger portion"
         // of data to read. In TSBPD mode this isn't done because every
         // packet has its individual delivery time and its readiness is signed
         // off by the TSBPD thread.
-=======
-        // If TSBPD is enabled, then INSTEAD OF signaling m_RecvDataCond,
-        // signal m_RcvTsbPdCond. This will kick in the tsbpd thread, which
-        // will signal m_RecvDataCond when there's time to play for particular
-        // data packet.
->>>>>>> 19af5d1b
         HLOGC(xtlog.Debug,
               log << CONID() << "ACK: clip %" << m_iRcvLastAck << "-%" << ack << ", REVOKED "
                   << CSeqNo::seqoff(ack, m_iRcvLastAck) << " from RCV buffer");
@@ -9779,11 +9726,7 @@
 SRT_ATR_UNUSED static const char *const s_rexmitstat_str[] = {"ORIGINAL", "REXMITTED", "RXS-UNKNOWN"};
 
 // [[using locked(m_RcvBufferLock)]]
-<<<<<<< HEAD
 int srt::CUDT::handleSocketPacketReception(const vector<CUnit*>& incoming, bool& w_new_inserted, time_point& w_next_tsbpd, bool& w_was_sent_in_order, CUDT::loss_seqs_t& w_srt_loss_seqs)
-=======
-int srt::CUDT::handleSocketPacketReception(const vector<CUnit*>& incoming, bool& w_new_inserted, bool& w_was_sent_in_order, CUDT::loss_seqs_t& w_srt_loss_seqs)
->>>>>>> 19af5d1b
 {
     bool excessive SRT_ATR_UNUSED = true; // stays true unless it was successfully added
 
@@ -9968,13 +9911,9 @@
         if (m_pRcvBuffer)
         {
             // XXX Fix this when the end of contiguous region detection is added.
-<<<<<<< HEAD
             int ackidx = CSeqNo::seqoff(m_pRcvBuffer->getStartSeqNo(), m_iRcvLastAck);
             if (ackidx < 0)
                 ackidx = 0;
-=======
-            const int ackidx = std::max(0, CSeqNo::seqoff(m_pRcvBuffer->getStartSeqNo(), m_iRcvLastAck));
->>>>>>> 19af5d1b
 
             bufinfo << " BUF.s=" << m_pRcvBuffer->capacity()
                 << " avail=" << (int(m_pRcvBuffer->capacity()) - ackidx)
@@ -10508,7 +10447,6 @@
     }
 
     int32_t new_last_rcv = source->m_iRcvLastAck;
-<<<<<<< HEAD
 
     if (CSeqNo::seqcmp(new_last_rcv, bufseq) < 0)
     {
@@ -10519,18 +10457,6 @@
         new_last_rcv = bufseq;
     }
 
-=======
-
-    if (CSeqNo::seqcmp(new_last_rcv, bufseq) < 0)
-    {
-        // Emergency check whether the last ACK was behind the
-        // buffer. This may happen when TSBPD dropped empty cells.
-        // This may cause that the newly activated link may derive
-        // these empty cells which will never be recovered.
-        new_last_rcv = bufseq;
-    }
-
->>>>>>> 19af5d1b
     // if (new_last_rcv <=% m_iRcvCurrSeqNo)
     if (CSeqNo::seqcmp(new_last_rcv, m_iRcvCurrSeqNo) <= 0)
     {
