/*
 * SRT - Secure, Reliable, Transport
 * Copyright (c) 2018 Haivision Systems Inc.
 *
 * This Source Code Form is subject to the terms of the Mozilla Public
 * License, v. 2.0. If a copy of the MPL was not distributed with this
 * file, You can obtain one at http://mozilla.org/MPL/2.0/.
 *
 */

/*****************************************************************************
Copyright (c) 2001 - 2011, The Board of Trustees of the University of Illinois.
All rights reserved.

Redistribution and use in source and binary forms, with or without
modification, are permitted provided that the following conditions are
met:

* Redistributions of source code must retain the above
  copyright notice, this list of conditions and the
  following disclaimer.

* Redistributions in binary form must reproduce the
  above copyright notice, this list of conditions
  and the following disclaimer in the documentation
  and/or other materials provided with the distribution.

* Neither the name of the University of Illinois
  nor the names of its contributors may be used to
  endorse or promote products derived from this
  software without specific prior written permission.

THIS SOFTWARE IS PROVIDED BY THE COPYRIGHT HOLDERS AND CONTRIBUTORS "AS
IS" AND ANY EXPRESS OR IMPLIED WARRANTIES, INCLUDING, BUT NOT LIMITED TO,
THE IMPLIED WARRANTIES OF MERCHANTABILITY AND FITNESS FOR A PARTICULAR
PURPOSE ARE DISCLAIMED. IN NO EVENT SHALL THE COPYRIGHT OWNER OR
CONTRIBUTORS BE LIABLE FOR ANY DIRECT, INDIRECT, INCIDENTAL, SPECIAL,
EXEMPLARY, OR CONSEQUENTIAL DAMAGES (INCLUDING, BUT NOT LIMITED TO,
PROCUREMENT OF SUBSTITUTE GOODS OR SERVICES; LOSS OF USE, DATA, OR
PROFITS; OR BUSINESS INTERRUPTION) HOWEVER CAUSED AND ON ANY THEORY OF
LIABILITY, WHETHER IN CONTRACT, STRICT LIABILITY, OR TORT (INCLUDING
NEGLIGENCE OR OTHERWISE) ARISING IN ANY WAY OUT OF THE USE OF THIS
SOFTWARE, EVEN IF ADVISED OF THE POSSIBILITY OF SUCH DAMAGE.
*****************************************************************************/

/*****************************************************************************
written by
   Yunhong Gu, last updated 02/28/2012
modified by
   Haivision Systems Inc.
*****************************************************************************/

#include "platform_sys.h"

#include <cmath>
#include <sstream>
#include "srt.h"
#include "queue.h"
#include "api.h"
#include "core.h"
#include "logging.h"
#include "crypto.h"
#include "logging_api.h" // Required due to containing extern srt_logger_config

// Again, just in case when some "smart guy" provided such a global macro
#ifdef min
#undef min
#endif
#ifdef max
#undef max
#endif

using namespace std;
using namespace srt::sync;

namespace srt_logging
{

struct AllFaOn
{
    LogConfig::fa_bitset_t allfa;

    AllFaOn()
    {
        //        allfa.set(SRT_LOGFA_BSTATS, true);
        allfa.set(SRT_LOGFA_CONTROL, true);
        allfa.set(SRT_LOGFA_DATA, true);
        allfa.set(SRT_LOGFA_TSBPD, true);
        allfa.set(SRT_LOGFA_REXMIT, true);
        allfa.set(SRT_LOGFA_CONGEST, true);
#if ENABLE_HAICRYPT_LOGGING
        allfa.set(SRT_LOGFA_HAICRYPT, true);
#endif
    }
} logger_fa_all;

} // namespace srt_logging

// We need it outside the namespace to preserve the global name.
// It's a part of "hidden API" (used by applications)
SRT_API srt_logging::LogConfig srt_logger_config(srt_logging::logger_fa_all.allfa);

namespace srt_logging
{

Logger glog(SRT_LOGFA_GENERAL, srt_logger_config, "SRT.g");
// Unused. If not found useful, maybe reuse for another FA.
// Logger blog(SRT_LOGFA_BSTATS, srt_logger_config, "SRT.b");
Logger mglog(SRT_LOGFA_CONTROL, srt_logger_config, "SRT.c");
Logger dlog(SRT_LOGFA_DATA, srt_logger_config, "SRT.d");
Logger tslog(SRT_LOGFA_TSBPD, srt_logger_config, "SRT.t");
Logger rxlog(SRT_LOGFA_REXMIT, srt_logger_config, "SRT.r");
Logger cclog(SRT_LOGFA_CONGEST, srt_logger_config, "SRT.cc");

} // namespace srt_logging

using namespace srt_logging;

CUDTUnited CUDT::s_UDTUnited;

const SRTSOCKET UDT::INVALID_SOCK = CUDT::INVALID_SOCK;
const int       UDT::ERROR        = CUDT::ERROR;

// SRT Version constants
#define SRT_VERSION_UNK     0
#define SRT_VERSION_MAJ1    0x010000            /* Version 1 major */
#define SRT_VERSION_MAJ(v) (0xFF0000 & (v))     /* Major number ensuring backward compatibility */
#define SRT_VERSION_MIN(v) (0x00FF00 & (v))
#define SRT_VERSION_PCH(v) (0x0000FF & (v))

// NOTE: SRT_VERSION is primarily defined in the build file.
const int32_t SRT_DEF_VERSION = SrtParseVersion(SRT_VERSION);

//#define SRT_CMD_HSREQ       1           /* SRT Handshake Request (sender) */
#define SRT_CMD_HSREQ_MINSZ 8 /* Minumum Compatible (1.x.x) packet size (bytes) */
#define SRT_CMD_HSREQ_SZ 12   /* Current version packet size */
#if SRT_CMD_HSREQ_SZ > SRT_CMD_MAXSZ
#error SRT_CMD_MAXSZ too small
#endif
/*      Handshake Request (Network Order)
        0[31..0]:   SRT version     SRT_DEF_VERSION
        1[31..0]:   Options         0 [ | SRT_OPT_TSBPDSND ][ | SRT_OPT_HAICRYPT ]
        2[31..16]:  TsbPD resv      0
        2[15..0]:   TsbPD delay     [0..60000] msec
*/

//#define SRT_CMD_HSRSP       2           /* SRT Handshake Response (receiver) */
#define SRT_CMD_HSRSP_MINSZ 8 /* Minumum Compatible (1.x.x) packet size (bytes) */
#define SRT_CMD_HSRSP_SZ 12   /* Current version packet size */
#if SRT_CMD_HSRSP_SZ > SRT_CMD_MAXSZ
#error SRT_CMD_MAXSZ too small
#endif
/*      Handshake Response (Network Order)
        0[31..0]:   SRT version     SRT_DEF_VERSION
        1[31..0]:   Options         0 [ | SRT_OPT_TSBPDRCV [| SRT_OPT_TLPKTDROP ]][ | SRT_OPT_HAICRYPT]
                                      [ | SRT_OPT_NAKREPORT ] [ | SRT_OPT_REXMITFLG ]
        2[31..16]:  TsbPD resv      0
        2[15..0]:   TsbPD delay     [0..60000] msec
*/

void CUDT::construct()
{
    m_pSndBuffer           = NULL;
    m_pRcvBuffer           = NULL;
    m_pSndLossList         = NULL;
    m_pRcvLossList         = NULL;
    m_iReorderTolerance    = 0;
    m_iMaxReorderTolerance = 0; // Sensible optimal value is 10, 0 preserves old behavior
    m_iConsecEarlyDelivery = 0; // how many times so far the packet considered lost has been received before TTL expires
    m_iConsecOrderedDelivery = 0;

    m_pSndQueue = NULL;
    m_pRcvQueue = NULL;
    m_pSNode    = NULL;
    m_pRNode    = NULL;

    m_iSndHsRetryCnt      = SRT_MAX_HSRETRY + 1; // Will be reset to 0 for HSv5, this value is important for HSv4

    // Initial status
    m_bOpened             = false;
    m_bListening          = false;
    m_bConnecting         = false;
    m_bConnected          = false;
    m_bClosing            = false;
    m_bShutdown           = false;
    m_bBroken             = false;
    m_bPeerHealth         = true;
    m_RejectReason        = SRT_REJ_UNKNOWN;
    m_tsLastReqTime         = steady_clock::time_point();

    m_lSrtVersion            = SRT_DEF_VERSION;
    m_lPeerSrtVersion        = 0; // not defined until connected.
    m_lMinimumPeerSrtVersion = SRT_VERSION_MAJ1;

    m_iTsbPdDelay_ms     = 0;
    m_iPeerTsbPdDelay_ms = 0;

    m_bPeerTsbPd         = false;
    m_iPeerTsbPdDelay_ms = 0;
    m_bTsbPd             = false;
    m_bTsbPdAckWakeup    = false;
    m_bPeerTLPktDrop     = false;

    m_uKmRefreshRatePkt = 0;
    m_uKmPreAnnouncePkt = 0;

    // Initilize mutex and condition variables
    initSynch();
}

CUDT::CUDT(CUDTSocket* parent): m_parent(parent)
{
    construct();

    (void)SRT_DEF_VERSION;

    // Default UDT configurations
    m_iMSS            = DEF_MSS;
    m_bSynSending     = true;
    m_bSynRecving     = true;
    m_iFlightFlagSize = DEF_FLIGHT_SIZE;
    m_iSndBufSize     = DEF_BUFFER_SIZE;
    m_iRcvBufSize     = DEF_BUFFER_SIZE;
    m_iUDPSndBufSize  = DEF_UDP_BUFFER_SIZE;
    m_iUDPRcvBufSize  = m_iRcvBufSize * m_iMSS;

    // Linger: LIVE mode defaults, please refer to `SRTO_TRANSTYPE` option
    // for other modes.
    m_Linger.l_onoff  = 0;
    m_Linger.l_linger = 0;
    m_bRendezvous     = false;
#ifdef SRT_ENABLE_CONNTIMEO
    m_tdConnTimeOut = seconds_from(DEF_CONNTIMEO_S);
#endif
    m_iSndTimeOut = -1;
    m_iRcvTimeOut = -1;
    m_bReuseAddr  = true;
    m_llMaxBW     = -1;
#ifdef SRT_ENABLE_IPOPTS
    m_iIpTTL = -1;
    m_iIpToS = -1;
#endif
    m_CryptoSecret.len = 0;
    m_iSndCryptoKeyLen = 0;
    // Cfg
    m_bDataSender           = false; // Sender only if true: does not recv data
    m_bOPT_TsbPd            = true;  // Enable TsbPd on sender
    m_iOPT_TsbPdDelay       = SRT_LIVE_DEF_LATENCY_MS;
    m_iOPT_PeerTsbPdDelay   = 0; // Peer's TsbPd delay as receiver (here is its minimum value, if used)
    m_bOPT_TLPktDrop        = true;
    m_iOPT_SndDropDelay     = 0;
    m_bOPT_StrictEncryption = true;
    m_iOPT_PeerIdleTimeout  = COMM_RESPONSE_TIMEOUT_MS;
    m_bTLPktDrop            = true; // Too-late Packet Drop
    m_bMessageAPI           = true;
    m_zOPT_ExpPayloadSize   = SRT_LIVE_DEF_PLSIZE;
    m_iIpV6Only             = -1;
    // Runtime
    m_bRcvNakReport             = true; // Receiver's Periodic NAK Reports
    m_llInputBW                 = 0;    // Application provided input bandwidth (internal input rate sampling == 0)
    m_iOverheadBW               = 25;   // Percent above input stream rate (applies if m_llMaxBW == 0)
    m_OPT_PktFilterConfigString = "";

    m_pCache = NULL;

    // Default congctl is "live".
    // Available builtin congctl: "file".
    // Other congctls can be registerred.

    // Note that 'select' returns false if there's no such congctl.
    // If so, congctl becomes unselected. Calling 'configure' on an
    // unselected congctl results in exception.
    m_CongCtl.select("live");
}

CUDT::CUDT(CUDTSocket* parent, const CUDT& ancestor): m_parent(parent)
{
    construct();

    // XXX Consider all below fields (except m_bReuseAddr) to be put
    // into a separate class for easier copying.

    // Default UDT configurations
    m_iMSS            = ancestor.m_iMSS;
    m_bSynSending     = ancestor.m_bSynSending;
    m_bSynRecving     = ancestor.m_bSynRecving;
    m_iFlightFlagSize = ancestor.m_iFlightFlagSize;
    m_iSndBufSize     = ancestor.m_iSndBufSize;
    m_iRcvBufSize     = ancestor.m_iRcvBufSize;
    m_Linger          = ancestor.m_Linger;
    m_iUDPSndBufSize  = ancestor.m_iUDPSndBufSize;
    m_iUDPRcvBufSize  = ancestor.m_iUDPRcvBufSize;
    m_bRendezvous     = ancestor.m_bRendezvous;
    m_SrtHsSide = ancestor.m_SrtHsSide; // actually it sets it to HSD_RESPONDER
#ifdef SRT_ENABLE_CONNTIMEO
    m_tdConnTimeOut = ancestor.m_tdConnTimeOut;
#endif
    m_iSndTimeOut = ancestor.m_iSndTimeOut;
    m_iRcvTimeOut = ancestor.m_iRcvTimeOut;
    m_bReuseAddr  = true; // this must be true, because all accepted sockets share the same port with the listener
    m_llMaxBW     = ancestor.m_llMaxBW;
#ifdef SRT_ENABLE_IPOPTS
    m_iIpTTL = ancestor.m_iIpTTL;
    m_iIpToS = ancestor.m_iIpToS;
#endif
    m_llInputBW             = ancestor.m_llInputBW;
    m_iOverheadBW           = ancestor.m_iOverheadBW;
    m_bDataSender           = ancestor.m_bDataSender;
    m_bOPT_TsbPd            = ancestor.m_bOPT_TsbPd;
    m_iOPT_TsbPdDelay       = ancestor.m_iOPT_TsbPdDelay;
    m_iOPT_PeerTsbPdDelay   = ancestor.m_iOPT_PeerTsbPdDelay;
    m_bOPT_TLPktDrop        = ancestor.m_bOPT_TLPktDrop;
    m_iOPT_SndDropDelay     = ancestor.m_iOPT_SndDropDelay;
    m_bOPT_StrictEncryption = ancestor.m_bOPT_StrictEncryption;
    m_iOPT_PeerIdleTimeout  = ancestor.m_iOPT_PeerIdleTimeout;
    m_zOPT_ExpPayloadSize   = ancestor.m_zOPT_ExpPayloadSize;
    m_bTLPktDrop            = ancestor.m_bTLPktDrop;
    m_bMessageAPI           = ancestor.m_bMessageAPI;
    m_iIpV6Only             = ancestor.m_iIpV6Only;
    m_iReorderTolerance     = ancestor.m_iMaxReorderTolerance;  // Initialize with maximum value
    m_iMaxReorderTolerance  = ancestor.m_iMaxReorderTolerance;
    // Runtime
    m_bRcvNakReport             = ancestor.m_bRcvNakReport;
    m_OPT_PktFilterConfigString = ancestor.m_OPT_PktFilterConfigString;

    m_CryptoSecret     = ancestor.m_CryptoSecret;
    m_iSndCryptoKeyLen = ancestor.m_iSndCryptoKeyLen;

    m_uKmRefreshRatePkt = ancestor.m_uKmRefreshRatePkt;
    m_uKmPreAnnouncePkt = ancestor.m_uKmPreAnnouncePkt;

    m_pCache = ancestor.m_pCache;

    // SrtCongestion's copy constructor copies the selection,
    // but not the underlying congctl object. After
    // copy-constructed, the 'configure' must be called on it again.
    m_CongCtl = ancestor.m_CongCtl;
}

CUDT::~CUDT()
{
    // release mutex/condtion variables
    destroySynch();

    // Wipeout critical data
    memset(&m_CryptoSecret, 0, sizeof(m_CryptoSecret));

    // destroy the data structures
    delete m_pSndBuffer;
    delete m_pRcvBuffer;
    delete m_pSndLossList;
    delete m_pRcvLossList;
    delete m_pSNode;
    delete m_pRNode;
}

// This function is to make it possible for both C and C++
// API to accept both bool and int types for boolean options.
// (it's not that C couldn't use <stdbool.h>, it's that people
// often forget to use correct type).
static bool bool_int_value(const void* optval, int optlen)
{
    if (optlen == sizeof(bool))
    {
        return *(bool*)optval;
    }

    if (optlen == sizeof(int))
    {
        return 0 != *(int*)optval; // 0!= is a windows warning-killer int-to-bool conversion
    }
    return false;
}

extern const SRT_SOCKOPT srt_post_opt_list [SRT_SOCKOPT_NPOST] = {
    SRTO_SNDSYN,
    SRTO_RCVSYN,
    SRTO_LINGER,
    SRTO_SNDTIMEO,
    SRTO_RCVTIMEO,
    SRTO_MAXBW,
    SRTO_INPUTBW,
    SRTO_OHEADBW,
    SRTO_SNDDROPDELAY,
    SRTO_CONNTIMEO,
    SRTO_LOSSMAXTTL
};

void CUDT::setOpt(SRT_SOCKOPT optName, const void* optval, int optlen)
{
    if (m_bBroken || m_bClosing)
        throw CUDTException(MJ_CONNECTION, MN_CONNLOST, 0);

    CGuard cg (m_ConnectionLock);
    CGuard sendguard (m_SendLock);
    CGuard recvguard (m_RecvLock);

    HLOGC(mglog.Debug,
          log << CONID() << "OPTION: #" << optName << " value:" << FormatBinaryString((uint8_t*)optval, optlen));

    switch (optName)
    {
    case SRTO_MSS:
        if (m_bOpened)
            throw CUDTException(MJ_NOTSUP, MN_ISBOUND, 0);

        if (*(int *)optval < int(CPacket::UDP_HDR_SIZE + CHandShake::m_iContentSize))
            throw CUDTException(MJ_NOTSUP, MN_INVAL, 0);

        m_iMSS = *(int *)optval;

        // Packet size cannot be greater than UDP buffer size
        if (m_iMSS > m_iUDPSndBufSize)
            m_iMSS = m_iUDPSndBufSize;
        if (m_iMSS > m_iUDPRcvBufSize)
            m_iMSS = m_iUDPRcvBufSize;

        break;

    case SRTO_SNDSYN:
        m_bSynSending = bool_int_value(optval, optlen);
        break;

    case SRTO_RCVSYN:
        m_bSynRecving = bool_int_value(optval, optlen);
        break;

    case SRTO_FC:
        if (m_bConnecting || m_bConnected)
            throw CUDTException(MJ_NOTSUP, MN_ISCONNECTED, 0);

        if (*(int *)optval < 1)
            throw CUDTException(MJ_NOTSUP, MN_INVAL);

        // Mimimum recv flight flag size is 32 packets
        if (*(int *)optval > 32)
            m_iFlightFlagSize = *(int *)optval;
        else
            m_iFlightFlagSize = 32;

        break;

    case SRTO_SNDBUF:
        if (m_bOpened)
            throw CUDTException(MJ_NOTSUP, MN_ISBOUND, 0);

        if (*(int *)optval <= 0)
            throw CUDTException(MJ_NOTSUP, MN_INVAL, 0);

        m_iSndBufSize = *(int *)optval / (m_iMSS - CPacket::UDP_HDR_SIZE);

        break;

    case SRTO_RCVBUF:
        if (m_bOpened)
            throw CUDTException(MJ_NOTSUP, MN_ISBOUND, 0);

        if (*(int *)optval <= 0)
            throw CUDTException(MJ_NOTSUP, MN_INVAL, 0);

        {
            // This weird cast through int is required because
            // API requires 'int', and internals require 'size_t';
            // their size is different on 64-bit systems.
            size_t val = size_t(*(int *)optval);

            // Mimimum recv buffer size is 32 packets
            size_t mssin_size = m_iMSS - CPacket::UDP_HDR_SIZE;

            // XXX This magic 32 deserves some constant
            if (val > mssin_size * 32)
                m_iRcvBufSize = val / mssin_size;
            else
                m_iRcvBufSize = 32;

            // recv buffer MUST not be greater than FC size
            if (m_iRcvBufSize > m_iFlightFlagSize)
                m_iRcvBufSize = m_iFlightFlagSize;
        }

        break;

    case SRTO_LINGER:
        m_Linger = *(linger *)optval;
        break;

    case SRTO_UDP_SNDBUF:
        if (m_bOpened)
            throw CUDTException(MJ_NOTSUP, MN_ISBOUND, 0);

        m_iUDPSndBufSize = *(int *)optval;

        if (m_iUDPSndBufSize < m_iMSS)
            m_iUDPSndBufSize = m_iMSS;

        break;

    case SRTO_UDP_RCVBUF:
        if (m_bOpened)
            throw CUDTException(MJ_NOTSUP, MN_ISBOUND, 0);

        m_iUDPRcvBufSize = *(int *)optval;

        if (m_iUDPRcvBufSize < m_iMSS)
            m_iUDPRcvBufSize = m_iMSS;

        break;

    case SRTO_RENDEZVOUS:
        if (m_bConnecting || m_bConnected)
            throw CUDTException(MJ_NOTSUP, MN_ISBOUND, 0);
        m_bRendezvous = bool_int_value(optval, optlen);
        break;

    case SRTO_SNDTIMEO:
        m_iSndTimeOut = *(int *)optval;
        break;

    case SRTO_RCVTIMEO:
        m_iRcvTimeOut = *(int *)optval;
        break;

    case SRTO_REUSEADDR:
        if (m_bOpened)
            throw CUDTException(MJ_NOTSUP, MN_ISBOUND, 0);
        m_bReuseAddr = bool_int_value(optval, optlen);
        break;

    case SRTO_MAXBW:
        m_llMaxBW = *(int64_t *)optval;

        // This can be done on both connected and unconnected socket.
        // When not connected, this will do nothing, however this
        // event will be repeated just after connecting anyway.
        if (m_bConnected)
            updateCC(TEV_INIT, TEV_INIT_RESET);
        break;

#ifdef SRT_ENABLE_IPOPTS
    case SRTO_IPTTL:
        if (m_bOpened)
            throw CUDTException(MJ_NOTSUP, MN_ISBOUND, 0);
        if (!(*(int *)optval == -1) && !((*(int *)optval >= 1) && (*(int *)optval <= 255)))
            throw CUDTException(MJ_NOTSUP, MN_INVAL, 0);
        m_iIpTTL = *(int *)optval;
        break;

    case SRTO_IPTOS:
        if (m_bOpened)
            throw CUDTException(MJ_NOTSUP, MN_ISBOUND, 0);
        m_iIpToS = *(int *)optval;
        break;
#endif

    case SRTO_INPUTBW:
        m_llInputBW = *(int64_t *)optval;
        // (only if connected; if not, then the value
        // from m_iOverheadBW will be used initially)
        if (m_bConnected)
            updateCC(TEV_INIT, TEV_INIT_INPUTBW);
        break;

    case SRTO_OHEADBW:
        if ((*(int *)optval < 5) || (*(int *)optval > 100))
            throw CUDTException(MJ_NOTSUP, MN_INVAL, 0);
        m_iOverheadBW = *(int *)optval;

        // Changed overhead BW, so spread the change
        // (only if connected; if not, then the value
        // from m_iOverheadBW will be used initially)
        if (m_bConnected)
            updateCC(TEV_INIT, TEV_INIT_OHEADBW);
        break;

    case SRTO_SENDER:
        if (m_bConnected)
            throw CUDTException(MJ_NOTSUP, MN_ISCONNECTED, 0);
        m_bDataSender = bool_int_value(optval, optlen);
        break;

    case SRTO_TSBPDMODE:
        if (m_bConnected)
            throw CUDTException(MJ_NOTSUP, MN_ISCONNECTED, 0);
        m_bOPT_TsbPd = bool_int_value(optval, optlen);
        break;

    case SRTO_LATENCY:
        if (m_bConnected)
            throw CUDTException(MJ_NOTSUP, MN_ISCONNECTED, 0);
        m_iOPT_TsbPdDelay     = *(int *)optval;
        m_iOPT_PeerTsbPdDelay = *(int *)optval;
        break;

    case SRTO_RCVLATENCY:
        if (m_bConnected)
            throw CUDTException(MJ_NOTSUP, MN_ISCONNECTED, 0);
        m_iOPT_TsbPdDelay = *(int *)optval;
        break;

    case SRTO_PEERLATENCY:
        if (m_bConnected)
            throw CUDTException(MJ_NOTSUP, MN_ISCONNECTED, 0);
        m_iOPT_PeerTsbPdDelay = *(int *)optval;
        break;

    case SRTO_TLPKTDROP:
        if (m_bConnected)
            throw CUDTException(MJ_NOTSUP, MN_ISCONNECTED, 0);
        m_bOPT_TLPktDrop = bool_int_value(optval, optlen);
        break;

    case SRTO_SNDDROPDELAY:
        // Surprise: you may be connected to alter this option.
        // The application may manipulate this option on sender while transmitting.
        m_iOPT_SndDropDelay = *(int *)optval;
        break;

    case SRTO_PASSPHRASE:
        // For consistency, throw exception when connected,
        // no matter if otherwise the password can be set.
        if (m_bConnected)
            throw CUDTException(MJ_NOTSUP, MN_ISCONNECTED, 0);

#ifdef SRT_ENABLE_ENCRYPTION
        // Password must be 10-80 characters.
        // Or it can be empty to clear the password.
        if ((optlen != 0) && (optlen < 10 || optlen > HAICRYPT_SECRET_MAX_SZ))
            throw CUDTException(MJ_NOTSUP, MN_INVAL, 0);

        memset(&m_CryptoSecret, 0, sizeof(m_CryptoSecret));
        m_CryptoSecret.typ = HAICRYPT_SECTYP_PASSPHRASE;
        m_CryptoSecret.len = (optlen <= (int)sizeof(m_CryptoSecret.str) ? optlen : (int)sizeof(m_CryptoSecret.str));
        memcpy((m_CryptoSecret.str), optval, m_CryptoSecret.len);
#else
        if (optlen == 0)
            break;

        LOGC(mglog.Error, log << "SRTO_PASSPHRASE: encryption not enabled at compile time");
        throw CUDTException(MJ_NOTSUP, MN_INVAL, 0);
#endif
        break;

    case SRTO_PBKEYLEN:
    case _DEPRECATED_SRTO_SNDPBKEYLEN:
        if (m_bConnected)
            throw CUDTException(MJ_NOTSUP, MN_ISCONNECTED, 0);
#ifdef SRT_ENABLE_ENCRYPTION
        {
            int v          = *(int *)optval;
            int allowed[4] = {
                0,  // Default value, if this results for initiator, defaults to 16. See below.
                16, // AES-128
                24, // AES-192
                32  // AES-256
            };
            int *allowed_end = allowed + 4;
            if (find(allowed, allowed_end, v) == allowed_end)
            {
                LOGC(mglog.Error,
                     log << "Invalid value for option SRTO_PBKEYLEN: " << v << "; allowed are: 0, 16, 24, 32");
                throw CUDTException(MJ_NOTSUP, MN_INVAL, 0);
            }

            // Note: This works a little different in HSv4 and HSv5.

            // HSv4:
            // The party that is set SRTO_SENDER will send KMREQ, and it will
            // use default value 16, if SRTO_PBKEYLEN is the default value 0.
            // The responder that receives KMRSP has nothing to say about
            // PBKEYLEN anyway and it will take the length of the key from
            // the initiator (sender) as a good deal.
            //
            // HSv5:
            // The initiator (independently on the sender) will send KMREQ,
            // and as it should be the sender to decide about the PBKEYLEN.
            // Your application should do the following then:
            // 1. The sender should set PBKEYLEN to the required value.
            // 2. If the sender is initiator, it will create the key using
            //    its preset PBKEYLEN (or default 16, if not set) and the
            //    receiver-responder will take it as a good deal.
            // 3. Leave the PBKEYLEN value on the receiver as default 0.
            // 4. If sender is responder, it should then advertise the PBKEYLEN
            //    value in the initial handshake messages (URQ_INDUCTION if
            //    listener, and both URQ_WAVEAHAND and URQ_CONCLUSION in case
            //    of rendezvous, as it is the matter of luck who of them will
            //    eventually become the initiator). This way the receiver
            //    being an initiator will set m_iSndCryptoKeyLen before setting
            //    up KMREQ for sending to the sender-responder.
            //
            // Note that in HSv5 if both sides set PBKEYLEN, the responder
            // wins, unless the initiator is a sender (the effective PBKEYLEN
            // will be the one advertised by the responder). If none sets,
            // PBKEYLEN will default to 16.

            m_iSndCryptoKeyLen = v;
        }
#else
        LOGC(mglog.Error, log << "SRTO_PBKEYLEN: encryption not enabled at compile time");
        throw CUDTException(MJ_NOTSUP, MN_INVAL, 0);
#endif
        break;

    case SRTO_NAKREPORT:
        if (m_bConnected)
            throw CUDTException(MJ_NOTSUP, MN_ISCONNECTED, 0);
        m_bRcvNakReport = bool_int_value(optval, optlen);
        break;

#ifdef SRT_ENABLE_CONNTIMEO
    case SRTO_CONNTIMEO:
        m_tdConnTimeOut = milliseconds_from(*(int*)optval);
        break;
#endif

    case SRTO_LOSSMAXTTL:
        m_iMaxReorderTolerance = *(int *)optval;
        if (!m_bConnected)
            m_iReorderTolerance = m_iMaxReorderTolerance;
        break;

    case SRTO_VERSION:
        if (m_bConnected)
            throw CUDTException(MJ_NOTSUP, MN_ISCONNECTED, 0);
        m_lSrtVersion = *(uint32_t *)optval;
        break;

    case SRTO_MINVERSION:
        if (m_bConnected)
            throw CUDTException(MJ_NOTSUP, MN_ISCONNECTED, 0);
        m_lMinimumPeerSrtVersion = *(uint32_t *)optval;
        break;

    case SRTO_STREAMID:
        if (m_bConnected)
            throw CUDTException(MJ_NOTSUP, MN_ISCONNECTED, 0);

        if (size_t(optlen) > MAX_SID_LENGTH)
            throw CUDTException(MJ_NOTSUP, MN_INVAL, 0);

        m_sStreamName.assign((const char *)optval, optlen);
        break;

    case SRTO_CONGESTION:
        if (m_bConnected)
            throw CUDTException(MJ_NOTSUP, MN_ISCONNECTED, 0);

        {
            string val;
            if (optlen == -1)
                val = (const char *)optval;
            else
                val.assign((const char *)optval, optlen);

            // Translate alias
            if (val == "vod")
                val = "file";

            bool res = m_CongCtl.select(val);
            if (!res)
                throw CUDTException(MJ_NOTSUP, MN_INVAL, 0);
        }
        break;

    case SRTO_MESSAGEAPI:
        if (m_bConnected)
            throw CUDTException(MJ_NOTSUP, MN_ISCONNECTED, 0);

        m_bMessageAPI = bool_int_value(optval, optlen);
        break;

    case SRTO_PAYLOADSIZE:
        if (m_bConnected)
            throw CUDTException(MJ_NOTSUP, MN_ISCONNECTED, 0);

        if (*(int *)optval > SRT_LIVE_MAX_PLSIZE)
        {
            LOGC(mglog.Error, log << "SRTO_PAYLOADSIZE: value exceeds SRT_LIVE_MAX_PLSIZE, maximum payload per MTU.");
            throw CUDTException(MJ_NOTSUP, MN_INVAL, 0);
        }

        if (m_OPT_PktFilterConfigString != "")
        {
            // This means that the filter might have been installed before,
            // and the fix to the maximum payload size was already applied.
            // This needs to be checked now.
            SrtFilterConfig fc;
            if (!ParseFilterConfig(m_OPT_PktFilterConfigString, fc))
            {
                // Break silently. This should not happen
                LOGC(mglog.Error, log << "SRTO_PAYLOADSIZE: IPE: failing filter configuration installed");
                throw CUDTException(MJ_NOTSUP, MN_INVAL, 0);
            }

            size_t efc_max_payload_size = SRT_LIVE_MAX_PLSIZE - fc.extra_size;
            if (m_zOPT_ExpPayloadSize > efc_max_payload_size)
            {
                LOGC(mglog.Error,
                     log << "SRTO_PAYLOADSIZE: value exceeds SRT_LIVE_MAX_PLSIZE decreased by " << fc.extra_size
                         << " required for packet filter header");
                throw CUDTException(MJ_NOTSUP, MN_INVAL, 0);
            }
        }

        m_zOPT_ExpPayloadSize = *(int *)optval;
        break;

    case SRTO_TRANSTYPE:
        if (m_bConnected)
            throw CUDTException(MJ_NOTSUP, MN_ISCONNECTED, 0);

        // XXX Note that here the configuration for SRTT_LIVE
        // is the same as DEFAULT VALUES for these fields set
        // in CUDT::CUDT.
        switch (*(SRT_TRANSTYPE *)optval)
        {
        case SRTT_LIVE:
            // Default live options:
            // - tsbpd: on
            // - latency: 120ms
            // - linger: off
            // - congctl: live
            // - extraction method: message (reading call extracts one message)
            m_bOPT_TsbPd          = true;
            m_iOPT_TsbPdDelay     = SRT_LIVE_DEF_LATENCY_MS;
            m_iOPT_PeerTsbPdDelay = 0;
            m_bOPT_TLPktDrop      = true;
            m_iOPT_SndDropDelay   = 0;
            m_bMessageAPI         = true;
            m_bRcvNakReport       = true;
            m_zOPT_ExpPayloadSize = SRT_LIVE_DEF_PLSIZE;
            m_Linger.l_onoff      = 0;
            m_Linger.l_linger     = 0;
            m_CongCtl.select("live");
            break;

        case SRTT_FILE:
            // File transfer mode:
            // - tsbpd: off
            // - latency: 0
            // - linger: 2 minutes (180s)
            // - congctl: file (original UDT congestion control)
            // - extraction method: stream (reading call extracts as many bytes as available and fits in buffer)
            m_bOPT_TsbPd          = false;
            m_iOPT_TsbPdDelay     = 0;
            m_iOPT_PeerTsbPdDelay = 0;
            m_bOPT_TLPktDrop      = false;
            m_iOPT_SndDropDelay   = -1;
            m_bMessageAPI         = false;
            m_bRcvNakReport       = false;
            m_zOPT_ExpPayloadSize = 0; // use maximum
            m_Linger.l_onoff      = 1;
            m_Linger.l_linger     = DEF_LINGER_S;
            m_CongCtl.select("file");
            break;

        default:
            throw CUDTException(MJ_NOTSUP, MN_INVAL, 0);
        }
        break;

    case SRTO_KMREFRESHRATE:
        if (m_bConnected)
            throw CUDTException(MJ_NOTSUP, MN_ISCONNECTED, 0);

        // If you first change the KMREFRESHRATE, KMPREANNOUNCE
        // will be set to the maximum allowed value
        m_uKmRefreshRatePkt = *(int *)optval;
        if (m_uKmPreAnnouncePkt == 0 || m_uKmPreAnnouncePkt > (m_uKmRefreshRatePkt - 1) / 2)
        {
            m_uKmPreAnnouncePkt = (m_uKmRefreshRatePkt - 1) / 2;
            LOGC(mglog.Warn,
                 log << "SRTO_KMREFRESHRATE=0x" << hex << m_uKmRefreshRatePkt << ": setting SRTO_KMPREANNOUNCE=0x"
                     << hex << m_uKmPreAnnouncePkt);
        }
        break;

    case SRTO_KMPREANNOUNCE:
        if (m_bConnected)
            throw CUDTException(MJ_NOTSUP, MN_ISCONNECTED, 0);
        {
            int val   = *(int *)optval;
            int kmref = m_uKmRefreshRatePkt == 0 ? HAICRYPT_DEF_KM_REFRESH_RATE : m_uKmRefreshRatePkt;
            if (val > (kmref - 1) / 2)
            {
                LOGC(mglog.Error,
                     log << "SRTO_KMPREANNOUNCE=0x" << hex << val << " exceeds KmRefresh/2, 0x" << ((kmref - 1) / 2)
                         << " - OPTION REJECTED.");
                throw CUDTException(MJ_NOTSUP, MN_INVAL, 0);
            }

            m_uKmPreAnnouncePkt = val;
        }
        break;

    case SRTO_ENFORCEDENCRYPTION:
        if (m_bConnected)
            throw CUDTException(MJ_NOTSUP, MN_ISCONNECTED, 0);

        m_bOPT_StrictEncryption = bool_int_value(optval, optlen);
        break;

    case SRTO_PEERIDLETIMEO:

        if (m_bConnected)
            throw CUDTException(MJ_NOTSUP, MN_ISCONNECTED, 0);
        m_iOPT_PeerIdleTimeout = *(int *)optval;
        break;

    case SRTO_IPV6ONLY:
        if (m_bConnected)
            throw CUDTException(MJ_NOTSUP, MN_ISCONNECTED, 0);

        m_iIpV6Only = *(int *)optval;
        break;

    case SRTO_PACKETFILTER:
        if (m_bConnected)
            throw CUDTException(MJ_NOTSUP, MN_ISCONNECTED, 0);

        {
            string arg((char *)optval, optlen);
            // Parse the configuration string prematurely
            SrtFilterConfig fc;
            if (!ParseFilterConfig(arg, fc))
            {
                LOGC(mglog.Error,
                     log << "SRTO_FILTER: Incorrect syntax. Use: FILTERTYPE[,KEY:VALUE...]. "
                            "FILTERTYPE ("
                         << fc.type << ") must be installed (or builtin)");
                throw CUDTException(MJ_NOTSUP, MN_INVAL, 0);
            }

            size_t efc_max_payload_size = SRT_LIVE_MAX_PLSIZE - fc.extra_size;
            if (m_zOPT_ExpPayloadSize > efc_max_payload_size)
            {
                LOGC(mglog.Warn,
                     log << "Due to filter-required extra " << fc.extra_size << " bytes, SRTO_PAYLOADSIZE fixed to "
                         << efc_max_payload_size << " bytes");
                m_zOPT_ExpPayloadSize = efc_max_payload_size;
            }

            m_OPT_PktFilterConfigString = arg;
        }
        break;

    default:
        throw CUDTException(MJ_NOTSUP, MN_INVAL, 0);
    }
}

void CUDT::getOpt(SRT_SOCKOPT optName, void *optval, int &optlen)
{
    CGuard cg(m_ConnectionLock);

    switch (optName)
    {
    case SRTO_MSS:
        *(int *)optval = m_iMSS;
        optlen         = sizeof(int);
        break;

    case SRTO_SNDSYN:
        *(bool *)optval = m_bSynSending;
        optlen          = sizeof(bool);
        break;

    case SRTO_RCVSYN:
        *(bool *)optval = m_bSynRecving;
        optlen          = sizeof(bool);
        break;

    case SRTO_ISN:
        *(int *)optval = m_iISN;
        optlen         = sizeof(int);
        break;

    case SRTO_FC:
        *(int *)optval = m_iFlightFlagSize;
        optlen         = sizeof(int);
        break;

    case SRTO_SNDBUF:
        *(int *)optval = m_iSndBufSize * (m_iMSS - CPacket::UDP_HDR_SIZE);
        optlen         = sizeof(int);
        break;

    case SRTO_RCVBUF:
        *(int *)optval = m_iRcvBufSize * (m_iMSS - CPacket::UDP_HDR_SIZE);
        optlen         = sizeof(int);
        break;

    case SRTO_LINGER:
        if (optlen < (int)(sizeof(linger)))
            throw CUDTException(MJ_NOTSUP, MN_INVAL, 0);

        *(linger *)optval = m_Linger;
        optlen            = sizeof(linger);
        break;

    case SRTO_UDP_SNDBUF:
        *(int *)optval = m_iUDPSndBufSize;
        optlen         = sizeof(int);
        break;

    case SRTO_UDP_RCVBUF:
        *(int *)optval = m_iUDPRcvBufSize;
        optlen         = sizeof(int);
        break;

    case SRTO_RENDEZVOUS:
        *(bool *)optval = m_bRendezvous;
        optlen          = sizeof(bool);
        break;

    case SRTO_SNDTIMEO:
        *(int *)optval = m_iSndTimeOut;
        optlen         = sizeof(int);
        break;

    case SRTO_RCVTIMEO:
        *(int *)optval = m_iRcvTimeOut;
        optlen         = sizeof(int);
        break;

    case SRTO_REUSEADDR:
        *(bool *)optval = m_bReuseAddr;
        optlen          = sizeof(bool);
        break;

    case SRTO_MAXBW:
        *(int64_t *)optval = m_llMaxBW;
        optlen             = sizeof(int64_t);
        break;

    case SRTO_STATE:
        *(int32_t *)optval = s_UDTUnited.getStatus(m_SocketID);
        optlen             = sizeof(int32_t);
        break;

    case SRTO_EVENT:
    {
        int32_t event = 0;
        if (m_bBroken)
            event |= SRT_EPOLL_ERR;
        else
        {
            enterCS(m_RecvLock);
            if (m_pRcvBuffer && m_pRcvBuffer->isRcvDataReady())
                event |= SRT_EPOLL_IN;
            leaveCS(m_RecvLock);
            if (m_pSndBuffer && (m_iSndBufSize > m_pSndBuffer->getCurrBufSize()))
                event |= SRT_EPOLL_OUT;
        }
        *(int32_t *)optval = event;
        optlen             = sizeof(int32_t);
        break;
    }

    case SRTO_SNDDATA:
        if (m_pSndBuffer)
            *(int32_t *)optval = m_pSndBuffer->getCurrBufSize();
        else
            *(int32_t *)optval = 0;
        optlen = sizeof(int32_t);
        break;

    case SRTO_RCVDATA:
        if (m_pRcvBuffer)
        {
            enterCS(m_RecvLock);
            *(int32_t *)optval = m_pRcvBuffer->getRcvDataSize();
            leaveCS(m_RecvLock);
        }
        else
            *(int32_t *)optval = 0;
        optlen = sizeof(int32_t);
        break;

#ifdef SRT_ENABLE_IPOPTS
    case SRTO_IPTTL:
        if (m_bOpened)
            *(int32_t *)optval = m_pSndQueue->getIpTTL();
        else
            *(int32_t *)optval = m_iIpTTL;
        optlen = sizeof(int32_t);
        break;

    case SRTO_IPTOS:
        if (m_bOpened)
            *(int32_t *)optval = m_pSndQueue->getIpToS();
        else
            *(int32_t *)optval = m_iIpToS;
        optlen = sizeof(int32_t);
        break;
#endif

    case SRTO_SENDER:
        *(int32_t *)optval = m_bDataSender;
        optlen             = sizeof(int32_t);
        break;

    case SRTO_TSBPDMODE:
        *(int32_t *)optval = m_bOPT_TsbPd;
        optlen             = sizeof(int32_t);
        break;

    case SRTO_LATENCY:
    case SRTO_RCVLATENCY:
        *(int32_t *)optval = m_iTsbPdDelay_ms;
        optlen             = sizeof(int32_t);
        break;

    case SRTO_PEERLATENCY:
        *(int32_t *)optval = m_iPeerTsbPdDelay_ms;
        optlen             = sizeof(int32_t);
        break;

    case SRTO_TLPKTDROP:
        *(int32_t *)optval = m_bTLPktDrop;
        optlen             = sizeof(int32_t);
        break;

    case SRTO_SNDDROPDELAY:
        *(int32_t *)optval = m_iOPT_SndDropDelay;
        optlen             = sizeof(int32_t);
        break;

    case SRTO_PBKEYLEN:
        if (m_pCryptoControl)
            *(int32_t *)optval = m_pCryptoControl->KeyLen(); // Running Key length.
        else
            *(int32_t *)optval = m_iSndCryptoKeyLen; // May be 0.
        optlen = sizeof(int32_t);
        break;

    case SRTO_KMSTATE:
        if (!m_pCryptoControl)
            *(int32_t *)optval = SRT_KM_S_UNSECURED;
        else if (m_bDataSender)
            *(int32_t *)optval = m_pCryptoControl->m_SndKmState;
        else
            *(int32_t *)optval = m_pCryptoControl->m_RcvKmState;
        optlen = sizeof(int32_t);
        break;

    case SRTO_SNDKMSTATE: // State imposed by Agent depending on PW and KMX
        if (m_pCryptoControl)
            *(int32_t *)optval = m_pCryptoControl->m_SndKmState;
        else
            *(int32_t *)optval = SRT_KM_S_UNSECURED;
        optlen = sizeof(int32_t);
        break;

    case SRTO_RCVKMSTATE: // State returned by Peer as informed during KMX
        if (m_pCryptoControl)
            *(int32_t *)optval = m_pCryptoControl->m_RcvKmState;
        else
            *(int32_t *)optval = SRT_KM_S_UNSECURED;
        optlen = sizeof(int32_t);
        break;

    case SRTO_LOSSMAXTTL:
        *(int32_t*)optval = m_iMaxReorderTolerance;
        optlen = sizeof(int32_t);
        break;

    case SRTO_NAKREPORT:
        *(bool *)optval = m_bRcvNakReport;
        optlen          = sizeof(bool);
        break;

    case SRTO_VERSION:
        *(int32_t *)optval = m_lSrtVersion;
        optlen             = sizeof(int32_t);
        break;

    case SRTO_PEERVERSION:
        *(int32_t *)optval = m_lPeerSrtVersion;
        optlen             = sizeof(int32_t);
        break;

#ifdef SRT_ENABLE_CONNTIMEO
    case SRTO_CONNTIMEO:
        *(int*)optval = count_milliseconds(m_tdConnTimeOut);
        optlen        = sizeof(int);
        break;
#endif

    case SRTO_MINVERSION:
        *(uint32_t *)optval = m_lMinimumPeerSrtVersion;
        optlen              = sizeof(uint32_t);
        break;

    case SRTO_STREAMID:
        if (size_t(optlen) < m_sStreamName.size() + 1)
            throw CUDTException(MJ_NOTSUP, MN_INVAL, 0);

        strcpy((char *)optval, m_sStreamName.c_str());
        optlen = m_sStreamName.size();
        break;

    case SRTO_CONGESTION:
    {
        string tt = m_CongCtl.selected_name();
        strcpy((char *)optval, tt.c_str());
        optlen = tt.size();
    }
    break;

    case SRTO_MESSAGEAPI:
        optlen          = sizeof(bool);
        *(bool *)optval = m_bMessageAPI;
        break;

    case SRTO_PAYLOADSIZE:
        optlen         = sizeof(int);
        *(int *)optval = m_zOPT_ExpPayloadSize;
        break;

    case SRTO_ENFORCEDENCRYPTION:
        optlen             = sizeof(int32_t); // also with TSBPDMODE and SENDER
        *(int32_t *)optval = m_bOPT_StrictEncryption;
        break;

    case SRTO_IPV6ONLY:
        optlen         = sizeof(int);
        *(int *)optval = m_iIpV6Only;
        break;

    case SRTO_PEERIDLETIMEO:
        *(int *)optval = m_iOPT_PeerIdleTimeout;
        optlen         = sizeof(int);
        break;

    case SRTO_PACKETFILTER:
        if (size_t(optlen) < m_OPT_PktFilterConfigString.size() + 1)
            throw CUDTException(MJ_NOTSUP, MN_INVAL, 0);

        strcpy((char *)optval, m_OPT_PktFilterConfigString.c_str());
        optlen = m_OPT_PktFilterConfigString.size();
        break;

    default:
        throw CUDTException(MJ_NOTSUP, MN_NONE, 0);
    }
}

bool CUDT::setstreamid(SRTSOCKET u, const std::string &sid)
{
    CUDT *that = getUDTHandle(u);
    if (!that)
        return false;

    if (sid.size() > MAX_SID_LENGTH)
        return false;

    if (that->m_bConnected)
        return false;

    that->m_sStreamName = sid;
    return true;
}

std::string CUDT::getstreamid(SRTSOCKET u)
{
    CUDT *that = getUDTHandle(u);
    if (!that)
        return "";

    return that->m_sStreamName;
}

// XXX REFACTOR: Make common code for CUDT constructor and clearData,
// possibly using CUDT::construct.
void CUDT::clearData()
{
    // Initial sequence number, loss, acknowledgement, etc.
    int udpsize = m_iMSS - CPacket::UDP_HDR_SIZE;

    m_iMaxSRTPayloadSize = udpsize - CPacket::HDR_SIZE;

    HLOGC(mglog.Debug, log << "clearData: PAYLOAD SIZE: " << m_iMaxSRTPayloadSize);

    m_iEXPCount  = 1;
    m_iBandwidth = 1; // pkts/sec
    // XXX use some constant for this 16
    m_iDeliveryRate     = 16;
    m_iByteDeliveryRate = 16 * m_iMaxSRTPayloadSize;
    m_iAckSeqNo         = 0;
    m_tsLastAckTime     = steady_clock::now();

    // trace information
    {
        CGuard stat_lock(m_StatsLock);

        m_stats.tsStartTime = steady_clock::now();
        m_stats.sentTotal = m_stats.recvTotal = m_stats.sndLossTotal = m_stats.rcvLossTotal = m_stats.retransTotal =
            m_stats.sentACKTotal = m_stats.recvACKTotal = m_stats.sentNAKTotal = m_stats.recvNAKTotal = 0;
        m_stats.tsLastSampleTime = steady_clock::now();
        m_stats.traceSent = m_stats.traceRecv = m_stats.traceSndLoss = m_stats.traceRcvLoss = m_stats.traceRetrans =
            m_stats.sentACK = m_stats.recvACK = m_stats.sentNAK = m_stats.recvNAK = 0;
        m_stats.traceRcvRetrans                                                   = 0;
        m_stats.traceReorderDistance                                              = 0;
        m_stats.traceBelatedTime                                                  = 0.0;
        m_stats.traceRcvBelated                                                   = 0;

        m_stats.sndDropTotal = 0;
        m_stats.traceSndDrop = 0;
        m_stats.rcvDropTotal = 0;
        m_stats.traceRcvDrop = 0;

        m_stats.m_rcvUndecryptTotal = 0;
        m_stats.traceRcvUndecrypt   = 0;

        m_stats.bytesSentTotal    = 0;
        m_stats.bytesRecvTotal    = 0;
        m_stats.bytesRetransTotal = 0;
        m_stats.traceBytesSent    = 0;
        m_stats.traceBytesRecv    = 0;
        m_stats.sndFilterExtra    = 0;
        m_stats.rcvFilterExtra    = 0;
        m_stats.rcvFilterSupply   = 0;
        m_stats.rcvFilterLoss     = 0;

        m_stats.traceBytesRetrans = 0;
#ifdef SRT_ENABLE_LOSTBYTESCOUNT
        m_stats.traceRcvBytesLoss = 0;
#endif
        m_stats.sndBytesDropTotal        = 0;
        m_stats.rcvBytesDropTotal        = 0;
        m_stats.traceSndBytesDrop        = 0;
        m_stats.traceRcvBytesDrop        = 0;
        m_stats.m_rcvBytesUndecryptTotal = 0;
        m_stats.traceRcvBytesUndecrypt   = 0;

        m_stats.sndDuration = m_stats.m_sndDurationTotal = 0;
    }

    // Resetting these data because this happens when agent isn't connected.
    m_bPeerTsbPd         = false;
    m_iPeerTsbPdDelay_ms = 0;

<<<<<<< HEAD
    // These both should be set to FALSE here.
=======
    // TSBPD as state should be set to FALSE here.
>>>>>>> 5b5030bb
    // Only when the HSREQ handshake is exchanged,
    // should they be set to possibly true.
    m_bTsbPd = false;
    m_iTsbPdDelay_ms = m_iOPT_TsbPdDelay;
    m_bTLPktDrop     = m_bOPT_TLPktDrop;
    m_bPeerTLPktDrop = false;

    m_bPeerNakReport = false;

    m_bPeerRexmitFlag = false;

    m_RdvState         = CHandShake::RDV_INVALID;
    m_tsRcvPeerStartTime = steady_clock::time_point();
}

void CUDT::open()
{
    CGuard cg(m_ConnectionLock);

    clearData();

    // structures for queue
    if (m_pSNode == NULL)
        m_pSNode = new CSNode;
    m_pSNode->m_pUDT      = this;
    m_pSNode->m_tsTimeStamp = steady_clock::now();
    m_pSNode->m_iHeapLoc  = -1;

    if (m_pRNode == NULL)
        m_pRNode = new CRNode;
    m_pRNode->m_pUDT      = this;
    m_pRNode->m_tsTimeStamp = steady_clock::now();
    m_pRNode->m_pPrev = m_pRNode->m_pNext = NULL;
    m_pRNode->m_bOnList                   = false;

    m_iRTT    = 10 * COMM_SYN_INTERVAL_US;
    m_iRTTVar = m_iRTT >> 1;


    // set minimum NAK and EXP timeout to 300ms
    m_tdMinNakInterval = milliseconds_from(300);
    m_tdMinExpInterval = milliseconds_from(300);

    m_tdACKInterval = microseconds_from(COMM_SYN_INTERVAL_US);
    m_tdNAKInterval = m_tdMinNakInterval;

    const steady_clock::time_point currtime = steady_clock::now();
    m_tsLastRspTime                        = currtime;
    m_tsNextACKTime                        = currtime + m_tdACKInterval;
    m_tsNextNAKTime                        = currtime + m_tdNAKInterval;
    m_tsLastRspAckTime                     = currtime;
    m_tsLastSndTime                        = currtime;

    m_iReXmitCount   = 1;
    m_iPktCount      = 0;
    m_iLightACKCount = 1;

    m_tsNextSendTime = steady_clock::time_point();
    m_tdSendTimeDiff = m_tdSendTimeDiff.zero();

    // Now UDT is opened.
    m_bOpened = true;
}

void CUDT::setListenState()
{
    CGuard cg(m_ConnectionLock);

    if (!m_bOpened)
        throw CUDTException(MJ_NOTSUP, MN_NONE, 0);

    if (m_bConnecting || m_bConnected)
        throw CUDTException(MJ_NOTSUP, MN_ISCONNECTED, 0);

    // listen can be called more than once
    if (m_bListening)
        return;

    // if there is already another socket listening on the same port
    if (m_pRcvQueue->setListener(this) < 0)
        throw CUDTException(MJ_NOTSUP, MN_BUSY, 0);

    m_bListening = true;
}

size_t CUDT::fillSrtHandshake(uint32_t *srtdata, size_t srtlen, int msgtype, int hs_version)
{
    if (srtlen < SRT_HS__SIZE)
    {
        LOGC(mglog.Fatal,
             log << "IPE: fillSrtHandshake: buffer too small: " << srtlen << " (expected: " << SRT_HS__SIZE << ")");
        return 0;
    }

    srtlen = SRT_HS__SIZE; // We use only that much space.

    memset((srtdata), 0, sizeof(uint32_t) * srtlen);
    /* Current version (1.x.x) SRT handshake */
    srtdata[SRT_HS_VERSION] = m_lSrtVersion; /* Required version */
    srtdata[SRT_HS_FLAGS] |= SrtVersionCapabilities();

    switch (msgtype)
    {
    case SRT_CMD_HSREQ:
        return fillSrtHandshake_HSREQ(srtdata, srtlen, hs_version);
    case SRT_CMD_HSRSP:
        return fillSrtHandshake_HSRSP(srtdata, srtlen, hs_version);
    default:
        LOGC(mglog.Fatal, log << "IPE: fillSrtHandshake/sendSrtMsg called with value " << msgtype);
        return 0;
    }
}

size_t CUDT::fillSrtHandshake_HSREQ(uint32_t *srtdata, size_t /* srtlen - unused */, int hs_version)
{
    // INITIATOR sends HSREQ.

    // The TSBPD(SND|RCV) options are being set only if the TSBPD is set in the current agent.
    // The agent has a decisive power only in the range of RECEIVING the data, however it can
    // also influence the peer's latency. If agent doesn't set TSBPD mode, it doesn't send any
    // latency flags, although the peer might still want to do Rx with TSBPD. When agent sets
    // TsbPd mode, it defines latency values for Rx (itself) and Tx (peer's Rx). If peer does
    // not set TsbPd mode, it will simply ignore the proposed latency (PeerTsbPdDelay), although
    // if it has received the Rx latency as well, it must honor it and respond accordingly
    // (the latter is only in case of HSv5 and bidirectional connection).
    if (m_bOPT_TsbPd)
    {
        m_iTsbPdDelay_ms     = m_iOPT_TsbPdDelay;
        m_iPeerTsbPdDelay_ms = m_iOPT_PeerTsbPdDelay;
        /*
         * Sent data is real-time, use Time-based Packet Delivery,
         * set option bit and configured delay
         */
        srtdata[SRT_HS_FLAGS] |= SRT_OPT_TSBPDSND;

        if (hs_version < CUDT::HS_VERSION_SRT1)
        {
            // HSv4 - this uses only one value.
            srtdata[SRT_HS_LATENCY] = SRT_HS_LATENCY_LEG::wrap(m_iPeerTsbPdDelay_ms);
        }
        else
        {
            // HSv5 - this will be understood only since this version when this exists.
            srtdata[SRT_HS_LATENCY] = SRT_HS_LATENCY_SND::wrap(m_iPeerTsbPdDelay_ms);

            // And in the reverse direction.
            srtdata[SRT_HS_FLAGS] |= SRT_OPT_TSBPDRCV;
            srtdata[SRT_HS_LATENCY] |= SRT_HS_LATENCY_RCV::wrap(m_iTsbPdDelay_ms);

            // This wasn't there for HSv4, this setting is only for the receiver.
            // HSv5 is bidirectional, so every party is a receiver.

            if (m_bTLPktDrop)
                srtdata[SRT_HS_FLAGS] |= SRT_OPT_TLPKTDROP;
        }
    }

    if (m_bRcvNakReport)
        srtdata[SRT_HS_FLAGS] |= SRT_OPT_NAKREPORT;

    // I support SRT_OPT_REXMITFLG. Do you?
    srtdata[SRT_HS_FLAGS] |= SRT_OPT_REXMITFLG;

    // Declare the API used. The flag is set for "stream" API because
    // the older versions will never set this flag, but all old SRT versions use message API.
    if (!m_bMessageAPI)
        srtdata[SRT_HS_FLAGS] |= SRT_OPT_STREAM;

    HLOGC(mglog.Debug,
          log << "HSREQ/snd: LATENCY[SND:" << SRT_HS_LATENCY_SND::unwrap(srtdata[SRT_HS_LATENCY])
              << " RCV:" << SRT_HS_LATENCY_RCV::unwrap(srtdata[SRT_HS_LATENCY]) << "] FLAGS["
              << SrtFlagString(srtdata[SRT_HS_FLAGS]) << "]");

    return 3;
}

size_t CUDT::fillSrtHandshake_HSRSP(uint32_t *srtdata, size_t /* srtlen - unused */, int hs_version)
{
    // Setting m_ullRcvPeerStartTime is done in processSrtMsg_HSREQ(), so
    // this condition will be skipped only if this function is called without
    // getting first received HSREQ. Doesn't look possible in both HSv4 and HSv5.
    if (is_zero(m_tsRcvPeerStartTime))
    {
        LOGC(mglog.Fatal, log << "IPE: fillSrtHandshake_HSRSP: m_tsRcvPeerStartTime NOT SET!");
        return 0;
    }

    // If Agent doesn't set TSBPD, it will not set the TSBPD flag back to the Peer.
    // The peer doesn't have be disturbed by it anyway.
    if (isOPT_TsbPd())
    {
        /*
         * We got and transposed peer start time (HandShake request timestamp),
         * we can support Timestamp-based Packet Delivery
         */
        srtdata[SRT_HS_FLAGS] |= SRT_OPT_TSBPDRCV;

        if (hs_version < HS_VERSION_SRT1)
        {
            // HSv4 - this uses only one value
            srtdata[SRT_HS_LATENCY] = SRT_HS_LATENCY_LEG::wrap(m_iTsbPdDelay_ms);
        }
        else
        {
            // HSv5 - this puts "agent's" latency into RCV field and "peer's" -
            // into SND field.
            srtdata[SRT_HS_LATENCY] = SRT_HS_LATENCY_RCV::wrap(m_iTsbPdDelay_ms);
        }
    }
    else
    {
        HLOGC(mglog.Debug, log << "HSRSP/snd: TSBPD off, NOT responding TSBPDRCV flag.");
    }

    // Hsv5, only when peer has declared TSBPD mode.
    // The flag was already set, and the value already "maximized" in processSrtMsg_HSREQ().
    if (m_bPeerTsbPd && hs_version >= HS_VERSION_SRT1)
    {
        // HSv5 is bidirectional - so send the TSBPDSND flag, and place also the
        // peer's latency into SND field.
        srtdata[SRT_HS_FLAGS] |= SRT_OPT_TSBPDSND;
        srtdata[SRT_HS_LATENCY] |= SRT_HS_LATENCY_SND::wrap(m_iPeerTsbPdDelay_ms);

        HLOGC(mglog.Debug,
              log << "HSRSP/snd: HSv5 peer uses TSBPD, responding TSBPDSND latency=" << m_iPeerTsbPdDelay_ms);
    }
    else
    {
        HLOGC(mglog.Debug,
              log << "HSRSP/snd: HSv" << (hs_version == CUDT::HS_VERSION_UDT4 ? 4 : 5)
                  << " with peer TSBPD=" << (m_bPeerTsbPd ? "on" : "off") << " - NOT responding TSBPDSND");
    }

    if (m_bTLPktDrop)
        srtdata[SRT_HS_FLAGS] |= SRT_OPT_TLPKTDROP;

    if (m_bRcvNakReport)
    {
        // HSv5: Note that this setting is independent on the value of
        // m_bPeerNakReport, which represent this setting in the peer.

        srtdata[SRT_HS_FLAGS] |= SRT_OPT_NAKREPORT;
        /*
         * NAK Report is so efficient at controlling bandwidth that sender TLPktDrop
         * is not needed. SRT 1.0.5 to 1.0.7 sender TLPktDrop combined with SRT 1.0
         * Timestamp-Based Packet Delivery was not well implemented and could drop
         * big I-Frame tail before sending once on low latency setups.
         * Disabling TLPktDrop in the receiver SRT Handshake Reply prevents the sender
         * from enabling Too-Late Packet Drop.
         */
        if (m_lPeerSrtVersion <= SrtVersion(1, 0, 7))
            srtdata[SRT_HS_FLAGS] &= ~SRT_OPT_TLPKTDROP;
    }

    if (m_lSrtVersion >= SrtVersion(1, 2, 0))
    {
        if (!m_bPeerRexmitFlag)
        {
            // Peer does not request to use rexmit flag, if so,
            // we won't use as well.
            HLOGC(mglog.Debug, log << "HSRSP/snd: AGENT understands REXMIT flag, but PEER DOES NOT. NOT setting.");
        }
        else
        {
            // Request that the rexmit bit be used as a part of msgno.
            srtdata[SRT_HS_FLAGS] |= SRT_OPT_REXMITFLG;
            HLOGF(mglog.Debug, "HSRSP/snd: AGENT UNDERSTANDS REXMIT flag and PEER reported that it does, too.");
        }
    }
    else
    {
        // Since this is now in the code, it can occur only in case when you change the
        // version specification in the build configuration.
        HLOGF(mglog.Debug, "HSRSP/snd: AGENT DOES NOT UNDERSTAND REXMIT flag");
    }

    HLOGC(mglog.Debug,
          log << "HSRSP/snd: LATENCY[SND:" << SRT_HS_LATENCY_SND::unwrap(srtdata[SRT_HS_LATENCY])
              << " RCV:" << SRT_HS_LATENCY_RCV::unwrap(srtdata[SRT_HS_LATENCY]) << "] FLAGS["
              << SrtFlagString(srtdata[SRT_HS_FLAGS]) << "]");

    return 3;
}

size_t CUDT::prepareSrtHsMsg(int cmd, uint32_t *srtdata, size_t size)
{
    size_t srtlen = fillSrtHandshake(srtdata, size, cmd, handshakeVersion());
    HLOGF(mglog.Debug,
          "CMD:%s(%d) Len:%d Version: %s Flags: %08X (%s) sdelay:%d",
          MessageTypeStr(UMSG_EXT, cmd).c_str(),
          cmd,
          (int)(srtlen * sizeof(int32_t)),
          SrtVersionString(srtdata[SRT_HS_VERSION]).c_str(),
          srtdata[SRT_HS_FLAGS],
          SrtFlagString(srtdata[SRT_HS_FLAGS]).c_str(),
          srtdata[SRT_HS_LATENCY]);

    return srtlen;
}

void CUDT::sendSrtMsg(int cmd, uint32_t *srtdata_in, int srtlen_in)
{
    CPacket srtpkt;
    int32_t srtcmd = (int32_t)cmd;

    static const size_t SRTDATA_MAXSIZE = SRT_CMD_MAXSZ / sizeof(int32_t);

    // This is in order to issue a compile error if the SRT_CMD_MAXSZ is
    // too small to keep all the data. As this is "static const", declaring
    // an array of such specified size in C++ isn't considered VLA.
    static const int SRTDATA_SIZE = SRTDATA_MAXSIZE >= SRT_HS__SIZE ? SRTDATA_MAXSIZE : -1;

    // This will be effectively larger than SRT_HS__SIZE, but it will be also used
    // for incoming data. We have a guarantee that it won't be larger than SRTDATA_MAXSIZE.
    uint32_t srtdata[SRTDATA_SIZE];

    int srtlen = 0;

    if (cmd == SRT_CMD_REJECT)
    {
        // This is a value returned by processSrtMsg underlying layer, potentially
        // to be reported here. Should this happen, just send a rejection message.
        cmd                     = SRT_CMD_HSRSP;
        srtdata[SRT_HS_VERSION] = 0;
    }

    switch (cmd)
    {
    case SRT_CMD_HSREQ:
    case SRT_CMD_HSRSP:
        srtlen = prepareSrtHsMsg(cmd, srtdata, SRTDATA_SIZE);
        break;

    case SRT_CMD_KMREQ: // Sender
    case SRT_CMD_KMRSP: // Receiver
        srtlen = srtlen_in;
        /* Msg already in network order
         * But CChannel:sendto will swap again (assuming 32-bit fields)
         * Pre-swap to cancel it.
         */
        HtoNLA(srtdata, srtdata_in, srtlen);
        m_pCryptoControl->updateKmState(cmd, srtlen); // <-- THIS function can't be moved to CUDT

        break;

    default:
        LOGF(mglog.Error, "sndSrtMsg: cmd=%d unsupported", cmd);
        break;
    }

    if (srtlen > 0)
    {
        /* srtpkt.pack will set message data in network order */
        srtpkt.pack(UMSG_EXT, &srtcmd, srtdata, srtlen * sizeof(int32_t));
        addressAndSend(srtpkt);
    }
}

// PREREQUISITE:
// pkt must be set the buffer and configured for UMSG_HANDSHAKE.
// Note that this function replaces also serialization for the HSv4.
bool CUDT::createSrtHandshake(
        int             srths_cmd,
        int             srtkm_cmd,
        const uint32_t* kmdata,
        size_t          kmdata_wordsize, // IN WORDS, NOT BYTES!!!
        CPacket&        w_pkt,
        CHandShake&     w_hs)
{
    // This function might be called before the opposite version was recognized.
    // Check if the version is exactly 4 because this means that the peer has already
    // sent something - asynchronously, and usually in rendezvous - and we already know
    // that the peer is version 4. In this case, agent must behave as HSv4, til the end.
    if (m_ConnRes.m_iVersion == HS_VERSION_UDT4)
    {
        w_hs.m_iVersion = HS_VERSION_UDT4;
        w_hs.m_iType    = UDT_DGRAM;
        if (w_hs.m_extension)
        {
            // Should be impossible
            LOGC(mglog.Error, log << "createSrtHandshake: IPE: EXTENSION SET WHEN peer reports version 4 - fixing...");
            w_hs.m_extension = false;
        }
    }
    else
    {
        w_hs.m_iType = 0; // Prepare it for flags
    }

    HLOGC(mglog.Debug,
          log << "createSrtHandshake: buf size=" << w_pkt.getLength() << " hsx=" << MessageTypeStr(UMSG_EXT, srths_cmd)
              << " kmx=" << MessageTypeStr(UMSG_EXT, srtkm_cmd) << " kmdata_wordsize=" << kmdata_wordsize
              << " version=" << w_hs.m_iVersion);

    // Once you are certain that the version is HSv5, set the enc type flags
    // to advertise pbkeylen. Otherwise make sure that the old interpretation
    // will correctly pick up the type field. PBKEYLEN should be advertized
    // regardless of what URQ stage the handshake is (note that in case of rendezvous
    // CONCLUSION might be the FIRST MESSAGE EVER RECEIVED by a party).
    if (w_hs.m_iVersion > HS_VERSION_UDT4)
    {
        // Check if there was a failure to receie HSREQ before trying to craft HSRSP.
        // If fillSrtHandshake_HSRSP catches the condition of m_tsRcvPeerStartTime == 0,
        // it will return size 0, which will mess up with further extension procedures;
        // PREVENT THIS HERE.
        if (w_hs.m_iReqType == URQ_CONCLUSION && srths_cmd == SRT_CMD_HSRSP && is_zero(m_tsRcvPeerStartTime))
        {
            LOGC(mglog.Error,
                 log << "createSrtHandshake: IPE (non-fatal): Attempting to craft HSRSP without received HSREQ. "
                        "BLOCKING extensions.");
            w_hs.m_extension = false;
        }

        // The situation when this function is called without requested extensions
        // is URQ_CONCLUSION in rendezvous mode in some of the transitions.
        // In this case for version 5 just clear the m_iType field, as it has
        // different meaning in HSv5 and contains extension flags.
        //
        // Keep 0 in the SRT_HSTYPE_HSFLAGS field, but still advertise PBKEYLEN
        // in the SRT_HSTYPE_ENCFLAGS field.
        w_hs.m_iType                  = SrtHSRequest::wrapFlags(false /*no magic in HSFLAGS*/, m_iSndCryptoKeyLen);

        IF_HEAVY_LOGGING(bool whether = m_iSndCryptoKeyLen != 0);
        HLOGC(mglog.Debug,
              log << "createSrtHandshake: " << (whether ? "" : "NOT ")
                  << " Advertising PBKEYLEN - value = " << m_iSndCryptoKeyLen);

        // Note: This is required only when sending a HS message without SRT extensions.
        // When this is to be sent with SRT extensions, then KMREQ will be attached here
        // and the PBKEYLEN will be extracted from it. If this is going to attach KMRSP
        // here, it's already too late (it should've been advertised before getting the first
        // handshake message with KMREQ).
    }
    else
    {
        w_hs.m_iType = UDT_DGRAM;
    }

    // values > URQ_CONCLUSION include also error types
    // if (w_hs.m_iVersion == HS_VERSION_UDT4 || w_hs.m_iReqType > URQ_CONCLUSION) <--- This condition was checked b4 and
    // it's only valid for caller-listener mode
    if (!w_hs.m_extension)
    {
        // Serialize only the basic handshake, if this is predicted for
        // Hsv4 peer or this is URQ_INDUCTION or URQ_WAVEAHAND.
        size_t hs_size = w_pkt.getLength();
        w_hs.store_to((w_pkt.m_pcData), (hs_size));
        w_pkt.setLength(hs_size);
        HLOGC(mglog.Debug, log << "createSrtHandshake: (no ext) size=" << hs_size << " data: " << w_hs.show());
        return true;
    }

    // Sanity check, applies to HSv5 only cases.
    if (srths_cmd == SRT_CMD_HSREQ && m_SrtHsSide == HSD_RESPONDER)
    {
        m_RejectReason = SRT_REJ_IPE;
        LOGC(mglog.Fatal, log << "IPE: SRT_CMD_HSREQ was requested to be sent in HSv5 by an INITIATOR side!");
        return false; // should cause rejection
    }

    string logext = "HSX";

    bool have_kmreq   = false;
    bool have_sid     = false;
    bool have_congctl = false;
    bool have_filter  = false;

    // Install the SRT extensions
    w_hs.m_iType |= CHandShake::HS_EXT_HSREQ;

    if (srths_cmd == SRT_CMD_HSREQ)
    {
        if (m_sStreamName != "")
        {
            have_sid = true;
            w_hs.m_iType |= CHandShake::HS_EXT_CONFIG;
            logext += ",SID";
        }
    }

    // If this is a response, we have also information
    // on the peer. If Peer is NOT filter capable, don't
    // put filter config, even if agent is capable.
    bool peer_filter_capable = true;
    if (srths_cmd == SRT_CMD_HSRSP)
    {
        if (m_sPeerPktFilterConfigString != "")
        {
            peer_filter_capable = true;
        }
        else if (IsSet(m_lPeerSrtFlags, SRT_OPT_FILTERCAP))
        {
            peer_filter_capable = true;
        }
        else
        {
            peer_filter_capable = false;
        }
    }

    // Now, if this is INITIATOR, then it has its
    // filter config already set, if configured, otherwise
    // it should not attach the filter config extension.

    // If this is a RESPONDER, then it has already received
    // the filter config string from the peer and therefore
    // possibly confronted with the contents of m_OPT_FECConfigString,
    // and if it decided to go with filter, it will be nonempty.
    if (peer_filter_capable && m_OPT_PktFilterConfigString != "")
    {
        have_filter = true;
        w_hs.m_iType |= CHandShake::HS_EXT_CONFIG;
        logext += ",filter";
    }

    string sm = m_CongCtl.selected_name();
    if (sm != "" && sm != "live")
    {
        have_congctl = true;
        w_hs.m_iType |= CHandShake::HS_EXT_CONFIG;
        logext += ",CONGCTL";
    }

    // Prevent adding KMRSP only in case when BOTH:
    // - Agent has set no password
    // - no KMREQ has arrived from Peer
    // KMRSP must be always sent when:
    // - Agent set a password, Peer did not send KMREQ: Agent sets snd=NOSECRET.
    // - Agent set no password, but Peer sent KMREQ: Ageng sets rcv=NOSECRET.
    if (m_CryptoSecret.len > 0 || kmdata_wordsize > 0)
    {
        have_kmreq = true;
        w_hs.m_iType |= CHandShake::HS_EXT_KMREQ;
        logext += ",KMX";
    }

    HLOGC(mglog.Debug, log << "createSrtHandshake: (ext: " << logext << ") data: " << w_hs.show());

    // NOTE: The HSREQ is practically always required, although may happen
    // in future that CONCLUSION can be sent multiple times for a separate
    // stream encryption support, and this way it won't enclose HSREQ.
    // Also, KMREQ may occur multiple times.

    // So, initially store the UDT legacy handshake.
    size_t hs_size = w_pkt.getLength(), total_ra_size = (hs_size / sizeof(uint32_t)); // Maximum size of data
    w_hs.store_to((w_pkt.m_pcData), (hs_size));                                        // hs_size is updated

    size_t ra_size = hs_size / sizeof(int32_t);

    // Now attach the SRT handshake for HSREQ
    size_t    offset = ra_size;
    uint32_t *p      = reinterpret_cast<uint32_t *>(w_pkt.m_pcData);
    // NOTE: since this point, ra_size has a size in int32_t elements, NOT BYTES.

    // The first 4-byte item is the CMD/LENGTH spec.
    uint32_t *pcmdspec = p + offset; // Remember the location to be filled later, when we know the length
    ++offset;

    // Now use the original function to store the actual SRT_HS data
    // ra_size after that
    // NOTE: so far, ra_size is m_iMaxSRTPayloadSize expressed in number of elements.
    // WILL BE CHANGED HERE.
    ra_size   = fillSrtHandshake(p + offset, total_ra_size - offset, srths_cmd, HS_VERSION_SRT1);
    *pcmdspec = HS_CMDSPEC_CMD::wrap(srths_cmd) | HS_CMDSPEC_SIZE::wrap(ra_size);

    HLOGC(mglog.Debug,
          log << "createSrtHandshake: after HSREQ: offset=" << offset << " HSREQ size=" << ra_size
              << " space left: " << (total_ra_size - offset));

    if (have_sid)
    {
        // Use only in REQ phase and only if stream name is set
        offset += ra_size;
        pcmdspec = p + offset;
        ++offset;

        // Now prepare the string with 4-byte alignment. The string size is limited
        // to half the payload size. Just a sanity check to not pack too much into
        // the conclusion packet.
        size_t size_limit = m_iMaxSRTPayloadSize / 2;

        if (m_sStreamName.size() >= size_limit)
        {
            m_RejectReason = SRT_REJ_ROGUE;
            LOGC(mglog.Error,
                 log << "createSrtHandshake: stream id too long, limited to " << (size_limit - 1) << " bytes");
            return false;
        }

        size_t wordsize         = (m_sStreamName.size() + 3) / 4;
        size_t aligned_bytesize = wordsize * 4;

        memset((p + offset), 0, aligned_bytesize);
        memcpy((p + offset), m_sStreamName.data(), m_sStreamName.size());
        // Preswap to little endian (in place due to possible padding zeros)
        HtoILA((uint32_t *)(p + offset), (uint32_t *)(p + offset), wordsize);

        ra_size   = wordsize;
        *pcmdspec = HS_CMDSPEC_CMD::wrap(SRT_CMD_SID) | HS_CMDSPEC_SIZE::wrap(ra_size);

        HLOGC(mglog.Debug,
              log << "createSrtHandshake: after SID [" << m_sStreamName << "] length=" << m_sStreamName.size()
                  << " alignedln=" << aligned_bytesize << ": offset=" << offset << " SID size=" << ra_size
                  << " space left: " << (total_ra_size - offset));
    }

    if (have_congctl)
    {
        // Pass the congctl to the other side as informational.
        // The other side should reject connection if it uses a different congctl.
        // The other side should also respond with the congctl it uses, if its non-default (for backward compatibility).

        // XXX Consider change the congctl settings in the listener socket to "adaptive"
        // congctl and also "adaptive" value of CUDT::m_bMessageAPI so that the caller
        // may ask for whatever kind of transmission it wants, or select transmission
        // type differently for different connections, however with the same listener.

        offset += ra_size;
        pcmdspec = p + offset;
        ++offset;

        size_t wordsize         = (sm.size() + 3) / 4;
        size_t aligned_bytesize = wordsize * 4;

        memset((p + offset), 0, aligned_bytesize);

        memcpy((p + offset), sm.data(), sm.size());
        // Preswap to little endian (in place due to possible padding zeros)
        HtoILA((uint32_t *)(p + offset), (uint32_t *)(p + offset), wordsize);

        ra_size   = wordsize;
        *pcmdspec = HS_CMDSPEC_CMD::wrap(SRT_CMD_CONGESTION) | HS_CMDSPEC_SIZE::wrap(ra_size);

        HLOGC(mglog.Debug,
              log << "createSrtHandshake: after CONGCTL [" << sm << "] length=" << sm.size()
                  << " alignedln=" << aligned_bytesize << ": offset=" << offset << " CONGCTL size=" << ra_size
                  << " space left: " << (total_ra_size - offset));
    }

    if (have_filter)
    {
        offset += ra_size;
        pcmdspec = p + offset;
        ++offset;

        size_t wordsize         = (m_OPT_PktFilterConfigString.size() + 3) / 4;
        size_t aligned_bytesize = wordsize * 4;

        memset((p + offset), 0, aligned_bytesize);
        memcpy((p + offset), m_OPT_PktFilterConfigString.data(), m_OPT_PktFilterConfigString.size());

        ra_size   = wordsize;
        *pcmdspec = HS_CMDSPEC_CMD::wrap(SRT_CMD_FILTER) | HS_CMDSPEC_SIZE::wrap(ra_size);

        HLOGC(mglog.Debug,
              log << "createSrtHandshake: after filter [" << m_OPT_PktFilterConfigString << "] length="
                  << m_OPT_PktFilterConfigString.size() << " alignedln=" << aligned_bytesize << ": offset=" << offset
                  << " filter size=" << ra_size << " space left: " << (total_ra_size - offset));
    }

    // When encryption turned on
    if (have_kmreq)
    {
        HLOGC(mglog.Debug,
              log << "createSrtHandshake: "
                  << (m_CryptoSecret.len > 0 ? "Agent uses ENCRYPTION" : "Peer requires ENCRYPTION"));
        if (srtkm_cmd == SRT_CMD_KMREQ)
        {
            bool have_any_keys = false;
            for (size_t ki = 0; ki < 2; ++ki)
            {
                // Skip those that have expired
                if (!m_pCryptoControl->getKmMsg_needSend(ki, false))
                    continue;

                m_pCryptoControl->getKmMsg_markSent(ki, false);

                offset += ra_size;

                size_t msglen = m_pCryptoControl->getKmMsg_size(ki);
                // Make ra_size back in element unit
                // Add one extra word if the size isn't aligned to 32-bit.
                ra_size = (msglen / sizeof(uint32_t)) + (msglen % sizeof(uint32_t) ? 1 : 0);

                // Store the CMD + SIZE in the next field
                *(p + offset) = HS_CMDSPEC_CMD::wrap(srtkm_cmd) | HS_CMDSPEC_SIZE::wrap(ra_size);
                ++offset;

                // Copy the key - do the endian inversion because another endian inversion
                // will be done for every control message before sending, and this KM message
                // is ALREADY in network order.
                const uint32_t *keydata = reinterpret_cast<const uint32_t *>(m_pCryptoControl->getKmMsg_data(ki));

                HLOGC(mglog.Debug,
                      log << "createSrtHandshake: KMREQ: adding key #" << ki << " length=" << ra_size
                          << " words (KmMsg_size=" << msglen << ")");
                // XXX INSECURE ": [" << FormatBinaryString((uint8_t*)keydata, msglen) << "]";

                // Yes, I know HtoNLA and NtoHLA do exactly the same operation, but I want
                // to be clear about the true intention.
                NtoHLA(p + offset, keydata, ra_size);
                have_any_keys = true;
            }

            if (!have_any_keys)
            {
                m_RejectReason = SRT_REJ_IPE;
                LOGC(mglog.Error, log << "createSrtHandshake: IPE: all keys have expired, no KM to send.");
                return false;
            }
        }
        else if (srtkm_cmd == SRT_CMD_KMRSP)
        {
            uint32_t        failure_kmrsp[] = {SRT_KM_S_UNSECURED};
            const uint32_t *keydata         = 0;

            // Shift the starting point with the value of previously added block,
            // to start with the new one.
            offset += ra_size;

            if (kmdata_wordsize == 0)
            {
                LOGC(mglog.Error,
                     log << "createSrtHandshake: Agent has PW, but Peer sent no KMREQ. Sending error KMRSP response");
                ra_size = 1;
                keydata = failure_kmrsp;

                // Update the KM state as well
                m_pCryptoControl->m_SndKmState = SRT_KM_S_NOSECRET;  // Agent has PW, but Peer won't decrypt
                m_pCryptoControl->m_RcvKmState = SRT_KM_S_UNSECURED; // Peer won't encrypt as well.
            }
            else
            {
                if (!kmdata)
                {
                    m_RejectReason = SRT_REJ_IPE;
                    LOGC(mglog.Fatal, log << "createSrtHandshake: IPE: srtkm_cmd=SRT_CMD_KMRSP and no kmdata!");
                    return false;
                }
                ra_size = kmdata_wordsize;
                keydata = reinterpret_cast<const uint32_t *>(kmdata);
            }

            *(p + offset) = HS_CMDSPEC_CMD::wrap(srtkm_cmd) | HS_CMDSPEC_SIZE::wrap(ra_size);
            ++offset; // Once cell, containting CMD spec and size
            HLOGC(mglog.Debug,
                  log << "createSrtHandshake: KMRSP: applying returned key length="
                      << ra_size); // XXX INSECURE << " words: [" << FormatBinaryString((uint8_t*)kmdata,
                                   // kmdata_wordsize*sizeof(uint32_t)) << "]";

            NtoHLA(p + offset, keydata, ra_size);
        }
        else
        {
            m_RejectReason = SRT_REJ_IPE;
            LOGC(mglog.Fatal, log << "createSrtHandshake: IPE: wrong value of srtkm_cmd: " << srtkm_cmd);
            return false;
        }
    }

    // ra_size + offset has a value in element unit.
    // Switch it again to byte unit.
    w_pkt.setLength((ra_size + offset) * sizeof(int32_t));

    HLOGC(mglog.Debug,
          log << "createSrtHandshake: filled HSv5 handshake flags: " << CHandShake::ExtensionFlagStr(w_hs.m_iType)
              << " length: " << w_pkt.getLength() << " bytes");

    return true;
}

static int FindExtensionBlock(uint32_t *begin, size_t total_length,
        size_t& w_out_len, uint32_t*& w_next_block)
{
    // Check if there's anything to process
    if (total_length == 0)
    {
        w_next_block = NULL;
        w_out_len    = 0;
        return SRT_CMD_NONE;
    }

    // This function extracts the block command from the block and its length.
    // The command value is returned as a function result.
    // The size of that command block is stored into w_out_len.
    // The beginning of the prospective next block is stored in w_next_block.

    // The caller must be aware that:
    // - exactly one element holds the block header (cmd+size), so the actual data are after this one.
    // - the returned size is the number of uint32_t elements since that first data element
    // - the remaining size should be manually calculated as total_length - 1 - w_out_len, or
    // simply, as w_next_block - begin.

    // Note that if the total_length is too short to extract the whole block, it will return
    // SRT_CMD_NONE. Note that total_length includes this first CMDSPEC word.
    //
    // When SRT_CMD_NONE is returned, it means that nothing has been extracted and nothing else
    // can be further extracted from this block.

    int    cmd  = HS_CMDSPEC_CMD::unwrap(*begin);
    size_t size = HS_CMDSPEC_SIZE::unwrap(*begin);

    if (size + 1 > total_length)
        return SRT_CMD_NONE;

    w_out_len = size;

    if (total_length == size + 1)
        w_next_block = NULL;
    else
        w_next_block = begin + 1 + size;

    return cmd;
}

// NOTE: the rule of order of arguments is broken here because this order
// serves better the logics and readability.
static inline bool NextExtensionBlock(uint32_t*& w_begin, uint32_t* next, size_t& w_length)
{
    if (!next)
        return false;

    w_length = w_length - (next - w_begin);
    w_begin  = next;
    return true;
}

bool CUDT::processSrtMsg(const CPacket *ctrlpkt)
{
    uint32_t *srtdata = (uint32_t *)ctrlpkt->m_pcData;
    size_t    len     = ctrlpkt->getLength();
    int       etype   = ctrlpkt->getExtendedType();
    uint32_t  ts      = ctrlpkt->m_iTimeStamp;

    int res = SRT_CMD_NONE;

    HLOGC(mglog.Debug, log << "Dispatching message type=" << etype << " data length=" << (len / sizeof(int32_t)));
    switch (etype)
    {
    case SRT_CMD_HSREQ:
    {
        res = processSrtMsg_HSREQ(srtdata, len, ts, CUDT::HS_VERSION_UDT4);
        break;
    }
    case SRT_CMD_HSRSP:
    {
        res = processSrtMsg_HSRSP(srtdata, len, ts, CUDT::HS_VERSION_UDT4);
        break;
    }
    case SRT_CMD_KMREQ:
        // Special case when the data need to be processed here
        // and the appropriate message must be constructed for sending.
        // No further processing required
        {
            uint32_t srtdata_out[SRTDATA_MAXSIZE];
            size_t   len_out = 0;
            res = m_pCryptoControl->processSrtMsg_KMREQ(srtdata, len, CUDT::HS_VERSION_UDT4,
                    (srtdata_out), (len_out));
            if (res == SRT_CMD_KMRSP)
            {
                if (len_out == 1)
                {
                    if (m_bOPT_StrictEncryption)
                    {
                        LOGC(mglog.Error,
                             log << "KMREQ FAILURE: " << KmStateStr(SRT_KM_STATE(srtdata_out[0]))
                                 << " - rejecting per strict encryption");
                        return false;
                    }
                    HLOGC(mglog.Debug,
                          log << "MKREQ -> KMRSP FAILURE state: " << KmStateStr(SRT_KM_STATE(srtdata_out[0])));
                }
                else
                {
                    HLOGC(mglog.Debug, log << "KMREQ -> requested to send KMRSP length=" << len_out);
                }
                sendSrtMsg(SRT_CMD_KMRSP, srtdata_out, len_out);
            }
            // XXX Dead code. processSrtMsg_KMREQ now doesn't return any other value now.
            // Please review later.
            else
            {
                LOGC(mglog.Error, log << "KMREQ failed to process the request - ignoring");
            }

            return true; // already done what's necessary
        }

    case SRT_CMD_KMRSP:
    {
        // KMRSP doesn't expect any following action
        m_pCryptoControl->processSrtMsg_KMRSP(srtdata, len, CUDT::HS_VERSION_UDT4);
        return true; // nothing to do
    }

    default:
        return false;
    }

    if (res == SRT_CMD_NONE)
        return true;

    // Send the message that the message handler requested.
    sendSrtMsg(res);

    return true;
}

int CUDT::processSrtMsg_HSREQ(const uint32_t *srtdata, size_t len, uint32_t ts, int hsv)
{
    // Set this start time in the beginning, regardless as to whether TSBPD is being
    // used or not. This must be done in the Initiator as well as Responder.

    /*
     * Compute peer StartTime in our time reference
     * This takes time zone, time drift into account.
     * Also includes current packet transit time (rtt/2)
     */
    m_tsRcvPeerStartTime = steady_clock::now() - microseconds_from(ts);

    // Prepare the initial runtime values of latency basing on the option values.
    // They are going to get the value fixed HERE.
    m_iTsbPdDelay_ms     = m_iOPT_TsbPdDelay;
    m_iPeerTsbPdDelay_ms = m_iOPT_PeerTsbPdDelay;

    if (len < SRT_CMD_HSREQ_MINSZ)
    {
        m_RejectReason = SRT_REJ_ROGUE;
        /* Packet smaller than minimum compatible packet size */
        LOGF(mglog.Error, "HSREQ/rcv: cmd=%d(HSREQ) len=%" PRIzu " invalid", SRT_CMD_HSREQ, len);
        return SRT_CMD_NONE;
    }

    LOGF(mglog.Note,
         "HSREQ/rcv: cmd=%d(HSREQ) len=%" PRIzu " vers=0x%x opts=0x%x delay=%d",
         SRT_CMD_HSREQ,
         len,
         srtdata[SRT_HS_VERSION],
         srtdata[SRT_HS_FLAGS],
         SRT_HS_LATENCY_RCV::unwrap(srtdata[SRT_HS_LATENCY]));

    m_lPeerSrtVersion = srtdata[SRT_HS_VERSION];
    m_lPeerSrtFlags   = srtdata[SRT_HS_FLAGS];

    if (hsv == CUDT::HS_VERSION_UDT4)
    {
        if (m_lPeerSrtVersion >= SRT_VERSION_FEAT_HSv5)
        {
            m_RejectReason = SRT_REJ_ROGUE;
            LOGC(mglog.Error,
                 log << "HSREQ/rcv: With HSv4 version >= " << SrtVersionString(SRT_VERSION_FEAT_HSv5)
                     << " is not acceptable.");
            return SRT_CMD_REJECT;
        }
    }
    else
    {
        if (m_lPeerSrtVersion < SRT_VERSION_FEAT_HSv5)
        {
            m_RejectReason = SRT_REJ_ROGUE;
            LOGC(mglog.Error,
                 log << "HSREQ/rcv: With HSv5 version must be >= " << SrtVersionString(SRT_VERSION_FEAT_HSv5) << " .");
            return SRT_CMD_REJECT;
        }
    }

    // Check also if the version satisfies the minimum required version
    if (m_lPeerSrtVersion < m_lMinimumPeerSrtVersion)
    {
        m_RejectReason = SRT_REJ_VERSION;
        LOGC(mglog.Error,
             log << "HSREQ/rcv: Peer version: " << SrtVersionString(m_lPeerSrtVersion)
                 << " is too old for requested: " << SrtVersionString(m_lMinimumPeerSrtVersion) << " - REJECTING");
        return SRT_CMD_REJECT;
    }

    HLOGC(mglog.Debug,
          log << "HSREQ/rcv: PEER Version: " << SrtVersionString(m_lPeerSrtVersion) << " Flags: " << m_lPeerSrtFlags
              << "(" << SrtFlagString(m_lPeerSrtFlags) << ")");

    m_bPeerRexmitFlag = IsSet(m_lPeerSrtFlags, SRT_OPT_REXMITFLG);
    HLOGF(mglog.Debug, "HSREQ/rcv: peer %s REXMIT flag", m_bPeerRexmitFlag ? "UNDERSTANDS" : "DOES NOT UNDERSTAND");

    // Check if both use the same API type. Reject if not.
    bool peer_message_api = !IsSet(m_lPeerSrtFlags, SRT_OPT_STREAM);
    if (peer_message_api != m_bMessageAPI)
    {
        m_RejectReason = SRT_REJ_MESSAGEAPI;
        LOGC(mglog.Error,
             log << "HSREQ/rcv: Agent uses " << (m_bMessageAPI ? "MESSAGE" : "STREAM") << " API, but the Peer declares "
                 << (peer_message_api ? "MESSAGE" : "STREAM") << " API. Not compatible transmission type, rejecting.");
        return SRT_CMD_REJECT;
    }

    if (len < SRT_HS_LATENCY + 1)
    {
        // 3 is the size when containing VERSION, FLAGS and LATENCY. Less size
        // makes it contain only the first two. Let's make it acceptable, as long
        // as the latency flags aren't set.
        if (IsSet(m_lPeerSrtFlags, SRT_OPT_TSBPDSND) || IsSet(m_lPeerSrtFlags, SRT_OPT_TSBPDRCV))
        {
            m_RejectReason = SRT_REJ_ROGUE;
            LOGC(mglog.Error,
                 log << "HSREQ/rcv: Peer sent only VERSION + FLAGS HSREQ, but TSBPD flags are set. Rejecting.");
            return SRT_CMD_REJECT;
        }

        LOGC(mglog.Warn, log << "HSREQ/rcv: Peer sent only VERSION + FLAGS HSREQ, not getting any TSBPD settings.");
        // Don't process any further settings in this case. Turn off TSBPD, just for a case.
        m_bTsbPd     = false;
        m_bPeerTsbPd = false;
        return SRT_CMD_HSRSP;
    }

    uint32_t latencystr = srtdata[SRT_HS_LATENCY];

    if (IsSet(m_lPeerSrtFlags, SRT_OPT_TSBPDSND))
    {
        // TimeStamp-based Packet Delivery feature enabled
        if (!isOPT_TsbPd())
        {
            LOGC(mglog.Warn, log << "HSREQ/rcv: Agent did not set rcv-TSBPD - ignoring proposed latency from peer");

            // Note: also don't set the peer TSBPD flag HERE because
            // - in HSv4 it will be a sender, so it doesn't matter anyway
            // - in HSv5 if it's going to receive, the TSBPDRCV flag will define it.
        }
        else
        {
            int peer_decl_latency;
            if (hsv < CUDT::HS_VERSION_SRT1)
            {
                // In HSv4 there is only one value and this is the latency
                // that the sender peer proposes for the agent.
                peer_decl_latency = SRT_HS_LATENCY_LEG::unwrap(latencystr);
            }
            else
            {
                // In HSv5 there are latency declared for sending and receiving separately.

                // SRT_HS_LATENCY_SND is the value that the peer proposes to be the
                // value used by agent when receiving data. We take this as a local latency value.
                peer_decl_latency = SRT_HS_LATENCY_SND::unwrap(srtdata[SRT_HS_LATENCY]);
            }

            // Use the maximum latency out of latency from our settings and the latency
            // "proposed" by the peer.
            int maxdelay = std::max(m_iTsbPdDelay_ms, peer_decl_latency);
            HLOGC(mglog.Debug,
                  log << "HSREQ/rcv: LOCAL/RCV LATENCY: Agent:" << m_iTsbPdDelay_ms << " Peer:" << peer_decl_latency
                      << "  Selecting:" << maxdelay);
            m_iTsbPdDelay_ms = maxdelay;
            m_bTsbPd = true;
        }
    }
    else
    {
        std::string how_about_agent = isOPT_TsbPd() ? "BUT AGENT DOES" : "and nor does Agent";
        HLOGC(mglog.Debug, log << "HSREQ/rcv: Peer DOES NOT USE latency for sending - " << how_about_agent);
    }

    // This happens when the HSv5 RESPONDER receives the HSREQ message; it declares
    // that the peer INITIATOR will receive the data and informs about its predefined
    // latency. We need to maximize this with our setting of the peer's latency and
    // record as peer's latency, which will be then sent back with HSRSP.
    if (hsv > CUDT::HS_VERSION_UDT4 && IsSet(m_lPeerSrtFlags, SRT_OPT_TSBPDRCV))
    {
        // So, PEER uses TSBPD, set the flag.
        // NOTE: it doesn't matter, if AGENT uses TSBPD.
        m_bPeerTsbPd = true;

        // SRT_HS_LATENCY_RCV is the value that the peer declares as to be
        // used by it when receiving data. We take this as a peer's value,
        // and select the maximum of this one and our proposed latency for the peer.
        int peer_decl_latency = SRT_HS_LATENCY_RCV::unwrap(latencystr);
        int maxdelay          = std::max(m_iPeerTsbPdDelay_ms, peer_decl_latency);
        HLOGC(mglog.Debug,
              log << "HSREQ/rcv: PEER/RCV LATENCY: Agent:" << m_iPeerTsbPdDelay_ms << " Peer:" << peer_decl_latency
                  << " Selecting:" << maxdelay);
        m_iPeerTsbPdDelay_ms = maxdelay;
    }
    else
    {
        std::string how_about_agent = isOPT_TsbPd() ? "BUT AGENT DOES" : "and nor does Agent";
        HLOGC(mglog.Debug, log << "HSREQ/rcv: Peer DOES NOT USE latency for receiving - " << how_about_agent);
    }

    if (hsv > CUDT::HS_VERSION_UDT4)
    {
        // This is HSv5, do the same things as required for the sending party in HSv4,
        // as in HSv5 this can also be a sender.
        if (IsSet(m_lPeerSrtFlags, SRT_OPT_TLPKTDROP))
        {
            // Too late packets dropping feature supported
            m_bPeerTLPktDrop = true;
        }
        if (IsSet(m_lPeerSrtFlags, SRT_OPT_NAKREPORT))
        {
            // Peer will send Periodic NAK Reports
            m_bPeerNakReport = true;
        }
    }

    return SRT_CMD_HSRSP;
}

int CUDT::processSrtMsg_HSRSP(const uint32_t *srtdata, size_t len, uint32_t ts, int hsv)
{
    // XXX Check for mis-version
    // With HSv4 we accept only version less than 1.2.0
    if (hsv == CUDT::HS_VERSION_UDT4 && srtdata[SRT_HS_VERSION] >= SRT_VERSION_FEAT_HSv5)
    {
        LOGC(mglog.Error, log << "HSRSP/rcv: With HSv4 version >= 1.2.0 is not acceptable.");
        return SRT_CMD_NONE;
    }

    if (len < SRT_CMD_HSRSP_MINSZ)
    {
        /* Packet smaller than minimum compatible packet size */
        LOGF(mglog.Error, "HSRSP/rcv: cmd=%d(HSRSP) len=%" PRIzu " invalid", SRT_CMD_HSRSP, len);
        return SRT_CMD_NONE;
    }

    // Set this start time in the beginning, regardless as to whether TSBPD is being
    // used or not. This must be done in the Initiator as well as Responder. In case when
    // agent is sender only (HSv4) this value simply won't be used.

    /*
     * Compute peer StartTime in our time reference
     * This takes time zone, time drift into account.
     * Also includes current packet transit time (rtt/2)
     */
    m_tsRcvPeerStartTime = steady_clock::now() - microseconds_from(ts);

    m_lPeerSrtVersion = srtdata[SRT_HS_VERSION];
    m_lPeerSrtFlags   = srtdata[SRT_HS_FLAGS];

    HLOGF(mglog.Debug,
          "HSRSP/rcv: Version: %s Flags: SND:%08X (%s)",
          SrtVersionString(m_lPeerSrtVersion).c_str(),
          m_lPeerSrtFlags,
          SrtFlagString(m_lPeerSrtFlags).c_str());

    if (hsv == CUDT::HS_VERSION_UDT4)
    {
        // The old HSv4 way: extract just one value and put it under peer.
        if (IsSet(m_lPeerSrtFlags, SRT_OPT_TSBPDRCV))
        {
            // TsbPd feature enabled
            m_bPeerTsbPd         = true;
            m_iPeerTsbPdDelay_ms = SRT_HS_LATENCY_LEG::unwrap(srtdata[SRT_HS_LATENCY]);
            HLOGC(mglog.Debug,
                  log << "HSRSP/rcv: LATENCY: Peer/snd:" << m_iPeerTsbPdDelay_ms
                      << " (Agent: declared:" << m_iTsbPdDelay_ms << " rcv:" << m_iTsbPdDelay_ms << ")");
        }
        // TSBPDSND isn't set in HSv4 by the RESPONDER, because HSv4 RESPONDER is always RECEIVER.
    }
    else
    {
        // HSv5 way: extract the receiver latency and sender latency, if used.

        // PEER WILL RECEIVE TSBPD == AGENT SHALL SEND TSBPD.
        if (IsSet(m_lPeerSrtFlags, SRT_OPT_TSBPDRCV))
        {
            // TsbPd feature enabled
            m_bPeerTsbPd         = true;
            m_iPeerTsbPdDelay_ms = SRT_HS_LATENCY_RCV::unwrap(srtdata[SRT_HS_LATENCY]);
            HLOGC(mglog.Debug, log << "HSRSP/rcv: LATENCY: Peer/snd:" << m_iPeerTsbPdDelay_ms << "ms");
        }
        else
        {
            HLOGC(mglog.Debug, log << "HSRSP/rcv: Peer (responder) DOES NOT USE latency");
        }

        // PEER WILL SEND TSBPD == AGENT SHALL RECEIVE TSBPD.
        if (IsSet(m_lPeerSrtFlags, SRT_OPT_TSBPDSND))
        {
            if (!isOPT_TsbPd())
            {
                LOGC(mglog.Warn,
                     log << "HSRSP/rcv: BUG? Peer (responder) declares sending latency, but Agent turned off TSBPD.");
            }
            else
            {
                m_bTsbPd = true; // NOTE: in case of Group TSBPD receiving, this field will be SWITCHED TO m_bGroupTsbPd.
                // Take this value as a good deal. In case when the Peer did not "correct" the latency
                // because it has TSBPD turned off, just stay with the present value defined in options.
                m_iTsbPdDelay_ms = SRT_HS_LATENCY_SND::unwrap(srtdata[SRT_HS_LATENCY]);
                HLOGC(mglog.Debug, log << "HSRSP/rcv: LATENCY Agent/rcv: " << m_iTsbPdDelay_ms << "ms");
            }
        }
    }

    if ((m_lSrtVersion >= SrtVersion(1, 0, 5)) && IsSet(m_lPeerSrtFlags, SRT_OPT_TLPKTDROP))
    {
        // Too late packets dropping feature supported
        m_bPeerTLPktDrop = true;
    }

    if ((m_lSrtVersion >= SrtVersion(1, 1, 0)) && IsSet(m_lPeerSrtFlags, SRT_OPT_NAKREPORT))
    {
        // Peer will send Periodic NAK Reports
        m_bPeerNakReport = true;
    }

    if (m_lSrtVersion >= SrtVersion(1, 2, 0))
    {
        if (IsSet(m_lPeerSrtFlags, SRT_OPT_REXMITFLG))
        {
            // Peer will use REXMIT flag in packet retransmission.
            m_bPeerRexmitFlag = true;
            HLOGP(mglog.Debug, "HSRSP/rcv: 1.2.0+ Agent understands REXMIT flag and so does peer.");
        }
        else
        {
            HLOGP(mglog.Debug, "HSRSP/rcv: Agent understands REXMIT flag, but PEER DOES NOT");
        }
    }
    else
    {
        HLOGF(mglog.Debug, "HSRSP/rcv: <1.2.0 Agent DOESN'T understand REXMIT flag");
    }

    handshakeDone();

    return SRT_CMD_NONE;
}

// This function is called only when the URQ_CONCLUSION handshake has been received from the peer.
bool CUDT::interpretSrtHandshake(const CHandShake& hs,
                                 const CPacket&    hspkt,
                                 uint32_t*         out_data,
                                 size_t*           pw_len)
{
    // Initialize pw_len to 0 to handle the unencrypted case
    if (pw_len)
        *pw_len = 0;

    // The version=0 statement as rejection is used only since HSv5.
    // The HSv4 sends the AGREEMENT handshake message with version=0, do not misinterpret it.
    if (m_ConnRes.m_iVersion > HS_VERSION_UDT4 && hs.m_iVersion == 0)
    {
        m_RejectReason = SRT_REJ_PEER;
        LOGC(mglog.Error, log << "HS VERSION = 0, meaning the handshake has been rejected.");
        return false;
    }

    if (hs.m_iVersion < HS_VERSION_SRT1)
        return true; // do nothing

    // Anyway, check if the handshake contains any extra data.
    if (hspkt.getLength() <= CHandShake::m_iContentSize)
    {
        m_RejectReason = SRT_REJ_ROGUE;
        // This would mean that the handshake was at least HSv5, but somehow no extras were added.
        // Dismiss it then, however this has to be logged.
        LOGC(mglog.Error, log << "HS VERSION=" << hs.m_iVersion << " but no handshake extension found!");
        return false;
    }

    // We still believe it should work, let's check the flags.
    int ext_flags = SrtHSRequest::SRT_HSTYPE_HSFLAGS::unwrap(hs.m_iType);
    if (ext_flags == 0)
    {
        m_RejectReason = SRT_REJ_ROGUE;
        LOGC(mglog.Error, log << "HS VERSION=" << hs.m_iVersion << " but no handshake extension flags are set!");
        return false;
    }

    HLOGC(mglog.Debug,
          log << "HS VERSION=" << hs.m_iVersion << " EXTENSIONS: " << CHandShake::ExtensionFlagStr(ext_flags));

    // Ok, now find the beginning of an int32_t array that follows the UDT handshake.
    uint32_t *p    = reinterpret_cast<uint32_t *>(hspkt.m_pcData + CHandShake::m_iContentSize);
    size_t    size = hspkt.getLength() - CHandShake::m_iContentSize; // Due to previous cond check we grant it's >0

    if (IsSet(ext_flags, CHandShake::HS_EXT_HSREQ))
    {
        HLOGC(mglog.Debug, log << "interpretSrtHandshake: extracting HSREQ/RSP type extension");
        uint32_t *begin    = p;
        uint32_t *next     = 0;
        size_t    length   = size / sizeof(uint32_t);
        size_t    blocklen = 0;

        for (;;) // this is ONE SHOT LOOP
        {
            int cmd = FindExtensionBlock(begin, length, (blocklen), (next));

            size_t bytelen = blocklen * sizeof(uint32_t);

            if (cmd == SRT_CMD_HSREQ)
            {
                // Set is the size as it should, then give it for interpretation for
                // the proper function.
                if (blocklen < SRT_HS__SIZE)
                {
                    m_RejectReason = SRT_REJ_ROGUE;
                    LOGC(mglog.Error,
                         log << "HS-ext HSREQ found but invalid size: " << bytelen << " (expected: " << SRT_HS__SIZE
                             << ")");
                    return false; // don't interpret
                }

                int rescmd = processSrtMsg_HSREQ(begin + 1, bytelen, hspkt.m_iTimeStamp, HS_VERSION_SRT1);
                // Interpreted? Then it should be responded with SRT_CMD_HSRSP.
                if (rescmd != SRT_CMD_HSRSP)
                {
                    // m_RejectReason already set
                    LOGC(mglog.Error,
                         log << "interpretSrtHandshake: process HSREQ returned unexpected value " << rescmd);
                    return false;
                }
                handshakeDone();
                // updateAfterSrtHandshake -> moved to postConnect and processRendezvous
            }
            else if (cmd == SRT_CMD_HSRSP)
            {
                // Set is the size as it should, then give it for interpretation for
                // the proper function.
                if (blocklen < SRT_HS__SIZE)
                {
                    m_RejectReason = SRT_REJ_ROGUE;
                    LOGC(mglog.Error,
                         log << "HS-ext HSRSP found but invalid size: " << bytelen << " (expected: " << SRT_HS__SIZE
                             << ")");

                    return false; // don't interpret
                }

                int rescmd = processSrtMsg_HSRSP(begin + 1, bytelen, hspkt.m_iTimeStamp, HS_VERSION_SRT1);
                // Interpreted? Then it should be responded with SRT_CMD_NONE.
                // (nothing to be responded for HSRSP, unless there was some kinda problem)
                if (rescmd != SRT_CMD_NONE)
                {
                    // Just formally; the current code doesn't seem to return anything else.
                    m_RejectReason = SRT_REJ_ROGUE;
                    LOGC(mglog.Error,
                         log << "interpretSrtHandshake: process HSRSP returned unexpected value " << rescmd);
                    return false;
                }
                handshakeDone();
                // updateAfterSrtHandshake -> moved to postConnect and processRendezvous
            }
            else if (cmd == SRT_CMD_NONE)
            {
                m_RejectReason = SRT_REJ_ROGUE;
                LOGC(mglog.Error, log << "interpretSrtHandshake: no HSREQ/HSRSP block found in the handshake msg!");
                // This means that there can be no more processing done by FindExtensionBlock().
                // And we haven't found what we need - otherwise one of the above cases would pass
                // and lead to exit this loop immediately.
                return false;
            }
            else
            {
                // Any other kind of message extracted. Search on.
                length -= (next - begin);
                begin = next;
                if (begin)
                    continue;
            }

            break;
        }
    }

    HLOGC(mglog.Debug, log << "interpretSrtHandshake: HSREQ done, checking KMREQ");

    // Now check the encrypted

    bool encrypted = false;

    if (IsSet(ext_flags, CHandShake::HS_EXT_KMREQ))
    {
        HLOGC(mglog.Debug, log << "interpretSrtHandshake: extracting KMREQ/RSP type extension");

#ifdef SRT_ENABLE_ENCRYPTION
        if (!m_pCryptoControl->hasPassphrase())
        {
            if (m_bOPT_StrictEncryption)
            {
                m_RejectReason = SRT_REJ_UNSECURE;
                LOGC(
                    mglog.Error,
                    log << "HS KMREQ: Peer declares encryption, but agent does not - rejecting per strict requirement");
                return false;
            }

            LOGC(mglog.Error,
                 log << "HS KMREQ: Peer declares encryption, but agent does not - still allowing connection.");

            // Still allow for connection, and allow Agent to send unencrypted stream to the peer.
            // Also normally allow the key to be processed; worst case it will send the failure response.
        }

        uint32_t *begin    = p;
        uint32_t *next     = 0;
        size_t    length   = size / sizeof(uint32_t);
        size_t    blocklen = 0;

        for (;;) // This is one shot loop, unless REPEATED by 'continue'.
        {
            int cmd = FindExtensionBlock(begin, length, (blocklen), (next));

            HLOGC(mglog.Debug,
                  log << "interpretSrtHandshake: found extension: (" << cmd << ") " << MessageTypeStr(UMSG_EXT, cmd));

            size_t bytelen = blocklen * sizeof(uint32_t);
            if (cmd == SRT_CMD_KMREQ)
            {
                if (!out_data || !pw_len)
                {
                    m_RejectReason = SRT_REJ_IPE;
                    LOGC(mglog.Fatal, log << "IPE: HS/KMREQ extracted without passing target buffer!");
                    return false;
                }

                int res = m_pCryptoControl->processSrtMsg_KMREQ(begin + 1, bytelen, HS_VERSION_SRT1,
                            (out_data), (*pw_len));
                if (res != SRT_CMD_KMRSP)
                {
                    m_RejectReason = SRT_REJ_IPE;
                    // Something went wrong.
                    HLOGC(mglog.Debug,
                          log << "interpretSrtHandshake: IPE/EPE KMREQ processing failed - returned " << res);
                    return false;
                }
                if (*pw_len == 1)
                {
                    // This means that there was an abnormal encryption situation occurred.
                    // This is inacceptable in case of strict encryption.
                    if (m_bOPT_StrictEncryption)
                    {
                        if (m_pCryptoControl->m_RcvKmState == SRT_KM_S_BADSECRET)
                        {
                            m_RejectReason = SRT_REJ_BADSECRET;
                        }
                        else
                        {
                            m_RejectReason = SRT_REJ_UNSECURE;
                        }
                        LOGC(mglog.Error,
                             log << "interpretSrtHandshake: KMREQ result abnornal - rejecting per strict encryption");
                        return false;
                    }
                }
                encrypted = true;
            }
            else if (cmd == SRT_CMD_KMRSP)
            {
                int res = m_pCryptoControl->processSrtMsg_KMRSP(begin + 1, bytelen, HS_VERSION_SRT1);
                if (m_bOPT_StrictEncryption && res == -1)
                {
                    m_RejectReason = SRT_REJ_UNSECURE;
                    LOGC(mglog.Error, log << "KMRSP failed - rejecting connection as per strict encryption.");
                    return false;
                }
                encrypted = true;
            }
            else if (cmd == SRT_CMD_NONE)
            {
                m_RejectReason = SRT_REJ_ROGUE;
                LOGC(mglog.Error, log << "HS KMREQ expected - none found!");
                return false;
            }
            else
            {
                HLOGC(mglog.Debug, log << "interpretSrtHandshake: ... skipping " << MessageTypeStr(UMSG_EXT, cmd));
                if (NextExtensionBlock((begin), next, (length)))
                    continue;
            }

            break;
        }
#else
        // When encryption is not enabled at compile time, behave as if encryption wasn't set,
        // so accordingly to StrictEncryption flag.

        if (m_bOPT_StrictEncryption)
        {
            m_RejectReason = SRT_REJ_UNSECURE;
            LOGC(mglog.Error,
                 log << "HS KMREQ: Peer declares encryption, but agent didn't enable it at compile time - rejecting "
                        "per strict requirement");
            return false;
        }

        LOGC(mglog.Error,
             log << "HS KMREQ: Peer declares encryption, but agent didn't enable it at compile time - still allowing "
                    "connection.");
        encrypted = true;
#endif
    }

    bool   have_congctl = false;
    bool   have_filter  = false;
    string agsm         = m_CongCtl.selected_name();
    if (agsm == "")
    {
        agsm = "live";
        m_CongCtl.select("live");
    }

    if (IsSet(ext_flags, CHandShake::HS_EXT_CONFIG))
    {
        HLOGC(mglog.Debug, log << "interpretSrtHandshake: extracting various CONFIG extensions");

        uint32_t *begin    = p;
        uint32_t *next     = 0;
        size_t    length   = size / sizeof(uint32_t);
        size_t    blocklen = 0;

        for (;;) // This is one shot loop, unless REPEATED by 'continue'.
        {
            int cmd = FindExtensionBlock(begin, length, (blocklen), (next));

            HLOGC(mglog.Debug,
                  log << "interpretSrtHandshake: found extension: (" << cmd << ") " << MessageTypeStr(UMSG_EXT, cmd));

            const size_t bytelen = blocklen * sizeof(uint32_t);
            if (cmd == SRT_CMD_SID)
            {
                if (!bytelen || bytelen > MAX_SID_LENGTH)
                {
                    LOGC(mglog.Error,
                         log << "interpretSrtHandshake: STREAMID length " << bytelen << " is 0 or > " << +MAX_SID_LENGTH
                             << " - PROTOCOL ERROR, REJECTING");
                    return false;
                }
                // Copied through a cleared array. This is because the length is aligned to 4
                // where the padding is filled by zero bytes. For the case when the string is
                // exactly of a 4-divisible length, we make a big array with maximum allowed size
                // filled with zeros. Copying to this array should then copy either only the valid
                // characters of the string (if the lenght is divisible by 4), or the string with
                // padding zeros. In all these cases in the resulting array we should have all
                // subsequent characters of the string plus at least one '\0' at the end. This will
                // make it a perfect NUL-terminated string, to be used to initialize a string.
                char target[MAX_SID_LENGTH + 1];
                memset((target), 0, MAX_SID_LENGTH + 1);
                memcpy((target), begin + 1, bytelen);

                // Un-swap on big endian machines
                ItoHLA((uint32_t *)target, (uint32_t *)target, blocklen);

                m_sStreamName = target;
                HLOGC(mglog.Debug,
                      log << "CONNECTOR'S REQUESTED SID [" << m_sStreamName << "] (bytelen=" << bytelen
                          << " blocklen=" << blocklen << ")");
            }
            else if (cmd == SRT_CMD_CONGESTION)
            {
                if (have_congctl)
                {
                    m_RejectReason = SRT_REJ_ROGUE;
                    LOGC(mglog.Error, log << "CONGCTL BLOCK REPEATED!");
                    return false;
                }

                if (!bytelen || bytelen > MAX_SID_LENGTH)
                {
                    LOGC(mglog.Error,
                         log << "interpretSrtHandshake: CONGESTION-control type length " << bytelen << " is 0 or > "
                             << +MAX_SID_LENGTH << " - PROTOCOL ERROR, REJECTING");
                    return false;
                }
                // Declare that congctl has been received
                have_congctl = true;

                char target[MAX_SID_LENGTH + 1];
                memset((target), 0, MAX_SID_LENGTH + 1);
                memcpy((target), begin + 1, bytelen);
                // Un-swap on big endian machines
                ItoHLA((uint32_t *)target, (uint32_t *)target, blocklen);

                string sm = target;

                // As the congctl has been declared by the peer,
                // check if your congctl is compatible.
                // sm cannot be empty, but the agent's sm can be empty meaning live.
                if (sm != agsm)
                {
                    m_RejectReason = SRT_REJ_CONGESTION;
                    LOGC(mglog.Error,
                         log << "PEER'S CONGCTL '" << sm << "' does not match AGENT'S CONGCTL '" << agsm << "'");
                    return false;
                }

                HLOGC(mglog.Debug,
                      log << "CONNECTOR'S CONGCTL [" << sm << "] (bytelen=" << bytelen << " blocklen=" << blocklen
                          << ")");
            }
            else if (cmd == SRT_CMD_FILTER)
            {
                if (have_filter)
                {
                    m_RejectReason = SRT_REJ_FILTER;
                    LOGC(mglog.Error, log << "FILTER BLOCK REPEATED!");
                    return false;
                }
                // Declare that filter has been received
                have_filter = true;

                // XXX This is the maximum string, but filter config
                // shall be normally limited somehow, especially if used
                // together with SID!
                char target[MAX_SID_LENGTH + 1];
                memset((target), 0, MAX_SID_LENGTH + 1);
                memcpy((target), begin + 1, bytelen);
                string fltcfg = target;

                HLOGC(mglog.Debug,
                      log << "PEER'S FILTER CONFIG [" << fltcfg << "] (bytelen=" << bytelen << " blocklen=" << blocklen
                          << ")");

                if (!checkApplyFilterConfig(fltcfg))
                {
                    LOGC(mglog.Error, log << "PEER'S FILTER CONFIG [" << fltcfg << "] has been rejected");
                    return false;
                }
            }
            else if (cmd == SRT_CMD_NONE)
            {
                break;
            }
            else
            {
                // Found some block that is not interesting here. Skip this and get the next one.
                HLOGC(mglog.Debug, log << "interpretSrtHandshake: ... skipping " << MessageTypeStr(UMSG_EXT, cmd));
            }

            if (!NextExtensionBlock((begin), next, (length)))
                break;
        }
    }

    // Post-checks
    // Check if peer declared encryption
    if (!encrypted && m_CryptoSecret.len > 0)
    {
        if (m_bOPT_StrictEncryption)
        {
            m_RejectReason = SRT_REJ_UNSECURE;
            LOGC(mglog.Error,
                 log << "HS EXT: Agent declares encryption, but Peer does not - rejecting connection per strict "
                        "requirement.");
            return false;
        }

        LOGC(mglog.Error,
             log << "HS EXT: Agent declares encryption, but Peer does not (Agent can still receive unencrypted packets "
                    "from Peer).");

        // This is required so that the sender is still allowed to send data, when encryption is required,
        // just this will be for waste because the receiver won't decrypt them anyway.
        m_pCryptoControl->createFakeSndContext();
        m_pCryptoControl->m_SndKmState = SRT_KM_S_NOSECRET;  // Because Peer did not send KMX, though Agent has pw
        m_pCryptoControl->m_RcvKmState = SRT_KM_S_UNSECURED; // Because Peer has no PW, as has sent no KMREQ.
        return true;
    }

    // If agent has set some nondefault congctl, then congctl is expected from the peer.
    if (agsm != "live" && !have_congctl)
    {
        m_RejectReason = SRT_REJ_CONGESTION;
        LOGC(mglog.Error,
             log << "HS EXT: Agent uses '" << agsm << "' congctl, but peer DID NOT DECLARE congctl (assuming 'live').");
        return false;
    }

    // Ok, finished, for now.
    return true;
}

bool CUDT::checkApplyFilterConfig(const std::string &confstr)
{
    SrtFilterConfig cfg;
    if (!ParseFilterConfig(confstr, cfg))
        return false;

    // Now extract the type, if present, and
    // check if you have this type of corrector available.
    if (!PacketFilter::correctConfig(cfg))
        return false;

    // Now parse your own string, if you have it.
    if (m_OPT_PktFilterConfigString != "")
    {
        // - for rendezvous, both must be exactly the same, or only one side specified.
        if (m_bRendezvous && m_OPT_PktFilterConfigString != confstr)
        {
            return false;
        }

        SrtFilterConfig mycfg;
        if (!ParseFilterConfig(m_OPT_PktFilterConfigString, mycfg))
            return false;

        // Check only if both have set a filter of the same type.
        if (mycfg.type != cfg.type)
            return false;

        // If so, then:
        // - for caller-listener configuration, accept the listener version.
        if (m_SrtHsSide == HSD_INITIATOR)
        {
            // This is a caller, this should apply all parameters received
            // from the listener, forcefully.
            for (map<string, string>::iterator x = cfg.parameters.begin(); x != cfg.parameters.end(); ++x)
            {
                mycfg.parameters[x->first] = x->second;
            }
        }
        else
        {
            // On a listener, only apply those that you haven't set
            for (map<string, string>::iterator x = cfg.parameters.begin(); x != cfg.parameters.end(); ++x)
            {
                if (!mycfg.parameters.count(x->first))
                    mycfg.parameters[x->first] = x->second;
            }
        }

        HLOGC(mglog.Debug,
              log << "checkApplyFilterConfig: param: LOCAL: " << Printable(mycfg.parameters)
                  << " FORGN: " << Printable(cfg.parameters));

        ostringstream myos;
        myos << mycfg.type;
        for (map<string, string>::iterator x = mycfg.parameters.begin(); x != mycfg.parameters.end(); ++x)
        {
            myos << "," << x->first << ":" << x->second;
        }

        m_OPT_PktFilterConfigString = myos.str();

        HLOGC(mglog.Debug, log << "checkApplyFilterConfig: Effective config: " << m_OPT_PktFilterConfigString);
    }
    else
    {
        // Take the foreign configuration as a good deal.
        HLOGC(mglog.Debug, log << "checkApplyFilterConfig: Good deal config: " << m_OPT_PktFilterConfigString);
        m_OPT_PktFilterConfigString = confstr;
    }

    size_t efc_max_payload_size = SRT_LIVE_MAX_PLSIZE - cfg.extra_size;
    if (m_zOPT_ExpPayloadSize > efc_max_payload_size)
    {
        LOGC(mglog.Warn,
             log << "Due to filter-required extra " << cfg.extra_size << " bytes, SRTO_PAYLOADSIZE fixed to "
                 << efc_max_payload_size << " bytes");
        m_zOPT_ExpPayloadSize = efc_max_payload_size;
    }

    return true;
}

void CUDT::startConnect(const sockaddr_any& serv_addr, int32_t forced_isn)
{
    CGuard cg(m_ConnectionLock);

    HLOGC(mglog.Debug, log << CONID() << "startConnect: -> " << SockaddrToString(serv_addr)
            << (m_bSynRecving ? " (SYNCHRONOUS)" : " (ASYNCHRONOUS)") << "...");

    if (!m_bOpened)
        throw CUDTException(MJ_NOTSUP, MN_NONE, 0);

    if (m_bListening)
        throw CUDTException(MJ_NOTSUP, MN_ISCONNECTED, 0);

    if (m_bConnecting || m_bConnected)
        throw CUDTException(MJ_NOTSUP, MN_ISCONNECTED, 0);

    // record peer/server address
    m_PeerAddr = serv_addr;

    // register this socket in the rendezvous queue
    // RendezevousQueue is used to temporarily store incoming handshake, non-rendezvous connections also require this
    // function
#ifdef SRT_ENABLE_CONNTIMEO
    steady_clock::duration ttl = m_tdConnTimeOut;
#else
    steady_clock::duration ttl = seconds_from(3);
#endif

    if (m_bRendezvous)
        ttl *= 10;

    const steady_clock::time_point ttl_time = steady_clock::now() + ttl;
    m_pRcvQueue->registerConnector(m_SocketID, this, serv_addr, ttl_time);

    // The m_iType is used in the INDUCTION for nothing. This value is only regarded
    // in CONCLUSION handshake, however this must be created after the handshake version
    // is already known. UDT_DGRAM is the value that was the only valid in the old SRT
    // with HSv4 (it supported only live transmission), for HSv5 it will be changed to
    // handle handshake extension flags.
    m_ConnReq.m_iType = UDT_DGRAM;

    // This is my current configuration
    if (m_bRendezvous)
    {
        // For rendezvous, use version 5 in the waveahand and the cookie.
        // In case when you get the version 4 waveahand, simply switch to
        // the legacy HSv4 rendezvous and this time send version 4 CONCLUSION.

        // The HSv4 client simply won't check the version nor the cookie and it
        // will be sending its waveahands with version 4. Only when the party
        // has sent version 5 waveahand should the agent continue with HSv5
        // rendezvous.
        m_ConnReq.m_iVersion = HS_VERSION_SRT1;
        // m_ConnReq.m_iVersion = HS_VERSION_UDT4; // <--- Change in order to do regression test.
        m_ConnReq.m_iReqType = URQ_WAVEAHAND;
        m_ConnReq.m_iCookie  = bake(serv_addr);

        // This will be also passed to a HSv4 rendezvous, but fortunately the old
        // SRT didn't read this field from URQ_WAVEAHAND message, only URQ_CONCLUSION.
        m_ConnReq.m_iType           = SrtHSRequest::wrapFlags(false /* no MAGIC here */, m_iSndCryptoKeyLen);
        bool whether SRT_ATR_UNUSED = m_iSndCryptoKeyLen != 0;
        HLOGC(mglog.Debug,
              log << "startConnect (rnd): " << (whether ? "" : "NOT ")
                  << " Advertising PBKEYLEN - value = " << m_iSndCryptoKeyLen);
        m_RdvState  = CHandShake::RDV_WAVING;
        m_SrtHsSide = HSD_DRAW; // initially not resolved.
    }
    else
    {
        // For caller-listener configuration, set the version 4 for INDUCTION
        // due to a serious problem in UDT code being also in the older SRT versions:
        // the listener peer simply sents the EXACT COPY of the caller's induction
        // handshake, except the cookie, which means that when the caller sents version 5,
        // the listener will respond with version 5, which is a false information. Therefore
        // HSv5 clients MUST send HS_VERSION_UDT4 from the caller, regardless of currently
        // supported handshake version.
        //
        // The HSv5 listener should only respond with INDUCTION with m_iVersion == HS_VERSION_SRT1.
        m_ConnReq.m_iVersion = HS_VERSION_UDT4;
        m_ConnReq.m_iReqType = URQ_INDUCTION;
        m_ConnReq.m_iCookie  = 0;
        m_RdvState           = CHandShake::RDV_INVALID;
    }

    m_ConnReq.m_iMSS            = m_iMSS;
    m_ConnReq.m_iFlightFlagSize = (m_iRcvBufSize < m_iFlightFlagSize) ? m_iRcvBufSize : m_iFlightFlagSize;
    m_ConnReq.m_iID             = m_SocketID;
    CIPAddress::ntop(serv_addr, (m_ConnReq.m_piPeerIP));

    if (forced_isn == -1)
    {
        // Random Initial Sequence Number (normal mode)
        srand(count_microseconds(steady_clock::now()));
        m_iISN = m_ConnReq.m_iISN = (int32_t)(CSeqNo::m_iMaxSeqNo * (double(rand()) / RAND_MAX));
    }
    else
    {
        // Predefined ISN (for debug purposes)
        m_iISN = m_ConnReq.m_iISN = forced_isn;
    }

    setInitialSndSeq(m_iISN);
    m_SndLastAck2Time = steady_clock::now();

    // Inform the server my configurations.
    CPacket reqpkt;
    reqpkt.setControl(UMSG_HANDSHAKE);
    reqpkt.allocate(m_iMaxSRTPayloadSize);
    // XXX NOTE: Now the memory for the payload part is allocated automatically,
    // and such allocated memory is also automatically deallocated in the
    // destructor. If you use CPacket::allocate, remember that you must not:
    // - delete this memory
    // - assign to m_pcData.
    // If you use only manual assignment to m_pCData, this is then manual
    // allocation and so it won't be deallocated in the destructor.
    //
    // (Desired would be to disallow modification of m_pcData outside the
    // control of methods.)

    // ID = 0, connection request
    reqpkt.m_iID = 0;

    size_t hs_size = m_iMaxSRTPayloadSize;
    m_ConnReq.store_to((reqpkt.m_pcData), (hs_size));

    // Note that CPacket::allocate() sets also the size
    // to the size of the allocated buffer, which not
    // necessarily is to be the size of the data.
    reqpkt.setLength(hs_size);

    steady_clock::time_point now = steady_clock::now();
    setPacketTS(reqpkt, now);

    HLOGC(mglog.Debug,
          log << CONID() << "CUDT::startConnect: REQ-TIME set HIGH (TimeStamp: " << reqpkt.m_iTimeStamp << "). SENDING HS: " << m_ConnReq.show());

    /*
     * Race condition if non-block connect response thread scheduled before we set m_bConnecting to true?
     * Connect response will be ignored and connecting will wait until timeout.
     * Maybe m_ConnectionLock handling problem? Not used in CUDT::connect(const CPacket& response)
     */
    m_tsLastReqTime = now;
    m_bConnecting = true;
    m_pSndQueue->sendto(serv_addr, reqpkt);

    //
    ///
    ////  ---> CONTINUE TO: <PEER>.CUDT::processConnectRequest()
    ///        (Take the part under condition: hs.m_iReqType == URQ_INDUCTION)
    ////  <--- RETURN WHEN: m_pSndQueue->sendto() is called.
    ////  .... SKIP UNTIL m_pRcvQueue->recvfrom() HERE....
    ////       (the first "sendto" will not be called due to being too early)
    ///
    //

    //////////////////////////////////////////////////////
    // SYNCHRO BAR
    //////////////////////////////////////////////////////
    if (!m_bSynRecving)
    {
        HLOGC(mglog.Debug, log << CONID() << "startConnect: ASYNC MODE DETECTED. Deferring the process to RcvQ:worker");
        return;
    }

    // Below this bar, rest of function maintains only and exclusively
    // the SYNCHRONOUS (blocking) connection process. 

    // Wait for the negotiated configurations from the peer side.

    // This packet only prepares the storage where we will read the
    // next incoming packet.
    CPacket response;
    response.setControl(UMSG_HANDSHAKE);
    response.allocate(m_iMaxSRTPayloadSize);

    CUDTException  e;
    EConnectStatus cst = CONN_CONTINUE;

    while (!m_bClosing)
    {
        const steady_clock::duration tdiff = steady_clock::now() - m_tsLastReqTime;
        // avoid sending too many requests, at most 1 request per 250ms

        // SHORT VERSION:
        // The immediate first run of this loop WILL SKIP THIS PART, so
        // the processing really begins AFTER THIS CONDITION.
        //
        // Note that some procedures inside may set m_tsLastReqTime to 0,
        // which will result of this condition to trigger immediately in
        // the next iteration.
        if (count_milliseconds(tdiff) > 250)
        {
            HLOGC(mglog.Debug,
                  log << "startConnect: LOOP: time to send (" << count_milliseconds(tdiff) << " > 250 ms). size=" << reqpkt.getLength());

            if (m_bRendezvous)
                reqpkt.m_iID = m_ConnRes.m_iID;

            now = steady_clock::now();
#if ENABLE_HEAVY_LOGGING
            {
                CHandShake debughs;
                debughs.load_from(reqpkt.m_pcData, reqpkt.getLength());
                HLOGC(mglog.Debug,
                      log << CONID() << "startConnect: REQ-TIME HIGH."
                          << " cont/sending HS to peer: " << debughs.show());
            }
#endif

            m_tsLastReqTime       = now;
            setPacketTS(reqpkt, now);
            m_pSndQueue->sendto(serv_addr, reqpkt);
        }
        else
        {
            HLOGC(mglog.Debug, log << "startConnect: LOOP: too early to send - " << count_milliseconds(tdiff) << " < 250ms");
        }

        cst = CONN_CONTINUE;
        response.setLength(m_iMaxSRTPayloadSize);
        if (m_pRcvQueue->recvfrom(m_SocketID, (response)) > 0)
        {
            HLOGC(mglog.Debug, log << CONID() << "startConnect: got response for connect request");
            cst = processConnectResponse(response, &e, COM_SYNCHRO);

            HLOGC(mglog.Debug, log << CONID() << "startConnect: response processing result: " << ConnectStatusStr(cst));

            // Expected is that:
            // - the peer responded with URQ_INDUCTION + cookie. This above function
            //   should check that and craft the URQ_CONCLUSION handshake, in which
            //   case this function returns CONN_CONTINUE. As an extra action taken
            //   for that case, we set the SECURING mode if encryption requested,
            //   and serialize again the handshake, possibly together with HS extension
            //   blocks, if HSv5 peer responded. The serialized handshake will be then
            //   sent again, as the loop is repeated.
            // - the peer responded with URQ_CONCLUSION. This handshake was accepted
            //   as a connection, and for >= HSv5 the HS extension blocks have been
            //   also read and interpreted. In this case this function returns:
            //   - CONN_ACCEPT, if everything was correct - break this loop and return normally
            //   - CONN_REJECT in case of any problems with the delivered handshake
            //     (incorrect data or data conflict) - throw error exception
            // - the peer responded with any of URQ_ERROR_*.  - throw error exception
            //
            // The error exception should make the API connect() function fail, if blocking
            // or mark the failure for that socket in epoll, if non-blocking.

            if (cst == CONN_RENDEZVOUS)
            {
                // When this function returned CONN_RENDEZVOUS, this requires
                // very special processing for the Rendezvous-v5 algorithm. This MAY
                // involve also preparing a new handshake form, also interpreting the
                // SRT handshake extension and crafting SRT handshake extension for the
                // peer, which should be next sent. When this function returns CONN_CONTINUE,
                // it means that it has done all that was required, however none of the below
                // things has to be done (this function will do it by itself if needed).
                // Otherwise the handshake rolling can be interrupted and considered complete.
                cst = processRendezvous(response, serv_addr, true /*synchro*/, RST_OK, (reqpkt));
                if (cst == CONN_CONTINUE)
                    continue;
                break;
            }

            if (cst == CONN_REJECT)
                sendCtrl(UMSG_SHUTDOWN);

            if (cst != CONN_CONTINUE && cst != CONN_CONFUSED)
                break; // --> OUTSIDE-LOOP

            // IMPORTANT
            // [[using assert(m_pCryptoControl != nullptr)]];

            // new request/response should be sent out immediately on receving a response
            HLOGC(mglog.Debug,
                  log << "startConnect: SYNC CONNECTION STATUS:" << ConnectStatusStr(cst) << ", REQ-TIME: LOW.");
            m_tsLastReqTime = steady_clock::time_point();

            // Now serialize the handshake again to the existing buffer so that it's
            // then sent later in this loop.

            // First, set the size back to the original size, m_iMaxSRTPayloadSize because
            // this is the size of the originally allocated space. It might have been
            // shrunk by serializing the INDUCTION handshake (which was required before
            // sending this packet to the output queue) and therefore be too
            // small to store the CONCLUSION handshake (with HSv5 extensions).
            reqpkt.setLength(m_iMaxSRTPayloadSize);

            HLOGC(mglog.Debug, log << "startConnect: creating HS CONCLUSION: buffer size=" << reqpkt.getLength());

            // NOTE: BUGFIX: SERIALIZE AGAIN.
            // The original UDT code didn't do it, so it was theoretically
            // turned into conclusion, but was sending still the original
            // induction handshake challenge message. It was working only
            // thanks to that simultaneously there were being sent handshake
            // messages from a separate thread (CSndQueue::worker) from
            // RendezvousQueue, this time serialized properly, which caused
            // that with blocking mode there was a kinda initial "drunk
            // passenger with taxi driver talk" until the RendezvousQueue sends
            // (when "the time comes") the right CONCLUSION handshake
            // challenge message.
            //
            // Now that this is fixed, the handshake messages from RendezvousQueue
            // are sent only when there is a rendezvous mode or non-blocking mode.
            if (!createSrtHandshake(SRT_CMD_HSREQ, SRT_CMD_KMREQ, 0, 0, (reqpkt), (m_ConnReq)))
            {
                LOGC(mglog.Error, log << "createSrtHandshake failed - REJECTING.");
                cst = CONN_REJECT;
                break;
            }
            // These last 2 parameters designate the buffer, which is in use only for SRT_CMD_KMRSP.
            // If m_ConnReq.m_iVersion == HS_VERSION_UDT4, this function will do nothing,
            // except just serializing the UDT handshake.
            // The trick is that the HS challenge is with version HS_VERSION_UDT4, but the
            // listener should respond with HS_VERSION_SRT1, if it is HSv5 capable.
        }

        HLOGC(mglog.Debug,
              log << "startConnect: timeout from Q:recvfrom, looping again; cst=" << ConnectStatusStr(cst));

#if ENABLE_HEAVY_LOGGING
        // Non-fatal assertion
        if (cst == CONN_REJECT) // Might be returned by processRendezvous
        {
            LOGC(mglog.Error,
                 log << "startConnect: IPE: cst=REJECT NOT EXPECTED HERE, the loop should've been interrupted!");
            break;
        }
#endif

        if (steady_clock::now() > ttl_time)
        {
            // timeout
            e = CUDTException(MJ_SETUP, MN_TIMEOUT, 0);
            break;
        }
    }

    // <--- OUTSIDE-LOOP
    // Here will fall the break when not CONN_CONTINUE.
    // CONN_RENDEZVOUS is handled by processRendezvous.
    // CONN_ACCEPT will skip this and pass on.
    if (cst == CONN_REJECT)
    {
        e = CUDTException(MJ_SETUP, MN_REJECTED, 0);
    }

    if (e.getErrorCode() == 0)
    {
        if (m_bClosing)                                    // if the socket is closed before connection...
            e = CUDTException(MJ_SETUP);                   // XXX NO MN ?
        else if (m_ConnRes.m_iReqType > URQ_FAILURE_TYPES) // connection request rejected
        {
            m_RejectReason = RejectReasonForURQ(m_ConnRes.m_iReqType);
            e              = CUDTException(MJ_SETUP, MN_REJECTED, 0);
        }
        else if ((!m_bRendezvous) && (m_ConnRes.m_iISN != m_iISN)) // secuity check
            e = CUDTException(MJ_SETUP, MN_SECURITY, 0);
    }

    if (e.getErrorCode() != 0)
    {
        m_bConnecting = false;
        // The process is to be abnormally terminated, remove the connector
        // now because most likely no other processing part has done anything with it.
        m_pRcvQueue->removeConnector(m_SocketID);
        throw e;
    }

    HLOGC(mglog.Debug,
          log << CONID() << "startConnect: handshake exchange succeeded.");

    // Parameters at the end.
    HLOGC(mglog.Debug,
          log << "startConnect: END. Parameters:"
                 " mss="
              << m_iMSS << " max-cwnd-size=" << m_CongCtl->cgWindowMaxSize()
              << " cwnd-size=" << m_CongCtl->cgWindowSize() << " rtt=" << m_iRTT << " bw=" << m_iBandwidth);
}

// Asynchronous connection
EConnectStatus CUDT::processAsyncConnectResponse(const CPacket &pkt) ATR_NOEXCEPT
{
    EConnectStatus cst = CONN_CONTINUE;
    CUDTException  e;

    CGuard cg(m_ConnectionLock); // FIX
    HLOGC(mglog.Debug, log << CONID() << "processAsyncConnectResponse: got response for connect request, processing");
    cst = processConnectResponse(pkt, &e, COM_ASYNCHRO);

    HLOGC(mglog.Debug,
          log << CONID() << "processAsyncConnectResponse: response processing result: " << ConnectStatusStr(cst)
              << "REQ-TIME LOW to enforce immediate response");
    m_tsLastReqTime = steady_clock::time_point();

    return cst;
}

bool CUDT::processAsyncConnectRequest(EReadStatus         rst,
                                      EConnectStatus      cst,
                                      const CPacket&      response,
                                      const sockaddr_any& serv_addr)
{
    // IMPORTANT!

    // This function is called, still asynchronously, but in the order
    // of call just after the call to the above processAsyncConnectResponse.
    // This should have got the original value returned from
    // processConnectResponse through processAsyncConnectResponse.

    CPacket request;
    request.setControl(UMSG_HANDSHAKE);
    request.allocate(m_iMaxSRTPayloadSize);
    const steady_clock::time_point now = steady_clock::now();
    setPacketTS(request, now);

    HLOGC(mglog.Debug,
          log << "processAsyncConnectRequest: REQ-TIME: HIGH. Should prevent too quick responses.");
    m_tsLastReqTime = now;
    // ID = 0, connection request
    request.m_iID = !m_bRendezvous ? 0 : m_ConnRes.m_iID;

    bool status = true;

    if (cst == CONN_RENDEZVOUS)
    {
        HLOGC(mglog.Debug, log << "processAsyncConnectRequest: passing to processRendezvous");
        cst = processRendezvous(response, serv_addr, false /*asynchro*/, rst, (request));
        if (cst == CONN_ACCEPT)
        {
            HLOGC(mglog.Debug,
                  log << "processAsyncConnectRequest: processRendezvous completed the process and responded by itself. "
                         "Done.");
            return true;
        }

        if (cst != CONN_CONTINUE)
        {
            // processRendezvous already set the reject reason
            LOGC(mglog.Error,
                 log << "processAsyncConnectRequest: REJECT reported from processRendezvous, not processing further.");
            status = false;
        }
    }
    else if (cst == CONN_REJECT)
    {
        // m_RejectReason already set at worker_ProcessAddressedPacket.
        LOGC(mglog.Error,
             log << "processAsyncConnectRequest: REJECT reported from HS processing, not processing further.");
        return false;
    }
    else
    {
        // (this procedure will be also run for HSv4 rendezvous)
        HLOGC(mglog.Debug, log << "processAsyncConnectRequest: serializing HS: buffer size=" << request.getLength());
        if (!createSrtHandshake(SRT_CMD_HSREQ, SRT_CMD_KMREQ, 0, 0, (request), (m_ConnReq)))
        {
            // All 'false' returns from here are IPE-type, mostly "invalid argument" plus "all keys expired".
            LOGC(mglog.Error, log << "IPE: processAsyncConnectRequest: createSrtHandshake failed, dismissing.");
            status = false;
        }
        else
        {
            HLOGC(mglog.Debug,
                  log << "processAsyncConnectRequest: sending HS reqtype=" << RequestTypeStr(m_ConnReq.m_iReqType)
                      << " to socket " << request.m_iID << " size=" << request.getLength());
        }
    }

    if (!status)
    {
        return false;
        /* XXX Shouldn't it send a single response packet for the rejection?
        // Set the version to 0 as "handshake rejection" status and serialize it
        CHandShake zhs;
        size_t size = request.getLength();
        zhs.store_to((request.m_pcData), (size));
        request.setLength(size);
        */
    }

    HLOGC(mglog.Debug, log << "processAsyncConnectRequest: setting REQ-TIME HIGH, SENDING HS:" << m_ConnReq.show());
    m_tsLastReqTime = steady_clock::now();
    m_pSndQueue->sendto(serv_addr, request);
    return status;
}

void CUDT::cookieContest()
{
    if (m_SrtHsSide != HSD_DRAW)
        return;

    HLOGC(mglog.Debug, log << "cookieContest: agent=" << m_ConnReq.m_iCookie << " peer=" << m_ConnRes.m_iCookie);

    if (m_ConnReq.m_iCookie == 0 || m_ConnRes.m_iCookie == 0)
    {
        // Note that it's virtually impossible that Agent's cookie is not ready, this
        // shall be considered IPE.
        // Not all cookies are ready, don't start the contest.
        return;
    }

    // INITIATOR/RESPONDER role is resolved by COOKIE CONTEST.
    //
    // The cookie contest must be repeated every time because it
    // may change the state at some point.
    int better_cookie = m_ConnReq.m_iCookie - m_ConnRes.m_iCookie;

    if (better_cookie > 0)
    {
        m_SrtHsSide = HSD_INITIATOR;
        return;
    }

    if (better_cookie < 0)
    {
        m_SrtHsSide = HSD_RESPONDER;
        return;
    }

    // DRAW! The only way to continue would be to force the
    // cookies to be regenerated and to start over. But it's
    // not worth a shot - this is an extremely rare case.
    // This can simply do reject so that it can be started again.

    // Pretend then that the cookie contest wasn't done so that
    // it's done again. Cookies are baked every time anew, however
    // the successful initial contest remains valid no matter how
    // cookies will change.

    m_SrtHsSide = HSD_DRAW;
}

EConnectStatus CUDT::processRendezvous(
    const CPacket& response, const sockaddr_any& serv_addr,
    bool synchro, EReadStatus rst, CPacket& w_reqpkt)
{
    if (m_RdvState == CHandShake::RDV_CONNECTED)
    {
        HLOGC(mglog.Debug, log << "processRendezvous: already in CONNECTED state.");
        return CONN_ACCEPT;
    }

    uint32_t kmdata[SRTDATA_MAXSIZE];
    size_t   kmdatasize = SRTDATA_MAXSIZE;

    cookieContest();

    // We know that the other side was contacted and the other side has sent
    // the handshake message - we know then both cookies. If it's a draw, it's
    // a very rare case of creating identical cookies.
    if (m_SrtHsSide == HSD_DRAW)
    {
        m_RejectReason = SRT_REJ_RDVCOOKIE;
        LOGC(mglog.Error,
             log << "COOKIE CONTEST UNRESOLVED: can't assign connection roles, please wait another minute.");
        return CONN_REJECT;
    }

    UDTRequestType rsp_type = URQ_FAILURE_TYPES; // just to track uninitialized errors

    // We can assume that the Handshake packet received here as 'response'
    // is already serialized in m_ConnRes. Check extra flags that are meaningful
    // for further processing here.

    int  ext_flags       = SrtHSRequest::SRT_HSTYPE_HSFLAGS::unwrap(m_ConnRes.m_iType);
    bool needs_extension = ext_flags != 0; // Initial value: received HS has extensions.
    bool needs_hsrsp;
    rendezvousSwitchState((rsp_type), (needs_extension), (needs_hsrsp));
    if (rsp_type > URQ_FAILURE_TYPES)
    {
        m_RejectReason = RejectReasonForURQ(rsp_type);
        HLOGC(mglog.Debug,
              log << "processRendezvous: rejecting due to switch-state response: " << RequestTypeStr(rsp_type));
        return CONN_REJECT;
    }
    checkUpdateCryptoKeyLen("processRendezvous", m_ConnRes.m_iType);

    // We have three possibilities here as it comes to HSREQ extensions:

    // 1. The agent is loser in attention state, it sends EMPTY conclusion (without extensions)
    // 2. The agent is loser in initiated state, it interprets incoming HSREQ and creates HSRSP
    // 3. The agent is winner in attention or fine state, it sends HSREQ extension
    m_ConnReq.m_iReqType  = rsp_type;
    m_ConnReq.m_extension = needs_extension;

    // This must be done before prepareConnectionObjects().
    applyResponseSettings();

    // This must be done before interpreting and creating HSv5 extensions.
    if (!prepareConnectionObjects(m_ConnRes, m_SrtHsSide, 0))
    {
        // m_RejectReason already handled
        HLOGC(mglog.Debug, log << "processRendezvous: rejecting due to problems in prepareConnectionObjects.");
        return CONN_REJECT;
    }

    // Case 2.
    if (needs_hsrsp)
    {
        // This means that we have received HSREQ extension with the handshake, so we need to interpret
        // it and craft the response.
        if (rst == RST_OK)
        {
            // We have JUST RECEIVED packet in this session (not that this is called as periodic update).
            // Sanity check
            m_tsLastReqTime = steady_clock::time_point();
            if (response.getLength() == size_t(-1))
            {
                m_RejectReason = SRT_REJ_IPE;
                LOGC(mglog.Fatal,
                     log << "IPE: rst=RST_OK, but the packet has set -1 length - REJECTING (REQ-TIME: LOW)");
                return CONN_REJECT;
            }

            if (!interpretSrtHandshake(m_ConnRes, response, kmdata, &kmdatasize))
            {
                HLOGC(mglog.Debug,
                      log << "processRendezvous: rejecting due to problems in interpretSrtHandshake REQ-TIME: LOW.");
                return CONN_REJECT;
            }

            updateAfterSrtHandshake(HS_VERSION_SRT1);

            // Pass on, inform about the shortened response-waiting period.
            HLOGC(mglog.Debug, log << "processRendezvous: setting REQ-TIME: LOW. Forced to respond immediately.");
        }
        else
        {
            // If the last CONCLUSION message didn't contain the KMX extension, there's
            // no key recorded yet, so it can't be extracted. Mark this kmdatasize empty though.
            int hs_flags = SrtHSRequest::SRT_HSTYPE_HSFLAGS::unwrap(m_ConnRes.m_iType);
            if (IsSet(hs_flags, CHandShake::HS_EXT_KMREQ))
            {
                // This is a periodic handshake update, so you need to extract the KM data from the
                // first message, provided that it is there.
                size_t msgsize = m_pCryptoControl->getKmMsg_size(0);
                if (msgsize == 0)
                {
                    switch (m_pCryptoControl->m_RcvKmState)
                    {
                        // If the KMX process ended up with a failure, the KMX is not recorded.
                        // In this case as the KMRSP answer the "failure status" should be crafted.
                    case SRT_KM_S_NOSECRET:
                    case SRT_KM_S_BADSECRET:
                    {
                        HLOGC(mglog.Debug,
                              log << "processRendezvous: No KMX recorded, status = NOSECRET. Respond with NOSECRET.");

                        // Just do the same thing as in CCryptoControl::processSrtMsg_KMREQ for that case,
                        // that is, copy the NOSECRET code into KMX message.
                        memcpy((kmdata), &m_pCryptoControl->m_RcvKmState, sizeof(int32_t));
                        kmdatasize = 1;
                    }
                    break;

                    default:
                        // Remaining values:
                        // UNSECURED: should not fall here at alll
                        // SECURING: should not happen in HSv5
                        // SECURED: should have received the recorded KMX correctly (getKmMsg_size(0) > 0)
                        {
                            m_RejectReason = SRT_REJ_IPE;
                            // Remaining situations:
                            // - password only on this site: shouldn't be considered to be sent to a no-password site
                            LOGC(mglog.Error,
                                 log << "processRendezvous: IPE: PERIODIC HS: NO KMREQ RECORDED KMSTATE: RCV="
                                     << KmStateStr(m_pCryptoControl->m_RcvKmState)
                                     << " SND=" << KmStateStr(m_pCryptoControl->m_SndKmState));
                            return CONN_REJECT;
                        }
                        break;
                    }
                }
                else
                {
                    kmdatasize = msgsize / 4;
                    if (msgsize > kmdatasize * 4)
                    {
                        // Sanity check
                        LOGC(mglog.Error, log << "IPE: KMX data not aligned to 4 bytes! size=" << msgsize);
                        memset((kmdata + (kmdatasize * 4)), 0, msgsize - (kmdatasize * 4));
                        ++kmdatasize;
                    }

                    HLOGC(mglog.Debug,
                          log << "processRendezvous: getting KM DATA from the fore-recorded KMX from KMREQ, size="
                              << kmdatasize);
                    memcpy((kmdata), m_pCryptoControl->getKmMsg_data(0), msgsize);
                }
            }
            else
            {
                HLOGC(mglog.Debug, log << "processRendezvous: no KMX flag - not extracting KM data for KMRSP");
                kmdatasize = 0;
            }
        }

        // No matter the value of needs_extension, the extension is always needed
        // when HSREQ was interpreted (to store HSRSP extension).
        m_ConnReq.m_extension = true;

        HLOGC(mglog.Debug,
              log << "processRendezvous: HSREQ extension ok, creating HSRSP response. kmdatasize=" << kmdatasize);

        w_reqpkt.setLength(m_iMaxSRTPayloadSize);
        if (!createSrtHandshake(SRT_CMD_HSRSP, SRT_CMD_KMRSP,
                    kmdata, kmdatasize,
                    (w_reqpkt), (m_ConnReq)))
        {
            HLOGC(mglog.Debug,
                  log << "processRendezvous: rejecting due to problems in createSrtHandshake. REQ-TIME: LOW");
            m_tsLastReqTime = steady_clock::time_point();
            return CONN_REJECT;
        }

        // This means that it has received URQ_CONCLUSION with HSREQ, agent is then in RDV_FINE
        // state, it sends here URQ_CONCLUSION with HSREQ/KMREQ extensions and it awaits URQ_AGREEMENT.
        return CONN_CONTINUE;
    }

    // Special case: if URQ_AGREEMENT is to be sent, when this side is INITIATOR,
    // then it must have received HSRSP, so it must interpret it. Otherwise it would
    // end up with URQ_DONE, which means that it is the other side to interpret HSRSP.
    if (m_SrtHsSide == HSD_INITIATOR && m_ConnReq.m_iReqType == URQ_AGREEMENT)
    {
        // The same is done in CUDT::postConnect(), however this section will
        // not be done in case of rendezvous. The section in postConnect() is
        // predicted to run only in regular CALLER handling.

        if (rst != RST_OK || response.getLength() == size_t(-1))
        {
            // Actually the -1 length would be an IPE, but it's likely that this was reported already.
            HLOGC(
                mglog.Debug,
                log << "processRendezvous: no INCOMING packet, NOT interpreting extensions (relying on exising data)");
        }
        else
        {
            HLOGC(mglog.Debug,
                  log << "processRendezvous: INITIATOR, will send AGREEMENT - interpreting HSRSP extension");
            if (!interpretSrtHandshake(m_ConnRes, response, 0, 0))
            {
                // m_RejectReason is already set, so set the reqtype accordingly
                m_ConnReq.m_iReqType = URQFailure(m_RejectReason);
            }
        }
        // This should be false, make a kinda assert here.
        if (needs_extension)
        {
            LOGC(mglog.Fatal, log << "IPE: INITIATOR responding AGREEMENT should declare no extensions to HS");
            m_ConnReq.m_extension = false;
        }
        updateAfterSrtHandshake(HS_VERSION_SRT1);
    }

    HLOGC(mglog.Debug,
          log << CONID() << "processRendezvous: COOKIES Agent/Peer: " << m_ConnReq.m_iCookie << "/"
              << m_ConnRes.m_iCookie << " HSD:" << (m_SrtHsSide == HSD_INITIATOR ? "initiator" : "responder")
              << " STATE:" << CHandShake::RdvStateStr(m_RdvState) << " ...");

    if (rsp_type == URQ_DONE)
    {
        HLOGC(mglog.Debug, log << "... WON'T SEND any response, both sides considered connected");
    }
    else
    {
        HLOGC(mglog.Debug,
              log << "... WILL SEND " << RequestTypeStr(rsp_type) << " " << (m_ConnReq.m_extension ? "with" : "without")
                  << " SRT HS extensions");
    }

    // This marks the information for the serializer that
    // the SRT handshake extension is required.
    // Rest of the data will be filled together with
    // serialization.
    m_ConnReq.m_extension = needs_extension;

    w_reqpkt.setLength(m_iMaxSRTPayloadSize);
    if (m_RdvState == CHandShake::RDV_CONNECTED)
    {
        // When synchro=false, don't lock a mutex for rendezvous queue.
        // This is required when this function is called in the
        // receive queue worker thread - it would lock itself.
        int cst = postConnect(response, true, 0, synchro);
        if (cst == CONN_REJECT)
        {
            // m_RejectReason already set
            HLOGC(mglog.Debug, log << "processRendezvous: rejecting due to problems in postConnect.");
            return CONN_REJECT;
        }
    }

    // URQ_DONE or URQ_AGREEMENT can be the result if the state is RDV_CONNECTED.
    // If URQ_DONE, then there's nothing to be done, when URQ_AGREEMENT then return
    // CONN_CONTINUE to make the caller send again the contents if the packet buffer,
    // this time with URQ_AGREEMENT message, but still consider yourself connected.
    if (rsp_type == URQ_DONE)
    {
        HLOGC(mglog.Debug, log << "processRendezvous: rsp=DONE, reporting ACCEPT (nothing to respond)");
        return CONN_ACCEPT;
    }

    // createSrtHandshake moved here because if the above conditions are satisfied,
    // no response is going to be send, so nothing needs to be "created".

    // needs_extension here distinguishes between cases 1 and 3.
    // NOTE: in case when interpretSrtHandshake was run under the conditions above (to interpret HSRSP),
    // then createSrtHandshake below will create only empty AGREEMENT message.
    if (!createSrtHandshake(SRT_CMD_HSREQ, SRT_CMD_KMREQ, 0, 0,
                (w_reqpkt), (m_ConnReq)))
    {
        // m_RejectReason already set
        LOGC(mglog.Error, log << "createSrtHandshake failed (IPE?), connection rejected. REQ-TIME: LOW");
        m_tsLastReqTime = steady_clock::time_point();
        return CONN_REJECT;
    }

    if (rsp_type == URQ_AGREEMENT && m_RdvState == CHandShake::RDV_CONNECTED)
    {
        // We are using our own serialization method (not the one called after
        // processConnectResponse, this is skipped in case when this function
        // is called), so we can also send this immediately. Agreement must be
        // sent just once and the party must switch into CONNECTED state - in
        // contrast to CONCLUSION messages, which should be sent in loop repeatedly.
        //
        // Even though in theory the AGREEMENT message sent just once may miss
        // the target (as normal thing in UDP), this is little probable to happen,
        // and this doesn't matter much because even if the other party doesn't
        // get AGREEMENT, but will get payload or KEEPALIVE messages, it will
        // turn into connected state as well. The AGREEMENT is rather kinda
        // catalyzer here and may turn the entity on the right track faster. When
        // AGREEMENT is missed, it may have kinda initial tearing.

        const steady_clock::time_point now = steady_clock::now();
        m_tsLastReqTime                    = now;
        setPacketTS(w_reqpkt, now);
        HLOGC(mglog.Debug,
              log << "processRendezvous: rsp=AGREEMENT, reporting ACCEPT and sending just this one, REQ-TIME HIGH.");

        m_pSndQueue->sendto(serv_addr, w_reqpkt);

        return CONN_ACCEPT;
    }

    if (rst == RST_OK)
    {
        // the request time must be updated so that the next handshake can be sent out immediately
        HLOGC(mglog.Debug,
              log << "processRendezvous: rsp=" << RequestTypeStr(m_ConnReq.m_iReqType)
                  << " REQ-TIME: LOW to send immediately, consider yourself conencted");
        m_tsLastReqTime = steady_clock::time_point();
    }
    else
    {
        HLOGC(mglog.Debug, log << "processRendezvous: REQ-TIME: remains previous value, consider yourself connected");
    }
    return CONN_CONTINUE;
}

EConnectStatus CUDT::processConnectResponse(const CPacket& response, CUDTException* eout, EConnectMethod synchro) ATR_NOEXCEPT
{
    // NOTE: ASSUMED LOCK ON: m_ConnectionLock.

    // this is the 2nd half of a connection request. If the connection is setup successfully this returns 0.
    // Returned values:
    // - CONN_REJECT: there was some error when processing the response, connection should be rejected
    // - CONN_ACCEPT: the handshake is done and finished correctly
    // - CONN_CONTINUE: the induction handshake has been processed correctly, and expects CONCLUSION handshake

    if (!m_bConnecting)
        return CONN_REJECT;

    // This is required in HSv5 rendezvous, in which it should send the URQ_AGREEMENT message to
    // the peer, however switch to connected state.
    HLOGC(mglog.Debug,
          log << "processConnectResponse: TYPE:"
              << (response.isControl() ? MessageTypeStr(response.getType(), response.getExtendedType())
                                       : string("DATA")));
    // ConnectStatus res = CONN_REJECT; // used later for status - must be declared here due to goto POST_CONNECT.

    // For HSv4, the data sender is INITIATOR, and the data receiver is RESPONDER,
    // regardless of the connecting side affiliation. This will be changed for HSv5.
    bool          bidirectional = false;
    HandshakeSide hsd           = m_bDataSender ? HSD_INITIATOR : HSD_RESPONDER;
    // (defined here due to 'goto' below).

    // SRT peer may send the SRT handshake private message (type 0x7fff) before a keep-alive.

    // This condition is checked when the current agent is trying to do connect() in rendezvous mode,
    // but the peer was faster to send a handshake packet earlier. This makes it continue with connecting
    // process if the peer is already behaving as if the connection was already established.

    // This value will check either the initial value, which is less than SRT1, or
    // the value previously loaded to m_ConnReq during the previous handshake response.
    // For the initial form this value should not be checked.
    bool hsv5 = m_ConnRes.m_iVersion >= HS_VERSION_SRT1;

    if (m_bRendezvous &&
        (m_RdvState == CHandShake::RDV_CONNECTED   // somehow Rendezvous-v5 switched it to CONNECTED.
         || !response.isControl()                  // WAS A PAYLOAD PACKET.
         || (response.getType() == UMSG_KEEPALIVE) // OR WAS A UMSG_KEEPALIVE message.
         || (response.getType() == UMSG_EXT) // OR WAS a CONTROL packet of some extended type (i.e. any SRT specific)
         )
        // This may happen if this is an initial state in which the socket type was not yet set.
        // If this is a field that holds the response handshake record from the peer, this means that it wasn't received
        // yet. HSv5: added version check because in HSv5 the m_iType field has different meaning and it may be 0 in
        // case when the handshake does not carry SRT extensions.
        && (hsv5 || m_ConnRes.m_iType != UDT_UNDEFINED))
    {
        // a data packet or a keep-alive packet comes, which means the peer side is already connected
        // in this situation, the previously recorded response will be used
        // In HSv5 this situation is theoretically possible if this party has missed the URQ_AGREEMENT message.
        HLOGC(mglog.Debug, log << CONID() << "processConnectResponse: already connected - pinning in");
        if (hsv5)
        {
            m_RdvState = CHandShake::RDV_CONNECTED;
        }

        return postConnect(response, hsv5, eout, synchro);
    }

    if (!response.isControl(UMSG_HANDSHAKE))
    {
        m_RejectReason = SRT_REJ_ROGUE;
        if (!response.isControl())
        {
            LOGC(mglog.Error, log << CONID() << "processConnectResponse: received DATA while HANDSHAKE expected");
        }
        else
        {
            LOGC(mglog.Error,
                 log << CONID()
                     << "processConnectResponse: CONFUSED: expected UMSG_HANDSHAKE as connection not yet established, "
                        "got: "
                     << MessageTypeStr(response.getType(), response.getExtendedType()));
        }
        return CONN_CONFUSED;
    }

    if (m_ConnRes.load_from(response.m_pcData, response.getLength()) == -1)
    {
        m_RejectReason = SRT_REJ_ROGUE;
        // Handshake data were too small to reach the Handshake structure. Reject.
        LOGC(mglog.Error,
             log << CONID()
                 << "processConnectResponse: HANDSHAKE data buffer too small - possible blueboxing. Rejecting.");
        return CONN_REJECT;
    }

    HLOGC(mglog.Debug, log << CONID() << "processConnectResponse: HS RECEIVED: " << m_ConnRes.show());
    if (m_ConnRes.m_iReqType > URQ_FAILURE_TYPES)
    {
        m_RejectReason = RejectReasonForURQ(m_ConnRes.m_iReqType);
        return CONN_REJECT;
    }

    if (size_t(m_ConnRes.m_iMSS) > CPacket::ETH_MAX_MTU_SIZE)
    {
        // Yes, we do abort to prevent buffer overrun. Set your MSS correctly
        // and you'll avoid problems.
        m_RejectReason = SRT_REJ_ROGUE;
        LOGC(mglog.Fatal, log << "MSS size " << m_iMSS << "exceeds MTU size!");
        return CONN_REJECT;
    }

    // (see createCrypter() call below)
    //
    // The CCryptoControl attached object must be created early
    // because it will be required to create a conclusion handshake in HSv5
    //
    if (m_bRendezvous)
    {
        // SANITY CHECK: A rendezvous socket should reject any caller requests (it's not a listener)
        if (m_ConnRes.m_iReqType == URQ_INDUCTION)
        {
            m_RejectReason = SRT_REJ_ROGUE;
            LOGC(mglog.Error,
                 log << CONID()
                     << "processConnectResponse: Rendezvous-point received INDUCTION handshake (expected WAVEAHAND). "
                        "Rejecting.");
            return CONN_REJECT;
        }

        // The procedure for version 5 is completely different and changes the states
        // differently, so the old code will still maintain HSv4 the old way.

        if (m_ConnRes.m_iVersion > HS_VERSION_UDT4)
        {
            HLOGC(mglog.Debug, log << CONID() << "processConnectResponse: Rendezvous HSv5 DETECTED.");
            return CONN_RENDEZVOUS; // --> will continue in CUDT::processRendezvous().
        }

        HLOGC(mglog.Debug, log << CONID() << "processConnectResponse: Rendsezvous HSv4 DETECTED.");
        // So, here it has either received URQ_WAVEAHAND handshake message (while it should be in URQ_WAVEAHAND itself)
        // or it has received URQ_CONCLUSION/URQ_AGREEMENT message while this box has already sent URQ_WAVEAHAND to the
        // peer, and DID NOT send the URQ_CONCLUSION yet.

        if (m_ConnReq.m_iReqType == URQ_WAVEAHAND || m_ConnRes.m_iReqType == URQ_WAVEAHAND)
        {
            HLOGC(mglog.Debug,
                  log << CONID() << "processConnectResponse: REQ-TIME LOW. got HS RDV. Agent state:"
                      << RequestTypeStr(m_ConnReq.m_iReqType) << " Peer HS:" << m_ConnRes.show());

            // Here we could have received WAVEAHAND or CONCLUSION.
            // For HSv4 simply switch to CONCLUSION for the sake of further handshake rolling.
            // For HSv5, make the cookie contest and basing on this decide, which party
            // should provide the HSREQ/KMREQ attachment.

           if (!createCrypter(hsd, false /* unidirectional */))
           {
               m_RejectReason = SRT_REJ_RESOURCE;
               m_ConnReq.m_iReqType = URQFailure(SRT_REJ_RESOURCE);
               // the request time must be updated so that the next handshake can be sent out immediately.
               m_tsLastReqTime = steady_clock::time_point();
               return CONN_REJECT;
           }

            m_ConnReq.m_iReqType = URQ_CONCLUSION;
            // the request time must be updated so that the next handshake can be sent out immediately.
            m_tsLastReqTime = steady_clock::time_point();
            return CONN_CONTINUE;
        }
        else
        {
            HLOGC(mglog.Debug, log << CONID() << "processConnectResponse: Rendezvous HSv4 PAST waveahand");
        }
    }
    else
    {
        // set cookie
        if (m_ConnRes.m_iReqType == URQ_INDUCTION)
        {
            HLOGC(mglog.Debug,
                  log << CONID() << "processConnectResponse: REQ-TIME LOW; got INDUCTION HS response (cookie:" << hex
                      << m_ConnRes.m_iCookie << " version:" << dec << m_ConnRes.m_iVersion
                      << "), sending CONCLUSION HS with this cookie");

            m_ConnReq.m_iCookie  = m_ConnRes.m_iCookie;
            m_ConnReq.m_iReqType = URQ_CONCLUSION;

            // Here test if the LISTENER has responded with version HS_VERSION_SRT1,
            // it means that it is HSv5 capable. It can still accept the HSv4 handshake.
            if (m_ConnRes.m_iVersion > HS_VERSION_UDT4)
            {
                int hs_flags = SrtHSRequest::SRT_HSTYPE_HSFLAGS::unwrap(m_ConnRes.m_iType);

                if (hs_flags != SrtHSRequest::SRT_MAGIC_CODE)
                {
                    LOGC(mglog.Warn, log << "processConnectResponse: Listener HSv5 did not set the SRT_MAGIC_CODE");
                }

                checkUpdateCryptoKeyLen("processConnectResponse", m_ConnRes.m_iType);

                // This will catch HS_VERSION_SRT1 and any newer.
                // Set your highest version.
                m_ConnReq.m_iVersion = HS_VERSION_SRT1;
                // CONTROVERSIAL: use 0 as m_iType according to the meaning in HSv5.
                // The HSv4 client might not understand it, which means that agent
                // must switch itself to HSv4 rendezvous, and this time iType sould
                // be set to UDT_DGRAM value.
                m_ConnReq.m_iType = 0;

                // This marks the information for the serializer that
                // the SRT handshake extension is required.
                // Rest of the data will be filled together with
                // serialization.
                m_ConnReq.m_extension = true;

                // For HSv5, the caller is INITIATOR and the listener is RESPONDER.
                // The m_bDataSender value should be completely ignored and the
                // connection is always bidirectional.
                bidirectional = true;
                hsd           = HSD_INITIATOR;
<<<<<<< HEAD
                m_SrtHsSide = hsd;
=======
                m_SrtHsSide   = hsd;
>>>>>>> 5b5030bb
            }

            m_tsLastReqTime = steady_clock::time_point();
            if (!createCrypter(hsd, bidirectional))
            {
                m_RejectReason = SRT_REJ_RESOURCE;
                return CONN_REJECT;
            }
            // NOTE: This setup sets URQ_CONCLUSION and appropriate data in the handshake structure.
            // The full handshake to be sent will be filled back in the caller function -- CUDT::startConnect().
            return CONN_CONTINUE;
        }
    }

    return postConnect(response, false, eout, synchro);
}

void CUDT::applyResponseSettings()
{
    // Re-configure according to the negotiated values.
    m_iMSS               = m_ConnRes.m_iMSS;
    m_iFlowWindowSize    = m_ConnRes.m_iFlightFlagSize;
    int udpsize          = m_iMSS - CPacket::UDP_HDR_SIZE;
    m_iMaxSRTPayloadSize = udpsize - CPacket::HDR_SIZE;
    m_iPeerISN           = m_ConnRes.m_iISN;

    setInitialRcvSeq(m_iPeerISN);

    m_iRcvCurrPhySeqNo = m_ConnRes.m_iISN - 1;
    m_PeerID           = m_ConnRes.m_iID;
    memcpy((m_piSelfIP), m_ConnRes.m_piPeerIP, sizeof m_piSelfIP);

    HLOGC(mglog.Debug,
          log << CONID() << "applyResponseSettings: HANSHAKE CONCLUDED. SETTING: payload-size=" << m_iMaxSRTPayloadSize
              << " mss=" << m_ConnRes.m_iMSS << " flw=" << m_ConnRes.m_iFlightFlagSize << " isn=" << m_ConnRes.m_iISN
              << " peerID=" << m_ConnRes.m_iID);
}

EConnectStatus CUDT::postConnect(const CPacket &response, bool rendezvous, CUDTException *eout, bool synchro)
{
    if (m_ConnRes.m_iVersion < HS_VERSION_SRT1)
        m_tsRcvPeerStartTime = steady_clock::time_point(); // will be set correctly in SRT HS.

    // This procedure isn't being executed in rendezvous because
    // in rendezvous it's completed before calling this function.
    if (!rendezvous)
    {
        // NOTE: THIS function must be called before calling prepareConnectionObjects.
        // The reason why it's not part of prepareConnectionObjects is that the activities
        // done there are done SIMILAR way in acceptAndRespond, which also calls this
        // function. In fact, prepareConnectionObjects() represents the code that was
        // done separately in processConnectResponse() and acceptAndRespond(), so this way
        // this code is now common. Now acceptAndRespond() does "manually" something similar
        // to applyResponseSettings(), just a little bit differently. This SHOULD be made
        // common as a part of refactoring job, just needs a bit more time.
        //
        // Currently just this function must be called always BEFORE prepareConnectionObjects
        // everywhere except acceptAndRespond().
        applyResponseSettings();

        // This will actually be done also in rendezvous HSv4,
        // however in this case the HSREQ extension will not be attached,
        // so it will simply go the "old way".
        bool ok = prepareConnectionObjects(m_ConnRes, m_SrtHsSide, eout);
        // May happen that 'response' contains a data packet that was sent in rendezvous mode.
        // In this situation the interpretation of handshake was already done earlier.
        if (ok && response.isControl())
        {
            ok = interpretSrtHandshake(m_ConnRes, response, 0, 0);
            if (!ok && eout)
            {
                *eout = CUDTException(MJ_SETUP, MN_REJECTED, 0);
            }
        }
        if (!ok) // m_RejectReason already set
            return CONN_REJECT;
    }

    updateAfterSrtHandshake(m_ConnRes.m_iVersion);
    CInfoBlock ib;
    ib.m_iIPversion = m_PeerAddr.family();
    CInfoBlock::convert(m_PeerAddr, ib.m_piIP);
    if (m_pCache->lookup(&ib) >= 0)
    {
        m_iRTT       = ib.m_iRTT;
        m_iBandwidth = ib.m_iBandwidth;
    }

    SRT_REJECT_REASON rr = setupCC();
    if (rr != SRT_REJ_UNKNOWN)
    {
        m_RejectReason = rr;
        return CONN_REJECT;
    }

    // And, I am connected too.
    m_bConnecting = false;
    m_bConnected  = true;

    // register this socket for receiving data packets
    m_pRNode->m_bOnList = true;
    m_pRcvQueue->setNewEntry(this);

    // XXX Problem around CONN_CONFUSED!
    // If some too-eager packets were received from a listener
    // that thinks it's connected, but his last handshake was missed,
    // they are collected by CRcvQueue::storePkt. The removeConnector
    // function will want to delete them all, so it would be nice
    // if these packets can be re-delivered. Of course the listener
    // should be prepared to resend them (as every packet can be lost
    // on UDP), but it's kinda overkill when we have them already and
    // can dispatch them.

    // Remove from rendezvous queue (in this particular case it's
    // actually removing the socket that undergoes asynchronous HS processing).
    // Removing at THIS point because since when setNewEntry is called,
    // the next iteration in the CRcvQueue::worker loop will be dispatching
    // packets normally, as within-connection, so the "connector" won't
    // play any role since this time.
    // The connector, however, must stay alive until the setNewEntry is called
    // because otherwise the packets that are coming for this socket before the
    // connection process is complete will be rejected as "attack", instead of
    // being enqueued for later pickup from the queue.
    m_pRcvQueue->removeConnector(m_SocketID, synchro);

    // acknowledge the management module.
    CUDTSocket* s = s_UDTUnited.locateSocket(m_SocketID);
    if (!s)
    {
        if (eout)
        {
            *eout = CUDTException(MJ_NOTSUP, MN_SIDINVAL, 0);
        }

        m_RejectReason = SRT_REJ_CLOSE;
        return CONN_REJECT;
    }

    // copy address information of local node
    // the local port must be correctly assigned BEFORE CUDT::startConnect(),
    // otherwise if startConnect() fails, the multiplexer cannot be located
    // by garbage collection and will cause leak
    s->m_pUDT->m_pSndQueue->m_pChannel->getSockAddr((s->m_SelfAddr));
    CIPAddress::pton((s->m_SelfAddr), s->m_pUDT->m_piSelfIP, s->m_SelfAddr.family());

    s->m_Status = SRTS_CONNECTED;

    // acknowledde any waiting epolls to write
    s_UDTUnited.m_EPoll.update_events(m_SocketID, m_sPollID, SRT_EPOLL_OUT, true);

    LOGC(mglog.Note, log << CONID() << "Connection established to: " << SockaddrToString(m_PeerAddr));

    return CONN_ACCEPT;
}

void CUDT::checkUpdateCryptoKeyLen(const char *loghdr SRT_ATR_UNUSED, int32_t typefield)
{
    int enc_flags = SrtHSRequest::SRT_HSTYPE_ENCFLAGS::unwrap(typefield);

    // potentially 0-7 values are possible.
    // When 0, don't change anything - it should rely on the value 0.
    // When 1, 5, 6, 7, this is kinda internal error - ignore.
    if (enc_flags >= 2 && enc_flags <= 4) // 2 = 128, 3 = 192, 4 = 256
    {
        int rcv_pbkeylen = SrtHSRequest::SRT_PBKEYLEN_BITS::wrap(enc_flags);
        if (m_iSndCryptoKeyLen == 0)
        {
            m_iSndCryptoKeyLen = rcv_pbkeylen;
            HLOGC(mglog.Debug, log << loghdr << ": PBKEYLEN adopted from advertised value: " << m_iSndCryptoKeyLen);
        }
        else if (m_iSndCryptoKeyLen != rcv_pbkeylen)
        {
            // Conflict. Use SRTO_SENDER flag to check if this side should accept
            // the enforcement, otherwise simply let it win.
            if (!m_bDataSender)
            {
                LOGC(mglog.Warn,
                     log << loghdr << ": PBKEYLEN conflict - OVERRIDDEN " << m_iSndCryptoKeyLen << " by "
                         << rcv_pbkeylen << " from PEER (as AGENT is not SRTO_SENDER)");
                m_iSndCryptoKeyLen = rcv_pbkeylen;
            }
            else
            {
                LOGC(mglog.Warn,
                     log << loghdr << ": PBKEYLEN conflict - keep " << m_iSndCryptoKeyLen
                         << "; peer-advertised PBKEYLEN " << rcv_pbkeylen << " rejected because Agent is SRTO_SENDER");
            }
        }
    }
    else if (enc_flags != 0)
    {
        LOGC(mglog.Error, log << loghdr << ": IPE: enc_flags outside allowed 2, 3, 4: " << enc_flags);
    }
    else
    {
        HLOGC(mglog.Debug, log << loghdr << ": No encryption flags found in type field: " << typefield);
    }
}

// Rendezvous
void CUDT::rendezvousSwitchState(UDTRequestType& w_rsptype, bool& w_needs_extension, bool& w_needs_hsrsp)
{
    UDTRequestType req           = m_ConnRes.m_iReqType;
    int            hs_flags      = SrtHSRequest::SRT_HSTYPE_HSFLAGS::unwrap(m_ConnRes.m_iType);
    bool           has_extension = !!hs_flags; // it holds flags, if no flags, there are no extensions.

    const HandshakeSide &hsd = m_SrtHsSide;
    // Note important possibilities that are considered here:

    // 1. The serial arrangement. This happens when one party has missed the
    // URQ_WAVEAHAND message, it sent its own URQ_WAVEAHAND message, and then the
    // firstmost message it received from the peer is URQ_CONCLUSION, as a response
    // for agent's URQ_WAVEAHAND.
    //
    // In this case, Agent switches to RDV_FINE state and Peer switches to RDV_ATTENTION state.
    //
    // 2. The parallel arrangement. This happens when the URQ_WAVEAHAND message sent
    // by both parties are almost in a perfect synch (a rare, but possible case). In this
    // case, both parties receive one another's URQ_WAVEAHAND message and both switch to
    // RDV_ATTENTION state.
    //
    // It's not possible to predict neither which arrangement will happen, or which
    // party will be RDV_FINE in case when the serial arrangement has happened. What
    // will actually happen will depend on random conditions.
    //
    // No matter this randomity, we have a limited number of possible conditions:
    //
    // Stating that "agent" is the party that has received the URQ_WAVEAHAND in whatever
    // arrangement, we are certain, that "agent" switched to RDV_ATTENTION, and peer:
    //
    // - switched to RDV_ATTENTION state (so, both are in the same state independently)
    // - switched to RDV_FINE state (so, the message interchange is actually more-less sequenced)
    //
    // In particular, there's no possibility of a situation that both are in RDV_FINE state
    // because the agent can switch to RDV_FINE state only if it received URQ_CONCLUSION from
    // the peer, while the peer could not send URQ_CONCLUSION without switching off RDV_WAVING
    // (actually to RDV_ATTENTION). There's also no exit to RDV_FINE from RDV_ATTENTION.

    // DEFAULT STATEMENT: don't attach extensions to URQ_CONCLUSION, neither HSREQ nor HSRSP.
    w_needs_extension = false;
    w_needs_hsrsp     = false;

    string reason;

#if ENABLE_HEAVY_LOGGING

    HLOGC(mglog.Debug, log << "rendezvousSwitchState: HS: " << m_ConnRes.show());

    struct LogAtTheEnd
    {
        CHandShake::RendezvousState        ost;
        UDTRequestType                     orq;
        const CHandShake::RendezvousState &nst;
        const UDTRequestType &             nrq;
        bool &                             needext;
        bool &                             needrsp;
        string &                           reason;

        ~LogAtTheEnd()
        {
            HLOGC(mglog.Debug,
                  log << "rendezvousSwitchState: STATE[" << CHandShake::RdvStateStr(ost) << "->"
                      << CHandShake::RdvStateStr(nst) << "] REQTYPE[" << RequestTypeStr(orq) << "->"
                      << RequestTypeStr(nrq) << "] "
                      << "ext:" << (needext ? (needrsp ? "HSRSP" : "HSREQ") : "NONE")
                      << (reason == "" ? string() : "reason:" + reason));
        }
    } l_logend = {m_RdvState, req, m_RdvState, w_rsptype, w_needs_extension, w_needs_hsrsp, reason};

#endif

    switch (m_RdvState)
    {
    case CHandShake::RDV_INVALID:
        return;

    case CHandShake::RDV_WAVING:
    {
        if (req == URQ_WAVEAHAND)
        {
            m_RdvState = CHandShake::RDV_ATTENTION;

            // NOTE: if this->isWinner(), attach HSREQ
            w_rsptype = URQ_CONCLUSION;
            if (hsd == HSD_INITIATOR)
                w_needs_extension = true;
            return;
        }

        if (req == URQ_CONCLUSION)
        {
            m_RdvState = CHandShake::RDV_FINE;
            w_rsptype   = URQ_CONCLUSION;

            w_needs_extension = true; // (see below - this needs to craft either HSREQ or HSRSP)
            // if this->isWinner(), then craft HSREQ for that response.
            // if this->isLoser(), then this packet should bring HSREQ, so craft HSRSP for the response.
            if (hsd == HSD_RESPONDER)
                w_needs_hsrsp = true;
            return;
        }
    }
        reason = "WAVING -> WAVEAHAND or CONCLUSION";
        break;

    case CHandShake::RDV_ATTENTION:
    {
        if (req == URQ_WAVEAHAND)
        {
            // This is only possible if the URQ_CONCLUSION sent to the peer
            // was lost on track. The peer is then simply unaware that the
            // agent has switched to ATTENTION state and continues sending
            // waveahands. In this case, just remain in ATTENTION state and
            // retry with URQ_CONCLUSION, as normally.
            w_rsptype = URQ_CONCLUSION;
            if (hsd == HSD_INITIATOR)
                w_needs_extension = true;
            return;
        }

        if (req == URQ_CONCLUSION)
        {
            // We have two possibilities here:
            //
            // WINNER (HSD_INITIATOR): send URQ_AGREEMENT
            if (hsd == HSD_INITIATOR)
            {
                // WINNER should get a response with HSRSP, otherwise this is kinda empty conclusion.
                // If no HSRSP attached, stay in this state.
                if (hs_flags == 0)
                {
                    HLOGC(
                        mglog.Debug,
                        log << "rendezvousSwitchState: "
                               "{INITIATOR}[ATTENTION] awaits CONCLUSION+HSRSP, got CONCLUSION, remain in [ATTENTION]");
                    w_rsptype         = URQ_CONCLUSION;
                    w_needs_extension = true; // If you expect to receive HSRSP, continue sending HSREQ
                    return;
                }
                m_RdvState = CHandShake::RDV_CONNECTED;
                w_rsptype   = URQ_AGREEMENT;
                return;
            }

            // LOSER (HSD_RESPONDER): send URQ_CONCLUSION and attach HSRSP extension, then expect URQ_AGREEMENT
            if (hsd == HSD_RESPONDER)
            {
                // If no HSREQ attached, stay in this state.
                // (Although this seems completely impossible).
                if (hs_flags == 0)
                {
                    LOGC(
                        mglog.Warn,
                        log << "rendezvousSwitchState: (IPE!)"
                               "{RESPONDER}[ATTENTION] awaits CONCLUSION+HSREQ, got CONCLUSION, remain in [ATTENTION]");
                    w_rsptype         = URQ_CONCLUSION;
                    w_needs_extension = false; // If you received WITHOUT extensions, respond WITHOUT extensions (wait
                                               // for the right message)
                    return;
                }
                m_RdvState       = CHandShake::RDV_INITIATED;
                w_rsptype         = URQ_CONCLUSION;
                w_needs_extension = true;
                w_needs_hsrsp     = true;
                return;
            }

            LOGC(mglog.Error, log << "RENDEZVOUS COOKIE DRAW! Cannot resolve to a valid state.");
            // Fallback for cookie draw
            m_RdvState = CHandShake::RDV_INVALID;
            w_rsptype   = URQFailure(SRT_REJ_RDVCOOKIE);
            return;
        }

        if (req == URQ_AGREEMENT)
        {
            // This means that the peer has received our URQ_CONCLUSION, but
            // the agent missed the peer's URQ_CONCLUSION (received only initial
            // URQ_WAVEAHAND).
            if (hsd == HSD_INITIATOR)
            {
                // In this case the missed URQ_CONCLUSION was sent without extensions,
                // whereas the peer received our URQ_CONCLUSION with HSREQ, and therefore
                // it sent URQ_AGREEMENT already with HSRSP. This isn't a problem for
                // us, we can go on with it, especially that the peer is already switched
                // into CHandShake::RDV_CONNECTED state.
                m_RdvState = CHandShake::RDV_CONNECTED;

                // Both sides are connected, no need to send anything anymore.
                w_rsptype = URQ_DONE;
                return;
            }

            if (hsd == HSD_RESPONDER)
            {
                // In this case the missed URQ_CONCLUSION was sent with extensions, so
                // we have to request this once again. Send URQ_CONCLUSION in order to
                // inform the other party that we need the conclusion message once again.
                // The ATTENTION state should be maintained.
                w_rsptype         = URQ_CONCLUSION;
                w_needs_extension = true;
                w_needs_hsrsp     = true;
                return;
            }
        }
    }
    reason = "ATTENTION -> WAVEAHAND(conclusion), CONCLUSION(agreement/conclusion), AGREEMENT (done/conclusion)";
    break;

    case CHandShake::RDV_FINE:
    {
        // In FINE state we can't receive URQ_WAVEAHAND because if the peer has already
        // sent URQ_CONCLUSION, it's already in CHandShake::RDV_ATTENTION, and in this state it can
        // only send URQ_CONCLUSION, whereas when it isn't in CHandShake::RDV_ATTENTION, it couldn't
        // have sent URQ_CONCLUSION, and if it didn't, the agent wouldn't be in CHandShake::RDV_FINE state.

        if (req == URQ_CONCLUSION)
        {
            // There's only one case when it should receive CONCLUSION in FINE state:
            // When it's the winner. If so, it should then contain HSREQ extension.
            // In case of loser, it shouldn't receive CONCLUSION at all - it should
            // receive AGREEMENT.

            // The winner case, received CONCLUSION + HSRSP - switch to CONNECTED and send AGREEMENT.
            // So, check first if HAS EXTENSION

            bool correct_switch = false;
            if (hsd == HSD_INITIATOR && !has_extension)
            {
                // Received REPEATED empty conclusion that has initially switched it into FINE state.
                // To exit FINE state we need the CONCLUSION message with HSRSP.
                HLOGC(mglog.Debug,
                      log << "rendezvousSwitchState: {INITIATOR}[FINE] <CONCLUSION without HSRSP. Stay in [FINE], "
                             "await CONCLUSION+HSRSP");
            }
            else if (hsd == HSD_RESPONDER)
            {
                // In FINE state the RESPONDER expects only to be sent AGREEMENT.
                // It has previously received CONCLUSION in WAVING state and this has switched
                // it to FINE state. That CONCLUSION message should have contained extension,
                // so if this is a repeated CONCLUSION+HSREQ, it should be responded with
                // CONCLUSION+HSRSP.
                HLOGC(mglog.Debug,
                      log << "rendezvousSwitchState: {RESPONDER}[FINE] <CONCLUSION. Stay in [FINE], await AGREEMENT");
            }
            else
            {
                correct_switch = true;
            }

            if (!correct_switch)
            {
                w_rsptype = URQ_CONCLUSION;
                // initiator should send HSREQ, responder HSRSP,
                // in both cases extension is needed
                w_needs_extension = true;
                w_needs_hsrsp     = hsd == HSD_RESPONDER;
                return;
            }

            m_RdvState = CHandShake::RDV_CONNECTED;
            w_rsptype   = URQ_AGREEMENT;
            return;
        }

        if (req == URQ_AGREEMENT)
        {
            // The loser case, the agreement was sent in response to conclusion that
            // already carried over the HSRSP extension.

            // There's a theoretical case when URQ_AGREEMENT can be received in case of
            // parallel arrangement, while the agent is already in CHandShake::RDV_CONNECTED state.
            // This will be dispatched in the main loop and discarded.

            m_RdvState = CHandShake::RDV_CONNECTED;
            w_rsptype   = URQ_DONE;
            return;
        }
    }

        reason = "FINE -> CONCLUSION(agreement), AGREEMENT(done)";
        break;
    case CHandShake::RDV_INITIATED:
    {
        // In this state we just wait for URQ_AGREEMENT, which should cause it to
        // switch to CONNECTED. No response required.
        if (req == URQ_AGREEMENT)
        {
            // No matter in which state we'd be, just switch to connected.
            if (m_RdvState == CHandShake::RDV_CONNECTED)
            {
                HLOGC(mglog.Debug, log << "<-- AGREEMENT: already connected");
            }
            else
            {
                HLOGC(mglog.Debug, log << "<-- AGREEMENT: switched to connected");
            }
            m_RdvState = CHandShake::RDV_CONNECTED;
            w_rsptype   = URQ_DONE;
            return;
        }

        if (req == URQ_CONCLUSION)
        {
            // Receiving conclusion in this state means that the other party
            // didn't get our conclusion, so send it again, the same as when
            // exiting the ATTENTION state.
            w_rsptype = URQ_CONCLUSION;
            if (hsd == HSD_RESPONDER)
            {
                HLOGC(mglog.Debug,
                      log << "rendezvousSwitchState: "
                             "{RESPONDER}[INITIATED] awaits AGREEMENT, "
                             "got CONCLUSION, sending CONCLUSION+HSRSP");
                w_needs_extension = true;
                w_needs_hsrsp     = true;
                return;
            }

            // Loser, initiated? This may only happen in parallel arrangement, where
            // the agent exchanges empty conclusion messages with the peer, simultaneously
            // exchanging HSREQ-HSRSP conclusion messages. Check if THIS message contained
            // HSREQ, and set responding HSRSP in that case.
            if (hs_flags == 0)
            {
                HLOGC(mglog.Debug,
                      log << "rendezvousSwitchState: "
                             "{INITIATOR}[INITIATED] awaits AGREEMENT, "
                             "got empty CONCLUSION, STILL RESPONDING CONCLUSION+HSRSP");
            }
            else
            {

                HLOGC(mglog.Debug,
                      log << "rendezvousSwitchState: "
                             "{INITIATOR}[INITIATED] awaits AGREEMENT, "
                             "got CONCLUSION+HSREQ, responding CONCLUSION+HSRSP");
            }
            w_needs_extension = true;
            w_needs_hsrsp     = true;
            return;
        }
    }

        reason = "INITIATED -> AGREEMENT(done)";
        break;

    case CHandShake::RDV_CONNECTED:
        // Do nothing. This theoretically should never happen.
        w_rsptype = URQ_DONE;
        return;
    }

    HLOGC(mglog.Debug, log << "rendezvousSwitchState: INVALID STATE TRANSITION, result: INVALID");
    // All others are treated as errors
    m_RdvState = CHandShake::RDV_WAVING;
    w_rsptype   = URQFailure(SRT_REJ_ROGUE);
}

/*
 * Timestamp-based Packet Delivery (TsbPd) thread
 * This thread runs only if TsbPd mode is enabled
 * Hold received packets until its time to 'play' them, at PktTimeStamp + TsbPdDelay.
 */
void *CUDT::tsbpd(void *param)
{
    CUDT *self = (CUDT *)param;

    THREAD_STATE_INIT("SRT:TsbPd");

    CGuard recv_lock  (self->m_RecvLock);
    CSync recvdata_cc (self->m_RecvDataCond, recv_lock);
    CSync tsbpd_cc    (self->m_RcvTsbPdCond, recv_lock);

    self->m_bTsbPdAckWakeup = true;
    while (!self->m_bClosing)
    {
        int32_t                  current_pkt_seq = 0;
        steady_clock::time_point tsbpdtime;
        bool                     rxready = false;

        enterCS(self->m_RcvBufferLock);

#ifdef SRT_ENABLE_RCVBUFSZ_MAVG
        self->m_pRcvBuffer->updRcvAvgDataSize(steady_clock::now());
#endif

        if (self->m_bTLPktDrop)
        {
            int32_t skiptoseqno = -1;
            bool passack = true; // Get next packet to wait for even if not acked

            rxready = self->m_pRcvBuffer->getRcvFirstMsg((tsbpdtime), (passack), (skiptoseqno), (current_pkt_seq));

            HLOGC(tslog.Debug,
                  log << boolalpha << "NEXT PKT CHECK: rdy=" << rxready << " passack=" << passack << " skipto=%"
                      << skiptoseqno << " current=%" << current_pkt_seq << " buf-base=%" << self->m_iRcvLastSkipAck);
            /*
             * VALUES RETURNED:
             *
             * rxready:     if true, packet at head of queue ready to play
             * tsbpdtime:   timestamp of packet at head of queue, ready or not. 0 if none.
             * passack:     if true, ready head of queue not yet acknowledged
             * skiptoseqno: sequence number of packet at head of queue if ready to play but
             *              some preceeding packets are missing (need to be skipped). -1 if none.
             */
            if (rxready)
            {
                /* Packet ready to play according to time stamp but... */
                int seqlen = CSeqNo::seqoff(self->m_iRcvLastSkipAck, skiptoseqno);

                if (skiptoseqno != -1 && seqlen > 0)
                {
                    /*
                     * skiptoseqno != -1,
                     * packet ready to play but preceeded by missing packets (hole).
                     */

                    self->updateForgotten(seqlen, self->m_iRcvLastSkipAck, skiptoseqno);
                    self->m_pRcvBuffer->skipData(seqlen);

                    self->m_iRcvLastSkipAck = skiptoseqno;

#if ENABLE_LOGGING
                    int64_t timediff_us = 0;
                    if (!is_zero(tsbpdtime))
                        timediff_us = count_microseconds(steady_clock::now() - tsbpdtime);
#if ENABLE_HEAVY_LOGGING
                    HLOGC(tslog.Debug,
                          log << self->CONID() << "tsbpd: DROPSEQ: up to seq=" << CSeqNo::decseq(skiptoseqno) << " ("
                              << seqlen << " packets) playable at " << FormatTime(tsbpdtime) << " delayed "
                              << (timediff_us / 1000) << "." << (timediff_us % 1000) << " ms");
#endif
                    LOGC(dlog.Warn, log << "RCV-DROPPED packet delay=" << (timediff_us/1000) << "ms");
#endif

                    tsbpdtime = steady_clock::time_point(); //Next sent ack will unblock
                    rxready   = false;
                }
                else if (passack)
                {
                    /* Packets ready to play but not yet acknowledged (should happen within 10ms) */
                    rxready   = false;
                    tsbpdtime = steady_clock::time_point(); // Next sent ack will unblock
                }                  /* else packet ready to play */
            }                      /* else packets not ready to play */
        }
        else
        {
            rxready = self->m_pRcvBuffer->isRcvDataReady((tsbpdtime), (current_pkt_seq), -1);
        }
        leaveCS(self->m_RcvBufferLock);

        if (rxready)
        {
            HLOGC(tslog.Debug,
                  log << self->CONID() << "tsbpd: PLAYING PACKET seq=" << current_pkt_seq << " (belated "
                      << (count_milliseconds(steady_clock::now() - tsbpdtime)) << "ms)");
            /*
             * There are packets ready to be delivered
             * signal a waiting "recv" call if there is any data available
             */
            if (self->m_bSynRecving)
            {
                recvdata_cc.signal_locked(recv_lock);
            }
            /*
             * Set EPOLL_IN to wakeup any thread waiting on epoll
             */
            self->s_UDTUnited.m_EPoll.update_events(self->m_SocketID, self->m_sPollID, SRT_EPOLL_IN, true);
            CTimer::triggerEvent();
            tsbpdtime = steady_clock::time_point();
        }

        if (!is_zero(tsbpdtime))
        {
            const steady_clock::duration timediff = tsbpdtime - steady_clock::now();
            /*
             * Buffer at head of queue is not ready to play.
             * Schedule wakeup when it will be.
             */
            self->m_bTsbPdAckWakeup = false;
            HLOGC(tslog.Debug,
                  log << self->CONID() << "tsbpd: FUTURE PACKET seq=" << current_pkt_seq
                      << " T=" << FormatTime(tsbpdtime) << " - waiting " << count_milliseconds(timediff) << "ms");
            tsbpd_cc.wait_for(timediff);
        }
        else
        {
            /*
             * We have just signaled epoll; or
             * receive queue is empty; or
             * next buffer to deliver is not in receive queue (missing packet in sequence).
             *
             * Block until woken up by one of the following event:
             * - All ready-to-play packets have been pulled and EPOLL_IN cleared (then loop to block until next pkt time
             * if any)
             * - New buffers ACKed
             * - Closing the connection
             */
            HLOGC(tslog.Debug, log << self->CONID() << "tsbpd: no data, scheduling wakeup at ack");
            self->m_bTsbPdAckWakeup = true;
            tsbpd_cc.wait();
        }

        HLOGC(tslog.Debug, log << self->CONID() << "tsbpd: WAKE UP!!!");
    }
    THREAD_EXIT();
    HLOGC(tslog.Debug, log << self->CONID() << "tsbpd: EXITING");
    return NULL;
}

void CUDT::updateForgotten(int seqlen, int32_t lastack, int32_t skiptoseqno)
{
    /* Update drop/skip stats */
    enterCS(m_StatsLock);
    m_stats.rcvDropTotal += seqlen;
    m_stats.traceRcvDrop += seqlen;
    /* Estimate dropped/skipped bytes from average payload */
    int avgpayloadsz = m_pRcvBuffer->getRcvAvgPayloadSize();
    m_stats.rcvBytesDropTotal += seqlen * avgpayloadsz;
    m_stats.traceRcvBytesDrop += seqlen * avgpayloadsz;
    leaveCS(m_StatsLock);

    dropFromLossLists(lastack, CSeqNo::decseq(skiptoseqno)); //remove(from,to-inclusive)
}

bool CUDT::prepareConnectionObjects(const CHandShake &hs, HandshakeSide hsd, CUDTException *eout)
{
    // This will be lazily created due to being the common
    // code with HSv5 rendezvous, in which this will be run
    // in a little bit "randomly selected" moment, but must
    // be run once in the whole connection process.
    if (m_pSndBuffer)
    {
        HLOGC(mglog.Debug, log << "prepareConnectionObjects: (lazy) already created.");
        return true;
    }

    bool bidirectional = false;
    if (hs.m_iVersion > HS_VERSION_UDT4)
    {
        bidirectional = true; // HSv5 is always bidirectional
    }

    // HSD_DRAW is received only if this side is listener.
    // If this side is caller with HSv5, HSD_INITIATOR should be passed.
    // If this is a rendezvous connection with HSv5, the handshake role
    // is taken from m_SrtHsSide field.
    if (hsd == HSD_DRAW)
    {
        if (bidirectional)
        {
            hsd = HSD_RESPONDER; // In HSv5, listener is always RESPONDER and caller always INITIATOR.
        }
        else
        {
            hsd = m_bDataSender ? HSD_INITIATOR : HSD_RESPONDER;
        }
    }

    try
    {
        m_pSndBuffer = new CSndBuffer(32, m_iMaxSRTPayloadSize);
        m_pRcvBuffer = new CRcvBuffer(&(m_pRcvQueue->m_UnitQueue), m_iRcvBufSize);
        // after introducing lite ACK, the sndlosslist may not be cleared in time, so it requires twice space.
        m_pSndLossList = new CSndLossList(m_iFlowWindowSize * 2);
        m_pRcvLossList = new CRcvLossList(m_iFlightFlagSize);
    }
    catch (...)
    {
        // Simply reject.
        if (eout)
        {
            *eout = CUDTException(MJ_SYSTEMRES, MN_MEMORY, 0);
        }
        m_RejectReason = SRT_REJ_RESOURCE;
        return false;
    }

    if (!createCrypter(hsd, bidirectional)) // Make sure CC is created (lazy)
    {
        m_RejectReason = SRT_REJ_RESOURCE;
        return false;
    }

    return true;
}

void CUDT::acceptAndRespond(const sockaddr_any& peer, const CPacket& hspkt, CHandShake& w_hs)
{
    HLOGC(mglog.Debug, log << "acceptAndRespond: setting up data according to handshake");

    CGuard cg(m_ConnectionLock);

    m_tsRcvPeerStartTime = steady_clock::time_point(); // will be set correctly at SRT HS

    // Uses the smaller MSS between the peers
    if (w_hs.m_iMSS > m_iMSS)
        w_hs.m_iMSS = m_iMSS;
    else
        m_iMSS = w_hs.m_iMSS;

    // exchange info for maximum flow window size
    m_iFlowWindowSize     = w_hs.m_iFlightFlagSize;
    w_hs.m_iFlightFlagSize = (m_iRcvBufSize < m_iFlightFlagSize) ? m_iRcvBufSize : m_iFlightFlagSize;

    m_iPeerISN = w_hs.m_iISN;

   setInitialRcvSeq(m_iPeerISN);
    m_iRcvCurrPhySeqNo = w_hs.m_iISN - 1;

    m_PeerID  = w_hs.m_iID;
    w_hs.m_iID = m_SocketID;

    // use peer's ISN and send it back for security check
    m_iISN = w_hs.m_iISN;

   setInitialSndSeq(m_iISN);
    m_SndLastAck2Time = steady_clock::now();

    // this is a reponse handshake
    w_hs.m_iReqType = URQ_CONCLUSION;

    if (w_hs.m_iVersion > HS_VERSION_UDT4)
    {
        // The version is agreed; this code is executed only in case
        // when AGENT is listener. In this case, conclusion response
        // must always contain HSv5 handshake extensions.
        w_hs.m_extension = true;
    }

    // get local IP address and send the peer its IP address (because UDP cannot get local IP address)
    memcpy((m_piSelfIP), w_hs.m_piPeerIP, sizeof m_piSelfIP);
    CIPAddress::ntop(peer, (w_hs.m_piPeerIP));

    int udpsize          = m_iMSS - CPacket::UDP_HDR_SIZE;
    m_iMaxSRTPayloadSize = udpsize - CPacket::HDR_SIZE;
    HLOGC(mglog.Debug, log << "acceptAndRespond: PAYLOAD SIZE: " << m_iMaxSRTPayloadSize);

    // Prepare all structures
    if (!prepareConnectionObjects(w_hs, HSD_DRAW, 0))
    {
        HLOGC(mglog.Debug, log << "acceptAndRespond: prepareConnectionObjects failed - responding with REJECT.");
        // If the SRT Handshake extension was provided and wasn't interpreted
        // correctly, the connection should be rejected.
        //
        // Respond with the rejection message and exit with exception
        // so that the caller will know that this new socket should be deleted.
        w_hs.m_iReqType = URQFailure(m_RejectReason);
        throw CUDTException(MJ_SETUP, MN_REJECTED, 0);
    }
    // Since now you can use m_pCryptoControl

    CInfoBlock ib;
    ib.m_iIPversion = peer.family();
    CInfoBlock::convert(peer, ib.m_piIP);
    if (m_pCache->lookup(&ib) >= 0)
    {
        m_iRTT       = ib.m_iRTT;
        m_iBandwidth = ib.m_iBandwidth;
    }

    // This should extract the HSREQ and KMREQ portion in the handshake packet.
    // This could still be a HSv4 packet and contain no such parts, which will leave
    // this entity as "non-SRT-handshaken", and await further HSREQ and KMREQ sent
    // as UMSG_EXT.
    uint32_t kmdata[SRTDATA_MAXSIZE];
    size_t   kmdatasize = SRTDATA_MAXSIZE;
    if (!interpretSrtHandshake(w_hs, hspkt, (kmdata), (&kmdatasize)))
    {
        HLOGC(mglog.Debug, log << "acceptAndRespond: interpretSrtHandshake failed - responding with REJECT.");
        // If the SRT Handshake extension was provided and wasn't interpreted
        // correctly, the connection should be rejected.
        //
        // Respond with the rejection message and return false from
        // this function so that the caller will know that this new
        // socket should be deleted.
        w_hs.m_iReqType = URQFailure(m_RejectReason);
        throw CUDTException(MJ_SETUP, MN_REJECTED, 0);
    }

    updateAfterSrtHandshake(w_hs.m_iVersion);
    SRT_REJECT_REASON rr = setupCC();
    // UNKNOWN used as a "no error" value
    if (rr != SRT_REJ_UNKNOWN)
    {
        w_hs.m_iReqType = URQFailure(rr);
        m_RejectReason = rr;
        throw CUDTException(MJ_SETUP, MN_REJECTED, 0);
    }

    m_PeerAddr = peer;

    // And of course, it is connected.
    m_bConnected = true;

    // register this socket for receiving data packets
    m_pRNode->m_bOnList = true;
    m_pRcvQueue->setNewEntry(this);

    // send the response to the peer, see listen() for more discussions about this
    // XXX Here create CONCLUSION RESPONSE with:
    // - just the UDT handshake, if HS_VERSION_UDT4,
    // - if higher, the UDT handshake, the SRT HSRSP, the SRT KMRSP
    size_t size = m_iMaxSRTPayloadSize;
    // Allocate the maximum possible memory for an SRT payload.
    // This is a maximum you can send once.
    CPacket response;
    response.setControl(UMSG_HANDSHAKE);
    response.allocate(size);

    // This will serialize the handshake according to its current form.
    HLOGC(mglog.Debug,
          log << "acceptAndRespond: creating CONCLUSION response (HSv5: with HSRSP/KMRSP) buffer size=" << size);
    if (!createSrtHandshake(SRT_CMD_HSRSP, SRT_CMD_KMRSP, kmdata, kmdatasize, (response), (w_hs)))
    {
        LOGC(mglog.Error, log << "acceptAndRespond: error creating handshake response");
        throw CUDTException(MJ_SETUP, MN_REJECTED, 0);
    }

    // Set target socket ID to the value from received handshake's source ID.
    response.m_iID = m_PeerID;

#if ENABLE_HEAVY_LOGGING
    {
        // To make sure what REALLY is being sent, parse back the handshake
        // data that have been just written into the buffer.
        CHandShake debughs;
        debughs.load_from(response.m_pcData, response.getLength());
        HLOGC(mglog.Debug,
              log << CONID() << "acceptAndRespond: sending HS from agent @"
                << debughs.m_iID << " to peer @" << response.m_iID
                << "HS:" << debughs.show());
    }
#endif

    // NOTE: BLOCK THIS instruction in order to cause the final
    // handshake to be missed and cause the problem solved in PR #417.
    // When missed this message, the caller should not accept packets
    // coming as connected, but continue repeated handshake until finally
    // received the listener's handshake.
    m_pSndQueue->sendto(peer, response);
}

// This function is required to be called when a caller receives an INDUCTION
// response from the listener and would like to create a CONCLUSION that includes
// the SRT handshake extension. This extension requires that the crypter object
// be created, but it's still too early for it to be completely configured.
// This function then precreates the object so that the handshake extension can
// be created, as this happens before the completion of the connection (and
// therefore configuration of the crypter object), which can only take place upon
// reception of CONCLUSION response from the listener.
bool CUDT::createCrypter(HandshakeSide side, bool bidirectional)
{
    // Lazy initialization
    if (m_pCryptoControl)
        return true;

    // Write back this value, when it was just determined.
    m_SrtHsSide = side;

    m_pCryptoControl.reset(new CCryptoControl(this, m_SocketID));

    // XXX These below are a little bit controversial.
    // These data should probably be filled only upon
    // reception of the conclusion handshake - otherwise
    // they have outdated values.
    m_pCryptoControl->setCryptoSecret(m_CryptoSecret);

    if (bidirectional || m_bDataSender)
    {
        HLOGC(mglog.Debug, log << "createCrypter: setting RCV/SND KeyLen=" << m_iSndCryptoKeyLen);
        m_pCryptoControl->setCryptoKeylen(m_iSndCryptoKeyLen);
    }

    return m_pCryptoControl->init(side, bidirectional);
}

SRT_REJECT_REASON CUDT::setupCC()
{
    // Prepare configuration object,
    // Create the CCC object and configure it.

    // UDT also sets back the congestion window: ???
    // m_dCongestionWindow = m_pCC->m_dCWndSize;

    // XXX Not sure about that. May happen that AGENT wants
    // tsbpd mode, but PEER doesn't, even in bidirectional mode.
    // This way, the reception side should get precedense.
    // if (bidirectional || m_bDataSender || m_bTwoWayData)
    //    m_bPeerTsbPd = m_bOPT_TsbPd;

    // SrtCongestion will retrieve whatever parameters it needs
    // from *this.
    if (!m_CongCtl.configure(this))
    {
        return SRT_REJ_CONGESTION;
    }

    // Configure filter module
    if (m_OPT_PktFilterConfigString != "")
    {
        // This string, when nonempty, defines that the corrector shall be
        // configured. Otherwise it's left uninitialized.

        // At this point we state everything is checked and the appropriate
        // corrector type is already selected, so now create it.
        HLOGC(mglog.Debug, log << "filter: Configuring Corrector: " << m_OPT_PktFilterConfigString);
        if (!m_PacketFilter.configure(this, m_pRcvBuffer->getUnitQueue(), m_OPT_PktFilterConfigString))
        {
            return SRT_REJ_FILTER;
        }

        m_PktFilterRexmitLevel = m_PacketFilter.arqLevel();
    }
    else
    {
        // When we have no filter, ARQ should work in ALWAYS mode.
        m_PktFilterRexmitLevel = SRT_ARQ_ALWAYS;
    }

    // Override the value of minimum NAK interval, per SrtCongestion's wish.
    // When default 0 value is returned, the current value set by CUDT
    // is preserved.
    const steady_clock::duration min_nak = microseconds_from(m_CongCtl->minNAKInterval());
    if (min_nak != steady_clock::duration::zero())
        m_tdMinNakInterval = min_nak;

    // Update timers
    const steady_clock::time_point currtime = steady_clock::now();
    m_tsLastRspTime          = currtime;
    m_tsNextACKTime          = currtime + m_tdACKInterval;
    m_tsNextNAKTime          = currtime + m_tdNAKInterval;
    m_tsLastRspAckTime       = currtime;
    m_tsLastSndTime          = currtime;

    HLOGC(mglog.Debug,
          log << "setupCC: setting parameters: mss=" << m_iMSS << " maxCWNDSize/FlowWindowSize=" << m_iFlowWindowSize
              << " rcvrate=" << m_iDeliveryRate << "p/s (" << m_iByteDeliveryRate << "B/S)"
              << " rtt=" << m_iRTT << " bw=" << m_iBandwidth);

    if (!updateCC(TEV_INIT, TEV_INIT_RESET))
    {
        LOGC(mglog.Error, log << "setupCC: IPE: resrouces not yet initialized!");
        return SRT_REJ_IPE;
    }
    return SRT_REJ_UNKNOWN;
}

void CUDT::considerLegacySrtHandshake(const steady_clock::time_point &timebase)
{
    // Do a fast pre-check first - this simply declares that agent uses HSv5
    // and the legacy SRT Handshake is not to be done. Second check is whether
    // agent is sender (=initiator in HSv4).
    if (!isOPT_TsbPd() || !m_bDataSender)
        return;

    if (m_iSndHsRetryCnt <= 0)
    {
        HLOGC(mglog.Debug, log << "Legacy HSREQ: not needed, expire counter=" << m_iSndHsRetryCnt);
        return;
    }

    const steady_clock::time_point now = steady_clock::now();
    if (!is_zero(timebase))
    {
        // Then this should be done only if it's the right time,
        // the TSBPD mode is on, and when the counter is "still rolling".
        /*
         * SRT Handshake with peer:
         * If...
         * - we want TsbPd mode; and
         * - we have not tried more than CSRTCC_MAXRETRY times (peer may not be SRT); and
         * - and did not get answer back from peer
         * - last sent handshake req should have been replied (RTT*1.5 elapsed); and
         * then (re-)send handshake request.
         */
        if (timebase > now) // too early
        {
            HLOGC(mglog.Debug, log << "Legacy HSREQ: TOO EARLY, will still retry " << m_iSndHsRetryCnt << " times");
            return;
        }
    }
    // If 0 timebase, it means that this is the initial sending with the very first
    // payload packet sent. Send only if this is still set to maximum+1 value.
    else if (m_iSndHsRetryCnt < SRT_MAX_HSRETRY + 1)
    {
        HLOGC(mglog.Debug,
              log << "Legacy HSREQ: INITIAL, REPEATED, so not to be done. Will repeat on sending " << m_iSndHsRetryCnt
                  << " times");
        return;
    }

    HLOGC(mglog.Debug, log << "Legacy HSREQ: SENDING, will repeat " << m_iSndHsRetryCnt << " times if no response");
    m_iSndHsRetryCnt--;
    m_tsSndHsLastTime = now;
    sendSrtMsg(SRT_CMD_HSREQ);
}

void CUDT::checkSndTimers(Whether2RegenKm regen)
{
    if (m_SrtHsSide == HSD_INITIATOR)
    {
        HLOGC(mglog.Debug, log << "checkSndTimers: HS SIDE: INITIATOR, considering legacy handshake with timebase");
        // Legacy method for HSREQ, only if initiator.
        considerLegacySrtHandshake(m_tsSndHsLastTime + microseconds_from(m_iRTT * 3 / 2));
    }
    else
    {
        HLOGC(mglog.Debug,
              log << "checkSndTimers: HS SIDE: " << (m_SrtHsSide == HSD_RESPONDER ? "RESPONDER" : "DRAW (IPE?)")
                  << " - not considering legacy handshake");
    }

    // This must be done always on sender, regardless of HS side.
    // When regen == DONT_REGEN_KM, it's a handshake call, so do
    // it only for initiator.
    if (regen || m_SrtHsSide == HSD_INITIATOR)
    {
        // Don't call this function in "non-regen mode" (sending only),
        // if this side is RESPONDER. This shall be called only with
        // regeneration request, which is required by the sender.
        if (m_pCryptoControl)
            m_pCryptoControl->sendKeysToPeer(regen);
    }
}

void CUDT::addressAndSend(CPacket& w_pkt)
{
    w_pkt.m_iID        = m_PeerID;
    setPacketTS(w_pkt, steady_clock::now());

    // NOTE: w_pkt isn't modified in this call,
    // just in CChannel::sendto it's modified in place
    // before sending for performance purposes,
    // and then modification is undone. Logically then
    // there's no modification here.
    m_pSndQueue->sendto(m_PeerAddr, w_pkt);
}

bool CUDT::close()
{
    // NOTE: this function is called from within the garbage collector thread.

    if (!m_bOpened)
    {
        return false;
    }

    HLOGC(mglog.Debug, log << CONID() << " - closing socket:");

    if (m_Linger.l_onoff != 0)
    {
        const steady_clock::time_point entertime = steady_clock::now();

        HLOGC(mglog.Debug, log << CONID() << " ... (linger)");
        while (!m_bBroken && m_bConnected && (m_pSndBuffer->getCurrBufSize() > 0) &&
               (steady_clock::now() - entertime < seconds_from(m_Linger.l_linger)))
        {
            // linger has been checked by previous close() call and has expired
            if (m_tsLingerExpiration >= entertime)
                break;

            if (!m_bSynSending)
            {
                // if this socket enables asynchronous sending, return immediately and let GC to close it later
                if (is_zero(m_tsLingerExpiration))
                    m_tsLingerExpiration = entertime + seconds_from(m_Linger.l_linger);

                HLOGC(mglog.Debug,
                      log << "CUDT::close: linger-nonblocking, setting expire time T="
                          << FormatTime(m_tsLingerExpiration));

                return false;
            }

#ifndef _WIN32
            timespec ts;
            ts.tv_sec  = 0;
            ts.tv_nsec = 1000000;
            nanosleep(&ts, NULL);
#else
            Sleep(1);
#endif
        }
    }

    // remove this socket from the snd queue
    if (m_bConnected)
        m_pSndQueue->m_pSndUList->remove(this);

    /*
     * update_events below useless
     * removing usock for EPolls right after (remove_usocks) clears it (in other HAI patch).
     *
     * What is in EPoll shall be the responsibility of the application, if it want local close event,
     * it would remove the socket from the EPoll after close.
     */
    // trigger any pending IO events.
    s_UDTUnited.m_EPoll.update_events(m_SocketID, m_sPollID, SRT_EPOLL_ERR, true);
    // then remove itself from all epoll monitoring
    try
    {
        for (set<int>::iterator i = m_sPollID.begin(); i != m_sPollID.end(); ++i)
            s_UDTUnited.m_EPoll.remove_usock(*i, m_SocketID);
    }
    catch (...)
    {
    }

    // XXX What's this, could any of the above actions make it !m_bOpened?
    if (!m_bOpened)
    {
        return true;
    }

    // Inform the threads handler to stop.
    m_bClosing = true;

    HLOGC(mglog.Debug, log << CONID() << "CLOSING STATE. Acquiring connection lock");

    CGuard connectguard(m_ConnectionLock);

    // Signal the sender and recver if they are waiting for data.
    releaseSynch();

    HLOGC(mglog.Debug, log << CONID() << "CLOSING, removing from listener/connector");

    if (m_bListening)
    {
        m_bListening = false;
        m_pRcvQueue->removeListener(this);
    }
    else if (m_bConnecting)
    {
        m_pRcvQueue->removeConnector(m_SocketID);
    }

    if (m_bConnected)
    {
        if (!m_bShutdown)
        {
            HLOGC(mglog.Debug, log << CONID() << "CLOSING - sending SHUTDOWN to the peer");
            sendCtrl(UMSG_SHUTDOWN);
        }

        // Store current connection information.
        CInfoBlock ib;
        ib.m_iIPversion = m_PeerAddr.family();
        CInfoBlock::convert(m_PeerAddr, ib.m_piIP);
        ib.m_iRTT       = m_iRTT;
        ib.m_iBandwidth = m_iBandwidth;
        m_pCache->update(&ib);

        m_bConnected = false;
    }

    if (m_pCryptoControl)
        m_pCryptoControl->close();

    if (isOPT_TsbPd() && !pthread_equal(m_RcvTsbPdThread, pthread_t()))
    {
        HLOGC(mglog.Debug, log << "CLOSING, joining TSBPD thread...");
        void *retval;
        int ret SRT_ATR_UNUSED = pthread_join(m_RcvTsbPdThread, &retval);
        HLOGC(mglog.Debug, log << "... " << (ret == 0 ? "SUCCEEDED" : "FAILED"));
    }

    HLOGC(mglog.Debug, log << "CLOSING, joining send/receive threads");

    // waiting all send and recv calls to stop
    CGuard sendguard(m_SendLock);
    CGuard recvguard(m_RecvLock);

    // Locking m_RcvBufferLock to protect calling to m_pCryptoControl->decrypt((packet))
    // from the processData(...) function while resetting Crypto Control.
    enterCS(m_RcvBufferLock);
    m_pCryptoControl.reset();
    leaveCS(m_RcvBufferLock);

    m_lSrtVersion            = SRT_DEF_VERSION;
    m_lPeerSrtVersion        = SRT_VERSION_UNK;
    m_lMinimumPeerSrtVersion = SRT_VERSION_MAJ1;
    m_tsRcvPeerStartTime     = steady_clock::time_point();

    m_bOpened = false;

    return true;
}

int CUDT::receiveBuffer(char *data, int len)
{
    if (!m_CongCtl->checkTransArgs(SrtCongestion::STA_BUFFER, SrtCongestion::STAD_RECV, data, len, -1, false))
        throw CUDTException(MJ_NOTSUP, MN_INVALBUFFERAPI, 0);

    if (isOPT_TsbPd())
    {
        LOGP(mglog.Error, "recv: This function is not intended to be used in Live mode with TSBPD.");
        throw CUDTException(MJ_NOTSUP, MN_INVALBUFFERAPI, 0);
    }

    CGuard recvguard (m_RecvLock);

    if ((m_bBroken || m_bClosing) && !m_pRcvBuffer->isRcvDataReady())
    {
        if (m_bShutdown)
        {
            // For stream API, return 0 as a sign of EOF for transmission.
            // That's a bit controversial because theoretically the
            // UMSG_SHUTDOWN message may be lost as every UDP packet, although
            // another theory states that this will never happen because this
            // packet has a total size of 42 bytes and such packets are
            // declared as never dropped - but still, this is UDP so there's no
            // guarantee.

            // The most reliable way to inform the party that the transmission
            // has ended would be to send a single empty packet (that is,
            // a data packet that contains only an SRT header in the UDP
            // payload), which is a normal data packet that can undergo
            // normal sequence check and retransmission rules, so it's ensured
            // that this packet will be received. Receiving such a packet should
            // make this function return 0, potentially also without breaking
            // the connection and potentially also with losing no ability to
            // send some larger portion of data next time.
            HLOGC(mglog.Debug, log << "STREAM API, SHUTDOWN: marking as EOF");
            return 0;
        }
        HLOGC(mglog.Debug,
              log << (m_bMessageAPI ? "MESSAGE" : "STREAM") << " API, " << (m_bShutdown ? "" : "no")
                  << " SHUTDOWN. Reporting as BROKEN.");
        throw CUDTException(MJ_CONNECTION, MN_CONNLOST, 0);
    }

    CSync rcond  (m_RecvDataCond, recvguard);
    CSync tscond (m_RcvTsbPdCond, recvguard);
    if (!m_pRcvBuffer->isRcvDataReady())
    {
        if (!m_bSynRecving)
        {
            throw CUDTException(MJ_AGAIN, MN_RDAVAIL, 0);
        }
        else
        {
            /* Kick TsbPd thread to schedule next wakeup (if running) */
            if (m_iRcvTimeOut < 0)
            {
                while (stillConnected() && !m_pRcvBuffer->isRcvDataReady())
                {
                    // Do not block forever, check connection status each 1 sec.
                    rcond.wait_for(seconds_from(1));
                }
            }
            else
            {
                const steady_clock::time_point exptime = steady_clock::now() + milliseconds_from(m_iRcvTimeOut);
                while (stillConnected() && !m_pRcvBuffer->isRcvDataReady())
                {
                    if (!rcond.wait_until(exptime)) // NOT means "not received a signal"
                        break; // timeout
                }
            }
        }
    }

    // throw an exception if not connected
    if (!m_bConnected)
        throw CUDTException(MJ_CONNECTION, MN_NOCONN, 0);

    if ((m_bBroken || m_bClosing) && !m_pRcvBuffer->isRcvDataReady())
    {
        // See at the beginning
        if (!m_bMessageAPI && m_bShutdown)
        {
            HLOGC(mglog.Debug, log << "STREAM API, SHUTDOWN: marking as EOF");
            return 0;
        }
        HLOGC(mglog.Debug,
              log << (m_bMessageAPI ? "MESSAGE" : "STREAM") << " API, " << (m_bShutdown ? "" : "no")
                  << " SHUTDOWN. Reporting as BROKEN.");

        throw CUDTException(MJ_CONNECTION, MN_CONNLOST, 0);
    }

    const int res = m_pRcvBuffer->readBuffer(data, len);

    /* Kick TsbPd thread to schedule next wakeup (if running) */
    if (m_bTsbPd)
    {
        HLOGP(tslog.Debug, "Ping TSBPD thread to schedule wakeup");
        tscond.signal_locked(recvguard);
    }
    else
    {
        HLOGP(tslog.Debug, "NOT pinging TSBPD - not set");
    }

    if (!m_pRcvBuffer->isRcvDataReady())
    {
        // read is not available any more
        s_UDTUnited.m_EPoll.update_events(m_SocketID, m_sPollID, SRT_EPOLL_IN, false);
    }

    if ((res <= 0) && (m_iRcvTimeOut >= 0))
        throw CUDTException(MJ_AGAIN, MN_XMTIMEOUT, 0);

    return res;
}

void CUDT::checkNeedDrop(bool& w_bCongestion)
{
    if (!m_bPeerTLPktDrop)
        return;

    if (!m_bMessageAPI)
    {
        LOGC(dlog.Error, log << "The SRTO_TLPKTDROP flag can only be used with message API.");
        throw CUDTException(MJ_NOTSUP, MN_INVALBUFFERAPI, 0);
    }

    int bytes, timespan_ms;
    // (returns buffer size in buffer units, ignored)
    m_pSndBuffer->getCurrBufSize((bytes), (timespan_ms));

    // high threshold (msec) at tsbpd_delay plus sender/receiver reaction time (2 * 10ms)
    // Minimum value must accomodate an I-Frame (~8 x average frame size)
    // >>need picture rate or app to set min treshold
    // >>using 1 sec for worse case 1 frame using all bit budget.
    // picture rate would be useful in auto SRT setting for min latency
    // XXX Make SRT_TLPKTDROP_MINTHRESHOLD_MS option-configurable
    int threshold_ms = 0;
    if (m_iOPT_SndDropDelay >= 0)
    {
        threshold_ms = std::max(m_iPeerTsbPdDelay_ms + m_iOPT_SndDropDelay, +SRT_TLPKTDROP_MINTHRESHOLD_MS) +
                       (2 * COMM_SYN_INTERVAL_US / 1000);
    }

    if (threshold_ms && timespan_ms > threshold_ms)
    {
        // protect packet retransmission
        enterCS(m_RecvAckLock);
        int dbytes;
        int dpkts = m_pSndBuffer->dropLateData(dbytes, steady_clock::now() - milliseconds_from(threshold_ms));
        if (dpkts > 0)
        {
            enterCS(m_StatsLock);
            m_stats.traceSndDrop += dpkts;
            m_stats.sndDropTotal += dpkts;
            m_stats.traceSndBytesDrop += dbytes;
            m_stats.sndBytesDropTotal += dbytes;
            leaveCS(m_StatsLock);

#if ENABLE_HEAVY_LOGGING
            int32_t realack = m_iSndLastDataAck;
#endif
            int32_t fakeack = CSeqNo::incseq(m_iSndLastDataAck, dpkts);

            m_iSndLastAck     = fakeack;
            m_iSndLastDataAck = fakeack;

            int32_t minlastack = CSeqNo::decseq(m_iSndLastDataAck);
            m_pSndLossList->remove(minlastack);
            /* If we dropped packets not yet sent, advance current position */
            // THIS MEANS: m_iSndCurrSeqNo = MAX(m_iSndCurrSeqNo, m_iSndLastDataAck-1)
            if (CSeqNo::seqcmp(m_iSndCurrSeqNo, minlastack) < 0)
            {
                m_iSndCurrSeqNo = minlastack;
            }
            LOGC(dlog.Error, log << "SND-DROPPED " << dpkts << " packets - lost delaying for " << timespan_ms << "ms");

            HLOGC(dlog.Debug,
                  log << "drop " << realack << "-" << m_iSndCurrSeqNo << " seqs,"
                      << dpkts << " pkts," << dbytes << " bytes," << timespan_ms << " ms");
        }
        w_bCongestion = true;
        leaveCS(m_RecvAckLock);
    }
    else if (timespan_ms > (m_iPeerTsbPdDelay_ms / 2))
    {
        HLOGC(mglog.Debug,
              log << "cong, BYTES " << bytes << ", TMSPAN " << timespan_ms << "ms");

        w_bCongestion = true;
    }
}

int CUDT::sendmsg(const char *data, int len, int msttl, bool inorder, uint64_t srctime)
{
    SRT_MSGCTRL mctrl = srt_msgctrl_default;
    mctrl.msgttl      = msttl;
    mctrl.inorder     = inorder;
    mctrl.srctime     = srctime;
    return this->sendmsg2(data, len, (mctrl));
}

int CUDT::sendmsg2(const char *data, int len, SRT_MSGCTRL& w_mctrl)
{
    bool         bCongestion = false;

    // throw an exception if not connected
    if (m_bBroken || m_bClosing)
        throw CUDTException(MJ_CONNECTION, MN_CONNLOST, 0);
    else if (!m_bConnected || !m_CongCtl.ready())
        throw CUDTException(MJ_CONNECTION, MN_NOCONN, 0);

    if (len <= 0)
    {
        LOGC(dlog.Error, log << "INVALID: Data size for sending declared with length: " << len);
        return 0;
    }

    int  msttl   = w_mctrl.msgttl;
    bool inorder = w_mctrl.inorder;

    // Sendmsg isn't restricted to the congctl type, however the congctl
    // may want to have something to say here.
    // NOTE: SrtCongestion is also allowed to throw CUDTException() by itself!
    {
        SrtCongestion::TransAPI api = SrtCongestion::STA_MESSAGE;
        CodeMinor               mn  = MN_INVALMSGAPI;
        if (!m_bMessageAPI)
        {
            api = SrtCongestion::STA_BUFFER;
            mn  = MN_INVALBUFFERAPI;
        }

        if (!m_CongCtl->checkTransArgs(api, SrtCongestion::STAD_SEND, data, len, msttl, inorder))
            throw CUDTException(MJ_NOTSUP, mn, 0);
    }

    // NOTE: the length restrictions differ in STREAM API and in MESSAGE API:

    // - STREAM API:
    //   At least 1 byte free sending buffer space is needed
    //   (in practice, one unit buffer of 1456 bytes).
    //   This function will send as much as possible, and return
    //   how much was actually sent.

    // - MESSAGE API:
    //   At least so many bytes free in the sending buffer is needed,
    //   as the length of the data, otherwise this function will block
    //   or return MJ_AGAIN until this condition is satisfied. The EXACTLY
    //   such number of data will be then written out, and this function
    //   will effectively return either -1 (error) or the value of 'len'.
    //   This call will be also rejected from upside when trying to send
    //   out a message of a length that exceeds the total size of the sending
    //   buffer (configurable by SRTO_SNDBUF).

    if (m_bMessageAPI && len > int(m_iSndBufSize * m_iMaxSRTPayloadSize))
    {
        LOGC(dlog.Error,
             log << "Message length (" << len << ") exceeds the size of sending buffer: "
                 << (m_iSndBufSize * m_iMaxSRTPayloadSize) << ". Use SRTO_SNDBUF if needed.");
        throw CUDTException(MJ_NOTSUP, MN_XSIZE, 0);
    }

    /* XXX
       This might be worth preserving for several occasions, but it
       must be at least conditional because it breaks backward compat.
    if (!m_pCryptoControl || !m_pCryptoControl->isSndEncryptionOK())
    {
        LOGC(dlog.Error, log << "Encryption is required, but the peer did not supply correct credentials. Sending
    rejected."); throw CUDTException(MJ_SETUP, MN_SECURITY, 0);
    }
    */

    CGuard sendguard(m_SendLock);

    if (m_pSndBuffer->getCurrBufSize() == 0)
    {
        // delay the EXP timer to avoid mis-fired timeout
        CGuard ack_lock(m_RecvAckLock);
        m_tsLastRspAckTime = steady_clock::now();
        m_iReXmitCount   = 1;
    }

    // checkNeedDrop(...) may lock m_RecvAckLock
    // to modify m_pSndBuffer and m_pSndLossList
    checkNeedDrop((bCongestion));

    int minlen = 1; // Minimum sender buffer space required for STREAM API
    if (m_bMessageAPI)
    {
        // For MESSAGE API the minimum outgoing buffer space required is
        // the size that can carry over the whole message as passed here.
        minlen = (len + m_iMaxSRTPayloadSize - 1) / m_iMaxSRTPayloadSize;
    }

    if (sndBuffersLeft() < minlen)
    {
        //>>We should not get here if SRT_ENABLE_TLPKTDROP
        // XXX Check if this needs to be removed, or put to an 'else' condition for m_bTLPktDrop.
        if (!m_bSynSending)
            throw CUDTException(MJ_AGAIN, MN_WRAVAIL, 0);

        {
            // wait here during a blocking sending
            CGuard sendblock_lock (m_SendBlockLock);
            CSync sendcond        (m_SendBlockCond,  sendblock_lock);

            if (m_iSndTimeOut < 0)
            {
                while (stillConnected() && sndBuffersLeft() < minlen && m_bPeerHealth)
                    sendcond.wait();
            }
            else
            {
                const steady_clock::time_point exptime = steady_clock::now() + milliseconds_from(m_iSndTimeOut);

                while (stillConnected() && sndBuffersLeft() < minlen && m_bPeerHealth)
                {
                    if (!sendcond.wait_until(exptime))
                        break;
                }
            }
        }

        // check the connection status
        if (m_bBroken || m_bClosing)
            throw CUDTException(MJ_CONNECTION, MN_CONNLOST, 0);
        else if (!m_bConnected)
            throw CUDTException(MJ_CONNECTION, MN_NOCONN, 0);
        else if (!m_bPeerHealth)
        {
            m_bPeerHealth = true;
            throw CUDTException(MJ_PEERERROR);
        }

        /*
         * The code below is to return ETIMEOUT when blocking mode could not get free buffer in time.
         * If no free buffer available in non-blocking mode, we alredy returned. If buffer availaible,
         * we test twice if this code is outside the else section.
         * This fix move it in the else (blocking-mode) section
         */
        if (sndBuffersLeft() < minlen)
        {
            if (m_iSndTimeOut >= 0)
                throw CUDTException(MJ_AGAIN, MN_XMTIMEOUT, 0);

            // XXX This looks very weird here, however most likely
            // this will happen only in the following case, when
            // the above loop has been interrupted, which happens when:
            // 1. The buffers left gets enough for minlen - but this is excluded
            //    in the first condition here.
            // 2. In the case of sending timeout, the above loop was interrupted
            //    due to reaching timeout, but this is excluded by the second
            //    condition here
            // 3. The 'stillConnected()' or m_bPeerHealth condition is false, of which:
            //    - broken/closing status is checked and responded with CONNECTION/CONNLOST
            //    - not connected status is checked and responded with CONNECTION/NOCONN
            //    - m_bPeerHealth condition is checked and responded with PEERERROR
            //
            // ERGO: never happens?
            LOGC(mglog.Fatal,
                 log << "IPE: sendmsg: the loop exited, while not enough size, still connected, peer healthy. "
                        "Impossible.");

            return 0;
        }
    }

    // If the sender's buffer is empty,
    // record total time used for sending
    if (m_pSndBuffer->getCurrBufSize() == 0)
    {
        CGuard lock(m_StatsLock);
        m_stats.sndDurationCounter = steady_clock::now();
    }

    int size = len;
    if (!m_bMessageAPI)
    {
        // For STREAM API it's allowed to send less bytes than the given buffer.
        // Just return how many bytes were actually scheduled for writing.
        // XXX May be reasonable to add a flag that requires that the function
        // not return until the buffer is sent completely.
        size = min(len, sndBuffersLeft() * m_iMaxSRTPayloadSize);
    }

    {
        CGuard recvAckLock(m_RecvAckLock);
        // insert the user buffer into the sending list

        int32_t seqno = m_iSndNextSeqNo;
        IF_HEAVY_LOGGING(int32_t orig_seqno = seqno);
        IF_HEAVY_LOGGING(steady_clock::time_point ts_srctime = steady_clock::time_point(w_mctrl.srctime));

        // Set this predicted next sequence to the control information.
        // It's the sequence of the FIRST (!) packet from all packets used to send
        // this buffer. Values from this field will be monotonic only if you always
        // have one packet per buffer (as it's in live mode).
        w_mctrl.pktseq = seqno;

        // XXX Conversion from w_mctrl.srctime -> steady_clock::time_point need not be accurrate.
        HLOGC(dlog.Debug, log << CONID() << "sock:SENDING (BEFORE) srctime:" << FormatTime(ts_srctime)
                << " DATA SIZE: " << size << " sched-SEQUENCE: " << seqno
                << " STAMP: " << BufferStamp(data, size));

        // seqno is INPUT-OUTPUT value:
        // - INPUT: the current sequence number to be placed for the next scheduled packet
        // - OUTPUT: value of the sequence number to be put on the first packet at the next sendmsg2 call.
        // We need to supply to the output the value that was STAMPED ON THE PACKET,
        // which is seqno. In the output we'll get the next sequence number.
        m_pSndBuffer->addBuffer(data, size, (w_mctrl));
        m_iSndNextSeqNo = w_mctrl.pktseq;
        w_mctrl.pktseq = seqno;

        HLOGC(dlog.Debug, log << CONID() << "sock:SENDING srctime:" << FormatTime(ts_srctime)
                << " DATA SIZE: " << size << " sched-SEQUENCE: " << orig_seqno << "(>>" << seqno << ")"
                << " STAMP: " << BufferStamp(data, size));

        if (sndBuffersLeft() < 1) // XXX Not sure if it should test if any space in the buffer, or as requried.
        {
            // write is not available any more
            s_UDTUnited.m_EPoll.update_events(m_SocketID, m_sPollID, SRT_EPOLL_OUT, false);
        }
    }

    // insert this socket to the snd list if it is not on the list yet
    // m_pSndUList->pop may lock CSndUList::m_ListLock and then m_RecvAckLock
    m_pSndQueue->m_pSndUList->update(this, CSndUList::rescheduleIf(bCongestion));

#ifdef SRT_ENABLE_ECN
    if (bCongestion)
    {
        LOGC(dlog.Error, log << "sendmsg2: CONGESTION; reporting error");
        throw CUDTException(MJ_AGAIN, MN_CONGESTION, 0);
    }
#endif /* SRT_ENABLE_ECN */

    HLOGC(dlog.Debug, log << CONID() << "sock:SENDING (END): success, size=" << size);
    return size;
}

int CUDT::recv(char* data, int len)
{
    SRT_MSGCTRL mctrl = srt_msgctrl_default;
    return recvmsg2(data, len, (mctrl));
}

int CUDT::recvmsg(char* data, int len, uint64_t& srctime)
{
    SRT_MSGCTRL mctrl = srt_msgctrl_default;
    int res = recvmsg2(data, len, (mctrl));
    srctime = mctrl.srctime;
    return res;
}

int CUDT::recvmsg2(char* data, int len, SRT_MSGCTRL& w_mctrl)
{
    if (!m_bConnected || !m_CongCtl.ready())
        throw CUDTException(MJ_CONNECTION, MN_NOCONN, 0);

    if (len <= 0)
    {
        LOGC(dlog.Error, log << "Length of '" << len << "' supplied to srt_recvmsg.");
        throw CUDTException(MJ_NOTSUP, MN_INVAL, 0);
    }

    if (m_bMessageAPI)
        return receiveMessage(data, len, (w_mctrl));

    return receiveBuffer(data, len);
}

int CUDT::receiveMessage(char *data, int len, SRT_MSGCTRL& w_mctrl)
{
    // Recvmsg isn't restricted to the congctl type, it's the most
    // basic method of passing the data. You can retrieve data as
    // they come in, however you need to match the size of the buffer.
    if (!m_CongCtl->checkTransArgs(SrtCongestion::STA_MESSAGE, SrtCongestion::STAD_RECV, data, len, -1, false))
        throw CUDTException(MJ_NOTSUP, MN_INVALMSGAPI, 0);

    CGuard recvguard (m_RecvLock);
    CSync tscond     (m_RcvTsbPdCond,  recvguard);

    /* XXX DEBUG STUFF - enable when required
       char charbool[2] = {'0', '1'};
       char ptrn [] = "RECVMSG/BEGIN BROKEN 1 CONN 1 CLOSING 1 SYNCR 1 NMSG                                ";
       int pos [] = {21, 28, 38, 46, 53};
       ptrn[pos[0]] = charbool[m_bBroken];
       ptrn[pos[1]] = charbool[m_bConnected];
       ptrn[pos[2]] = charbool[m_bClosing];
       ptrn[pos[3]] = charbool[m_bSynRecving];
       int wrtlen = sprintf(ptrn + pos[4], "%d", m_pRcvBuffer->getRcvMsgNum());
       strcpy(ptrn + pos[4] + wrtlen, "\n");
       fputs(ptrn, stderr);
    // */

    if (m_bBroken || m_bClosing)
    {
        HLOGC(mglog.Debug, log << CONID() << "receiveMessage: CONNECTION BROKEN - reading from recv buffer just for formality");
        int res       = m_pRcvBuffer->readMsg(data, len);
        w_mctrl.srctime = 0;

        // Kick TsbPd thread to schedule next wakeup (if running)
        if (m_bTsbPd)
        {
            HLOGP(tslog.Debug, "Ping TSBPD thread to schedule wakeup");
            tscond.signal_locked(recvguard);
        }
        else
        {
            HLOGP(tslog.Debug, "NOT pinging TSBPD - not set");
        }

        if (!m_pRcvBuffer->isRcvDataReady())
        {
            // read is not available any more
            s_UDTUnited.m_EPoll.update_events(m_SocketID, m_sPollID, SRT_EPOLL_IN, false);
        }

        if (res == 0)
        {
            if (!m_bMessageAPI && m_bShutdown)
                return 0;
            throw CUDTException(MJ_CONNECTION, MN_CONNLOST, 0);
        }
        else
            return res;
    }

    const int seqdistance = -1;

    if (!m_bSynRecving)
    {
        HLOGC(dlog.Debug, log << CONID() << "receiveMessage: BEGIN ASYNC MODE. Going to extract payload size=" << len);

        int res = m_pRcvBuffer->readMsg(data, len, (w_mctrl), seqdistance);
        HLOGC(dlog.Debug, log << CONID() << "AFTER readMsg: (NON-BLOCKING) result=" << res);

        if (res == 0)
        {
            // read is not available any more

            // Kick TsbPd thread to schedule next wakeup (if running)
            if (m_bTsbPd)
            {
                HLOGP(dlog.Debug, "receiveMessage: nothing to read, kicking TSBPD, return AGAIN");
                tscond.signal_locked(recvguard);
            }
            else
            {
                HLOGP(dlog.Debug, "receiveMessage: nothing to read, return AGAIN");
            }

            // Shut up EPoll if no more messages in non-blocking mode
            s_UDTUnited.m_EPoll.update_events(m_SocketID, m_sPollID, SRT_EPOLL_IN, false);
            throw CUDTException(MJ_AGAIN, MN_RDAVAIL, 0);
        }

        if (!m_pRcvBuffer->isRcvDataReady())
        {
            // Kick TsbPd thread to schedule next wakeup (if running)
            if (m_bTsbPd)
            {
                HLOGP(dlog.Debug, "receiveMessage: DATA READ, but nothing more - kicking TSBPD.");
                tscond.signal_locked(recvguard);
            }
            else
            {
                HLOGP(dlog.Debug, "receiveMessage: DATA READ, but nothing more");
            }

            // Shut up EPoll if no more messages in non-blocking mode
            s_UDTUnited.m_EPoll.update_events(m_SocketID, m_sPollID, SRT_EPOLL_IN, false);

            // After signaling the tsbpd for ready data, report the bandwidth.
#if ENABLE_HEAVY_LOGGING
            double bw = Bps2Mbps( m_iBandwidth * m_iMaxSRTPayloadSize );
            HLOGC(mglog.Debug, log << CONID() << "CURRENT BANDWIDTH: " << bw << "Mbps (" << m_iBandwidth << " buffers per second)");
#endif
        }
        return res;
    }

    HLOGC(dlog.Debug, log << CONID() << "receiveMessage: BEGIN SYNC MODE. Going to extract payload size max=" << len);

    int  res     = 0;
    bool timeout = false;
    // Do not block forever, check connection status each 1 sec.
    const steady_clock::duration recv_timeout = m_iRcvTimeOut < 0 ? seconds_from(1) : milliseconds_from(m_iRcvTimeOut);

    CSync recv_cond (m_RecvDataCond, recvguard);

    do
    {
        steady_clock::time_point tstime SRT_ATR_UNUSED;
        int32_t seqno;
        if (stillConnected() && !timeout && (!m_pRcvBuffer->isRcvDataReady((tstime), (seqno), seqdistance)))
        {
            /* Kick TsbPd thread to schedule next wakeup (if running) */
            if (m_bTsbPd)
            {
                // XXX Experimental, so just inform:
                // Check if the last check of isRcvDataReady has returned any "next time for a packet".
                // If so, then it means that TSBPD has fallen asleep only up to this time, so waking it up
                // would be "spurious". If a new packet comes ahead of the packet which's time is returned
                // in tstime (as TSBPD sleeps up to then), the procedure that receives it is responsible
                // of kicking TSBPD.
                // bool spurious = (tstime != 0);

                HLOGC(tslog.Debug, log << CONID() << "receiveMessage: KICK tsbpd" << (is_zero(tstime) ? " (SPURIOUS!)" : ""));
                tscond.signal_locked(recvguard);
            }

            do
            {
                // `wait_for(recv_timeout)` wouldn't be correct here. Waiting should be
                // only until the time that is now + timeout since the first moment
                // when this started, or sliced-waiting for 1 second, if timtout is
                // higher than this.
                const steady_clock::time_point exptime = steady_clock::now() + recv_timeout;

                HLOGC(tslog.Debug,
                      log << CONID() << "receiveMessage: fall asleep up to TS=" << FormatTime(exptime) << " lock=" << (&m_RecvLock)
                          << " cond=" << (&m_RecvDataCond));

                if (!recv_cond.wait_until(exptime))
                {
                    if (m_iRcvTimeOut >= 0) // otherwise it's "no timeout set"
                        timeout = true;
                    HLOGP(tslog.Debug,
                          "receiveMessage: DATA COND: EXPIRED -- checking connection conditions and rolling again");
                }
                else
                {
                    HLOGP(tslog.Debug, "receiveMessage: DATA COND: KICKED.");
                }
            } while (stillConnected() && !timeout && (!m_pRcvBuffer->isRcvDataReady()));

            HLOGC(tslog.Debug,
                  log << CONID() << "receiveMessage: lock-waiting loop exited: stillConntected=" << stillConnected()
                      << " timeout=" << timeout << " data-ready=" << m_pRcvBuffer->isRcvDataReady());
        }

        /* XXX DEBUG STUFF - enable when required
        LOGC(dlog.Debug, "RECVMSG/GO-ON BROKEN " << m_bBroken << " CONN " << m_bConnected
                << " CLOSING " << m_bClosing << " TMOUT " << timeout
                << " NMSG " << m_pRcvBuffer->getRcvMsgNum());
                */

        res = m_pRcvBuffer->readMsg((data), len, (w_mctrl), seqdistance);
        HLOGC(dlog.Debug, log << CONID() << "AFTER readMsg: (BLOCKING) result=" << res);

        if (m_bBroken || m_bClosing)
        {
            if (!m_bMessageAPI && m_bShutdown)
                return 0;
            throw CUDTException(MJ_CONNECTION, MN_CONNLOST, 0);
        }
        else if (!m_bConnected)
            throw CUDTException(MJ_CONNECTION, MN_NOCONN, 0);
    } while ((res == 0) && !timeout);

    if (!m_pRcvBuffer->isRcvDataReady())
    {
        // Falling here means usually that res == 0 && timeout == true.
        // res == 0 would repeat the above loop, unless there was also a timeout.
        // timeout has interrupted the above loop, but with res > 0 this condition
        // wouldn't be satisfied.

        // read is not available any more

        // Kick TsbPd thread to schedule next wakeup (if running)
        if (m_bTsbPd)
        {
            HLOGP(tslog.Debug, "recvmsg: KICK tsbpd() (buffer empty)");
            tscond.signal_locked(recvguard);
        }

        // Shut up EPoll if no more messages in non-blocking mode
        s_UDTUnited.m_EPoll.update_events(m_SocketID, m_sPollID, SRT_EPOLL_IN, false);
    }

    // Unblock when required
    // LOGC(tslog.Debug, "RECVMSG/EXIT RES " << res << " RCVTIMEOUT");

    if ((res <= 0) && (m_iRcvTimeOut >= 0))
        throw CUDTException(MJ_AGAIN, MN_XMTIMEOUT, 0);

    return res;
}

int64_t CUDT::sendfile(fstream &ifs, int64_t &offset, int64_t size, int block)
{
    if (m_bBroken || m_bClosing)
        throw CUDTException(MJ_CONNECTION, MN_CONNLOST, 0);
    else if (!m_bConnected || !m_CongCtl.ready())
        throw CUDTException(MJ_CONNECTION, MN_NOCONN, 0);

    if (size <= 0 && size != -1)
        return 0;

    if (!m_CongCtl->checkTransArgs(SrtCongestion::STA_FILE, SrtCongestion::STAD_SEND, 0, size, -1, false))
        throw CUDTException(MJ_NOTSUP, MN_INVALBUFFERAPI, 0);

    if (!m_pCryptoControl || !m_pCryptoControl->isSndEncryptionOK())
    {
        LOGC(dlog.Error,
             log << "Encryption is required, but the peer did not supply correct credentials. Sending rejected.");
        throw CUDTException(MJ_SETUP, MN_SECURITY, 0);
    }

    CGuard sendguard (m_SendLock);

    if (m_pSndBuffer->getCurrBufSize() == 0)
    {
        // delay the EXP timer to avoid mis-fired timeout
        m_tsLastRspAckTime = steady_clock::now();
        m_iReXmitCount   = 1;
    }

    // positioning...
    try
    {
        if (size == -1)
        {
            ifs.seekg(0, std::ios::end);
            size = ifs.tellg();
            if (offset > size)
                throw 0; // let it be caught below
        }

        // This will also set the position back to the beginning
        // in case when it was moved to the end for measuring the size.
        // This will also fail if the offset exceeds size, so measuring
        // the size can be skipped if not needed.
        ifs.seekg((streamoff)offset);
        if (!ifs.good())
            throw 0;
    }
    catch (...)
    {
        // XXX It would be nice to note that this is reported
        // by exception only if explicitly requested by setting
        // the exception flags in the stream. Here it's fixed so
        // that when this isn't set, the exception is "thrown manually".
        throw CUDTException(MJ_FILESYSTEM, MN_SEEKGFAIL);
    }

    int64_t tosend = size;
    int     unitsize;

    // sending block by block
    while (tosend > 0)
    {
        if (ifs.fail())
            throw CUDTException(MJ_FILESYSTEM, MN_WRITEFAIL);

        if (ifs.eof())
            break;

        unitsize = int((tosend >= block) ? block : tosend);

        {
            CGuard lock(m_SendBlockLock);
            CSync sendcond (m_SendBlockCond,  lock);

            while (stillConnected() && (sndBuffersLeft() <= 0) && m_bPeerHealth)
                sendcond.wait();
        }

        if (m_bBroken || m_bClosing)
            throw CUDTException(MJ_CONNECTION, MN_CONNLOST, 0);
        else if (!m_bConnected)
            throw CUDTException(MJ_CONNECTION, MN_NOCONN, 0);
        else if (!m_bPeerHealth)
        {
            // reset peer health status, once this error returns, the app should handle the situation at the peer side
            m_bPeerHealth = true;
            throw CUDTException(MJ_PEERERROR);
        }

        // record total time used for sending
        if (m_pSndBuffer->getCurrBufSize() == 0)
        {
            CGuard lock(m_StatsLock);
            m_stats.sndDurationCounter = steady_clock::now();
        }

        {
            CGuard        recvAckLock(m_RecvAckLock);
            const int64_t sentsize = m_pSndBuffer->addBufferFromFile(ifs, unitsize);

            if (sentsize > 0)
            {
                tosend -= sentsize;
                offset += sentsize;
            }

            if (sndBuffersLeft() <= 0)
            {
                // write is not available any more
                s_UDTUnited.m_EPoll.update_events(m_SocketID, m_sPollID, SRT_EPOLL_OUT, false);
            }
        }

        // insert this socket to snd list if it is not on the list yet
        m_pSndQueue->m_pSndUList->update(this, CSndUList::DONT_RESCHEDULE);
    }

    return size - tosend;
}

int64_t CUDT::recvfile(fstream &ofs, int64_t &offset, int64_t size, int block)
{
    if (!m_bConnected || !m_CongCtl.ready())
        throw CUDTException(MJ_CONNECTION, MN_NOCONN, 0);
    else if ((m_bBroken || m_bClosing) && !m_pRcvBuffer->isRcvDataReady())
    {
        if (!m_bMessageAPI && m_bShutdown)
            return 0;
        throw CUDTException(MJ_CONNECTION, MN_CONNLOST, 0);
    }

    if (size <= 0)
        return 0;

    if (!m_CongCtl->checkTransArgs(SrtCongestion::STA_FILE, SrtCongestion::STAD_RECV, 0, size, -1, false))
        throw CUDTException(MJ_NOTSUP, MN_INVALBUFFERAPI, 0);

    if (isOPT_TsbPd())
    {
        LOGC(dlog.Error, log << "Reading from file is incompatible with TSBPD mode and would cause a deadlock\n");
        throw CUDTException(MJ_NOTSUP, MN_INVALBUFFERAPI, 0);
    }

    CGuard recvguard(m_RecvLock);

    // Well, actually as this works over a FILE (fstream), not just a stream,
    // the size can be measured anyway and predicted if setting the offset might
    // have a chance to work or not.

    // positioning...
    try
    {
        if (offset > 0)
        {
            // Don't do anything around here if the offset == 0, as this
            // is the default offset after opening. Whether this operation
            // is performed correctly, it highly depends on how the file
            // has been open. For example, if you want to overwrite parts
            // of an existing file, the file must exist, and the ios::trunc
            // flag must not be set. If the file is open for only ios::out,
            // then the file will be truncated since the offset position on
            // at the time when first written; if ios::in|ios::out, then
            // it won't be truncated, just overwritten.

            // What is required here is that if offset is 0, don't try to
            // change the offset because this might be impossible with
            // the current flag set anyway.

            // Also check the status and CAUSE exception manually because
            // you don't know, as well, whether the user has set exception
            // flags.

            ofs.seekp((streamoff)offset);
            if (!ofs.good())
                throw 0; // just to get caught :)
        }
    }
    catch (...)
    {
        // XXX It would be nice to note that this is reported
        // by exception only if explicitly requested by setting
        // the exception flags in the stream. For a case, when it's not,
        // an additional explicit throwing happens when failbit is set.
        throw CUDTException(MJ_FILESYSTEM, MN_SEEKPFAIL);
    }

    int64_t torecv   = size;
    int     unitsize = block;
    int     recvsize;

    // receiving... "recvfile" is always blocking
    while (torecv > 0)
    {
        if (ofs.fail())
        {
            // send the sender a signal so it will not be blocked forever
            int32_t err_code = CUDTException::EFILE;
            sendCtrl(UMSG_PEERERROR, &err_code);

            throw CUDTException(MJ_FILESYSTEM, MN_WRITEFAIL);
        }

        {
            CGuard gl   (m_RecvDataLock);
            CSync rcond (m_RecvDataCond,  gl);

            while (stillConnected() && !m_pRcvBuffer->isRcvDataReady())
                rcond.wait();
        }

        if (!m_bConnected)
            throw CUDTException(MJ_CONNECTION, MN_NOCONN, 0);
        else if ((m_bBroken || m_bClosing) && !m_pRcvBuffer->isRcvDataReady())
        {

            if (!m_bMessageAPI && m_bShutdown)
                return 0;
            throw CUDTException(MJ_CONNECTION, MN_CONNLOST, 0);
        }

        unitsize = int((torecv == -1 || torecv >= block) ? block : torecv);
        recvsize = m_pRcvBuffer->readBufferToFile(ofs, unitsize);

        if (recvsize > 0)
        {
            torecv -= recvsize;
            offset += recvsize;
        }
    }

    if (!m_pRcvBuffer->isRcvDataReady())
    {
        // read is not available any more
        s_UDTUnited.m_EPoll.update_events(m_SocketID, m_sPollID, SRT_EPOLL_IN, false);
    }

    return size - torecv;
}

void CUDT::bstats(CBytePerfMon *perf, bool clear, bool instantaneous)
{
    if (!m_bConnected)
        throw CUDTException(MJ_CONNECTION, MN_NOCONN, 0);
    if (m_bBroken || m_bClosing)
        throw CUDTException(MJ_CONNECTION, MN_CONNLOST, 0);

    CGuard statsguard(m_StatsLock);

    const steady_clock::time_point currtime = steady_clock::now();

    perf->msTimeStamp          = count_milliseconds(currtime - m_stats.tsStartTime);
    perf->pktSent              = m_stats.traceSent;
    perf->pktRecv              = m_stats.traceRecv;
    perf->pktSndLoss           = m_stats.traceSndLoss;
    perf->pktRcvLoss           = m_stats.traceRcvLoss;
    perf->pktRetrans           = m_stats.traceRetrans;
    perf->pktRcvRetrans        = m_stats.traceRcvRetrans;
    perf->pktSentACK           = m_stats.sentACK;
    perf->pktRecvACK           = m_stats.recvACK;
    perf->pktSentNAK           = m_stats.sentNAK;
    perf->pktRecvNAK           = m_stats.recvNAK;
    perf->usSndDuration        = m_stats.sndDuration;
    perf->pktReorderDistance   = m_stats.traceReorderDistance;
    perf->pktReorderTolerance  = m_iReorderTolerance;
    perf->pktRcvAvgBelatedTime = m_stats.traceBelatedTime;
    perf->pktRcvBelated        = m_stats.traceRcvBelated;

    perf->pktSndFilterExtra  = m_stats.sndFilterExtra;
    perf->pktRcvFilterExtra  = m_stats.rcvFilterExtra;
    perf->pktRcvFilterSupply = m_stats.rcvFilterSupply;
    perf->pktRcvFilterLoss   = m_stats.rcvFilterLoss;

    /* perf byte counters include all headers (SRT+UDP+IP) */
    const int pktHdrSize = CPacket::HDR_SIZE + CPacket::UDP_HDR_SIZE;
    perf->byteSent       = m_stats.traceBytesSent + (m_stats.traceSent * pktHdrSize);
    perf->byteRecv       = m_stats.traceBytesRecv + (m_stats.traceRecv * pktHdrSize);
    perf->byteRetrans    = m_stats.traceBytesRetrans + (m_stats.traceRetrans * pktHdrSize);
#ifdef SRT_ENABLE_LOSTBYTESCOUNT
    perf->byteRcvLoss = m_stats.traceRcvBytesLoss + (m_stats.traceRcvLoss * pktHdrSize);
#endif

    perf->pktSndDrop  = m_stats.traceSndDrop;
    perf->pktRcvDrop  = m_stats.traceRcvDrop + m_stats.traceRcvUndecrypt;
    perf->byteSndDrop = m_stats.traceSndBytesDrop + (m_stats.traceSndDrop * pktHdrSize);
    perf->byteRcvDrop =
        m_stats.traceRcvBytesDrop + (m_stats.traceRcvDrop * pktHdrSize) + m_stats.traceRcvBytesUndecrypt;
    perf->pktRcvUndecrypt  = m_stats.traceRcvUndecrypt;
    perf->byteRcvUndecrypt = m_stats.traceRcvBytesUndecrypt;

    perf->pktSentTotal       = m_stats.sentTotal;
    perf->pktRecvTotal       = m_stats.recvTotal;
    perf->pktSndLossTotal    = m_stats.sndLossTotal;
    perf->pktRcvLossTotal    = m_stats.rcvLossTotal;
    perf->pktRetransTotal    = m_stats.retransTotal;
    perf->pktSentACKTotal    = m_stats.sentACKTotal;
    perf->pktRecvACKTotal    = m_stats.recvACKTotal;
    perf->pktSentNAKTotal    = m_stats.sentNAKTotal;
    perf->pktRecvNAKTotal    = m_stats.recvNAKTotal;
    perf->usSndDurationTotal = m_stats.m_sndDurationTotal;

    perf->byteSentTotal           = m_stats.bytesSentTotal + (m_stats.sentTotal * pktHdrSize);
    perf->byteRecvTotal           = m_stats.bytesRecvTotal + (m_stats.recvTotal * pktHdrSize);
    perf->byteRetransTotal        = m_stats.bytesRetransTotal + (m_stats.retransTotal * pktHdrSize);
    perf->pktSndFilterExtraTotal  = m_stats.sndFilterExtraTotal;
    perf->pktRcvFilterExtraTotal  = m_stats.rcvFilterExtraTotal;
    perf->pktRcvFilterSupplyTotal = m_stats.rcvFilterSupplyTotal;
    perf->pktRcvFilterLossTotal   = m_stats.rcvFilterLossTotal;

#ifdef SRT_ENABLE_LOSTBYTESCOUNT
    perf->byteRcvLossTotal = m_stats.rcvBytesLossTotal + (m_stats.rcvLossTotal * pktHdrSize);
#endif
    perf->pktSndDropTotal  = m_stats.sndDropTotal;
    perf->pktRcvDropTotal  = m_stats.rcvDropTotal + m_stats.m_rcvUndecryptTotal;
    perf->byteSndDropTotal = m_stats.sndBytesDropTotal + (m_stats.sndDropTotal * pktHdrSize);
    perf->byteRcvDropTotal =
        m_stats.rcvBytesDropTotal + (m_stats.rcvDropTotal * pktHdrSize) + m_stats.m_rcvBytesUndecryptTotal;
    perf->pktRcvUndecryptTotal  = m_stats.m_rcvUndecryptTotal;
    perf->byteRcvUndecryptTotal = m_stats.m_rcvBytesUndecryptTotal;
    //<

    double interval = count_microseconds(currtime - m_stats.tsLastSampleTime);

    //>mod
    perf->mbpsSendRate = double(perf->byteSent) * 8.0 / interval;
    perf->mbpsRecvRate = double(perf->byteRecv) * 8.0 / interval;
    //<

    perf->usPktSndPeriod      = count_microseconds(m_tdSendInterval);
    perf->pktFlowWindow       = m_iFlowWindowSize;
    perf->pktCongestionWindow = (int)m_dCongestionWindow;
    perf->pktFlightSize       = CSeqNo::seqlen(m_iSndLastAck, CSeqNo::incseq(m_iSndCurrSeqNo)) - 1;
    perf->msRTT               = (double)m_iRTT / 1000.0;
    //>new
    perf->msSndTsbPdDelay = m_bPeerTsbPd ? m_iPeerTsbPdDelay_ms : 0;
    perf->msRcvTsbPdDelay = isOPT_TsbPd() ? m_iTsbPdDelay_ms : 0;
    perf->byteMSS         = m_iMSS;

    perf->mbpsMaxBW = m_llMaxBW > 0 ? Bps2Mbps(m_llMaxBW) : m_CongCtl.ready() ? Bps2Mbps(m_CongCtl->sndBandwidth()) : 0;

    //<
    uint32_t availbw = (uint64_t)(m_iBandwidth == 1 ? m_RcvTimeWindow.getBandwidth() : m_iBandwidth);

    perf->mbpsBandwidth = Bps2Mbps(availbw * (m_iMaxSRTPayloadSize + pktHdrSize));

    if (maybeEnterCS(m_ConnectionLock))
    {
        if (m_pSndBuffer)
        {
#ifdef SRT_ENABLE_SNDBUFSZ_MAVG
            if (instantaneous)
            {
                /* Get instant SndBuf instead of moving average for application-based Algorithm
                    (such as NAE) in need of fast reaction to network condition changes. */
                perf->pktSndBuf = m_pSndBuffer->getCurrBufSize((perf->byteSndBuf), (perf->msSndBuf));
            }
            else
            {
                perf->pktSndBuf = m_pSndBuffer->getAvgBufSize((perf->byteSndBuf), (perf->msSndBuf));
            }
#else
            perf->pktSndBuf = m_pSndBuffer->getCurrBufSize((perf->byteSndBuf), (perf->msSndBuf));
#endif
            perf->byteSndBuf += (perf->pktSndBuf * pktHdrSize);
            //<
            perf->byteAvailSndBuf = (m_iSndBufSize - perf->pktSndBuf) * m_iMSS;
        }
        else
        {
            perf->byteAvailSndBuf = 0;
            // new>
            perf->pktSndBuf  = 0;
            perf->byteSndBuf = 0;
            perf->msSndBuf   = 0;
            //<
        }

        if (m_pRcvBuffer)
        {
            perf->byteAvailRcvBuf = m_pRcvBuffer->getAvailBufSize() * m_iMSS;
            // new>
#ifdef SRT_ENABLE_RCVBUFSZ_MAVG
            if (instantaneous) // no need for historical API for Rcv side
            {
                perf->pktRcvBuf = m_pRcvBuffer->getRcvDataSize(perf->byteRcvBuf, perf->msRcvBuf);
            }
            else
            {
                perf->pktRcvBuf = m_pRcvBuffer->getRcvAvgDataSize(perf->byteRcvBuf, perf->msRcvBuf);
            }
#else
            perf->pktRcvBuf = m_pRcvBuffer->getRcvDataSize(perf->byteRcvBuf, perf->msRcvBuf);
#endif
            //<
        }
        else
        {
            perf->byteAvailRcvBuf = 0;
            // new>
            perf->pktRcvBuf  = 0;
            perf->byteRcvBuf = 0;
            perf->msRcvBuf   = 0;
            //<
        }

        leaveCS(m_ConnectionLock);
    }
    else
    {
        perf->byteAvailSndBuf = 0;
        perf->byteAvailRcvBuf = 0;
        // new>
        perf->pktSndBuf  = 0;
        perf->byteSndBuf = 0;
        perf->msSndBuf   = 0;

        perf->byteRcvBuf = 0;
        perf->msRcvBuf   = 0;
        //<
    }

    if (clear)
    {
        m_stats.traceSndDrop           = 0;
        m_stats.traceRcvDrop           = 0;
        m_stats.traceSndBytesDrop      = 0;
        m_stats.traceRcvBytesDrop      = 0;
        m_stats.traceRcvUndecrypt      = 0;
        m_stats.traceRcvBytesUndecrypt = 0;
        // new>
        m_stats.traceBytesSent = m_stats.traceBytesRecv = m_stats.traceBytesRetrans = 0;
        //<
        m_stats.traceSent = m_stats.traceRecv = m_stats.traceSndLoss = m_stats.traceRcvLoss = m_stats.traceRetrans =
            m_stats.sentACK = m_stats.recvACK = m_stats.sentNAK = m_stats.recvNAK = 0;
        m_stats.sndDuration                                                       = 0;
        m_stats.traceRcvRetrans                                                   = 0;
        m_stats.traceRcvBelated                                                   = 0;
#ifdef SRT_ENABLE_LOSTBYTESCOUNT
        m_stats.traceRcvBytesLoss = 0;
#endif

        m_stats.sndFilterExtra = 0;
        m_stats.rcvFilterExtra = 0;

        m_stats.rcvFilterSupply = 0;
        m_stats.rcvFilterLoss   = 0;

        m_stats.tsLastSampleTime = currtime;
    }
}

bool CUDT::updateCC(ETransmissionEvent evt, EventVariant arg)
{
    // Special things that must be done HERE, not in SrtCongestion,
    // because it involves the input buffer in CUDT. It would be
    // slightly dangerous to give SrtCongestion access to it.

    // According to the rules, the congctl should be ready at the same
    // time when the sending buffer. For sanity check, check both first.
    if (!m_CongCtl.ready() || !m_pSndBuffer)
    {
        LOGC(mglog.Error,
             log << CONID() << "updateCC: CAN'T DO UPDATE - congctl " << (m_CongCtl.ready() ? "ready" : "NOT READY")
            << "; sending buffer " << (m_pSndBuffer ? "NOT CREATED" : "created"));

        return false;
    }

    HLOGC(mglog.Debug, log << "updateCC: EVENT:" << TransmissionEventStr(evt));

    if (evt == TEV_INIT)
    {
        // only_input uses:
        // 0: in the beginning and when SRTO_MAXBW was changed
        // 1: SRTO_INPUTBW was changed
        // 2: SRTO_OHEADBW was changed
        EInitEvent only_input = arg.get<EventVariant::INIT>();
        // false = TEV_INIT_RESET: in the beginning, or when MAXBW was changed.

        if (only_input && m_llMaxBW)
        {
            HLOGC(mglog.Debug, log << CONID() << "updateCC/TEV_INIT: non-RESET stage and m_llMaxBW already set to " << m_llMaxBW);
            // Don't change
        }
        else // either m_llMaxBW == 0 or only_input == TEV_INIT_RESET
        {
            // Use the values:
            // - if SRTO_MAXBW is >0, use it.
            // - if SRTO_MAXBW == 0, use SRTO_INPUTBW + SRTO_OHEADBW
            // - if SRTO_INPUTBW == 0, pass 0 to requst in-buffer sampling
            // Bytes/s
            int bw = m_llMaxBW != 0 ? m_llMaxBW :                       // When used SRTO_MAXBW
                         m_llInputBW != 0 ? withOverhead(m_llInputBW) : // SRTO_INPUTBW + SRT_OHEADBW
                             0; // When both MAXBW and INPUTBW are 0, request in-buffer sampling

            // Note: setting bw == 0 uses BW_INFINITE value in LiveCC
            m_CongCtl->updateBandwidth(m_llMaxBW, bw);

            if (only_input == TEV_INIT_OHEADBW)
            {
                // On updated SRTO_OHEADBW don't change input rate.
                // This only influences the call to withOverhead().
            }
            else
            {
                // No need to calculate input reate if the bandwidth is set
                const bool disable_in_rate_calc = (bw != 0);
                m_pSndBuffer->resetInputRateSmpPeriod(disable_in_rate_calc);
            }

            HLOGC(mglog.Debug,
                  log << CONID() << "updateCC/TEV_INIT: updating BW=" << m_llMaxBW
                      << (only_input == TEV_INIT_RESET
                              ? " (UNCHANGED)"
                              : only_input == TEV_INIT_OHEADBW ? " (only Overhead)" : " (updated sampling rate)"));
        }
    }

    // This part is also required only by LiveCC, however not
    // moved there due to that it needs access to CSndBuffer.
    if (evt == TEV_ACK || evt == TEV_LOSSREPORT || evt == TEV_CHECKTIMER)
    {
        // Specific part done when MaxBW is set to 0 (auto) and InputBW is 0.
        // This requests internal input rate sampling.
        if (m_llMaxBW == 0 && m_llInputBW == 0)
        {
            // Get auto-calculated input rate, Bytes per second
            const int64_t inputbw = m_pSndBuffer->getInputRate();

            /*
             * On blocked transmitter (tx full) and until connection closes,
             * auto input rate falls to 0 but there may be still lot of packet to retransmit
             * Calling updateBandwidth with 0 sets maxBW to default BW_INFINITE (1 Gbps)
             * and sendrate skyrockets for retransmission.
             * Keep previously set maximum in that case (inputbw == 0).
             */
            if (inputbw != 0)
                m_CongCtl->updateBandwidth(0, withOverhead(inputbw)); // Bytes/sec
        }
    }

    HLOGC(mglog.Debug, log << CONID() << "updateCC: emitting signal for EVENT:" << TransmissionEventStr(evt));

    // Now execute a congctl-defined action for that event.
    EmitSignal(evt, arg);

    // This should be done with every event except ACKACK and SEND/RECEIVE
    // After any action was done by the congctl, update the congestion window and sending interval.
    if (evt != TEV_ACKACK && evt != TEV_SEND && evt != TEV_RECEIVE)
    {
        // This part comes from original UDT.
        // NOTE: THESE things come from CCC class:
        // - m_dPktSndPeriod
        // - m_dCWndSize
        m_tdSendInterval    = microseconds_from((int64_t)m_CongCtl->pktSndPeriod_us());
        m_dCongestionWindow = m_CongCtl->cgWindowSize();
#if ENABLE_HEAVY_LOGGING
        HLOGC(mglog.Debug,
              log << CONID() << "updateCC: updated values from congctl: interval=" << count_microseconds(m_tdSendInterval) << " us ("
                  << "tk (" << m_CongCtl->pktSndPeriod_us() << "us) cgwindow="
                  << std::setprecision(3) << m_dCongestionWindow);
#endif
    }

    HLOGC(mglog.Debug, log << "udpateCC: finished handling for EVENT:" << TransmissionEventStr(evt));

    return true;
}

void CUDT::initSynch()
{
    pthread_cond_init(&m_SendBlockCond, NULL);
    pthread_cond_init(&m_RecvDataCond, NULL);
    memset(&m_RcvTsbPdThread, 0, sizeof m_RcvTsbPdThread);
    pthread_cond_init(&m_RcvTsbPdCond, NULL);
}

void CUDT::destroySynch()
{
    pthread_cond_destroy(&m_SendBlockCond);
    pthread_cond_destroy(&m_RecvDataCond);
    pthread_cond_destroy(&m_RcvTsbPdCond);
}

void CUDT::releaseSynch()
{
    // wake up user calls
    CSync::lock_signal(m_SendBlockCond, m_SendBlockLock);

    enterCS(m_SendLock);
    leaveCS(m_SendLock);

    CSync::lock_signal(m_RecvDataCond, m_RecvDataLock);
    CSync::lock_signal(m_RcvTsbPdCond, m_RecvLock);

    enterCS(m_RecvDataLock);
    if (!pthread_equal(m_RcvTsbPdThread, pthread_t()))
    {
        pthread_join(m_RcvTsbPdThread, NULL);
        m_RcvTsbPdThread = pthread_t();
    }
    leaveCS(m_RecvDataLock);

    enterCS(m_RecvLock);
    leaveCS(m_RecvLock);
}

int32_t CUDT::ackDataUpTo(int32_t ack)
{
    int acksize = CSeqNo::seqoff(m_iRcvLastSkipAck, ack);

    HLOGC(mglog.Debug, log << "ackDataUpTo: %" << ack << " vs. current %" << m_iRcvLastSkipAck
            << " (signing off " << acksize << " packets)");

    m_iRcvLastAck = ack;
    m_iRcvLastSkipAck = ack;

    // NOTE: This is new towards UDT and prevents spurious
    // wakeup of select/epoll functions when no new packets
    // were signed off for extraction.
    if (acksize > 0)
    {
        int distance = m_pRcvBuffer->ackData(acksize);

        // Signal threads waiting in CTimer::waitForEvent(),
        // which are select(), selectEx() and epoll_wait().
        CTimer::triggerEvent();

        return CSeqNo::decseq(ack, distance);
    }

    // If nothing was confirmed, then use the current buffer span
    int distance = m_pRcvBuffer->getRcvDataSize();
    if (distance > 0)
        return CSeqNo::decseq(ack, distance);
    return ack;
}

#if ENABLE_HEAVY_LOGGING
static void DebugAck(string hdr, int prev, int ack)
{
    if (!prev)
    {
        HLOGC(mglog.Debug, log << hdr << "ACK " << ack);
        return;
    }

    prev     = CSeqNo::incseq(prev);
    int diff = CSeqNo::seqoff(prev, ack);
    if (diff < 0)
    {
        HLOGC(mglog.Debug, log << hdr << "ACK ERROR: " << prev << "-" << ack << "(diff " << diff << ")");
        return;
    }

    bool shorted = diff > 100; // sanity
    if (shorted)
        ack = CSeqNo::incseq(prev, 100);

    ostringstream ackv;
    for (; prev != ack; prev = CSeqNo::incseq(prev))
        ackv << prev << " ";
    if (shorted)
        ackv << "...";
    HLOGC(mglog.Debug, log << hdr << "ACK (" << (diff + 1) << "): " << ackv.str() << ack);
}
#else
static inline void DebugAck(string, int, int) {}
#endif

void CUDT::sendCtrl(UDTMessageType pkttype, const void *lparam, void *rparam, int size)
{
    CPacket ctrlpkt;
    setPacketTS(ctrlpkt, steady_clock::now());

    int nbsent        = 0;
    int local_prevack = 0;

#if ENABLE_HEAVY_LOGGING
    struct SaveBack
    {
        int &      target;
        const int &source;

        ~SaveBack() { target = source; }
    } l_saveback = {m_iDebugPrevLastAck, m_iRcvLastAck};
    (void)l_saveback; // kill compiler warning: unused variable `l_saveback` [-Wunused-variable]

    local_prevack = m_iDebugPrevLastAck;

    string reason; // just for "a reason" of giving particular % for ACK
#endif

    switch (pkttype)
    {
    case UMSG_ACK: // 010 - Acknowledgement
    {
        int32_t ack;

        // If there is no loss, the ACK is the current largest sequence number plus 1;
        // Otherwise it is the smallest sequence number in the receiver loss list.
        if (m_pRcvLossList->getLossLength() == 0)
        {
            ack = CSeqNo::incseq(m_iRcvCurrSeqNo);
#if ENABLE_HEAVY_LOGGING
            reason = "expected next";
#endif
        }
        else
        {
            ack = m_pRcvLossList->getFirstLostSeq();
#if ENABLE_HEAVY_LOGGING
            reason = "first lost";
#endif
        }

        if (m_iRcvLastAckAck == ack)
        {
            HLOGC(mglog.Debug, log << "sendCtrl(UMSG_ACK): last ACK %" << ack << " == last ACKACK (" << reason << ")");
            break;
        }

        // send out a lite ACK
        // to save time on buffer processing and bandwidth/AS measurement, a lite ACK only feeds back an ACK number
        if (size == SEND_LITE_ACK)
        {
            ctrlpkt.pack(pkttype, NULL, &ack, size);
            ctrlpkt.m_iID = m_PeerID;
            nbsent        = m_pSndQueue->sendto(m_PeerAddr, ctrlpkt);
            DebugAck("sendCtrl(lite):" + CONID(), local_prevack, ack);
            break;
        }

        // There are new received packets to acknowledge, update related information.
        /* tsbpd thread may also call ackData when skipping packet so protect code */
        enterCS(m_RcvBufferLock);

        // IF ack %> m_iRcvLastAck
        if (CSeqNo::seqcmp(ack, m_iRcvLastAck) > 0)
        {
            ackDataUpTo(ack);
            leaveCS(m_RcvBufferLock);
            IF_HEAVY_LOGGING(int32_t oldack = m_iRcvLastSkipAck);

            // If TSBPD is enabled, then INSTEAD OF signaling m_RecvDataCond,
            // signal m_RcvTsbPdCond. This will kick in the tsbpd thread, which
            // will signal m_RecvDataCond when there's time to play for particular
            // data packet.
            HLOGC(dlog.Debug, log << "ACK: clip %" << oldack << "-%" << ack
                    << ", REVOKED " << CSeqNo::seqoff(ack, m_iRcvLastAck) << " from RCV buffer");

            if (m_bTsbPd)
            {
                /* Newly acknowledged data, signal TsbPD thread */
                CGuard rcvlock (m_RecvLock);
                CSync tscond   (m_RcvTsbPdCond, rcvlock);
                if (m_bTsbPdAckWakeup)
                    tscond.signal_locked(rcvlock);
            }
            else
            {
                if (m_bSynRecving)
                {
                    // signal a waiting "recv" call if there is any data available
                    CSync::lock_signal(m_RecvDataCond, m_RecvDataLock);
                }
                // acknowledge any waiting epolls to read
                s_UDTUnited.m_EPoll.update_events(m_SocketID, m_sPollID, SRT_EPOLL_IN, true);
                CTimer::triggerEvent();
            }
            enterCS(m_RcvBufferLock);
        }
        else if (ack == m_iRcvLastAck)
        {
            // If the ACK was just sent already AND elapsed time did not exceed RTT,
            if ((steady_clock::now() - m_tsLastAckTime) <
                (microseconds_from(m_iRTT + 4 * m_iRTTVar)))
            {
                HLOGC(mglog.Debug, log << "sendCtrl(UMSG_ACK): ACK %" << ack << " just sent - too early to repeat");
                leaveCS(m_RcvBufferLock);
                break;
            }
        }
        else
        {
            // Not possible (m_iRcvCurrSeqNo+1 <% m_iRcvLastAck ?)
            LOGC(mglog.Error, log << "sendCtrl(UMSG_ACK): IPE: curr %" << m_iRcvLastAck
                  << " <% last %" << m_iRcvLastAck);
            leaveCS(m_RcvBufferLock);
            break;
        }

        // [[using assert( ack >= m_iRcvLastAck && is_periodic_ack ) ]]

        // Send out the ACK only if has not been received by the sender before
        if (CSeqNo::seqcmp(m_iRcvLastAck, m_iRcvLastAckAck) > 0)
        {
            // NOTE: The BSTATS feature turns on extra fields above size 6
            // also known as ACKD_TOTAL_SIZE_VER100.
            int32_t data[ACKD_TOTAL_SIZE];

            // Case you care, CAckNo::incack does exactly the same thing as
            // CSeqNo::incseq. Logically the ACK number is a different thing
            // than sequence number (it's a "journal" for ACK request-response,
            // and starts from 0, unlike sequence, which starts from a random
            // number), but still the numbers are from exactly the same domain.
            m_iAckSeqNo           = CAckNo::incack(m_iAckSeqNo);
            data[ACKD_RCVLASTACK] = m_iRcvLastAck;
            data[ACKD_RTT]        = m_iRTT;
            data[ACKD_RTTVAR]     = m_iRTTVar;
            data[ACKD_BUFFERLEFT] = m_pRcvBuffer->getAvailBufSize();
            // a minimum flow window of 2 is used, even if buffer is full, to break potential deadlock
            if (data[ACKD_BUFFERLEFT] < 2)
                data[ACKD_BUFFERLEFT] = 2;

            if (steady_clock::now() - m_tsLastAckTime > m_tdACKInterval)
            {
                int rcvRate;
                int ctrlsz = ACKD_TOTAL_SIZE_UDTBASE * ACKD_FIELD_SIZE; // Minimum required size

                data[ACKD_RCVSPEED]  = m_RcvTimeWindow.getPktRcvSpeed((rcvRate));
                data[ACKD_BANDWIDTH] = m_RcvTimeWindow.getBandwidth();

                //>>Patch while incompatible (1.0.2) receiver floating around
                if (m_lPeerSrtVersion == SrtVersion(1, 0, 2))
                {
                    data[ACKD_RCVRATE] = rcvRate;                                     // bytes/sec
                    data[ACKD_XMRATE]  = data[ACKD_BANDWIDTH] * m_iMaxSRTPayloadSize; // bytes/sec
                    ctrlsz             = ACKD_FIELD_SIZE * ACKD_TOTAL_SIZE_VER102;
                }
                else if (m_lPeerSrtVersion >= SrtVersion(1, 0, 3))
                {
                    // Normal, currently expected version.
                    data[ACKD_RCVRATE] = rcvRate; // bytes/sec
                    ctrlsz             = ACKD_FIELD_SIZE * ACKD_TOTAL_SIZE_VER101;
                }
                // ELSE: leave the buffer with ...UDTBASE size.

                ctrlpkt.pack(pkttype, &m_iAckSeqNo, data, ctrlsz);
                m_tsLastAckTime = steady_clock::now();
            }
            else
            {
                ctrlpkt.pack(pkttype, &m_iAckSeqNo, data, ACKD_FIELD_SIZE * ACKD_TOTAL_SIZE_SMALL);
            }

            ctrlpkt.m_iID        = m_PeerID;
            setPacketTS(ctrlpkt, steady_clock::now());
            nbsent               = m_pSndQueue->sendto(m_PeerAddr, ctrlpkt);
            DebugAck("sendCtrl(UMSG_ACK): " + CONID(), local_prevack, ack);

            m_ACKWindow.store(m_iAckSeqNo, m_iRcvLastAck);

            enterCS(m_StatsLock);
            ++m_stats.sentACK;
            ++m_stats.sentACKTotal;
            leaveCS(m_StatsLock);
        }
        else
        {
            HLOGC(mglog.Debug, log << "sendCtrl(UMSG_ACK): " << CONID() << "ACK %" << m_iRcvLastAck
                    << " <=%  ACKACK %" << m_iRcvLastAckAck << " - NOT SENDING ACK");
        }
        leaveCS(m_RcvBufferLock);
        break;
    }

    case UMSG_ACKACK: // 110 - Acknowledgement of Acknowledgement
        ctrlpkt.pack(pkttype, lparam);
        ctrlpkt.m_iID = m_PeerID;
        nbsent        = m_pSndQueue->sendto(m_PeerAddr, ctrlpkt);

        break;

    case UMSG_LOSSREPORT: // 011 - Loss Report
    {
        // Explicitly defined lost sequences
        if (rparam)
        {
            int32_t *lossdata = (int32_t *)rparam;

            size_t bytes = sizeof(*lossdata) * size;
            ctrlpkt.pack(pkttype, NULL, lossdata, bytes);

            ctrlpkt.m_iID = m_PeerID;
            nbsent        = m_pSndQueue->sendto(m_PeerAddr, ctrlpkt);

            enterCS(m_StatsLock);
            ++m_stats.sentNAK;
            ++m_stats.sentNAKTotal;
            leaveCS(m_StatsLock);
        }
        // Call with no arguments - get loss list from internal data.
        else if (m_pRcvLossList->getLossLength() > 0)
        {
            // this is periodically NAK report; make sure NAK cannot be sent back too often

            // read loss list from the local receiver loss list
            int32_t *data = new int32_t[m_iMaxSRTPayloadSize / 4];
            int      losslen;
            m_pRcvLossList->getLossArray(data, losslen, m_iMaxSRTPayloadSize / 4);

            if (0 < losslen)
            {
                ctrlpkt.pack(pkttype, NULL, data, losslen * 4);
                ctrlpkt.m_iID = m_PeerID;
                nbsent        = m_pSndQueue->sendto(m_PeerAddr, ctrlpkt);

                enterCS(m_StatsLock);
                ++m_stats.sentNAK;
                ++m_stats.sentNAKTotal;
                leaveCS(m_StatsLock);
            }

            delete[] data;
        }

        // update next NAK time, which should wait enough time for the retansmission, but not too long
        m_tdNAKInterval = microseconds_from(m_iRTT + 4 * m_iRTTVar);

        // Fix the NAKreport period according to the congctl
        m_tdNAKInterval =
            microseconds_from(m_CongCtl->updateNAKInterval(count_microseconds(m_tdNAKInterval),
                                                                      m_RcvTimeWindow.getPktRcvSpeed(),
                                                                      m_pRcvLossList->getLossLength()));

        // This is necessary because a congctl need not wish to define
        // its own minimum interval, in which case the default one is used.
        if (m_tdNAKInterval < m_tdMinNakInterval)
            m_tdNAKInterval = m_tdMinNakInterval;

        break;
    }

    case UMSG_CGWARNING: // 100 - Congestion Warning
        ctrlpkt.pack(pkttype);
        ctrlpkt.m_iID = m_PeerID;
        nbsent        = m_pSndQueue->sendto(m_PeerAddr, ctrlpkt);

        m_tsLastWarningTime = steady_clock::now();

        break;

    case UMSG_KEEPALIVE: // 001 - Keep-alive
        ctrlpkt.pack(pkttype);
        ctrlpkt.m_iID = m_PeerID;
        nbsent        = m_pSndQueue->sendto(m_PeerAddr, ctrlpkt);

        break;

    case UMSG_HANDSHAKE: // 000 - Handshake
        ctrlpkt.pack(pkttype, NULL, rparam, sizeof(CHandShake));
        ctrlpkt.m_iID = m_PeerID;
        nbsent        = m_pSndQueue->sendto(m_PeerAddr, ctrlpkt);

        break;

    case UMSG_SHUTDOWN: // 101 - Shutdown
        ctrlpkt.pack(pkttype);
        ctrlpkt.m_iID = m_PeerID;
        nbsent        = m_pSndQueue->sendto(m_PeerAddr, ctrlpkt);

        break;

    case UMSG_DROPREQ: // 111 - Msg drop request
        ctrlpkt.pack(pkttype, lparam, rparam, 8);
        ctrlpkt.m_iID = m_PeerID;
        nbsent        = m_pSndQueue->sendto(m_PeerAddr, ctrlpkt);

        break;

    case UMSG_PEERERROR: // 1000 - acknowledge the peer side a special error
        ctrlpkt.pack(pkttype, lparam);
        ctrlpkt.m_iID = m_PeerID;
        nbsent        = m_pSndQueue->sendto(m_PeerAddr, ctrlpkt);

        break;

    case UMSG_EXT: // 0x7FFF - Resevered for future use
        break;

    default:
        break;
    }

    // Fix keepalive
    if (nbsent)
        m_tsLastSndTime = steady_clock::now();
}

void CUDT::updateSndLossListOnACK(int32_t ackdata_seqno)
{
    // Update sender's loss list and acknowledge packets in the sender's buffer
    {
        // m_RecvAckLock protects sender's loss list and epoll
        CGuard ack_lock(m_RecvAckLock);

        const int offset = CSeqNo::seqoff(m_iSndLastDataAck, ackdata_seqno);
        // IF distance between m_iSndLastDataAck and ack is nonempty...
        if (offset <= 0)
            return;

        // update sending variables
        m_iSndLastDataAck = ackdata_seqno;

        // remove any loss that predates 'ack' (not to be considered loss anymore)
        m_pSndLossList->remove(CSeqNo::decseq(m_iSndLastDataAck));

        // acknowledge the sending buffer (remove data that predate 'ack')
        m_pSndBuffer->ackData(offset);

        // acknowledde any waiting epolls to write
        s_UDTUnited.m_EPoll.update_events(m_SocketID, m_sPollID, SRT_EPOLL_OUT, true);
    }

    // insert this socket to snd list if it is not on the list yet
    m_pSndQueue->m_pSndUList->update(this, CSndUList::DONT_RESCHEDULE);

    if (m_bSynSending)
    {
        CSync::lock_signal(m_SendBlockCond, m_SendBlockLock);
    }

    const steady_clock::time_point currtime = steady_clock::now();
    // record total time used for sending
    enterCS(m_StatsLock);
    m_stats.sndDuration += count_microseconds(currtime - m_stats.sndDurationCounter);
    m_stats.m_sndDurationTotal += count_microseconds(currtime - m_stats.sndDurationCounter);
    m_stats.sndDurationCounter = currtime;
    leaveCS(m_StatsLock);
}

void CUDT::processCtrlAck(const CPacket &ctrlpkt, const steady_clock::time_point& currtime)
{
    const int32_t* ackdata       = (const int32_t*)ctrlpkt.m_pcData;
    const int32_t  ackdata_seqno = ackdata[ACKD_RCVLASTACK];

    const bool isLiteAck = ctrlpkt.getLength() == (size_t)SEND_LITE_ACK;
    HLOGC(mglog.Debug,
          log << CONID() << "ACK covers: " << m_iSndLastDataAck << " - " << ackdata_seqno << " [ACK=" << m_iSndLastAck
              << "]" << (isLiteAck ? "[LITE]" : "[FULL]"));

    updateSndLossListOnACK(ackdata_seqno);

    // Process a lite ACK
    if (isLiteAck)
    {
        if (CSeqNo::seqcmp(ackdata_seqno, m_iSndLastAck) >= 0)
        {
            CGuard ack_lock(m_RecvAckLock);
            m_iFlowWindowSize -= CSeqNo::seqoff(m_iSndLastAck, ackdata_seqno);
            m_iSndLastAck = ackdata_seqno;

            // TODO: m_ullLastRspAckTime_tk should be protected with m_RecvAckLock
            // because the sendmsg2 may want to change it at the same time.
            m_tsLastRspAckTime = currtime;
            m_iReXmitCount         = 1; // Reset re-transmit count since last ACK
        }

        return;
    }

    // Decide to send ACKACK or not
    {
        // Sequence number of the ACK packet
        const int32_t ack_seqno = ctrlpkt.getAckSeqNo();

        // Send ACK acknowledgement (UMSG_ACKACK).
        // There can be less ACKACK packets in the stream, than the number of ACK packets.
        // Only send ACKACK every syn interval or if ACK packet with the sequence number
        // already acknowledged (with ACKACK) has come again, which probably means ACKACK was lost.
        if ((currtime - m_SndLastAck2Time > microseconds_from(COMM_SYN_INTERVAL_US)) || (ack_seqno == m_iSndLastAck2))
        {
            sendCtrl(UMSG_ACKACK, &ack_seqno);
            m_iSndLastAck2       = ack_seqno;
            m_SndLastAck2Time = currtime;
        }
    }

    //
    // Begin of the new code with TLPKTDROP.
    //

    // Protect packet retransmission
    enterCS(m_RecvAckLock);

    // Check the validation of the ack
    if (CSeqNo::seqcmp(ackdata_seqno, CSeqNo::incseq(m_iSndCurrSeqNo)) > 0)
    {
        leaveCS(m_RecvAckLock);
        // this should not happen: attack or bug
        LOGC(glog.Error,
                log << CONID() << "ATTACK/IPE: incoming ack seq " << ackdata_seqno << " exceeds current "
                    << m_iSndCurrSeqNo << " by " << (CSeqNo::seqoff(m_iSndCurrSeqNo, ackdata_seqno) - 1) << "!");
        m_bBroken        = true;
        m_iBrokenCounter = 0;
        return;
    }

    if (CSeqNo::seqcmp(ackdata_seqno, m_iSndLastAck) >= 0)
    {
        // Update Flow Window Size, must update before and together with m_iSndLastAck
        m_iFlowWindowSize = ackdata[ACKD_BUFFERLEFT];
        m_iSndLastAck     = ackdata_seqno;
        m_tsLastRspAckTime  = currtime;
        m_iReXmitCount    = 1; // Reset re-transmit count since last ACK
    }

    /*
     * We must not ignore full ack received by peer
     * if data has been artificially acked by late packet drop.
     * Therefore, a distinct ack state is used for received Ack (iSndLastFullAck)
     * and ack position in send buffer (m_iSndLastDataAck).
     * Otherwise, when severe congestion causing packet drops (and m_iSndLastDataAck update)
     * occures, we drop received acks (as duplicates) and do not update stats like RTT,
     * which may go crazy and stay there, preventing proper stream recovery.
     */

    if (CSeqNo::seqoff(m_iSndLastFullAck, ackdata_seqno) <= 0)
    {
        // discard it if it is a repeated ACK
        leaveCS(m_RecvAckLock);
        return;
    }
    m_iSndLastFullAck = ackdata_seqno;

    //
    // END of the new code with TLPKTDROP
    //
    leaveCS(m_RecvAckLock);

    size_t acksize   = ctrlpkt.getLength(); // TEMPORARY VALUE FOR CHECKING
    bool   wrongsize = 0 != (acksize % ACKD_FIELD_SIZE);
    acksize          = acksize / ACKD_FIELD_SIZE; // ACTUAL VALUE

    if (wrongsize)
    {
        // Issue a log, but don't do anything but skipping the "odd" bytes from the payload.
        LOGC(mglog.Error,
             log << CONID() << "Received UMSG_ACK payload is not evened up to 4-byte based field size - cutting to "
                 << acksize << " fields");
    }

    // Start with checking the base size.
    if (acksize < ACKD_TOTAL_SIZE_SMALL)
    {
        LOGC(mglog.Error, log << CONID() << "Invalid ACK size " << acksize << " fields - less than minimum required!");
        // Ack is already interpreted, just skip further parts.
        return;
    }
    // This check covers fields up to ACKD_BUFFERLEFT.

    // Update RTT
    // m_iRTT = ackdata[ACKD_RTT];
    // m_iRTTVar = ackdata[ACKD_RTTVAR];
    // XXX These ^^^ commented-out were blocked in UDT;
    // the current RTT calculations are exactly the same as in UDT4.
    const int rtt = ackdata[ACKD_RTT];

    m_iRTTVar = avg_iir<4>(m_iRTTVar, abs(rtt - m_iRTT));
    m_iRTT    = avg_iir<8>(m_iRTT, rtt);

    /* Version-dependent fields:
     * Original UDT (total size: ACKD_TOTAL_SIZE_SMALL):
     *   ACKD_RCVLASTACK
     *   ACKD_RTT
     *   ACKD_RTTVAR
     *   ACKD_BUFFERLEFT
     * Additional UDT fields, not always attached:
     *   ACKD_RCVSPEED
     *   ACKD_BANDWIDTH
     * SRT extension version 1.0.2 (bstats):
     *   ACKD_RCVRATE
     * SRT extension version 1.0.4:
     *   ACKD_XMRATE
     */

    if (acksize > ACKD_TOTAL_SIZE_SMALL)
    {
        // This means that ACKD_RCVSPEED and ACKD_BANDWIDTH fields are available.
        int pktps     = ackdata[ACKD_RCVSPEED];
        int bandwidth = ackdata[ACKD_BANDWIDTH];
        int bytesps;

        /* SRT v1.0.2 Bytes-based stats: bandwidth (pcData[ACKD_XMRATE]) and delivery rate (pcData[ACKD_RCVRATE]) in
         * bytes/sec instead of pkts/sec */
        /* SRT v1.0.3 Bytes-based stats: only delivery rate (pcData[ACKD_RCVRATE]) in bytes/sec instead of pkts/sec */
        if (acksize > ACKD_TOTAL_SIZE_UDTBASE)
            bytesps = ackdata[ACKD_RCVRATE];
        else
            bytesps = pktps * m_iMaxSRTPayloadSize;

        m_iBandwidth        = avg_iir<8>(m_iBandwidth, bandwidth);
        m_iDeliveryRate     = avg_iir<8>(m_iDeliveryRate, pktps);
        m_iByteDeliveryRate = avg_iir<8>(m_iByteDeliveryRate, bytesps);
        // XXX not sure if ACKD_XMRATE is of any use. This is simply
        // calculated as ACKD_BANDWIDTH * m_iMaxSRTPayloadSize.

        // Update Estimated Bandwidth and packet delivery rate
        // m_iRcvRate = m_iDeliveryRate;
        // ^^ This has been removed because with the SrtCongestion class
        // instead of reading the m_iRcvRate local field this will read
        // cudt->deliveryRate() instead.
    }

    checkSndTimers(REGEN_KM);
    updateCC(TEV_ACK, ackdata_seqno);

    enterCS(m_StatsLock);
    ++m_stats.recvACK;
    ++m_stats.recvACKTotal;
    leaveCS(m_StatsLock);
}

void CUDT::processCtrl(const CPacket &ctrlpkt)
{
    // Just heard from the peer, reset the expiration count.
    m_iEXPCount = 1;
    const steady_clock::time_point currtime = steady_clock::now();
    m_tsLastRspTime = currtime;
    bool using_rexmit_flag = m_bPeerRexmitFlag;

    HLOGC(mglog.Debug,
          log << CONID() << "incoming UMSG:" << ctrlpkt.getType() << " ("
              << MessageTypeStr(ctrlpkt.getType(), ctrlpkt.getExtendedType()) << ") socket=%" << ctrlpkt.m_iID);

    switch (ctrlpkt.getType())
    {
    case UMSG_ACK: // 010 - Acknowledgement
        processCtrlAck(ctrlpkt, currtime);
        break;

    case UMSG_ACKACK: // 110 - Acknowledgement of Acknowledgement
    {
        int32_t ack = 0;
        int     rtt = -1;

        // update RTT
        rtt = m_ACKWindow.acknowledge(ctrlpkt.getAckSeqNo(), ack);
        if (rtt <= 0)
        {
            LOGC(mglog.Error,
                 log << CONID() << "IPE: ACK node overwritten when acknowledging " << ctrlpkt.getAckSeqNo()
                     << " (ack extracted: " << ack << ")");
            break;
        }

        // if increasing delay detected...
        //   sendCtrl(UMSG_CGWARNING);

        // RTT EWMA
        m_iRTTVar = avg_iir<4>(m_iRTTVar, abs(rtt - m_iRTT));
        m_iRTT = avg_iir<8>(m_iRTT, rtt);

        updateCC(TEV_ACKACK, ack);

        // This function will put a lock on m_RecvLock by itself, as needed.
        // It must be done inside because this function reads the current time
        // and if waiting for the lock has caused a delay, the time will be
        // inaccurate. Additionally it won't lock if TSBPD mode is off, and
        // won't update anything. Note that if you set TSBPD mode and use
        // srt_recvfile (which doesn't make any sense), you'll have a deadlock.
        m_pRcvBuffer->addRcvTsbPdDriftSample(ctrlpkt.getMsgTimeStamp(), m_RecvLock);

        // update last ACK that has been received by the sender
        if (CSeqNo::seqcmp(ack, m_iRcvLastAckAck) > 0)
            m_iRcvLastAckAck = ack;

        break;
    }

    case UMSG_LOSSREPORT: // 011 - Loss Report
    {
        int32_t *losslist     = (int32_t *)(ctrlpkt.m_pcData);
        size_t   losslist_len = ctrlpkt.getLength() / 4;

        bool secure = true;

        // This variable is used in "normal" logs, so it may cause a warning
        // when logging is forcefully off.
        int32_t wrong_loss SRT_ATR_UNUSED = CSeqNo::m_iMaxSeqNo;

        // protect packet retransmission
        {
            CGuard ack_lock (m_RecvAckLock);

            // decode loss list message and insert loss into the sender loss list
            for (int i = 0, n = (int)(ctrlpkt.getLength() / 4); i < n; ++i)
            {
                if (IsSet(losslist[i], LOSSDATA_SEQNO_RANGE_FIRST))
                {
                    // Then it's this is a <lo, hi> specification with HI in a consecutive cell.
                    int32_t losslist_lo = SEQNO_VALUE::unwrap(losslist[i]);
                    int32_t losslist_hi = losslist[i + 1];
                    // <lo, hi> specification means that the consecutive cell has been already interpreted.
                    ++i;

                    HLOGF(mglog.Debug,
                            "%sreceived UMSG_LOSSREPORT: %d-%d (%d packets)...", CONID().c_str(),
                            losslist_lo,
                            losslist_hi,
                            CSeqNo::seqoff(losslist_lo, losslist_hi) + 1);

                    if ((CSeqNo::seqcmp(losslist_lo, losslist_hi) > 0) ||
                            (CSeqNo::seqcmp(losslist_hi, m_iSndCurrSeqNo) > 0))
                    {
                        LOGC(mglog.Error, log << CONID() << "rcv LOSSREPORT rng " << losslist_lo << " - " << losslist_hi
                                << " with last sent " << m_iSndCurrSeqNo << " - DISCARDING");
                        // seq_a must not be greater than seq_b; seq_b must not be greater than the most recent sent seq
                        secure     = false;
                        wrong_loss = losslist_hi;
                        break;
                    }

                    int num = 0;
                    //   IF losslist_lo %>= m_iSndLastAck
                    if (CSeqNo::seqcmp(losslist_lo, m_iSndLastAck) >= 0)
                    {
                        HLOGC(mglog.Debug, log << CONID() << "LOSSREPORT: adding "
                                << losslist_lo << " - " << losslist_hi << " to loss list");
                        num = m_pSndLossList->insert(losslist_lo, losslist_hi);
                    }
                    // ELSE IF losslist_hi %>= m_iSndLastAck
                    else if (CSeqNo::seqcmp(losslist_hi, m_iSndLastAck) >= 0)
                    {
                        // This should be theoretically impossible because this would mean
                        // that the received packet loss report informs about the loss that predates
                        // the ACK sequence.
                        // However, this can happen if the packet reordering has caused the earlier sent
                        // LOSSREPORT will be delivered after later sent ACK. Whatever, ACK should be
                        // more important, so simply drop the part that predates ACK.
                        HLOGC(mglog.Debug, log << CONID() << "LOSSREPORT: adding "
                                << m_iSndLastAck << "[ACK] - " << losslist_hi << " to loss list");
                        num = m_pSndLossList->insert(m_iSndLastAck, losslist_hi);
                    }
                    else
                    {
                        // This should be treated as IPE, but this may happen in one situtation:
                        // - redundancy second link (ISN was screwed up initially, but late towards last sent)
                        // - initial DROPREQ was lost
                        // This just causes repeating DROPREQ, as when the receiver continues sending
                        // LOSSREPORT, it's probably UNAWARE OF THE SITUATION.
                        //
                        // When this DROPREQ gets lost in UDP again, the receiver will do one of these:
                        // - repeatedly send LOSSREPORT (as per NAKREPORT), so this will happen again
                        // - finally give up rexmit request as per TLPKTDROP (DROPREQ should make
                        //   TSBPD wake up should it still wait for new packets to get ACK-ed)

                        HLOGC(mglog.Debug, log << CONID() << "LOSSREPORT: IGNORED with SndLastAck=%"
                                << m_iSndLastAck << ": %" << losslist_lo << "-" << losslist_hi
                                << " - sending DROPREQ (IPE or DROPREQ lost with ISN screw)");

                        // This means that the loss touches upon a range that wasn't ever sent.
                        // Normally this should never happen, but this might be a case when the
                        // ISN FIX for redundant connection was missed.

                        // In distinction to losslist, DROPREQ has always a range
                        // always just one range, and the data are <LO, HI>, with no range bit.
                        int32_t seqpair[2] = {losslist_lo, losslist_hi};
                        const int32_t no_msgno = 0; // We don't know - this wasn't ever sent

                        sendCtrl(UMSG_DROPREQ, &no_msgno, seqpair, sizeof(seqpair));
                    }

                    enterCS(m_StatsLock);
                    m_stats.traceSndLoss += num;
                    m_stats.sndLossTotal += num;
                    leaveCS(m_StatsLock);
                }
                else if (CSeqNo::seqcmp(losslist[i], m_iSndLastAck) >= 0)
                {
                    if (CSeqNo::seqcmp(losslist[i], m_iSndCurrSeqNo) > 0)
                    {
                        LOGC(mglog.Error, log << CONID() << "rcv LOSSREPORT pkt %" << losslist[i]
                                << " with last sent %" << m_iSndCurrSeqNo << " - DISCARDING");
                        // seq_a must not be greater than the most recent sent seq
                        secure     = false;
                        wrong_loss = losslist[i];
                        break;
                    }

                    HLOGC(mglog.Debug, log << CONID() << "rcv LOSSREPORT: %"
                            << losslist[i] << " (1 packet)");
                    int num = m_pSndLossList->insert(losslist[i], losslist[i]);

                    enterCS(m_StatsLock);
                    m_stats.traceSndLoss += num;
                    m_stats.sndLossTotal += num;
                    leaveCS(m_StatsLock);
                }
            }
        }

        updateCC(TEV_LOSSREPORT, EventVariant(losslist, losslist_len));

        if (!secure)
        {
            LOGC(mglog.Warn,
                 log << CONID() << "out-of-band LOSSREPORT received; BUG or ATTACK - last sent %" << m_iSndCurrSeqNo
                     << " vs loss %" << wrong_loss);
            // this should not happen: attack or bug
            m_bBroken        = true;
            m_iBrokenCounter = 0;
            break;
        }

        // the lost packet (retransmission) should be sent out immediately
        m_pSndQueue->m_pSndUList->update(this, CSndUList::DO_RESCHEDULE);

        enterCS(m_StatsLock);
        ++m_stats.recvNAK;
        ++m_stats.recvNAKTotal;
        leaveCS(m_StatsLock);

        break;
    }

    case UMSG_CGWARNING: // 100 - Delay Warning
        // One way packet delay is increasing, so decrease the sending rate
        m_tdSendInterval *= 1.125;
        // XXX Note as interesting fact: this is only prepared for handling,
        // but nothing in the code is sending this message. Probably predicted
        // for a custom congctl. There's a predicted place to call it under
        // UMSG_ACKACK handling, but it's commented out.

        break;

    case UMSG_KEEPALIVE: // 001 - Keep-alive
        // The only purpose of keep-alive packet is to tell that the peer is still alive
        // nothing needs to be done.

        break;

    case UMSG_HANDSHAKE: // 000 - Handshake
    {
        CHandShake req;
        req.load_from(ctrlpkt.m_pcData, ctrlpkt.getLength());

      HLOGC(mglog.Debug, log << CONID() << "processCtrl: got HS: " << req.show());

        if ((req.m_iReqType > URQ_INDUCTION_TYPES) // acually it catches URQ_INDUCTION and URQ_ERROR_* symbols...???
            || (m_bRendezvous && (req.m_iReqType != URQ_AGREEMENT))) // rnd sends AGREEMENT in rsp to CONCLUSION
        {
            // The peer side has not received the handshake message, so it keeps querying
            // resend the handshake packet

            // This condition embraces cases when:
            // - this is normal accept() and URQ_INDUCTION was received
            // - this is rendezvous accept() and there's coming any kind of URQ except AGREEMENT (should be RENDEZVOUS
            // or CONCLUSION)
            // - this is any of URQ_ERROR_* - well...
            CHandShake initdata;
            initdata.m_iISN            = m_iISN;
            initdata.m_iMSS            = m_iMSS;
            initdata.m_iFlightFlagSize = m_iFlightFlagSize;

            // For rendezvous we do URQ_WAVEAHAND/URQ_CONCLUSION --> URQ_AGREEMENT.
            // For client-server we do URQ_INDUCTION --> URQ_CONCLUSION.
            initdata.m_iReqType = (!m_bRendezvous) ? URQ_CONCLUSION : URQ_AGREEMENT;
            initdata.m_iID      = m_SocketID;

            uint32_t kmdata[SRTDATA_MAXSIZE];
            size_t   kmdatasize = SRTDATA_MAXSIZE;
            bool     have_hsreq = false;
            if (req.m_iVersion > HS_VERSION_UDT4)
            {
                initdata.m_iVersion = HS_VERSION_SRT1; // if I remember correctly, this is induction/listener...
                int hs_flags        = SrtHSRequest::SRT_HSTYPE_HSFLAGS::unwrap(m_ConnRes.m_iType);
                if (hs_flags != 0) // has SRT extensions
                {
                    HLOGC(mglog.Debug,
                          log << CONID() << "processCtrl/HS: got HS reqtype=" << RequestTypeStr(req.m_iReqType)
                              << " WITH SRT ext");
                    have_hsreq = interpretSrtHandshake(req, ctrlpkt, kmdata, &kmdatasize);
                    if (!have_hsreq)
                    {
                        initdata.m_iVersion = 0;
                        m_RejectReason      = SRT_REJ_ROGUE;
                        initdata.m_iReqType = URQFailure(m_RejectReason);
                    }
                    else
                    {
                        // Extensions are added only in case of CONCLUSION (not AGREEMENT).
                        // Actually what is expected here is that this may either process the
                        // belated-repeated handshake from a caller (and then it's CONCLUSION,
                        // and should be added with HSRSP/KMRSP), or it's a belated handshake
                        // of Rendezvous when it has already considered itself connected.
                        // Sanity check - according to the rules, there should be no such situation
                        if (m_bRendezvous && m_SrtHsSide == HSD_RESPONDER)
                        {
                            LOGC(mglog.Error,
                                 log << CONID() << "processCtrl/HS: IPE???: RESPONDER should receive all its handshakes in "
                                        "handshake phase.");
                        }

                        // The 'extension' flag will be set from this variable; set it to false
                        // in case when the AGREEMENT response is to be sent.
                        have_hsreq = initdata.m_iReqType == URQ_CONCLUSION;
                        HLOGC(mglog.Debug,
                              log << CONID() << "processCtrl/HS: processing ok, reqtype=" << RequestTypeStr(initdata.m_iReqType)
                                  << " kmdatasize=" << kmdatasize);
                    }
                }
                else
                {
                    HLOGC(mglog.Debug, log << CONID() << "processCtrl/HS: got HS reqtype=" << RequestTypeStr(req.m_iReqType));
                }
            }
            else
            {
                initdata.m_iVersion = HS_VERSION_UDT4;
            }

            initdata.m_extension = have_hsreq;

            HLOGC(mglog.Debug,
                  log << CONID() << "processCtrl: responding HS reqtype=" << RequestTypeStr(initdata.m_iReqType)
                      << (have_hsreq ? " WITH SRT HS response extensions" : ""));

            // XXX here interpret SRT handshake extension
            CPacket response;
            response.setControl(UMSG_HANDSHAKE);
            response.allocate(m_iMaxSRTPayloadSize);

            // If createSrtHandshake failed, don't send anything. Actually it can only fail on IPE.
            // There is also no possible IPE condition in case of HSv4 - for this version it will always return true.
            if (createSrtHandshake(SRT_CMD_HSRSP, SRT_CMD_KMRSP, kmdata, kmdatasize,
                        (response), (initdata)))
            {
                response.m_iID        = m_PeerID;
                setPacketTS(response, steady_clock::now());
                const int nbsent      = m_pSndQueue->sendto(m_PeerAddr, response);
                if (nbsent)
                {
                    m_tsLastSndTime = steady_clock::now();
                }
            }
        }
        else
        {
            HLOGC(mglog.Debug, log << CONID() << "processCtrl: ... not INDUCTION, not ERROR, not rendezvous - IGNORED.");
        }

        break;
    }

    case UMSG_SHUTDOWN: // 101 - Shutdown
        m_bShutdown      = true;
        m_bClosing       = true;
        m_bBroken        = true;
        m_iBrokenCounter = 60;

        // Signal the sender and recver if they are waiting for data.
        releaseSynch();
        // Unblock any call so they learn the connection_broken error
        s_UDTUnited.m_EPoll.update_events(m_SocketID, m_sPollID, SRT_EPOLL_ERR, true);

        CTimer::triggerEvent();

        break;

    case UMSG_DROPREQ: // 111 - Msg drop request
        {
            CGuard rlock(m_RecvLock);
            m_pRcvBuffer->dropMsg(ctrlpkt.getMsgSeq(using_rexmit_flag), using_rexmit_flag);
            // When the drop request was received, it means that there are
            // packets for which there will never be ACK sent; if the TSBPD thread
            // is currently in the ACK-waiting state, it may never exit.
            if (m_bTsbPd)
            {
                HLOGP(mglog.Debug, "DROPREQ: signal TSBPD");
                CSync cc(m_RcvTsbPdCond, rlock);
                cc.signal_locked(rlock);
            }
        }

        {
            int32_t* dropdata = (int32_t*)ctrlpkt.m_pcData;

            dropFromLossLists(dropdata[0], dropdata[1]);

            // move forward with current recv seq no.
            // SYMBOLIC:
            // if (dropdata[0]  <=%  1 +% m_iRcvCurrSeqNo
            //   && dropdata[1] >% m_iRcvCurrSeqNo )
            if ((CSeqNo::seqcmp(dropdata[0], CSeqNo::incseq(m_iRcvCurrSeqNo)) <= 0)
                    && (CSeqNo::seqcmp(dropdata[1], m_iRcvCurrSeqNo) > 0))
            {
                HLOGC(mglog.Debug, log << CONID() << "DROPREQ: dropping %"
                        << dropdata[0] << "-" << dropdata[1] << " <-- set as current seq");
                m_iRcvCurrSeqNo = dropdata[1];
            }
            else
            {
                HLOGC(mglog.Debug, log << CONID() << "DROPREQ: dropping %"
                        << dropdata[0] << "-" << dropdata[1] << " current %" << m_iRcvCurrSeqNo);
            }

        }

        break;

    case UMSG_PEERERROR: // 1000 - An error has happened to the peer side
        // int err_type = packet.getAddInfo();

        // currently only this error is signalled from the peer side
        // if recvfile() failes (e.g., due to disk fail), blcoked sendfile/send should return immediately
        // giving the app a chance to fix the issue

        m_bPeerHealth = false;

        break;

    case UMSG_EXT: // 0x7FFF - reserved and user defined messages
        HLOGC(mglog.Debug, log << CONID() << "CONTROL EXT MSG RECEIVED:"
                << MessageTypeStr(ctrlpkt.getType(), ctrlpkt.getExtendedType())
                << ", value=" << ctrlpkt.getExtendedType());
        {
            // This has currently two roles in SRT:
            // - HSv4 (legacy) handshake
            // - refreshed KMX (initial KMX is done still in the HS process in HSv5)
            bool understood = processSrtMsg(&ctrlpkt);
            // CAREFUL HERE! This only means that this update comes from the UMSG_EXT
            // message received, REGARDLESS OF WHAT IT IS. This version doesn't mean
            // the handshake version, but the reason of calling this function.
            //
            // Fortunately, the only messages taken into account in this function
            // are HSREQ and HSRSP, which should *never* be interchanged when both
            // parties are HSv5.
            if (understood)
            {
                if (ctrlpkt.getExtendedType() == SRT_CMD_HSREQ || ctrlpkt.getExtendedType() == SRT_CMD_HSRSP)
                {
                    updateAfterSrtHandshake(HS_VERSION_UDT4);
                }
            }
            else
            {
                updateCC(TEV_CUSTOM, &ctrlpkt);
            }
        }
        break;

    default:
        break;
    }
}

void CUDT::updateSrtRcvSettings()
{
    if (m_bTsbPd)
    {
        /* We are TsbPd receiver */
        enterCS(m_RecvLock);
        m_pRcvBuffer->setRcvTsbPdMode(m_tsRcvPeerStartTime, milliseconds_from(m_iTsbPdDelay_ms));
        leaveCS(m_RecvLock);

        HLOGF(mglog.Debug,
              "AFTER HS: Set Rcv TsbPd mode: delay=%u.%03us RCV START: %s",
              m_iTsbPdDelay_ms/1000, // XXX use FormatDuration ?
              m_iTsbPdDelay_ms%1000,
              FormatTime(m_tsRcvPeerStartTime).c_str());
    }
    else
    {
        HLOGC(mglog.Debug, log << "AFTER HS: Rcv TsbPd mode not set");
    }
}

void CUDT::updateSrtSndSettings()
{
    if (m_bPeerTsbPd)
    {
        /* We are TsbPd sender */
        // XXX Check what happened here.
        // m_iPeerTsbPdDelay_ms = m_CongCtl->getSndPeerTsbPdDelay();// + ((m_iRTT + (4 * m_iRTTVar)) / 1000);
        /*
         * For sender to apply Too-Late Packet Drop
         * option (m_bTLPktDrop) must be enabled and receiving peer shall support it
         */
        HLOGF(mglog.Debug,
              "AFTER HS: Set Snd TsbPd mode %s TLPktDrop: delay=%d.%03ds START TIME: %s",
              m_bPeerTLPktDrop ? "with" : "without",
              m_iPeerTsbPdDelay_ms/1000, m_iPeerTsbPdDelay_ms%1000,
              FormatTime(m_stats.tsStartTime).c_str());
    }
    else
    {
        HLOGC(mglog.Debug, log << "AFTER HS: Snd TsbPd mode not set");
    }
}

void CUDT::updateAfterSrtHandshake(int hsv)
{
    HLOGC(mglog.Debug, log << "updateAfterSrtHandshake: HS version " << hsv);
    // This is blocked from being run in the "app reader" version because here
    // every socket does its TsbPd independently, just the sequence screwup is
    // done and the application reader sorts out packets by sequence numbers,
    // but only when they are signed off by TsbPd.

    // The only possibility here is one of these two:
    // - Agent is RESPONDER and it receives HSREQ.
    // - Agent is INITIATOR and it receives HSRSP.
    //
    // In HSv4, INITIATOR is sender and RESPONDER is receiver.
    // In HSv5, both are sender AND receiver.
    //
    // This function will be called only ONCE in this
    // instance, through either HSREQ or HSRSP.
#if ENABLE_HEAVY_LOGGING
    const char* hs_side[] = { "DRAW", "INITIATOR", "RESPONDER" };
    HLOGC(mglog.Debug, log << "updateAfterSrtHandshake: version="
            << m_ConnRes.m_iVersion << " side=" << hs_side[m_SrtHsSide]);
#endif

    if (hsv > HS_VERSION_UDT4)
    {
        updateSrtRcvSettings();
        updateSrtSndSettings();
    }
    else if (m_SrtHsSide == HSD_INITIATOR)
    {
        // HSv4 INITIATOR is sender
        updateSrtSndSettings();
    }
    else
    {
        // HSv4 RESPONDER is receiver
        updateSrtRcvSettings();
    }
}

int CUDT::packLostData(CPacket& w_packet, steady_clock::time_point& w_origintime)
{
    // protect m_iSndLastDataAck from updating by ACK processing
    CGuard ackguard(m_RecvAckLock);

    while ((w_packet.m_iSeqNo = m_pSndLossList->popLostSeq()) >= 0)
    {
        // XXX See comment at m_iSndLastDataAck field.
        const int offset = CSeqNo::seqoff(m_iSndLastDataAck, w_packet.m_iSeqNo);
        if (offset < 0)
        {
            // XXX Likely that this will never be executed because if the upper
            // sequence is not in the sender buffer, then most likely the loss 
            // was completely ignored.
            LOGC(dlog.Error, log << "IPE/EPE: packLostData: LOST packet negative offset: seqoff(m_iSeqNo "
                << w_packet.m_iSeqNo << ", m_iSndLastDataAck " << m_iSndLastDataAck
                << ")=" << offset << ". Continue");

            // No matter whether this is right or not (maybe the attack case should be
            // considered, and some LOSSREPORT flood prevention), send the drop request
            // to the peer.
            int32_t seqpair[2];
            seqpair[0] = w_packet.m_iSeqNo;
            seqpair[1] = m_iSndLastDataAck;

            HLOGC(mglog.Debug, log << "PEER reported LOSS not from the sending buffer - requesting DROP: "
                    << "msg=" << MSGNO_SEQ::unwrap(w_packet.m_iMsgNo) << " SEQ:"
                    << seqpair[0] << " - " << seqpair[1] << "(" << (-offset) << " packets)");

            sendCtrl(UMSG_DROPREQ, &w_packet.m_iMsgNo, seqpair, sizeof(seqpair));
            continue;
        }

        int msglen;

        const int payload = m_pSndBuffer->readData(offset, (w_packet), (w_origintime), (msglen));
        SRT_ASSERT(payload != 0);
        if (payload == -1)
        {
            int32_t seqpair[2];
            seqpair[0] = w_packet.m_iSeqNo;
            seqpair[1] = CSeqNo::incseq(seqpair[0], msglen);

            HLOGC(mglog.Debug, log << "IPE: loss-reported packets not found in SndBuf - requesting DROP: "
                    << "msg=" << MSGNO_SEQ::unwrap(w_packet.m_iMsgNo) << " SEQ:"
                    << seqpair[0] << " - " << seqpair[1] << "(" << (-offset) << " packets)");
            sendCtrl(UMSG_DROPREQ, &w_packet.m_iMsgNo, seqpair, sizeof(seqpair));

            // only one msg drop request is necessary
            m_pSndLossList->remove(seqpair[1]);

            // skip all dropped packets
            m_iSndCurrSeqNo = CSeqNo::maxseq(m_iSndCurrSeqNo, CSeqNo::incseq(seqpair[1]));

            continue;
        }
        // NOTE: This is just a sanity check. Returning 0 is impossible to happen
        // in case of retransmission. If the offset was a positive value, then the
        // block must exist in the old blocks because it wasn't yet cut off by ACK
        // and has been already recorded as sent (otherwise the peer wouldn't send
        // back the loss report). May something happen here in case when the send
        // loss record has been updated by the FASTREXMIT.
        else if (payload == 0)
            continue;

        // At this point we no longer need the ACK lock,
        // because we are going to return from the function.
        // Therefore unlocking in order not to block other threads.
        ackguard.unlock();

        enterCS(m_StatsLock);
        ++m_stats.traceRetrans;
        ++m_stats.retransTotal;
        m_stats.traceBytesRetrans += payload;
        m_stats.bytesRetransTotal += payload;
        leaveCS(m_StatsLock);

        // Despite the contextual interpretation of packet.m_iMsgNo around
        // CSndBuffer::readData version 2 (version 1 doesn't return -1), in this particular
        // case we can be sure that this is exactly the value of PH_MSGNO as a bitset.
        // So, set here the rexmit flag if the peer understands it.
        if (m_bPeerRexmitFlag)
        {
            w_packet.m_iMsgNo |= PACKET_SND_REXMIT;
        }

        return payload;
    }

    return 0;
}

std::pair<int, steady_clock::time_point> CUDT::packData(CPacket& w_packet)
{
    int payload = 0;
    bool probe = false;
    steady_clock::time_point origintime;
    bool new_packet_packed = false;
    bool filter_ctl_pkt = false;

    int kflg = EK_NOENC;

    const steady_clock::time_point enter_time = steady_clock::now();

    if (!is_zero(m_tsNextSendTime) && enter_time > m_tsNextSendTime)
        m_tdSendTimeDiff += enter_time - m_tsNextSendTime;

    string reason = "reXmit";

    payload = packLostData((w_packet), (origintime));
    if (payload > 0)
    {
        reason = "reXmit";
    }
    else if (m_PacketFilter &&
             m_PacketFilter.packControlPacket(m_iSndCurrSeqNo, m_pCryptoControl->getSndCryptoFlags(), (w_packet)))
    {
        HLOGC(mglog.Debug, log << "filter: filter/CTL packet ready - packing instead of data.");
        payload        = w_packet.getLength();
        reason         = "filter";
        filter_ctl_pkt = true; // Mark that this packet ALREADY HAS timestamp field and it should not be set

        // Stats
        {
            CGuard lg(m_StatsLock);
            ++m_stats.sndFilterExtra;
            ++m_stats.sndFilterExtraTotal;
        }
    }
    else
    {
        // If no loss, and no packetfilter control packet, pack a new packet.

        // check congestion/flow window limit
        int cwnd    = std::min(int(m_iFlowWindowSize), int(m_dCongestionWindow));
        int seqdiff = CSeqNo::seqlen(m_iSndLastAck, CSeqNo::incseq(m_iSndCurrSeqNo));
        if (cwnd >= seqdiff)
        {
            // XXX Here it's needed to set kflg to msgno_bitset in the block stored in the
            // send buffer. This should be somehow avoided, the crypto flags should be set
            // together with encrypting, and the packet should be sent as is, when rexmitting.
            // It would be nice to research as to whether CSndBuffer::Block::m_iMsgNoBitset field
            // isn't a useless redundant state copy. If it is, then taking the flags here can be removed.
            kflg    = m_pCryptoControl->getSndCryptoFlags();
            payload = m_pSndBuffer->readData((w_packet), (origintime), kflg);
            if (payload)
            {
                m_iSndCurrSeqNo = CSeqNo::incseq(m_iSndCurrSeqNo);
                // m_pCryptoControl->m_iSndCurrSeqNo = m_iSndCurrSeqNo;

                w_packet.m_iSeqNo = m_iSndCurrSeqNo;

                // every 16 (0xF) packets, a packet pair is sent
                if ((w_packet.m_iSeqNo & PUMASK_SEQNO_PROBE) == 0)
                    probe = true;

                new_packet_packed = true;
            }
            else
            {
                m_tsNextSendTime = steady_clock::time_point();
                m_tdSendTimeDiff = m_tdSendTimeDiff.zero();
                return std::make_pair(0, enter_time);
            }
        }
        else
        {
            HLOGC(dlog.Debug, log << "packData: CONGESTED: cwnd=min(" << m_iFlowWindowSize << "," << m_dCongestionWindow
                << ")=" << cwnd << " seqlen=(" << m_iSndLastAck << "-" << m_iSndCurrSeqNo << ")=" << seqdiff);
            m_tsNextSendTime = steady_clock::time_point();
            m_tdSendTimeDiff = m_tdSendTimeDiff.zero();
            return std::make_pair(0, enter_time);
        }

        reason = "normal";
    }

    // Normally packet.m_iTimeStamp field is set exactly here,
    // usually as taken from m_StartTime and current time, unless live
    // mode in which case it is based on 'origintime' as set during scheduling.
    // In case when this is a filter control packet, the m_iTimeStamp field already
    // contains the exactly needed value, and it's a timestamp clip, not a real
    // timestamp.
    if (!filter_ctl_pkt)
    {
        if (m_bPeerTsbPd)
        {
            /*
             * When timestamp is carried over in this sending stream from a received stream,
             * it may be older than the session start time causing a negative packet time
             * that may block the receiver's Timestamp-based Packet Delivery.
             * XXX Isn't it then better to not decrease it by m_stats.tsStartTime? As long as it
             * doesn't screw up the start time on the other side.
             */
            if (origintime >= m_stats.tsStartTime)
            {
                setPacketTS(w_packet, origintime);
            }
            else
            {
                setPacketTS(w_packet, steady_clock::now());
                LOGC(dlog.Error, log << "packData: reference time=" << FormatTime(origintime)
                        << " is in the past towards start time=" << FormatTime(m_stats.tsStartTime)
                        << " - setting NOW as reference time for the data packet");
            }
        }
        else
        {
            setPacketTS(w_packet, steady_clock::now());
        }
    }

    w_packet.m_iID = m_PeerID;

   // Redundant. This is now properly set in both rexmit and normal
   // cases just after setting the m_pcData field.
   //w_packet.setLength(payload);

    /* Encrypt if 1st time this packet is sent and crypto is enabled */
    if (kflg)
    {
        // XXX Encryption flags are already set on the packet before calling this.
        // See readData() above.
        if (m_pCryptoControl->encrypt((w_packet)))
        {
            // Encryption failed
            //>>Add stats for crypto failure
            LOGC(dlog.Error, log << "ENCRYPT FAILED - packet won't be sent, size=" << payload);
            // Encryption failed
            return std::make_pair(-1, enter_time);
        }
        payload = w_packet.getLength(); /* Cipher may change length */
        reason += " (encrypted)";
    }

    if (new_packet_packed && m_PacketFilter)
    {
        HLOGC(mglog.Debug, log << "filter: Feeding packet for source clip");
        m_PacketFilter.feedSource((w_packet));
    }

#if ENABLE_HEAVY_LOGGING // Required because of referring to MessageFlagStr()
    HLOGC(mglog.Debug,
          log << CONID() << "packData: " << reason << " packet seq=" << w_packet.m_iSeqNo << " (ACK=" << m_iSndLastAck
              << " ACKDATA=" << m_iSndLastDataAck << " MSG/FLAGS: " << w_packet.MessageFlagStr() << ")");
#endif

    // Fix keepalive
    m_tsLastSndTime = enter_time;

    considerLegacySrtHandshake(steady_clock::time_point());

    // WARNING: TEV_SEND is the only event that is reported from
    // the CSndQueue::worker thread. All others are reported from
    // CRcvQueue::worker. If you connect to this signal, make sure
    // that you are aware of prospective simultaneous access.
    updateCC(TEV_SEND, &w_packet);

    // XXX This was a blocked code also originally in UDT. Probably not required.
    // Left untouched for historical reasons.
    // Might be possible that it was because of that this is send from
    // different thread than the rest of the signals.
    // m_pSndTimeWindow->onPktSent(w_packet.m_iTimeStamp);

    enterCS(m_StatsLock);
    m_stats.traceBytesSent += payload;
    m_stats.bytesSentTotal += payload;
    ++m_stats.traceSent;
    ++m_stats.sentTotal;
    leaveCS(m_StatsLock);

    if (probe)
    {
        // sends out probing packet pair
        m_tsNextSendTime = enter_time;
        probe          = false;
    }
    else
    {
#if USE_BUSY_WAITING
        m_tsNextSendTime = enter_time + m_tdSendInterval;
#else
        if (m_tdSendTimeDiff >= m_tdSendInterval)
        {
            // Send immidiately
            m_tsNextSendTime = enter_time;
            m_tdSendTimeDiff -= m_tdSendInterval;
        }
        else
        {
            m_tsNextSendTime = enter_time + (m_tdSendInterval - m_tdSendTimeDiff);
            m_tdSendTimeDiff = m_tdSendTimeDiff.zero();
        }
#endif
    }

    return std::make_pair(payload, m_tsNextSendTime);
}

// This is a close request, but called from the
void CUDT::processClose()
{
    sendCtrl(UMSG_SHUTDOWN);

    m_bShutdown      = true;
    m_bClosing       = true;
    m_bBroken        = true;
    m_iBrokenCounter = 60;

    HLOGP(mglog.Debug, "processClose: sent message and set flags");

    if (m_bTsbPd)
    {
        HLOGP(mglog.Debug, "processClose: lock-and-signal TSBPD");
        CSync::lock_signal(m_RcvTsbPdCond, m_RecvLock);
    }

    // Signal the sender and recver if they are waiting for data.
    releaseSynch();
    // Unblock any call so they learn the connection_broken error
    s_UDTUnited.m_EPoll.update_events(m_SocketID, m_sPollID, SRT_EPOLL_ERR, true);

    HLOGP(mglog.Debug, "processClose: triggering timer event to spread the bad news");
    CTimer::triggerEvent();
}

void CUDT::sendLossReport(const std::vector<std::pair<int32_t, int32_t> > &loss_seqs)
{
    typedef vector<pair<int32_t, int32_t> > loss_seqs_t;

    vector<int32_t> seqbuffer;
    seqbuffer.reserve(2 * loss_seqs.size()); // pessimistic
    for (loss_seqs_t::const_iterator i = loss_seqs.begin(); i != loss_seqs.end(); ++i)
    {
        if (i->first == i->second)
        {
            seqbuffer.push_back(i->first);
            HLOGF(mglog.Debug, "lost packet %d: sending LOSSREPORT", i->first);
        }
        else
        {
            seqbuffer.push_back(i->first | LOSSDATA_SEQNO_RANGE_FIRST);
            seqbuffer.push_back(i->second);
            HLOGF(mglog.Debug,
                  "lost packets %d-%d (%d packets): sending LOSSREPORT",
                  i->first,
                  i->second,
                  1 + CSeqNo::seqcmp(i->second, i->first));
        }
    }

    if (!seqbuffer.empty())
    {
        sendCtrl(UMSG_LOSSREPORT, NULL, &seqbuffer[0], seqbuffer.size());
    }
}

int CUDT::processData(CUnit* in_unit)
{
    if (m_bClosing)
        return -1;

    CPacket &packet = in_unit->m_Packet;

   // XXX This should be called (exclusively) here:
   // m_pRcvBuffer->addLocalTsbPdDriftSample(packet.getMsgTimeStamp());
   // Just heard from the peer, reset the expiration count.
   m_iEXPCount = 1;
   m_tsLastRspTime = steady_clock::now();

    // We are receiving data, start tsbpd thread if TsbPd is enabled
    if (m_bTsbPd && pthread_equal(m_RcvTsbPdThread, pthread_t()))
    {
        HLOGP(mglog.Debug, "Spawning TSBPD thread");
        int st = 0;
        {
#if ENABLE_HEAVY_LOGGING
            std::ostringstream tns1, tns2;
            // Take the last 2 ciphers from the socket ID.
            tns1 << m_SocketID;
            std::string s = tns1.str();
            tns2 << "SRT:TsbPd:@" << s.substr(s.size()-2, 2);

            ThreadName tn(tns2.str().c_str());
#else
            ThreadName tn("SRT:TsbPd");
#endif
            st = pthread_create(&m_RcvTsbPdThread, NULL, CUDT::tsbpd, this);
        }
        if (st != 0)
        {
            LOGC(mglog.Error, log << "processData: PROBLEM SPAWNING TSBPD thread: " << st);
            return -1;
        }
    }

    const int pktrexmitflag = m_bPeerRexmitFlag ? (packet.getRexmitFlag() ? 1 : 0) : 2;
#if ENABLE_HEAVY_LOGGING
    static const char *const rexmitstat[] = {"ORIGINAL", "REXMITTED", "RXS-UNKNOWN"};
    string                   rexmit_reason;
#endif

    if (pktrexmitflag == 1)
    {
        // This packet was retransmitted
        enterCS(m_StatsLock);
        m_stats.traceRcvRetrans++;
        leaveCS(m_StatsLock);

#if ENABLE_HEAVY_LOGGING
        // Check if packet was retransmitted on request or on ack timeout
        // Search the sequence in the loss record.
        rexmit_reason = " by ";
        if (!m_pRcvLossList->find(packet.m_iSeqNo, packet.m_iSeqNo))
            rexmit_reason += "REQUEST";
        else
            rexmit_reason += "NAKREPORT";
#endif
    }

#if ENABLE_HEAVY_LOGGING
   {
       steady_clock::duration tsbpddelay = milliseconds_from(m_iTsbPdDelay_ms); // (value passed to CRcvBuffer::setRcvTsbPdMode)

       // It's easier to remove the latency factor from this value than to add a function
       // that exposes the details basing on which this value is calculated.
       steady_clock::time_point pts = m_pRcvBuffer->getPktTsbPdTime(packet.getMsgTimeStamp());
       steady_clock::time_point ets = pts - tsbpddelay;

       HLOGC(dlog.Debug, log << CONID() << "processData: RECEIVED DATA: size=" << packet.getLength()
           << " seq=" << packet.getSeqNo()
           // XXX FIX IT. OTS should represent the original sending time, but it's relative.
           //<< " OTS=" << FormatTime(packet.getMsgTimeStamp())
           << " ETS=" << FormatTime(ets)
           << " PTS=" << FormatTime(pts));
   }
#endif

    updateCC(TEV_RECEIVE, &packet);
    ++m_iPktCount;

    const int pktsz = packet.getLength();
    // Update time information
    // XXX Note that this adds the byte size of a packet
    // of which we don't yet know as to whether this has
    // carried out some useful data or some excessive data
    // that will be later discarded.
    // FIXME: before adding this on the rcv time window,
    // make sure that this packet isn't going to be
    // effectively discarded, as repeated retransmission,
    // for example, burdens the link, but doesn't better the speed.
    m_RcvTimeWindow.onPktArrival(pktsz);

    // Probe the packet pair if needed.
    // Conditions and any extra data required for the packet
    // this function will extract and test as needed.

    const bool unordered = CSeqNo::seqcmp(packet.m_iSeqNo, m_iRcvCurrSeqNo) <= 0;
    const bool retransmitted = m_bPeerRexmitFlag && packet.getRexmitFlag();

    // Retransmitted and unordered packets do not provide expected measurement.
    // We expect the 16th and 17th packet to be sent regularly,
    // otherwise measurement must be rejected.
    m_RcvTimeWindow.probeArrival(packet, unordered || retransmitted);

    enterCS(m_StatsLock);
    m_stats.traceBytesRecv += pktsz;
    m_stats.bytesRecvTotal += pktsz;
    ++m_stats.traceRecv;
    ++m_stats.recvTotal;
    leaveCS(m_StatsLock);

    loss_seqs_t                             filter_loss_seqs;
    loss_seqs_t                             srt_loss_seqs;
    vector<CUnit *>                         incoming;
    bool                                    was_sent_in_order          = true;
    bool                                    reorder_prevent_lossreport = false;

    // If the peer doesn't understand REXMIT flag, send rexmit request
    // always immediately.
    int initial_loss_ttl = 0;
    if (m_bPeerRexmitFlag)
        initial_loss_ttl = m_iReorderTolerance;

    // After introduction of packet filtering, the "recordable loss detection"
    // does not exactly match the true loss detection. When a FEC filter is
    // working, for example, then getting one group filled with all packet but
    // the last one and the FEC control packet, in this special case this packet
    // won't be notified at all as lost because it will be recovered by the
    // filter immediately before anyone notices what happened (and the loss
    // detection for the further functionality is checked only afterwards,
    // and in this case the immediate recovery makes the loss to not be noticed
    // at all).
    //
    // Because of that the check for losses must happen BEFORE passing the packet
    // to the filter and before the filter could recover the packet before anyone
    // notices :)

    if (packet.getMsgSeq() != 0) // disregard filter-control packets, their seq may mean nothing
    {
        int diff = CSeqNo::seqoff(m_iRcvCurrPhySeqNo, packet.m_iSeqNo);
       // Difference between these two sequence numbers is expected to be:
       // 0 - duplicated last packet (theory only)
       // 1 - subsequent packet (alright)
       // <0 - belated or recovered packet
       // >1 - jump over a packet loss (loss = seqdiff-1)
        if (diff > 1)
        {
            CGuard lg(m_StatsLock);
            int    loss = diff - 1; // loss is all that is above diff == 1
            m_stats.traceRcvLoss += loss;
            m_stats.rcvLossTotal += loss;
            uint64_t lossbytes = loss * m_pRcvBuffer->getRcvAvgPayloadSize();
            m_stats.traceRcvBytesLoss += lossbytes;
            m_stats.rcvBytesLossTotal += lossbytes;
            HLOGC(mglog.Debug,
                  log << "LOSS STATS: n=" << loss << " SEQ: [" << CSeqNo::incseq(m_iRcvCurrPhySeqNo) << " "
                      << CSeqNo::decseq(packet.m_iSeqNo) << "]");
        }

        if (diff > 0)
        {
            // Record if it was further than latest
            m_iRcvCurrPhySeqNo = packet.m_iSeqNo;
        }
    }

    {
        // Start of offset protected section
        // Prevent TsbPd thread from modifying Ack position while adding data
        // offset from RcvLastAck in RcvBuffer must remain valid between seqoff() and addData()
        CGuard recvbuf_acklock(m_RcvBufferLock);

        // vector<CUnit*> undec_units;
        if (m_PacketFilter)
        {
            // Stuff this data into the filter
            m_PacketFilter.receive(in_unit, (incoming), (filter_loss_seqs));
            HLOGC(mglog.Debug,
                  log << "(FILTER) fed data, received " << incoming.size() << " pkts, " << Printable(filter_loss_seqs)
                      << " loss to report, "
                      << (m_PktFilterRexmitLevel == SRT_ARQ_ALWAYS ? "FIND & REPORT LOSSES YOURSELF"
                                                                   : "REPORT ONLY THOSE"));
        }
        else
        {
            // Stuff in just one packet that has come in.
            incoming.push_back(in_unit);
        }

        bool excessive = true; // stays true unless it was successfully added

        // Needed for possibly check for needsQuickACK.
        bool incoming_belated = (CSeqNo::seqcmp(in_unit->m_Packet.m_iSeqNo, m_iRcvLastSkipAck) < 0);

        // Loop over all incoming packets that were filtered out.
        // In case when there is no filter, there's just one packet in 'incoming',
        // the one that came in the input of this function.
        for (vector<CUnit *>::iterator i = incoming.begin(); i != incoming.end(); ++i)
        {
            CUnit *  u    = *i;
            CPacket &rpkt = u->m_Packet;

            // m_iRcvLastSkipAck is the base sequence number for the receiver buffer.
            // This is the offset in the buffer; if this is negative, it means that
            // this sequence is already in the past and the buffer is not interested.
            // Meaning, this packet will be rejected, even if it could potentially be
            // one of missing packets in the transmission.
            int32_t offset = CSeqNo::seqoff(m_iRcvLastSkipAck, rpkt.m_iSeqNo);

            IF_HEAVY_LOGGING(const char *exc_type = "EXPECTED");

            if (offset < 0)
            {
                IF_HEAVY_LOGGING(exc_type = "BELATED");
                steady_clock::time_point tsbpdtime = m_pRcvBuffer->getPktTsbPdTime(rpkt.getMsgTimeStamp());
                long bltime = CountIIR<uint64_t>(
                        uint64_t(m_stats.traceBelatedTime) * 1000,
                        count_microseconds(steady_clock::now() - tsbpdtime), 0.2);

                enterCS(m_StatsLock);
                m_stats.traceBelatedTime = double(bltime) / 1000.0;
                m_stats.traceRcvBelated++;
                leaveCS(m_StatsLock);
                HLOGC(mglog.Debug,
                      log << CONID() << "RECEIVED: seq=" << packet.m_iSeqNo << " offset=" << offset << " (BELATED/"
                          << rexmitstat[pktrexmitflag] << rexmit_reason << ") FLAGS: " << packet.MessageFlagStr());
                continue;
            }

            const int avail_bufsize = m_pRcvBuffer->getAvailBufSize();
            if (offset >= avail_bufsize)
            {
                // This is already a sequence discrepancy. Probably there could be found
                // some way to make it continue reception by overriding the sequence and
                // make a kinda TLKPTDROP, but there has been found no reliable way to do this.
                if (m_bTsbPd && m_bTLPktDrop && m_pRcvBuffer->empty())
                {
                    // Only in live mode. In File mode this shall not be possible
                    // because the sender should stop sending in this situation.
                    // In Live mode this means that there is a gap between the
                    // lowest sequence in the empty buffer and the incoming sequence
                    // that exceeds the buffer size. Receiving data in this situation
                    // is no longer possible and this is a point of no return.

                    LOGC(mglog.Error, log << CONID() <<
                            "SEQUENCE DISCREPANCY. BREAKING CONNECTION."
                            " seq=" << rpkt.m_iSeqNo
                            << " buffer=(" << m_iRcvLastSkipAck
                            << ":" << m_iRcvCurrSeqNo                   // -1 = size to last index
                            << "+" << CSeqNo::incseq(m_iRcvLastSkipAck, m_pRcvBuffer->capacity()-1)
                            << "), " << (offset-avail_bufsize+1)
                            << " past max. Reception no longer possible. REQUESTING TO CLOSE.");

                    // This is a scoped lock with AckLock, but for the moment
                    // when processClose() is called this lock must be taken out,
                    // otherwise this will cause a deadlock. We don't need this
                    // lock anymore, and at 'return' it will be unlocked anyway.
                    recvbuf_acklock.unlock();
                    processClose();
                    return -1;
                }
                else
                {
                    LOGC(mglog.Error, log << CONID() << "No room to store incoming packet: offset="
                            << offset << " avail=" << avail_bufsize
                            << " ack.seq=" << m_iRcvLastSkipAck << " pkt.seq=" << rpkt.m_iSeqNo
                            << " rcv-remain=" << m_pRcvBuffer->debugGetSize()
                        );
                    return -1;
                }
            }

            bool adding_successful = true;
            if (m_pRcvBuffer->addData(*i, offset) < 0)
            {
                // addData returns -1 if at the m_iLastAckPos+offset position there already is a packet.
                // So this packet is "redundant".
                IF_HEAVY_LOGGING(exc_type = "UNACKED");
                adding_successful = false;
            }
            else
            {
                IF_HEAVY_LOGGING(exc_type = "ACCEPTED");
                excessive = false;
                if (u->m_Packet.getMsgCryptoFlags())
                {
                    EncryptionStatus rc = m_pCryptoControl ? m_pCryptoControl->decrypt((u->m_Packet)) : ENCS_NOTSUP;
                    if (rc != ENCS_CLEAR)
                    {
                        // Could not decrypt
                        // Keep packet in received buffer
                        // Crypto flags are still set
                        // It will be acknowledged
                        {
                            CGuard lg(m_StatsLock);
                            m_stats.traceRcvUndecrypt += 1;
                            m_stats.traceRcvBytesUndecrypt += pktsz;
                            m_stats.m_rcvUndecryptTotal += 1;
                            m_stats.m_rcvBytesUndecryptTotal += pktsz;
                        }

                        // Log message degraded to debug because it may happen very often
                        HLOGC(dlog.Debug, log << CONID() << "ERROR: packet not decrypted, dropping data.");
                        adding_successful = false;
                        IF_HEAVY_LOGGING(exc_type = "UNDECRYPTED");
                    }
                }
            }
#if ENABLE_HEAVY_LOGGING
            std::ostringstream timebufspec;
            if (m_bTsbPd)
            {
                int dsize = m_pRcvBuffer->getRcvDataSize();
                timebufspec << "(" << FormatTime(m_pRcvBuffer->debugGetDeliveryTime(0))
                    << "-" << FormatTime(m_pRcvBuffer->debugGetDeliveryTime(dsize-1)) << ")";
            }

            std::ostringstream expectspec;
            if (excessive)
                expectspec << "EXCESSIVE(" << exc_type << rexmit_reason << ")";
            else
                expectspec << "ACCEPTED";

            LOGC(mglog.Debug, log << CONID() << "RECEIVED: seq=" << rpkt.m_iSeqNo
                    << " offset=" << offset
                    << " BUFr=" << avail_bufsize
                    << " avail=" << m_pRcvBuffer->getAvailBufSize()
                    << " buffer=(" << m_iRcvLastSkipAck
                    << ":" << m_iRcvCurrSeqNo                   // -1 = size to last index
                    << "+" << CSeqNo::incseq(m_iRcvLastSkipAck, m_pRcvBuffer->capacity()-1)
                    << ") "
                    << " RSL=" << expectspec.str()
                    << " SN=" << rexmitstat[pktrexmitflag]
                    << " DLVTM=" << timebufspec.str()
                    << " FLAGS: "
                    << rpkt.MessageFlagStr());
#endif

            // Decryption should have made the crypto flags EK_NOENC.
            // Otherwise it's an error.
            if (adding_successful)
            {
                HLOGC(dlog.Debug,
                      log << "CONTIGUITY CHECK: sequence distance: " << CSeqNo::seqoff(m_iRcvCurrSeqNo, rpkt.m_iSeqNo));
                if (CSeqNo::seqcmp(rpkt.m_iSeqNo, CSeqNo::incseq(m_iRcvCurrSeqNo)) > 0) // Loss detection.
                {
                    int32_t seqlo = CSeqNo::incseq(m_iRcvCurrSeqNo);
                    int32_t seqhi = CSeqNo::decseq(rpkt.m_iSeqNo);

                    srt_loss_seqs.push_back(make_pair(seqlo, seqhi));

                    if (initial_loss_ttl)
                    {
                        // pack loss list for (possibly belated) NAK
                        // The LOSSREPORT will be sent in a while.

                        for (loss_seqs_t::iterator i = srt_loss_seqs.begin(); i != srt_loss_seqs.end(); ++i)
                        {
                            m_FreshLoss.push_back(CRcvFreshLoss(i->first, i->second, initial_loss_ttl));
                        }
                        HLOGC(mglog.Debug,
                              log << "FreshLoss: added sequences: " << Printable(srt_loss_seqs)
                                  << " tolerance: " << initial_loss_ttl);
                        reorder_prevent_lossreport = true;
                    }
                }
            }

            // Update the current largest sequence number that has been received.
            // Or it is a retransmitted packet, remove it from receiver loss list.
            if (CSeqNo::seqcmp(rpkt.m_iSeqNo, m_iRcvCurrSeqNo) > 0)
            {
                m_iRcvCurrSeqNo = rpkt.m_iSeqNo; // Latest possible received
            }
            else
            {
                unlose(rpkt); // was BELATED or RETRANSMITTED
                was_sent_in_order &= 0 != pktrexmitflag;
            }
        }

        // This is moved earlier after introducing filter because it shouldn't
        // be executed in case when the packet was rejected by the receiver buffer.
        // However now the 'excessive' condition may be true also in case when
        // a truly non-excessive packet has been received, just it has been temporarily
        // stored for better times by the filter module. This way 'excessive' is also true,
        // although the old condition that a packet with a newer sequence number has arrived
        // or arrived out of order may still be satisfied.
        if (!incoming_belated && was_sent_in_order)
        {
            // Basing on some special case in the packet, it might be required
            // to enforce sending ACK immediately (earlier than normally after
            // a given period).
            if (m_CongCtl->needsQuickACK(packet))
            {
                m_tsNextACKTime = steady_clock::now();
            }
        }

        if (excessive)
        {
            return -1;
        }

    } // End of recvbuf_acklock

    if (m_bClosing)
    {
        // RcvQueue worker thread can call processData while closing (or close while processData)
        // This race condition exists in the UDT design but the protection against TsbPd thread
        // (with AckLock) and decryption enlarged the probability window.
        // Application can crash deep in decrypt stack since crypto context is deleted in close.
        // RcvQueue worker thread will not necessarily be deleted with this connection as it can be
        // used by others (socket multiplexer).
        return -1;
    }

    if (incoming.empty())
    {
        // Treat as excessive. This is when a filter cumulates packets
        // until the loss is rebuilt, or eats up a filter control packet
        return -1;
    }

    if (!srt_loss_seqs.empty())
    {
        // A loss is detected
        {
            // TODO: Can unlock rcvloss after m_pRcvLossList->insert(...)?
            // And probably protect m_FreshLoss as well.

            HLOGC(mglog.Debug, log << "processData: LOSS DETECTED, %: " << Printable(srt_loss_seqs) << " - RECORDING.");
            // if record_loss == false, nothing will be contained here
            // Insert lost sequence numbers to the receiver loss list
            CGuard lg(m_RcvLossLock);
            for (loss_seqs_t::iterator i = srt_loss_seqs.begin(); i != srt_loss_seqs.end(); ++i)
            {
                // If loss found, insert them to the receiver loss list
                m_pRcvLossList->insert(i->first, i->second);
            }
        }

        const bool report_recorded_loss = !m_PacketFilter || m_PktFilterRexmitLevel == SRT_ARQ_ALWAYS;
        if (!reorder_prevent_lossreport && report_recorded_loss)
        {
            HLOGC(mglog.Debug, log << "WILL REPORT LOSSES (SRT): " << Printable(srt_loss_seqs));
            sendLossReport(srt_loss_seqs);
        }

        if (m_bTsbPd)
        {
            HLOGC(mglog.Debug, log << "loss: signaling TSBPD cond");
            CSync::lock_signal(m_RcvTsbPdCond, m_RecvLock);
        }
        else
        {
            HLOGC(mglog.Debug, log << "loss: socket is not TSBPD, not signaling");
        }
    }

    // Separately report loss records of those reported by a filter.
    // ALWAYS report whatever has been reported back by a filter. Note that
    // the filter never reports anything when rexmit fallback level is ALWAYS or NEVER.
    // With ALWAYS only those are reported that were recorded here by SRT.
    // With NEVER, nothing is to be reported.
    if (!filter_loss_seqs.empty())
    {
        HLOGC(mglog.Debug, log << "WILL REPORT LOSSES (filter): " << Printable(filter_loss_seqs));
        sendLossReport(filter_loss_seqs);

        if (m_bTsbPd)
        {
            HLOGC(mglog.Debug, log << "loss: signaling TSBPD cond");
            CSync::lock_signal(m_RcvTsbPdCond, m_RecvLock);
        }
    }

    // Now review the list of FreshLoss to see if there's any "old enough" to send UMSG_LOSSREPORT to it.

    // PERFORMANCE CONSIDERATIONS:
    // This list is quite inefficient as a data type and finding the candidate to send UMSG_LOSSREPORT
    // is linear time. On the other hand, there are some special cases that are important for performance:
    // - only the first (plus some following) could have had TTL drown to 0
    // - the only (little likely) possibility that the next-to-first record has TTL=0 is when there was
    //   a loss range split (due to dropFromLossLists() of one sequence)
    // - first found record with TTL>0 means end of "ready to LOSSREPORT" records
    // So:
    // All you have to do is:
    //  - start with first element and continue with next elements, as long as they have TTL=0
    //    If so, send the loss report and remove this element.
    //  - Since the first element that has TTL>0, iterate until the end of container and decrease TTL.
    //
    // This will be efficient becase the loop to increment one field (without any condition check)
    // can be quite well optimized.

    vector<int32_t> lossdata;
    {
        CGuard lg(m_RcvLossLock);

        // XXX There was a mysterious crash around m_FreshLoss. When the initial_loss_ttl is 0
        // (that is, "belated loss report" feature is off), don't even touch m_FreshLoss.
        if (initial_loss_ttl && !m_FreshLoss.empty())
        {
            deque<CRcvFreshLoss>::iterator i = m_FreshLoss.begin();

            // Phase 1: take while TTL <= 0.
            // There can be more than one record with the same TTL, if it has happened before
            // that there was an 'unlost' (@c dropFromLossLists) sequence that has split one detected loss
            // into two records.
            for (; i != m_FreshLoss.end() && i->ttl <= 0; ++i)
            {
                HLOGF(mglog.Debug,
                      "Packet seq %d-%d (%d packets) considered lost - sending LOSSREPORT",
                      i->seq[0],
                      i->seq[1],
                      CSeqNo::seqoff(i->seq[0], i->seq[1]) + 1);
                addLossRecord(lossdata, i->seq[0], i->seq[1]);
            }

            // Remove elements that have been processed and prepared for lossreport.
            if (i != m_FreshLoss.begin())
            {
                m_FreshLoss.erase(m_FreshLoss.begin(), i);
                i = m_FreshLoss.begin();
            }

            if (m_FreshLoss.empty())
            {
                HLOGP(mglog.Debug, "NO MORE FRESH LOSS RECORDS.");
            }
            else
            {
                HLOGF(mglog.Debug,
                      "STILL %" PRIzu " FRESH LOSS RECORDS, FIRST: %d-%d (%d) TTL: %d",
                      m_FreshLoss.size(),
                      i->seq[0],
                      i->seq[1],
                      1 + CSeqNo::seqoff(i->seq[0], i->seq[1]),
                      i->ttl);
            }

            // Phase 2: rest of the records should have TTL decreased.
            for (; i != m_FreshLoss.end(); ++i)
                --i->ttl;
        }
    }
    if (!lossdata.empty())
    {
        sendCtrl(UMSG_LOSSREPORT, NULL, &lossdata[0], lossdata.size());
    }

    // was_sent_in_order means either of:
    // - packet was sent in order (first if branch above)
    // - packet was sent as old, but was a retransmitted packet

    if (m_bPeerRexmitFlag && was_sent_in_order)
    {
        ++m_iConsecOrderedDelivery;
        if (m_iConsecOrderedDelivery >= 50)
        {
            m_iConsecOrderedDelivery = 0;
            if (m_iReorderTolerance > 0)
            {
                m_iReorderTolerance--;
                enterCS(m_StatsLock);
                m_stats.traceReorderDistance--;
                leaveCS(m_StatsLock);
                HLOGF(mglog.Debug,
                      "ORDERED DELIVERY of 50 packets in a row - decreasing tolerance to %d",
                      m_iReorderTolerance);
            }
        }
    }

    return 0;
}

/// This function is called when a packet has arrived, which was behind the current
/// received sequence - that is, belated or retransmitted. Try to remove the packet
/// from both loss records: the general loss record and the fresh loss record.
///
/// Additionally, check - if supported by the peer - whether the "latecoming" packet
/// has been sent due to retransmission or due to reordering, by checking the rexmit
/// support flag and rexmit flag itself. If this packet was surely ORIGINALLY SENT
/// it means that the current network connection suffers of packet reordering. This
/// way try to introduce a dynamic tolerance by calculating the difference between
/// the current packet reception sequence and this packet's sequence. This value
/// will be set to the tolerance value, which means that later packet retransmission
/// will not be required immediately, but only after receiving N next packets that
/// do not include the lacking packet.
/// The tolerance is not increased infinitely - it's bordered by m_iMaxReorderTolerance.
/// This value can be set in options - SRT_LOSSMAXTTL.
void CUDT::unlose(const CPacket &packet)
{
    CGuard lg(m_RcvLossLock);
    int32_t sequence = packet.m_iSeqNo;
    m_pRcvLossList->remove(sequence);

    // Rest of this code concerns only the "belated lossreport" feature.

    bool has_increased_tolerance = false;
    bool was_reordered           = false;

    if (m_bPeerRexmitFlag)
    {
        // If the peer understands the REXMIT flag, it means that the REXMIT flag is contained
        // in the PH_MSGNO field.

        // The packet is considered coming originally (just possibly out of order), if REXMIT
        // flag is NOT set.
        was_reordered = !packet.getRexmitFlag();
        if (was_reordered)
        {
            HLOGF(mglog.Debug, "received out-of-band packet seq %d", sequence);

            const int seqdiff = abs(CSeqNo::seqcmp(m_iRcvCurrSeqNo, packet.m_iSeqNo));
            enterCS(m_StatsLock);
            m_stats.traceReorderDistance = max(seqdiff, m_stats.traceReorderDistance);
            leaveCS(m_StatsLock);
            if (seqdiff > m_iReorderTolerance)
            {
                const int new_tolerance = min(seqdiff, m_iMaxReorderTolerance);
                HLOGF(mglog.Debug,
                      "Belated by %d seqs - Reorder tolerance %s %d",
                      seqdiff,
                      (new_tolerance == m_iReorderTolerance) ? "REMAINS with" : "increased to",
                      new_tolerance);
                m_iReorderTolerance = new_tolerance;
                has_increased_tolerance =
                    true; // Yes, even if reorder tolerance is already at maximum - this prevents decreasing tolerance.
            }
        }
        else
        {
            HLOGC(mglog.Debug, log << CONID() << "received reXmitted packet seq=" << sequence);
        }
    }
    else
    {
        HLOGF(mglog.Debug, "received reXmitted or belated packet seq %d (distinction not supported by peer)", sequence);
    }

    // Don't do anything if "belated loss report" feature is not used.
    // In that case the FreshLoss list isn't being filled in at all, the
    // loss report is sent directly.
    // Note that this condition blocks two things being done in this function:
    // - remove given sequence from the fresh loss record
    //   (in this case it's empty anyway)
    // - decrease current reorder tolerance based on whether packets come in order
    //   (current reorder tolerance is 0 anyway)
    if (m_bPeerRexmitFlag == 0 || m_iReorderTolerance == 0)
        return;

    size_t i       = 0;
    int    had_ttl = 0;
    for (i = 0; i < m_FreshLoss.size(); ++i)
    {
        had_ttl = m_FreshLoss[i].ttl;
        switch (m_FreshLoss[i].revoke(sequence))
        {
        case CRcvFreshLoss::NONE:
            continue; // Not found. Search again.

        case CRcvFreshLoss::STRIPPED:
            goto breakbreak; // Found and the modification is applied. We're done here.

        case CRcvFreshLoss::DELETE:
            // No more elements. Kill it.
            m_FreshLoss.erase(m_FreshLoss.begin() + i);
            // Every loss is unique. We're done here.
            goto breakbreak;

        case CRcvFreshLoss::SPLIT:
            // Oh, this will be more complicated. This means that it was in between.
            {
                // So create a new element that will hold the upper part of the range,
                // and this one modify to be the lower part of the range.

                // Keep the current end-of-sequence value for the second element
                int32_t next_end = m_FreshLoss[i].seq[1];

                // seq-1 set to the end of this element
                m_FreshLoss[i].seq[1] = CSeqNo::decseq(sequence);
                // seq+1 set to the begin of the next element
                int32_t next_begin = CSeqNo::incseq(sequence);

                // Use position of the NEXT element because insertion happens BEFORE pointed element.
                // Use the same TTL (will stay the same in the other one).
                m_FreshLoss.insert(m_FreshLoss.begin() + i + 1,
                                   CRcvFreshLoss(next_begin, next_end, m_FreshLoss[i].ttl));
            }
            goto breakbreak;
        }
    }

    // Could have made the "return" instruction instead of goto, but maybe there will be something
    // to add in future, so keeping that.
breakbreak:;

    if (i != m_FreshLoss.size())
    {
        HLOGF(mglog.Debug, "sequence %d removed from belated lossreport record", sequence);
    }

    if (was_reordered)
    {
        m_iConsecOrderedDelivery = 0;
        if (has_increased_tolerance)
        {
            m_iConsecEarlyDelivery = 0; // reset counter
        }
        else if (had_ttl > 2)
        {
            ++m_iConsecEarlyDelivery; // otherwise, and if it arrived quite earlier, increase counter
            HLOGF(mglog.Debug, "... arrived at TTL %d case %d", had_ttl, m_iConsecEarlyDelivery);

            // After 10 consecutive
            if (m_iConsecEarlyDelivery >= 10)
            {
                m_iConsecEarlyDelivery = 0;
                if (m_iReorderTolerance > 0)
                {
                    m_iReorderTolerance--;
                    enterCS(m_StatsLock);
                    m_stats.traceReorderDistance--;
                    leaveCS(m_StatsLock);
                    HLOGF(mglog.Debug,
                          "... reached %d times - decreasing tolerance to %d",
                          m_iConsecEarlyDelivery,
                          m_iReorderTolerance);
                }
            }
        }
        // If hasn't increased tolerance, but the packet appeared at TTL less than 2, do nothing.
    }
}

void CUDT::dropFromLossLists(int32_t from, int32_t to)
{
    CGuard lg(m_RcvLossLock);
    m_pRcvLossList->remove(from, to);

    HLOGF(mglog.Debug, "%sTLPKTDROP seq %d-%d (%d packets)", CONID().c_str(), from, to, CSeqNo::seqoff(from, to));

    if (m_bPeerRexmitFlag == 0 || m_iReorderTolerance == 0)
        return;

    // All code below concerns only "belated lossreport" feature.

    // It's highly unlikely that this is waiting to send a belated UMSG_LOSSREPORT,
    // so treat it rather as a sanity check.

    // It's enough to check if the first element of the list starts with a sequence older than 'to'.
    // If not, just do nothing.

    size_t delete_index = 0;
    for (size_t i = 0; i < m_FreshLoss.size(); ++i)
    {
        CRcvFreshLoss::Emod result = m_FreshLoss[i].revoke(from, to);
        switch (result)
        {
        case CRcvFreshLoss::DELETE:
            delete_index = i + 1; // PAST THE END
            continue;             // There may be further ranges that are included in this one, so check on.

        case CRcvFreshLoss::NONE:
        case CRcvFreshLoss::STRIPPED:
            break; // THIS BREAKS ONLY 'switch', not 'for'!

        case CRcvFreshLoss::SPLIT:; // This function never returns it. It's only a compiler shut-up.
        }

        break; // Now this breaks also FOR.
    }

    m_FreshLoss.erase(m_FreshLoss.begin(),
                      m_FreshLoss.begin() + delete_index); // with delete_index == 0 will do nothing
}

// This function, as the name states, should bake a new cookie.
int32_t CUDT::bake(const sockaddr_any& addr, int32_t current_cookie, int correction)
{
    static unsigned int distractor = 0;
    unsigned int        rollover   = distractor + 10;

    for (;;)
    {
        // SYN cookie
        char clienthost[NI_MAXHOST];
        char clientport[NI_MAXSERV];
        getnameinfo(addr.get(),
                    addr.size(),
                    clienthost,
                    sizeof(clienthost),
                    clientport,
                    sizeof(clientport),
                    NI_NUMERICHOST | NI_NUMERICSERV);
        int64_t timestamp = (count_microseconds(steady_clock::now() - m_stats.tsStartTime) / 60000000) + distractor -
                            correction; // secret changes every one minute
        stringstream cookiestr;
        cookiestr << clienthost << ":" << clientport << ":" << timestamp;
        union {
            unsigned char cookie[16];
            int32_t       cookie_val;
        };
        CMD5::compute(cookiestr.str().c_str(), cookie);

        if (cookie_val != current_cookie)
            return cookie_val;

        ++distractor;

        // This is just to make the loop formally breakable,
        // but this is virtually impossible to happen.
        if (distractor == rollover)
            return cookie_val;
    }
}

// XXX This is quite a mystery, why this function has a return value
// and what the purpose for it was. There's just one call of this
// function in the whole code and in that call the return value is
// ignored. Actually this call happens in the CRcvQueue::worker thread,
// where it makes a response for incoming UDP packet that might be
// a connection request. Should any error occur in this process, there
// is no way to "report error" that happened here. Basing on that
// these values in original UDT code were quite like the values
// for m_iReqType, they have been changed to URQ_* symbols, which
// may mean that the intent for the return value was to send this
// value back as a control packet back to the connector.
//
// This function is run when the CRcvQueue object is reading packets
// from the multiplexer (@c CRcvQueue::worker_RetrieveUnit) and the
// target socket ID is 0.
//
// XXX Make this function return EConnectStatus enum type (extend if needed),
// and this will be directly passed to the caller.
SRT_REJECT_REASON CUDT::processConnectRequest(const sockaddr_any& addr, CPacket& packet)
{
    // XXX ASSUMPTIONS:
    // [[using assert(packet.m_iID == 0)]]

    HLOGC(mglog.Debug, log << "processConnectRequest: received a connection request");

    if (m_bClosing)
    {
        m_RejectReason = SRT_REJ_CLOSE;
        HLOGC(mglog.Debug, log << "processConnectRequest: ... NOT. Rejecting because closing.");
        return m_RejectReason;
    }

    /*
     * Closing a listening socket only set bBroken
     * If a connect packet is received while closing it gets through
     * processing and crashes later.
     */
    if (m_bBroken)
    {
        m_RejectReason = SRT_REJ_CLOSE;
        HLOGC(mglog.Debug, log << "processConnectRequest: ... NOT. Rejecting because broken.");
        return m_RejectReason;
    }
    size_t exp_len =
        CHandShake::m_iContentSize; // When CHandShake::m_iContentSize is used in log, the file fails to link!

    // NOTE!!! Old version of SRT code checks if the size of the HS packet
    // is EQUAL to the above CHandShake::m_iContentSize.

    // Changed to < exp_len because we actually need that the packet
    // be at least of a size for handshake, although it may contain
    // more data, depending on what's inside.
    if (packet.getLength() < exp_len)
    {
        m_RejectReason = SRT_REJ_ROGUE;
        HLOGC(mglog.Debug,
              log << "processConnectRequest: ... NOT. Wrong size: " << packet.getLength() << " (expected: " << exp_len
                  << ")");
        return m_RejectReason;
    }

    // Dunno why the original UDT4 code only MUCH LATER was checking if the packet was UMSG_HANDSHAKE.
    // It doesn't seem to make sense to deserialize it into the handshake structure if we are not
    // sure that the packet contains the handshake at all!
    if (!packet.isControl(UMSG_HANDSHAKE))
    {
        m_RejectReason = SRT_REJ_ROGUE;
        LOGC(mglog.Error, log << "processConnectRequest: the packet received as handshake is not a handshake message");
        return m_RejectReason;
    }

    CHandShake hs;
    hs.load_from(packet.m_pcData, packet.getLength());

    // XXX MOST LIKELY this hs should be now copied into m_ConnRes field, which holds
    // the handshake structure sent from the peer (no matter the role or mode).
    // This should simplify the createSrtHandshake() function which can this time
    // simply write the crafted handshake structure into m_ConnReq, which needs no
    // participation of the local handshake and passing it as a parameter through
    // newConnection() -> acceptAndRespond() -> createSrtHandshake(). This is also
    // required as a source of the peer's information used in processing in other
    // structures.

    int32_t cookie_val = bake(addr);

    HLOGC(mglog.Debug, log << "processConnectRequest: new cookie: " << hex << cookie_val);

    // REQUEST:INDUCTION.
    // Set a cookie, a target ID, and send back the same as
    // RESPONSE:INDUCTION.
    if (hs.m_iReqType == URQ_INDUCTION)
    {
        HLOGC(mglog.Debug, log << "processConnectRequest: received type=induction, sending back with cookie+socket");

        // XXX That looks weird - the calculated md5 sum out of the given host/port/timestamp
        // is 16 bytes long, but CHandShake::m_iCookie has 4 bytes. This then effectively copies
        // only the first 4 bytes. Moreover, it's dangerous on some platforms because the char
        // array need not be aligned to int32_t - changed to union in a hope that using int32_t
        // inside a union will enforce whole union to be aligned to int32_t.
        hs.m_iCookie = cookie_val;
        packet.m_iID = hs.m_iID;

        // Ok, now's the time. The listener sets here the version 5 handshake,
        // even though the request was 4. This is because the old client would
        // simply return THE SAME version, not even looking into it, giving the
        // listener false impression as if it supported version 5.
        //
        // If the caller was really HSv4, it will simply ignore the version 5 in INDUCTION;
        // it will respond with CONCLUSION, but with its own set version, which is version 4.
        //
        // If the caller was really HSv5, it will RECOGNIZE this version 5 in INDUCTION, so
        // it will respond with version 5 when sending CONCLUSION.

        hs.m_iVersion = HS_VERSION_SRT1;

        // Additionally, set this field to a MAGIC value. This field isn't used during INDUCTION
        // by HSv4 client, HSv5 client can use it to additionally verify that this is a HSv5 listener.
        // In this field we also advertise the PBKEYLEN value. When 0, it's considered not advertised.
        hs.m_iType = SrtHSRequest::wrapFlags(true /*put SRT_MAGIC_CODE in HSFLAGS*/, m_iSndCryptoKeyLen);
        bool whether SRT_ATR_UNUSED = m_iSndCryptoKeyLen != 0;
        HLOGC(mglog.Debug,
              log << "processConnectRequest: " << (whether ? "" : "NOT ")
                  << " Advertising PBKEYLEN - value = " << m_iSndCryptoKeyLen);

        size_t size = packet.getLength();
        hs.store_to((packet.m_pcData), (size));
        setPacketTS(packet, steady_clock::now());

        // Display the HS before sending it to peer
        HLOGC(mglog.Debug, log << "processConnectRequest: SENDING HS (i): " << hs.show());

        m_pSndQueue->sendto(addr, packet);
        return SRT_REJ_UNKNOWN; // EXCEPTION: this is a "no-error" code.
    }

    // Otherwise this should be REQUEST:CONCLUSION.
    // Should then come with the correct cookie that was
    // set in the above INDUCTION, in the HS_VERSION_SRT1
    // should also contain extra data.

    HLOGC(mglog.Debug,
          log << "processConnectRequest: received type=" << RequestTypeStr(hs.m_iReqType) << " - checking cookie...");
    if (hs.m_iCookie != cookie_val)
    {
        cookie_val = bake(addr, cookie_val, -1); // SHOULD generate an earlier, distracted cookie

        if (hs.m_iCookie != cookie_val)
        {
            m_RejectReason = SRT_REJ_RDVCOOKIE;
            HLOGC(mglog.Debug, log << "processConnectRequest: ...wrong cookie " << hex << cookie_val << ". Ignoring.");
            return m_RejectReason;
        }

        HLOGC(mglog.Debug, log << "processConnectRequest: ... correct (FIXED) cookie. Proceeding.");
    }
    else
    {
        HLOGC(mglog.Debug, log << "processConnectRequest: ... correct (ORIGINAL) cookie. Proceeding.");
    }

    int32_t id = hs.m_iID;

    // HANDSHAKE: The old client sees the version that does not match HS_VERSION_UDT4 (5).
    // In this case it will respond with URQ_ERROR_REJECT. Rest of the data are the same
    // as in the handshake request. When this message is received, the connector side should
    // switch itself to the version number HS_VERSION_UDT4 and continue the old way (that is,
    // continue sending URQ_INDUCTION, but this time with HS_VERSION_UDT4).

    bool accepted_hs = true;

    if (hs.m_iVersion == HS_VERSION_SRT1)
    {
        // No further check required.
        // The m_iType contains handshake extension flags.
    }
    else if (hs.m_iVersion == HS_VERSION_UDT4)
    {
        // In UDT, and so in older SRT version, the hs.m_iType field should contain
        // the socket type, although SRT only allowed this field to be UDT_DGRAM.
        // Older SRT version contained that value in a field, but now that this can
        // only contain UDT_DGRAM the field itself has been abandoned.
        // For the sake of any old client that reports version 4 handshake, interpret
        // this hs.m_iType field as a socket type and check if it's UDT_DGRAM.

        // Note that in HSv5 hs.m_iType contains extension flags.
        if (hs.m_iType != UDT_DGRAM)
        {
            m_RejectReason = SRT_REJ_ROGUE;
            accepted_hs    = false;
        }
    }
    else
    {
        // Unsupported version
        // (NOTE: This includes "version=0" which is a rejection flag).
        m_RejectReason = SRT_REJ_VERSION;
        accepted_hs    = false;
    }

    if (!accepted_hs)
    {
        HLOGC(mglog.Debug,
              log << "processConnectRequest: version/type mismatch. Sending REJECT code:" << m_RejectReason
              << " MSG: " << srt_rejectreason_str(m_RejectReason));
        // mismatch, reject the request
        hs.m_iReqType = URQFailure(m_RejectReason);
        size_t size   = CHandShake::m_iContentSize;
        hs.store_to((packet.m_pcData), (size));
        packet.m_iID        = id;
        setPacketTS(packet, steady_clock::now());
        HLOGC(mglog.Debug, log << "processConnectRequest: SENDING HS (e): " << hs.show());
        m_pSndQueue->sendto(addr, packet);
    }
    else
    {
        SRT_REJECT_REASON error  = SRT_REJ_UNKNOWN;
        int               result = s_UDTUnited.newConnection(m_SocketID, addr, packet, (hs), (error));

        // This is listener - m_RejectReason need not be set
        // because listener has no functionality of giving the app
        // insight into rejected callers.

        // --->
        //        (global.) CUDTUnited::updateListenerMux
        //        (new Socket.) CUDT::acceptAndRespond
        if (result == -1)
        {
            hs.m_iReqType = URQFailure(error);
            LOGF(mglog.Error, "UU:newConnection: rsp(REJECT): %d - %s", hs.m_iReqType, srt_rejectreason_str(error));
        }

        // CONFUSION WARNING!
        //
        // The newConnection() will call acceptAndRespond() if the processing
        // was successful - IN WHICH CASE THIS PROCEDURE SHOULD DO NOTHING.
        // Ok, almost nothing - see update_events below.
        //
        // If newConnection() failed, acceptAndRespond() will not be called.
        // Ok, more precisely, the thing that acceptAndRespond() is expected to do
        // will not be done (this includes sending any response to the peer).
        //
        // Now read CAREFULLY. The newConnection() will return:
        //
        // - -1: The connection processing failed due to errors like:
        //       - memory alloation error
        //       - listen backlog exceeded
        //       - any error propagated from CUDT::open and CUDT::acceptAndRespond
        // - 0: The connection already exists
        // - 1: Connection accepted.
        //
        // So, update_events is called only if the connection is established.
        // Both 0 (repeated) and -1 (error) require that a response be sent.
        // The CPacket object that has arrived as a connection request is here
        // reused for the connection rejection response (see URQ_ERROR_REJECT set
        // as m_iReqType).

        // send back a response if connection failed or connection already existed
        // new connection response should be sent in acceptAndRespond()
        if (result != 1)
        {
            HLOGC(mglog.Debug,
                  log << CONID() << "processConnectRequest: sending ABNORMAL handshake info req="
                      << RequestTypeStr(hs.m_iReqType));
            size_t size = CHandShake::m_iContentSize;
            hs.store_to((packet.m_pcData), (size));
            packet.m_iID        = id;
            setPacketTS(packet, steady_clock::now());
            HLOGC(mglog.Debug, log << "processConnectRequest: SENDING HS (a): " << hs.show());
            m_pSndQueue->sendto(addr, packet);
        }
        else
        {
            // a new connection has been created, enable epoll for write
           HLOGC(mglog.Debug, log << "processConnectRequest: @" << m_SocketID
                   << " connected, setting epoll to connect:");
           s_UDTUnited.m_EPoll.update_events(m_SocketID, m_sPollID, SRT_EPOLL_CONNECT, true);
        }
    }
    LOGC(mglog.Note, log << "listen ret: " << hs.m_iReqType << " - " << RequestTypeStr(hs.m_iReqType));

    return RejectReasonForURQ(hs.m_iReqType);
}

void CUDT::addLossRecord(std::vector<int32_t> &lr, int32_t lo, int32_t hi)
{
    if (lo == hi)
        lr.push_back(lo);
    else
    {
        lr.push_back(lo | LOSSDATA_SEQNO_RANGE_FIRST);
        lr.push_back(hi);
    }
}

void CUDT::checkACKTimer(const steady_clock::time_point &currtime, char debug_decision[10])
{
    if (currtime > m_tsNextACKTime  // ACK time has come
                                  // OR the number of sent packets since last ACK has reached
                                  // the congctl-defined value of ACK Interval
                                  // (note that none of the builtin congctls defines ACK Interval)
        || (m_CongCtl->ACKMaxPackets() > 0 && m_iPktCount >= m_CongCtl->ACKMaxPackets()))
    {
        // ACK timer expired or ACK interval is reached
        sendCtrl(UMSG_ACK);

        const steady_clock::duration ack_interval = m_CongCtl->ACKTimeout_us() > 0
            ? microseconds_from(m_CongCtl->ACKTimeout_us())
            : m_tdACKInterval;
        m_tsNextACKTime = currtime + ack_interval;

        m_iPktCount      = 0;
        m_iLightACKCount = 1;
        strcpy(debug_decision, "ACK ");
    }

    // Or the transfer rate is so high that the number of packets
    // have reached the value of SelfClockInterval * LightACKCount before
    // the time has come according to m_ullNextACKTime_tk. In this case a "lite ACK"
    // is sent, which doesn't contain statistical data and nothing more
    // than just the ACK number. The "fat ACK" packets will be still sent
    // normally according to the timely rules.
    else if (m_iPktCount >= SELF_CLOCK_INTERVAL * m_iLightACKCount)
    {
        // send a "light" ACK
        sendCtrl(UMSG_ACK, NULL, NULL, SEND_LITE_ACK);
        ++m_iLightACKCount;
        strcpy(debug_decision, "LITE-ACK ");
    }
}

void CUDT::checkNAKTimer(const steady_clock::time_point& currtime, char debug_decision[10])
{
    // XXX The problem with working NAKREPORT with SRT_ARQ_ONREQ
    // is not that it would be inappropriate, but because it's not
    // implemented. The reason for it is that the structure of the
    // loss list container (m_pRcvLossList) is such that it is expected
    // that the loss records are ordered by sequence numbers (so
    // that two ranges sticking together are merged in place).
    // Unfortunately in case of SRT_ARQ_ONREQ losses must be recorded
    // as before, but they should not be reported, until confirmed
    // by the filter. By this reason they appear often out of order
    // and for adding them properly the loss list container wasn't
    // prepared. This then requires some more effort to implement.
    if (!m_bRcvNakReport || m_PktFilterRexmitLevel != SRT_ARQ_ALWAYS)
        return;

    /*
     * m_bRcvNakReport enables NAK reports for SRT.
     * Retransmission based on timeout is bandwidth consuming,
     * not knowing what to retransmit when the only NAK sent by receiver is lost,
     * all packets past last ACK are retransmitted (rexmitMethod() == SRM_FASTREXMIT).
     */
    const int loss_len = m_pRcvLossList->getLossLength();
    SRT_ASSERT(loss_len >= 0);

    if (loss_len > 0)
    {
        if (currtime <= m_tsNextNAKTime)
            return; // wait for next NAK time

        sendCtrl(UMSG_LOSSREPORT);
        strcpy(debug_decision, "NAKREPORT");
    }

    m_tsNextNAKTime = currtime + m_tdNAKInterval;
}

bool CUDT::checkExpTimer(const steady_clock::time_point& currtime, const char* debug_decision ATR_UNUSED)
{
    // VERY HEAVY LOGGING
#if ENABLE_HEAVY_LOGGING & 1
    string decision = *debug_decision ? debug_decision : "NOTHING";
    HLOGC(mglog.Debug, log << CONID() << "checkTimer: ACTIVITIES PERFORMED: " << decision);
#endif

    // In UDT the m_bUserDefinedRTO and m_iRTO were in CCC class.
    // There's nothing in the original code that alters these values.

    steady_clock::time_point next_exp_time;
    if (m_CongCtl->RTO())
    {
        next_exp_time = m_tsLastRspTime + microseconds_from(m_CongCtl->RTO());
    }
    else
    {
        steady_clock::duration exp_timeout =
            microseconds_from(m_iEXPCount * (m_iRTT + 4 * m_iRTTVar) + COMM_SYN_INTERVAL_US);
        if (exp_timeout < (m_iEXPCount * m_tdMinExpInterval))
            exp_timeout = m_iEXPCount * m_tdMinExpInterval;
        next_exp_time = m_tsLastRspTime + exp_timeout;
    }

    if (currtime <= next_exp_time)
        return false;

    // ms -> us
    const int PEER_IDLE_TMO_US = m_iOPT_PeerIdleTimeout * 1000;
    // Haven't received any information from the peer, is it dead?!
    // timeout: at least 16 expirations and must be greater than 5 seconds
    if ((m_iEXPCount > COMM_RESPONSE_MAX_EXP) &&
        (currtime - m_tsLastRspTime > microseconds_from(PEER_IDLE_TMO_US)))
    {
        //
        // Connection is broken.
        // UDT does not signal any information about this instead of to stop quietly.
        // Application will detect this when it calls any UDT methods next time.
        //
        HLOGC(mglog.Debug,
              log << "CONNECTION EXPIRED after " << count_milliseconds(currtime - m_tsLastRspTime) << "ms");
        m_bClosing       = true;
        m_bBroken        = true;
        m_iBrokenCounter = 30;

        // update snd U list to remove this socket
        m_pSndQueue->m_pSndUList->update(this, CSndUList::DO_RESCHEDULE);

        releaseSynch();

        // app can call any UDT API to learn the connection_broken error
        s_UDTUnited.m_EPoll.update_events(m_SocketID, m_sPollID, SRT_EPOLL_IN | SRT_EPOLL_OUT | SRT_EPOLL_ERR, true);

        CTimer::triggerEvent();

        return true;
    }

    HLOGC(mglog.Debug,
          log << "EXP TIMER: count=" << m_iEXPCount << "/" << (+COMM_RESPONSE_MAX_EXP) << " elapsed="
              << (count_microseconds(currtime - m_tsLastRspTime)) << "/" << (+PEER_IDLE_TMO_US) << "us");

    ++m_iEXPCount;

    /*
     * (keepalive fix)
     * duB:
     * It seems there is confusion of the direction of the Response here.
     * LastRspTime is supposed to be when receiving (data/ctrl) from peer
     * as shown in processCtrl and processData,
     * Here we set because we sent something?
     *
     * Disabling this code that prevent quick reconnection when peer disappear
     */
    // Reset last response time since we've just sent a heart-beat.
    // (fixed) m_tsLastRspTime = currtime_tk;

    return false;
}

void CUDT::checkRexmitTimer(const steady_clock::time_point& currtime)
{
    /* There are two algorithms of blind packet retransmission: LATEREXMIT and FASTREXMIT.
     *
     * LATEREXMIT is only used with FileCC.
     * The mode is triggered when some time has passed since the last ACK from
     * the receiver, while there is still some unacknowledged data in the sender's buffer,
     * and the loss list is empty.
     *
     * FASTREXMIT is only used with LiveCC.
     * The mode is triggered if the receiver does not send periodic NAK reports,
     * when some time has passed since the last ACK from the receiver,
     * while there is still some unacknowledged data in the sender's buffer.
     *
     * In case the above conditions are met, the unacknowledged packets
     * in the sender's buffer will be added to loss list and retransmitted.
     */

    const uint64_t rtt_syn = (m_iRTT + 4 * m_iRTTVar + 2 * COMM_SYN_INTERVAL_US);
    const uint64_t exp_int_us = (m_iReXmitCount * rtt_syn + COMM_SYN_INTERVAL_US);

    if (currtime <= (m_tsLastRspAckTime + microseconds_from(exp_int_us)))
        return;

    // If there is no unacknowledged data in the sending buffer,
    // then there is nothing to retransmit.
    if (m_pSndBuffer->getCurrBufSize() <= 0)
        return;

    const bool is_laterexmit = m_CongCtl->rexmitMethod() == SrtCongestion::SRM_LATEREXMIT;
    const bool is_fastrexmit = m_CongCtl->rexmitMethod() == SrtCongestion::SRM_FASTREXMIT;

    // If the receiver will send periodic NAK reports, then FASTREXMIT is inactive.
    // MIND that probably some method of "blind rexmit" MUST BE DONE, when TLPKTDROP is off.
    if (is_fastrexmit && m_bPeerNakReport)
        return;

    // We need to retransmit only when the data in the sender's buffer was already sent.
    // Otherwise it might still be sent regulary.
    bool retransmit = false;
    // - the sender loss list is empty (the receiver didn't send any LOSSREPORT, or LOSSREPORT was lost on track)
    if (is_laterexmit && (CSeqNo::incseq(m_iSndCurrSeqNo) != m_iSndLastAck) && m_pSndLossList->getLossLength() == 0)
        retransmit = true;

    if (is_fastrexmit && (CSeqNo::seqoff(m_iSndLastAck, CSeqNo::incseq(m_iSndCurrSeqNo)) > 0))
        retransmit = true;

    if (retransmit)
    {
        // Sender: Insert all the packets sent after last received acknowledgement into the sender loss list.
        CGuard acklock(m_RecvAckLock); // Protect packet retransmission
        // Resend all unacknowledged packets on timeout, but only if there is no packet in the loss list
        const int32_t csn = m_iSndCurrSeqNo;
        const int     num = m_pSndLossList->insert(m_iSndLastAck, csn);
        if (num > 0)
        {
            enterCS(m_StatsLock);
            m_stats.traceSndLoss += num;
            m_stats.sndLossTotal += num;
            leaveCS(m_StatsLock);

            HLOGC(mglog.Debug,
                  log << CONID() << "ENFORCED " << (is_laterexmit ? "LATEREXMIT" : "FASTREXMIT")
                      << " by ACK-TMOUT (scheduling): " << CSeqNo::incseq(m_iSndLastAck) << "-" << csn << " ("
                      << CSeqNo::seqoff(m_iSndLastAck, csn) << " packets)");
        }
    }

    ++m_iReXmitCount;

    checkSndTimers(DONT_REGEN_KM);
    const ECheckTimerStage stage = is_fastrexmit ? TEV_CHT_FASTREXMIT : TEV_CHT_REXMIT;
    updateCC(TEV_CHECKTIMER, stage);

    // immediately restart transmission
    m_pSndQueue->m_pSndUList->update(this, CSndUList::DO_RESCHEDULE);
}

void CUDT::checkTimers()
{
    // update CC parameters
    updateCC(TEV_CHECKTIMER, TEV_CHT_INIT);

    const steady_clock::time_point currtime = steady_clock::now();

    // This is a very heavy log, unblock only for temporary debugging!
#if 0
    HLOGC(mglog.Debug, log << CONID() << "checkTimers: nextacktime=" << FormatTime(m_ullNextACKTime_tk)
        << " AckInterval=" << m_iACKInterval
        << " pkt-count=" << m_iPktCount << " liteack-count=" << m_iLightACKCount);
#endif

    char debug_decision[25] = "";
    char* pdd = debug_decision;

    // Check if it is time to send ACK
    checkACKTimer(currtime, pdd);
#if ENABLE_HEAVY_LOGGING
    if (*pdd)
        pdd += strlen(pdd);
#endif

    // Check if it is time to send a loss report
    checkNAKTimer(currtime, pdd);

    // Check if the connection is expired
    if (checkExpTimer(currtime, debug_decision))
        return;

    // Check if FAST or LATE packet retransmission is required
    checkRexmitTimer(currtime);

    if (currtime > m_tsLastSndTime + microseconds_from(COMM_KEEPALIVE_PERIOD_US))
    {
        sendCtrl(UMSG_KEEPALIVE);
        HLOGP(mglog.Debug, "KEEPALIVE");
    }
}

void CUDT::addEPoll(const int eid)
{
    enterCS(s_UDTUnited.m_EPoll.m_EPollLock);
    m_sPollID.insert(eid);
    leaveCS(s_UDTUnited.m_EPoll.m_EPollLock);

    if (!stillConnected())
        return;

    enterCS(m_RecvLock);
    if (m_pRcvBuffer->isRcvDataReady())
    {
        s_UDTUnited.m_EPoll.update_events(m_SocketID, m_sPollID, SRT_EPOLL_IN, true);
    }
    leaveCS(m_RecvLock);

    if (m_iSndBufSize > m_pSndBuffer->getCurrBufSize())
    {
        s_UDTUnited.m_EPoll.update_events(m_SocketID, m_sPollID, SRT_EPOLL_OUT, true);
    }
}

void CUDT::removeEPoll(const int eid)
{
    // clear IO events notifications;
    // since this happens after the epoll ID has been removed, they cannot be set again
    set<int> remove;
    remove.insert(eid);
    s_UDTUnited.m_EPoll.update_events(m_SocketID, remove, SRT_EPOLL_IN | SRT_EPOLL_OUT, false);

    enterCS(s_UDTUnited.m_EPoll.m_EPollLock);
    m_sPollID.erase(eid);
    leaveCS(s_UDTUnited.m_EPoll.m_EPollLock);
}

void CUDT::ConnectSignal(ETransmissionEvent evt, EventSlot sl)
{
    if (evt >= TEV__SIZE)
        return; // sanity check

    m_Slots[evt].push_back(sl);
}

void CUDT::DisconnectSignal(ETransmissionEvent evt)
{
    if (evt >= TEV__SIZE)
        return; // sanity check

    m_Slots[evt].clear();
}

void CUDT::EmitSignal(ETransmissionEvent tev, EventVariant var)
{
    for (std::vector<EventSlot>::iterator i = m_Slots[tev].begin(); i != m_Slots[tev].end(); ++i)
    {
        i->emit(tev, var);
    }
}

int CUDT::getsndbuffer(SRTSOCKET u, size_t *blocks, size_t *bytes)
{
    CUDTSocket *s = s_UDTUnited.locateSocket(u);
    if (!s || !s->m_pUDT)
        return -1;

    CSndBuffer *b = s->m_pUDT->m_pSndBuffer;

    if (!b)
        return -1;

    int bytecount, timespan;
    int count = b->getCurrBufSize((bytecount), (timespan));

    if (blocks)
        *blocks = count;

    if (bytes)
        *bytes = bytecount;

    return std::abs(timespan);
}

SRT_REJECT_REASON CUDT::rejectReason(SRTSOCKET u)
{
    CUDTSocket* s = s_UDTUnited.locateSocket(u);
    if (!s || !s->m_pUDT)
        return SRT_REJ_UNKNOWN;

    return s->m_pUDT->m_RejectReason;
}

bool CUDT::runAcceptHook(CUDT *acore, const sockaddr* peer, const CHandShake& hs, const CPacket& hspkt)
{
    // Prepare the information for the hook.

    // We need streamid.
    char target[MAX_SID_LENGTH + 1];
    memset((target), 0, MAX_SID_LENGTH + 1);

    // Just for a case, check the length.
    // This wasn't done before, and we could risk memory crash.
    // In case of error, this will remain unset and the empty
    // string will be passed as streamid.

    int ext_flags = SrtHSRequest::SRT_HSTYPE_HSFLAGS::unwrap(hs.m_iType);

    // This tests if there are any extensions.
    if (hspkt.getLength() > CHandShake::m_iContentSize + 4 && IsSet(ext_flags, CHandShake::HS_EXT_CONFIG))
    {
        uint32_t *begin = reinterpret_cast<uint32_t *>(hspkt.m_pcData + CHandShake::m_iContentSize);
        size_t    size  = hspkt.getLength() - CHandShake::m_iContentSize; // Due to previous cond check we grant it's >0
        uint32_t *next  = 0;
        size_t    length   = size / sizeof(uint32_t);
        size_t    blocklen = 0;

        for (;;) // ONE SHOT, but continuable loop
        {
            int cmd = FindExtensionBlock(begin, length, (blocklen), (next));

            const size_t bytelen = blocklen * sizeof(uint32_t);

            if (cmd == SRT_CMD_SID)
            {
                if (!bytelen || bytelen > MAX_SID_LENGTH)
                {
                    LOGC(mglog.Error,
                         log << "interpretSrtHandshake: STREAMID length " << bytelen << " is 0 or > " << +MAX_SID_LENGTH
                             << " - PROTOCOL ERROR, REJECTING");
                    return false;
                }
                // See comment at CUDT::interpretSrtHandshake().
                memcpy((target), begin + 1, bytelen);

                // Un-swap on big endian machines
                ItoHLA(((uint32_t *)target), (uint32_t *)target, blocklen);

                // Nothing more expected from connection block.
                break;
            }
            else if (cmd == SRT_CMD_NONE)
            {
                // End of blocks
                break;
            }
            else
            {
                // Any other kind of message extracted. Search on.
                length -= (next - begin);
                begin = next;
                if (begin)
                    continue;
            }

            break;
        }
    }

    try
    {
        int result = CALLBACK_CALL(m_cbAcceptHook, acore->m_SocketID, hs.m_iVersion, peer, target);
        if (result == -1)
            return false;
    }
    catch (...)
    {
        LOGP(mglog.Error, "runAcceptHook: hook interrupted by exception");
        return false;
    }

    return true;
}<|MERGE_RESOLUTION|>--- conflicted
+++ resolved
@@ -1340,11 +1340,7 @@
     m_bPeerTsbPd         = false;
     m_iPeerTsbPdDelay_ms = 0;
 
-<<<<<<< HEAD
-    // These both should be set to FALSE here.
-=======
     // TSBPD as state should be set to FALSE here.
->>>>>>> 5b5030bb
     // Only when the HSREQ handshake is exchanged,
     // should they be set to possibly true.
     m_bTsbPd = false;
@@ -4172,11 +4168,7 @@
                 // connection is always bidirectional.
                 bidirectional = true;
                 hsd           = HSD_INITIATOR;
-<<<<<<< HEAD
-                m_SrtHsSide = hsd;
-=======
                 m_SrtHsSide   = hsd;
->>>>>>> 5b5030bb
             }
 
             m_tsLastReqTime = steady_clock::time_point();
