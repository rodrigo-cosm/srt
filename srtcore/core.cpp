--- conflicted
+++ resolved
@@ -10046,8 +10046,6 @@
     return std::abs(timespan);
 }
 
-<<<<<<< HEAD
-=======
 SRT_REJECT_REASON CUDT::rejectReason(SRTSOCKET u)
 {
     CUDTSocket* s = s_UDTUnited.locateSocket(u);
@@ -10056,8 +10054,6 @@
 
     return s->m_pUDT->m_RejectReason;
 }
-
->>>>>>> 3167bbe0
 bool CUDT::runAcceptHook(CUDT* acore, const sockaddr* peer, const CHandShake* hs, const CPacket& hspkt)
 {
     // Prepare the information for the hook.
