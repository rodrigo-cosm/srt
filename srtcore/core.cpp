/*
 * SRT - Secure, Reliable, Transport
 * Copyright (c) 2018 Haivision Systems Inc.
 *
 * This Source Code Form is subject to the terms of the Mozilla Public
 * License, v. 2.0. If a copy of the MPL was not distributed with this
 * file, You can obtain one at http://mozilla.org/MPL/2.0/.
 *
 */

/*****************************************************************************
Copyright (c) 2001 - 2011, The Board of Trustees of the University of Illinois.
All rights reserved.

Redistribution and use in source and binary forms, with or without
modification, are permitted provided that the following conditions are
met:

* Redistributions of source code must retain the above
  copyright notice, this list of conditions and the
  following disclaimer.

* Redistributions in binary form must reproduce the
  above copyright notice, this list of conditions
  and the following disclaimer in the documentation
  and/or other materials provided with the distribution.

* Neither the name of the University of Illinois
  nor the names of its contributors may be used to
  endorse or promote products derived from this
  software without specific prior written permission.

THIS SOFTWARE IS PROVIDED BY THE COPYRIGHT HOLDERS AND CONTRIBUTORS "AS
IS" AND ANY EXPRESS OR IMPLIED WARRANTIES, INCLUDING, BUT NOT LIMITED TO,
THE IMPLIED WARRANTIES OF MERCHANTABILITY AND FITNESS FOR A PARTICULAR
PURPOSE ARE DISCLAIMED. IN NO EVENT SHALL THE COPYRIGHT OWNER OR
CONTRIBUTORS BE LIABLE FOR ANY DIRECT, INDIRECT, INCIDENTAL, SPECIAL,
EXEMPLARY, OR CONSEQUENTIAL DAMAGES (INCLUDING, BUT NOT LIMITED TO,
PROCUREMENT OF SUBSTITUTE GOODS OR SERVICES; LOSS OF USE, DATA, OR
PROFITS; OR BUSINESS INTERRUPTION) HOWEVER CAUSED AND ON ANY THEORY OF
LIABILITY, WHETHER IN CONTRACT, STRICT LIABILITY, OR TORT (INCLUDING
NEGLIGENCE OR OTHERWISE) ARISING IN ANY WAY OUT OF THE USE OF THIS
SOFTWARE, EVEN IF ADVISED OF THE POSSIBILITY OF SUCH DAMAGE.
*****************************************************************************/

/*****************************************************************************
written by
   Yunhong Gu, last updated 02/28/2012
modified by
   Haivision Systems Inc.
*****************************************************************************/

#include "platform_sys.h"

// Linux specific
#ifdef SRT_ENABLE_BINDTODEVICE
#include <linux/if.h>
#endif

#include <cmath>
#include <sstream>
#include <algorithm>
#include <iterator>
#include "srt_attr_defs.h"
#include "srt.h"
#include "queue.h"
#include "api.h"
#include "core.h"
#include "logging.h"
#include "crypto.h"
#include "logging_api.h" // Required due to containing extern srt_logger_config
#include "logger_defs.h"

#if !HAVE_CXX11
// for pthread_once
#include <pthread.h>
#endif

// Again, just in case when some "smart guy" provided such a global macro
#ifdef min
#undef min
#endif
#ifdef max
#undef max
#endif

// XXX For testing: use common loss list for also broadcast groups.
#define BROADCAST_COMMON_SND_LOSS 1

using namespace std;
using namespace srt;
using namespace srt::sync;
using namespace srt_logging;

const SRTSOCKET UDT::INVALID_SOCK = srt::CUDT::INVALID_SOCK;
const int       UDT::ERROR        = srt::CUDT::ERROR;

//#define SRT_CMD_HSREQ       1           /* SRT Handshake Request (sender) */
#define SRT_CMD_HSREQ_MINSZ 8 /* Minumum Compatible (1.x.x) packet size (bytes) */
#define SRT_CMD_HSREQ_SZ 12   /* Current version packet size */
#if SRT_CMD_HSREQ_SZ > SRT_CMD_MAXSZ
#error SRT_CMD_MAXSZ too small
#endif
/*      Handshake Request (Network Order)
        0[31..0]:   SRT version     SRT_DEF_VERSION
        1[31..0]:   Options         0 [ | SRT_OPT_TSBPDSND ][ | SRT_OPT_HAICRYPT ]
        2[31..16]:  TsbPD resv      0
        2[15..0]:   TsbPD delay     [0..60000] msec
*/

//#define SRT_CMD_HSRSP       2           /* SRT Handshake Response (receiver) */
#define SRT_CMD_HSRSP_MINSZ 8 /* Minumum Compatible (1.x.x) packet size (bytes) */
#define SRT_CMD_HSRSP_SZ 12   /* Current version packet size */
#if SRT_CMD_HSRSP_SZ > SRT_CMD_MAXSZ
#error SRT_CMD_MAXSZ too small
#endif
/*      Handshake Response (Network Order)
        0[31..0]:   SRT version     SRT_DEF_VERSION
        1[31..0]:   Options         0 [ | SRT_OPT_TSBPDRCV [| SRT_OPT_TLPKTDROP ]][ | SRT_OPT_HAICRYPT]
                                      [ | SRT_OPT_NAKREPORT ] [ | SRT_OPT_REXMITFLG ]
        2[31..16]:  TsbPD resv      0
        2[15..0]:   TsbPD delay     [0..60000] msec
*/

extern const SRT_SOCKOPT srt_post_opt_list [SRT_SOCKOPT_NPOST] = {
    SRTO_SNDSYN,
    SRTO_RCVSYN,
    SRTO_LINGER,
    SRTO_SNDTIMEO,
    SRTO_RCVTIMEO,
    SRTO_MAXBW,
    SRTO_INPUTBW,
    SRTO_MININPUTBW,
    SRTO_OHEADBW,
    SRTO_SNDDROPDELAY,
    SRTO_DRIFTTRACER,
    SRTO_LOSSMAXTTL
};

const int32_t
    SRTO_R_PREBIND = BIT(0), //< cannot be modified after srt_bind()
    SRTO_R_PRE = BIT(1),     //< cannot be modified after connection is established
    SRTO_POST_SPEC = BIT(2); //< executes some action after setting the option


namespace srt
{

struct SrtOptionAction
{
    int flags[SRTO_E_SIZE];
    std::map<SRT_SOCKOPT, std::string> private_default;
    SrtOptionAction()
    {
        // Set everything to 0 to clear all flags
        // When an option isn't present here, it means that:
        // * it is not settable, or
        // * the option is POST (non-restricted)
        // * it has no post-actions
        // The post-action may be defined independently on restrictions.
        memset(flags, 0, sizeof flags);

        flags[SRTO_MSS]                = SRTO_R_PREBIND;
        flags[SRTO_FC]                 = SRTO_R_PRE;
        flags[SRTO_SNDBUF]             = SRTO_R_PREBIND;
        flags[SRTO_RCVBUF]             = SRTO_R_PREBIND;
        flags[SRTO_UDP_SNDBUF]         = SRTO_R_PREBIND;
        flags[SRTO_UDP_RCVBUF]         = SRTO_R_PREBIND;
        flags[SRTO_RENDEZVOUS]         = SRTO_R_PRE;
        flags[SRTO_REUSEADDR]          = SRTO_R_PREBIND;
        flags[SRTO_MAXBW]              = SRTO_POST_SPEC;
        flags[SRTO_SENDER]             = SRTO_R_PRE;
        flags[SRTO_TSBPDMODE]          = SRTO_R_PRE;
        flags[SRTO_LATENCY]            = SRTO_R_PRE;
        flags[SRTO_INPUTBW]            = SRTO_POST_SPEC;
        flags[SRTO_MININPUTBW]         = SRTO_POST_SPEC;
        flags[SRTO_OHEADBW]            = SRTO_POST_SPEC;
        flags[SRTO_PASSPHRASE]         = SRTO_R_PRE;
        flags[SRTO_PBKEYLEN]           = SRTO_R_PRE;
        flags[SRTO_IPTTL]              = SRTO_R_PREBIND;
        flags[SRTO_IPTOS]              = SRTO_R_PREBIND;
        flags[SRTO_TLPKTDROP]          = SRTO_R_PRE;
        flags[SRTO_SNDDROPDELAY]       = SRTO_POST_SPEC;
        flags[SRTO_NAKREPORT]          = SRTO_R_PRE;
        flags[SRTO_VERSION]            = SRTO_R_PRE;
        flags[SRTO_CONNTIMEO]          = SRTO_R_PRE;
        flags[SRTO_LOSSMAXTTL]         = SRTO_POST_SPEC;
        flags[SRTO_RCVLATENCY]         = SRTO_R_PRE;
        flags[SRTO_PEERLATENCY]        = SRTO_R_PRE;
        flags[SRTO_MINVERSION]         = SRTO_R_PRE;
        flags[SRTO_STREAMID]           = SRTO_R_PRE;
        flags[SRTO_CONGESTION]         = SRTO_R_PRE;
        flags[SRTO_MESSAGEAPI]         = SRTO_R_PRE;
        flags[SRTO_PAYLOADSIZE]        = SRTO_R_PRE;
        flags[SRTO_TRANSTYPE]          = SRTO_R_PREBIND;
        flags[SRTO_KMREFRESHRATE]      = SRTO_R_PRE;
        flags[SRTO_KMPREANNOUNCE]      = SRTO_R_PRE;
        flags[SRTO_ENFORCEDENCRYPTION] = SRTO_R_PRE;
        flags[SRTO_IPV6ONLY]           = SRTO_R_PREBIND;
        flags[SRTO_PEERIDLETIMEO]      = SRTO_R_PRE;
#ifdef SRT_ENABLE_BINDTODEVICE
        flags[SRTO_BINDTODEVICE]       = SRTO_R_PREBIND;
#endif
#if ENABLE_BONDING
        flags[SRTO_GROUPCONNECT]       = SRTO_R_PRE;
        flags[SRTO_GROUPMINSTABLETIMEO]= SRTO_R_PRE;
#endif
        flags[SRTO_PACKETFILTER]       = SRTO_R_PRE;
        flags[SRTO_RETRANSMITALGO]     = SRTO_R_PRE;
        flags[SRTO_CRYPTOMODE]         = SRTO_R_PRE;

        // For "private" options (not derived from the listener
        // socket by an accepted socket) provide below private_default
        // to which these options will be reset after blindly
        // copying the option object from the listener socket.
        // Note that this option cannot have runtime-dependent
        // default value, like options affected by SRTO_TRANSTYPE.

        // Options may be of different types, but this value should be only
        // used as a source of the value. For example, in case of int64_t you'd
        // have to place here a string of 8 characters. It should be copied
        // always in the hardware order, as this is what will be directly
        // passed to a setting function.
        private_default[SRTO_STREAMID] = string();
    }
};

const SrtOptionAction s_sockopt_action;

} // namespace srt

#if HAVE_CXX11

CUDTUnited& srt::CUDT::uglobal()
{
    static CUDTUnited instance;
    return instance;
}

#else // !HAVE_CXX11

static pthread_once_t s_UDTUnitedOnce = PTHREAD_ONCE_INIT;

static CUDTUnited *getInstance()
{
    static CUDTUnited instance;
    return &instance;
}

CUDTUnited& srt::CUDT::uglobal()
{
    // We don't want lock each time, pthread_once can be faster than mutex.
    pthread_once(&s_UDTUnitedOnce, reinterpret_cast<void (*)()>(getInstance));
    return *getInstance();
}

#endif

void srt::CUDT::construct()
{
    m_pSndBuffer           = NULL;
    m_pRcvBuffer           = NULL;
    m_pSndLossList         = NULL;
    m_pRcvLossList         = NULL;
    m_iReorderTolerance    = 0;
    // How many times so far the packet considered lost has been received
    // before TTL expires.
    m_iConsecEarlyDelivery   = 0; 
    m_iConsecOrderedDelivery = 0;

    m_pSndQueue = NULL;
    m_pRcvQueue = NULL;
    m_pSNode    = NULL;
    m_pRNode    = NULL;

    // Will be reset to 0 for HSv5, this value is important for HSv4.
    m_iSndHsRetryCnt = SRT_MAX_HSRETRY + 1;

    m_PeerID              = 0;
    m_bOpened             = false;
    m_bListening          = false;
    m_bConnecting         = false;
    m_bConnected          = false;
    m_bClosing            = false;
    m_bShutdown           = false;
    m_bBroken             = false;
    m_bBreakAsUnstable    = false;
    // TODO: m_iBrokenCounter should be still set to some default.
    m_bPeerHealth         = true;
    m_RejectReason        = SRT_REJ_UNKNOWN;
    m_tsLastReqTime.store(steady_clock::time_point());
    m_SrtHsSide           = HSD_DRAW;
    m_uPeerSrtVersion     = 0;  // Not defined until connected.
    m_iTsbPdDelay_ms      = 0;
    m_iPeerTsbPdDelay_ms  = 0;
    m_bPeerTsbPd          = false;
    m_iPeerTsbPdDelay_ms  = 0;
    m_bTsbPd              = false;
    m_bWakeOnRecv         = false;
    m_bGroupTsbPd         = false;
    m_bPeerTLPktDrop      = false;

    m_iSndMinFlightSpan = -1; // -1 value means "not measured". Normally all current values of -1 are rejected.
    // (note that flight == 0 is still a valid value)

    // Initilize mutex and condition variables.
    initSynch();

    // TODO: Uncomment when the callback is implemented.
    // m_cbPacketArrival.set(this, &CUDT::defaultPacketArrival);
}

srt::CUDT::CUDT(CUDTSocket* parent): m_parent(parent)
{
    construct();

    (void)SRT_DEF_VERSION;

    // Runtime fields
#if ENABLE_BONDING
    m_HSGroupType           = SRT_GTYPE_UNDEFINED;
#endif
    m_bTLPktDrop            = true; // Too-late Packet Drop

    m_pCache = NULL;
    // This is in order to set it ANY kind of initial value, however
    // this value should not be used when not connected and should be
    // updated in the handshake. When this value is 0, it means that
    // packets shall not be sent, as the other party doesn't have a
    // room to receive and store it. Therefore this value should be
    // overridden before any sending happens.
    m_iFlowWindowSize = 0;

}

srt::CUDT::CUDT(CUDTSocket* parent, const CUDT& ancestor): m_parent(parent)
{
    construct();

    // XXX Consider all below fields (except m_bReuseAddr) to be put
    // into a separate class for easier copying.

    m_config            = ancestor.m_config;
    // Reset values that shall not be derived to default ones.
    // These declarations should be consistent with SRTO_R_PRIVATE flag.
    for (size_t i = 0; i < Size(s_sockopt_action.flags); ++i)
    {
        const string* pdef = map_getp(s_sockopt_action.private_default, SRT_SOCKOPT(i));
        if (pdef)
        {
            try
            {
                // Ignore errors here - this is a development-time granted
                // value, not user-provided value.
                m_config.set(SRT_SOCKOPT(i), pdef->data(), (int) pdef->size());
            }
            catch (...)
            {
                LOGC(gglog.Error, log << "IPE: failed to set a declared default option!");
            }
        }
    }

    m_SrtHsSide         = ancestor.m_SrtHsSide; // actually it sets it to HSD_RESPONDER
    m_bTLPktDrop        = ancestor.m_bTLPktDrop;
    m_iReorderTolerance = m_config.iMaxReorderTolerance;  // Initialize with maximum value

    // Runtime
    m_pCache = ancestor.m_pCache;
}

srt::CUDT::~CUDT()
{
    // release mutex/condtion variables
    destroySynch();

    // destroy the data structures
    delete m_pSndBuffer;
    delete m_pRcvBuffer;
    delete m_pSndLossList;
    delete m_pRcvLossList;
    delete m_pSNode;
    delete m_pRNode;
}

void srt::CUDT::setOpt(SRT_SOCKOPT optName, const void* optval, int optlen)
{
    if (m_bBroken || m_bClosing)
        throw CUDTException(MJ_CONNECTION, MN_CONNLOST, 0);

    // Match check (confirm optName as index for s_sockopt_action)
    if (int(optName) < 0 || int(optName) >= int(SRTO_E_SIZE))
        throw CUDTException(MJ_NOTSUP, MN_INVAL, 0);

    // Restriction check
    const int oflags = s_sockopt_action.flags[optName];

    ScopedLock cg (m_ConnectionLock);
    ScopedLock sendguard (m_SendLock);
    ScopedLock recvguard (m_RecvLock);

    HLOGC(aclog.Debug,
          log << CONID() << "OPTION: #" << optName << " value:" << FormatBinaryString((uint8_t*)optval, optlen));

    if (IsSet(oflags, SRTO_R_PREBIND) && m_bOpened)
        throw CUDTException(MJ_NOTSUP, MN_ISBOUND, 0);

    if (IsSet(oflags, SRTO_R_PRE) && (m_bConnected || m_bConnecting || m_bListening))
        throw CUDTException(MJ_NOTSUP, MN_ISCONNECTED, 0);

    // Option execution. If this returns -1, there's no such option.
    const int status = m_config.set(optName, optval, optlen);
    if (status == -1)
    {
        LOGC(aclog.Error, log << CONID() << "OPTION: #" << optName << " UNKNOWN");
        throw CUDTException(MJ_NOTSUP, MN_INVAL, 0);
    }

    // Post-action, if applicable
    if (IsSet(oflags, SRTO_POST_SPEC) && m_bConnected)
    {
        switch (optName)
        {
        case SRTO_MAXBW:
            updateCC(TEV_INIT, EventVariant(TEV_INIT_RESET));
            break;

        case SRTO_INPUTBW:
        case SRTO_MININPUTBW:
            updateCC(TEV_INIT, EventVariant(TEV_INIT_INPUTBW));
            break;

        case SRTO_OHEADBW:
            updateCC(TEV_INIT, EventVariant(TEV_INIT_OHEADBW));
            break;

        case SRTO_LOSSMAXTTL:
            m_iReorderTolerance = m_config.iMaxReorderTolerance;

        default: break;
        }
    }
}

void srt::CUDT::getOpt(SRT_SOCKOPT optName, void *optval, int &optlen)
{
    ScopedLock cg(m_ConnectionLock);

    switch (optName)
    {
    case SRTO_MSS:
        *(int *)optval = m_config.iMSS;
        optlen         = sizeof(int);
        break;

    case SRTO_SNDSYN:
        *(bool *)optval = m_config.bSynSending;
        optlen          = sizeof(bool);
        break;

    case SRTO_RCVSYN:
        *(bool *)optval = m_config.bSynRecving;
        optlen          = sizeof(bool);
        break;

    case SRTO_ISN:
        *(int *)optval = m_iISN;
        optlen         = sizeof(int);
        break;

    case SRTO_FC:
        *(int *)optval = m_config.iFlightFlagSize;
        optlen         = sizeof(int);
        break;

    case SRTO_SNDBUF:
        *(int *)optval = m_config.iSndBufSize * (m_config.iMSS - CPacket::UDP_HDR_SIZE);
        optlen         = sizeof(int);
        break;

    case SRTO_RCVBUF:
        *(int *)optval = m_config.iRcvBufSize * (m_config.iMSS - CPacket::UDP_HDR_SIZE);
        optlen         = sizeof(int);
        break;

    case SRTO_LINGER:
        if (optlen < (int)(sizeof(linger)))
            throw CUDTException(MJ_NOTSUP, MN_INVAL, 0);

        *(linger *)optval = m_config.Linger;
        optlen            = sizeof(linger);
        break;

    case SRTO_UDP_SNDBUF:
        *(int *)optval = m_config.iUDPSndBufSize;
        optlen         = sizeof(int);
        break;

    case SRTO_UDP_RCVBUF:
        *(int *)optval = m_config.iUDPRcvBufSize;
        optlen         = sizeof(int);
        break;

    case SRTO_RENDEZVOUS:
        *(bool *)optval = m_config.bRendezvous;
        optlen          = sizeof(bool);
        break;

    case SRTO_SNDTIMEO:
        *(int *)optval = m_config.iSndTimeOut;
        optlen         = sizeof(int);
        break;

    case SRTO_RCVTIMEO:
        *(int *)optval = m_config.iRcvTimeOut;
        optlen         = sizeof(int);
        break;

    case SRTO_REUSEADDR:
        *(bool *)optval = m_config.bReuseAddr;
        optlen          = sizeof(bool);
        break;

    case SRTO_MAXBW:
        if (size_t(optlen) < sizeof(m_config.llMaxBW))
            throw CUDTException(MJ_NOTSUP, MN_INVAL, 0);
        *(int64_t *)optval = m_config.llMaxBW;
        optlen             = sizeof(int64_t);
        break;

    case SRTO_INPUTBW:
        if (size_t(optlen) < sizeof(m_config.llInputBW))
            throw CUDTException(MJ_NOTSUP, MN_INVAL, 0);
       *(int64_t*)optval = m_config.llInputBW;
       optlen            = sizeof(int64_t);
       break;

    case SRTO_MININPUTBW:
        if (size_t(optlen) < sizeof (m_config.llMinInputBW))
            throw CUDTException(MJ_NOTSUP, MN_INVAL, 0);
        *(int64_t*)optval = m_config.llMinInputBW;
        optlen            = sizeof(int64_t);
        break;

    case SRTO_OHEADBW:
        *(int32_t *)optval = m_config.iOverheadBW;
        optlen = sizeof(int32_t);
        break;

    case SRTO_STATE:
        *(int32_t *)optval = uglobal().getStatus(m_SocketID);
        optlen             = sizeof(int32_t);
        break;

    case SRTO_EVENT:
    {
        int32_t event = 0;
        if (m_bBroken)
            event |= SRT_EPOLL_ERR;
        else
        {
            enterCS(m_RecvLock);
            if (m_pRcvBuffer && isRcvBufferReady())
                event |= SRT_EPOLL_IN;
            leaveCS(m_RecvLock);
            if (m_pSndBuffer && (m_config.iSndBufSize > m_pSndBuffer->getCurrBufSize()))
                event |= SRT_EPOLL_OUT;
        }
        *(int32_t *)optval = event;
        optlen             = sizeof(int32_t);
        break;
    }

    case SRTO_SNDDATA:
        if (m_pSndBuffer)
            *(int32_t *)optval = m_pSndBuffer->getCurrBufSize();
        else
            *(int32_t *)optval = 0;
        optlen = sizeof(int32_t);
        break;

    case SRTO_RCVDATA:
        if (m_pRcvBuffer)
        {
            enterCS(m_RecvLock);
            *(int32_t *)optval = m_pRcvBuffer->getRcvDataSize();
            leaveCS(m_RecvLock);
        }
        else
            *(int32_t *)optval = 0;
        optlen = sizeof(int32_t);
        break;

    case SRTO_IPTTL:
        if (m_bOpened)
            *(int32_t *)optval = m_pSndQueue->getIpTTL();
        else
            *(int32_t *)optval = m_config.iIpTTL;
        optlen = sizeof(int32_t);
        break;

    case SRTO_IPTOS:
        if (m_bOpened)
            *(int32_t *)optval = m_pSndQueue->getIpToS();
        else
            *(int32_t *)optval = m_config.iIpToS;
        optlen = sizeof(int32_t);
        break;

    case SRTO_BINDTODEVICE:
#ifdef SRT_ENABLE_BINDTODEVICE
        if (optlen < IFNAMSIZ)
            throw CUDTException(MJ_NOTSUP, MN_INVAL, 0);

        if (m_bOpened && m_pSndQueue->getBind(((char*)optval), optlen))
        {
            optlen = strlen((char*)optval);
            break;
        }

        // Fallback: return from internal data
        strcpy(((char*)optval), m_config.sBindToDevice.c_str());
        optlen = m_config.sBindToDevice.size();
#else
        LOGC(smlog.Error, log << "SRTO_BINDTODEVICE is not supported on that platform");
        throw CUDTException(MJ_NOTSUP, MN_INVAL, 0);
#endif
        break;

    case SRTO_SENDER:
        *(bool *)optval = m_config.bDataSender;
        optlen             = sizeof(bool);
        break;

    case SRTO_TSBPDMODE:
        *(bool *)optval = m_config.bTSBPD;
        optlen             = sizeof(bool);
        break;

    case SRTO_LATENCY:
    case SRTO_RCVLATENCY:
        if (m_bConnected)
            *(int32_t *)optval = m_iTsbPdDelay_ms;
        else
            *(int32_t *)optval = m_config.iRcvLatency;
        optlen             = sizeof(int32_t);
        break;

    case SRTO_PEERLATENCY:
        if (m_bConnected)
            *(int32_t *)optval = m_iPeerTsbPdDelay_ms;
        else
            *(int32_t *)optval = m_config.iPeerLatency;

        optlen             = sizeof(int32_t);
        break;

    case SRTO_TLPKTDROP:
        if (m_bConnected)
            *(bool *)optval = m_bTLPktDrop;
        else
            *(bool *)optval = m_config.bTLPktDrop;

        optlen          = sizeof(bool);
        break;

    case SRTO_SNDDROPDELAY:
        *(int32_t *)optval = m_config.iSndDropDelay;
        optlen             = sizeof(int32_t);
        break;

    case SRTO_PBKEYLEN:
        if (m_pCryptoControl)
            *(int32_t *)optval = (int32_t) m_pCryptoControl->KeyLen(); // Running Key length.
        else
            *(int32_t *)optval = m_config.iSndCryptoKeyLen; // May be 0.
        optlen = sizeof(int32_t);
        break;

    case SRTO_KMSTATE:
        if (!m_pCryptoControl)
            *(int32_t *)optval = SRT_KM_S_UNSECURED;
        else if (m_config.bDataSender)
            *(int32_t *)optval = m_pCryptoControl->m_SndKmState;
        else
            *(int32_t *)optval = m_pCryptoControl->m_RcvKmState;
        optlen = sizeof(int32_t);
        break;

    case SRTO_SNDKMSTATE: // State imposed by Agent depending on PW and KMX
        if (m_pCryptoControl)
            *(int32_t *)optval = m_pCryptoControl->m_SndKmState;
        else
            *(int32_t *)optval = SRT_KM_S_UNSECURED;
        optlen = sizeof(int32_t);
        break;

    case SRTO_RCVKMSTATE: // State returned by Peer as informed during KMX
        if (m_pCryptoControl)
            *(int32_t *)optval = m_pCryptoControl->m_RcvKmState;
        else
            *(int32_t *)optval = SRT_KM_S_UNSECURED;
        optlen = sizeof(int32_t);
        break;

    case SRTO_LOSSMAXTTL:
        *(int32_t*)optval = m_config.iMaxReorderTolerance;
        optlen = sizeof(int32_t);
        break;

    case SRTO_NAKREPORT:
        *(bool *)optval = m_config.bRcvNakReport;
        optlen          = sizeof(bool);
        break;

    case SRTO_VERSION:
        *(int32_t *)optval = m_config.uSrtVersion;
        optlen             = sizeof(int32_t);
        break;

    case SRTO_PEERVERSION:
        *(int32_t *)optval = m_uPeerSrtVersion;
        optlen             = sizeof(int32_t);
        break;

    case SRTO_CONNTIMEO:
        *(int*)optval = (int) count_milliseconds(m_config.tdConnTimeOut);
        optlen        = sizeof(int);
        break;

    case SRTO_DRIFTTRACER:
        *(bool*)optval = m_config.bDriftTracer;
        optlen         = sizeof(bool);
        break;

    case SRTO_MINVERSION:
        *(uint32_t *)optval = m_config.uMinimumPeerSrtVersion;
        optlen              = sizeof(uint32_t);
        break;

    case SRTO_STREAMID:
        if (size_t(optlen) < m_config.sStreamName.size() + 1)
            throw CUDTException(MJ_NOTSUP, MN_INVAL, 0);

        strcpy((char *)optval, m_config.sStreamName.c_str());
        optlen = (int) m_config.sStreamName.size();
        break;

    case SRTO_CONGESTION:
        if (size_t(optlen) < m_config.sCongestion.size() + 1)
            throw CUDTException(MJ_NOTSUP, MN_INVAL, 0);

        strcpy((char *)optval, m_config.sCongestion.c_str());
        optlen = (int) m_config.sCongestion.size();
        break;

    case SRTO_MESSAGEAPI:
        optlen          = sizeof(bool);
        *(bool *)optval = m_config.bMessageAPI;
        break;

    case SRTO_PAYLOADSIZE:
        optlen         = sizeof(int);
        *(int *)optval = (int) m_config.zExpPayloadSize;
        break;

    case SRTO_KMREFRESHRATE:
        optlen = sizeof(int);
        *(int*)optval = (int)m_config.uKmRefreshRatePkt;
        break;

    case SRTO_KMPREANNOUNCE:
        optlen = sizeof(int);
        *(int*)optval = (int)m_config.uKmPreAnnouncePkt;
        break;

#if ENABLE_BONDING
    case SRTO_GROUPCONNECT:
        optlen        = sizeof (int);
        *(int*)optval = m_config.iGroupConnect;
        break;

    case SRTO_GROUPMINSTABLETIMEO:
        optlen = sizeof(int);
        *(int*)optval = (int)m_config.uMinStabilityTimeout_ms;
        break;

    case SRTO_GROUPTYPE:
        optlen         = sizeof (int);
        *(int*)optval = m_HSGroupType;
        break;
#endif

    case SRTO_ENFORCEDENCRYPTION:
        optlen          = sizeof(bool);
        *(bool *)optval = m_config.bEnforcedEnc;
        break;

    case SRTO_IPV6ONLY:
        optlen         = sizeof(int);
        *(int *)optval = m_config.iIpV6Only;
        break;

    case SRTO_PEERIDLETIMEO:
        *(int *)optval = m_config.iPeerIdleTimeout_ms;
        optlen         = sizeof(int);
        break;

    case SRTO_PACKETFILTER:
        if (size_t(optlen) < m_config.sPacketFilterConfig.size() + 1)
            throw CUDTException(MJ_NOTSUP, MN_INVAL, 0);

        strcpy((char *)optval, m_config.sPacketFilterConfig.c_str());
        optlen = (int) m_config.sPacketFilterConfig.size();
        break;

    case SRTO_RETRANSMITALGO:
        *(int32_t *)optval = m_config.iRetransmitAlgo;
        optlen         = sizeof(int32_t);
        break;

    case SRTO_CRYPTOMODE:
        *(int32_t*)optval = m_config.iCryptoMode;
        optlen = sizeof(int32_t);
        break;

    default:
        throw CUDTException(MJ_NOTSUP, MN_NONE, 0);
    }
}


#if ENABLE_BONDING
SRT_ERRNO srt::CUDT::applyMemberConfigObject(const SRT_SocketOptionObject& opt)
{
    SRT_SOCKOPT this_opt = SRTO_VERSION;
    for (size_t i = 0; i < opt.options.size(); ++i)
    {
        SRT_SocketOptionObject::SingleOption* o = opt.options[i];
        HLOGC(smlog.Debug, log << CONID() << "applyMemberConfigObject: OPTION @" << m_SocketID << " #" << o->option);
        this_opt = SRT_SOCKOPT(o->option);
        setOpt(this_opt, o->storage, o->length);
    }
    return SRT_SUCCESS;
}
#endif

bool srt::CUDT::setstreamid(SRTSOCKET u, const std::string &sid)
{
    CUDT *that = getUDTHandle(u);
    if (!that)
        return false;

    if (sid.size() > CSrtConfig::MAX_SID_LENGTH)
        return false;

    if (that->m_bConnected)
        return false;

    that->m_config.sStreamName.set(sid);
    return true;
}

string srt::CUDT::getstreamid(SRTSOCKET u)
{
    CUDT *that = getUDTHandle(u);
    if (!that)
        return "";

    return that->m_config.sStreamName.str();
}

// XXX REFACTOR: Make common code for CUDT constructor and clearData,
// possibly using CUDT::construct.
void srt::CUDT::clearData()
{
    // Initial sequence number, loss, acknowledgement, etc.
    int udpsize = m_config.iMSS - CPacket::UDP_HDR_SIZE;

    m_iMaxSRTPayloadSize = udpsize - CPacket::HDR_SIZE;

    HLOGC(cnlog.Debug, log << CONID() << "clearData: PAYLOAD SIZE: " << m_iMaxSRTPayloadSize);

    m_iEXPCount  = 1;
    m_iBandwidth = 1; // pkts/sec
    // XXX use some constant for this 16
    m_iDeliveryRate     = 16;
    m_iByteDeliveryRate = 16 * m_iMaxSRTPayloadSize;
    m_iAckSeqNo         = 0;
    m_tsLastAckTime     = steady_clock::now();

    // trace information
    {
        ScopedLock stat_lock(m_StatsLock);

        m_stats.tsStartTime = steady_clock::now();
        m_stats.sndr.reset();
        m_stats.rcvr.reset();

        m_stats.tsLastSampleTime = steady_clock::now();
        m_stats.traceReorderDistance = 0;
        m_stats.sndDuration = m_stats.m_sndDurationTotal = 0;
    }

    // Resetting these data because this happens when agent isn't connected.
    m_bPeerTsbPd         = false;
    m_iPeerTsbPdDelay_ms = 0;

    // TSBPD as state should be set to FALSE here.
    // Only when the HSREQ handshake is exchanged,
    // should they be set to possibly true.
    m_bTsbPd         = false;
    m_bGroupTsbPd    = false;
    m_iTsbPdDelay_ms = m_config.iRcvLatency;
    m_bTLPktDrop     = m_config.bTLPktDrop;
    m_bPeerTLPktDrop = false;

    m_bPeerNakReport = false;

    m_bPeerRexmitFlag = false;

    m_RdvState           = CHandShake::RDV_INVALID;
    m_tsRcvPeerStartTime = steady_clock::time_point();
}

void srt::CUDT::open()
{
    ScopedLock cg(m_ConnectionLock);

    clearData();

    // structures for queue
    if (m_pSNode == NULL)
        m_pSNode = new CSNode;
    m_pSNode->m_pUDT      = this;
    m_pSNode->m_tsTimeStamp = steady_clock::now();
    m_pSNode->m_iHeapLoc  = -1;

    if (m_pRNode == NULL)
        m_pRNode = new CRNode;
    m_pRNode->m_pUDT      = this;
    m_pRNode->m_tsTimeStamp = steady_clock::now();
    m_pRNode->m_pPrev = m_pRNode->m_pNext = NULL;
    m_pRNode->m_bOnList                   = false;

    // Set initial values of smoothed RTT and RTT variance.
    m_iSRTT               = INITIAL_RTT;
    m_iRTTVar             = INITIAL_RTTVAR;
    m_bIsFirstRTTReceived = false;

    // set minimum NAK and EXP timeout to 300ms
    m_tdMinNakInterval = milliseconds_from(300);
    m_tdMinExpInterval = milliseconds_from(300);

    m_tdACKInterval = microseconds_from(COMM_SYN_INTERVAL_US);
    m_tdNAKInterval = m_tdMinNakInterval;

    const steady_clock::time_point currtime = steady_clock::now();
    m_tsLastRspTime.store(currtime);
    m_tsNextACKTime.store(currtime + m_tdACKInterval);
    m_tsNextNAKTime.store(currtime + m_tdNAKInterval);
    m_tsLastRspAckTime = currtime;
    m_tsLastSndTime.store(currtime);

#if ENABLE_BONDING
    m_tsUnstableSince   = steady_clock::time_point();
    m_tsFreshActivation = steady_clock::time_point();
    m_tsWarySince       = steady_clock::time_point();
#endif

    m_iReXmitCount   = 1;
    m_iPktCount      = 0;
    m_iLightACKCount = 1;
    m_tsNextSendTime = steady_clock::time_point();
    m_tdSendTimeDiff = microseconds_from(0);

    // Now UDT is opened.
    m_bOpened = true;
}

void srt::CUDT::setListenState()
{
    ScopedLock cg(m_ConnectionLock);

    if (!m_bOpened)
        throw CUDTException(MJ_NOTSUP, MN_NONE, 0);

    if (m_bConnecting || m_bConnected)
        throw CUDTException(MJ_NOTSUP, MN_ISCONNECTED, 0);

    // listen can be called more than once
    if (m_bListening)
        return;

    // if there is already another socket listening on the same port
    if (m_pRcvQueue->setListener(this) < 0)
        throw CUDTException(MJ_NOTSUP, MN_BUSY, 0);

    m_bListening = true;
}

size_t srt::CUDT::fillSrtHandshake(uint32_t *aw_srtdata, size_t srtlen, int msgtype, int hs_version)
{
    if (srtlen < SRT_HS_E_SIZE)
    {
        LOGC(cnlog.Fatal,
             log << CONID() << "IPE: fillSrtHandshake: buffer too small: " << srtlen << " (expected: " << SRT_HS_E_SIZE << ")");
        return 0;
    }

    srtlen = SRT_HS_E_SIZE; // We use only that much space.

    memset((aw_srtdata), 0, sizeof(uint32_t) * srtlen);
    /* Current version (1.x.x) SRT handshake */
    aw_srtdata[SRT_HS_VERSION] = m_config.uSrtVersion; /* Required version */
    aw_srtdata[SRT_HS_FLAGS] |= SrtVersionCapabilities();

    switch (msgtype)
    {
    case SRT_CMD_HSREQ:
        return fillSrtHandshake_HSREQ((aw_srtdata), srtlen, hs_version);
    case SRT_CMD_HSRSP:
        return fillSrtHandshake_HSRSP((aw_srtdata), srtlen, hs_version);
    default:
        LOGC(cnlog.Fatal, log << CONID() << "IPE: fillSrtHandshake/sendSrtMsg called with value " << msgtype);
        return 0;
    }
}

size_t srt::CUDT::fillSrtHandshake_HSREQ(uint32_t *aw_srtdata, size_t /* srtlen - unused */, int hs_version)
{
    // INITIATOR sends HSREQ.

    // The TSBPD(SND|RCV) options are being set only if the TSBPD is set in the current agent.
    // The agent has a decisive power only in the range of RECEIVING the data, however it can
    // also influence the peer's latency. If agent doesn't set TSBPD mode, it doesn't send any
    // latency flags, although the peer might still want to do Rx with TSBPD. When agent sets
    // TsbPd mode, it defines latency values for Rx (itself) and Tx (peer's Rx). If peer does
    // not set TsbPd mode, it will simply ignore the proposed latency (PeerTsbPdDelay), although
    // if it has received the Rx latency as well, it must honor it and respond accordingly
    // (the latter is only in case of HSv5 and bidirectional connection).
    if (m_config.bTSBPD)
    {
        m_iTsbPdDelay_ms     = m_config.iRcvLatency;
        m_iPeerTsbPdDelay_ms = m_config.iPeerLatency;
        /*
         * Sent data is real-time, use Time-based Packet Delivery,
         * set option bit and configured delay
         */
        aw_srtdata[SRT_HS_FLAGS] |= SRT_OPT_TSBPDSND;

        if (hs_version < CUDT::HS_VERSION_SRT1)
        {
            // HSv4 - this uses only one value.
            aw_srtdata[SRT_HS_LATENCY] = SRT_HS_LATENCY_LEG::wrap(m_iPeerTsbPdDelay_ms);
        }
        else
        {
            // HSv5 - this will be understood only since this version when this exists.
            aw_srtdata[SRT_HS_LATENCY] = SRT_HS_LATENCY_SND::wrap(m_iPeerTsbPdDelay_ms);

            // And in the reverse direction.
            aw_srtdata[SRT_HS_FLAGS] |= SRT_OPT_TSBPDRCV;
            aw_srtdata[SRT_HS_LATENCY] |= SRT_HS_LATENCY_RCV::wrap(m_iTsbPdDelay_ms);

            // This wasn't there for HSv4, this setting is only for the receiver.
            // HSv5 is bidirectional, so every party is a receiver.

            if (m_bTLPktDrop)
                aw_srtdata[SRT_HS_FLAGS] |= SRT_OPT_TLPKTDROP;
        }
    }

    if (m_config.bRcvNakReport)
        aw_srtdata[SRT_HS_FLAGS] |= SRT_OPT_NAKREPORT;

    // I support SRT_OPT_REXMITFLG. Do you?
    aw_srtdata[SRT_HS_FLAGS] |= SRT_OPT_REXMITFLG;

    // Declare the API used. The flag is set for "stream" API because
    // the older versions will never set this flag, but all old SRT versions use message API.
    if (!m_config.bMessageAPI)
        aw_srtdata[SRT_HS_FLAGS] |= SRT_OPT_STREAM;

    HLOGC(cnlog.Debug,
          log << CONID() << "HSREQ/snd: LATENCY[SND:" << SRT_HS_LATENCY_SND::unwrap(aw_srtdata[SRT_HS_LATENCY])
              << " RCV:" << SRT_HS_LATENCY_RCV::unwrap(aw_srtdata[SRT_HS_LATENCY]) << "] FLAGS["
              << SrtFlagString(aw_srtdata[SRT_HS_FLAGS]) << "]");

    return 3;
}

size_t srt::CUDT::fillSrtHandshake_HSRSP(uint32_t *aw_srtdata, size_t /* srtlen - unused */, int hs_version)
{
    // Setting m_tsRcvPeerStartTime is done in processSrtMsg_HSREQ(), so
    // this condition will be skipped only if this function is called without
    // getting first received HSREQ. Doesn't look possible in both HSv4 and HSv5.
    if (is_zero(m_tsRcvPeerStartTime))
    {
        LOGC(cnlog.Fatal, log << CONID() << "IPE: fillSrtHandshake_HSRSP: m_tsRcvPeerStartTime NOT SET!");
        return 0;
    }

    // If Agent doesn't set TSBPD, it will not set the TSBPD flag back to the Peer.
    // The peer doesn't have be disturbed by it anyway.
    if (isOPT_TsbPd())
    {
        /*
         * We got and transposed peer start time (HandShake request timestamp),
         * we can support Timestamp-based Packet Delivery
         */
        aw_srtdata[SRT_HS_FLAGS] |= SRT_OPT_TSBPDRCV;

        if (hs_version < HS_VERSION_SRT1)
        {
            // HSv4 - this uses only one value
            aw_srtdata[SRT_HS_LATENCY] = SRT_HS_LATENCY_LEG::wrap(m_iTsbPdDelay_ms);
        }
        else
        {
            // HSv5 - this puts "agent's" latency into RCV field and "peer's" -
            // into SND field.
            aw_srtdata[SRT_HS_LATENCY] = SRT_HS_LATENCY_RCV::wrap(m_iTsbPdDelay_ms);
        }
    }
    else
    {
        HLOGC(cnlog.Debug, log << CONID() << "HSRSP/snd: TSBPD off, NOT responding TSBPDRCV flag.");
    }

    // Hsv5, only when peer has declared TSBPD mode.
    // The flag was already set, and the value already "maximized" in processSrtMsg_HSREQ().
    if (m_bPeerTsbPd && hs_version >= HS_VERSION_SRT1)
    {
        // HSv5 is bidirectional - so send the TSBPDSND flag, and place also the
        // peer's latency into SND field.
        aw_srtdata[SRT_HS_FLAGS] |= SRT_OPT_TSBPDSND;
        aw_srtdata[SRT_HS_LATENCY] |= SRT_HS_LATENCY_SND::wrap(m_iPeerTsbPdDelay_ms);

        HLOGC(cnlog.Debug,
              log << CONID()
                  << "HSRSP/snd: HSv5 peer uses TSBPD, responding TSBPDSND latency=" << m_iPeerTsbPdDelay_ms);
    }
    else
    {
        HLOGC(cnlog.Debug,
              log << CONID() << "HSRSP/snd: HSv" << (hs_version == CUDT::HS_VERSION_UDT4 ? 4 : 5)
                  << " with peer TSBPD=" << (m_bPeerTsbPd ? "on" : "off") << " - NOT responding TSBPDSND");
    }

    if (m_bTLPktDrop)
        aw_srtdata[SRT_HS_FLAGS] |= SRT_OPT_TLPKTDROP;

    if (m_config.bRcvNakReport)
    {
        // HSv5: Note that this setting is independent on the value of
        // m_bPeerNakReport, which represent this setting in the peer.

        aw_srtdata[SRT_HS_FLAGS] |= SRT_OPT_NAKREPORT;
        /*
         * NAK Report is so efficient at controlling bandwidth that sender TLPktDrop
         * is not needed. SRT 1.0.5 to 1.0.7 sender TLPktDrop combined with SRT 1.0
         * Timestamp-Based Packet Delivery was not well implemented and could drop
         * big I-Frame tail before sending once on low latency setups.
         * Disabling TLPktDrop in the receiver SRT Handshake Reply prevents the sender
         * from enabling Too-Late Packet Drop.
         */
        if (m_uPeerSrtVersion <= SrtVersion(1, 0, 7))
            aw_srtdata[SRT_HS_FLAGS] &= ~SRT_OPT_TLPKTDROP;
    }

    if (m_config.uSrtVersion >= SrtVersion(1, 2, 0))
    {
        if (!m_bPeerRexmitFlag)
        {
            // Peer does not request to use rexmit flag, if so,
            // we won't use as well.
            HLOGC(cnlog.Debug,
                  log << CONID() << "HSRSP/snd: AGENT understands REXMIT flag, but PEER DOES NOT. NOT setting.");
        }
        else
        {
            // Request that the rexmit bit be used as a part of msgno.
            aw_srtdata[SRT_HS_FLAGS] |= SRT_OPT_REXMITFLG;
            HLOGP(cnlog.Debug, "HSRSP/snd: AGENT UNDERSTANDS REXMIT flag and PEER reported that it does, too.");
        }
    }
    else
    {
        // Since this is now in the code, it can occur only in case when you change the
        // version specification in the build configuration.
        HLOGP(cnlog.Debug, "HSRSP/snd: AGENT DOES NOT UNDERSTAND REXMIT flag");
    }

    HLOGC(cnlog.Debug,
          log << CONID() << "HSRSP/snd: LATENCY[SND:" << SRT_HS_LATENCY_SND::unwrap(aw_srtdata[SRT_HS_LATENCY])
              << " RCV:" << SRT_HS_LATENCY_RCV::unwrap(aw_srtdata[SRT_HS_LATENCY]) << "] FLAGS["
              << SrtFlagString(aw_srtdata[SRT_HS_FLAGS]) << "]");

    return 3;
}

size_t srt::CUDT::prepareSrtHsMsg(int cmd, uint32_t *srtdata, size_t size)
{
    size_t srtlen = fillSrtHandshake(srtdata, size, cmd, handshakeVersion());
    HLOGC(cnlog.Debug, log << "CMD:" << MessageTypeStr(UMSG_EXT, cmd) << "(" << cmd << ") Len:"
                           << int(srtlen * sizeof(int32_t))
                           << " Version: " << SrtVersionString(srtdata[SRT_HS_VERSION])
                           << " Flags: " << srtdata[SRT_HS_FLAGS]
                           << " (" << SrtFlagString(srtdata[SRT_HS_FLAGS]) << ") sdelay:"
                           << srtdata[SRT_HS_LATENCY]);

    return srtlen;
}

void srt::CUDT::sendSrtMsg(int cmd, uint32_t *srtdata_in, size_t srtlen_in)
{
    CPacket srtpkt;
    int32_t srtcmd = (int32_t)cmd;

    SRT_STATIC_ASSERT(SRTDATA_MAXSIZE >= SRT_HS_E_SIZE, "SRT_CMD_MAXSZ is too small to hold all the data");
    // This will be effectively larger than SRT_HS_E_SIZE, but it will be also used for incoming data.
    uint32_t srtdata[SRTDATA_MAXSIZE];

    size_t srtlen = 0;

    if (cmd == SRT_CMD_REJECT)
    {
        // This is a value returned by processSrtMsg underlying layer, potentially
        // to be reported here. Should this happen, just send a rejection message.
        cmd                     = SRT_CMD_HSRSP;
        srtdata[SRT_HS_VERSION] = 0;
    }

    switch (cmd)
    {
    case SRT_CMD_HSREQ:
    case SRT_CMD_HSRSP:
        srtlen = prepareSrtHsMsg(cmd, srtdata, SRTDATA_MAXSIZE);
        break;

    case SRT_CMD_KMREQ: // Sender
    case SRT_CMD_KMRSP: // Receiver
        srtlen = srtlen_in;
        /* Msg already in network order
         * But CChannel:sendto will swap again (assuming 32-bit fields)
         * Pre-swap to cancel it.
         */
        HtoNLA(srtdata, srtdata_in, srtlen);
        m_pCryptoControl->updateKmState(cmd, srtlen); // <-- THIS function can't be moved to CUDT

        break;

    default:
        LOGC(cnlog.Error, log << "sndSrtMsg: IPE: cmd=" << cmd << " unsupported");
        break;
    }

    if (srtlen > 0)
    {
        /* srtpkt.pack will set message data in network order */
        srtpkt.pack(UMSG_EXT, &srtcmd, srtdata, srtlen * sizeof(int32_t));
        addressAndSend(srtpkt);
    }
}

size_t srt::CUDT::fillHsExtConfigString(uint32_t* pcmdspec, int cmd, const string& str)
{
    uint32_t* space = pcmdspec + 1;
    size_t wordsize         = (str.size() + 3) / 4;
    size_t aligned_bytesize = wordsize * 4;

    memset((space), 0, aligned_bytesize);
    memcpy((space), str.data(), str.size());
    // Preswap to little endian (in place due to possible padding zeros)
    HtoILA((space), space, wordsize);

    *pcmdspec = HS_CMDSPEC_CMD::wrap(cmd) | HS_CMDSPEC_SIZE::wrap((uint32_t) wordsize);

    return wordsize;
}

#if ENABLE_BONDING
// [[using locked(m_parent->m_ControlLock)]]
// [[using locked(s_UDTUnited.m_GlobControlLock)]]
size_t srt::CUDT::fillHsExtGroup(uint32_t* pcmdspec)
{
    SRT_ASSERT(m_parent->m_GroupOf != NULL);
    uint32_t* space = pcmdspec + 1;

    SRTSOCKET id = m_parent->m_GroupOf->id();
    SRT_GROUP_TYPE tp = m_parent->m_GroupOf->type();
    uint32_t flags = 0;

    // NOTE: this code remains as is for historical reasons.
    // The initial implementation stated that the peer id be
    // extracted so that it can be reported and possibly the
    // start time somehow encoded and written into the group
    // extension, but it was later seen not necessary. Therefore
    // this code remains, but now it's informational only.
#if ENABLE_HEAVY_LOGGING
    m_parent->m_GroupOf->debugMasterData(m_SocketID);
#endif

    // See CUDT::interpretGroup()

    uint32_t dataword = 0
        | SrtHSRequest::HS_GROUP_TYPE::wrap(tp)
        | SrtHSRequest::HS_GROUP_FLAGS::wrap(flags)
        | SrtHSRequest::HS_GROUP_WEIGHT::wrap(m_parent->m_GroupMemberData->weight);

    const uint32_t storedata [GRPD_E_SIZE] = { uint32_t(id), dataword };
    memcpy((space), storedata, sizeof storedata);

    const size_t ra_size = Size(storedata);
    *pcmdspec = HS_CMDSPEC_CMD::wrap(SRT_CMD_GROUP) | HS_CMDSPEC_SIZE::wrap(ra_size);

    return ra_size;
}
#endif

size_t srt::CUDT::fillHsExtKMREQ(uint32_t* pcmdspec, size_t ki)
{
    uint32_t* space = pcmdspec + 1;

    size_t msglen = m_pCryptoControl->getKmMsg_size(ki);
    // Make ra_size back in element unit
    // Add one extra word if the size isn't aligned to 32-bit.
    size_t ra_size = (msglen / sizeof(uint32_t)) + (msglen % sizeof(uint32_t) ? 1 : 0);

    // Store the CMD + SIZE in the next field
    *pcmdspec = HS_CMDSPEC_CMD::wrap(SRT_CMD_KMREQ) | HS_CMDSPEC_SIZE::wrap((uint32_t) ra_size);

    // Copy the key - do the endian inversion because another endian inversion
    // will be done for every control message before sending, and this KM message
    // is ALREADY in network order.
    const uint32_t* keydata = reinterpret_cast<const uint32_t*>(m_pCryptoControl->getKmMsg_data(ki));

    HLOGC(cnlog.Debug,
          log << CONID() << "createSrtHandshake: KMREQ: adding key #" << ki << " length=" << ra_size
              << " words (KmMsg_size=" << msglen << ")");
    // XXX INSECURE ": [" << FormatBinaryString((uint8_t*)keydata, msglen) << "]";

    // Yes, I know HtoNLA and NtoHLA do exactly the same operation, but I want
    // to be clear about the true intention.
    NtoHLA((space), keydata, ra_size);

    return ra_size;
}

size_t srt::CUDT::fillHsExtKMRSP(uint32_t* pcmdspec, const uint32_t* kmdata, size_t kmdata_wordsize)
{
    uint32_t* space = pcmdspec + 1;
    const uint32_t failure_kmrsp[] = {SRT_KM_S_UNSECURED};
    const uint32_t* keydata = 0;

    // Shift the starting point with the value of previously added block,
    // to start with the new one.

    size_t ra_size;

    if (kmdata_wordsize == 0)
    {
        LOGC(cnlog.Warn,
             log << CONID()
                 << "createSrtHandshake: Agent has PW, but Peer sent no KMREQ. Sending error KMRSP response");
        ra_size = 1;
        keydata = failure_kmrsp;

        // Update the KM state as well
        m_pCryptoControl->m_SndKmState = SRT_KM_S_NOSECRET;  // Agent has PW, but Peer won't decrypt
        m_pCryptoControl->m_RcvKmState = SRT_KM_S_UNSECURED; // Peer won't encrypt as well.
    }
    else
    {
        if (!kmdata)
        {
            m_RejectReason = SRT_REJ_IPE;
            LOGC(cnlog.Fatal, log << CONID() << "createSrtHandshake: IPE: srtkm_cmd=SRT_CMD_KMRSP and no kmdata!");
            return 0;
        }
        ra_size = kmdata_wordsize;
        keydata = reinterpret_cast<const uint32_t *>(kmdata);
    }

    *pcmdspec = HS_CMDSPEC_CMD::wrap(SRT_CMD_KMRSP) | HS_CMDSPEC_SIZE::wrap((uint32_t) ra_size);
    HLOGC(cnlog.Debug,
          log << CONID() << "createSrtHandshake: KMRSP: applying returned key length="
              << ra_size); // XXX INSECURE << " words: [" << FormatBinaryString((uint8_t*)kmdata,
                           // kmdata_wordsize*sizeof(uint32_t)) << "]";

    NtoHLA((space), keydata, ra_size);
    return ra_size;
}


// PREREQUISITE:
// pkt must be set the buffer and configured for UMSG_HANDSHAKE.
// Note that this function replaces also serialization for the HSv4.
bool srt::CUDT::createSrtHandshake(
        int             srths_cmd,
        int             srtkm_cmd,
        const uint32_t* kmdata,
        size_t          kmdata_wordsize, // IN WORDS, NOT BYTES!!!
        CPacket&        w_pkt,
        CHandShake&     w_hs)
{
    // This function might be called before the opposite version was recognized.
    // Check if the version is exactly 4 because this means that the peer has already
    // sent something - asynchronously, and usually in rendezvous - and we already know
    // that the peer is version 4. In this case, agent must behave as HSv4, til the end.
    if (m_ConnRes.m_iVersion == HS_VERSION_UDT4)
    {
        w_hs.m_iVersion = HS_VERSION_UDT4;
        w_hs.m_iType    = UDT_DGRAM;
        if (w_hs.m_extension)
        {
            // Should be impossible
            LOGC(cnlog.Error,
                 log << CONID() << "createSrtHandshake: IPE: EXTENSION SET WHEN peer reports version 4 - fixing...");
            w_hs.m_extension = false;
        }
    }
    else
    {
        w_hs.m_iType = 0; // Prepare it for flags
    }

    HLOGC(cnlog.Debug,
          log << CONID() << "createSrtHandshake: buf size=" << w_pkt.getLength()
              << " hsx=" << MessageTypeStr(UMSG_EXT, srths_cmd) << " kmx=" << MessageTypeStr(UMSG_EXT, srtkm_cmd)
              << " kmdata_wordsize=" << kmdata_wordsize << " version=" << w_hs.m_iVersion);

    // Once you are certain that the version is HSv5, set the enc type flags
    // to advertise pbkeylen. Otherwise make sure that the old interpretation
    // will correctly pick up the type field. PBKEYLEN should be advertized
    // regardless of what URQ stage the handshake is (note that in case of rendezvous
    // CONCLUSION might be the FIRST MESSAGE EVER RECEIVED by a party).
    if (w_hs.m_iVersion > HS_VERSION_UDT4)
    {
        // Check if there was a failure to receie HSREQ before trying to craft HSRSP.
        // If fillSrtHandshake_HSRSP catches the condition of m_tsRcvPeerStartTime == steady_clock::zero(),
        // it will return size 0, which will mess up with further extension procedures;
        // PREVENT THIS HERE.
        if (w_hs.m_iReqType == URQ_CONCLUSION && srths_cmd == SRT_CMD_HSRSP && is_zero(m_tsRcvPeerStartTime))
        {
            LOGC(cnlog.Error,
                 log << CONID()
                     << "createSrtHandshake: IPE (non-fatal): Attempting to craft HSRSP without received HSREQ. "
                        "BLOCKING extensions.");
            w_hs.m_extension = false;
        }

        // The situation when this function is called without requested extensions
        // is URQ_CONCLUSION in rendezvous mode in some of the transitions.
        // In this case for version 5 just clear the m_iType field, as it has
        // different meaning in HSv5 and contains extension flags.
        //
        // Keep 0 in the SRT_HSTYPE_HSFLAGS field, but still advertise PBKEYLEN
        // in the SRT_HSTYPE_ENCFLAGS field.
        w_hs.m_iType                  = SrtHSRequest::wrapFlags(false /*no magic in HSFLAGS*/, m_config.iSndCryptoKeyLen);

        IF_HEAVY_LOGGING(bool whether = m_config.iSndCryptoKeyLen != 0);
        HLOGC(cnlog.Debug,
              log << CONID() << "createSrtHandshake: " << (whether ? "" : "NOT ")
                  << " Advertising PBKEYLEN - value = " << m_config.iSndCryptoKeyLen);

        // Note: This is required only when sending a HS message without SRT extensions.
        // When this is to be sent with SRT extensions, then KMREQ will be attached here
        // and the PBKEYLEN will be extracted from it. If this is going to attach KMRSP
        // here, it's already too late (it should've been advertised before getting the first
        // handshake message with KMREQ).
    }
    else
    {
        w_hs.m_iType = UDT_DGRAM;
    }

    // values > URQ_CONCLUSION include also error types
    // if (w_hs.m_iVersion == HS_VERSION_UDT4 || w_hs.m_iReqType > URQ_CONCLUSION) <--- This condition was checked b4 and
    // it's only valid for caller-listener mode
    if (!w_hs.m_extension)
    {
        // Serialize only the basic handshake, if this is predicted for
        // Hsv4 peer or this is URQ_INDUCTION or URQ_WAVEAHAND.
        size_t hs_size = w_pkt.getLength();
        w_hs.store_to((w_pkt.m_pcData), (hs_size));
        w_pkt.setLength(hs_size);
        HLOGC(cnlog.Debug,
              log << CONID() << "createSrtHandshake: (no ext) size=" << hs_size << " data: " << w_hs.show());
        return true;
    }

    // Sanity check, applies to HSv5 only cases.
    if (srths_cmd == SRT_CMD_HSREQ && m_SrtHsSide == HSD_RESPONDER)
    {
        m_RejectReason = SRT_REJ_IPE;
        LOGC(cnlog.Fatal,
             log << CONID() << "IPE: SRT_CMD_HSREQ was requested to be sent in HSv5 by an INITIATOR side!");
        return false; // should cause rejection
    }

    ostringstream logext;
    logext << "HSX";

    // Install the SRT extensions
    w_hs.m_iType |= CHandShake::HS_EXT_HSREQ;

    bool have_sid = false;
    if (srths_cmd == SRT_CMD_HSREQ && !m_config.sStreamName.empty())
    {
        have_sid = true;
        w_hs.m_iType |= CHandShake::HS_EXT_CONFIG;
        logext << ",SID";
    }

    // If this is a response, we have also information
    // on the peer. If Peer is NOT filter capable, don't
    // put filter config, even if agent is capable.
    bool peer_filter_capable = true;
    if (srths_cmd == SRT_CMD_HSRSP)
    {
        if (m_sPeerPktFilterConfigString != "")
        {
            peer_filter_capable = true;
        }
        else if (IsSet(m_uPeerSrtFlags, SRT_OPT_FILTERCAP))
        {
            peer_filter_capable = true;
        }
        else
        {
            peer_filter_capable = false;
        }
    }

    // Now, if this is INITIATOR, then it has its
    // filter config already set, if configured, otherwise
    // it should not attach the filter config extension.

    // If this is a RESPONDER, then it has already received
    // the filter config string from the peer and therefore
    // possibly confronted with the contents of m_OPT_FECConfigString,
    // and if it decided to go with filter, it will be nonempty.
    bool have_filter  = false;
    if (peer_filter_capable && !m_config.sPacketFilterConfig.empty())
    {
        have_filter = true;
        w_hs.m_iType |= CHandShake::HS_EXT_CONFIG;
        logext << ",filter";
    }

    bool have_congctl = false;
    const string sm = m_config.sCongestion.str();
    if (sm != "" && sm != "live")
    {
        have_congctl = true;
        w_hs.m_iType |= CHandShake::HS_EXT_CONFIG;
        logext << ",CONGCTL";
    }

    bool have_kmreq   = false;
    // Prevent adding KMRSP only in case when BOTH:
    // - Agent has set no password
    // - no KMREQ has arrived from Peer
    // KMRSP must be always sent when:
    // - Agent set a password, Peer did not send KMREQ: Agent sets snd=NOSECRET.
    // - Agent set no password, but Peer sent KMREQ: Ageng sets rcv=NOSECRET.
    if (m_config.CryptoSecret.len > 0 || kmdata_wordsize > 0)
    {
        have_kmreq = true;
        w_hs.m_iType |= CHandShake::HS_EXT_KMREQ;
        logext << ",KMX";
    }

#if ENABLE_BONDING
    bool have_group = false;

    // Note: this is done without locking because we have the following possibilities:
    //
    // 1. Most positive: the group will be the same all the time up to the moment when we use it.
    // 2. The group will disappear when next time we try to use it having now have_group set true.
    //
    // Not possible that a group is NULL now but would appear later: the group must be either empty
    // or already set as valid at this time.
    //
    // If the 2nd possibility happens, then simply it means that the group has been closed during
    // the operation and the socket got this information updated in the meantime. This means that
    // it was an abnormal interrupt during the processing so the handshake process should be aborted
    // anyway, and that's what will be done.

    // LOCKING INFORMATION: accesing this field just for NULL check doesn't
    // hurt, even if this field could be dangling in the moment. This will be
    // followed by an additional check, done this time under lock, and there will
    // be no dangling pointers at this time.
    if (m_parent->m_GroupOf)
    {
        // Whatever group this socket belongs to, the information about
        // the group is always sent the same way with the handshake.
        have_group = true;
        w_hs.m_iType |= CHandShake::HS_EXT_CONFIG;
        logext << ",GROUP";
    }
#endif

    HLOGC(cnlog.Debug, log << CONID() << "createSrtHandshake: (ext: " << logext.str() << ") data: " << w_hs.show());

    // NOTE: The HSREQ is practically always required, although may happen
    // in future that CONCLUSION can be sent multiple times for a separate
    // stream encryption support, and this way it won't enclose HSREQ.
    // Also, KMREQ may occur multiple times.

    // So, initially store the UDT legacy handshake.
    size_t hs_size = w_pkt.getLength(), total_ra_size = (hs_size / sizeof(uint32_t)); // Maximum size of data
    w_hs.store_to((w_pkt.m_pcData), (hs_size));                                        // hs_size is updated

    size_t ra_size = hs_size / sizeof(int32_t);

    // Now attach the SRT handshake for HSREQ
    size_t    offset = ra_size;
    uint32_t *p      = reinterpret_cast<uint32_t *>(w_pkt.m_pcData);
    // NOTE: since this point, ra_size has a size in int32_t elements, NOT BYTES.

    // The first 4-byte item is the CMD/LENGTH spec.
    uint32_t *pcmdspec = p + offset; // Remember the location to be filled later, when we know the length
    ++offset;

    // Now use the original function to store the actual SRT_HS data
    // ra_size after that
    // NOTE: so far, ra_size is m_iMaxSRTPayloadSize expressed in number of elements.
    // WILL BE CHANGED HERE.
    ra_size   = fillSrtHandshake((p + offset), total_ra_size - offset, srths_cmd, HS_VERSION_SRT1);
    *pcmdspec = HS_CMDSPEC_CMD::wrap(srths_cmd) | HS_CMDSPEC_SIZE::wrap((uint32_t) ra_size);

    HLOGC(cnlog.Debug,
          log << CONID() << "createSrtHandshake: after HSREQ: offset=" << offset << " HSREQ size=" << ra_size
              << " space left: " << (total_ra_size - offset));

    // Use only in REQ phase and only if stream name is set
    if (have_sid)
    {
        // Now prepare the string with 4-byte alignment. The string size is limited
        // to half the payload size. Just a sanity check to not pack too much into
        // the conclusion packet.
        size_t size_limit = m_iMaxSRTPayloadSize / 2;

        if (m_config.sStreamName.size() >= size_limit)
        {
            m_RejectReason = SRT_REJ_ROGUE;
            LOGC(cnlog.Warn,
                 log << CONID() << "createSrtHandshake: stream id too long, limited to " << (size_limit - 1)
                     << " bytes");
            return false;
        }

        offset += ra_size + 1;
        ra_size = fillHsExtConfigString(p + offset - 1, SRT_CMD_SID, m_config.sStreamName.str());

        HLOGC(cnlog.Debug,
              log << CONID() << "createSrtHandshake: after SID [" << m_config.sStreamName.c_str()
                  << "] length=" << m_config.sStreamName.size() << " alignedln=" << (4 * ra_size)
                  << ": offset=" << offset << " SID size=" << ra_size << " space left: " << (total_ra_size - offset));
    }

    if (have_congctl)
    {
        // Pass the congctl to the other side as informational.
        // The other side should reject connection if it uses a different congctl.
        // The other side should also respond with the congctl it uses, if its non-default (for backward compatibility).

        offset += ra_size + 1;
        ra_size = fillHsExtConfigString(p + offset - 1, SRT_CMD_CONGESTION, sm);

        HLOGC(cnlog.Debug,
              log << CONID() << "createSrtHandshake: after CONGCTL [" << sm << "] length=" << sm.size()
                  << " alignedln=" << (4 * ra_size) << ": offset=" << offset << " CONGCTL size=" << ra_size
                  << " space left: " << (total_ra_size - offset));
    }

    if (have_filter)
    {
        offset += ra_size + 1;
        ra_size = fillHsExtConfigString(p + offset - 1, SRT_CMD_FILTER, m_config.sPacketFilterConfig.str());

        HLOGC(cnlog.Debug,
              log << CONID() << "createSrtHandshake: after filter [" << m_config.sPacketFilterConfig.c_str()
                  << "] length=" << m_config.sPacketFilterConfig.size() << " alignedln=" << (4 * ra_size) << ": offset="
                  << offset << " filter size=" << ra_size << " space left: " << (total_ra_size - offset));
    }

#if ENABLE_BONDING
    // Note that this will fire in both cases:
    // - When the group has been set by the user on a socket (or socket was created as a part of the group),
    //   and the handshake request is to be sent with informing the peer that this conenction belongs to a group
    // - When the agent received a HS request with a group, has created its mirror group on its side, and
    //   now sends the HS response to the peer, with ITS OWN group id (the mirror one).
    //
    // XXX Probably a condition should be checked here around the group type.
    // The time synchronization should be done only on any kind of parallel sending group.
    // Currently all groups are such groups (broadcast, backup, balancing), but it may
    // need to be changed for some other types.
    if (have_group)
    {
        // NOTE: See information about mutex ordering in api.h
        ScopedLock gdrg (uglobal().m_GlobControlLock);
        if (!m_parent->m_GroupOf)
        {
            // This may only happen if since last check of m_GroupOf pointer the socket was removed
            // from the group in the meantime, which can only happen due to that the group was closed.
            // In such a case it simply means that the handshake process was requested to be interrupted.
            LOGC(cnlog.Fatal, log << CONID() << "GROUP DISAPPEARED. Socket not capable of continuing HS");
            return false;
        }
        else
        {
            if (m_parent->m_GroupOf->closing())
            {
                m_RejectReason = SRT_REJ_IPE;
                LOGC(cnlog.Error,
                     log << CONID() << "createSrtHandshake: group is closing during the process, rejecting.");
                return false;
            }
            offset += ra_size + 1;
            ra_size = fillHsExtGroup(p + offset - 1);

            HLOGC(cnlog.Debug,
                  log << CONID() << "createSrtHandshake: after GROUP [" << sm << "] length=" << sm.size() << ": offset="
                      << offset << " GROUP size=" << ra_size << " space left: " << (total_ra_size - offset));
        }
    }
#endif

    // When encryption turned on
    if (have_kmreq)
    {
        HLOGC(cnlog.Debug,
              log << CONID() << "createSrtHandshake: "
                  << (m_config.CryptoSecret.len > 0 ? "Agent uses ENCRYPTION" : "Peer requires ENCRYPTION"));

        if (!m_pCryptoControl && (srtkm_cmd == SRT_CMD_KMREQ || srtkm_cmd == SRT_CMD_KMRSP))
        {
            m_RejectReason = SRT_REJ_IPE;
            LOGC(cnlog.Error,
                 log << CONID() << "createSrtHandshake: IPE: need to send KM, but CryptoControl does not exist."
                     << " Socket state: connected=" << boolalpha << m_bConnected << ", connecting=" << m_bConnecting
                     << ", broken=" << m_bBroken << ", closing=" << m_bClosing << ".");
            return false;
        }

        if (srtkm_cmd == SRT_CMD_KMREQ)
        {
            bool have_any_keys = false;
            for (size_t ki = 0; ki < 2; ++ki)
            {
                // Skip those that have expired
                if (!m_pCryptoControl->getKmMsg_needSend(ki, false))
                    continue;

                m_pCryptoControl->getKmMsg_markSent(ki, false);

                offset += ra_size + 1;
                ra_size = fillHsExtKMREQ(p + offset - 1, ki);

                have_any_keys = true;
            }

            if (!have_any_keys)
            {
                m_RejectReason = SRT_REJ_IPE;
                LOGC(cnlog.Error, log << CONID() << "createSrtHandshake: IPE: all keys have expired, no KM to send.");
                return false;
            }
        }
        else if (srtkm_cmd == SRT_CMD_KMRSP)
        {
            offset += ra_size + 1;
            ra_size = fillHsExtKMRSP(p + offset - 1, kmdata, kmdata_wordsize);
        }
        else
        {
            m_RejectReason = SRT_REJ_IPE;
            LOGC(cnlog.Fatal, log << CONID() << "createSrtHandshake: IPE: wrong value of srtkm_cmd: " << srtkm_cmd);
            return false;
        }
    }

    if (ra_size == 0)
    {
        // m_RejectReason is expected to be set by fillHsExtKMRSP(..) in this case.
        return false;
    }

    // ra_size + offset has a value in element unit.
    // Switch it again to byte unit.
    w_pkt.setLength((ra_size + offset) * sizeof(int32_t));

    HLOGC(cnlog.Debug,
          log << CONID() << "createSrtHandshake: filled HSv5 handshake flags: "
              << CHandShake::ExtensionFlagStr(w_hs.m_iType) << " length: " << w_pkt.getLength() << " bytes");

    return true;
}

template <class Integer>
static inline int FindExtensionBlock(Integer* begin, size_t total_length,
        size_t& w_out_len, Integer*& w_next_block)
{
    // Check if there's anything to process
    if (total_length == 0)
    {
        w_next_block = NULL;
        w_out_len    = 0;
        return SRT_CMD_NONE;
    }

    // This function extracts the block command from the block and its length.
    // The command value is returned as a function result.
    // The size of that command block is stored into w_out_len.
    // The beginning of the prospective next block is stored in w_next_block.

    // The caller must be aware that:
    // - exactly one element holds the block header (cmd+size), so the actual data are after this one.
    // - the returned size is the number of uint32_t elements since that first data element
    // - the remaining size should be manually calculated as total_length - 1 - w_out_len, or
    // simply, as w_next_block - begin.

    // Note that if the total_length is too short to extract the whole block, it will return
    // SRT_CMD_NONE. Note that total_length includes this first CMDSPEC word.
    //
    // When SRT_CMD_NONE is returned, it means that nothing has been extracted and nothing else
    // can be further extracted from this block.

    int    cmd  = HS_CMDSPEC_CMD::unwrap(*begin);
    size_t size = HS_CMDSPEC_SIZE::unwrap(*begin);

    if (size + 1 > total_length)
        return SRT_CMD_NONE;

    w_out_len = size;

    if (total_length == size + 1)
        w_next_block = NULL;
    else
        w_next_block = begin + 1 + size;

    return cmd;
}

// NOTE: the rule of order of arguments is broken here because this order
// serves better the logics and readability.
template <class Integer>
static inline bool NextExtensionBlock(Integer*& w_begin, Integer* next, size_t& w_length)
{
    if (!next)
        return false;

    w_length = w_length - (next - w_begin);
    w_begin  = next;
    return true;
}

void SrtExtractHandshakeExtensions(const char* bufbegin, size_t buflength,
        vector<SrtHandshakeExtension>& w_output)
{
    const uint32_t *begin = reinterpret_cast<const uint32_t *>(bufbegin + CHandShake::m_iContentSize);
    size_t    size  = buflength - CHandShake::m_iContentSize; // Due to previous cond check we grant it's >0
    const uint32_t *next  = 0;
    size_t    length   = size / sizeof(uint32_t);
    size_t    blocklen = 0;

    for (;;) // ONE SHOT, but continuable loop
    {
        const int cmd = FindExtensionBlock(begin, length, (blocklen), (next));

        if (cmd == SRT_CMD_NONE)
        {
            // End of blocks
            break;
        }

        w_output.push_back(SrtHandshakeExtension(cmd));

        SrtHandshakeExtension& ext = w_output.back();

        std::copy(begin+1, begin+blocklen+1, back_inserter(ext.contents));

        // Any other kind of message extracted. Search on.
        if (!NextExtensionBlock((begin), next, (length)))
            break;
    }
}

#if SRT_DEBUG_RTT
class RttTracer
{
public:
    RttTracer()
    {
    }

    ~RttTracer()
    {
        srt::sync::ScopedLock lck(m_mtx);
        m_fout.close();
    }

    void trace(const srt::sync::steady_clock::time_point& currtime,
               const std::string& event, int rtt_sample, int rttvar_sample,
               bool is_smoothed_rtt_reset, int64_t recvTotal,
               int smoothed_rtt, int rttvar)
    {
        srt::sync::ScopedLock lck(m_mtx);
        create_file();
        
        m_fout << srt::sync::FormatTimeSys(currtime) << ",";
        m_fout << srt::sync::FormatTime(currtime) << ",";
        m_fout << event << ",";
        m_fout << rtt_sample << ",";
        m_fout << rttvar_sample << ",";
        m_fout << is_smoothed_rtt_reset << ",";
        m_fout << recvTotal << ",";
        m_fout << smoothed_rtt << ",";
        m_fout << rttvar << "\n";
        m_fout.flush();
    }

private:
    void print_header()
    {
        m_fout << "Timepoint_SYST,Timepoint_STDY,Event,usRTTSample,"
                  "usRTTVarSample,IsSmoothedRTTReset,pktsRecvTotal,"
                  "usSmoothedRTT,usRTTVar\n";
    }

    void create_file()
    {
        if (m_fout.is_open())
            return;

        std::string str_tnow = srt::sync::FormatTimeSys(srt::sync::steady_clock::now());
        str_tnow.resize(str_tnow.size() - 7); // remove trailing ' [SYST]' part
        while (str_tnow.find(':') != std::string::npos) {
            str_tnow.replace(str_tnow.find(':'), 1, 1, '_');
        }
        const std::string fname = "rtt_trace_" + str_tnow + "_" + SRT_SYNC_CLOCK_STR + ".csv";
        m_fout.open(fname, std::ofstream::out);
        if (!m_fout)
            std::cerr << "IPE: Failed to open " << fname << "!!!\n";

        print_header();
    }

private:
    srt::sync::Mutex m_mtx;
    std::ofstream m_fout;
};

RttTracer s_rtt_trace;
#endif


bool srt::CUDT::processSrtMsg(const CPacket *ctrlpkt)
{
    uint32_t *srtdata = (uint32_t *)ctrlpkt->m_pcData;
    size_t    len     = ctrlpkt->getLength();
    int       etype   = ctrlpkt->getExtendedType();
    uint32_t  ts      = ctrlpkt->m_iTimeStamp;

    int res = SRT_CMD_NONE;

    HLOGC(cnlog.Debug,
          log << CONID() << "Dispatching message type=" << etype << " data length=" << (len / sizeof(int32_t)));
    switch (etype)
    {
    case SRT_CMD_HSREQ:
    {
        res = processSrtMsg_HSREQ(srtdata, len, ts, CUDT::HS_VERSION_UDT4);
        break;
    }
    case SRT_CMD_HSRSP:
    {
        res = processSrtMsg_HSRSP(srtdata, len, ts, CUDT::HS_VERSION_UDT4);
        break;
    }
    case SRT_CMD_KMREQ:
        // Special case when the data need to be processed here
        // and the appropriate message must be constructed for sending.
        // No further processing required
        {
            uint32_t srtdata_out[SRTDATA_MAXSIZE];
            size_t   len_out = 0;
            res = m_pCryptoControl->processSrtMsg_KMREQ(srtdata, len, CUDT::HS_VERSION_UDT4,
                    (srtdata_out), (len_out));
            if (res == SRT_CMD_KMRSP)
            {
                if (len_out == 1)
                {
                    if (m_config.bEnforcedEnc)
                    {
                        LOGC(cnlog.Warn,
                             log << CONID() << "KMREQ FAILURE: " << KmStateStr(SRT_KM_STATE(srtdata_out[0]))
                                 << " - rejecting per enforced encryption");
                        res = SRT_CMD_NONE;
                        break;
                    }
                    HLOGC(cnlog.Debug,
                          log << CONID()
                              << "MKREQ -> KMRSP FAILURE state: " << KmStateStr(SRT_KM_STATE(srtdata_out[0])));
                }
                else
                {
                    HLOGC(cnlog.Debug, log << CONID() << "KMREQ -> requested to send KMRSP length=" << len_out);
                }
                sendSrtMsg(SRT_CMD_KMRSP, srtdata_out, len_out);
            }
            // XXX Dead code. processSrtMsg_KMREQ now doesn't return any other value now.
            // Please review later.
            else
            {
                LOGC(cnlog.Warn, log << CONID() << "KMREQ failed to process the request - ignoring");
            }

            return true; // already done what's necessary
        }

    case SRT_CMD_KMRSP:
    {
        // KMRSP doesn't expect any following action
        m_pCryptoControl->processSrtMsg_KMRSP(srtdata, len, CUDT::HS_VERSION_UDT4);
        return true; // nothing to do
    }

    default:
        return false;
    }

    if (res == SRT_CMD_NONE)
        return true;

    // Send the message that the message handler requested.
    sendSrtMsg(res);

    return true;
}

int srt::CUDT::processSrtMsg_HSREQ(const uint32_t *srtdata, size_t bytelen, uint32_t ts, int hsv)
{
    // Set this start time in the beginning, regardless as to whether TSBPD is being
    // used or not. This must be done in the Initiator as well as Responder.

    /*
     * Compute peer StartTime in our time reference
     * This takes time zone, time drift into account.
     * Also includes current packet transit time (rtt/2)
     */
    m_tsRcvPeerStartTime = steady_clock::now() - microseconds_from(ts);
    // (in case of bonding group, this value will be OVERWRITTEN
    // later in CUDT::interpretGroup).

    // Prepare the initial runtime values of latency basing on the option values.
    // They are going to get the value fixed HERE.
    m_iTsbPdDelay_ms     = m_config.iRcvLatency;
    m_iPeerTsbPdDelay_ms = m_config.iPeerLatency;

    if (bytelen < SRT_CMD_HSREQ_MINSZ)
    {
        m_RejectReason = SRT_REJ_ROGUE;
        /* Packet smaller than minimum compatible packet size */
        LOGC(cnlog.Error, log << "HSREQ/rcv: cmd=" << SRT_CMD_HSREQ << "(HSREQ) len=" << bytelen << " invalid");
        return SRT_CMD_NONE;
    }

    LOGC(cnlog.Note, log << "HSREQ/rcv: cmd=" << SRT_CMD_HSREQ << "(HSREQ) len=" << bytelen
                         << hex << " vers=0x" << srtdata[SRT_HS_VERSION] << " opts=0x" << srtdata[SRT_HS_FLAGS]
                         << dec << " delay=" << SRT_HS_LATENCY_RCV::unwrap(srtdata[SRT_HS_LATENCY]));

    m_uPeerSrtVersion = srtdata[SRT_HS_VERSION];
    m_uPeerSrtFlags   = srtdata[SRT_HS_FLAGS];

    if (hsv == CUDT::HS_VERSION_UDT4)
    {
        if (m_uPeerSrtVersion >= SRT_VERSION_FEAT_HSv5)
        {
            m_RejectReason = SRT_REJ_ROGUE;
            LOGC(cnlog.Error,
                 log << CONID() << "HSREQ/rcv: With HSv4 version >= " << SrtVersionString(SRT_VERSION_FEAT_HSv5)
                     << " is not acceptable.");
            return SRT_CMD_REJECT;
        }
    }
    else
    {
        if (m_uPeerSrtVersion < SRT_VERSION_FEAT_HSv5)
        {
            m_RejectReason = SRT_REJ_ROGUE;
            LOGC(cnlog.Error,
                 log << CONID() << "HSREQ/rcv: With HSv5 version must be >= " << SrtVersionString(SRT_VERSION_FEAT_HSv5)
                     << " .");
            return SRT_CMD_REJECT;
        }
    }

    // Check also if the version satisfies the minimum required version
    if (m_uPeerSrtVersion < m_config.uMinimumPeerSrtVersion)
    {
        m_RejectReason = SRT_REJ_VERSION;
        LOGC(cnlog.Error,
             log << CONID() << "HSREQ/rcv: Peer version: " << SrtVersionString(m_uPeerSrtVersion)
                 << " is too old for requested: " << SrtVersionString(m_config.uMinimumPeerSrtVersion)
                 << " - REJECTING");
        return SRT_CMD_REJECT;
    }

    HLOGC(cnlog.Debug,
          log << CONID() << "HSREQ/rcv: PEER Version: " << SrtVersionString(m_uPeerSrtVersion)
              << " Flags: " << m_uPeerSrtFlags << "(" << SrtFlagString(m_uPeerSrtFlags)
              << ") Min req version:" << SrtVersionString(m_config.uMinimumPeerSrtVersion));

    m_bPeerRexmitFlag = IsSet(m_uPeerSrtFlags, SRT_OPT_REXMITFLG);
    HLOGC(cnlog.Debug, log << CONID() << "HSREQ/rcv: peer " << (m_bPeerRexmitFlag ? "UNDERSTANDS" : "DOES NOT UNDERSTAND") << " REXMIT flag");

    // Check if both use the same API type. Reject if not.
    bool peer_message_api = !IsSet(m_uPeerSrtFlags, SRT_OPT_STREAM);
    if (peer_message_api != m_config.bMessageAPI)
    {
        m_RejectReason = SRT_REJ_MESSAGEAPI;
        LOGC(cnlog.Error,
             log << CONID() << "HSREQ/rcv: Agent uses " << (m_config.bMessageAPI ? "MESSAGE" : "STREAM")
                 << " API, but the Peer declares " << (peer_message_api ? "MESSAGE" : "STREAM")
                 << " API. Not compatible transmission type, rejecting.");
        return SRT_CMD_REJECT;
    }

    SRT_STATIC_ASSERT(SRT_HS_E_SIZE == SRT_HS_LATENCY + 1, "Assuming latency is the last field");
    if (bytelen < (SRT_HS_E_SIZE * sizeof(uint32_t)))
    {
        // Handshake extension message includes VERSION, FLAGS and LATENCY
        // (3 x 32 bits). SRT v1.2.0 and earlier might supply shorter extension message,
        // without LATENCY fields.
        // It is acceptable, as long as the latency flags are not set on our side.
        //
        //  0 1 2 3 4 5 6 7 8 9 0 1 2 3 4 5 6 7 8 9 0 1 2 3 4 5 6 7 8 9 0 1
        // +-+-+-+-+-+-+-+-+-+-+-+-+-+-+-+-+-+-+-+-+-+-+-+-+-+-+-+-+-+-+-+-+
        // |                          SRT Version                          |
        // +-+-+-+-+-+-+-+-+-+-+-+-+-+-+-+-+-+-+-+-+-+-+-+-+-+-+-+-+-+-+-+-+
        // |                           SRT Flags                           |
        // +-+-+-+-+-+-+-+-+-+-+-+-+-+-+-+-+-+-+-+-+-+-+-+-+-+-+-+-+-+-+-+-+
        // |      Receiver TSBPD Delay     |       Sender TSBPD Delay      |
        // +-+-+-+-+-+-+-+-+-+-+-+-+-+-+-+-+-+-+-+-+-+-+-+-+-+-+-+-+-+-+-+-+
        if (IsSet(m_uPeerSrtFlags, SRT_OPT_TSBPDSND) || IsSet(m_uPeerSrtFlags, SRT_OPT_TSBPDRCV))
        {
            m_RejectReason = SRT_REJ_ROGUE;
            LOGC(cnlog.Error,
                 log << CONID()
                     << "HSREQ/rcv: Peer sent only VERSION + FLAGS HSREQ, but TSBPD flags are set. Rejecting.");
            return SRT_CMD_REJECT;
        }

        LOGC(cnlog.Warn,
             log << CONID() << "HSREQ/rcv: Peer sent only VERSION + FLAGS HSREQ, not getting any TSBPD settings.");
        // Don't process any further settings in this case. Turn off TSBPD, just for a case.
        m_bTsbPd     = false;
        m_bPeerTsbPd = false;
        return SRT_CMD_HSRSP;
    }

    const uint32_t latencystr = srtdata[SRT_HS_LATENCY];

    if (IsSet(m_uPeerSrtFlags, SRT_OPT_TSBPDSND))
    {
        // TimeStamp-based Packet Delivery feature enabled
        if (!isOPT_TsbPd())
        {
            LOGC(cnlog.Warn,
                 log << CONID() << "HSREQ/rcv: Agent did not set rcv-TSBPD - ignoring proposed latency from peer");

            // Note: also don't set the peer TSBPD flag HERE because
            // - in HSv4 it will be a sender, so it doesn't matter anyway
            // - in HSv5 if it's going to receive, the TSBPDRCV flag will define it.
        }
        else
        {
            int peer_decl_latency;
            if (hsv < CUDT::HS_VERSION_SRT1)
            {
                // In HSv4 there is only one value and this is the latency
                // that the sender peer proposes for the agent.
                peer_decl_latency = SRT_HS_LATENCY_LEG::unwrap(latencystr);
            }
            else
            {
                // In HSv5 there are latency declared for sending and receiving separately.

                // SRT_HS_LATENCY_SND is the value that the peer proposes to be the
                // value used by agent when receiving data. We take this as a local latency value.
                peer_decl_latency = SRT_HS_LATENCY_SND::unwrap(latencystr);
            }

            // Use the maximum latency out of latency from our settings and the latency
            // "proposed" by the peer.
            int maxdelay = std::max(m_iTsbPdDelay_ms, peer_decl_latency);
            HLOGC(cnlog.Debug,
                  log << CONID() << "HSREQ/rcv: LOCAL/RCV LATENCY: Agent:" << m_iTsbPdDelay_ms
                      << " Peer:" << peer_decl_latency << "  Selecting:" << maxdelay);
            m_iTsbPdDelay_ms = maxdelay;
            m_bTsbPd = true;
        }
    }
    else
    {
        std::string how_about_agent = isOPT_TsbPd() ? "BUT AGENT DOES" : "and nor does Agent";
        HLOGC(cnlog.Debug, log << CONID() << "HSREQ/rcv: Peer DOES NOT USE latency for sending - " << how_about_agent);
    }

    // This happens when the HSv5 RESPONDER receives the HSREQ message; it declares
    // that the peer INITIATOR will receive the data and informs about its predefined
    // latency. We need to maximize this with our setting of the peer's latency and
    // record as peer's latency, which will be then sent back with HSRSP.
    if (hsv > CUDT::HS_VERSION_UDT4 && IsSet(m_uPeerSrtFlags, SRT_OPT_TSBPDRCV))
    {
        // So, PEER uses TSBPD, set the flag.
        // NOTE: it doesn't matter, if AGENT uses TSBPD.
        m_bPeerTsbPd = true;

        // SRT_HS_LATENCY_RCV is the value that the peer declares as to be
        // used by it when receiving data. We take this as a peer's value,
        // and select the maximum of this one and our proposed latency for the peer.
        int peer_decl_latency = SRT_HS_LATENCY_RCV::unwrap(latencystr);
        int maxdelay          = std::max(m_iPeerTsbPdDelay_ms, peer_decl_latency);
        HLOGC(cnlog.Debug,
              log << CONID() << "HSREQ/rcv: PEER/RCV LATENCY: Agent:" << m_iPeerTsbPdDelay_ms
                  << " Peer:" << peer_decl_latency << " Selecting:" << maxdelay);
        m_iPeerTsbPdDelay_ms = maxdelay;
    }
    else
    {
        std::string how_about_agent = isOPT_TsbPd() ? "BUT AGENT DOES" : "and nor does Agent";
        HLOGC(cnlog.Debug,
              log << CONID() << "HSREQ/rcv: Peer DOES NOT USE latency for receiving - " << how_about_agent);
    }

    if (hsv > CUDT::HS_VERSION_UDT4)
    {
        // This is HSv5, do the same things as required for the sending party in HSv4,
        // as in HSv5 this can also be a sender.
        if (IsSet(m_uPeerSrtFlags, SRT_OPT_TLPKTDROP))
        {
            // Too late packets dropping feature supported
            m_bPeerTLPktDrop = true;
        }
        if (IsSet(m_uPeerSrtFlags, SRT_OPT_NAKREPORT))
        {
            // Peer will send Periodic NAK Reports
            m_bPeerNakReport = true;
        }
    }

    return SRT_CMD_HSRSP;
}

int srt::CUDT::processSrtMsg_HSRSP(const uint32_t *srtdata, size_t bytelen, uint32_t ts, int hsv)
{
    // XXX Check for mis-version
    // With HSv4 we accept only version less than 1.3.0
    if (hsv == CUDT::HS_VERSION_UDT4 && srtdata[SRT_HS_VERSION] >= SRT_VERSION_FEAT_HSv5)
    {
        LOGC(cnlog.Error, log << CONID() << "HSRSP/rcv: With HSv4 version >= 1.2.0 is not acceptable.");
        return SRT_CMD_NONE;
    }

    if (bytelen < SRT_CMD_HSRSP_MINSZ)
    {
        /* Packet smaller than minimum compatible packet size */
        LOGC(cnlog.Error, log << CONID() << "HSRSP/rcv: cmd=" << SRT_CMD_HSRSP << "(HSRSP) len=" << bytelen << " invalid");
        return SRT_CMD_NONE;
    }

    // Set this start time in the beginning, regardless as to whether TSBPD is being
    // used or not. This must be done in the Initiator as well as Responder. In case when
    // agent is sender only (HSv4) this value simply won't be used.

    /*
     * Compute peer StartTime in our time reference
     * This takes time zone, time drift into account.
     * Also includes current packet transit time (rtt/2)
     */

    if (is_zero(m_tsRcvPeerStartTime))
    {
        // Do not set this time when it's already set, which may be the case
        // if the agent has this value already "borrowed" from a master socket
        // that was in the group at the time when it was added.
        m_tsRcvPeerStartTime = steady_clock::now() - microseconds_from(ts);
        HLOGC(cnlog.Debug,
              log << CONID()
                  << "HSRSP/rcv: PEER START TIME not yet defined, setting: " << FormatTime(m_tsRcvPeerStartTime));
    }
    else
    {
        HLOGC(cnlog.Debug,
              log << CONID()
                  << "HSRSP/rcv: PEER START TIME already set (derived): " << FormatTime(m_tsRcvPeerStartTime));
    }

    m_uPeerSrtVersion = srtdata[SRT_HS_VERSION];
    m_uPeerSrtFlags   = srtdata[SRT_HS_FLAGS];

    HLOGC(cnlog.Debug, log << "HSRSP/rcv: Version: " << SrtVersionString(m_uPeerSrtVersion)
                           << " Flags: SND:" << setw(8) << setfill('0') << hex << m_uPeerSrtFlags
                           << setw(0) << " (" << SrtFlagString(m_uPeerSrtFlags) << ")");
    // Basic version check
    if (m_uPeerSrtVersion < m_config.uMinimumPeerSrtVersion)
    {
        m_RejectReason = SRT_REJ_VERSION;
        LOGC(cnlog.Error,
             log << CONID() << "HSRSP/rcv: Peer version: " << SrtVersionString(m_uPeerSrtVersion)
                 << " is too old for requested: " << SrtVersionString(m_config.uMinimumPeerSrtVersion)
                 << " - REJECTING");
        return SRT_CMD_REJECT;
    }

    if (hsv == CUDT::HS_VERSION_UDT4)
    {
        // The old HSv4 way: extract just one value and put it under peer.
        if (IsSet(m_uPeerSrtFlags, SRT_OPT_TSBPDRCV))
        {
            // TsbPd feature enabled
            m_bPeerTsbPd         = true;
            m_iPeerTsbPdDelay_ms = SRT_HS_LATENCY_LEG::unwrap(srtdata[SRT_HS_LATENCY]);
            HLOGC(cnlog.Debug,
                  log << CONID() << "HSRSP/rcv: LATENCY: Peer/snd:" << m_iPeerTsbPdDelay_ms
                      << " (Agent: declared:" << m_iTsbPdDelay_ms << " rcv:" << m_iTsbPdDelay_ms << ")");
        }
        // TSBPDSND isn't set in HSv4 by the RESPONDER, because HSv4 RESPONDER is always RECEIVER.
    }
    else
    {
        // HSv5 way: extract the receiver latency and sender latency, if used.

        // PEER WILL RECEIVE TSBPD == AGENT SHALL SEND TSBPD.
        if (IsSet(m_uPeerSrtFlags, SRT_OPT_TSBPDRCV))
        {
            // TsbPd feature enabled
            m_bPeerTsbPd         = true;
            m_iPeerTsbPdDelay_ms = SRT_HS_LATENCY_RCV::unwrap(srtdata[SRT_HS_LATENCY]);
            HLOGC(cnlog.Debug, log << CONID() << "HSRSP/rcv: LATENCY: Peer/snd:" << m_iPeerTsbPdDelay_ms << "ms");
        }
        else
        {
            HLOGC(cnlog.Debug, log << CONID() << "HSRSP/rcv: Peer (responder) DOES NOT USE latency");
        }

        // PEER WILL SEND TSBPD == AGENT SHALL RECEIVE TSBPD.
        if (IsSet(m_uPeerSrtFlags, SRT_OPT_TSBPDSND))
        {
            if (!isOPT_TsbPd())
            {
                LOGC(cnlog.Warn,
                     log << CONID()
                         << "HSRSP/rcv: BUG? Peer (responder) declares sending latency, but Agent turned off TSBPD.");
            }
            else
            {
                m_bTsbPd = true; // NOTE: in case of Group TSBPD receiving, this field will be SWITCHED TO m_bGroupTsbPd.
                // Take this value as a good deal. In case when the Peer did not "correct" the latency
                // because it has TSBPD turned off, just stay with the present value defined in options.
                m_iTsbPdDelay_ms = SRT_HS_LATENCY_SND::unwrap(srtdata[SRT_HS_LATENCY]);
                HLOGC(cnlog.Debug, log << CONID() << "HSRSP/rcv: LATENCY Agent/rcv: " << m_iTsbPdDelay_ms << "ms");
            }
        }
    }

    if ((m_config.uSrtVersion >= SrtVersion(1, 0, 5)) && IsSet(m_uPeerSrtFlags, SRT_OPT_TLPKTDROP))
    {
        // Too late packets dropping feature supported
        m_bPeerTLPktDrop = true;
    }

    if ((m_config.uSrtVersion >= SrtVersion(1, 1, 0)) && IsSet(m_uPeerSrtFlags, SRT_OPT_NAKREPORT))
    {
        // Peer will send Periodic NAK Reports
        m_bPeerNakReport = true;
    }

    if (m_config.uSrtVersion >= SrtVersion(1, 2, 0))
    {
        if (IsSet(m_uPeerSrtFlags, SRT_OPT_REXMITFLG))
        {
            // Peer will use REXMIT flag in packet retransmission.
            m_bPeerRexmitFlag = true;
            HLOGP(cnlog.Debug, "HSRSP/rcv: 1.2.0+ Agent understands REXMIT flag and so does peer.");
        }
        else
        {
            HLOGP(cnlog.Debug, "HSRSP/rcv: Agent understands REXMIT flag, but PEER DOES NOT");
        }
    }
    else
    {
        HLOGP(cnlog.Debug, "HSRSP/rcv: <1.2.0 Agent DOESN'T understand REXMIT flag");
    }

    handshakeDone();

    return SRT_CMD_NONE;
}

// This function is called only when the URQ_CONCLUSION handshake has been received from the peer.
bool srt::CUDT::interpretSrtHandshake(const CHandShake& hs,
                                 const CPacket&    hspkt,
                                 uint32_t*         out_data SRT_ATR_UNUSED,
                                 size_t*           pw_len)
{
    // Initialize pw_len to 0 to handle the unencrypted case
    if (pw_len)
        *pw_len = 0;

    // The version=0 statement as rejection is used only since HSv5.
    // The HSv4 sends the AGREEMENT handshake message with version=0, do not misinterpret it.
    if (m_ConnRes.m_iVersion > HS_VERSION_UDT4 && hs.m_iVersion == 0)
    {
        m_RejectReason = SRT_REJ_PEER;
        LOGC(cnlog.Error, log << CONID() << "HS VERSION = 0, meaning the handshake has been rejected.");
        return false;
    }

    if (hs.m_iVersion < HS_VERSION_SRT1)
    {
        if (m_config.uMinimumPeerSrtVersion && m_config.uMinimumPeerSrtVersion >= SRT_VERSION_FEAT_HSv5)
        {
            m_RejectReason = SRT_REJ_VERSION;
            // This means that a version with minimum 1.3.0 that features HSv5 is required,
            // hence all HSv4 clients should be rejected.
            LOGP(cnlog.Error, "interpretSrtHandshake: minimum peer version 1.3.0 (HSv5 only), rejecting HSv4 client");
            return false;
        }
        return true; // do nothing
    }

    // Anyway, check if the handshake contains any extra data.
    if (hspkt.getLength() <= CHandShake::m_iContentSize)
    {
        m_RejectReason = SRT_REJ_ROGUE;
        // This would mean that the handshake was at least HSv5, but somehow no extras were added.
        // Dismiss it then, however this has to be logged.
        LOGC(cnlog.Error, log << CONID() << "HS VERSION=" << hs.m_iVersion << " but no handshake extension found!");
        return false;
    }

    // We still believe it should work, let's check the flags.
    const int ext_flags = SrtHSRequest::SRT_HSTYPE_HSFLAGS::unwrap(hs.m_iType);
    if (ext_flags == 0)
    {
        m_RejectReason = SRT_REJ_ROGUE;
        LOGC(cnlog.Error,
             log << CONID() << "HS VERSION=" << hs.m_iVersion << " but no handshake extension flags are set!");
        return false;
    }

    HLOGC(cnlog.Debug,
          log << CONID() << "HS VERSION=" << hs.m_iVersion
              << " EXTENSIONS: " << CHandShake::ExtensionFlagStr(ext_flags));

    // Ok, now find the beginning of an int32_t array that follows the UDT handshake.
    uint32_t* p    = reinterpret_cast<uint32_t*>(hspkt.m_pcData + CHandShake::m_iContentSize);
    size_t    size = hspkt.getLength() - CHandShake::m_iContentSize; // Due to previous cond check we grant it's >0

    int hsreq_type_cmd SRT_ATR_UNUSED = SRT_CMD_NONE;

    if (IsSet(ext_flags, CHandShake::HS_EXT_HSREQ))
    {
        HLOGC(cnlog.Debug, log << CONID() << "interpretSrtHandshake: extracting HSREQ/RSP type extension");
        uint32_t *begin    = p;
        uint32_t *next     = 0;
        size_t    length   = size / sizeof(uint32_t);
        size_t    blocklen = 0;

        for (;;) // this is ONE SHOT LOOP
        {
            int cmd = FindExtensionBlock(begin, length, (blocklen), (next));

            size_t bytelen = blocklen * sizeof(uint32_t);

            if (cmd == SRT_CMD_HSREQ)
            {
                hsreq_type_cmd = cmd;
                // Set is the size as it should, then give it for interpretation for
                // the proper function.
                if (blocklen < SRT_HS_E_SIZE)
                {
                    m_RejectReason = SRT_REJ_ROGUE;
                    LOGC(cnlog.Error,
                         log << CONID() << "HS-ext HSREQ found but invalid size: " << bytelen
                             << " (expected: " << SRT_HS_E_SIZE << ")");
                    return false; // don't interpret
                }

                int rescmd = processSrtMsg_HSREQ(begin + 1, bytelen, hspkt.m_iTimeStamp, HS_VERSION_SRT1);
                // Interpreted? Then it should be responded with SRT_CMD_HSRSP.
                if (rescmd != SRT_CMD_HSRSP)
                {
                    // m_RejectReason already set
                    LOGC(cnlog.Error,
                         log << CONID() << "interpretSrtHandshake: process HSREQ returned unexpected value " << rescmd);
                    return false;
                }
                handshakeDone();
                // updateAfterSrtHandshake -> moved to postConnect and processRendezvous
            }
            else if (cmd == SRT_CMD_HSRSP)
            {
                hsreq_type_cmd = cmd;
                // Set is the size as it should, then give it for interpretation for
                // the proper function.
                if (blocklen < SRT_HS_E_SIZE)
                {
                    m_RejectReason = SRT_REJ_ROGUE;
                    LOGC(cnlog.Error,
                         log << CONID() << "HS-ext HSRSP found but invalid size: " << bytelen
                             << " (expected: " << SRT_HS_E_SIZE << ")");

                    return false; // don't interpret
                }

                int rescmd = processSrtMsg_HSRSP(begin + 1, bytelen, hspkt.m_iTimeStamp, HS_VERSION_SRT1);
                // Interpreted? Then it should be responded with SRT_CMD_NONE.
                // (nothing to be responded for HSRSP, unless there was some kinda problem)
                if (rescmd != SRT_CMD_NONE)
                {
                    // Just formally; the current code doesn't seem to return anything else
                    // (unless it's already set)
                    if (m_RejectReason == SRT_REJ_UNKNOWN)
                        m_RejectReason = SRT_REJ_ROGUE;
                    LOGC(cnlog.Error,
                         log << CONID() << "interpretSrtHandshake: process HSRSP returned unexpected value " << rescmd);
                    return false;
                }
                handshakeDone();
                // updateAfterSrtHandshake -> moved to postConnect and processRendezvous
            }
            else if (cmd == SRT_CMD_NONE)
            {
                m_RejectReason = SRT_REJ_ROGUE;
                LOGC(cnlog.Warn,
                     log << CONID() << "interpretSrtHandshake: no HSREQ/HSRSP block found in the handshake msg!");
                // This means that there can be no more processing done by FindExtensionBlock().
                // And we haven't found what we need - otherwise one of the above cases would pass
                // and lead to exit this loop immediately.
                return false;
            }
            else
            {
                // Any other kind of message extracted. Search on.
                length -= (next - begin);
                begin = next;
                if (begin)
                    continue;
            }

            break;
        }
    }

    HLOGC(cnlog.Debug, log << CONID() << "interpretSrtHandshake: HSREQ done, checking KMREQ");

    // Now check the encrypted

    bool encrypted = false;

    if (IsSet(ext_flags, CHandShake::HS_EXT_KMREQ))
    {
        HLOGC(cnlog.Debug, log << CONID() << "interpretSrtHandshake: extracting KMREQ/RSP type extension");

#ifdef SRT_ENABLE_ENCRYPTION
        if (!m_pCryptoControl->hasPassphrase())
        {
            if (m_config.bEnforcedEnc)
            {
                m_RejectReason = SRT_REJ_UNSECURE;
                LOGC(cnlog.Error,
                     log << CONID()
                         << "HS KMREQ: Peer declares encryption, but agent does not - rejecting per enforced "
                            "encryption");
                return false;
            }

            LOGC(cnlog.Warn,
                 log << CONID()
                     << "HS KMREQ: Peer declares encryption, but agent does not - still allowing connection.");

            // Still allow for connection, and allow Agent to send unencrypted stream to the peer.
            // Also normally allow the key to be processed; worst case it will send the failure response.
        }

        uint32_t *begin    = p;
        uint32_t *next     = 0;
        size_t    length   = size / sizeof(uint32_t);
        size_t    blocklen = 0;

        for (;;) // This is one shot loop, unless REPEATED by 'continue'.
        {
            int cmd = FindExtensionBlock(begin, length, (blocklen), (next));

            HLOGC(cnlog.Debug,
                  log << CONID() << "interpretSrtHandshake: found extension: (" << cmd << ") "
                      << MessageTypeStr(UMSG_EXT, cmd));

            size_t bytelen = blocklen * sizeof(uint32_t);
            if (cmd == SRT_CMD_KMREQ)
            {
                if (!out_data || !pw_len)
                {
                    m_RejectReason = SRT_REJ_IPE;
                    LOGC(cnlog.Fatal, log << CONID() << "IPE: HS/KMREQ extracted without passing target buffer!");
                    return false;
                }

                int res = m_pCryptoControl->processSrtMsg_KMREQ(begin + 1, bytelen, HS_VERSION_SRT1,
                            (out_data), (*pw_len));
                if (res != SRT_CMD_KMRSP)
                {
                    m_RejectReason = SRT_REJ_IPE;
                    // Something went wrong.
                    HLOGC(cnlog.Debug,
                          log << CONID() << "interpretSrtHandshake: IPE/EPE KMREQ processing failed - returned "
                              << res);
                    return false;
                }
                if (*pw_len == 1)
                {
                    if (m_pCryptoControl->m_RcvKmState == SRT_KM_S_BADCRYPTOMODE)
                    {
                        // Cryptographic modes mismatch. Not acceptable at all.
                        m_RejectReason = SRT_REJ_CRYPTO;
                        return false;
                    }

                    // This means that there was an abnormal encryption situation occurred.
                    // This is inacceptable in case of strict encryption.
                    if (m_config.bEnforcedEnc)
                    {
                        if (m_pCryptoControl->m_RcvKmState == SRT_KM_S_BADSECRET)
                        {
                            m_RejectReason = SRT_REJ_BADSECRET;
                        }
                        else
                        {
                            m_RejectReason = SRT_REJ_UNSECURE;
                        }
                        LOGC(cnlog.Error,
                             log << CONID()
                                 << "interpretSrtHandshake: KMREQ result abnornal - rejecting per enforced encryption");
                        return false;
                    }
                }
                encrypted = true;
            }
            else if (cmd == SRT_CMD_KMRSP)
            {
                int res = m_pCryptoControl->processSrtMsg_KMRSP(begin + 1, bytelen, HS_VERSION_SRT1);
                if (m_config.bEnforcedEnc && res == -1)
                {
                    m_RejectReason = SRT_REJ_UNSECURE;
                    LOGC(cnlog.Error,
                         log << CONID() << "KMRSP failed - rejecting connection as per enforced encryption.");
                    return false;
                }
                encrypted = true;
            }
            else if (cmd == SRT_CMD_NONE)
            {
                m_RejectReason = SRT_REJ_ROGUE;
                LOGC(cnlog.Error, log << CONID() << "HS KMREQ expected - none found!");
                return false;
            }
            else
            {
                HLOGC(cnlog.Debug, log << CONID() << "interpretSrtHandshake: ... skipping " << MessageTypeStr(UMSG_EXT, cmd));
                if (NextExtensionBlock((begin), next, (length)))
                    continue;
            }

            break;
        }
#else
        // When encryption is not enabled at compile time, behave as if encryption wasn't set,
        // so accordingly to StrictEncryption flag.

        if (m_config.bEnforcedEnc)
        {
            m_RejectReason = SRT_REJ_UNSECURE;
            LOGC(cnlog.Error,
                 log << CONID()
                     << "HS KMREQ: Peer declares encryption, but agent didn't enable it at compile time - rejecting "
                        "per enforced encryption");
            return false;
        }

        LOGC(cnlog.Warn,
             log << CONID()
                 << "HS KMREQ: Peer declares encryption, but agent didn't enable it at compile time - still allowing "
                    "connection.");
        encrypted = true;
#endif
    }

    bool   have_congctl = false;
    bool   have_filter  = false;
    string agsm = m_config.sCongestion.str();
    if (agsm == "")
    {
        agsm = "live";
        m_config.sCongestion.set("live", 4);
    }

    bool have_group SRT_ATR_UNUSED = false;

    if (IsSet(ext_flags, CHandShake::HS_EXT_CONFIG))
    {
        HLOGC(cnlog.Debug, log << CONID() << "interpretSrtHandshake: extracting various CONFIG extensions");

        uint32_t *begin    = p;
        uint32_t *next     = 0;
        size_t    length   = size / sizeof(uint32_t);
        size_t    blocklen = 0;

        for (;;) // This is one shot loop, unless REPEATED by 'continue'.
        {
            int cmd = FindExtensionBlock(begin, length, (blocklen), (next));

            HLOGC(cnlog.Debug,
                  log << CONID() << "interpretSrtHandshake: found extension: (" << cmd << ") "
                      << MessageTypeStr(UMSG_EXT, cmd));

            const size_t bytelen = blocklen * sizeof(uint32_t);
            if (cmd == SRT_CMD_SID)
            {
                if (!bytelen || bytelen > CSrtConfig::MAX_SID_LENGTH)
                {
                    LOGC(cnlog.Error,
                         log << CONID() << "interpretSrtHandshake: STREAMID length " << bytelen << " is 0 or > "
                             << +CSrtConfig::MAX_SID_LENGTH << " - PROTOCOL ERROR, REJECTING");
                    return false;
                }
                // Copied through a cleared array. This is because the length is aligned to 4
                // where the padding is filled by zero bytes. For the case when the string is
                // exactly of a 4-divisible length, we make a big array with maximum allowed size
                // filled with zeros. Copying to this array should then copy either only the valid
                // characters of the string (if the lenght is divisible by 4), or the string with
                // padding zeros. In all these cases in the resulting array we should have all
                // subsequent characters of the string plus at least one '\0' at the end. This will
                // make it a perfect NUL-terminated string, to be used to initialize a string.
                char target[CSrtConfig::MAX_SID_LENGTH + 1];
                memset((target), 0, CSrtConfig::MAX_SID_LENGTH + 1);
                memcpy((target), begin + 1, bytelen);

                // Un-swap on big endian machines
                ItoHLA((uint32_t *)target, (uint32_t *)target, blocklen);

                m_config.sStreamName.set(target, strlen(target));
                HLOGC(cnlog.Debug,
                      log << CONID() << "CONNECTOR'S REQUESTED SID [" << m_config.sStreamName.c_str()
                          << "] (bytelen=" << bytelen << " blocklen=" << blocklen << ")");
            }
            else if (cmd == SRT_CMD_CONGESTION)
            {
                if (have_congctl)
                {
                    m_RejectReason = SRT_REJ_ROGUE;
                    LOGC(cnlog.Error, log << CONID() << "CONGCTL BLOCK REPEATED!");
                    return false;
                }

                if (!bytelen || bytelen > CSrtConfig::MAX_CONG_LENGTH)
                {
                    LOGC(cnlog.Error,
                         log << CONID() << "interpretSrtHandshake: CONGESTION-control type length " << bytelen
                             << " is 0 or > " << +CSrtConfig::MAX_CONG_LENGTH << " - PROTOCOL ERROR, REJECTING");
                    return false;
                }
                // Declare that congctl has been received
                have_congctl = true;

                char target[CSrtConfig::MAX_CONG_LENGTH + 1];
                memset((target), 0, CSrtConfig::MAX_CONG_LENGTH + 1);
                memcpy((target), begin + 1, bytelen);
                // Un-swap on big endian machines
                ItoHLA((uint32_t *)target, (uint32_t *)target, blocklen);

                string sm = target;

                // As the congctl has been declared by the peer,
                // check if your congctl is compatible.
                // sm cannot be empty, but the agent's sm can be empty meaning live.
                if (sm != agsm)
                {
                    m_RejectReason = SRT_REJ_CONGESTION;
                    LOGC(cnlog.Error,
                         log << CONID() << "PEER'S CONGCTL '" << sm << "' does not match AGENT'S CONGCTL '" << agsm
                             << "'");
                    return false;
                }

                HLOGC(cnlog.Debug,
                      log << CONID() << "CONNECTOR'S CONGCTL [" << sm << "] (bytelen=" << bytelen
                          << " blocklen=" << blocklen << ")");
            }
            else if (cmd == SRT_CMD_FILTER)
            {
                if (have_filter)
                {
                    m_RejectReason = SRT_REJ_FILTER;
                    LOGC(cnlog.Error, log << CONID() << "FILTER BLOCK REPEATED!");
                    return false;
                }

                if (!bytelen || bytelen > CSrtConfig::MAX_PFILTER_LENGTH)
                {
                    LOGC(cnlog.Error,
                         log << CONID() << "interpretSrtHandshake: packet-filter type length " << bytelen
                             << " is 0 or > " << +CSrtConfig::MAX_PFILTER_LENGTH << " - PROTOCOL ERROR, REJECTING");
                    return false;
                }
                // Declare that filter has been received
                have_filter = true;

                char target[CSrtConfig::MAX_PFILTER_LENGTH + 1];
                memset((target), 0, CSrtConfig::MAX_PFILTER_LENGTH + 1);
                memcpy((target), begin + 1, bytelen);
                string fltcfg = target;

                HLOGC(cnlog.Debug,
                      log << CONID() << "PEER'S FILTER CONFIG [" << fltcfg << "] (bytelen=" << bytelen
                          << " blocklen=" << blocklen << ")");

                if (!checkApplyFilterConfig(fltcfg))
                {
                    m_RejectReason = SRT_REJ_FILTER;
                    LOGC(cnlog.Error, log << CONID() << "PEER'S FILTER CONFIG [" << fltcfg << "] has been rejected");
                    return false;
                }
            }
#if ENABLE_BONDING
            else if ( cmd == SRT_CMD_GROUP )
            {
                // Note that this will fire in both cases:
                // - When receiving HS request from the Initiator, which belongs to a group, and agent must
                //   create the mirror group on his side (or join the existing one, if there's already
                //   a mirror group for that group ID).
                // - When receiving HS response from the Responder, with its mirror group ID, so the agent
                //   must put the group into his peer group data
                int32_t groupdata[GRPD_E_SIZE] = {};
                if (bytelen < GRPD_MIN_SIZE * GRPD_FIELD_SIZE || bytelen % GRPD_FIELD_SIZE)
                {
                    m_RejectReason = SRT_REJ_ROGUE;
                    LOGC(cnlog.Error, log << CONID() << "PEER'S GROUP wrong size: " << (bytelen/GRPD_FIELD_SIZE));
                    return false;
                }
                size_t groupdata_size = bytelen / GRPD_FIELD_SIZE;

                memcpy(groupdata, begin+1, bytelen);
                if (!interpretGroup(groupdata, groupdata_size, hsreq_type_cmd) )
                {
                    // m_RejectReason handled inside interpretGroup().
                    return false;
                }

                have_group = true;
                HLOGC(cnlog.Debug,
                      log << CONID() << "CONNECTOR'S PEER GROUP [" << groupdata[0] << "] (bytelen=" << bytelen
                          << " blocklen=" << blocklen << ")");
            }
#endif
            else if (cmd == SRT_CMD_NONE)
            {
                break;
            }
            else
            {
                // Found some block that is not interesting here. Skip this and get the next one.
                HLOGC(cnlog.Debug,
                      log << CONID() << "interpretSrtHandshake: ... skipping " << MessageTypeStr(UMSG_EXT, cmd));
            }

            if (!NextExtensionBlock((begin), next, (length)))
                break;
        }
    }

    // Post-checks
    // Check if peer declared encryption
    if (!encrypted && m_config.CryptoSecret.len > 0)
    {
        if (m_config.bEnforcedEnc)
        {
            m_RejectReason = SRT_REJ_UNSECURE;
            LOGC(cnlog.Error,
                 log << CONID()
                     << "HS EXT: Agent declares encryption, but Peer does not - rejecting connection per "
                        "enforced encryption.");
            return false;
        }

        LOGC(cnlog.Warn,
             log << CONID()
                 << "HS EXT: Agent declares encryption, but Peer does not (Agent can still receive unencrypted packets "
                    "from Peer).");

        // This is required so that the sender is still allowed to send data, when encryption is required,
        // just this will be for waste because the receiver won't decrypt them anyway.
        m_pCryptoControl->createFakeSndContext();
        m_pCryptoControl->m_SndKmState = SRT_KM_S_NOSECRET;  // Because Peer did not send KMX, though Agent has pw
        m_pCryptoControl->m_RcvKmState = SRT_KM_S_UNSECURED; // Because Peer has no PW, as has sent no KMREQ.
        return true;
    }

    // If agent has set some nondefault congctl, then congctl is expected from the peer.
    if (agsm != "live" && !have_congctl)
    {
        m_RejectReason = SRT_REJ_CONGESTION;
        LOGC(cnlog.Error,
             log << CONID() << "HS EXT: Agent uses '" << agsm
                 << "' congctl, but peer DID NOT DECLARE congctl (assuming 'live').");
        return false;
    }

#if ENABLE_BONDING
    // m_GroupOf and locking info: NULL check won't hurt here. If the group
    // was deleted in the meantime, it will be found out later anyway and result with error.
    if (m_SrtHsSide == HSD_INITIATOR && m_parent->m_GroupOf)
    {
        // XXX Later probably needs to check if this group REQUIRES the group
        // response. Currently this implements the bonding-category group, and this
        // always requires that the listener respond with the group id, otherwise
        // it probably DID NOT UNDERSTAND THE GROUP, so the connection should be rejected.
        if (!have_group)
        {
            m_RejectReason = SRT_REJ_GROUP;
            LOGC(cnlog.Error,
                 log << CONID()
                     << "HS EXT: agent is a group member, but the listener did not respond with group ID. Rejecting.");
            return false;
        }
    }
#endif

    // Ok, finished, for now.
    return true;
}

bool srt::CUDT::checkApplyFilterConfig(const std::string &confstr)
{
    SrtFilterConfig cfg;
    if (!ParseFilterConfig(confstr, (cfg)))
        return false;

    // Now extract the type, if present, and
    // check if you have this type of corrector available.
    if (!PacketFilter::correctConfig(cfg))
        return false;

    string thisconf = m_config.sPacketFilterConfig.str();

    // Now parse your own string, if you have it.
    if (thisconf != "")
    {
        // - for rendezvous, both must be exactly the same (it's unspecified, which will be the first one)
        if (m_config.bRendezvous && thisconf != confstr)
        {
            return false;
        }

        SrtFilterConfig mycfg;
        if (!ParseFilterConfig(thisconf, (mycfg)))
            return false;

        // Check only if both have set a filter of the same type.
        if (mycfg.type != cfg.type)
            return false;

        // If so, then:
        // - for caller-listener configuration, accept the listener version.
        if (m_SrtHsSide == HSD_INITIATOR)
        {
            // This is a caller, this should apply all parameters received
            // from the listener, forcefully.
            for (map<string, string>::iterator x = cfg.parameters.begin(); x != cfg.parameters.end(); ++x)
            {
                mycfg.parameters[x->first] = x->second;
            }
        }
        else
        {
            if (!CheckFilterCompat((mycfg), cfg))
                return false;
        }

        HLOGC(cnlog.Debug,
              log << CONID() << "checkApplyFilterConfig: param: LOCAL: " << Printable(mycfg.parameters)
                  << " FORGN: " << Printable(cfg.parameters));

        ostringstream myos;
        myos << mycfg.type;
        for (map<string, string>::iterator x = mycfg.parameters.begin(); x != mycfg.parameters.end(); ++x)
        {
            myos << "," << x->first << ":" << x->second;
        }

        m_config.sPacketFilterConfig.set(myos.str());

        HLOGC(cnlog.Debug, log << CONID() << "checkApplyFilterConfig: Effective config: " << thisconf);
    }
    else
    {
        // Take the foreign configuration as a good deal.
        HLOGC(cnlog.Debug, log << CONID() << "checkApplyFilterConfig: Good deal config: " << thisconf);
        m_config.sPacketFilterConfig.set(confstr);
    }

    size_t efc_max_payload_size = SRT_LIVE_MAX_PLSIZE - cfg.extra_size;
    if (m_config.zExpPayloadSize > efc_max_payload_size)
    {
        LOGC(cnlog.Warn,
             log << CONID() << "Due to filter-required extra " << cfg.extra_size << " bytes, SRTO_PAYLOADSIZE fixed to "
                 << efc_max_payload_size << " bytes");
        m_config.zExpPayloadSize = efc_max_payload_size;
    }

    return true;
}

#if ENABLE_BONDING
bool srt::CUDT::interpretGroup(const int32_t groupdata[], size_t data_size SRT_ATR_UNUSED, int hsreq_type_cmd SRT_ATR_UNUSED)
{
    // `data_size` isn't checked because we believe it's checked earlier.
    // Also this code doesn't predict to get any other format than the official one,
    // so there are only data in two fields. Passing this argument is only left
    // for consistency and possibly changes in future.

    // We are granted these two fields do exist
    SRTSOCKET grpid = groupdata[GRPD_GROUPID];
    uint32_t gd = groupdata[GRPD_GROUPDATA];

    SRT_GROUP_TYPE gtp = SRT_GROUP_TYPE(SrtHSRequest::HS_GROUP_TYPE::unwrap(gd));
    int link_weight = SrtHSRequest::HS_GROUP_WEIGHT::unwrap(gd);
    uint32_t link_flags = SrtHSRequest::HS_GROUP_FLAGS::unwrap(gd);

    if (m_config.iGroupConnect == 0)
    {
        m_RejectReason = SRT_REJ_GROUP;
        LOGC(cnlog.Error, log << CONID() << "HS/GROUP: this socket is not allowed for group connect.");
        return false;
    }

    // This is called when the group type has come in the handshake is invalid.
    if (gtp >= SRT_GTYPE_E_END)
    {
        m_RejectReason = SRT_REJ_GROUP;
        LOGC(cnlog.Error,
             log << CONID() << "HS/GROUP: incorrect group type value " << gtp << " (max is " << SRT_GTYPE_E_END << ")");
        return false;
    }

    if ((grpid & SRTGROUP_MASK) == 0)
    {
        m_RejectReason = SRT_REJ_ROGUE;
        LOGC(cnlog.Error, log << CONID() << "HS/GROUP: socket ID passed as a group ID is not a group ID");
        return false;
    }

    // We have the group, now take appropriate action.
    // The redundancy group requires to make a mirror group
    // on this side, and the newly created socket should
    // be made belong to it.

#if ENABLE_HEAVY_LOGGING
    static const char* hs_side_name[] = {"draw", "initiator", "responder"};
    HLOGC(cnlog.Debug,
          log << CONID() << "interpretGroup: STATE: HsSide=" << hs_side_name[m_SrtHsSide]
              << " HS MSG: " << MessageTypeStr(UMSG_EXT, hsreq_type_cmd) << " $" << grpid << " type=" << gtp
              << " weight=" << link_weight << " flags=0x" << std::hex << link_flags);
#endif

    // XXX Here are two separate possibilities:
    //
    // 1. This is a HS request and this is a newly created socket not yet part of any group.
    // 2. This is a HS response and the group is the mirror group for the group to which the agent belongs; we need to pin the mirror group as peer group
    //
    // These two situations can be only distinguished by the HS side.
    if (m_SrtHsSide == HSD_DRAW)
    {
        m_RejectReason = SRT_REJ_IPE;
        LOGC(cnlog.Error,
             log << CONID()
                 << "IPE: interpretGroup: The HS side should have been already decided; it's still DRAW. Grouping "
                    "rejected.");
        return false;
    }

    if (m_bTsbPd)
    {
        HLOGC(cnlog.Debug, log << "interpretGroup: socket TSBPD=on, switching to GROUP TSBPD");
        m_bGroupTsbPd = true;
        m_bTsbPd = false;
    }

    ScopedLock guard_group_existence (uglobal().m_GlobControlLock);

    if (m_SrtHsSide == HSD_INITIATOR)
    {
        // This is a connection initiator that has requested the peer to make a
        // mirror group and join it, then respond its mirror group id. The
        // `grpid` variable contains this group ID; map this as your peer
        // group. If your group already has a peer group set, check if this is
        // the same id, otherwise the connection should be rejected.

        // So, first check the group of the current socket and see if a peer is set.
        CUDTGroup* pg = m_parent->m_GroupOf;
        if (!pg)
        {
            // This means that the responder has responded with a group membership,
            // but the initiator did not request any group membership presence.
            // Currently impossible situation.
            m_RejectReason = SRT_REJ_IPE;
            LOGC(cnlog.Error, log << CONID() << "IPE: HS/RSP: group membership responded, while not requested.");
            return false;
        }

        // Group existence is guarded, so we can now lock the group as well.
        ScopedLock gl(*pg->exp_groupLock());

        // Now we know the group exists, but it might still be closed
        if (pg->closing())
        {
            LOGC(cnlog.Error, log << CONID() << "HS/RSP: group was closed in the process, can't continue connecting");
            m_RejectReason = SRT_REJ_IPE;
            return false;
        }

        SRTSOCKET peer = pg->peerid();
        if (peer == -1)
        {
            // This is the first connection within this group, so this group
            // has just been informed about the peer membership. Accept it.
            pg->set_peerid(grpid);
            HLOGC(cnlog.Debug,
                  log << CONID() << "HS/RSP: group $" << pg->id() << " -> peer $" << pg->peerid()
                      << ", copying characteristic data");

            // The call to syncWithFirstSocket is copying
            // some interesting data from the first connected
            // socket. This should be only done for the first successful connection.
            pg->syncWithFirstSocket(*this, HSD_INITIATOR);
        }
        // Otherwise the peer id must be the same as existing, otherwise
        // this group is considered already bound to another peer group.
        // (Note that the peer group is peer-specific, and peer id numbers
        // may repeat among sockets connected to groups established on
        // different peers).
        else if (peer != grpid)
        {
            LOGC(cnlog.Error,
                 log << CONID() << "IPE: HS/RSP: group membership responded for peer $" << grpid
                     << " but the current socket's group $" << pg->id() << " has already a peer $" << peer);
            m_RejectReason = SRT_REJ_GROUP;
            return false;
        }
        else
        {
            HLOGC(cnlog.Debug,
                  log << CONID() << "HS/RSP: group $" << pg->id() << " ALREADY MAPPED to peer mirror $"
                      << pg->peerid());
        }
    }
    else
    {
        // This is a connection responder that has been requested to make a
        // mirror group and join it. Later on, the HS response will be sent
        // and its group ID will be added to the HS extensions as mirror group
        // ID to the peer.

        SRTSOCKET lgid = makeMePeerOf(grpid, gtp, link_flags);
        if (!lgid)
            return true; // already done

        if (lgid == -1)
        {
            // NOTE: This error currently isn't reported by makeMePeerOf,
            // so this is left to handle a possible error introduced in future.
            m_RejectReason = SRT_REJ_GROUP;
            return false; // error occurred
        }

        if (!m_parent->m_GroupOf)
        {
            // Strange, we just added it...
            m_RejectReason = SRT_REJ_IPE;
            LOGC(cnlog.Fatal, log << CONID() << "IPE: socket not in group after adding to it");
            return false;
        }

        groups::SocketData* f = m_parent->m_GroupMemberData;

        f->weight = link_weight;
        f->agent = m_parent->m_SelfAddr;
        f->peer = m_PeerAddr;
    }

    m_parent->m_GroupOf->debugGroup();

    // That's all. For specific things concerning group
    // types, this will be later.
    return true;
}
#endif

#if ENABLE_BONDING
// NOTE: This function is called only in one place and it's done
// exclusively on the listener side (HSD_RESPONDER, HSv5+).

// [[using locked(s_UDTUnited.m_GlobControlLock)]]
SRTSOCKET srt::CUDT::makeMePeerOf(SRTSOCKET peergroup, SRT_GROUP_TYPE gtp, uint32_t link_flags)
{
    // Note: This function will lock pg->m_GroupLock!

    CUDTSocket* s = m_parent;

    // Note that the socket being worked out here is about to be returned
    // from `srt_accept` call, and until this moment it will be inaccessible
    // for any other thread. It is then assumed that no other thread is accessing
    // it right now so there's no need to lock s->m_ControlLock.

    // Check if there exists a group that this one is a peer of.
    CUDTGroup* gp = uglobal().findPeerGroup_LOCKED(peergroup);
    bool was_empty = true;
    if (gp)
    {
        if (gp->type() != gtp)
        {
            LOGC(gmlog.Error,
                 log << CONID() << "HS: GROUP TYPE COLLISION: peer group=$" << peergroup << " type " << gtp
                     << " agent group=$" << gp->id() << " type" << gp->type());
            return -1;
        }

        HLOGC(gmlog.Debug, log << CONID() << "makeMePeerOf: group for peer=$" << peergroup << " found: $" << gp->id());

        if (!gp->groupEmpty())
            was_empty = false;
    }
    else
    {
        try
        {
            gp = &newGroup(gtp);
        }
        catch (...)
        {
            // Expected exceptions are only those referring to system resources
            return -1;
        }

        if (!gp->applyFlags(link_flags, m_SrtHsSide))
        {
            // Wrong settings. Must reject. Delete group.
            uglobal().deleteGroup_LOCKED(gp);
            return -1;
        }

        gp->set_peerid(peergroup);
        gp->deriveSettings(this);

        // This can only happen on a listener (it's only called on a site that is
        // HSD_RESPONDER), so it was a response for a groupwise connection.
        // Therefore such a group shall always be considered opened.
        gp->setOpen();

        HLOGC(gmlog.Debug,
              log << CONID() << "makeMePeerOf: no group has peer=$" << peergroup << " - creating new mirror group $"
                  << gp->id());
    }

    {
        ScopedLock glock (*gp->exp_groupLock());
        if (gp->closing())
        {
            HLOGC(gmlog.Debug, log << CONID() << "makeMePeerOf: group $" << gp->id() << " is being closed, can't process");
        }

        if (was_empty)
        {
            gp->syncWithFirstSocket(s->core(), HSD_RESPONDER);
        }
    }

    // Setting non-blocking reading for group socket.
    s->core().m_config.bSynRecving = false;
    s->core().m_config.bSynSending = false;

    // Copy of addSocketToGroup. No idea how many parts could be common, not much.

    // Check if the socket already is in the group
    groups::SocketData* f;
    if (gp->contains(m_SocketID, (f)))
    {
        // XXX This is internal error. Report it, but continue
        // (A newly created socket from acceptAndRespond should not have any group membership yet)
        LOGC(gmlog.Error, log << CONID() << "IPE (non-fatal): the socket is in the group, but has no clue about it!");
        s->m_GroupOf         = gp;
        s->m_GroupMemberData = f;
        return 0;
    }

    s->m_GroupMemberData = gp->add(groups::prepareSocketData(s, gp->type()));
    s->m_GroupOf = gp;
    m_HSGroupType = gtp;

    // Record the remote address in the group data.

    return gp->id();
}

//[[using GroupKeeper(gp)]]
void srt::CUDT::synchronizeWithGroup(CUDTGroup* gp)
{

    // We have blocked here the process of connecting a new
    // socket and adding anything new to the group, so no such
    // thing may happen in the meantime.
    steady_clock::time_point start_time, peer_start_time;

    start_time = m_stats.tsStartTime;
    peer_start_time = m_tsRcvPeerStartTime;

    bool first_time = false;
    {
        ScopedLock gl (*gp->exp_groupLock());
        first_time = gp->applyGroupTime((start_time), (peer_start_time));
    }

    if (!first_time)
    {
        HLOGC(gmlog.Debug,
              log << CONID() << "synchronizeWithGroup: ST=" << FormatTime(m_stats.tsStartTime) << " -> "
                  << FormatTime(start_time) << " PST=" << FormatTime(m_tsRcvPeerStartTime) << " -> "
                  << FormatTime(peer_start_time));
        m_stats.tsStartTime  = start_time;
        m_tsRcvPeerStartTime = peer_start_time;
    }
    else
    {
        // This was the first connected socket and it defined start time.
        HLOGC(gmlog.Debug,
              log << CONID() << "synchronizeWithGroup: ST=" << FormatTime(m_stats.tsStartTime)
                  << " PST=" << FormatTime(m_tsRcvPeerStartTime));
    }

    // These are the values that are normally set initially by setters.
    int32_t snd_isn = m_iSndLastAck, rcv_isn = m_iRcvLastAck;

<<<<<<< HEAD
    first_time = false;
=======
        // - the existing link is before [LAST30] (so wrap period is off)
        // - the new link gets the timestamp from [LAST30] range
        // --> this will be recognized as entering the wrap period, next
        //     timebase will get added a segment to this value
        //
        // The only dangerous situations could be when one link gets
        // timestamps from the [FOLLOWING30] and the other in [FIRST30],
        // but between them there's a 30s distance, considered large enough
        // time to not fill a network window.
        enterCS(m_RecvLock);
        m_pRcvBuffer->applyGroupTime(rcv_buffer_time_base, rcv_buffer_wrap_period, m_iTsbPdDelay_ms * 1000, rcv_buffer_udrift);
        m_pRcvBuffer->setPeerRexmitFlag(m_bPeerRexmitFlag);
        leaveCS(m_RecvLock);

        HLOGC(gmlog.Debug, log << "AFTER HS: Set Rcv TsbPd mode: delay="
                << (m_iTsbPdDelay_ms/1000) << "." << (m_iTsbPdDelay_ms%1000)
                << "s GROUP TIME BASE: " << FormatTime(rcv_buffer_time_base)
                << " (" << (rcv_buffer_wrap_period ? "" : "NOT") << " WRAP PERIOD)");
    }
    else
>>>>>>> fc82eace
    {
        ScopedLock gl (*gp->exp_groupLock());
        first_time = gp->applyGroupSequences(m_SocketID, (snd_isn), (rcv_isn));
    }

    if (!first_time)
    {
        HLOGC(gmlog.Debug,
                log << CONID() << "synchronizeWithGroup: DERIVED ISN: RCV=%" << m_iRcvLastAck << " -> %" << rcv_isn
                << " (shift by " << CSeqNo::seqcmp(rcv_isn, m_iRcvLastAck) << ") SND=%" << m_iSndLastAck
                << " -> %" << snd_isn << " (shift by " << CSeqNo::seqcmp(snd_isn, m_iSndLastAck) << ")");
        setInitialRcvSeq(rcv_isn);
        setInitialSndSeq(snd_isn);
    }
    else
    {
        HLOGC(gmlog.Debug,
                log << CONID() << "synchronizeWithGroup: DEFINED ISN: RCV=%" << m_iRcvLastAck << " SND=%"
                << m_iSndLastAck);
    }
}
#endif

void srt::CUDT::startConnect(const sockaddr_any& serv_addr, int32_t forced_isn)
{
    ScopedLock cg (m_ConnectionLock);

    HLOGC(aclog.Debug, log << CONID() << "startConnect: -> " << serv_addr.str()
            << (m_config.bSynRecving ? " (SYNCHRONOUS)" : " (ASYNCHRONOUS)") << "...");

    if (!m_bOpened)
        throw CUDTException(MJ_NOTSUP, MN_NONE, 0);

    if (m_bListening)
        throw CUDTException(MJ_NOTSUP, MN_ISCONNECTED, 0);

    if (m_bConnecting || m_bConnected)
        throw CUDTException(MJ_NOTSUP, MN_ISCONNECTED, 0);

    // record peer/server address
    m_PeerAddr = serv_addr;

    // register this socket in the rendezvous queue
    // RendezevousQueue is used to temporarily store incoming handshake, non-rendezvous connections also require this
    // function
    steady_clock::duration ttl = m_config.tdConnTimeOut;

    if (m_config.bRendezvous)
        ttl *= 10;

    const steady_clock::time_point ttl_time = steady_clock::now() + ttl;
    m_pRcvQueue->registerConnector(m_SocketID, this, serv_addr, ttl_time);

    // The m_iType is used in the INDUCTION for nothing. This value is only regarded
    // in CONCLUSION handshake, however this must be created after the handshake version
    // is already known. UDT_DGRAM is the value that was the only valid in the old SRT
    // with HSv4 (it supported only live transmission), for HSv5 it will be changed to
    // handle handshake extension flags.
    m_ConnReq.m_iType = UDT_DGRAM;

    // This is my current configuration
    if (m_config.bRendezvous)
    {
        // For rendezvous, use version 5 in the waveahand and the cookie.
        // In case when you get the version 4 waveahand, simply switch to
        // the legacy HSv4 rendezvous and this time send version 4 CONCLUSION.

        // The HSv4 client simply won't check the version nor the cookie and it
        // will be sending its waveahands with version 4. Only when the party
        // has sent version 5 waveahand should the agent continue with HSv5
        // rendezvous.
        m_ConnReq.m_iVersion = HS_VERSION_SRT1;
        // m_ConnReq.m_iVersion = HS_VERSION_UDT4; // <--- Change in order to do regression test.
        m_ConnReq.m_iReqType = URQ_WAVEAHAND;
        m_ConnReq.m_iCookie  = bake(serv_addr);

        // This will be also passed to a HSv4 rendezvous, but fortunately the old
        // SRT didn't read this field from URQ_WAVEAHAND message, only URQ_CONCLUSION.
        m_ConnReq.m_iType           = SrtHSRequest::wrapFlags(false /* no MAGIC here */, m_config.iSndCryptoKeyLen);
        IF_HEAVY_LOGGING(const bool whether = m_config.iSndCryptoKeyLen != 0);
        HLOGC(aclog.Debug,
              log << CONID() << "startConnect (rnd): " << (whether ? "" : "NOT ")
                  << " Advertising PBKEYLEN - value = " << m_config.iSndCryptoKeyLen);
        m_RdvState  = CHandShake::RDV_WAVING;
        m_SrtHsSide = HSD_DRAW; // initially not resolved.
    }
    else
    {
        // For caller-listener configuration, set the version 4 for INDUCTION
        // due to a serious problem in UDT code being also in the older SRT versions:
        // the listener peer simply sents the EXACT COPY of the caller's induction
        // handshake, except the cookie, which means that when the caller sents version 5,
        // the listener will respond with version 5, which is a false information. Therefore
        // HSv5 clients MUST send HS_VERSION_UDT4 from the caller, regardless of currently
        // supported handshake version.
        //
        // The HSv5 listener should only respond with INDUCTION with m_iVersion == HS_VERSION_SRT1.
        m_ConnReq.m_iVersion = HS_VERSION_UDT4;
        m_ConnReq.m_iReqType = URQ_INDUCTION;
        m_ConnReq.m_iCookie  = 0;
        m_RdvState           = CHandShake::RDV_INVALID;
    }

    m_ConnReq.m_iMSS            = m_config.iMSS;
    // Defined as the size of the receiver buffer in packets, unless
    // SRTO_FC has been set to a less value.
    m_ConnReq.m_iFlightFlagSize = m_config.flightCapacity();
    m_ConnReq.m_iID             = m_SocketID;
    CIPAddress::ntop(serv_addr, (m_ConnReq.m_piPeerIP));

    if (forced_isn == SRT_SEQNO_NONE)
    {
        forced_isn = generateISN();
        HLOGC(aclog.Debug, log << CONID() << "startConnect: ISN generated = " << forced_isn);
    }
    else
    {
        HLOGC(aclog.Debug, log << CONID() << "startConnect: ISN forced = " << forced_isn);
    }

    m_iISN = m_ConnReq.m_iISN = forced_isn;

    setInitialSndSeq(m_iISN);

    // Inform the server my configurations.
    CPacket reqpkt;
    reqpkt.setControl(UMSG_HANDSHAKE);
    reqpkt.allocate(m_iMaxSRTPayloadSize);
    // XXX NOTE: Now the memory for the payload part is allocated automatically,
    // and such allocated memory is also automatically deallocated in the
    // destructor. If you use CPacket::allocate, remember that you must not:
    // - delete this memory
    // - assign to m_pcData.
    // If you use only manual assignment to m_pCData, this is then manual
    // allocation and so it won't be deallocated in the destructor.
    //
    // (Desired would be to disallow modification of m_pcData outside the
    // control of methods.)

    // ID = 0, connection request
    reqpkt.m_iID = 0;

    size_t hs_size = m_iMaxSRTPayloadSize;
    m_ConnReq.store_to((reqpkt.m_pcData), (hs_size));

    // Note that CPacket::allocate() sets also the size
    // to the size of the allocated buffer, which not
    // necessarily is to be the size of the data.
    reqpkt.setLength(hs_size);

    const steady_clock::time_point tnow = steady_clock::now();
    m_SndLastAck2Time = tnow;
    setPacketTS(reqpkt, tnow);

    HLOGC(cnlog.Debug,
          log << CONID() << "CUDT::startConnect: REQ-TIME set HIGH (TimeStamp: " << reqpkt.m_iTimeStamp
              << "). SENDING HS: " << m_ConnReq.show());

    /*
     * Race condition if non-block connect response thread scheduled before we set m_bConnecting to true?
     * Connect response will be ignored and connecting will wait until timeout.
     * Maybe m_ConnectionLock handling problem? Not used in CUDT::connect(const CPacket& response)
     */
    m_tsLastReqTime = tnow;
    m_bConnecting = true;
    m_pSndQueue->sendto(serv_addr, reqpkt);

    //
    ///
    ////  ---> CONTINUE TO: <PEER>.CUDT::processConnectRequest()
    ///        (Take the part under condition: hs.m_iReqType == URQ_INDUCTION)
    ////  <--- RETURN WHEN: m_pSndQueue->sendto() is called.
    ////  .... SKIP UNTIL m_pRcvQueue->recvfrom() HERE....
    ////       (the first "sendto" will not be called due to being too early)
    ///
    //

    //////////////////////////////////////////////////////
    // SYNCHRO BAR
    //////////////////////////////////////////////////////
    if (!m_config.bSynRecving)
    {
        HLOGC(cnlog.Debug, log << CONID() << "startConnect: ASYNC MODE DETECTED. Deferring the process to RcvQ:worker");
        return;
    }

    // Below this bar, rest of function maintains only and exclusively
    // the SYNCHRONOUS (blocking) connection process. 

    // Wait for the negotiated configurations from the peer side.

    // This packet only prepares the storage where we will read the
    // next incoming packet.
    CPacket response;
    response.setControl(UMSG_HANDSHAKE);
    response.allocate(m_iMaxSRTPayloadSize);

    CUDTException  e;
    EConnectStatus cst = CONN_CONTINUE;

    while (!m_bClosing)
    {
        const steady_clock::time_point local_tnow = steady_clock::now();
        const steady_clock::duration tdiff = local_tnow - m_tsLastReqTime.load();
        // avoid sending too many requests, at most 1 request per 250ms

        // SHORT VERSION:
        // The immediate first run of this loop WILL SKIP THIS PART, so
        // the processing really begins AFTER THIS CONDITION.
        //
        // Note that some procedures inside may set m_tsLastReqTime to 0,
        // which will result of this condition to trigger immediately in
        // the next iteration.
        if (count_milliseconds(tdiff) > 250)
        {
            HLOGC(cnlog.Debug,
                  log << CONID() << "startConnect: LOOP: time to send (" << count_milliseconds(tdiff)
                      << " > 250 ms). size=" << reqpkt.getLength());

            if (m_config.bRendezvous)
                reqpkt.m_iID = m_ConnRes.m_iID;

#if ENABLE_HEAVY_LOGGING
            {
                CHandShake debughs;
                debughs.load_from(reqpkt.m_pcData, reqpkt.getLength());
                HLOGC(cnlog.Debug,
                      log << CONID() << "startConnect: REQ-TIME HIGH."
                          << " cont/sending HS to peer: " << debughs.show());
            }
#endif

            m_tsLastReqTime = local_tnow;
            setPacketTS(reqpkt, local_tnow);
            m_pSndQueue->sendto(serv_addr, reqpkt);
        }
        else
        {
            HLOGC(cnlog.Debug,
                  log << CONID() << "startConnect: LOOP: too early to send - " << count_milliseconds(tdiff)
                      << " < 250ms");
        }

        cst = CONN_CONTINUE;
        response.setLength(m_iMaxSRTPayloadSize);
        if (m_pRcvQueue->recvfrom(m_SocketID, (response)) > 0)
        {
            HLOGC(cnlog.Debug, log << CONID() << "startConnect: got response for connect request");
            cst = processConnectResponse(response, &e);

            HLOGC(cnlog.Debug, log << CONID() << "startConnect: response processing result: " << ConnectStatusStr(cst));

            // Expected is that:
            // - the peer responded with URQ_INDUCTION + cookie. This above function
            //   should check that and craft the URQ_CONCLUSION handshake, in which
            //   case this function returns CONN_CONTINUE. As an extra action taken
            //   for that case, we set the SECURING mode if encryption requested,
            //   and serialize again the handshake, possibly together with HS extension
            //   blocks, if HSv5 peer responded. The serialized handshake will be then
            //   sent again, as the loop is repeated.
            // - the peer responded with URQ_CONCLUSION. This handshake was accepted
            //   as a connection, and for >= HSv5 the HS extension blocks have been
            //   also read and interpreted. In this case this function returns:
            //   - CONN_ACCEPT, if everything was correct - break this loop and return normally
            //   - CONN_REJECT in case of any problems with the delivered handshake
            //     (incorrect data or data conflict) - throw error exception
            // - the peer responded with any of URQ_ERROR_*.  - throw error exception
            //
            // The error exception should make the API connect() function fail, if blocking
            // or mark the failure for that socket in epoll, if non-blocking.

            if (cst == CONN_RENDEZVOUS)
            {
                // When this function returned CONN_RENDEZVOUS, this requires
                // very special processing for the Rendezvous-v5 algorithm. This MAY
                // involve also preparing a new handshake form, also interpreting the
                // SRT handshake extension and crafting SRT handshake extension for the
                // peer, which should be next sent. When this function returns CONN_CONTINUE,
                // it means that it has done all that was required, however none of the below
                // things has to be done (this function will do it by itself if needed).
                // Otherwise the handshake rolling can be interrupted and considered complete.
                cst = processRendezvous(&response, serv_addr, RST_OK, (reqpkt));
                if (cst == CONN_CONTINUE)
                    continue;
                break;
            }

            if (cst == CONN_REJECT)
                sendCtrl(UMSG_SHUTDOWN);

            if (cst != CONN_CONTINUE && cst != CONN_CONFUSED)
                break; // --> OUTSIDE-LOOP

            // IMPORTANT
            // [[using assert(m_pCryptoControl != nullptr)]];

            // new request/response should be sent out immediately on receving a response
            HLOGC(cnlog.Debug,
                  log << CONID() << "startConnect: SYNC CONNECTION STATUS:" << ConnectStatusStr(cst)
                      << ", REQ-TIME: LOW.");
            m_tsLastReqTime = steady_clock::time_point();

            // Now serialize the handshake again to the existing buffer so that it's
            // then sent later in this loop.

            // First, set the size back to the original size, m_iMaxSRTPayloadSize because
            // this is the size of the originally allocated space. It might have been
            // shrunk by serializing the INDUCTION handshake (which was required before
            // sending this packet to the output queue) and therefore be too
            // small to store the CONCLUSION handshake (with HSv5 extensions).
            reqpkt.setLength(m_iMaxSRTPayloadSize);

            HLOGC(cnlog.Debug,
                  log << CONID() << "startConnect: creating HS CONCLUSION: buffer size=" << reqpkt.getLength());

            // NOTE: BUGFIX: SERIALIZE AGAIN.
            // The original UDT code didn't do it, so it was theoretically
            // turned into conclusion, but was sending still the original
            // induction handshake challenge message. It was working only
            // thanks to that simultaneously there were being sent handshake
            // messages from a separate thread (CSndQueue::worker) from
            // RendezvousQueue, this time serialized properly, which caused
            // that with blocking mode there was a kinda initial "drunk
            // passenger with taxi driver talk" until the RendezvousQueue sends
            // (when "the time comes") the right CONCLUSION handshake
            // challenge message.
            //
            // Now that this is fixed, the handshake messages from RendezvousQueue
            // are sent only when there is a rendezvous mode or non-blocking mode.
            if (!createSrtHandshake(SRT_CMD_HSREQ, SRT_CMD_KMREQ, 0, 0, (reqpkt), (m_ConnReq)))
            {
                LOGC(cnlog.Warn, log << CONID() << "createSrtHandshake failed - REJECTING.");
                cst = CONN_REJECT;
                break;
            }
            // These last 2 parameters designate the buffer, which is in use only for SRT_CMD_KMRSP.
            // If m_ConnReq.m_iVersion == HS_VERSION_UDT4, this function will do nothing,
            // except just serializing the UDT handshake.
            // The trick is that the HS challenge is with version HS_VERSION_UDT4, but the
            // listener should respond with HS_VERSION_SRT1, if it is HSv5 capable.
        }

        HLOGC(cnlog.Debug,
              log << CONID() << "startConnect: timeout from Q:recvfrom, looping again; cst=" << ConnectStatusStr(cst));

#if ENABLE_HEAVY_LOGGING
        // Non-fatal assertion
        if (cst == CONN_REJECT) // Might be returned by processRendezvous
        {
            LOGC(cnlog.Error,
                 log << CONID()
                     << "startConnect: IPE: cst=REJECT NOT EXPECTED HERE, the loop should've been interrupted!");
            break;
        }
#endif

        if (steady_clock::now() > ttl_time)
        {
            // timeout
            e = CUDTException(MJ_SETUP, MN_TIMEOUT, 0);
            m_RejectReason = SRT_REJ_TIMEOUT;
            HLOGC(cnlog.Debug,
                  log << CONID() << "startConnect: TTL time " << FormatTime(ttl_time) << " exceeded, TIMEOUT.");
            break;
        }
    }

    // <--- OUTSIDE-LOOP
    // Here will fall the break when not CONN_CONTINUE.
    // CONN_RENDEZVOUS is handled by processRendezvous.
    // CONN_ACCEPT will skip this and pass on.
    if (cst == CONN_REJECT)
    {
        e = CUDTException(MJ_SETUP, MN_REJECTED, 0);
    }

    if (e.getErrorCode() == 0)
    {
        if (m_bClosing)                                    // if the socket is closed before connection...
            e = CUDTException(MJ_SETUP, MN_CLOSED, 0);
        else if (m_ConnRes.m_iReqType > URQ_FAILURE_TYPES) // connection request rejected
        {
            m_RejectReason = RejectReasonForURQ(m_ConnRes.m_iReqType);
            e              = CUDTException(MJ_SETUP, MN_REJECTED, 0);
        }
        else if ((!m_config.bRendezvous) && (m_ConnRes.m_iISN != m_iISN)) // secuity check
            e = CUDTException(MJ_SETUP, MN_SECURITY, 0);
    }

    if (e.getErrorCode() != 0)
    {
        m_bConnecting = false;
        // The process is to be abnormally terminated, remove the connector
        // now because most likely no other processing part has done anything with it.
        m_pRcvQueue->removeConnector(m_SocketID);
        throw e;
    }

    HLOGC(cnlog.Debug,
          log << CONID() << "startConnect: handshake exchange succeeded.");

    // Parameters at the end.
    HLOGC(cnlog.Debug,
          log << CONID() << "startConnect: END. Parameters: mss=" << m_config.iMSS
              << " max-cwnd-size=" << m_CongCtl->cgWindowMaxSize() << " cwnd-size=" << m_CongCtl->cgWindowSize()
              << " rtt=" << m_iSRTT << " bw=" << m_iBandwidth);
}

// Asynchronous connection
EConnectStatus srt::CUDT::processAsyncConnectResponse(const CPacket &pkt) ATR_NOEXCEPT
{
    EConnectStatus cst = CONN_CONTINUE;
    CUDTException  e;

    ScopedLock cg(m_ConnectionLock);
    HLOGC(cnlog.Debug, log << CONID() << "processAsyncConnectResponse: got response for connect request, processing");
    cst = processConnectResponse(pkt, &e);

    HLOGC(cnlog.Debug,
          log << CONID() << "processAsyncConnectResponse: response processing result: " << ConnectStatusStr(cst)
              << "; REQ-TIME LOW to enforce immediate response");
    m_tsLastReqTime = steady_clock::time_point();

    return cst;
}

bool srt::CUDT::processAsyncConnectRequest(EReadStatus         rst,
                                      EConnectStatus      cst,
                                      const CPacket*      pResponse /*[[nullable]]*/,
                                      const sockaddr_any& serv_addr)
{
    // IMPORTANT!

    // This function is called, still asynchronously, but in the order
    // of call just after the call to the above processAsyncConnectResponse.
    // This should have got the original value returned from
    // processConnectResponse through processAsyncConnectResponse.

    CPacket request;
    request.setControl(UMSG_HANDSHAKE);
    request.allocate(m_iMaxSRTPayloadSize);
    const steady_clock::time_point now = steady_clock::now();
    setPacketTS(request, now);

    HLOGC(cnlog.Debug,
          log << CONID() << "processAsyncConnectRequest: REQ-TIME: HIGH. Should prevent too quick responses.");
    m_tsLastReqTime = now;
    // ID = 0, connection request
    request.m_iID = !m_config.bRendezvous ? 0 : m_ConnRes.m_iID;

    bool status = true;

    ScopedLock cg(m_ConnectionLock);
    if (!m_bOpened) // Check the socket has not been closed before already.
        return false;

    if (cst == CONN_RENDEZVOUS)
    {
        HLOGC(cnlog.Debug, log << CONID() << "processAsyncConnectRequest: passing to processRendezvous");
        cst = processRendezvous(pResponse, serv_addr, rst, (request));
        if (cst == CONN_ACCEPT)
        {
            HLOGC(cnlog.Debug,
                  log << CONID()
                      << "processAsyncConnectRequest: processRendezvous completed the process and responded by itself. "
                         "Done.");
            return true;
        }

        if (cst != CONN_CONTINUE)
        {
            // processRendezvous already set the reject reason
            LOGC(cnlog.Warn,
                 log << CONID()
                     << "processAsyncConnectRequest: REJECT reported from processRendezvous, not processing further.");
            status = false;
        }
    }
    else if (cst == CONN_REJECT)
    {
        // m_RejectReason already set at worker_ProcessAddressedPacket.
        LOGC(cnlog.Warn,
             log << CONID() << "processAsyncConnectRequest: REJECT reported from HS processing: "
                 << srt_rejectreason_str(m_RejectReason) << " - not processing further");
        // m_tsLastReqTime = steady_clock::time_point(); XXX ?
        return false;
    }
    else
    {
        // (this procedure will be also run for HSv4 rendezvous)
        HLOGC(cnlog.Debug,
              log << CONID() << "processAsyncConnectRequest: serializing HS: buffer size=" << request.getLength());
        if (!createSrtHandshake(SRT_CMD_HSREQ, SRT_CMD_KMREQ, 0, 0, (request), (m_ConnReq)))
        {
            // All 'false' returns from here are IPE-type, mostly "invalid argument" plus "all keys expired".
            LOGC(cnlog.Error,
                 log << CONID() << "IPE: processAsyncConnectRequest: createSrtHandshake failed, dismissing.");
            status = false;
        }
        else
        {
            HLOGC(cnlog.Debug,
                  log << CONID()
                      << "processAsyncConnectRequest: sending HS reqtype=" << RequestTypeStr(m_ConnReq.m_iReqType)
                      << " to socket " << request.m_iID << " size=" << request.getLength());
        }
    }

    if (!status)
    {
        return false;
        /* XXX Shouldn't it send a single response packet for the rejection?
        // Set the version to 0 as "handshake rejection" status and serialize it
        CHandShake zhs;
        size_t size = request.getLength();
        zhs.store_to((request.m_pcData), (size));
        request.setLength(size);
        */
    }

    HLOGC(cnlog.Debug,
          log << CONID() << "processAsyncConnectRequest: setting REQ-TIME HIGH, SENDING HS:" << m_ConnReq.show());
    m_tsLastReqTime = steady_clock::now();
    m_pSndQueue->sendto(serv_addr, request);
    return status;
}

void srt::CUDT::cookieContest()
{
    if (m_SrtHsSide != HSD_DRAW)
        return;

    LOGC(cnlog.Debug,
         log << CONID() << "cookieContest: agent=" << m_ConnReq.m_iCookie << " peer=" << m_ConnRes.m_iCookie);

    // Here m_ConnReq.m_iCookie is a local cookie value sent in connection request to the peer.
    // m_ConnRes.m_iCookie is a cookie value sent by the peer in its connection request.
    if (m_ConnReq.m_iCookie == 0 || m_ConnRes.m_iCookie == 0)
    {
        // Note that it's virtually impossible that Agent's cookie is not ready, this
        // shall be considered IPE.
        // Not all cookies are ready, don't start the contest.
        return;
    }

    // INITIATOR/RESPONDER role is resolved by COOKIE CONTEST.
    //
    // The cookie contest must be repeated every time because it
    // may change the state at some point.
    // 
    // In SRT v1.4.3 and prior the below subtraction was performed in 32-bit arithmetic.
    // The result of subtraction can overflow 32-bits. 
    // Example
    // m_ConnReq.m_iCookie = -1480577720;
    // m_ConnRes.m_iCookie = 811599203;
    // int64_t llBetterCookie = -1480577720 - 811599203 = -2292176923 (FFFF FFFF 7760 27E5);
    // int32_t iBetterCookie  = 2002790373 (7760 27E5);
    // 
    // Now 64-bit arithmetic is used to calculate the actual result of subtraction.
    // The 31-st bit is then checked to check if the resulting is negative in 32-bit aritmetics.
    // This way the old contest behavior is preserved, and potential compiler optimisations are avoided.
    const int64_t contest = int64_t(m_ConnReq.m_iCookie) - int64_t(m_ConnRes.m_iCookie);

    if ((contest & 0xFFFFFFFF) == 0)
    {
        // DRAW! The only way to continue would be to force the
        // cookies to be regenerated and to start over. But it's
        // not worth a shot - this is an extremely rare case.
        // This can simply do reject so that it can be started again.

        // Pretend then that the cookie contest wasn't done so that
        // it's done again. Cookies are baked every time anew, however
        // the successful initial contest remains valid no matter how
        // cookies will change.

        m_SrtHsSide = HSD_DRAW;
        return;
    }

    if (contest & 0x80000000)
    {
        m_SrtHsSide = HSD_RESPONDER;
        return;
    }

    m_SrtHsSide = HSD_INITIATOR;
}

// This function should complete the data for KMX needed for an out-of-band
// handshake response. Possibilities are:
// - There's no KMX (including first responder's handshake in rendezvous). This writes 0 to w_kmdatasize.
// - The encryption status is failure. Respond with fail code and w_kmdatasize = 1.
// - The last KMX was successful. Respond with the original kmdata and their size in w_kmdatasize.
EConnectStatus srt::CUDT::craftKmResponse(uint32_t* aw_kmdata, size_t& w_kmdatasize)
{
    // If the last CONCLUSION message didn't contain the KMX extension, there's
    // no key recorded yet, so it can't be extracted. Mark this w_kmdatasize empty though.
    int hs_flags = SrtHSRequest::SRT_HSTYPE_HSFLAGS::unwrap(m_ConnRes.m_iType);
    if (IsSet(hs_flags, CHandShake::HS_EXT_KMREQ))
    {
        // m_pCryptoControl can be NULL if the socket has been closed already. See issue #2231.
        if (!m_pCryptoControl)
        {
            m_RejectReason = SRT_REJ_IPE;
            LOGC(cnlog.Error,
                 log << CONID() << "IPE: craftKmResponse needs to send KM, but CryptoControl does not exist."
                     << " Socket state: connected=" << boolalpha << m_bConnected << ", connecting=" << m_bConnecting
                     << ", broken=" << m_bBroken << ", opened " << m_bOpened << ", closing=" << m_bClosing << ".");
            return CONN_REJECT;
        }
        // This is a periodic handshake update, so you need to extract the KM data from the
        // first message, provided that it is there.
        size_t msgsize = m_pCryptoControl->getKmMsg_size(0);
        if (msgsize == 0)
        {
            switch (m_pCryptoControl->m_RcvKmState)
            {
                // If the KMX process ended up with a failure, the KMX is not recorded.
                // In this case as the KMRSP answer the "failure status" should be crafted.
            case SRT_KM_S_NOSECRET:
            case SRT_KM_S_BADSECRET:
                {
                    HLOGC(cnlog.Debug,
                          log << CONID() << "craftKmResponse: No KMX recorded, status = "
                              << KmStateStr(m_pCryptoControl->m_RcvKmState) << ". Respond it.");

                    // Just do the same thing as in CCryptoControl::processSrtMsg_KMREQ for that case,
                    // that is, copy the NOSECRET code into KMX message.
                    memcpy((aw_kmdata), &m_pCryptoControl->m_RcvKmState, sizeof(int32_t));
                    w_kmdatasize = 1;
                }
                break; // Treat as ACCEPT in general; might change to REJECT on enforced-encryption

            default:
                // Remaining values:
                // UNSECURED: should not fall here at all
                // SECURING: should not happen in HSv5
                // SECURED: should have received the recorded KMX correctly (getKmMsg_size(0) > 0)
                {
                    m_RejectReason = SRT_REJ_IPE;
                    // Remaining situations:
                    // - password only on this site: shouldn't be considered to be sent to a no-password site
                    LOGC(cnlog.Error,
                         log << CONID() << "craftKmResponse: IPE: PERIODIC HS: NO KMREQ RECORDED KMSTATE: RCV="
                             << KmStateStr(m_pCryptoControl->m_RcvKmState)
                             << " SND=" << KmStateStr(m_pCryptoControl->m_SndKmState));
                    return CONN_REJECT;
                }
                break;
            }
        }
        else
        {
            w_kmdatasize = msgsize / 4;
            if (msgsize > w_kmdatasize * 4)
            {
                // Sanity check
                LOGC(cnlog.Error, log << CONID() << "IPE: KMX data not aligned to 4 bytes! size=" << msgsize);
                memset((aw_kmdata + (w_kmdatasize * 4)), 0, msgsize - (w_kmdatasize * 4));
                ++w_kmdatasize;
            }

            HLOGC(cnlog.Debug,
                  log << CONID() << "craftKmResponse: getting KM DATA from the fore-recorded KMX from KMREQ, size="
                      << w_kmdatasize);
            memcpy((aw_kmdata), m_pCryptoControl->getKmMsg_data(0), msgsize);
        }
    }
    else
    {
        HLOGC(cnlog.Debug, log << CONID() << "craftKmResponse: no KMX flag - not extracting KM data for KMRSP");
        w_kmdatasize = 0;
    }

    return CONN_ACCEPT;
}

EConnectStatus srt::CUDT::processRendezvous(
    const CPacket* pResponse /*[[nullable]]*/, const sockaddr_any& serv_addr,
    EReadStatus rst, CPacket& w_reqpkt)
{
    if (m_RdvState == CHandShake::RDV_CONNECTED)
    {
        HLOGC(cnlog.Debug, log << CONID() << "processRendezvous: already in CONNECTED state.");
        return CONN_ACCEPT;
    }

    uint32_t kmdata[SRTDATA_MAXSIZE];
    size_t   kmdatasize = SRTDATA_MAXSIZE;

    cookieContest();

    // We know that the other side was contacted and the other side has sent
    // the handshake message - we know then both cookies. If it's a draw, it's
    // a very rare case of creating identical cookies.
    if (m_SrtHsSide == HSD_DRAW)
    {
        m_RejectReason = SRT_REJ_RDVCOOKIE;
        LOGC(cnlog.Error,
             log << CONID() << "COOKIE CONTEST UNRESOLVED: can't assign connection roles, please wait another minute.");
        return CONN_REJECT;
    }

    UDTRequestType rsp_type = URQ_FAILURE_TYPES; // just to track uninitialized errors

    // We can assume that the Handshake packet received here as 'response'
    // is already serialized in m_ConnRes. Check extra flags that are meaningful
    // for further processing here.

    int  ext_flags       = SrtHSRequest::SRT_HSTYPE_HSFLAGS::unwrap(m_ConnRes.m_iType);
    bool needs_extension = ext_flags != 0; // Initial value: received HS has extensions.
    bool needs_hsrsp;
    rendezvousSwitchState((rsp_type), (needs_extension), (needs_hsrsp));
    if (rsp_type > URQ_FAILURE_TYPES)
    {
        m_RejectReason = RejectReasonForURQ(rsp_type);
        HLOGC(cnlog.Debug,
              log << CONID()
                  << "processRendezvous: rejecting due to switch-state response: " << RequestTypeStr(rsp_type));
        return CONN_REJECT;
    }
    checkUpdateCryptoKeyLen("processRendezvous", m_ConnRes.m_iType);

    // We have three possibilities here as it comes to HSREQ extensions:

    // 1. The agent is loser in attention state, it sends EMPTY conclusion (without extensions)
    // 2. The agent is loser in initiated state, it interprets incoming HSREQ and creates HSRSP
    // 3. The agent is winner in attention or fine state, it sends HSREQ extension
    m_ConnReq.m_iReqType  = rsp_type;
    m_ConnReq.m_extension = needs_extension;

    // This must be done before prepareConnectionObjects(), because it sets ISN and m_iMaxSRTPayloadSize needed to create buffers.
    if (!applyResponseSettings())
    {
        LOGC(cnlog.Error, log << CONID() << "processRendezvous: rogue peer");
        return CONN_REJECT;
    }

    // The CryptoControl must be created before interpreting and creating HSv5
    // extensions because the it will be used there.
    if (!createCrypter(m_SrtHsSide, m_ConnRes.v5()))
    {
        // m_RejectReason already handled
        HLOGC(cnlog.Debug,
              log << CONID() << "processRendezvous: rejecting due to problems in prepareConnectionObjects.");
        return CONN_REJECT;
    }

    // Case 2.
    if (needs_hsrsp)
    {
        // This means that we have received HSREQ extension with the handshake, so we need to interpret
        // it and craft the response.
        if (rst == RST_OK)
        {
            // We have JUST RECEIVED packet in this session (not that this is called as periodic update).
            // Sanity check
            m_tsLastReqTime = steady_clock::time_point();
            if (!pResponse || pResponse->getLength() == size_t(-1))
            {
                m_RejectReason = SRT_REJ_IPE;
                LOGC(cnlog.Fatal,
                     log << CONID() << "IPE: rst=RST_OK, but the packet has set -1 length - REJECTING (REQ-TIME: LOW)");
                return CONN_REJECT;
            }

            if (!interpretSrtHandshake(m_ConnRes, *pResponse, kmdata, &kmdatasize))
            {
                HLOGC(cnlog.Debug,
                      log << CONID() << "processRendezvous: rejecting due to problems in interpretSrtHandshake REQ-TIME: LOW.");
                return CONN_REJECT;
            }

            if (!prepareBuffers(NULL))
            {
                HLOGC(cnlog.Debug,
                      log << "processRendezvous: rejecting due to problems in prepareBuffers REQ-TIME: LOW.");
                return CONN_REJECT;
            }

            updateAfterSrtHandshake(HS_VERSION_SRT1);

            // Pass on, inform about the shortened response-waiting period.
            HLOGC(cnlog.Debug, log << CONID() << "processRendezvous: setting REQ-TIME: LOW. Forced to respond immediately.");
        }
        else
        {
            // This is a repeated handshake, so you can't use the incoming data to
            // prepare data for createSrtHandshake. They have to be extracted from inside.
            EConnectStatus conn = craftKmResponse((kmdata), (kmdatasize));
            if (conn != CONN_ACCEPT)
                return conn;
        }

        // No matter the value of needs_extension, the extension is always needed
        // when HSREQ was interpreted (to store HSRSP extension).
        m_ConnReq.m_extension = true;

        HLOGC(cnlog.Debug,
              log << CONID()
                  << "processRendezvous: HSREQ extension ok, creating HSRSP response. kmdatasize=" << kmdatasize);

        w_reqpkt.setLength(m_iMaxSRTPayloadSize);
        if (!createSrtHandshake(SRT_CMD_HSRSP, SRT_CMD_KMRSP,
                    kmdata, kmdatasize,
                    (w_reqpkt), (m_ConnReq)))
        {
            HLOGC(cnlog.Debug,
                  log << CONID()
                      << "processRendezvous: rejecting due to problems in createSrtHandshake. REQ-TIME: LOW");
            m_tsLastReqTime = steady_clock::time_point();
            return CONN_REJECT;
        }

        // This means that it has received URQ_CONCLUSION with HSREQ, agent is then in RDV_FINE
        // state, it sends here URQ_CONCLUSION with HSREQ/KMREQ extensions and it awaits URQ_AGREEMENT.
        return CONN_CONTINUE;
    }

    // Special case: if URQ_AGREEMENT is to be sent, when this side is INITIATOR,
    // then it must have received HSRSP, so it must interpret it. Otherwise it would
    // end up with URQ_DONE, which means that it is the other side to interpret HSRSP.
    if (m_SrtHsSide == HSD_INITIATOR && m_ConnReq.m_iReqType == URQ_AGREEMENT)
    {
        // The same is done in CUDT::postConnect(), however this section will
        // not be done in case of rendezvous. The section in postConnect() is
        // predicted to run only in regular CALLER handling.

        if (rst != RST_OK || !pResponse || pResponse->getLength() == size_t(-1))
        {
            // Actually the -1 length would be an IPE, but it's likely that this was reported already.
            HLOGC(
                cnlog.Debug,
                log << CONID()
                    << "processRendezvous: no INCOMING packet, NOT interpreting extensions (relying on exising data)");
        }
        else
        {
            HLOGC(cnlog.Debug,
                  log << CONID() << "processRendezvous: INITIATOR, will send AGREEMENT - interpreting HSRSP extension");
            if (!interpretSrtHandshake(m_ConnRes, *pResponse, 0, 0))
            {
                // m_RejectReason is already set, so set the reqtype accordingly
                m_ConnReq.m_iReqType = URQFailure(m_RejectReason);
            }

            if (!prepareBuffers(NULL))
            {
                HLOGC(cnlog.Debug,
                      log << "processRendezvous: rejecting due to problems in prepareBuffers REQ-TIME: LOW.");
                return CONN_REJECT;
            }
        }
        // This should be false, make a kinda assert here.
        if (needs_extension)
        {
            LOGC(cnlog.Fatal,
                 log << CONID() << "IPE: INITIATOR responding AGREEMENT should declare no extensions to HS");
            m_ConnReq.m_extension = false;
        }
        updateAfterSrtHandshake(HS_VERSION_SRT1);
    }

    HLOGC(cnlog.Debug,
          log << CONID() << "processRendezvous: COOKIES Agent/Peer: " << m_ConnReq.m_iCookie << "/"
              << m_ConnRes.m_iCookie << " HSD:" << (m_SrtHsSide == HSD_INITIATOR ? "initiator" : "responder")
              << " STATE:" << CHandShake::RdvStateStr(m_RdvState) << " ...");

    if (rsp_type == URQ_DONE)
    {
        HLOGC(cnlog.Debug, log << CONID() << "... WON'T SEND any response, both sides considered connected");
    }
    else
    {
        HLOGC(cnlog.Debug,
              log << CONID() << "... WILL SEND " << RequestTypeStr(rsp_type) << " "
                  << (m_ConnReq.m_extension ? "with" : "without") << " SRT HS extensions");
    }

    // This marks the information for the serializer that
    // the SRT handshake extension is required.
    // Rest of the data will be filled together with
    // serialization.
    m_ConnReq.m_extension = needs_extension;

    w_reqpkt.setLength(m_iMaxSRTPayloadSize);
    if (m_RdvState == CHandShake::RDV_CONNECTED)
    {
        int cst = postConnect(pResponse, true, 0);
        if (cst == CONN_REJECT)
        {
            // m_RejectReason already set
            HLOGC(cnlog.Debug, log << CONID() << "processRendezvous: rejecting due to problems in postConnect.");
            return CONN_REJECT;
        }
    }

    // URQ_DONE or URQ_AGREEMENT can be the result if the state is RDV_CONNECTED.
    // If URQ_DONE, then there's nothing to be done, when URQ_AGREEMENT then return
    // CONN_CONTINUE to make the caller send again the contents if the packet buffer,
    // this time with URQ_AGREEMENT message, but still consider yourself connected.
    if (rsp_type == URQ_DONE)
    {
        HLOGC(cnlog.Debug, log << CONID() << "processRendezvous: rsp=DONE, reporting ACCEPT (nothing to respond)");
        return CONN_ACCEPT;
    }

    // createSrtHandshake moved here because if the above conditions are satisfied,
    // no response is going to be send, so nothing needs to be "created".

    // needs_extension here distinguishes between cases 1 and 3.
    // NOTE: in case when interpretSrtHandshake was run under the conditions above (to interpret HSRSP),
    // then createSrtHandshake below will create only empty AGREEMENT message.
    if (!createSrtHandshake(SRT_CMD_HSREQ, SRT_CMD_KMREQ, 0, 0,
                (w_reqpkt), (m_ConnReq)))
    {
        // m_RejectReason already set
        LOGC(cnlog.Warn, log << CONID() << "createSrtHandshake failed (IPE?), connection rejected. REQ-TIME: LOW");
        m_tsLastReqTime = steady_clock::time_point();
        return CONN_REJECT;
    }

    if (rsp_type == URQ_AGREEMENT && m_RdvState == CHandShake::RDV_CONNECTED)
    {
        // We are using our own serialization method (not the one called after
        // processConnectResponse, this is skipped in case when this function
        // is called), so we can also send this immediately. Agreement must be
        // sent just once and the party must switch into CONNECTED state - in
        // contrast to CONCLUSION messages, which should be sent in loop repeatedly.
        //
        // Even though in theory the AGREEMENT message sent just once may miss
        // the target (as normal thing in UDP), this is little probable to happen,
        // and this doesn't matter much because even if the other party doesn't
        // get AGREEMENT, but will get payload or KEEPALIVE messages, it will
        // turn into connected state as well. The AGREEMENT is rather kinda
        // catalyzer here and may turn the entity on the right track faster. When
        // AGREEMENT is missed, it may have kinda initial tearing.

        const steady_clock::time_point now = steady_clock::now();
        m_tsLastReqTime                    = now;
        setPacketTS(w_reqpkt, now);
        HLOGC(cnlog.Debug,
              log << CONID()
                  << "processRendezvous: rsp=AGREEMENT, reporting ACCEPT and sending just this one, REQ-TIME HIGH.");

        m_pSndQueue->sendto(serv_addr, w_reqpkt);

        return CONN_ACCEPT;
    }

    if (rst == RST_OK)
    {
        // the request time must be updated so that the next handshake can be sent out immediately
        HLOGC(cnlog.Debug,
              log << "processRendezvous: rsp=" << RequestTypeStr(m_ConnReq.m_iReqType)
                  << " REQ-TIME: LOW to send immediately, consider yourself conencted");
        m_tsLastReqTime = steady_clock::time_point();
    }
    else
    {
        HLOGC(cnlog.Debug,
              log << CONID() << "processRendezvous: REQ-TIME: remains previous value, consider yourself connected");
    }
    return CONN_CONTINUE;
}

// [[using locked(m_ConnectionLock)]];
EConnectStatus srt::CUDT::processConnectResponse(const CPacket& response, CUDTException* eout) ATR_NOEXCEPT
{
    // NOTE: ASSUMED LOCK ON: m_ConnectionLock.

    // this is the 2nd half of a connection request. If the connection is setup successfully this returns 0.
    // Returned values:
    // - CONN_REJECT: there was some error when processing the response, connection should be rejected
    // - CONN_ACCEPT: the handshake is done and finished correctly
    // - CONN_CONTINUE: the induction handshake has been processed correctly, and expects CONCLUSION handshake

    if (!m_bConnecting)
        return CONN_REJECT;

    // This is required in HSv5 rendezvous, in which it should send the URQ_AGREEMENT message to
    // the peer, however switch to connected state.
    HLOGC(cnlog.Debug,
          log << CONID() << "processConnectResponse: TYPE:"
              << (response.isControl() ? MessageTypeStr(response.getType(), response.getExtendedType())
                                       : string("DATA")));
    // ConnectStatus res = CONN_REJECT; // used later for status - must be declared here due to goto POST_CONNECT.

    // For HSv4, the data sender is INITIATOR, and the data receiver is RESPONDER,
    // regardless of the connecting side affiliation. This will be changed for HSv5.
    bool          bidirectional = false;
    HandshakeSide hsd           = m_config.bDataSender ? HSD_INITIATOR : HSD_RESPONDER;
    // (defined here due to 'goto' below).

    // SRT peer may send the SRT handshake private message (type 0x7fff) before a keep-alive.

    // This condition is checked when the current agent is trying to do connect() in rendezvous mode,
    // but the peer was faster to send a handshake packet earlier. This makes it continue with connecting
    // process if the peer is already behaving as if the connection was already established.

    // This value will check either the initial value, which is less than SRT1, or
    // the value previously loaded to m_ConnReq during the previous handshake response.
    // For the initial form this value should not be checked.
    bool hsv5 = m_ConnRes.m_iVersion >= HS_VERSION_SRT1;

    if (m_config.bRendezvous &&
        (m_RdvState == CHandShake::RDV_CONNECTED   // somehow Rendezvous-v5 switched it to CONNECTED.
         || !response.isControl()                  // WAS A PAYLOAD PACKET.
         || (response.getType() == UMSG_KEEPALIVE) // OR WAS A UMSG_KEEPALIVE message.
         || (response.getType() == UMSG_EXT) // OR WAS a CONTROL packet of some extended type (i.e. any SRT specific)
         )
        // This may happen if this is an initial state in which the socket type was not yet set.
        // If this is a field that holds the response handshake record from the peer, this means that it wasn't received
        // yet. HSv5: added version check because in HSv5 the m_iType field has different meaning and it may be 0 in
        // case when the handshake does not carry SRT extensions.
        && (hsv5 || m_ConnRes.m_iType != UDT_UNDEFINED))
    {
        // a data packet or a keep-alive packet comes, which means the peer side is already connected
        // in this situation, the previously recorded response will be used
        // In HSv5 this situation is theoretically possible if this party has missed the URQ_AGREEMENT message.
        HLOGC(cnlog.Debug, log << CONID() << "processConnectResponse: already connected - pinning in");
        if (hsv5)
        {
            m_RdvState = CHandShake::RDV_CONNECTED;
        }

        return postConnect(&response, hsv5, eout);
    }

    if (!response.isControl(UMSG_HANDSHAKE))
    {
        m_RejectReason = SRT_REJ_ROGUE;
        if (!response.isControl())
        {
            LOGC(cnlog.Warn, log << CONID() << "processConnectResponse: received DATA while HANDSHAKE expected");
        }
        else
        {
            LOGC(cnlog.Error,
                 log << CONID()
                     << "processConnectResponse: CONFUSED: expected UMSG_HANDSHAKE as connection not yet established, "
                        "got: "
                     << MessageTypeStr(response.getType(), response.getExtendedType()));
        }
        return CONN_CONFUSED;
    }

    if (m_ConnRes.load_from(response.m_pcData, response.getLength()) == -1)
    {
        m_RejectReason = SRT_REJ_ROGUE;
        // Handshake data were too small to reach the Handshake structure. Reject.
        LOGC(cnlog.Error,
             log << CONID()
                 << "processConnectResponse: HANDSHAKE data buffer too small - possible blueboxing. Rejecting.");
        return CONN_REJECT;
    }

    HLOGC(cnlog.Debug, log << CONID() << "processConnectResponse: HS RECEIVED: " << m_ConnRes.show());
    if (m_ConnRes.m_iReqType > URQ_FAILURE_TYPES)
    {
        m_RejectReason = RejectReasonForURQ(m_ConnRes.m_iReqType);
        return CONN_REJECT;
    }

    if (size_t(m_ConnRes.m_iMSS) > CPacket::ETH_MAX_MTU_SIZE)
    {
        // Yes, we do abort to prevent buffer overrun. Set your MSS correctly
        // and you'll avoid problems.
        m_RejectReason = SRT_REJ_ROGUE;
        LOGC(cnlog.Fatal, log << CONID() << "MSS size " << m_config.iMSS << "exceeds MTU size!");
        return CONN_REJECT;
    }

    // (see createCrypter() call below)
    //
    // The CCryptoControl attached object must be created early
    // because it will be required to create a conclusion handshake in HSv5
    //
    if (m_config.bRendezvous)
    {
        // SANITY CHECK: A rendezvous socket should reject any caller requests (it's not a listener)
        if (m_ConnRes.m_iReqType == URQ_INDUCTION)
        {
            m_RejectReason = SRT_REJ_ROGUE;
            LOGC(cnlog.Error,
                 log << CONID()
                     << "processConnectResponse: Rendezvous-point received INDUCTION handshake (expected WAVEAHAND). "
                        "Rejecting.");
            return CONN_REJECT;
        }

        // The procedure for version 5 is completely different and changes the states
        // differently, so the old code will still maintain HSv4 the old way.

        if (m_ConnRes.m_iVersion > HS_VERSION_UDT4)
        {
            HLOGC(cnlog.Debug, log << CONID() << "processConnectResponse: Rendezvous HSv5 DETECTED.");
            return CONN_RENDEZVOUS; // --> will continue in CUDT::processRendezvous().
        }

        HLOGC(cnlog.Debug, log << CONID() << "processConnectResponse: Rendsezvous HSv4 DETECTED.");
        // So, here it has either received URQ_WAVEAHAND handshake message (while it should be in URQ_WAVEAHAND itself)
        // or it has received URQ_CONCLUSION/URQ_AGREEMENT message while this box has already sent URQ_WAVEAHAND to the
        // peer, and DID NOT send the URQ_CONCLUSION yet.

        if (m_ConnReq.m_iReqType == URQ_WAVEAHAND || m_ConnRes.m_iReqType == URQ_WAVEAHAND)
        {
            HLOGC(cnlog.Debug,
                  log << CONID() << "processConnectResponse: REQ-TIME LOW. got HS RDV. Agent state:"
                      << RequestTypeStr(m_ConnReq.m_iReqType) << " Peer HS:" << m_ConnRes.show());

            // Here we could have received WAVEAHAND or CONCLUSION.
            // For HSv4 simply switch to CONCLUSION for the sake of further handshake rolling.
            // For HSv5, make the cookie contest and basing on this decide, which party
            // should provide the HSREQ/KMREQ attachment.

           if (!createCrypter(hsd, false /* unidirectional */))
           {
               m_RejectReason = SRT_REJ_RESOURCE;
               m_ConnReq.m_iReqType = URQFailure(SRT_REJ_RESOURCE);
               // the request time must be updated so that the next handshake can be sent out immediately.
               m_tsLastReqTime = steady_clock::time_point();
               return CONN_REJECT;
           }

            m_ConnReq.m_iReqType = URQ_CONCLUSION;
            // the request time must be updated so that the next handshake can be sent out immediately.
            m_tsLastReqTime = steady_clock::time_point();
            return CONN_CONTINUE;
        }
        else
        {
            HLOGC(cnlog.Debug, log << CONID() << "processConnectResponse: Rendezvous HSv4 PAST waveahand");
        }
    }
    else
    {
        // set cookie
        if (m_ConnRes.m_iReqType == URQ_INDUCTION)
        {
            HLOGC(cnlog.Debug,
                  log << CONID() << "processConnectResponse: REQ-TIME LOW; got INDUCTION HS response (cookie:" << hex
                      << m_ConnRes.m_iCookie << " version:" << dec << m_ConnRes.m_iVersion
                      << "), sending CONCLUSION HS with this cookie");

            m_ConnReq.m_iCookie  = m_ConnRes.m_iCookie;
            m_ConnReq.m_iReqType = URQ_CONCLUSION;

            // Here test if the LISTENER has responded with version HS_VERSION_SRT1,
            // it means that it is HSv5 capable. It can still accept the HSv4 handshake.
            if (m_ConnRes.m_iVersion > HS_VERSION_UDT4)
            {
                const int hs_flags = SrtHSRequest::SRT_HSTYPE_HSFLAGS::unwrap(m_ConnRes.m_iType);

                if (hs_flags != SrtHSRequest::SRT_MAGIC_CODE)
                {
                    LOGC(cnlog.Warn,
                         log << CONID() << "processConnectResponse: Listener HSv5 did not set the SRT_MAGIC_CODE.");
                    m_RejectReason = SRT_REJ_ROGUE;
                    return CONN_REJECT;
                }

                checkUpdateCryptoKeyLen("processConnectResponse", m_ConnRes.m_iType);

                // This will catch HS_VERSION_SRT1 and any newer.
                // Set your highest version.
                m_ConnReq.m_iVersion = HS_VERSION_SRT1;
                // CONTROVERSIAL: use 0 as m_iType according to the meaning in HSv5.
                // The HSv4 client might not understand it, which means that agent
                // must switch itself to HSv4 rendezvous, and this time iType sould
                // be set to UDT_DGRAM value.
                m_ConnReq.m_iType = 0;

                // This marks the information for the serializer that
                // the SRT handshake extension is required.
                // Rest of the data will be filled together with
                // serialization.
                m_ConnReq.m_extension = true;

                // For HSv5, the caller is INITIATOR and the listener is RESPONDER.
                // The m_config.bDataSender value should be completely ignored and the
                // connection is always bidirectional.
                bidirectional = true;
                hsd           = HSD_INITIATOR;
                m_SrtHsSide   = hsd;
            }

            m_tsLastReqTime = steady_clock::time_point();
            if (!createCrypter(hsd, bidirectional))
            {
                m_RejectReason = SRT_REJ_RESOURCE;
                return CONN_REJECT;
            }
            // NOTE: This setup sets URQ_CONCLUSION and appropriate data in the handshake structure.
            // The full handshake to be sent will be filled back in the caller function -- CUDT::startConnect().
            return CONN_CONTINUE;
        }
    }

    return postConnect(&response, false, eout);
}

bool srt::CUDT::applyResponseSettings() ATR_NOEXCEPT
{
    if (!m_ConnRes.valid())
    {
        LOGC(cnlog.Error, log << CONID() << "applyResponseSettings: ROGUE HANDSHAKE - rejecting");
        m_RejectReason = SRT_REJ_ROGUE;
        return false;
    }

    // Re-configure according to the negotiated values.
    m_config.iMSS        = m_ConnRes.m_iMSS;
    m_iFlowWindowSize    = m_ConnRes.m_iFlightFlagSize;
    const int udpsize    = m_config.iMSS - CPacket::UDP_HDR_SIZE;
    m_iMaxSRTPayloadSize = udpsize - CPacket::HDR_SIZE;
    m_iPeerISN           = m_ConnRes.m_iISN;

    setInitialRcvSeq(m_iPeerISN);

    m_iRcvCurrPhySeqNo = CSeqNo::decseq(m_ConnRes.m_iISN);
    m_PeerID           = m_ConnRes.m_iID;
    memcpy((m_piSelfIP), m_ConnRes.m_piPeerIP, sizeof m_piSelfIP);

    HLOGC(cnlog.Debug,
          log << CONID() << "applyResponseSettings: HANSHAKE CONCLUDED. SETTING: payload-size=" << m_iMaxSRTPayloadSize
              << " mss=" << m_ConnRes.m_iMSS << " flw=" << m_ConnRes.m_iFlightFlagSize << " isn=" << m_ConnRes.m_iISN
              << " peerID=" << m_ConnRes.m_iID);

    return true;
}

EConnectStatus srt::CUDT::postConnect(const CPacket* pResponse, bool rendezvous, CUDTException *eout) ATR_NOEXCEPT
{
    if (m_ConnRes.m_iVersion < HS_VERSION_SRT1)
        m_tsRcvPeerStartTime = steady_clock::time_point(); // will be set correctly in SRT HS.

    // This procedure isn't being executed in rendezvous because
    // in rendezvous it's completed before calling this function.
    if (!rendezvous)
    {
        // The "local storage depleted" case shouldn't happen here, but
        // this is a theoretical path that needs prevention.
        bool ok = pResponse;
        if (!ok)
        {
            m_RejectReason = SRT_REJ_IPE;
            if (eout)
            {
                *eout = CUDTException(MJ_SETUP, MN_REJECTED, 0);
            }
            return CONN_REJECT;
        }

        // [[assert (pResponse != NULL)]];

        // NOTE: THIS function must be called before calling prepareConnectionObjects.
        // The reason why it's not part of prepareConnectionObjects is that the activities
        // done there are done SIMILAR way in acceptAndRespond, which also calls this
        // function. In fact, prepareConnectionObjects() represents the code that was
        // done separately in processConnectResponse() and acceptAndRespond(), so this way
        // this code is now common. Now acceptAndRespond() does "manually" something similar
        // to applyResponseSettings(), just a little bit differently. This SHOULD be made
        // common as a part of refactoring job, just needs a bit more time.
        //
        // Currently just this function must be called always BEFORE prepareConnectionObjects
        // everywhere except acceptAndRespond().
        ok = applyResponseSettings();

        // This will actually be done also in rendezvous HSv4,
        // however in this case the HSREQ extension will not be attached,
        // so it will simply go the "old way".
        // (&&: skip if failed already)
        // Must be called before interpretSrtHandshake() to create the CryptoControl.

        // May happen that 'response' contains a data packet that was sent in rendezvous mode.
        // In this situation the interpretation of handshake was already done earlier.
        ok = ok && pResponse->isControl();

        ok = ok && createCrypter(m_SrtHsSide, m_ConnRes.v5());
        ok = ok && interpretSrtHandshake(m_ConnRes, *pResponse, 0, 0);
        ok = ok && prepareBuffers(eout);

        if (!ok)
        {
            if (eout)
            {
                *eout = CUDTException(MJ_SETUP, MN_REJECTED, 0);
            }
            // m_RejectReason already set
            return CONN_REJECT;
        }
    }

    bool have_group = false;

    {
#if ENABLE_BONDING
        ScopedLock cl (uglobal().m_GlobControlLock);
        CUDTGroup* g = m_parent->m_GroupOf;
        if (g)
        {
            // This is the last moment when this can be done.
            // The updateAfterSrtHandshake call will copy the receiver
            // start time to the receiver buffer data, so the correct
            // value must be set before this happens.
            synchronizeWithGroup(g);
            have_group = true;
        }
#endif
    }

    if (!have_group)
    {
        // This function will be called internally inside
        // synchronizeWithGroup(). This is just more complicated.
        updateAfterSrtHandshake(m_ConnRes.m_iVersion);
    }

    CInfoBlock ib;
    ib.m_iIPversion = m_PeerAddr.family();
    CInfoBlock::convert(m_PeerAddr, ib.m_piIP);
    if (m_pCache->lookup(&ib) >= 0)
    {
        m_iSRTT      = ib.m_iSRTT;
        m_iRTTVar    = ib.m_iSRTT / 2;
        m_iBandwidth = ib.m_iBandwidth;
    }

#if SRT_DEBUG_RTT
    s_rtt_trace.trace(steady_clock::now(), "Connect", -1, -1,
                      m_bIsFirstRTTReceived, -1, m_iSRTT, m_iRTTVar);
#endif

    SRT_REJECT_REASON rr = setupCC();
    if (rr != SRT_REJ_UNKNOWN)
    {
        m_RejectReason = rr;
        return CONN_REJECT;
    }

    // And, I am connected too.
    m_bConnecting = false;

    // The lock on m_ConnectionLock should still be applied, but
    // the socket could have been started removal before this function
    // has started. Do a sanity check before you continue with the
    // connection process.
    CUDTSocket* s = uglobal().locateSocket(m_SocketID);
    if (s)
    {
        // The socket could be closed at this very moment.
        // Continue with removing the socket from the pending structures,
        // but prevent it from setting it as connected.
        m_bConnected  = true;

        // register this socket for receiving data packets
        m_pRNode->m_bOnList = true;
        m_pRcvQueue->setNewEntry(this);
    }

    // XXX Problem around CONN_CONFUSED!
    // If some too-eager packets were received from a listener
    // that thinks it's connected, but his last handshake was missed,
    // they are collected by CRcvQueue::storePkt. The removeConnector
    // function will want to delete them all, so it would be nice
    // if these packets can be re-delivered. Of course the listener
    // should be prepared to resend them (as every packet can be lost
    // on UDP), but it's kinda overkill when we have them already and
    // can dispatch them.

    // Remove from rendezvous queue (in this particular case it's
    // actually removing the socket that undergoes asynchronous HS processing).
    // Removing at THIS point because since when setNewEntry is called,
    // the next iteration in the CRcvQueue::worker loop will be dispatching
    // packets normally, as within-connection, so the "connector" won't
    // play any role since this time.
    // The connector, however, must stay alive until the setNewEntry is called
    // because otherwise the packets that are coming for this socket before the
    // connection process is complete will be rejected as "attack", instead of
    // being enqueued for later pickup from the queue.
    m_pRcvQueue->removeConnector(m_SocketID);

    // Ok, no more things to be done as per "clear connecting state"
    if (!s)
    {
        LOGC(cnlog.Error, log << CONID() << "Connection broken in the process - socket closed");
        m_RejectReason = SRT_REJ_CLOSE;
        if (eout)
        {
            *eout = CUDTException(MJ_CONNECTION, MN_CONNLOST, 0);
        }
        return CONN_REJECT;
    }

    // copy address information of local node
    // the local port must be correctly assigned BEFORE CUDT::startConnect(),
    // otherwise if startConnect() fails, the multiplexer cannot be located
    // by garbage collection and will cause leak
    s->core().m_pSndQueue->m_pChannel->getSockAddr((s->m_SelfAddr));
    CIPAddress::pton((s->m_SelfAddr), s->core().m_piSelfIP, m_PeerAddr);

    //int token = -1;
#if ENABLE_BONDING
    {
        ScopedLock cl (uglobal().m_GlobControlLock);
        CUDTGroup* g = m_parent->m_GroupOf;
        if (g)
        {
            // XXX this might require another check of group type.
            // For redundancy group, at least, update the status in the group.

            // LEAVING as comment for historical reasons. Locking is here most
            // likely not necessary because the socket cannot be removed from the
            // group until the socket isn't removed, and this requires locking of
            // m_GlobControlLock. This should ensure that when m_GroupOf is
            // not NULL, m_GroupMemberData is also valid.
            // ScopedLock glock(g->m_GroupLock);

            HLOGC(cnlog.Debug, log << "group: Socket @" << m_parent->m_SocketID << " fresh connected, setting IDLE");

            groups::SocketData* gi       = m_parent->m_GroupMemberData;
            gi->sndstate   = SRT_GST_IDLE;
            gi->rcvstate   = SRT_GST_IDLE;
            gi->laststatus = SRTS_CONNECTED;
            //token = gi->token;
            g->setGroupConnected();
        }
    }
#endif

    s->m_Status = SRTS_CONNECTED;

    // acknowledde any waiting epolls to write
    uglobal().m_EPoll.update_events(m_SocketID, m_sPollID, SRT_EPOLL_CONNECT, true);

    CGlobEvent::triggerEvent();

/* XXX Likely it should NOT be called here for two reasons:

  - likely lots of mutexes are locked here so any
    API call from here might cause a deadlock
  - if called from an asynchronous connection process, it was
    already called from inside updateConnStatus
  - if called from startConnect (synchronous mode), it is even wrong.

    if (m_cbConnectHook)
    {
        CALLBACK_CALL(m_cbConnectHook, m_SocketID, SRT_SUCCESS, m_PeerAddr.get(), token);
    }

    */

    LOGC(cnlog.Note, log << CONID() << "Connection established to: " << m_PeerAddr.str());

    return CONN_ACCEPT;
}

void srt::CUDT::checkUpdateCryptoKeyLen(const char *loghdr SRT_ATR_UNUSED, int32_t typefield)
{
    int enc_flags = SrtHSRequest::SRT_HSTYPE_ENCFLAGS::unwrap(typefield);

    // potentially 0-7 values are possible.
    // When 0, don't change anything - it should rely on the value 0.
    // When 1, 5, 6, 7, this is kinda internal error - ignore.
    if (enc_flags >= 2 && enc_flags <= 4) // 2 = 128, 3 = 192, 4 = 256
    {
        int rcv_pbkeylen = SrtHSRequest::SRT_PBKEYLEN_BITS::wrap(enc_flags);
        if (m_config.iSndCryptoKeyLen == 0)
        {
            m_config.iSndCryptoKeyLen = rcv_pbkeylen;
            HLOGC(cnlog.Debug,
                  log << CONID() << loghdr
                      << ": PBKEYLEN adopted from advertised value: " << m_config.iSndCryptoKeyLen);
        }
        else if (m_config.iSndCryptoKeyLen != rcv_pbkeylen)
        {
            // Conflict. Use SRTO_SENDER flag to check if this side should accept
            // the enforcement, otherwise simply let it win.
            if (!m_config.bDataSender)
            {
                LOGC(cnlog.Warn,
                     log << CONID() << loghdr << ": PBKEYLEN conflict - OVERRIDDEN " << m_config.iSndCryptoKeyLen
                         << " by " << rcv_pbkeylen << " from PEER (as AGENT is not SRTO_SENDER)");
                m_config.iSndCryptoKeyLen = rcv_pbkeylen;
            }
            else
            {
                LOGC(cnlog.Warn,
                     log << CONID() << loghdr << ": PBKEYLEN conflict - keep " << m_config.iSndCryptoKeyLen
                         << "; peer-advertised PBKEYLEN " << rcv_pbkeylen << " rejected because Agent is SRTO_SENDER");
            }
        }
    }
    else if (enc_flags != 0)
    {
        LOGC(cnlog.Error, log << CONID() << loghdr << ": IPE: enc_flags outside allowed 2, 3, 4: " << enc_flags);
    }
    else
    {
        HLOGC(cnlog.Debug, log << CONID() << loghdr << ": No encryption flags found in type field: " << typefield);
    }
}

// Rendezvous
void srt::CUDT::rendezvousSwitchState(UDTRequestType& w_rsptype, bool& w_needs_extension, bool& w_needs_hsrsp)
{
    UDTRequestType req           = m_ConnRes.m_iReqType;
    int            hs_flags      = SrtHSRequest::SRT_HSTYPE_HSFLAGS::unwrap(m_ConnRes.m_iType);
    bool           has_extension = !!hs_flags; // it holds flags, if no flags, there are no extensions.

    const HandshakeSide &hsd = m_SrtHsSide;
    // Note important possibilities that are considered here:

    // 1. The serial arrangement. This happens when one party has missed the
    // URQ_WAVEAHAND message, it sent its own URQ_WAVEAHAND message, and then the
    // firstmost message it received from the peer is URQ_CONCLUSION, as a response
    // for agent's URQ_WAVEAHAND.
    //
    // In this case, Agent switches to RDV_FINE state and Peer switches to RDV_ATTENTION state.
    //
    // 2. The parallel arrangement. This happens when the URQ_WAVEAHAND message sent
    // by both parties are almost in a perfect synch (a rare, but possible case). In this
    // case, both parties receive one another's URQ_WAVEAHAND message and both switch to
    // RDV_ATTENTION state.
    //
    // It's not possible to predict neither which arrangement will happen, or which
    // party will be RDV_FINE in case when the serial arrangement has happened. What
    // will actually happen will depend on random conditions.
    //
    // No matter this randomity, we have a limited number of possible conditions:
    //
    // Stating that "agent" is the party that has received the URQ_WAVEAHAND in whatever
    // arrangement, we are certain, that "agent" switched to RDV_ATTENTION, and peer:
    //
    // - switched to RDV_ATTENTION state (so, both are in the same state independently)
    // - switched to RDV_FINE state (so, the message interchange is actually more-less sequenced)
    //
    // In particular, there's no possibility of a situation that both are in RDV_FINE state
    // because the agent can switch to RDV_FINE state only if it received URQ_CONCLUSION from
    // the peer, while the peer could not send URQ_CONCLUSION without switching off RDV_WAVING
    // (actually to RDV_ATTENTION). There's also no exit to RDV_FINE from RDV_ATTENTION.

    // DEFAULT STATEMENT: don't attach extensions to URQ_CONCLUSION, neither HSREQ nor HSRSP.
    w_needs_extension = false;
    w_needs_hsrsp     = false;

    string reason;

#if ENABLE_HEAVY_LOGGING

    HLOGC(cnlog.Debug, log << CONID() << "rendezvousSwitchState: HS: " << m_ConnRes.show());

    struct LogAtTheEnd
    {
        CHandShake::RendezvousState        ost;
        UDTRequestType                     orq;
        const CHandShake::RendezvousState &nst;
        const UDTRequestType &             nrq;
        bool &                             needext;
        bool &                             needrsp;
        string &                           reason;

        ~LogAtTheEnd()
        {
            HLOGC(cnlog.Debug,
                  log << "rendezvousSwitchState: STATE[" << CHandShake::RdvStateStr(ost) << "->"
                      << CHandShake::RdvStateStr(nst) << "] REQTYPE[" << RequestTypeStr(orq) << "->"
                      << RequestTypeStr(nrq) << "] "
                      << "ext:" << (needext ? (needrsp ? "HSRSP" : "HSREQ") : "NONE")
                      << (reason == "" ? string() : "reason:" + reason));
        }
    } l_logend = {m_RdvState, req, m_RdvState, w_rsptype, w_needs_extension, w_needs_hsrsp, reason};

#endif

    switch (m_RdvState)
    {
    case CHandShake::RDV_INVALID:
        return;

    case CHandShake::RDV_WAVING:
    {
        if (req == URQ_WAVEAHAND)
        {
            m_RdvState = CHandShake::RDV_ATTENTION;

            // NOTE: if this->isWinner(), attach HSREQ
            w_rsptype = URQ_CONCLUSION;
            if (hsd == HSD_INITIATOR)
                w_needs_extension = true;
            return;
        }

        if (req == URQ_CONCLUSION)
        {
            m_RdvState = CHandShake::RDV_FINE;
            w_rsptype   = URQ_CONCLUSION;

            w_needs_extension = true; // (see below - this needs to craft either HSREQ or HSRSP)
            // if this->isWinner(), then craft HSREQ for that response.
            // if this->isLoser(), then this packet should bring HSREQ, so craft HSRSP for the response.
            if (hsd == HSD_RESPONDER)
                w_needs_hsrsp = true;
            return;
        }
    }
        reason = "WAVING -> WAVEAHAND or CONCLUSION";
        break;

    case CHandShake::RDV_ATTENTION:
    {
        if (req == URQ_WAVEAHAND)
        {
            // This is only possible if the URQ_CONCLUSION sent to the peer
            // was lost on track. The peer is then simply unaware that the
            // agent has switched to ATTENTION state and continues sending
            // waveahands. In this case, just remain in ATTENTION state and
            // retry with URQ_CONCLUSION, as normally.
            w_rsptype = URQ_CONCLUSION;
            if (hsd == HSD_INITIATOR)
                w_needs_extension = true;
            return;
        }

        if (req == URQ_CONCLUSION)
        {
            // We have two possibilities here:
            //
            // WINNER (HSD_INITIATOR): send URQ_AGREEMENT
            if (hsd == HSD_INITIATOR)
            {
                // WINNER should get a response with HSRSP, otherwise this is kinda empty conclusion.
                // If no HSRSP attached, stay in this state.
                if (hs_flags == 0)
                {
                    HLOGC(cnlog.Debug,
                          log << CONID()
                              << "rendezvousSwitchState: {INITIATOR}[ATTENTION] awaits CONCLUSION+HSRSP, got "
                                 "CONCLUSION, remain in [ATTENTION]");
                    w_rsptype         = URQ_CONCLUSION;
                    w_needs_extension = true; // If you expect to receive HSRSP, continue sending HSREQ
                    return;
                }
                m_RdvState = CHandShake::RDV_CONNECTED;
                w_rsptype   = URQ_AGREEMENT;
                return;
            }

            // LOSER (HSD_RESPONDER): send URQ_CONCLUSION and attach HSRSP extension, then expect URQ_AGREEMENT
            if (hsd == HSD_RESPONDER)
            {
                // If no HSREQ attached, stay in this state.
                // (Although this seems completely impossible).
                if (hs_flags == 0)
                {
                    LOGC(cnlog.Warn,
                         log << CONID()
                             << "rendezvousSwitchState: (IPE!){RESPONDER}[ATTENTION] awaits CONCLUSION+HSREQ, got "
                                "CONCLUSION, remain in [ATTENTION]");
                    w_rsptype         = URQ_CONCLUSION;
                    w_needs_extension = false; // If you received WITHOUT extensions, respond WITHOUT extensions (wait
                                               // for the right message)
                    return;
                }
                m_RdvState       = CHandShake::RDV_INITIATED;
                w_rsptype         = URQ_CONCLUSION;
                w_needs_extension = true;
                w_needs_hsrsp     = true;
                return;
            }

            LOGC(cnlog.Error, log << CONID() << "RENDEZVOUS COOKIE DRAW! Cannot resolve to a valid state.");
            // Fallback for cookie draw
            m_RdvState = CHandShake::RDV_INVALID;
            w_rsptype   = URQFailure(SRT_REJ_RDVCOOKIE);
            return;
        }

        if (req == URQ_AGREEMENT)
        {
            // This means that the peer has received our URQ_CONCLUSION, but
            // the agent missed the peer's URQ_CONCLUSION (received only initial
            // URQ_WAVEAHAND).
            if (hsd == HSD_INITIATOR)
            {
                // In this case the missed URQ_CONCLUSION was sent without extensions,
                // whereas the peer received our URQ_CONCLUSION with HSREQ, and therefore
                // it sent URQ_AGREEMENT already with HSRSP. This isn't a problem for
                // us, we can go on with it, especially that the peer is already switched
                // into CHandShake::RDV_CONNECTED state.
                m_RdvState = CHandShake::RDV_CONNECTED;

                // Both sides are connected, no need to send anything anymore.
                w_rsptype = URQ_DONE;
                return;
            }

            if (hsd == HSD_RESPONDER)
            {
                // In this case the missed URQ_CONCLUSION was sent with extensions, so
                // we have to request this once again. Send URQ_CONCLUSION in order to
                // inform the other party that we need the conclusion message once again.
                // The ATTENTION state should be maintained.
                w_rsptype         = URQ_CONCLUSION;
                w_needs_extension = true;
                w_needs_hsrsp     = true;
                return;
            }
        }
    }
    reason = "ATTENTION -> WAVEAHAND(conclusion), CONCLUSION(agreement/conclusion), AGREEMENT (done/conclusion)";
    break;

    case CHandShake::RDV_FINE:
    {
        // In FINE state we can't receive URQ_WAVEAHAND because if the peer has already
        // sent URQ_CONCLUSION, it's already in CHandShake::RDV_ATTENTION, and in this state it can
        // only send URQ_CONCLUSION, whereas when it isn't in CHandShake::RDV_ATTENTION, it couldn't
        // have sent URQ_CONCLUSION, and if it didn't, the agent wouldn't be in CHandShake::RDV_FINE state.

        if (req == URQ_CONCLUSION)
        {
            // There's only one case when it should receive CONCLUSION in FINE state:
            // When it's the winner. If so, it should then contain HSREQ extension.
            // In case of loser, it shouldn't receive CONCLUSION at all - it should
            // receive AGREEMENT.

            // The winner case, received CONCLUSION + HSRSP - switch to CONNECTED and send AGREEMENT.
            // So, check first if HAS EXTENSION

            bool correct_switch = false;
            if (hsd == HSD_INITIATOR && !has_extension)
            {
                // Received REPEATED empty conclusion that has initially switched it into FINE state.
                // To exit FINE state we need the CONCLUSION message with HSRSP.
                HLOGC(cnlog.Debug,
                      log << CONID()
                          << "rendezvousSwitchState: {INITIATOR}[FINE] <CONCLUSION without HSRSP. Stay in [FINE], "
                             "await CONCLUSION+HSRSP");
            }
            else if (hsd == HSD_RESPONDER)
            {
                // In FINE state the RESPONDER expects only to be sent AGREEMENT.
                // It has previously received CONCLUSION in WAVING state and this has switched
                // it to FINE state. That CONCLUSION message should have contained extension,
                // so if this is a repeated CONCLUSION+HSREQ, it should be responded with
                // CONCLUSION+HSRSP.
                HLOGC(cnlog.Debug,
                      log << CONID()
                          << "rendezvousSwitchState: {RESPONDER}[FINE] <CONCLUSION. Stay in [FINE], await AGREEMENT");
            }
            else
            {
                correct_switch = true;
            }

            if (!correct_switch)
            {
                w_rsptype = URQ_CONCLUSION;
                // initiator should send HSREQ, responder HSRSP,
                // in both cases extension is needed
                w_needs_extension = true;
                w_needs_hsrsp     = hsd == HSD_RESPONDER;
                return;
            }

            m_RdvState = CHandShake::RDV_CONNECTED;
            w_rsptype   = URQ_AGREEMENT;
            return;
        }

        if (req == URQ_AGREEMENT)
        {
            // The loser case, the agreement was sent in response to conclusion that
            // already carried over the HSRSP extension.

            // There's a theoretical case when URQ_AGREEMENT can be received in case of
            // parallel arrangement, while the agent is already in CHandShake::RDV_CONNECTED state.
            // This will be dispatched in the main loop and discarded.

            m_RdvState = CHandShake::RDV_CONNECTED;
            w_rsptype   = URQ_DONE;
            return;
        }
    }

        reason = "FINE -> CONCLUSION(agreement), AGREEMENT(done)";
        break;
    case CHandShake::RDV_INITIATED:
    {
        // In this state we just wait for URQ_AGREEMENT, which should cause it to
        // switch to CONNECTED. No response required.
        if (req == URQ_AGREEMENT)
        {
            // No matter in which state we'd be, just switch to connected.
            if (m_RdvState == CHandShake::RDV_CONNECTED)
            {
                HLOGC(cnlog.Debug, log << CONID() << "<-- AGREEMENT: already connected");
            }
            else
            {
                HLOGC(cnlog.Debug, log << CONID() << "<-- AGREEMENT: switched to connected");
            }
            m_RdvState = CHandShake::RDV_CONNECTED;
            w_rsptype   = URQ_DONE;
            return;
        }

        if (req == URQ_CONCLUSION)
        {
            // Receiving conclusion in this state means that the other party
            // didn't get our conclusion, so send it again, the same as when
            // exiting the ATTENTION state.
            w_rsptype = URQ_CONCLUSION;
            if (hsd == HSD_RESPONDER)
            {
                HLOGC(cnlog.Debug,
                      log << CONID()
                          << "rendezvousSwitchState: {RESPONDER}[INITIATED] awaits AGREEMENT, "
                             "got CONCLUSION, sending CONCLUSION+HSRSP");
                w_needs_extension = true;
                w_needs_hsrsp     = true;
                return;
            }

            // Loser, initiated? This may only happen in parallel arrangement, where
            // the agent exchanges empty conclusion messages with the peer, simultaneously
            // exchanging HSREQ-HSRSP conclusion messages. Check if THIS message contained
            // HSREQ, and set responding HSRSP in that case.
            if (hs_flags == 0)
            {
                HLOGC(cnlog.Debug,
                      log << CONID()
                          << "rendezvousSwitchState: {INITIATOR}[INITIATED] awaits AGREEMENT, "
                             "got empty CONCLUSION, STILL RESPONDING CONCLUSION+HSRSP");
            }
            else
            {

                HLOGC(cnlog.Debug,
                      log << CONID()
                          << "rendezvousSwitchState: {INITIATOR}[INITIATED] awaits AGREEMENT, "
                             "got CONCLUSION+HSREQ, responding CONCLUSION+HSRSP");
            }
            w_needs_extension = true;
            w_needs_hsrsp     = true;
            return;
        }
    }

        reason = "INITIATED -> AGREEMENT(done)";
        break;

    case CHandShake::RDV_CONNECTED:
        // Do nothing. This theoretically should never happen.
        w_rsptype = URQ_DONE;
        return;
    }

    HLOGC(cnlog.Debug, log << CONID() << "rendezvousSwitchState: INVALID STATE TRANSITION, result: INVALID");
    // All others are treated as errors
    m_RdvState = CHandShake::RDV_WAVING;
    w_rsptype   = URQFailure(SRT_REJ_ROGUE);
}

/*
 * Timestamp-based Packet Delivery (TsbPd) thread
 * This thread runs only if TsbPd mode is enabled
 * Hold received packets until its time to 'play' them, at PktTimeStamp + TsbPdDelay.
 */
void * srt::CUDT::tsbpd(void* param)
{
    CUDT* self = (CUDT*)param;

    THREAD_STATE_INIT("SRT:TsbPd");

    if (!self->m_pRcvBuffer)
    {
        LOGC(tslog.Fatal, log << "IPE: started CUDT::tsbpd() thread in a group mode without socket's receiver buffer");
        THREAD_EXIT();
        return 0;
    }

    CUniqueSync recvdata_lcc (self->m_RecvLock, self->m_RecvDataCond);
    CSync tsbpd_cc(self->m_RcvTsbPdCond, recvdata_lcc.locker());

    self->m_bWakeOnRecv = true;
    while (!self->m_bClosing)
    {
        steady_clock::time_point tsNextDelivery; // Next packet delivery time
        bool                     rxready = false;

        enterCS(self->m_RcvBufferLock);
        const steady_clock::time_point tnow = steady_clock::now();

        self->m_pRcvBuffer->updRcvAvgDataSize(tnow);
        const srt::CRcvBuffer::PacketInfo info = self->m_pRcvBuffer->getFirstValidPacketInfo();

        const bool is_time_to_deliver = !is_zero(info.tsbpd_time) && (tnow >= info.tsbpd_time);
        tsNextDelivery = info.tsbpd_time;

        HLOGC(tslog.Debug, log << self->CONID() << "grp/tsbpd: packet check: %"
                << info.seqno << " T=" << FormatTime(tsNextDelivery)
                << " diff-now-playtime=" << FormatDuration(tnow - tsNextDelivery)
                << " ready=" << is_time_to_deliver
                << " ondrop=" << info.seq_gap);

        if (!self->m_bTLPktDrop)
        {
            rxready = !info.seq_gap && is_time_to_deliver;
        }
        else if (is_time_to_deliver)
        {
            rxready = true;
            if (info.seq_gap)
            {
                const int iDropCnt SRT_ATR_UNUSED = self->rcvDropTooLateUpTo(info.seqno);

#if ENABLE_LOGGING
                const int64_t timediff_us = count_microseconds(tnow - info.tsbpd_time);
#if ENABLE_HEAVY_LOGGING
                HLOGC(tslog.Debug,
                    log << self->CONID() << "tsbpd: DROPSEQ: up to seqno %" << CSeqNo::decseq(info.seqno) << " ("
                    << iDropCnt << " packets) playable at " << FormatTime(info.tsbpd_time) << " delayed "
                    << (timediff_us / 1000) << "." << std::setw(3) << std::setfill('0') << (timediff_us % 1000) << " ms");
#endif
                LOGC(brlog.Warn, log << self->CONID() << "RCV-DROPPED " << iDropCnt << " packet(s). Packet seqno %" << info.seqno
                    << " delayed for " << (timediff_us / 1000) << "." << std::setw(3) << std::setfill('0')
                    << (timediff_us % 1000) << " ms");
#endif

                tsNextDelivery = steady_clock::time_point(); // Ready to read, nothing to wait for.
            }
        }
        leaveCS(self->m_RcvBufferLock);

        if (rxready)
        {
            HLOGC(tslog.Debug,
                log << self->CONID() << "tsbpd: PLAYING PACKET seq=" << info.seqno << " (belated "
                << (count_milliseconds(steady_clock::now() - info.tsbpd_time)) << "ms)");
            /*
             * There are packets ready to be delivered
             * signal a waiting "recv" call if there is any data available
             */
            if (self->m_config.bSynRecving)
            {
                recvdata_lcc.notify_one();
            }
            /*
             * Set EPOLL_IN to wakeup any thread waiting on epoll
             */
            self->uglobal().m_EPoll.update_events(self->m_SocketID, self->m_sPollID, SRT_EPOLL_IN, true);
/* WAS ENABLED ON: #if ENABLE_OLD_BONDING
            // If this is NULL, it means:
            // - the socket never was a group member
            // - the socket was a group member, but:
            //    - was just removed as a part of closure
            //    - and will never be member of the group anymore

            // If this is not NULL, it means:
            // - This socket is currently member of the group
            // - This socket WAS a member of the group, though possibly removed from it already, BUT:
            //   - the group that this socket IS OR WAS member of is in the GroupKeeper
            //   - the GroupKeeper prevents the group from being deleted
            //   - it is then completely safe to access the group here,
            //     EVEN IF THE SOCKET THAT WAS ITS MEMBER IS BEING DELETED.

            // It is ensured that the group object exists here because GroupKeeper
            // keeps it busy, even if you just closed the socket, remove it as a member
            // or even the group is empty and was explicitly closed.
            if (gkeeper.group)
            {
                // Functions called below will lock m_GroupLock, which in hierarchy
                // lies after m_RecvLock. Must unlock m_RecvLock to be able to lock
                // m_GroupLock inside the calls.
                InvertedLock unrecv(self->m_RecvLock);
                // The current "APP reader" needs to simply decide as to whether
                // the next CUDTGroup::recv() call should return with no blocking or not.
                // When the group is read-ready, it should update its pollers as it sees fit.

                // NOTE: this call will set lock to m_IncludedGroup->m_GroupLock
                HLOGC(tslog.Debug, log << self->CONID() << "tsbpd: GROUP: checking if %" << info.seqno << " makes group readable");
                gkeeper.group->updateReadState(self->m_SocketID, info.seqno);

                if (shall_update_group)
                {
                    // A group may need to update the parallelly used idle links,
                    // should it have any. Pass the current socket position in order
                    // to skip it from the group loop.
                    // NOTE: SELF LOCKING.
                    gkeeper.group->updateLatestRcv(self->m_parent);
                }
            }
// #endif */
            CGlobEvent::triggerEvent();
            tsNextDelivery = steady_clock::time_point(); // Ready to read, nothing to wait for.
        }

        if (!is_zero(tsNextDelivery))
        {
            IF_HEAVY_LOGGING(const steady_clock::duration timediff = tsNextDelivery - tnow);
            /*
             * Buffer at head of queue is not ready to play.
             * Schedule wakeup when it will be.
             */
            self->m_bWakeOnRecv = false;
            HLOGC(tslog.Debug,
                log << self->CONID() << "tsbpd: FUTURE PACKET seq=" << info.seqno
                << " T=" << FormatTime(tsNextDelivery) << " - waiting " << count_milliseconds(timediff) << "ms");
            THREAD_PAUSED();
            tsbpd_cc.wait_until(tsNextDelivery);
            THREAD_RESUMED();
        }
        else
        {
            /*
             * We have just signaled epoll; or
             * receive queue is empty; or
             * next buffer to deliver is not in receive queue (missing packet in sequence).
             *
             * Block until woken up by one of the following event:
             * - All ready-to-play packets have been pulled and EPOLL_IN cleared (then loop to block until next pkt time
             * if any)
             * - New buffers ACKed
             * - Closing the connection
             */
            HLOGC(tslog.Debug, log << self->CONID() << "tsbpd: no data, scheduling wakeup at ack");
            self->m_bWakeOnRecv = true;
            THREAD_PAUSED();
            tsbpd_cc.wait();
            THREAD_RESUMED();
        }

        HLOGC(tslog.Debug, log << self->CONID() << "tsbpd: WAKE UP!!!");
    }
    THREAD_EXIT();
    HLOGC(tslog.Debug, log << self->CONID() << "tsbpd: EXITING");
    return NULL;
}

// This is to be called from tsbpd().
int srt::CUDT::rcvDropTooLateUpTo(int seqno)
{
    // Make sure that it would not drop over m_iRcvCurrSeqNo, which may break senders.
    if (CSeqNo::seqcmp(seqno, CSeqNo::incseq(m_iRcvCurrSeqNo)) > 0)
        seqno = CSeqNo::incseq(m_iRcvCurrSeqNo);

    dropFromLossLists(SRT_SEQNO_NONE, CSeqNo::decseq(seqno));

    const int iDropCnt = m_pRcvBuffer->dropUpTo(seqno);
    if (iDropCnt > 0)
    {
        enterCS(m_StatsLock);
        // Estimate dropped bytes from average payload size.
        const uint64_t avgpayloadsz = m_pRcvBuffer->getRcvAvgPayloadSize();
        m_stats.rcvr.dropped.count(stats::BytesPackets(iDropCnt * avgpayloadsz, (uint32_t) iDropCnt));
        leaveCS(m_StatsLock);
    }
    return iDropCnt;
}

void srt::CUDT::setInitialRcvSeq(int32_t isn)
{
    m_iRcvLastAck = isn;
#ifdef ENABLE_LOGGING
    m_iDebugPrevLastAck = isn;
#endif
    m_iRcvLastAckAck = isn;
    m_iRcvCurrSeqNo = CSeqNo::decseq(isn);

    HLOGC(cnlog.Debug, log << "setInitialRcvSeq: ACK: %" << isn << " last-recv %" << CSeqNo::decseq(isn));

    sync::ScopedLock rb(m_RcvBufferLock);
    if (m_pRcvBuffer)
    {
        if (!m_pRcvBuffer->empty())
        {
            LOGC(cnlog.Error, log << CONID() << "IPE: setInitialRcvSeq expected empty RCV buffer. Dropping all.");
            const int        iDropCnt     = m_pRcvBuffer->dropAll();
            const uint64_t   avgpayloadsz = m_pRcvBuffer->getRcvAvgPayloadSize();
            sync::ScopedLock sl(m_StatsLock);
            m_stats.rcvr.dropped.count(stats::BytesPackets(iDropCnt * avgpayloadsz, (uint32_t) iDropCnt));
        }

        m_pRcvBuffer->setStartSeqNo(isn);
    }
}

<<<<<<< HEAD
// Called from tsbpd().
void srt::CUDT::updateForgotten(int seqlen, int32_t lastack, int32_t skiptoseqno)
{
    enterCS(m_StatsLock);
    // Estimate dropped bytes from average payload size.
    const uint64_t avgpayloadsz = m_pRcvBuffer->getRcvAvgPayloadSize();
    m_stats.rcvr.dropped.count(stats::BytesPackets(seqlen * avgpayloadsz, (uint32_t) seqlen));
    leaveCS(m_StatsLock);

    dropFromLossLists(lastack, CSeqNo::decseq(skiptoseqno)); //remove(from,to-inclusive)
}

bool srt::CUDT::prepareBuffers(CUDTException *eout)
=======
bool srt::CUDT::prepareConnectionObjects(const CHandShake &hs, HandshakeSide hsd, CUDTException *eout)
>>>>>>> fc82eace
{
    // This will be lazily created due to being the common
    // code with HSv5 rendezvous, in which this will be run
    // in a little bit "randomly selected" moment, but must
    // be run once in the whole connection process.
    if (m_pSndLossList)
    {
        HLOGC(rslog.Debug, log << CONID() << "prepareConnectionObjects: (lazy) already created.");
        return true;
    }

    try
    {
        const int authtag = m_config.iCryptoMode == CSrtConfig::CIPHER_MODE_AES_GCM ? HAICRYPT_AUTHTAG_MAX : 0;
        m_pSndBuffer = new CSndBuffer(32, m_iMaxSRTPayloadSize, authtag);
#if ENABLE_BONDING
        // Keep the per-socket receiver buffer and receiver loss list empty.
        // Reception will be redirected to the group directly.
        if (!m_parent->m_GroupOf)
#endif
        {
            SRT_ASSERT(m_iISN != SRT_SEQNO_NONE);
            m_pRcvBuffer = new srt::CRcvBuffer(m_iISN, m_config.iRcvBufSize, m_config.bMessageAPI);
        }
        // after introducing lite ACK, the sndlosslist may not be cleared in time, so it requires twice space.
        m_pSndLossList = new CSndLossList(m_iFlowWindowSize * 2);
        m_pRcvLossList = new CRcvLossList(m_config.iFlightFlagSize);
    }
    catch (...)
    {
        // Simply reject.
        if (eout)
        {
            *eout = CUDTException(MJ_SYSTEMRES, MN_MEMORY, 0);
        }
        m_RejectReason = SRT_REJ_RESOURCE;
        return false;
    }

    return true;
}

void srt::CUDT::rewriteHandshakeData(const sockaddr_any& peer, CHandShake& w_hs)
{
    // this is a reponse handshake
    w_hs.m_iReqType        = URQ_CONCLUSION;
    w_hs.m_iMSS            = m_config.iMSS;
    w_hs.m_iFlightFlagSize = m_config.flightCapacity();
    w_hs.m_iID             = m_SocketID;

    if (w_hs.m_iVersion > HS_VERSION_UDT4)
    {
        // The version is agreed; this code is executed only in case
        // when AGENT is listener. In this case, conclusion response
        // must always contain HSv5 handshake extensions.
        w_hs.m_extension = true;
    }

    CIPAddress::ntop(peer, (w_hs.m_piPeerIP));
}

void srt::CUDT::acceptAndRespond(const sockaddr_any& agent, const sockaddr_any& peer, const CPacket& hspkt, CHandShake& w_hs)
{
    HLOGC(cnlog.Debug, log << CONID() << "acceptAndRespond: setting up data according to handshake");

    ScopedLock cg(m_ConnectionLock);

    m_tsRcvPeerStartTime = steady_clock::time_point(); // will be set correctly at SRT HS

    // Uses the smaller MSS between the peers
    m_config.iMSS = std::min(m_config.iMSS, w_hs.m_iMSS);

    // exchange info for maximum flow window size
    m_iFlowWindowSize = w_hs.m_iFlightFlagSize;
    m_iPeerISN        = w_hs.m_iISN;
    setInitialRcvSeq(m_iPeerISN);
    m_iRcvCurrPhySeqNo = CSeqNo::decseq(w_hs.m_iISN);

    m_PeerID = w_hs.m_iID;

    // use peer's ISN and send it back for security check
    m_iISN = w_hs.m_iISN;

    setInitialSndSeq(m_iISN);
    m_SndLastAck2Time = steady_clock::now();

    // get local IP address and send the peer its IP address (because UDP cannot get local IP address)
    memcpy((m_piSelfIP), w_hs.m_piPeerIP, sizeof m_piSelfIP);
    m_parent->m_SelfAddr = agent;
    CIPAddress::pton((m_parent->m_SelfAddr), m_piSelfIP, peer);

    rewriteHandshakeData(peer, (w_hs));

    int udpsize          = m_config.iMSS - CPacket::UDP_HDR_SIZE;
    m_iMaxSRTPayloadSize = udpsize - CPacket::HDR_SIZE;
    HLOGC(cnlog.Debug, log << CONID() << "acceptAndRespond: PAYLOAD SIZE: " << m_iMaxSRTPayloadSize);

    HandshakeSide hsd = w_hs.v5() || !m_config.bDataSender ? HSD_RESPONDER : HSD_INITIATOR;

    // If the resources couldn't be properly created,
    // the connection should be rejected.
    //
    // Respond with the rejection message and exit with exception
    // so that the caller will know that this new socket should be deleted.
    if (!createCrypter(hsd, w_hs.v5()))
    {
        HLOGC(cnlog.Debug, log << CONID() << "acceptAndRespond: createCrypter failed - responding with REJECT.");
        w_hs.m_iReqType = URQFailure(m_RejectReason);
        throw CUDTException(MJ_SETUP, MN_REJECTED, 0);
    }
    // Since now you can use m_pCryptoControl

    CInfoBlock ib;
    ib.m_iIPversion = peer.family();
    CInfoBlock::convert(peer, ib.m_piIP);
    if (m_pCache->lookup(&ib) >= 0)
    {
        m_iSRTT      = ib.m_iSRTT;
        m_iRTTVar    = ib.m_iSRTT / 2;
        m_iBandwidth = ib.m_iBandwidth;
    }

#if SRT_DEBUG_RTT
    s_rtt_trace.trace(steady_clock::now(), "Accept", -1, -1,
                      m_bIsFirstRTTReceived, -1, m_iSRTT, m_iRTTVar);
#endif

    m_PeerAddr = peer;

    // This should extract the HSREQ and KMREQ portion in the handshake packet.
    // This could still be a HSv4 packet and contain no such parts, which will leave
    // this entity as "non-SRT-handshaken", and await further HSREQ and KMREQ sent
    // as UMSG_EXT.
    uint32_t kmdata[SRTDATA_MAXSIZE];
    size_t   kmdatasize = SRTDATA_MAXSIZE;
    if (!interpretSrtHandshake(w_hs, hspkt, (kmdata), (&kmdatasize)))
    {
        HLOGC(cnlog.Debug,
              log << CONID() << "acceptAndRespond: interpretSrtHandshake failed - responding with REJECT.");
        // If the SRT Handshake extension was provided and wasn't interpreted
        // correctly, the connection should be rejected.
        //
        // Respond with the rejection message and return false from
        // this function so that the caller will know that this new
        // socket should be deleted.
        w_hs.m_iReqType = URQFailure(m_RejectReason);
        throw CUDTException(MJ_SETUP, MN_REJECTED, 0);
    }

    if (!prepareBuffers(NULL))
    {
        HLOGC(cnlog.Debug, log << "acceptAndRespond: prepareBuffers failed - responding with REJECT.");
        w_hs.m_iReqType = URQFailure(m_RejectReason);
        throw CUDTException(MJ_SETUP, MN_REJECTED, 0);
    }

   // Synchronize the time NOW because the following function is about
   // to use the start time to pass it to the receiver buffer data.
    bool have_group = false;

    {
#if ENABLE_BONDING
        CUDTUnited::GroupKeeper gkeeper (uglobal(), m_parent);
        if (gkeeper.group)
        {
            // This is the last moment when this can be done.
            // The updateAfterSrtHandshake call will copy the receiver
            // start time to the receiver buffer data, so the correct
            // value must be set before this happens.
            synchronizeWithGroup(gkeeper.group);
            have_group = true;
        }
#endif
    }

    if (!have_group)
    {
        // This function will be called internally inside
        // synchronizeWithGroup(). This is just more complicated.
        updateAfterSrtHandshake(w_hs.m_iVersion);
    }

    SRT_REJECT_REASON rr = setupCC();
    // UNKNOWN used as a "no error" value
    if (rr != SRT_REJ_UNKNOWN)
    {
        w_hs.m_iReqType = URQFailure(rr);
        m_RejectReason = rr;
        throw CUDTException(MJ_SETUP, MN_REJECTED, 0);
    }

    // And of course, it is connected.
    m_bConnected = true;

    // Register this socket for receiving data packets.
    m_pRNode->m_bOnList = true;
    m_pRcvQueue->setNewEntry(this);

    // Save the handshake in m_ConnRes in case when needs repeating.
    m_ConnRes = w_hs;

    // Send the response to the peer, see listen() for more discussions
    // about this.
    // TODO: Here create CONCLUSION RESPONSE with:
    // - just the UDT handshake, if HS_VERSION_UDT4,
    // - if higher, the UDT handshake, the SRT HSRSP, the SRT KMRSP.
    size_t size = m_iMaxSRTPayloadSize;
    // Allocate the maximum possible memory for an SRT payload.
    // This is a maximum you can send once.
    CPacket response;
    response.setControl(UMSG_HANDSHAKE);
    response.allocate(size);

    // This will serialize the handshake according to its current form.
    HLOGC(cnlog.Debug,
          log << CONID()
              << "acceptAndRespond: creating CONCLUSION response (HSv5: with HSRSP/KMRSP) buffer size=" << size);
    if (!createSrtHandshake(SRT_CMD_HSRSP, SRT_CMD_KMRSP, kmdata, kmdatasize, (response), (w_hs)))
    {
        LOGC(cnlog.Error, log << CONID() << "acceptAndRespond: error creating handshake response");
        throw CUDTException(MJ_SETUP, MN_REJECTED, 0);
    }

#if ENABLE_HEAVY_LOGGING
    {
        // To make sure what REALLY is being sent, parse back the handshake
        // data that have been just written into the buffer.
        CHandShake debughs;
        debughs.load_from(response.m_pcData, response.getLength());
        HLOGC(cnlog.Debug,
              log << CONID() << "acceptAndRespond: sending HS from agent @"
                << debughs.m_iID << " to peer @" << response.m_iID
                << "HS:" << debughs.show());
    }
#endif

    // NOTE: BLOCK THIS instruction in order to cause the final
    // handshake to be missed and cause the problem solved in PR #417.
    // When missed this message, the caller should not accept packets
    // coming as connected, but continue repeated handshake until finally
    // received the listener's handshake.
    addressAndSend((response));
}

// This function is required to be called when a caller receives an INDUCTION
// response from the listener and would like to create a CONCLUSION that includes
// the SRT handshake extension. This extension requires that the crypter object
// be created, but it's still too early for it to be completely configured.
// This function then precreates the object so that the handshake extension can
// be created, as this happens before the completion of the connection (and
// therefore configuration of the crypter object), which can only take place upon
// reception of CONCLUSION response from the listener.
bool srt::CUDT::createCrypter(HandshakeSide side, bool bidirectional)
{
    // Lazy initialization
    if (m_pCryptoControl)
        return true;

    // Write back this value, when it was just determined.
    m_SrtHsSide = side;

    m_pCryptoControl.reset(new CCryptoControl(m_SocketID));

    // XXX These below are a little bit controversial.
    // These data should probably be filled only upon
    // reception of the conclusion handshake - otherwise
    // they have outdated values.
    m_pCryptoControl->setCryptoSecret(m_config.CryptoSecret);

    if (bidirectional || m_config.bDataSender)
    {
        HLOGC(rslog.Debug, log << CONID() << "createCrypter: setting RCV/SND KeyLen=" << m_config.iSndCryptoKeyLen);
        m_pCryptoControl->setCryptoKeylen(m_config.iSndCryptoKeyLen);
    }

    return m_pCryptoControl->init(side, m_config, bidirectional);
}

SRT_REJECT_REASON srt::CUDT::setupCC()
{
    // Prepare configuration object,
    // Create the CCC object and configure it.

    // UDT also sets back the congestion window: ???
    // m_dCongestionWindow = m_pCC->m_dCWndSize;

    // XXX Not sure about that. May happen that AGENT wants
    // tsbpd mode, but PEER doesn't, even in bidirectional mode.
    // This way, the reception side should get precedense.
    // if (bidirectional || m_config.bDataSender || m_bTwoWayData)
    //    m_bPeerTsbPd = m_bTSBPD;

    // SrtCongestion will retrieve whatever parameters it needs
    // from *this.

    bool res = m_CongCtl.select(m_config.sCongestion.str());
    if (!res || !m_CongCtl.configure(this))
    {
        return SRT_REJ_CONGESTION;
    }

    // Configure filter module
    if (!m_config.sPacketFilterConfig.empty())
    {
        // This string, when nonempty, defines that the corrector shall be
        // configured. Otherwise it's left uninitialized.

        // At this point we state everything is checked and the appropriate
        // corrector type is already selected, so now create it.
        HLOGC(pflog.Debug, log << CONID() << "filter: Configuring: " << m_config.sPacketFilterConfig.c_str());
        bool status = true;
        try
        {
            // The filter configurer is build the way that allows to quit immediately
            // exit by exception, but the exception is meant for the filter only.
            status = m_PacketFilter.configure(this, m_pRcvQueue->m_pUnitQueue, m_config.sPacketFilterConfig.str());
        }
        catch (CUDTException& )
        {
            status = false;
        }

        if (!status)
            return SRT_REJ_FILTER;

        m_PktFilterRexmitLevel = m_PacketFilter.arqLevel();
    }
    else
    {
        // When we have no filter, ARQ should work in ALWAYS mode.
        m_PktFilterRexmitLevel = SRT_ARQ_ALWAYS;
    }

    // Override the value of minimum NAK interval, per SrtCongestion's wish.
    // When default 0 value is returned, the current value set by CUDT
    // is preserved.
    const steady_clock::duration min_nak = microseconds_from(m_CongCtl->minNAKInterval());
    if (min_nak != steady_clock::duration::zero())
        m_tdMinNakInterval = min_nak;

    // Update timers
    const steady_clock::time_point currtime = steady_clock::now();
    m_tsLastRspTime.store(currtime);
    m_tsNextACKTime.store(currtime + m_tdACKInterval);
    m_tsNextNAKTime.store(currtime + m_tdNAKInterval);
    m_tsLastRspAckTime = currtime;
    m_tsLastSndTime.store(currtime);

    HLOGC(rslog.Debug,
          log << CONID() << "setupCC: setting parameters: mss=" << m_config.iMSS << " maxCWNDSize/FlowWindowSize="
              << m_iFlowWindowSize << " rcvrate=" << m_iDeliveryRate << "p/s (" << m_iByteDeliveryRate << "B/S)"
              << " rtt=" << m_iSRTT << " bw=" << m_iBandwidth);

    if (!updateCC(TEV_INIT, EventVariant(TEV_INIT_RESET)))
    {
        LOGC(rslog.Error, log << CONID() << "setupCC: IPE: resrouces not yet initialized!");
        return SRT_REJ_IPE;
    }
    return SRT_REJ_UNKNOWN;
}

void srt::CUDT::considerLegacySrtHandshake(const steady_clock::time_point &timebase)
{
    // Do a fast pre-check first - this simply declares that agent uses HSv5
    // and the legacy SRT Handshake is not to be done. Second check is whether
    // agent is sender (=initiator in HSv4).
    if (!isOPT_TsbPd() || !m_config.bDataSender)
        return;

    if (m_iSndHsRetryCnt <= 0)
    {
        //HLOGC(cnlog.Debug, log << CONID() << "Legacy HSREQ: not needed, expire counter=" << m_iSndHsRetryCnt);
        return;
    }

    const steady_clock::time_point now = steady_clock::now();
    if (!is_zero(timebase))
    {
        // Then this should be done only if it's the right time,
        // the TSBPD mode is on, and when the counter is "still rolling".
        /*
         * SRT Handshake with peer:
         * If...
         * - we want TsbPd mode; and
         * - we have not tried more than CSRTCC_MAXRETRY times (peer may not be SRT); and
         * - and did not get answer back from peer
         * - last sent handshake req should have been replied (RTT*1.5 elapsed); and
         * then (re-)send handshake request.
         */
        if (timebase > now) // too early
        {
            HLOGC(cnlog.Debug,
                  log << CONID() << "Legacy HSREQ: TOO EARLY, will still retry " << m_iSndHsRetryCnt << " times");
            return;
        }
    }
    // If 0 timebase, it means that this is the initial sending with the very first
    // payload packet sent. Send only if this is still set to maximum+1 value.
    else if (m_iSndHsRetryCnt < SRT_MAX_HSRETRY + 1)
    {
        HLOGC(cnlog.Debug,
              log << CONID() << "Legacy HSREQ: INITIAL, REPEATED, so not to be done. Will repeat on sending "
                  << m_iSndHsRetryCnt << " times");
        return;
    }

    HLOGC(cnlog.Debug,
          log << CONID() << "Legacy HSREQ: SENDING, will repeat " << m_iSndHsRetryCnt << " times if no response");
    m_iSndHsRetryCnt--;
    m_tsSndHsLastTime = now;
    sendSrtMsg(SRT_CMD_HSREQ);
}

void srt::CUDT::checkSndTimers()
{
    if (m_SrtHsSide == HSD_INITIATOR)
    {
        HLOGC(cnlog.Debug,
              log << CONID() << "checkSndTimers: HS SIDE: INITIATOR, considering legacy handshake with timebase");
        // Legacy method for HSREQ, only if initiator.
        considerLegacySrtHandshake(m_tsSndHsLastTime + microseconds_from(m_iSRTT * 3 / 2));
    }
    else
    {
        HLOGC(cnlog.Debug,
              log << CONID()
                  << "checkSndTimers: HS SIDE: " << (m_SrtHsSide == HSD_RESPONDER ? "RESPONDER" : "DRAW (IPE?)")
                  << " - not considering legacy handshake");
    }

    // Retransmit KM request after a timeout if there is no response (KM RSP).
    // Or send KM REQ in case of the HSv4.
    if (m_pCryptoControl)
        m_pCryptoControl->sendKeysToPeer(this, SRTT());
}

void srt::CUDT::checkSndKMRefresh()
{
    // Do not apply the regenerated key to the to the receiver context.
    const bool bidir = false;
    if (m_pCryptoControl)
        m_pCryptoControl->regenCryptoKm(this, bidir);
}

void srt::CUDT::addressAndSend(CPacket& w_pkt)
{
    w_pkt.m_iID        = m_PeerID;
    setPacketTS(w_pkt, steady_clock::now());

    // NOTE: w_pkt isn't modified in this call,
    // just in CChannel::sendto it's modified in place
    // before sending for performance purposes,
    // and then modification is undone. Logically then
    // there's no modification here.
    m_pSndQueue->sendto(m_PeerAddr, w_pkt);
}

// [[using maybe_locked(m_GlobControlLock, if called from GC)]]
bool srt::CUDT::closeInternal()
{
    // NOTE: this function is called from within the garbage collector thread.

    if (!m_bOpened)
    {
        return false;
    }

    // IMPORTANT:
    // This function may block indefinitely, if called for a socket
    // that has m_bBroken == false or m_bConnected == true.
    // If it is intended to forcefully close the socket, make sure
    // that it's in response to a broken connection.
    HLOGC(smlog.Debug, log << CONID() << "closing socket");

    if (m_config.Linger.l_onoff != 0)
    {
        const steady_clock::time_point entertime = steady_clock::now();

        HLOGC(smlog.Debug, log << CONID() << "... (linger)");
        while (!m_bBroken && m_bConnected && (m_pSndBuffer->getCurrBufSize() > 0) &&
               (steady_clock::now() - entertime < seconds_from(m_config.Linger.l_linger)))
        {
            // linger has been checked by previous close() call and has expired
            if (m_tsLingerExpiration >= entertime)
                break;

            if (!m_config.bSynSending)
            {
                // if this socket enables asynchronous sending, return immediately and let GC to close it later
                if (is_zero(m_tsLingerExpiration))
                    m_tsLingerExpiration = entertime + seconds_from(m_config.Linger.l_linger);

                HLOGC(smlog.Debug,
                      log << CONID() << "CUDT::close: linger-nonblocking, setting expire time T="
                          << FormatTime(m_tsLingerExpiration));

                return false;
            }

#ifndef _WIN32
            timespec ts;
            ts.tv_sec  = 0;
            ts.tv_nsec = 1000000;
            nanosleep(&ts, NULL);
#else
            Sleep(1);
#endif
        }
    }

    // remove this socket from the snd queue
    if (m_bConnected)
        m_pSndQueue->m_pSndUList->remove(this);

    /*
     * update_events below useless
     * removing usock for EPolls right after (update_usocks) clears it (in other HAI patch).
     *
     * What is in EPoll shall be the responsibility of the application, if it want local close event,
     * it would remove the socket from the EPoll after close.
     */

    // Make a copy under a lock because other thread might access it
    // at the same time.
    enterCS(uglobal().m_EPoll.m_EPollLock);
    set<int> epollid = m_sPollID;
    leaveCS(uglobal().m_EPoll.m_EPollLock);

    // trigger any pending IO events.
    HLOGC(smlog.Debug, log << CONID() << "close: SETTING ERR readiness on E" << Printable(epollid));
    uglobal().m_EPoll.update_events(m_SocketID, m_sPollID, SRT_EPOLL_ERR, true);
    // then remove itself from all epoll monitoring
    int no_events = 0;
    for (set<int>::iterator i = epollid.begin(); i != epollid.end(); ++i)
    {
        HLOGC(smlog.Debug, log << CONID() << "close: CLEARING subscription on E" << (*i));
        try
        {
            uglobal().m_EPoll.update_usock(*i, m_SocketID, &no_events);
        }
        catch (...)
        {
            // The goal of this loop is to remove all subscriptions in
            // the epoll system to this socket. If it's unsubscribed already,
            // that's even better.
        }
        HLOGC(smlog.Debug, log << CONID() << "close: removing E" << (*i) << " from back-subscribers");
    }

    // Not deleting elements from m_sPollID inside the loop because it invalidates
    // the control iterator of the loop. Instead, all will be removed at once.

    // IMPORTANT: there's theoretically little time between setting ERR readiness
    // and unsubscribing, however if there's an application waiting on this event,
    // it should be informed before this below instruction locks the epoll mutex.
    enterCS(uglobal().m_EPoll.m_EPollLock);
    m_sPollID.clear();
    leaveCS(uglobal().m_EPoll.m_EPollLock);

    // XXX What's this, could any of the above actions make it !m_bOpened?
    if (!m_bOpened)
    {
        return true;
    }

    // Inform the threads handler to stop.
    m_bClosing = true;

    HLOGC(smlog.Debug, log << CONID() << "CLOSING STATE. Acquiring connection lock");

    // XXX m_ConnectionLock should precede m_GlobControlLock,
    // so it could be a potential deadlock. Consider making sure that
    // any potential connection processing is impossible on a socket
    // that has m_bClosing flag set and so locking m_ConnectionLock is
    // not necessary.
    ScopedLock connectguard(m_ConnectionLock);

    // Signal the sender and recver if they are waiting for data.
    releaseSynch();

    HLOGC(smlog.Debug, log << CONID() << "CLOSING, removing from listener/connector");

    if (m_bListening)
    {
        m_bListening = false;
        m_pRcvQueue->removeListener(this);
    }
    else if (m_bConnecting)
    {
        m_pRcvQueue->removeConnector(m_SocketID);
    }

    if (m_bConnected)
    {
        if (!m_bShutdown)
        {
            HLOGC(smlog.Debug, log << CONID() << "CLOSING - sending SHUTDOWN to the peer @" << m_PeerID);
            sendCtrl(UMSG_SHUTDOWN);
        }

        // Store current connection information.
        CInfoBlock ib;
        ib.m_iIPversion = m_PeerAddr.family();
        CInfoBlock::convert(m_PeerAddr, ib.m_piIP);
        ib.m_iSRTT      = m_iSRTT;
        ib.m_iBandwidth = m_iBandwidth;
        m_pCache->update(&ib);

#if SRT_DEBUG_RTT
    s_rtt_trace.trace(steady_clock::now(), "Cache", -1, -1,
                      m_bIsFirstRTTReceived, -1, m_iSRTT, -1);
#endif

        m_bConnected = false;
    }

    HLOGC(smlog.Debug, log << CONID() << "CLOSING, joining send/receive threads");

    // waiting all send and recv calls to stop
    ScopedLock sendguard(m_SendLock);
    ScopedLock recvguard(m_RecvLock);

    // Locking m_RcvBufferLock to protect calling to m_pCryptoControl->decrypt((packet))
    // from the processData(...) function while resetting Crypto Control.
    enterCS(m_RcvBufferLock);
    if (m_pCryptoControl)
        m_pCryptoControl->close();

    m_pCryptoControl.reset();
    leaveCS(m_RcvBufferLock);

    m_uPeerSrtVersion        = SRT_VERSION_UNK;
    m_tsRcvPeerStartTime     = steady_clock::time_point();

    m_bOpened = false;

    return true;
}

int srt::CUDT::receiveBuffer(char *data, int len)
{
    if (!m_CongCtl->checkTransArgs(SrtCongestion::STA_BUFFER, SrtCongestion::STAD_RECV, data, len, SRT_MSGTTL_INF, false))
        throw CUDTException(MJ_NOTSUP, MN_INVALBUFFERAPI, 0);

    if (isOPT_TsbPd())
    {
        LOGP(arlog.Error, "recv: This function is not intended to be used in Live mode with TSBPD.");
        throw CUDTException(MJ_NOTSUP, MN_INVALBUFFERAPI, 0);
    }

    UniqueLock recvguard(m_RecvLock);

    if ((m_bBroken || m_bClosing) && !isRcvBufferReady())
    {
        if (m_bShutdown)
        {
            // For stream API, return 0 as a sign of EOF for transmission.
            // That's a bit controversial because theoretically the
            // UMSG_SHUTDOWN message may be lost as every UDP packet, although
            // another theory states that this will never happen because this
            // packet has a total size of 42 bytes and such packets are
            // declared as never dropped - but still, this is UDP so there's no
            // guarantee.

            // The most reliable way to inform the party that the transmission
            // has ended would be to send a single empty packet (that is,
            // a data packet that contains only an SRT header in the UDP
            // payload), which is a normal data packet that can undergo
            // normal sequence check and retransmission rules, so it's ensured
            // that this packet will be received. Receiving such a packet should
            // make this function return 0, potentially also without breaking
            // the connection and potentially also with losing no ability to
            // send some larger portion of data next time.
            HLOGC(arlog.Debug, log << CONID() << "STREAM API, SHUTDOWN: marking as EOF");
            return 0;
        }
        HLOGC(arlog.Debug,
              log << CONID() << (m_config.bMessageAPI ? "MESSAGE" : "STREAM") << " API, " << (m_bShutdown ? "" : "no")
                  << " SHUTDOWN. Reporting as BROKEN.");
        throw CUDTException(MJ_CONNECTION, MN_CONNLOST, 0);
    }

    CSync rcond  (m_RecvDataCond, recvguard);
    CSync tscond (m_RcvTsbPdCond, recvguard);
    if (!isRcvBufferReady())
    {
        if (!m_config.bSynRecving)
        {
            throw CUDTException(MJ_AGAIN, MN_RDAVAIL, 0);
        }

        // Kick TsbPd thread to schedule next wakeup (if running)
        if (m_config.iRcvTimeOut < 0)
        {
            THREAD_PAUSED();
            while (stillConnected() && !isRcvBufferReady())
            {
                // Do not block forever, check connection status each 1 sec.
                rcond.wait_for(seconds_from(1));
            }
            THREAD_RESUMED();
        }
        else
        {
            const steady_clock::time_point exptime =
                steady_clock::now() + milliseconds_from(m_config.iRcvTimeOut);
            THREAD_PAUSED();
            while (stillConnected() && !isRcvBufferReady())
            {
                if (!rcond.wait_until(exptime)) // NOT means "not received a signal"
                    break; // timeout
            }
            THREAD_RESUMED();
        }
    }

    // throw an exception if not connected
    if (!m_bConnected)
        throw CUDTException(MJ_CONNECTION, MN_NOCONN, 0);

    if ((m_bBroken || m_bClosing) && !isRcvBufferReady())
    {
        // See at the beginning
        if (!m_config.bMessageAPI && m_bShutdown)
        {
            HLOGC(arlog.Debug, log << CONID() << "STREAM API, SHUTDOWN: marking as EOF");
            return 0;
        }
        HLOGC(arlog.Debug,
              log << CONID() << (m_config.bMessageAPI ? "MESSAGE" : "STREAM") << " API, " << (m_bShutdown ? "" : "no")
                  << " SHUTDOWN. Reporting as BROKEN.");

        throw CUDTException(MJ_CONNECTION, MN_CONNLOST, 0);
    }

    enterCS(m_RcvBufferLock);
    const int res = m_pRcvBuffer->readBuffer(data, len);
    leaveCS(m_RcvBufferLock);

    /* Kick TsbPd thread to schedule next wakeup (if running) */
    if (m_bTsbPd)
    {
        HLOGP(tslog.Debug, "Ping TSBPD thread to schedule wakeup");
        tscond.notify_one_locked(recvguard);
    }
    else
    {
        HLOGP(tslog.Debug, "NOT pinging TSBPD - not set");
    }

    if (!isRcvBufferReady())
    {
        // read is not available any more
        uglobal().m_EPoll.update_events(m_SocketID, m_sPollID, SRT_EPOLL_IN, false);
    }

    if ((res <= 0) && (m_config.iRcvTimeOut >= 0))
        throw CUDTException(MJ_AGAIN, MN_XMTIMEOUT, 0);

    return res;
}

// [[using maybe_locked(CUDTGroup::m_GroupLock, m_parent->m_GroupOf != NULL)]];
// [[using locked(m_SendLock)]];
int srt::CUDT::sndDropTooLate()
{
    if (!m_bPeerTLPktDrop)
        return 0;

    if (!m_config.bMessageAPI)
    {
        LOGC(aslog.Error, log << CONID() << "The SRTO_TLPKTDROP flag can only be used with message API.");
        throw CUDTException(MJ_NOTSUP, MN_INVALBUFFERAPI, 0);
    }

    const time_point tnow = steady_clock::now();
    const int buffdelay_ms = (int) count_milliseconds(m_pSndBuffer->getBufferingDelay(tnow));

    // high threshold (msec) at tsbpd_delay plus sender/receiver reaction time (2 * 10ms)
    // Minimum value must accomodate an I-Frame (~8 x average frame size)
    // >>need picture rate or app to set min treshold
    // >>using 1 sec for worse case 1 frame using all bit budget.
    // picture rate would be useful in auto SRT setting for min latency
    // XXX Make SRT_TLPKTDROP_MINTHRESHOLD_MS option-configurable
    const int threshold_ms = (m_config.iSndDropDelay >= 0)
        ? std::max(m_iPeerTsbPdDelay_ms + m_config.iSndDropDelay, +SRT_TLPKTDROP_MINTHRESHOLD_MS)
            + (2 * COMM_SYN_INTERVAL_US / 1000)
        : 0;

    if (threshold_ms == 0 || buffdelay_ms <= threshold_ms)
        return 0;

    // protect packet retransmission
    ScopedLock rcvlck(m_RecvAckLock);
    int dbytes;
    int32_t first_msgno;
    const int dpkts = m_pSndBuffer->dropLateData((dbytes), (first_msgno), tnow - milliseconds_from(threshold_ms));
    if (dpkts <= 0)
        return 0;

    // If some packets were dropped update stats, socket state, loss list and the parent group if any.
    enterCS(m_StatsLock);
    m_stats.sndr.dropped.count(dbytes);;
    leaveCS(m_StatsLock);

    IF_HEAVY_LOGGING(const int32_t realack = m_iSndLastDataAck);
    const int32_t fakeack = CSeqNo::incseq(m_iSndLastDataAck, dpkts);

    m_iSndLastAck     = fakeack;
    m_iSndLastDataAck = fakeack;

    const int32_t minlastack = CSeqNo::decseq(m_iSndLastDataAck);
    m_pSndLossList->removeUpTo(minlastack);
    /* If we dropped packets not yet sent, advance current position */
    // THIS MEANS: m_iSndCurrSeqNo = MAX(m_iSndCurrSeqNo, m_iSndLastDataAck-1)
    if (CSeqNo::seqcmp(m_iSndCurrSeqNo, minlastack) < 0)
    {
        m_iSndCurrSeqNo = minlastack;
    }

    HLOGC(aslog.Debug,
          log << CONID() << "SND-DROP: %(" << realack << "-" << m_iSndCurrSeqNo << ") n=" << dpkts << "pkt " << dbytes
              << "B, span=" << buffdelay_ms << " ms, FIRST #" << first_msgno);

#if ENABLE_BONDING
    // This is done with a presumption that the group
    // exists and if this is not NULL, it means that this
    // function was called with locked m_GroupLock, as sendmsg2
    // function was called from inside CUDTGroup::send, which
    // locks the whole function.
    //
    // XXX This is true only because all existing groups are managed
    // groups, that is, sockets cannot be added or removed from group
    // manually, nor can send/recv operation be done on a single socket
    // from the API call directly. This should be extra verified, if that
    // changes in the future.
    //
    if (m_parent->m_GroupOf)
    {
        // What's important is that the lock on GroupLock cannot be applied
        // here, both because it might be applied already, that is, according
        // to the condition defined at this function's header, it is applied
        // under this condition. Hence ackMessage can be defined as 100% locked.
        m_parent->m_GroupOf->ackMessage(first_msgno);
    }
#endif

    return dpkts;
}

int srt::CUDT::sendmsg(const char *data, int len, int msttl, bool inorder, int64_t srctime)
{
    SRT_MSGCTRL mctrl = srt_msgctrl_default;
    mctrl.msgttl      = msttl;
    mctrl.inorder     = inorder;
    mctrl.srctime     = srctime;
    return this->sendmsg2(data, len, (mctrl));
}

// [[using maybe_locked(CUDTGroup::m_GroupLock, m_parent->m_GroupOf != NULL)]]
// GroupLock is applied when this function is called from inside CUDTGroup::send,
// which is the only case when the m_parent->m_GroupOf is not NULL.
int srt::CUDT::sendmsg2(const char *data, int len, SRT_MSGCTRL& w_mctrl)
{
    // throw an exception if not connected
    if (m_bBroken || m_bClosing)
        throw CUDTException(MJ_CONNECTION, MN_CONNLOST, 0);
    else if (!m_bConnected || !m_CongCtl.ready())
        throw CUDTException(MJ_CONNECTION, MN_NOCONN, 0);

    if (len <= 0)
    {
        LOGC(aslog.Error, log << CONID() << "INVALID: Data size for sending declared with length: " << len);
        return 0;
    }

    if (w_mctrl.msgno != -1) // most unlikely, unless you use balancing groups
    {
        if (w_mctrl.msgno < 1 || w_mctrl.msgno > MSGNO_SEQ_MAX)
        {
            LOGC(aslog.Error,
                 log << CONID() << "INVALID forced msgno " << w_mctrl.msgno << ": can be -1 (trap) or <1..."
                     << MSGNO_SEQ_MAX << ">");
            throw CUDTException(MJ_NOTSUP, MN_INVAL);
        }
    }

    int  msttl   = w_mctrl.msgttl;
    bool inorder = w_mctrl.inorder;

    // Sendmsg isn't restricted to the congctl type, however the congctl
    // may want to have something to say here.
    // NOTE: SrtCongestion is also allowed to throw CUDTException() by itself!
    {
        SrtCongestion::TransAPI api = SrtCongestion::STA_MESSAGE;
        CodeMinor               mn  = MN_INVALMSGAPI;
        if (!m_config.bMessageAPI)
        {
            api = SrtCongestion::STA_BUFFER;
            mn  = MN_INVALBUFFERAPI;
        }

        if (!m_CongCtl->checkTransArgs(api, SrtCongestion::STAD_SEND, data, len, msttl, inorder))
            throw CUDTException(MJ_NOTSUP, mn, 0);
    }

    // NOTE: the length restrictions differ in STREAM API and in MESSAGE API:

    // - STREAM API:
    //   At least 1 byte free sending buffer space is needed
    //   (in practice, one unit buffer of 1456 bytes).
    //   This function will send as much as possible, and return
    //   how much was actually sent.

    // - MESSAGE API:
    //   At least so many bytes free in the sending buffer is needed,
    //   as the length of the data, otherwise this function will block
    //   or return MJ_AGAIN until this condition is satisfied. The EXACTLY
    //   such number of data will be then written out, and this function
    //   will effectively return either -1 (error) or the value of 'len'.
    //   This call will be also rejected from upside when trying to send
    //   out a message of a length that exceeds the total size of the sending
    //   buffer (configurable by SRTO_SNDBUF).

    if (m_config.bMessageAPI && len > int(m_config.iSndBufSize * m_iMaxSRTPayloadSize))
    {
        LOGC(aslog.Error,
             log << CONID() << "Message length (" << len << ") exceeds the size of sending buffer: "
                 << (m_config.iSndBufSize * m_iMaxSRTPayloadSize) << ". Use SRTO_SNDBUF if needed.");
        throw CUDTException(MJ_NOTSUP, MN_XSIZE, 0);
    }

    /* XXX
       This might be worth preserving for several occasions, but it
       must be at least conditional because it breaks backward compat.
    if (!m_pCryptoControl || !m_pCryptoControl->isSndEncryptionOK())
    {
        LOGC(aslog.Error, log << "Encryption is required, but the peer did not supply correct credentials. Sending
    rejected."); throw CUDTException(MJ_SETUP, MN_SECURITY, 0);
    }
    */

    UniqueLock sendguard(m_SendLock);

    if (m_pSndBuffer->getCurrBufSize() == 0)
    {
        // delay the EXP timer to avoid mis-fired timeout
        ScopedLock ack_lock(m_RecvAckLock);
        m_tsLastRspAckTime = steady_clock::now();
        m_iReXmitCount   = 1;
    }

    // sndDropTooLate(...) may lock m_RecvAckLock
    // to modify m_pSndBuffer and m_pSndLossList
    const int iPktsTLDropped SRT_ATR_UNUSED = sndDropTooLate();

    int minlen = 1; // Minimum sender buffer space required for STREAM API
    if (m_config.bMessageAPI)
    {
        // For MESSAGE API the minimum outgoing buffer space required is
        // the size that can carry over the whole message as passed here.
        minlen = (len + m_iMaxSRTPayloadSize - 1) / m_iMaxSRTPayloadSize;
    }

    if (sndBuffersLeft() < minlen)
    {
        //>>We should not get here if SRT_ENABLE_TLPKTDROP
        // XXX Check if this needs to be removed, or put to an 'else' condition for m_bTLPktDrop.
        if (!m_config.bSynSending)
            throw CUDTException(MJ_AGAIN, MN_WRAVAIL, 0);

        {
            // wait here during a blocking sending
            UniqueLock sendblock_lock (m_SendBlockLock);

            if (m_config.iSndTimeOut < 0)
            {
                while (stillConnected() && sndBuffersLeft() < minlen && m_bPeerHealth)
                    m_SendBlockCond.wait(sendblock_lock);
            }
            else
            {
                const steady_clock::time_point exptime =
                    steady_clock::now() + milliseconds_from(m_config.iSndTimeOut);
                THREAD_PAUSED();
                while (stillConnected() && sndBuffersLeft() < minlen && m_bPeerHealth)
                {
                    if (!m_SendBlockCond.wait_until(sendblock_lock, exptime))
                        break;
                }
                THREAD_RESUMED();
            }
        }

        // check the connection status
        if (m_bBroken || m_bClosing)
            throw CUDTException(MJ_CONNECTION, MN_CONNLOST, 0);
        else if (!m_bConnected)
            throw CUDTException(MJ_CONNECTION, MN_NOCONN, 0);
        else if (!m_bPeerHealth)
        {
            m_bPeerHealth = true;
            throw CUDTException(MJ_PEERERROR);
        }

        /*
         * The code below is to return ETIMEOUT when blocking mode could not get free buffer in time.
         * If no free buffer available in non-blocking mode, we alredy returned. If buffer availaible,
         * we test twice if this code is outside the else section.
         * This fix move it in the else (blocking-mode) section
         */
        if (sndBuffersLeft() < minlen)
        {
            if (m_config.iSndTimeOut >= 0)
                throw CUDTException(MJ_AGAIN, MN_XMTIMEOUT, 0);

            // XXX This looks very weird here, however most likely
            // this will happen only in the following case, when
            // the above loop has been interrupted, which happens when:
            // 1. The buffers left gets enough for minlen - but this is excluded
            //    in the first condition here.
            // 2. In the case of sending timeout, the above loop was interrupted
            //    due to reaching timeout, but this is excluded by the second
            //    condition here
            // 3. The 'stillConnected()' or m_bPeerHealth condition is false, of which:
            //    - broken/closing status is checked and responded with CONNECTION/CONNLOST
            //    - not connected status is checked and responded with CONNECTION/NOCONN
            //    - m_bPeerHealth condition is checked and responded with PEERERROR
            //
            // ERGO: never happens?
            LOGC(aslog.Fatal,
                 log << CONID()
                     << "IPE: sendmsg: the loop exited, while not enough size, still connected, peer healthy. "
                        "Impossible.");

            return 0;
        }
    }

    // If the sender's buffer is empty,
    // record total time used for sending
    if (m_pSndBuffer->getCurrBufSize() == 0)
    {
        ScopedLock lock(m_StatsLock);
        m_stats.sndDurationCounter = steady_clock::now();
    }

    int size = len;
    if (!m_config.bMessageAPI)
    {
        // For STREAM API it's allowed to send less bytes than the given buffer.
        // Just return how many bytes were actually scheduled for writing.
        // XXX May be reasonable to add a flag that requires that the function
        // not return until the buffer is sent completely.
        size = min(len, sndBuffersLeft() * m_iMaxSRTPayloadSize);
    }

    {
        ScopedLock recvAckLock(m_RecvAckLock);
        // insert the user buffer into the sending list

        int32_t seqno = m_iSndNextSeqNo;
        IF_HEAVY_LOGGING(int32_t orig_seqno = seqno);
        IF_HEAVY_LOGGING(steady_clock::time_point ts_srctime =
                             steady_clock::time_point() + microseconds_from(w_mctrl.srctime));

#if ENABLE_BONDING
        // Check if seqno has been set, in case when this is a group sender.
        // If the sequence is from the past towards the "next sequence",
        // simply return the size, pretending that it has been sent.

        // NOTE: it's assumed that if this is a group member, then
        // an attempt to call srt_sendmsg2 has been rejected, and so
        // the pktseq field has been set by the internal group sender function.
        if (m_parent->m_GroupOf)
        {
            if ( w_mctrl.pktseq != SRT_SEQNO_NONE
                    && m_iSndNextSeqNo != SRT_SEQNO_NONE)
            {
                if (CSeqNo::seqcmp(w_mctrl.pktseq, seqno) < 0)
                {
                    HLOGC(aslog.Debug, log << CONID() << "sock:SENDING (NOT): group-req %" << w_mctrl.pktseq
                            << " OLDER THAN next expected %" << seqno << " - FAKE-SENDING.");
                    return size;
                }
            }

            // This synchronizes the fact of adding a new packet to the sender buffer.
            // For groups that use active scheduling this will add the packet to the
            // schedule, for all others it does nothing.
            if (m_parent->m_GroupMemberData->use_send_schedule)
            {
                HLOGC(aslog.Debug, log << CONID() << "sendmsg2: add to group schedule: %" << seqno << " !" << BufferStamp(data, size));
                if (!m_parent->m_GroupOf->updateSendPacketUnique_LOCKED(seqno))
                {
                    throw CUDTException(MJ_CONNECTION, MN_CONNLOST);
                }
            }
        }
#endif

        // Set this predicted next sequence to the control information.
        // It's the sequence of the FIRST (!) packet from all packets used to send
        // this buffer. Values from this field will be monotonic only if you always
        // have one packet per buffer (as it's in live mode).
        w_mctrl.pktseq = seqno;

        // Now seqno is the sequence to which it was scheduled
        // XXX Conversion from w_mctrl.srctime -> steady_clock::time_point need not be accurrate.
        HLOGC(aslog.Debug, log << CONID() << "buf:SENDING (BEFORE) srctime:"
                << (w_mctrl.srctime ? FormatTime(ts_srctime) : "none")
                << " DATA SIZE: " << size << " sched-SEQUENCE: " << seqno
                << " !" << BufferStamp(data, size));

        if (w_mctrl.srctime && w_mctrl.srctime < count_microseconds(m_stats.tsStartTime.time_since_epoch()))
        {
            LOGC(aslog.Error,
                log << CONID() << "Wrong source time was provided. Sending is rejected.");
            throw CUDTException(MJ_NOTSUP, MN_INVALMSGAPI);
        }

        if (w_mctrl.srctime && (!m_config.bMessageAPI || !m_bTsbPd))
        {
            HLOGC(
                aslog.Warn,
                log << CONID()
                    << "Source time can only be used with TSBPD and Message API enabled. Using default time instead.");
            w_mctrl.srctime = 0;
        }

        // w_mctrl.seqno is INPUT-OUTPUT value:
        // - INPUT: the current sequence number to be placed for the next scheduled packet
        // - OUTPUT: value of the sequence number to be put on the first packet at the next sendmsg2 call.
        // We need to supply to the output the value that was STAMPED ON THE PACKET,
        // which is seqno. In the output we'll get the next sequence number.
        m_pSndBuffer->addBuffer(data, size, (w_mctrl));
        m_iSndNextSeqNo = w_mctrl.pktseq;
        w_mctrl.pktseq = seqno;

        HLOGC(aslog.Debug, log << CONID() << "buf:SENDING srctime:" << FormatTime(ts_srctime)
              << " size=" << size << " #" << w_mctrl.msgno << " SCHED %" << orig_seqno
              << "(>> %" << seqno << ") !" << BufferStamp(data, size));

        if (sndBuffersLeft() < 1) // XXX Not sure if it should test if any space in the buffer, or as requried.
        {
            // write is not available any more
            uglobal().m_EPoll.update_events(m_SocketID, m_sPollID, SRT_EPOLL_OUT, false);
        }
    }

    // Insert this socket to the snd list if it is not on the list already.
    // m_pSndUList->pop may lock CSndUList::m_ListLock and then m_RecvAckLock
    m_pSndQueue->m_pSndUList->update(this, CSndUList::DONT_RESCHEDULE);

#ifdef SRT_ENABLE_ECN
    // IF there was a packet drop on the sender side, report congestion to the app.
    if (iPktsTLDropped > 0)
    {
        LOGC(aslog.Error, log << CONID() << "sendmsg2: CONGESTION; reporting error");
        throw CUDTException(MJ_AGAIN, MN_CONGESTION, 0);
    }
#endif /* SRT_ENABLE_ECN */

    HLOGC(aslog.Debug, log << CONID() << "sock:SENDING (END): success, size=" << size);
    return size;
}

int srt::CUDT::recv(char* data, int len)
{
    SRT_MSGCTRL mctrl = srt_msgctrl_default;
    return recvmsg2(data, len, (mctrl));
}

int srt::CUDT::recvmsg(char* data, int len, int64_t& srctime)
{
    SRT_MSGCTRL mctrl = srt_msgctrl_default;
    int res = recvmsg2(data, len, (mctrl));
    srctime = mctrl.srctime;
    return res;
}

// [[using maybe_locked(CUDTGroup::m_GroupLock, m_parent->m_GroupOf != NULL)]]
// GroupLock is applied when this function is called from inside CUDTGroup::recv,
// which is the only case when the m_parent->m_GroupOf is not NULL.
int srt::CUDT::recvmsg2(char* data, int len, SRT_MSGCTRL& w_mctrl)
{
    // Check if the socket is a member of a receiver group.
    // If so, then reading by receiveMessage is disallowed.

#if ENABLE_BONDING
    if (m_parent->m_GroupOf && m_parent->m_GroupOf->isGroupReceiver())
    {
        LOGP(arlog.Error, "recv*: This socket is a receiver group member. Use group ID, NOT socket ID.");
        throw CUDTException(MJ_NOTSUP, MN_INVALMSGAPI, 0);
    }
#endif

    if (!m_bConnected || !m_CongCtl.ready())
        throw CUDTException(MJ_CONNECTION, MN_NOCONN, 0);

    if (len <= 0)
    {
        LOGC(arlog.Error, log << CONID() << "Length of '" << len << "' supplied to srt_recvmsg.");
        throw CUDTException(MJ_NOTSUP, MN_INVAL, 0);
    }

    if (m_config.bMessageAPI)
        return receiveMessage(data, len, (w_mctrl));

    return receiveBuffer(data, len);
}

<<<<<<< HEAD
size_t srt::CUDT::getAvailRcvBufferSizeLock() const
{
#if ENABLE_BONDING
    CUDTUnited::GroupKeeper gk (uglobal(), m_parent);
    if (gk.group)
    {
        return gk.group->getAvailBufSize(m_iRcvLastAck);
    }
#endif
    ScopedLock lck(m_RcvBufferLock);
    return getAvailRcvBufferSizeNoLock();
}

=======
// [[using locked(m_RcvBufferLock)]]
>>>>>>> fc82eace
size_t srt::CUDT::getAvailRcvBufferSizeNoLock() const
{

// This function is to be used instrumentally for
// cases under the socket's buffer lock. NOT TO BE USED
// for new bonding.
#if ENABLE_BONDING
    SRT_ASSERT(m_parent->m_GroupOf == NULL);
#endif
    return m_pRcvBuffer->getAvailSize(m_iRcvLastAck);
}

bool srt::CUDT::isRcvBufferReady() const
{
#if ENABLE_BONDING
    // In "new bonding" (new rcvbuf + bonding)
    // the group member socket is never read-ready. This function is called
    // from various parts, not always exactly necessary, but it's
    // too complicated to untangle it without refaxing the epoll system.

    // Make a crash in debug mode so that it can be easily detected,
    // but simply ignore the problm in release mode.
    SRT_ASSERT(m_parent->m_GroupOf == NULL);

    if (m_parent->m_GroupOf)
        return false;
#endif
    ScopedLock lck(m_RcvBufferLock);
    return m_pRcvBuffer->isRcvDataReady(steady_clock::now());
}

// int by_exception: accepts values of CUDTUnited::ErrorHandling:
// - 0 - by return value
// - 1 - by exception
// - 2 - by abort (unused)
int srt::CUDT::receiveMessage(char* data, int len, SRT_MSGCTRL& w_mctrl, int by_exception)
{
    // Recvmsg isn't restricted to the congctl type, it's the most
    // basic method of passing the data. You can retrieve data as
    // they come in, however you need to match the size of the buffer.

    // Note: if by_exception = ERH_RETURN, this would still break it
    // by exception. The intention of by_exception isn't to prevent
    // exceptions here, but to intercept the erroneous situation should
    // it be handled by the caller in a less than general way. As this
    // is only used internally, we state that the problem that would be
    // handled by exception here should not happen, and in case if it does,
    // it's a bug to fix, so the exception is nothing wrong.
    if (!m_CongCtl->checkTransArgs(SrtCongestion::STA_MESSAGE, SrtCongestion::STAD_RECV, data, len, SRT_MSGTTL_INF, false))
        throw CUDTException(MJ_NOTSUP, MN_INVALMSGAPI, 0);

#if ENABLE_BONDING
    // In this code configuration, this function shall not be used
    // if the socket is a group member.

    if (m_parent->m_GroupOf)
        throw CUDTException(MJ_NOTSUP, MN_INVALMSGAPI);
#endif

    UniqueLock recvguard (m_RecvLock);
    CSync tscond     (m_RcvTsbPdCond,  recvguard);

    /* XXX DEBUG STUFF - enable when required
       char charbool[2] = {'0', '1'};
       char ptrn [] = "RECVMSG/BEGIN BROKEN 1 CONN 1 CLOSING 1 SYNCR 1 NMSG                                ";
       int pos [] = {21, 28, 38, 46, 53};
       ptrn[pos[0]] = charbool[m_bBroken];
       ptrn[pos[1]] = charbool[m_bConnected];
       ptrn[pos[2]] = charbool[m_bClosing];
       ptrn[pos[3]] = charbool[m_config.m_bSynRecving];
       int wrtlen = sprintf(ptrn + pos[4], "%d", m_pRcvBuffer->getRcvMsgNum());
       strcpy(ptrn + pos[4] + wrtlen, "\n");
       fputs(ptrn, stderr);
    // */

    if (m_bBroken || m_bClosing)
    {
        HLOGC(arlog.Debug, log << CONID() << "receiveMessage: CONNECTION BROKEN - reading from recv buffer just for formality");
        enterCS(m_RcvBufferLock);
        const int res = (m_pRcvBuffer->isRcvDataReady(steady_clock::now()))
            ? m_pRcvBuffer->readMessage(data, len, &w_mctrl)
            : 0;
        leaveCS(m_RcvBufferLock);
        w_mctrl.srctime = 0;

        // Kick TsbPd thread to schedule next wakeup (if running)
        if (m_bTsbPd)
        {
            HLOGP(tslog.Debug, "Ping TSBPD thread to schedule wakeup");
            tscond.notify_one_locked(recvguard);
        }
        else
        {
            HLOGP(tslog.Debug, "NOT pinging TSBPD - not set");
        }

        if (!isRcvBufferReady())
        {
            // read is not available any more
            uglobal().m_EPoll.update_events(m_SocketID, m_sPollID, SRT_EPOLL_IN, false);
        }

        if (res == 0)
        {
            if (!m_config.bMessageAPI && m_bShutdown)
                return 0;
            // Forced to return error instead of throwing exception.
            if (!by_exception)
                return APIError(MJ_CONNECTION, MN_CONNLOST, 0);
            throw CUDTException(MJ_CONNECTION, MN_CONNLOST, 0);
        }
        else
            return res;
    }

    if (!m_config.bSynRecving)
    {
        HLOGC(arlog.Debug, log << CONID() << "receiveMessage: BEGIN ASYNC MODE. Going to extract payload size=" << len);
        enterCS(m_RcvBufferLock);
        const int res = (m_pRcvBuffer->isRcvDataReady(steady_clock::now()))
            ? m_pRcvBuffer->readMessage(data, len, &w_mctrl)
            : 0;
        leaveCS(m_RcvBufferLock);
        HLOGC(arlog.Debug, log << CONID() << "AFTER readMsg: (NON-BLOCKING) result=" << res);

        if (res == 0)
        {
            // read is not available any more
            // Kick TsbPd thread to schedule next wakeup (if running)
            if (m_bTsbPd)
            {
                HLOGP(arlog.Debug, "receiveMessage: nothing to read, kicking TSBPD, return AGAIN");
                tscond.notify_one_locked(recvguard);
            }
            else
            {
                HLOGP(arlog.Debug, "receiveMessage: nothing to read, return AGAIN");
            }

            // Shut up EPoll if no more messages in non-blocking mode
            uglobal().m_EPoll.update_events(m_SocketID, m_sPollID, SRT_EPOLL_IN, false);
            // Forced to return 0 instead of throwing exception, in case of AGAIN/READ
            if (!by_exception)
                return 0;
            throw CUDTException(MJ_AGAIN, MN_RDAVAIL, 0);
        }

        if (!isRcvBufferReady())
        {
            // Kick TsbPd thread to schedule next wakeup (if running)
            if (m_bTsbPd)
            {
                HLOGP(arlog.Debug, "receiveMessage: DATA READ, but nothing more - kicking TSBPD.");
                tscond.notify_one_locked(recvguard);
            }
            else
            {
                HLOGP(arlog.Debug, "receiveMessage: DATA READ, but nothing more");
            }

            // Shut up EPoll if no more messages in non-blocking mode
            uglobal().m_EPoll.update_events(m_SocketID, m_sPollID, SRT_EPOLL_IN, false);

            // After signaling the tsbpd for ready data, report the bandwidth.
#if ENABLE_HEAVY_LOGGING
            double bw = Bps2Mbps(int64_t(m_iBandwidth) * m_iMaxSRTPayloadSize );
            HLOGC(arlog.Debug, log << CONID() << "CURRENT BANDWIDTH: " << bw << "Mbps (" << m_iBandwidth << " buffers per second)");
#endif
        }
        return res;
    }

    HLOGC(arlog.Debug, log << CONID() << "receiveMessage: BEGIN SYNC MODE. Going to extract payload size max=" << len);

    int  res     = 0;
    bool timeout = false;
    // Do not block forever, check connection status each 1 sec.
    const steady_clock::duration recv_timeout = m_config.iRcvTimeOut < 0 ? seconds_from(1) : milliseconds_from(m_config.iRcvTimeOut);

    CSync recv_cond (m_RecvDataCond, recvguard);

    do
    {
        if (stillConnected() && !timeout && !m_pRcvBuffer->isRcvDataReady(steady_clock::now()))
        {
            /* Kick TsbPd thread to schedule next wakeup (if running) */
            if (m_bTsbPd)
            {
                // XXX Experimental, so just inform:
                // Check if the last check of isRcvDataReady has returned any "next time for a packet".
                // If so, then it means that TSBPD has fallen asleep only up to this time, so waking it up
                // would be "spurious". If a new packet comes ahead of the packet which's time is returned
                // in tstime (as TSBPD sleeps up to then), the procedure that receives it is responsible
                // of kicking TSBPD.
                // bool spurious = (tstime != 0);

                HLOGC(tslog.Debug, log << CONID() << "receiveMessage: KICK tsbpd");
                tscond.notify_one_locked(recvguard);
            }

            THREAD_PAUSED();
            do
            {
                // `wait_for(recv_timeout)` wouldn't be correct here. Waiting should be
                // only until the time that is now + timeout since the first moment
                // when this started, or sliced-waiting for 1 second, if timtout is
                // higher than this.
                const steady_clock::time_point exptime = steady_clock::now() + recv_timeout;

                HLOGC(tslog.Debug,
                      log << CONID() << "receiveMessage: fall asleep up to TS=" << FormatTime(exptime)
                          << " lock=" << (&m_RecvLock) << " cond=" << (&m_RecvDataCond));

                if (!recv_cond.wait_until(exptime))
                {
                    if (m_config.iRcvTimeOut >= 0) // otherwise it's "no timeout set"
                        timeout = true;
                    HLOGP(tslog.Debug,
                          "receiveMessage: DATA COND: EXPIRED -- checking connection conditions and rolling again");
                }
                else
                {
                    HLOGP(tslog.Debug, "receiveMessage: DATA COND: KICKED.");
                }
            } while (stillConnected() && !timeout && (!isRcvBufferReady()));
            THREAD_RESUMED();

            HLOGC(tslog.Debug,
                  log << CONID() << "receiveMessage: lock-waiting loop exited: stillConntected=" << stillConnected()
                      << " timeout=" << timeout << " data-ready=" << isRcvBufferReady());
        }

        /* XXX DEBUG STUFF - enable when required
        LOGC(arlog.Debug, "RECVMSG/GO-ON BROKEN " << m_bBroken << " CONN " << m_bConnected
                << " CLOSING " << m_bClosing << " TMOUT " << timeout
                << " NMSG " << m_pRcvBuffer->getRcvMsgNum());
                */

        enterCS(m_RcvBufferLock);
        res = m_pRcvBuffer->readMessage((data), len, &w_mctrl);
        leaveCS(m_RcvBufferLock);
        HLOGC(arlog.Debug, log << CONID() << "AFTER readMsg: (BLOCKING) result=" << res);

        if (m_bBroken || m_bClosing)
        {
            // Forced to return 0 instead of throwing exception.
            if (!by_exception)
                return APIError(MJ_CONNECTION, MN_CONNLOST, 0);
            if (!m_config.bMessageAPI && m_bShutdown)
                return 0;
            throw CUDTException(MJ_CONNECTION, MN_CONNLOST, 0);
        }
        else if (!m_bConnected)
        {
            // Forced to return -1 instead of throwing exception.
            if (!by_exception)
                return APIError(MJ_CONNECTION, MN_NOCONN, 0);
            throw CUDTException(MJ_CONNECTION, MN_NOCONN, 0);
        }
    } while ((res == 0) && !timeout);

    if (!isRcvBufferReady())
    {
        // Falling here means usually that res == 0 && timeout == true.
        // res == 0 would repeat the above loop, unless there was also a timeout.
        // timeout has interrupted the above loop, but with res > 0 this condition
        // wouldn't be satisfied.

        // read is not available any more

        // Kick TsbPd thread to schedule next wakeup (if running)
        if (m_bTsbPd)
        {
            HLOGP(tslog.Debug, "recvmsg: KICK tsbpd() (buffer empty)");
            tscond.notify_one_locked(recvguard);
        }

        // Shut up EPoll if no more messages in non-blocking mode
        uglobal().m_EPoll.update_events(m_SocketID, m_sPollID, SRT_EPOLL_IN, false);
    }

    // Unblock when required
    // LOGC(tslog.Debug, "RECVMSG/EXIT RES " << res << " RCVTIMEOUT");

    if ((res <= 0) && (m_config.iRcvTimeOut >= 0))
    {
        // Forced to return -1 instead of throwing exception.
        if (!by_exception)
            return APIError(MJ_AGAIN, MN_XMTIMEOUT, 0);
        throw CUDTException(MJ_AGAIN, MN_XMTIMEOUT, 0);
    }

    return res;
}

int64_t srt::CUDT::sendfile(fstream &ifs, int64_t &offset, int64_t size, int block)
{
    if (m_bBroken || m_bClosing)
        throw CUDTException(MJ_CONNECTION, MN_CONNLOST, 0);
    else if (!m_bConnected || !m_CongCtl.ready())
        throw CUDTException(MJ_CONNECTION, MN_NOCONN, 0);

    if (size <= 0 && size != -1)
        return 0;

    if (!m_CongCtl->checkTransArgs(SrtCongestion::STA_FILE, SrtCongestion::STAD_SEND, 0, size, SRT_MSGTTL_INF, false))
        throw CUDTException(MJ_NOTSUP, MN_INVALBUFFERAPI, 0);

    if (!m_pCryptoControl || !m_pCryptoControl->isSndEncryptionOK())
    {
        LOGC(aslog.Error,
             log << CONID()
                 << "Encryption is required, but the peer did not supply correct credentials. Sending rejected.");
        throw CUDTException(MJ_SETUP, MN_SECURITY, 0);
    }

    ScopedLock sendguard (m_SendLock);

    if (m_pSndBuffer->getCurrBufSize() == 0)
    {
        // delay the EXP timer to avoid mis-fired timeout
        // XXX Lock ???  ScopedLock ack_lock(m_RecvAckLock);
        m_tsLastRspAckTime = steady_clock::now();
        m_iReXmitCount   = 1;
    }

    // positioning...
    try
    {
        if (size == -1)
        {
            ifs.seekg(0, std::ios::end);
            size = ifs.tellg();
            if (offset > size)
                throw 0; // let it be caught below
        }

        // This will also set the position back to the beginning
        // in case when it was moved to the end for measuring the size.
        // This will also fail if the offset exceeds size, so measuring
        // the size can be skipped if not needed.
        ifs.seekg((streamoff)offset);
        if (!ifs.good())
            throw 0;
    }
    catch (...)
    {
        // XXX It would be nice to note that this is reported
        // by exception only if explicitly requested by setting
        // the exception flags in the stream. Here it's fixed so
        // that when this isn't set, the exception is "thrown manually".
        throw CUDTException(MJ_FILESYSTEM, MN_SEEKGFAIL);
    }

    int64_t tosend = size;
    int     unitsize;

    // sending block by block
    while (tosend > 0)
    {
        if (ifs.fail())
            throw CUDTException(MJ_FILESYSTEM, MN_WRITEFAIL);

        if (ifs.eof())
            break;

        unitsize = int((tosend >= block) ? block : tosend);

        {
            UniqueLock lock(m_SendBlockLock);

            THREAD_PAUSED();
            while (stillConnected() && (sndBuffersLeft() <= 0) && m_bPeerHealth)
                m_SendBlockCond.wait(lock);
            THREAD_RESUMED();
        }

        if (m_bBroken || m_bClosing)
            throw CUDTException(MJ_CONNECTION, MN_CONNLOST, 0);
        else if (!m_bConnected)
            throw CUDTException(MJ_CONNECTION, MN_NOCONN, 0);
        else if (!m_bPeerHealth)
        {
            // reset peer health status, once this error returns, the app should handle the situation at the peer side
            m_bPeerHealth = true;
            throw CUDTException(MJ_PEERERROR);
        }

        // record total time used for sending
        if (m_pSndBuffer->getCurrBufSize() == 0)
        {
            ScopedLock lock(m_StatsLock);
            m_stats.sndDurationCounter = steady_clock::now();
        }

        {
            ScopedLock        recvAckLock(m_RecvAckLock);
            const int64_t sentsize = m_pSndBuffer->addBufferFromFile(ifs, unitsize);

            if (sentsize > 0)
            {
                tosend -= sentsize;
                offset += sentsize;
            }

            if (sndBuffersLeft() <= 0)
            {
                // write is not available any more
                uglobal().m_EPoll.update_events(m_SocketID, m_sPollID, SRT_EPOLL_OUT, false);
            }
        }

        // insert this socket to snd list if it is not on the list yet
        m_pSndQueue->m_pSndUList->update(this, CSndUList::DONT_RESCHEDULE);
    }

    return size - tosend;
}

int64_t srt::CUDT::recvfile(fstream &ofs, int64_t &offset, int64_t size, int block)
{
    if (!m_bConnected || !m_CongCtl.ready())
        throw CUDTException(MJ_CONNECTION, MN_NOCONN, 0);
    else if ((m_bBroken || m_bClosing) && !isRcvBufferReady())
    {
        if (!m_config.bMessageAPI && m_bShutdown)
            return 0;
        throw CUDTException(MJ_CONNECTION, MN_CONNLOST, 0);
    }

    if (size <= 0)
        return 0;

    if (!m_CongCtl->checkTransArgs(SrtCongestion::STA_FILE, SrtCongestion::STAD_RECV, 0, size, SRT_MSGTTL_INF, false))
        throw CUDTException(MJ_NOTSUP, MN_INVALBUFFERAPI, 0);

    if (isOPT_TsbPd())
    {
        LOGC(arlog.Error,
             log << CONID() << "Reading from file is incompatible with TSBPD mode and would cause a deadlock");
        throw CUDTException(MJ_NOTSUP, MN_INVALBUFFERAPI, 0);
    }

    UniqueLock recvguard(m_RecvLock);

    // Well, actually as this works over a FILE (fstream), not just a stream,
    // the size can be measured anyway and predicted if setting the offset might
    // have a chance to work or not.

    // positioning...
    try
    {
        if (offset > 0)
        {
            // Don't do anything around here if the offset == 0, as this
            // is the default offset after opening. Whether this operation
            // is performed correctly, it highly depends on how the file
            // has been open. For example, if you want to overwrite parts
            // of an existing file, the file must exist, and the ios::trunc
            // flag must not be set. If the file is open for only ios::out,
            // then the file will be truncated since the offset position on
            // at the time when first written; if ios::in|ios::out, then
            // it won't be truncated, just overwritten.

            // What is required here is that if offset is 0, don't try to
            // change the offset because this might be impossible with
            // the current flag set anyway.

            // Also check the status and CAUSE exception manually because
            // you don't know, as well, whether the user has set exception
            // flags.

            ofs.seekp((streamoff)offset);
            if (!ofs.good())
                throw 0; // just to get caught :)
        }
    }
    catch (...)
    {
        // XXX It would be nice to note that this is reported
        // by exception only if explicitly requested by setting
        // the exception flags in the stream. For a case, when it's not,
        // an additional explicit throwing happens when failbit is set.
        throw CUDTException(MJ_FILESYSTEM, MN_SEEKPFAIL);
    }

    int64_t torecv   = size;
    int     unitsize = block;
    int     recvsize;

    // receiving... "recvfile" is always blocking
    while (torecv > 0)
    {
        if (ofs.fail())
        {
            // send the sender a signal so it will not be blocked forever
            int32_t err_code = CUDTException::EFILE;
            sendCtrl(UMSG_PEERERROR, &err_code);

            throw CUDTException(MJ_FILESYSTEM, MN_WRITEFAIL);
        }

        {
            CSync rcond (m_RecvDataCond, recvguard);

            THREAD_PAUSED();
            while (stillConnected() && !isRcvBufferReady())
                rcond.wait();
            THREAD_RESUMED();
        }

        if (!m_bConnected)
            throw CUDTException(MJ_CONNECTION, MN_NOCONN, 0);
        else if ((m_bBroken || m_bClosing) && !isRcvBufferReady())
        {
            if (!m_config.bMessageAPI && m_bShutdown)
                return 0;
            throw CUDTException(MJ_CONNECTION, MN_CONNLOST, 0);
        }

        unitsize = int((torecv > block) ? block : torecv);
        enterCS(m_RcvBufferLock);
        recvsize = m_pRcvBuffer->readBufferToFile(ofs, unitsize);
        leaveCS(m_RcvBufferLock);

        if (recvsize > 0)
        {
            torecv -= recvsize;
            offset += recvsize;
        }
    }

    if (!isRcvBufferReady())
    {
        // read is not available any more
        uglobal().m_EPoll.update_events(m_SocketID, m_sPollID, SRT_EPOLL_IN, false);
    }

    return size - torecv;
}

void srt::CUDT::bstats(CBytePerfMon *perf, bool clear, bool instantaneous)
{
    if (!m_bConnected)
        throw CUDTException(MJ_CONNECTION, MN_NOCONN, 0);
    if (m_bBroken || m_bClosing)
        throw CUDTException(MJ_CONNECTION, MN_CONNLOST, 0);

    const int pktHdrSize = CPacket::HDR_SIZE + CPacket::UDP_HDR_SIZE;
    {
        ScopedLock statsguard(m_StatsLock);

        const steady_clock::time_point currtime = steady_clock::now();

        perf->msTimeStamp          = count_milliseconds(currtime - m_stats.tsStartTime);
        perf->pktSent              = m_stats.sndr.sent.trace.count();
        perf->pktSentUnique        = m_stats.sndr.sentUnique.trace.count();
        perf->pktRecv              = m_stats.rcvr.recvd.trace.count();
        perf->pktRecvUnique        = m_stats.rcvr.recvdUnique.trace.count();

        perf->pktSndLoss           = m_stats.sndr.lost.trace.count();
        perf->pktRcvLoss           = m_stats.rcvr.lost.trace.count();
        perf->pktRetrans           = m_stats.sndr.sentRetrans.trace.count();
        perf->pktRcvRetrans        = m_stats.rcvr.recvdRetrans.trace.count();
        perf->pktSentACK           = m_stats.rcvr.sentAck.trace.count();
        perf->pktRecvACK           = m_stats.sndr.recvdAck.trace.count();
        perf->pktSentNAK           = m_stats.rcvr.sentNak.trace.count();
        perf->pktRecvNAK           = m_stats.sndr.recvdNak.trace.count();
        perf->usSndDuration        = m_stats.sndDuration;
        perf->pktReorderDistance   = m_stats.traceReorderDistance;
        perf->pktReorderTolerance  = m_iReorderTolerance;
        perf->pktRcvAvgBelatedTime = m_stats.traceBelatedTime;
        perf->pktRcvBelated        = m_stats.rcvr.recvdBelated.trace.count();

        perf->pktSndFilterExtra  = m_stats.sndr.sentFilterExtra.trace.count();
        perf->pktRcvFilterExtra  = m_stats.rcvr.recvdFilterExtra.trace.count();
        perf->pktRcvFilterSupply = m_stats.rcvr.suppliedByFilter.trace.count();
        perf->pktRcvFilterLoss   = m_stats.rcvr.lossFilter.trace.count();

        /* perf byte counters include all headers (SRT+UDP+IP) */
        perf->byteSent       = m_stats.sndr.sent.trace.bytesWithHdr();
        perf->byteSentUnique = m_stats.sndr.sentUnique.trace.bytesWithHdr();
        perf->byteRecv       = m_stats.rcvr.recvd.trace.bytesWithHdr();
        perf->byteRecvUnique = m_stats.rcvr.recvdUnique.trace.bytesWithHdr();
        perf->byteRetrans    = m_stats.sndr.sentRetrans.trace.bytesWithHdr();
        perf->byteRcvLoss    = m_stats.rcvr.lost.trace.bytesWithHdr();

        perf->pktSndDrop  = m_stats.sndr.dropped.trace.count();
        perf->pktRcvDrop  = m_stats.rcvr.dropped.trace.count() + m_stats.rcvr.undecrypted.trace.count();
        perf->byteSndDrop = m_stats.sndr.dropped.trace.bytesWithHdr();
        perf->byteRcvDrop = m_stats.rcvr.dropped.trace.bytesWithHdr();
        perf->pktRcvUndecrypt  = m_stats.rcvr.undecrypted.trace.count();
        perf->byteRcvUndecrypt = m_stats.rcvr.undecrypted.trace.bytes();

        perf->pktSentTotal       = m_stats.sndr.sent.total.count();
        perf->pktSentUniqueTotal = m_stats.sndr.sentUnique.total.count();
        perf->pktRecvTotal       = m_stats.rcvr.recvd.total.count();
        perf->pktRecvUniqueTotal = m_stats.rcvr.recvdUnique.total.count();
        perf->pktSndLossTotal    = m_stats.sndr.lost.total.count();
        perf->pktRcvLossTotal    = m_stats.rcvr.lost.total.count();
        perf->pktRetransTotal    = m_stats.sndr.sentRetrans.total.count();
        perf->pktSentACKTotal    = m_stats.rcvr.sentAck.total.count();
        perf->pktRecvACKTotal    = m_stats.sndr.recvdAck.total.count();
        perf->pktSentNAKTotal    = m_stats.rcvr.sentNak.total.count();
        perf->pktRecvNAKTotal    = m_stats.sndr.recvdNak.total.count();
        perf->usSndDurationTotal = m_stats.m_sndDurationTotal;

        perf->byteSentTotal           = m_stats.sndr.sent.total.bytesWithHdr();
        perf->byteSentUniqueTotal     = m_stats.sndr.sentUnique.total.bytesWithHdr();
        perf->byteRecvTotal           = m_stats.rcvr.recvd.total.bytesWithHdr();
        perf->byteRecvUniqueTotal     = m_stats.rcvr.recvdUnique.total.bytesWithHdr();
        perf->byteRetransTotal        = m_stats.sndr.sentRetrans.total.bytesWithHdr();
        perf->pktSndFilterExtraTotal  = m_stats.sndr.sentFilterExtra.total.count();
        perf->pktRcvFilterExtraTotal  = m_stats.rcvr.recvdFilterExtra.total.count();
        perf->pktRcvFilterSupplyTotal = m_stats.rcvr.suppliedByFilter.total.count();
        perf->pktRcvFilterLossTotal   = m_stats.rcvr.lossFilter.total.count();

        perf->byteRcvLossTotal = m_stats.rcvr.lost.total.bytesWithHdr();
        perf->pktSndDropTotal  = m_stats.sndr.dropped.total.count();
        perf->pktRcvDropTotal  = m_stats.rcvr.dropped.total.count() + m_stats.rcvr.undecrypted.total.count();
        // TODO: The payload is dropped. Probably header sizes should not be counted?
        perf->byteSndDropTotal = m_stats.sndr.dropped.total.bytesWithHdr();
        perf->byteRcvDropTotal = m_stats.rcvr.dropped.total.bytesWithHdr() + m_stats.rcvr.undecrypted.total.bytesWithHdr();
        perf->pktRcvUndecryptTotal  = m_stats.rcvr.undecrypted.total.count();
        perf->byteRcvUndecryptTotal = m_stats.rcvr.undecrypted.total.bytes();

        // TODO: The following class members must be protected with a different mutex, not the m_StatsLock.
        const double interval     = (double) count_microseconds(currtime - m_stats.tsLastSampleTime);
        perf->mbpsSendRate        = double(perf->byteSent) * 8.0 / interval;
        perf->mbpsRecvRate        = double(perf->byteRecv) * 8.0 / interval;
        perf->usPktSndPeriod      = (double) count_microseconds(m_tdSendInterval.load());
        perf->pktFlowWindow       = m_iFlowWindowSize.load();
        perf->pktCongestionWindow = (int)m_dCongestionWindow;
        perf->pktFlightSize       = getFlightSpan();
        perf->msRTT               = (double)m_iSRTT / 1000.0;
        perf->msSndTsbPdDelay     = m_bPeerTsbPd ? m_iPeerTsbPdDelay_ms : 0;
        perf->msRcvTsbPdDelay     = isOPT_TsbPd() ? m_iTsbPdDelay_ms : 0;
        perf->byteMSS             = m_config.iMSS;

        perf->mbpsMaxBW = m_config.llMaxBW > 0 ? Bps2Mbps(m_config.llMaxBW)
                        : m_CongCtl.ready()    ? Bps2Mbps(m_CongCtl->sndBandwidth())
                                                : 0;

        if (clear)
        {
            m_stats.sndr.resetTrace();
            m_stats.rcvr.resetTrace();

            m_stats.sndDuration = 0;
            m_stats.tsLastSampleTime = currtime;
        }
    }

    const int64_t availbw = m_iBandwidth == 1 ? m_RcvTimeWindow.getBandwidth() : m_iBandwidth.load();

    perf->mbpsBandwidth = Bps2Mbps(availbw * (m_iMaxSRTPayloadSize + pktHdrSize));

    if (tryEnterCS(m_ConnectionLock))
    {
        if (m_pSndBuffer)
        {
            if (instantaneous)
            {
                /* Get instant SndBuf instead of moving average for application-based Algorithm
                   (such as NAE) in need of fast reaction to network condition changes. */
                perf->pktSndBuf = m_pSndBuffer->getCurrBufSize((perf->byteSndBuf), (perf->msSndBuf));
            }
            else
            {
                perf->pktSndBuf = m_pSndBuffer->getAvgBufSize((perf->byteSndBuf), (perf->msSndBuf));
            }
            perf->byteSndBuf += (perf->pktSndBuf * pktHdrSize);
            perf->byteAvailSndBuf = (m_config.iSndBufSize - perf->pktSndBuf) * m_config.iMSS;
        }
        else
        {
            perf->byteAvailSndBuf = 0;
            perf->pktSndBuf  = 0;
            perf->byteSndBuf = 0;
            perf->msSndBuf   = 0;
        }

        if (m_pRcvBuffer)
        {
            ScopedLock lck(m_RcvBufferLock);
            perf->byteAvailRcvBuf = (int) getAvailRcvBufferSizeNoLock() * m_config.iMSS;
            if (instantaneous) // no need for historical API for Rcv side
            {
                perf->pktRcvBuf = m_pRcvBuffer->getRcvDataSize(perf->byteRcvBuf, perf->msRcvBuf);
            }
            else
            {
                perf->pktRcvBuf = m_pRcvBuffer->getRcvAvgDataSize(perf->byteRcvBuf, perf->msRcvBuf);
            }
        }
        else
        {
            perf->byteAvailRcvBuf = 0;
            perf->pktRcvBuf  = 0;
            perf->byteRcvBuf = 0;
            perf->msRcvBuf   = 0;
        }

        leaveCS(m_ConnectionLock);
    }
    else
    {
        perf->byteAvailSndBuf = 0;
        perf->byteAvailRcvBuf = 0;
        perf->pktSndBuf  = 0;
        perf->byteSndBuf = 0;
        perf->msSndBuf   = 0;
        perf->byteRcvBuf = 0;
        perf->msRcvBuf   = 0;
    }
}

bool srt::CUDT::updateCC(ETransmissionEvent evt, const EventVariant arg)
{
    // Special things that must be done HERE, not in SrtCongestion,
    // because it involves the input buffer in CUDT. It would be
    // slightly dangerous to give SrtCongestion access to it.

    // According to the rules, the congctl should be ready at the same
    // time when the sending buffer. For sanity check, check both first.
    if (!m_CongCtl.ready() || !m_pSndBuffer)
    {
        LOGC(rslog.Error,
             log << CONID() << "updateCC: CAN'T DO UPDATE - congctl " << (m_CongCtl.ready() ? "ready" : "NOT READY")
            << "; sending buffer " << (m_pSndBuffer ? "NOT CREATED" : "created"));

        return false;
    }

    HLOGC(rslog.Debug, log << CONID() << "updateCC: EVENT:" << TransmissionEventStr(evt));

    if (evt == TEV_INIT)
    {
        // only_input uses:
        // 0: in the beginning and when SRTO_MAXBW was changed
        // 1: SRTO_INPUTBW was changed
        // 2: SRTO_OHEADBW was changed
        EInitEvent only_input = arg.get<EventVariant::INIT>();
        // false = TEV_INIT_RESET: in the beginning, or when MAXBW was changed.

        if (only_input != TEV_INIT_RESET && m_config.llMaxBW)
        {
            HLOGC(rslog.Debug, log << CONID() << "updateCC/TEV_INIT: non-RESET stage and m_config.llMaxBW already set to " << m_config.llMaxBW);
            // Don't change
        }
        else // either m_config.llMaxBW == 0 or only_input == TEV_INIT_RESET
        {
            // Use the values:
            // - if SRTO_MAXBW is >0, use it.
            // - if SRTO_MAXBW == 0, use SRTO_INPUTBW + SRTO_OHEADBW
            // - if SRTO_INPUTBW == 0, pass 0 to requst in-buffer sampling
            // Bytes/s
            const int64_t bw = m_config.llMaxBW != 0 ? m_config.llMaxBW :                   // When used SRTO_MAXBW
                               m_config.llInputBW != 0 ? withOverhead(m_config.llInputBW) : // SRTO_INPUTBW + SRT_OHEADBW
                               0; // When both MAXBW and INPUTBW are 0, request in-buffer sampling

            // Note: setting bw == 0 uses BW_INFINITE value in LiveCC
            m_CongCtl->updateBandwidth(m_config.llMaxBW, bw);

            if (only_input == TEV_INIT_OHEADBW)
            {
                // On updated SRTO_OHEADBW don't change input rate.
                // This only influences the call to withOverhead().
            }
            else
            {
                // No need to calculate input rate if the bandwidth is set
                const bool disable_in_rate_calc = (bw != 0);
                m_pSndBuffer->resetInputRateSmpPeriod(disable_in_rate_calc);
            }

            HLOGC(rslog.Debug,
                  log << CONID() << "updateCC/TEV_INIT: updating BW=" << m_config.llMaxBW
                      << (only_input == TEV_INIT_RESET
                              ? " (UNCHANGED)"
                              : only_input == TEV_INIT_OHEADBW ? " (only Overhead)" : " (updated sampling rate)"));
        }
    }

    // This part is also required only by LiveCC, however not
    // moved there due to that it needs access to CSndBuffer.
    if (evt == TEV_ACK || evt == TEV_LOSSREPORT || evt == TEV_CHECKTIMER || evt == TEV_SYNC)
    {
        // Specific part done when MaxBW is set to 0 (auto) and InputBW is 0.
        // This requests internal input rate sampling.
        if (m_config.llMaxBW == 0 && m_config.llInputBW == 0)
        {
            // Get auto-calculated input rate, Bytes per second
            const int64_t inputbw = m_pSndBuffer->getInputRate();

            /*
             * On blocked transmitter (tx full) and until connection closes,
             * auto input rate falls to 0 but there may be still lot of packet to retransmit
             * Calling updateBandwidth with 0 sets maxBW to default BW_INFINITE (1 Gbps)
             * and sendrate skyrockets for retransmission.
             * Keep previously set maximum in that case (inputbw == 0).
             */
            if (inputbw >= 0)
                m_CongCtl->updateBandwidth(0, withOverhead(std::max(m_config.llMinInputBW, inputbw))); // Bytes/sec
        }
    }

    HLOGC(rslog.Debug, log << CONID() << "updateCC: emitting signal for EVENT:" << TransmissionEventStr(evt));

    // Now execute a congctl-defined action for that event.
    EmitSignal(evt, arg);

    // This should be done with every event except ACKACK and SEND/RECEIVE
    // After any action was done by the congctl, update the congestion window and sending interval.
    if (evt != TEV_ACKACK && evt != TEV_SEND && evt != TEV_RECEIVE)
    {
        // This part comes from original UDT.
        // NOTE: THESE things come from CCC class:
        // - m_dPktSndPeriod
        // - m_dCWndSize
        m_tdSendInterval    = microseconds_from((int64_t)m_CongCtl->pktSndPeriod_us());
        m_dCongestionWindow = m_CongCtl->cgWindowSize();
#if ENABLE_HEAVY_LOGGING
        HLOGC(rslog.Debug,
              log << CONID() << "updateCC: updated values from congctl: interval=" << count_microseconds(m_tdSendInterval) << " us ("
                  << "tk (" << m_CongCtl->pktSndPeriod_us() << "us) cgwindow="
                  << std::setprecision(3) << m_dCongestionWindow);
#endif
    }

    HLOGC(rslog.Debug, log << CONID() << "udpateCC: finished handling for EVENT:" << TransmissionEventStr(evt));

    return true;
}

void srt::CUDT::initSynch()
{
    setupMutex(m_SendBlockLock, "SendBlock");
    setupCond(m_SendBlockCond, "SendBlock");
    setupCond(m_RecvDataCond, "RecvData");
    setupMutex(m_SendLock, "Send");
    setupMutex(m_RecvLock, "Recv");
    setupMutex(m_RcvLossLock, "RcvLoss");
    setupMutex(m_RecvAckLock, "RecvAck");
    setupMutex(m_RcvBufferLock, "RcvBuffer");
    setupMutex(m_ConnectionLock, "Connection");
    setupMutex(m_StatsLock, "Stats");
    setupCond(m_RcvTsbPdCond, "RcvTsbPd");
}

void srt::CUDT::destroySynch()
{
    releaseMutex(m_SendBlockLock);

    // Just in case, signal the CV, on which some
    // other thread is possibly waiting, because a
    // process hanging on a pthread_cond_wait would
    // cause the call to destroy a CV hang up.
    m_SendBlockCond.notify_all();
    releaseCond(m_SendBlockCond);

    m_RecvDataCond.notify_all();
    releaseCond(m_RecvDataCond);
    releaseMutex(m_SendLock);
    releaseMutex(m_RecvLock);
    releaseMutex(m_RcvLossLock);
    releaseMutex(m_RecvAckLock);
    releaseMutex(m_RcvBufferLock);
    releaseMutex(m_ConnectionLock);
    releaseMutex(m_StatsLock);

    m_RcvTsbPdCond.notify_all();
    releaseCond(m_RcvTsbPdCond);
}

void srt::CUDT::releaseSynch()
{
    SRT_ASSERT(m_bClosing);
    // wake up user calls
    CSync::lock_notify_one(m_SendBlockCond, m_SendBlockLock);

    enterCS(m_SendLock);
    leaveCS(m_SendLock);

    // Awake tsbpd() and srt_recv*(..) threads for them to check m_bClosing.
    CSync::lock_notify_one(m_RecvDataCond, m_RecvLock);
    CSync::lock_notify_one(m_RcvTsbPdCond, m_RecvLock);

    // Azquiring m_RcvTsbPdStartupLock protects race in starting
    // the tsbpd() thread in CUDT::processData().
    // Wait for tsbpd() thread to finish.
    enterCS(m_RcvTsbPdStartupLock);
    if (m_RcvTsbPdThread.joinable())
    {
        m_RcvTsbPdThread.join();
    }
    leaveCS(m_RcvTsbPdStartupLock);

    // Acquiring the m_RecvLock it is assumed that both tsbpd()
    // and srt_recv*(..) threads will be aware about the state of m_bClosing.
    enterCS(m_RecvLock);
    leaveCS(m_RecvLock);
}


<<<<<<< HEAD
=======
#if ENABLE_BONDING
void srt::CUDT::dropToGroupRecvBase()
{
    int32_t group_recv_base = SRT_SEQNO_NONE;
    if (m_parent->m_GroupOf)
    {
        // Check is first done before locking to avoid unnecessary
        // mutex locking. The condition for this field is that it
        // can be either never set, already reset, or ever set
        // and possibly dangling. The re-check after lock eliminates
        // the dangling case.
        ScopedLock glock (uglobal().m_GlobControlLock);

        // Note that getRcvBaseSeqNo() will lock m_GroupOf->m_GroupLock,
        // but this is an intended order.
        if (m_parent->m_GroupOf)
            group_recv_base = m_parent->m_GroupOf->getRcvBaseSeqNo();
    }
    if (group_recv_base == SRT_SEQNO_NONE)
        return;

    ScopedLock lck(m_RcvBufferLock);
    int cnt = rcvDropTooLateUpTo(CSeqNo::incseq(group_recv_base));
    if (cnt > 0)
    {
        HLOGC(grlog.Debug,
              log << CONID() << "dropToGroupRecvBase: dropped " << cnt << " packets before ACK: group_recv_base="
                  << group_recv_base << " m_iRcvLastAck=" << m_iRcvLastAck
                  << " m_iRcvCurrSeqNo=" << m_iRcvCurrSeqNo << " m_bTsbPd=" << m_bTsbPd);
    }
}
#endif

>>>>>>> fc82eace
namespace srt {
#if ENABLE_HEAVY_LOGGING
static void DebugAck(string hdr, int prev, int ack)
{
    if (!prev)
    {
        HLOGC(xtlog.Debug, log << hdr << "ACK " << ack);
        return;
    }

    int diff = CSeqNo::seqoff(prev, ack);
    if (diff < 0)
    {
        HLOGC(xtlog.Debug, log << hdr << "ACK ERROR: " << prev << "-" << ack << "(diff " << diff << ")");
        return;
    }

    bool shorted = diff > 100; // sanity
    if (shorted)
        ack = CSeqNo::incseq(prev, 100);

    ostringstream ackv;
    for (; prev != ack; prev = CSeqNo::incseq(prev))
        ackv << prev << " ";
    if (shorted)
        ackv << "...";
    HLOGC(xtlog.Debug, log << hdr << "ACK (" << (diff + 1) << "): " << ackv.str() << ack);
}
#else
static inline void DebugAck(string, int, int) {}
#endif
}

void srt::CUDT::sendCtrl(UDTMessageType pkttype, const int32_t* lparam, void* rparam, int size)
{
    CPacket ctrlpkt;
    setPacketTS(ctrlpkt, steady_clock::now());

    int nbsent        = 0;

    switch (pkttype)
    {
    case UMSG_ACK: // 010 - Acknowledgement
    {
        nbsent = sendCtrlAck(ctrlpkt, size);
        break;
    }

    case UMSG_ACKACK: // 110 - Acknowledgement of Acknowledgement
        ctrlpkt.pack(pkttype, lparam);
        ctrlpkt.m_iID = m_PeerID;
        nbsent        = m_pSndQueue->sendto(m_PeerAddr, ctrlpkt);

        break;

    case UMSG_LOSSREPORT: // 011 - Loss Report
    {
        // Explicitly defined lost sequences
        if (rparam)
        {
            int32_t *lossdata = (int32_t *)rparam;

            size_t bytes = sizeof(*lossdata) * size;
            ctrlpkt.pack(pkttype, NULL, lossdata, bytes);

            ctrlpkt.m_iID = m_PeerID;
            nbsent        = m_pSndQueue->sendto(m_PeerAddr, ctrlpkt);

            enterCS(m_StatsLock);
            m_stats.rcvr.sentNak.count(1);
            leaveCS(m_StatsLock);
        }
        // Call with no arguments - get loss list from internal data.
        else if (m_pRcvLossList->getLossLength() > 0)
        {
            ScopedLock lock(m_RcvLossLock);
            // this is periodically NAK report; make sure NAK cannot be sent back too often

            // read loss list from the local receiver loss list
            int32_t *data = new int32_t[m_iMaxSRTPayloadSize / 4];
            int      losslen;
            m_pRcvLossList->getLossArray(data, losslen, m_iMaxSRTPayloadSize / 4);

            if (0 < losslen)
            {
                ctrlpkt.pack(pkttype, NULL, data, losslen * 4);
                ctrlpkt.m_iID = m_PeerID;
                nbsent        = m_pSndQueue->sendto(m_PeerAddr, ctrlpkt);

                enterCS(m_StatsLock);
                m_stats.rcvr.sentNak.count(1);
                leaveCS(m_StatsLock);
            }

            delete[] data;
        }

        // update next NAK time, which should wait enough time for the retansmission, but not too long
        m_tdNAKInterval = microseconds_from(m_iSRTT + 4 * m_iRTTVar);

        // Fix the NAKreport period according to the congctl
        m_tdNAKInterval =
            microseconds_from(m_CongCtl->updateNAKInterval(count_microseconds(m_tdNAKInterval),
                                                                      m_RcvTimeWindow.getPktRcvSpeed(),
                                                                      m_pRcvLossList->getLossLength()));

        // This is necessary because a congctl need not wish to define
        // its own minimum interval, in which case the default one is used.
        if (m_tdNAKInterval < m_tdMinNakInterval)
            m_tdNAKInterval = m_tdMinNakInterval;

        break;
    }

    case UMSG_CGWARNING: // 100 - Congestion Warning
        ctrlpkt.pack(pkttype);
        ctrlpkt.m_iID = m_PeerID;
        nbsent        = m_pSndQueue->sendto(m_PeerAddr, ctrlpkt);

        m_tsLastWarningTime = steady_clock::now();

        break;

    case UMSG_KEEPALIVE: // 001 - Keep-alive
        ctrlpkt.pack(pkttype);
        ctrlpkt.m_iID = m_PeerID;
        nbsent        = m_pSndQueue->sendto(m_PeerAddr, ctrlpkt);

        break;

    case UMSG_HANDSHAKE: // 000 - Handshake
        ctrlpkt.pack(pkttype, NULL, rparam, sizeof(CHandShake));
        ctrlpkt.m_iID = m_PeerID;
        nbsent        = m_pSndQueue->sendto(m_PeerAddr, ctrlpkt);

        break;

    case UMSG_SHUTDOWN: // 101 - Shutdown
        if (m_PeerID == 0) // Dont't send SHUTDOWN if we don't know peer ID.
            break;
        ctrlpkt.pack(pkttype);
        ctrlpkt.m_iID = m_PeerID;
        nbsent        = m_pSndQueue->sendto(m_PeerAddr, ctrlpkt);

        break;

    case UMSG_DROPREQ: // 111 - Msg drop request
        ctrlpkt.pack(pkttype, lparam, rparam, 8);
        ctrlpkt.m_iID = m_PeerID;
        nbsent        = m_pSndQueue->sendto(m_PeerAddr, ctrlpkt);

        break;

    case UMSG_PEERERROR: // 1000 - acknowledge the peer side a special error
        ctrlpkt.pack(pkttype, lparam);
        ctrlpkt.m_iID = m_PeerID;
        nbsent        = m_pSndQueue->sendto(m_PeerAddr, ctrlpkt);

        break;

    case UMSG_EXT: // 0x7FFF - Resevered for future use
        break;

    default:
        break;
    }

    // Fix keepalive
    if (nbsent)
        m_tsLastSndTime.store(steady_clock::now());
}

<<<<<<< HEAD
bool srt::CUDT::getFirstNoncontSequence(int32_t& w_seq, string& w_log_reason)
{
// Only with "new bonding" try to extract this information from the group.
// Otherwise stay with the usual per-socket check.
#if ENABLE_BONDING
    CUDTUnited::GroupKeeper gk(uglobal(), m_parent);
    CUDTGroup* g = m_parent->m_GroupOf;
    if (g)
    {
        return g->getFirstNoncontSequence((w_seq), (w_log_reason));
    }
#endif

    SRT_ASSERT(!!m_pRcvBuffer);
    if (!m_pRcvBuffer)
    {
        LOGP(cnlog.Error, "IPE: ack can't be sent, buffer doesn't exist and no group membership");
        return false;
    }
    {
        ScopedLock buflock (m_RcvBufferLock);
        bool has_followers = m_pRcvBuffer->getContiguousEnd((w_seq));
        if (has_followers)
            w_log_reason = "first lost";
        else
            w_log_reason = "expected next";
    }

    return true;
}

=======
// [[using locked(m_RcvBufferLock)]]
bool srt::CUDT::getFirstNoncontSequence(int32_t& w_seq, string& w_log_reason)
{
    {
        ScopedLock losslock (m_RcvLossLock);
        const int32_t seq = m_pRcvLossList->getFirstLostSeq();
        if (seq != SRT_SEQNO_NONE)
        {
            HLOGC(xtlog.Debug, log << "NONCONT-SEQUENCE: first loss %" << seq << " (loss len=" <<
                    m_pRcvLossList->getLossLength() << ")");
            w_seq = seq;
            w_log_reason = "first lost";
            return true;
        }
    }

    w_seq = CSeqNo::incseq(m_iRcvCurrSeqNo);
    HLOGC(xtlog.Debug, log << "NONCONT-SEQUENCE: past-recv %" << w_seq);
    w_log_reason = "expected next";

    return true;
}


>>>>>>> fc82eace
int srt::CUDT::sendCtrlAck(CPacket& ctrlpkt, int size)
{
    SRT_ASSERT(ctrlpkt.getMsgTimeStamp() != 0);
    int nbsent = 0;
    int local_prevack = 0;

#if ENABLE_HEAVY_LOGGING
    struct SaveBack
    {
        int& target;
        const int& source;

        ~SaveBack() { target = source; }
    } l_saveback = { m_iDebugPrevLastAck, m_iRcvLastAck };
    (void)l_saveback; // kill compiler warning: unused variable `l_saveback` [-Wunused-variable]

    local_prevack = m_iDebugPrevLastAck;
<<<<<<< HEAD
=======

#endif
    string reason; // just for "a reason" of giving particular % for ACK

#if ENABLE_BONDING
    dropToGroupRecvBase();
>>>>>>> fc82eace
#endif
    string reason; // just for "a reason" of giving particular % for ACK

<<<<<<< HEAD
=======
    // The TSBPD thread may change the first lost sequence record (TLPKTDROP).
    // To avoid it the m_RcvBufferLock has to be acquired.
    UniqueLock bufflock(m_RcvBufferLock);

>>>>>>> fc82eace
    int32_t ack;    // First unacknowledged packet sequence number (acknowledge up to ack).
    if (!getFirstNoncontSequence((ack), (reason)))
        return nbsent;

    if (m_iRcvLastAckAck == ack)
    {
        HLOGC(xtlog.Debug,
                log << CONID() << "sendCtrl(UMSG_ACK): last ACK %" << ack << "(" << reason << ") == last ACKACK");
        return nbsent;
    }

    // send out a lite ACK
    // to save time on buffer processing and bandwidth/AS measurement, a lite ACK only feeds back an ACK number
    if (size == SEND_LITE_ACK)
    {
        ctrlpkt.pack(UMSG_ACK, NULL, &ack, size);
        ctrlpkt.m_iID = m_PeerID;
        nbsent = m_pSndQueue->sendto(m_PeerAddr, ctrlpkt);
        DebugAck(CONID() + "sendCtrl(lite): ", local_prevack, ack);
        return nbsent;
    }

    // Lock the group existence until this function ends. This will be useful
    // also on other places.
#if ENABLE_BONDING
    CUDTUnited::GroupKeeper gkeeper (uglobal(), m_parent);

    // bonding : group buffering if member
    const bool group_buffering = gkeeper.group;

#else
    // no bonding : no group buffering
    const bool group_buffering = false;
#endif

    int avail_receiver_buffer_size = 0;
#if ENABLE_BONDING
    if (group_buffering)
        avail_receiver_buffer_size = gkeeper.group->getAvailBufSize(ack);
#endif

    // There are new received packets to acknowledge, update related information.
    /* tsbpd thread may also call ackData when skipping packet so protect code */
    UniqueLock bufflock(m_RcvBufferLock);

    // IF ack %> m_iRcvLastAck
    // There are new received packets to acknowledge, update related information.
    if (CSeqNo::seqcmp(ack, m_iRcvLastAck) > 0)
    {
        // Sanity check if the "selected ACK" points to a sequence
        // in the past for the buffer. This SHOULD NEVER HAPPEN because
        // on drop the loss records should have been removed, and the last received
        // sequence also can't be in the past towards the buffer.

        // NOTE: This problem has been observed when the packet sequence
        // was incorrectly removed from the receiver loss list. This should
        // then stay here as a condition in order to detect this problem,
        // should it happen in the future.
        if (CSeqNo::seqcmp(ack, m_pRcvBuffer->getStartSeqNo()) < 0)
        {
            LOGC(xtlog.Error,
                    log << CONID() << "sendCtrlAck: IPE: invalid ACK from %" << m_iRcvLastAck << " to %" << ack << " ("
                    << CSeqNo::seqoff(m_iRcvLastAck, ack) << " packets) buffer=%" << m_pRcvBuffer->getStartSeqNo());
        }
        else
        {
            HLOGC(xtlog.Debug,
                    log << CONID() << "sendCtrlAck: %" << m_iRcvLastAck << " -> %" << ack << " ("
                    << CSeqNo::seqoff(m_iRcvLastAck, ack) << " packets)");
        }

        m_iRcvLastAck = ack;

/* WAS: #if ENABLE_OLD_BONDING (used in the blocked code; to be removed in perspective)
        const int32_t group_read_seq = CSeqNo::decseq(ack);
#endif */

        InvertedLock un_bufflock (m_RcvBufferLock);

#if ENABLE_BONDING
        // This actually should be done immediately after the ACK pointers were
        // updated in this socket, but it can't be done inside this function due
        // to being run under a lock.

        // At this moment no locks are applied. The only lock used so far
        // was m_RcvBufferLock, but this was lifed above. At this moment
        // it is safe to apply any locks here. This function is affined
        // to CRcvQueue::worker thread, so it is free to apply locks as
        // required in the defined order. At present we only need the lock
        // on m_GlobControlLock to prevent the group from being deleted
        // in the meantime
        if (gkeeper.group)
        {
            // Check is first done before locking to avoid unnecessary
            // mutex locking. The condition for this field is that it
            // can be either never set, already reset, or ever set
            // and possibly dangling. The re-check after lock eliminates
            // the dangling case.

            // This lock is NOT necessary to keep the group existing,
            // but is necessary for having the socket's membership not
            // cleared in the meantime.
            ScopedLock glock (uglobal().m_GlobControlLock);

            // Note that updateLatestRcv will lock m_GroupOf->m_GroupLock,
            // but this is an intended order.
            if (m_parent->m_GroupOf)
            {
                // A group may need to update the parallelly used idle links,
                // should it have any. Pass the current socket position in order
                // to skip it from the group loop.
                m_parent->m_GroupOf->updateLatestRcv(m_parent);
            }
        }
#endif
<<<<<<< HEAD
        IF_HEAVY_LOGGING(int32_t oldack = m_iRcvLastSkipAck);

        // Signalling m_RecvDataCond is not dane when TSBPD is on.
        // This signalling is done in file mode in order to keep the
        // API reader thread sleeping until there is a "bigger portion"
        // of data to read. In TSBPD mode this isn't done because every
        // packet has its individual delivery time and its readiness is signed
        // off by the TSBPD thread.
=======
        // If TSBPD is enabled, then INSTEAD OF signaling m_RecvDataCond,
        // signal m_RcvTsbPdCond. This will kick in the tsbpd thread, which
        // will signal m_RecvDataCond when there's time to play for particular
        // data packet.
>>>>>>> fc82eace
        HLOGC(xtlog.Debug,
              log << CONID() << "ACK: clip %" << m_iRcvLastAck << "-%" << ack << ", REVOKED "
                  << CSeqNo::seqoff(ack, m_iRcvLastAck) << " from RCV buffer");

        if (m_bTsbPd)
        {
            /*
               There's no need to update TSBPD in the wake-on-recv state
               from ACK because it is being done already in the receiver thread
               when a newly inserted packet caused provision of a new candidate
               that could be delivered soon. Also, this flag is only used in TSBPD
               mode and can be only set to true in the TSBPD thread.

            // Newly acknowledged data, signal TsbPD thread //
            CUniqueSync tslcc (m_RecvLock, m_RcvTsbPdCond);
            // m_bWakeOnRecv is protected by m_RecvLock in the tsbpd() thread
            if (m_bWakeOnRecv)
                tslcc.notify_one();

                */
        }
        else
        {
            {
                CUniqueSync rdcc (m_RecvLock, m_RecvDataCond);

#if ENABLE_BONDING
                // Locks m_RcvBufferLock, which is unlocked above by InvertedLock un_bufflock.
                // Must check read-readiness under m_RecvLock to protect the epoll from concurrent changes in readBuffer()

                // DO NOT check nor enable reading when a group member - group member sockets are never ready to read.
                // XXX This is for the case of a group connection that is not TSBPD; the same thing
                // should be done in the group, if this socket is a member.

                // Formally, for safety this should rather check the existence of m_pRcvBuffer.
                SRT_ASSERT( bool(m_parent->m_GroupOf) != bool(m_pRcvBuffer) );

                if (m_pRcvBuffer && isRcvBufferReady())
#endif
                {
                    if (m_config.bSynRecving)
                    {
                        // signal a waiting "recv" call if there is any data available
                        rdcc.notify_one();
                    }
                    // acknowledge any waiting epolls to read
                    // fix SRT_EPOLL_IN event loss but rcvbuffer still have data：
                    // 1. user call receive/receivemessage(about line number:6482)
                    // 2. after read/receive, if rcvbuffer is empty, will set SRT_EPOLL_IN event to false
                    // 3. but if we do not do some lock work here, will cause some sync problems between threads:
                    //      (1) user thread: call receive/receivemessage
                    //      (2) user thread: read data
                    //      (3) user thread: no data in rcvbuffer, set SRT_EPOLL_IN event to false
                    //      (4) receive thread: receive data and set SRT_EPOLL_IN to true
                    //      (5) user thread: set SRT_EPOLL_IN to false
                    // 4. so , m_RecvLock must be used here to protect epoll event
                    uglobal().m_EPoll.update_events(m_SocketID, m_sPollID, SRT_EPOLL_IN, true);
                }
            }

            // This is done only for "old bonding" using the app-reader procedure.
            // In the new bonding all buffer reception and reading ready state update
            // happen exclusively inside the group.

            /*
            if (group_read_seq != SRT_SEQNO_NONE && m_parent->m_GroupOf)
            {
                // See above explanation for double-checking
                ScopedLock glock (uglobal().m_GlobControlLock);

                if (m_parent->m_GroupOf)
                {
                    // The current "APP reader" needs to simply decide as to whether
                    // the next CUDTGroup::recv() call should return with no blocking or not.
                    // When the group is read-ready, it should update its pollers as it sees fit.
                    m_parent->m_GroupOf->updateReadState(m_SocketID, group_read_seq);
                }
            }
             */

            CGlobEvent::triggerEvent();
        }
    }
    else if (ack == m_iRcvLastAck)
    {
        // If the ACK was just sent already AND elapsed time did not exceed RTT,
        if ((steady_clock::now() - m_tsLastAckTime) <
            (microseconds_from(m_iSRTT + 4 * m_iRTTVar)))
        {
            HLOGC(xtlog.Debug,
                  log << CONID() << "sendCtrl(UMSG_ACK): ACK %" << ack << " just sent - too early to repeat");
            return nbsent;
        }
    }
    else
    {
        // Not possible (m_iRcvCurrSeqNo+1 <% m_iRcvLastAck ?)
        LOGC(xtlog.Error, log << CONID()<< "sendCtrl(UMSG_ACK): IPE: curr(" << reason << ") %" << ack
            << " <% last %" << m_iRcvLastAck);
        return nbsent;
    }

    // [[using assert( ack >= m_iRcvLastAck && is_periodic_ack ) ]];
    // [[using locked(m_RcvBufferLock)]];

    // Send out the ACK only if has not been received by the sender before
    if (CSeqNo::seqcmp(m_iRcvLastAck, m_iRcvLastAckAck) > 0)
    {
        // NOTE: The BSTATS feature turns on extra fields above size 6
        // also known as ACKD_TOTAL_SIZE_VER100.
        int32_t data[ACKD_TOTAL_SIZE];

        // For "new bonding", still get this size from buffer,
        // but only unless we have a group (in which case this value
        // has been already set few lines earlier).
        if (!group_buffering)
            avail_receiver_buffer_size = (int) getAvailRcvBufferSizeNoLock();

        // Case you care, CAckNo::incack does exactly the same thing as
        // CSeqNo::incseq. Logically the ACK number is a different thing
        // than sequence number (it's a "journal" for ACK request-response,
        // and starts from 0, unlike sequence, which starts from a random
        // number), but still the numbers are from exactly the same domain.
        m_iAckSeqNo = CAckNo::incack(m_iAckSeqNo);
        data[ACKD_RCVLASTACK] = m_iRcvLastAck;
        data[ACKD_RTT] = m_iSRTT;
        data[ACKD_RTTVAR] = m_iRTTVar;
<<<<<<< HEAD
        data[ACKD_BUFFERLEFT] = avail_receiver_buffer_size;
        // The ackDataUpTo() above ensures this condition.
        SRT_ASSERT(m_iRcvLastSkipAck == m_iRcvLastAck);
=======
        data[ACKD_BUFFERLEFT] = (int) getAvailRcvBufferSizeNoLock();
>>>>>>> fc82eace
        // a minimum flow window of 2 is used, even if buffer is full, to break potential deadlock
        // XXX This could be better fixed by having the receiver constantly send
        // ACKs even with the same ACK number, while the buffer is still full, and
        // stop only after sending at least one ACK with nonzero avail size.
        if (data[ACKD_BUFFERLEFT] < 2)
            data[ACKD_BUFFERLEFT] = 2;

        if (steady_clock::now() - m_tsLastAckTime > m_tdACKInterval)
        {
            int rcvRate;
            int ctrlsz = ACKD_TOTAL_SIZE_UDTBASE * ACKD_FIELD_SIZE; // Minimum required size

            data[ACKD_RCVSPEED] = m_RcvTimeWindow.getPktRcvSpeed((rcvRate));
            data[ACKD_BANDWIDTH] = m_RcvTimeWindow.getBandwidth();

            //>>Patch while incompatible (1.0.2) receiver floating around
            if (m_uPeerSrtVersion == SrtVersion(1, 0, 2))
            {
                data[ACKD_RCVRATE] = rcvRate;                                     // bytes/sec
                data[ACKD_XMRATE_VER102_ONLY] = data[ACKD_BANDWIDTH] * m_iMaxSRTPayloadSize; // bytes/sec
                ctrlsz = ACKD_FIELD_SIZE * ACKD_TOTAL_SIZE_VER102_ONLY;
            }
            else if (m_uPeerSrtVersion >= SrtVersion(1, 0, 3))
            {
                // Normal, currently expected version.
                data[ACKD_RCVRATE] = rcvRate; // bytes/sec
                ctrlsz = ACKD_FIELD_SIZE * ACKD_TOTAL_SIZE_VER101;
            }
            // ELSE: leave the buffer with ...UDTBASE size.

            ctrlpkt.pack(UMSG_ACK, &m_iAckSeqNo, data, ctrlsz);
            m_tsLastAckTime = steady_clock::now();
        }
        else
        {
            ctrlpkt.pack(UMSG_ACK, &m_iAckSeqNo, data, ACKD_FIELD_SIZE * ACKD_TOTAL_SIZE_SMALL);
        }

        ctrlpkt.m_iID = m_PeerID;
        setPacketTS(ctrlpkt, steady_clock::now());
        nbsent = m_pSndQueue->sendto(m_PeerAddr, ctrlpkt);
        DebugAck(CONID() + "sendCtrl(UMSG_ACK): ", local_prevack, ack);

        m_ACKWindow.store(m_iAckSeqNo, m_iRcvLastAck);

        enterCS(m_StatsLock);
        m_stats.rcvr.sentAck.count(1);
        leaveCS(m_StatsLock);
    }
    else
    {
        HLOGC(xtlog.Debug, log << CONID() << "sendCtrl(UMSG_ACK): " << "ACK %" << m_iRcvLastAck
            << " <=%  ACKACK %" << m_iRcvLastAckAck << " - NOT SENDING ACK");
    }

    return nbsent;
}

void srt::CUDT::updateStateOnACK(int32_t ackdata_seqno, int32_t& w_last_sent_seqno)
{
    w_last_sent_seqno = m_iSndCurrSeqNo;

#if ENABLE_BONDING
    CUDTUnited::GroupKeeper gkeeper (uglobal(), m_parent);
    // This is for the call of CSndBuffer::getMsgNoAt that returns
    // this value as a notfound-trap.
    int32_t msgno_at_last_acked_seq = SRT_MSGNO_CONTROL;
#endif

#if ENABLE_BONDING

    // This method is necessary for balancing groups, but it can be as well
    // used for BROADCAST groups, if it is decided that a loss reported on
    // whichever link should be then retransmitted using all links (while
    // assymmetric losses will not be reported).

    // For BACKUP we stick to the individual per-socket
    // loss handling as any sending on a different link than the current
    // one should happen in case of possible breakup detection, so this
    // way it doesn't make any sense to handle losses any other way than
    // per socket, as usual.

    using namespace any_op;
#ifdef BROADCAST_COMMON_SND_LOSS
    if (gkeeper.group && (EqualAny(gkeeper.group->type()), SRT_GTYPE_BALANCING, SRT_GTYPE_BROADCAST))
#else
    if (gkeeper.group && gkeeper.group->type() == SRT_GTYPE_BALANCING)
#endif
    {
        // For groups of that type we use the common loss handling.

        bool valid = gkeeper.group->updateOnACK(ackdata_seqno, (w_last_sent_seqno));
        if (!valid)
        {
            HLOGC(inlog.Debug, log << "updateStateOnACK: " << CONID() << "sent outdated ack %" << ackdata_seqno
                    << " against last sent %" << w_last_sent_seqno << " ??? ");
        }

        // m_RecvAckLock protects sender's loss list and epoll
        ScopedLock ack_lock(m_RecvAckLock);

        const int offset = CSeqNo::seqoff(m_iSndLastDataAck, ackdata_seqno);
        // IF distance between m_iSndLastDataAck and ack is nonempty...
        if (offset <= 0)
            return;

        // update sending variables
        m_iSndLastDataAck = ackdata_seqno;

        // acknowledge the sending buffer (remove data that predate 'ack')
        m_pSndBuffer->ackData(offset);

        // acknowledde any waiting epolls to write
        uglobal().m_EPoll.update_events(m_SocketID, m_sPollID, SRT_EPOLL_OUT, true);
        CGlobEvent::triggerEvent();
    }
    else
#endif

    // Update sender's loss list and acknowledge packets in the sender's buffer
    {
        // m_RecvAckLock protects sender's loss list and epoll
        ScopedLock ack_lock(m_RecvAckLock);

        const int offset = CSeqNo::seqoff(m_iSndLastDataAck, ackdata_seqno);
        // IF distance between m_iSndLastDataAck and ack is nonempty...
        if (offset <= 0)
            return;

        // update sending variables
        m_iSndLastDataAck = ackdata_seqno;

#if ENABLE_BONDING
        if (gkeeper.group)
        {
            // Get offset-1 because 'offset' points actually to past-the-end
            // of the sender buffer. We have already checked that offset is
            // at least 1.
            msgno_at_last_acked_seq = m_pSndBuffer->getMsgNoAt(offset-1);
            // Just keep this value prepared; it can't be updated exactly right
            // now because accessing the group needs some locks to be applied
            // with preserved the right locking order.
        }
#endif

        // remove any loss that predates 'ack' (not to be considered loss anymore)
        m_pSndLossList->removeUpTo(CSeqNo::decseq(m_iSndLastDataAck));

        // acknowledge the sending buffer (remove data that predate 'ack')
        m_pSndBuffer->ackData(offset);

        // acknowledde any waiting epolls to write
        uglobal().m_EPoll.update_events(m_SocketID, m_sPollID, SRT_EPOLL_OUT, true);
        CGlobEvent::triggerEvent();
    }

#if ENABLE_BONDING
    if (gkeeper.group)
    {
        // m_RecvAckLock is ordered AFTER m_GlobControlLock, so this can only
        // be done now that m_RecvAckLock is unlocked.
        ScopedLock glock (uglobal().m_GlobControlLock);
        if (m_parent->m_GroupOf)
        {
            HLOGC(inlog.Debug, log << CONID() << "ACK: acking group sender buffer for #" << msgno_at_last_acked_seq);

            // Guard access to m_iSndAckedMsgNo field
            // Note: This can't be done inside CUDTGroup::ackMessage
            // because this function is also called from CUDT::sndDropTooLate
            // called from CUDT::sendmsg2 called from CUDTGroup::send, which
            // applies the lock on m_GroupLock already.
            ScopedLock glk (*m_parent->m_GroupOf->exp_groupLock());

            // NOTE: ackMessage also accepts and ignores the trap representation
            // which is SRT_MSGNO_CONTROL.
            m_parent->m_GroupOf->ackMessage(msgno_at_last_acked_seq);
        }
    }
#endif

    // insert this socket to snd list if it is not on the list yet
    const steady_clock::time_point currtime = steady_clock::now();
    m_pSndQueue->m_pSndUList->update(this, CSndUList::DONT_RESCHEDULE, currtime);

    if (m_config.bSynSending)
    {
        CSync::lock_notify_one(m_SendBlockCond, m_SendBlockLock);
    }

    // record total time used for sending
    enterCS(m_StatsLock);
    m_stats.sndDuration += count_microseconds(currtime - m_stats.sndDurationCounter);
    m_stats.m_sndDurationTotal += count_microseconds(currtime - m_stats.sndDurationCounter);
    m_stats.sndDurationCounter = currtime;
    leaveCS(m_StatsLock);
}

void srt::CUDT::processCtrlAck(const CPacket &ctrlpkt, const steady_clock::time_point& currtime)
{
    const int32_t* ackdata       = (const int32_t*)ctrlpkt.m_pcData;
    const int32_t  ackdata_seqno = ackdata[ACKD_RCVLASTACK];

    // Check the value of ACK in case when it was some rogue peer
    if (ackdata_seqno < 0)
    {
        // This embraces all cases when the most significant bit is set,
        // as the variable is of a signed type. So, SRT_SEQNO_NONE is
        // included, but it also triggers for any other kind of invalid value.
        // This check MUST BE DONE before making any operation on this number.
        LOGC(inlog.Error, log << CONID() << "ACK: IPE/EPE: received invalid ACK value: " << ackdata_seqno
                << " " << std::hex << ackdata_seqno << " (IGNORED)");
        return;
    }

    const bool isLiteAck = ctrlpkt.getLength() == (size_t)SEND_LITE_ACK;
    HLOGC(inlog.Debug,
          log << CONID() << "ACK covers: " << m_iSndLastDataAck << " - " << ackdata_seqno << " [ACK=" << m_iSndLastAck
              << "]" << (isLiteAck ? "[LITE]" : "[FULL]"));

    // last_sent_seqno is the value of m_iSndCurrSeqNo in general,
    // but for parallel-link groups (broadcast and balancing) this should
    // use the value that is remembered in the group and represents the
    // latest sequence sent for the group, no matter through which link
    // it was sent.
    int32_t last_sent_seqno;
    updateStateOnACK(ackdata_seqno, (last_sent_seqno));

    // Process a lite ACK
    if (isLiteAck)
    {
        if (CSeqNo::seqcmp(ackdata_seqno, m_iSndLastAck) >= 0)
        {
            ScopedLock ack_lock(m_RecvAckLock);
            m_iFlowWindowSize = m_iFlowWindowSize - CSeqNo::seqoff(m_iSndLastAck, ackdata_seqno);
            m_iSndLastAck = ackdata_seqno;
            m_iSndMinFlightSpan = getFlightSpan();

            // TODO: m_tsLastRspAckTime should be protected with m_RecvAckLock
            // because the sendmsg2 may want to change it at the same time.
            m_tsLastRspAckTime = currtime;
            m_iReXmitCount         = 1; // Reset re-transmit count since last ACK
        }

        return;
    }

    // Decide to send ACKACK or not
    {
        // Sequence number of the ACK packet
        const int32_t ack_seqno = ctrlpkt.getAckSeqNo();

        // Send ACK acknowledgement (UMSG_ACKACK).
        // There can be less ACKACK packets in the stream, than the number of ACK packets.
        // Only send ACKACK every syn interval or if ACK packet with the sequence number
        // already acknowledged (with ACKACK) has come again, which probably means ACKACK was lost.
        if ((currtime - m_SndLastAck2Time > microseconds_from(COMM_SYN_INTERVAL_US)) || (ack_seqno == m_iSndLastAck2))
        {
            sendCtrl(UMSG_ACKACK, &ack_seqno);
            m_iSndLastAck2       = ack_seqno;
            m_SndLastAck2Time = currtime;
        }
    }

    //
    // Begin of the new code with TLPKTDROP.
    //

    // Protect packet retransmission
    enterCS(m_RecvAckLock);

    // Check the validation of the ack
    if (CSeqNo::seqcmp(ackdata_seqno, CSeqNo::incseq(last_sent_seqno)) > 0)
    {
        leaveCS(m_RecvAckLock);
        // this should not happen: attack or bug
        LOGC(gglog.Error,
                log << CONID() << "ATTACK/IPE: incoming ack seq " << ackdata_seqno << " exceeds current "
                    << last_sent_seqno << " by " << (CSeqNo::seqoff(last_sent_seqno, ackdata_seqno) - 1) << "! - BREAKING");
        m_bBroken        = true;
        m_iBrokenCounter = 0;
        return;
    }

    if (CSeqNo::seqcmp(ackdata_seqno, m_iSndLastAck) >= 0)
    {
        // Update Flow Window Size, must update before and together with m_iSndLastAck
        m_iFlowWindowSize = ackdata[ACKD_BUFFERLEFT];
        m_iSndLastAck     = ackdata_seqno;
        m_iSndMinFlightSpan    = getFlightSpan();
        m_tsLastRspAckTime  = currtime;
        m_iReXmitCount    = 1; // Reset re-transmit count since last ACK
    }

    /*
     * We must not ignore full ack received by peer
     * if data has been artificially acked by late packet drop.
     * Therefore, a distinct ack state is used for received Ack (iSndLastFullAck)
     * and ack position in send buffer (m_iSndLastDataAck).
     * Otherwise, when severe congestion causing packet drops (and m_iSndLastDataAck update)
     * occures, we drop received acks (as duplicates) and do not update stats like RTT,
     * which may go crazy and stay there, preventing proper stream recovery.
     */

    if (CSeqNo::seqoff(m_iSndLastFullAck, ackdata_seqno) <= 0)
    {
        // discard it if it is a repeated ACK
        leaveCS(m_RecvAckLock);
        return;
    }
    m_iSndLastFullAck = ackdata_seqno;

    //
    // END of the new code with TLPKTDROP
    //
    leaveCS(m_RecvAckLock);
#if ENABLE_BONDING
    if (m_parent->m_GroupOf)
    {
        ScopedLock glock (uglobal().m_GlobControlLock);
        if (m_parent->m_GroupOf)
        {
            // Will apply m_GroupLock, ordered after m_GlobControlLock.
            // m_GlobControlLock is necessary for group existence.
            m_parent->m_GroupOf->updateWriteState();
        }
    }
#endif

    size_t acksize   = ctrlpkt.getLength(); // TEMPORARY VALUE FOR CHECKING
    bool   wrongsize = 0 != (acksize % ACKD_FIELD_SIZE);
    acksize          = acksize / ACKD_FIELD_SIZE; // ACTUAL VALUE

    if (wrongsize)
    {
        // Issue a log, but don't do anything but skipping the "odd" bytes from the payload.
        LOGC(inlog.Warn,
             log << CONID() << "Received UMSG_ACK payload is not evened up to 4-byte based field size - cutting to "
                 << acksize << " fields");
    }

    // Start with checking the base size.
    if (acksize < ACKD_TOTAL_SIZE_SMALL)
    {
        LOGC(inlog.Warn, log << CONID() << "Invalid ACK size " << acksize << " fields - less than minimum required!");
        // Ack is already interpreted, just skip further parts.
        return;
    }
    // This check covers fields up to ACKD_BUFFERLEFT.

    // Extract RTT estimate and RTTVar from the ACK packet.
    const int rtt    = ackdata[ACKD_RTT];
    const int rttvar = ackdata[ACKD_RTTVAR];

    // Update the values of smoothed RTT and the variation in RTT samples
    // on subsequent RTT estimates extracted from the ACK packets
    // (during transmission).
    if (m_bIsFirstRTTReceived)
    {
        // Suppose transmission is bidirectional if sender is also receiving
        // data packets.
        enterCS(m_StatsLock);
        const bool bPktsReceived = m_stats.rcvr.recvd.total.count() != 0;
        leaveCS(m_StatsLock);

        if (bPktsReceived)  // Transmission is bidirectional.
        {
            // RTT value extracted from the ACK packet (rtt) is already smoothed
            // RTT obtained at the receiver side. Apply EWMA anyway for the second
            // time on the sender side. Ignore initial values which might arrive
            // after the smoothed RTT on the sender side has been
            // reset to the very first RTT sample received from the receiver.
            // TODO: The case of bidirectional transmission requires further
            // improvements and testing. Double smoothing is applied here to be
            // consistent with the previous behavior.
            if (rtt != INITIAL_RTT || rttvar != INITIAL_RTTVAR)
            {
                int iSRTT = m_iSRTT.load(), iRTTVar = m_iRTTVar.load();
                iRTTVar = avg_iir<4>(iRTTVar, abs(rtt - iSRTT));
                iSRTT   = avg_iir<8>(iSRTT, rtt);
                m_iSRTT = iSRTT;
                m_iRTTVar = iRTTVar;
            }
        }
        else  // Transmission is unidirectional.
        {
            // Simply take the values of smoothed RTT and RTT variance from
            // the ACK packet.
            m_iSRTT   = rtt;
            m_iRTTVar = rttvar;
        }
    }
    // Reset the value of smoothed RTT to the first real RTT estimate extracted
    // from an ACK after initialization (at the beginning of transmission).
    // In case of resumed connection over the same network, the very first RTT
    // value sent within an ACK will be taken from cache and equal to previous
    // connection's final smoothed RTT value. The reception of such a value
    // will also trigger the smoothed RTT reset at the sender side.
    else if (rtt != INITIAL_RTT && rttvar != INITIAL_RTTVAR)
    {
        m_iSRTT               = rtt;
        m_iRTTVar             = rttvar;
        m_bIsFirstRTTReceived = true;
    }

#if SRT_DEBUG_RTT
    s_rtt_trace.trace(currtime, "ACK", rtt, rttvar, m_bIsFirstRTTReceived,
                      m_stats.recvTotal, m_iSRTT, m_iRTTVar);
#endif

    /* Version-dependent fields:
     * Original UDT (total size: ACKD_TOTAL_SIZE_SMALL):
     *   ACKD_RCVLASTACK
     *   ACKD_RTT
     *   ACKD_RTTVAR
     *   ACKD_BUFFERLEFT
     * Additional UDT fields, not always attached:
     *   ACKD_RCVSPEED
     *   ACKD_BANDWIDTH
     * SRT extension since v1.0.1:
     *   ACKD_RCVRATE
     * SRT extension in v1.0.2 only:
     *   ACKD_XMRATE_VER102_ONLY
     */

    if (acksize > ACKD_TOTAL_SIZE_SMALL)
    {
        // This means that ACKD_RCVSPEED and ACKD_BANDWIDTH fields are available.
        int pktps     = ackdata[ACKD_RCVSPEED];
        int bandwidth = ackdata[ACKD_BANDWIDTH];
        int bytesps;

        /* SRT v1.0.2 Bytes-based stats: bandwidth (pcData[ACKD_XMRATE_VER102_ONLY]) and delivery rate (pcData[ACKD_RCVRATE]) in
         * bytes/sec instead of pkts/sec */
        /* SRT v1.0.3 Bytes-based stats: only delivery rate (pcData[ACKD_RCVRATE]) in bytes/sec instead of pkts/sec */
        if (acksize > ACKD_TOTAL_SIZE_UDTBASE)
            bytesps = ackdata[ACKD_RCVRATE];
        else
            bytesps = pktps * m_iMaxSRTPayloadSize;

        m_iBandwidth        = avg_iir<8>(m_iBandwidth.load(), bandwidth);
        m_iDeliveryRate     = avg_iir<8>(m_iDeliveryRate.load(), pktps);
        m_iByteDeliveryRate = avg_iir<8>(m_iByteDeliveryRate.load(), bytesps);

        // Update Estimated Bandwidth and packet delivery rate
        // m_iRcvRate = m_iDeliveryRate;
        // ^^ This has been removed because with the SrtCongestion class
        // instead of reading the m_iRcvRate local field this will read
        // cudt->deliveryRate() instead.
    }

    updateCC(TEV_ACK, EventVariant(ackdata_seqno));

    enterCS(m_StatsLock);
    m_stats.sndr.recvdAck.count(1);
    leaveCS(m_StatsLock);
}

void srt::CUDT::processCtrlAckAck(const CPacket& ctrlpkt, const time_point& tsArrival)
{
    int32_t ack = 0;

    // Calculate RTT estimate on the receiver side based on ACK/ACKACK pair.
    const int rtt = m_ACKWindow.acknowledge(ctrlpkt.getAckSeqNo(), ack, tsArrival);

    if (rtt == -1)
    {
        if (ctrlpkt.getAckSeqNo() > (m_iAckSeqNo - static_cast<int>(ACK_WND_SIZE)) && ctrlpkt.getAckSeqNo() <= m_iAckSeqNo)
        {
            LOGC(inlog.Note,
                log << CONID() << "ACKACK out of order, skipping RTT calculation "
                << "(ACK number: " << ctrlpkt.getAckSeqNo() << ", last ACK sent: " << m_iAckSeqNo
                << ", RTT (EWMA): " << m_iSRTT << ")");
            return;
        }

        LOGC(inlog.Error,
             log << CONID() << "ACK record not found, can't estimate RTT "
                 << "(ACK number: " << ctrlpkt.getAckSeqNo() << ", last ACK sent: " << m_iAckSeqNo
                 << ", RTT (EWMA): " << m_iSRTT << ")");
        return;
    }

    if (rtt <= 0)
    {
        LOGC(inlog.Error,
            log << CONID() << "IPE: invalid RTT estimate " << rtt
            << ", possible time shift. Clock: " << SRT_SYNC_CLOCK_STR);
        return;
    }

    // If increasing delay is detected.
    //   sendCtrl(UMSG_CGWARNING);

    // Update the values of smoothed RTT and the variation in RTT samples
    // on subsequent RTT samples (during transmission).
    if (m_bIsFirstRTTReceived)
    {
        m_iRTTVar = avg_iir<4>(m_iRTTVar.load(), abs(rtt - m_iSRTT.load()));
        m_iSRTT   = avg_iir<8>(m_iSRTT.load(), rtt);
    }
    // Reset the value of smoothed RTT on the first RTT sample after initialization
    // (at the beginning of transmission).
    // In case of resumed connection over the same network, the initial RTT
    // value will be taken from cache and equal to previous connection's
    // final smoothed RTT value.
    else
    {
        m_iSRTT               = rtt;
        m_iRTTVar             = rtt / 2;
        m_bIsFirstRTTReceived = true;
    }

#if SRT_DEBUG_RTT
    s_rtt_trace.trace(tsArrival, "ACKACK", rtt, -1, m_bIsFirstRTTReceived,
                      -1, m_iSRTT, m_iRTTVar);
#endif

    updateCC(TEV_ACKACK, EventVariant(ack));

    bool giveup = false;

#if ENABLE_BONDING
    CUDTUnited::GroupKeeper gk (uglobal(), m_parent);

    // Group receiver in use - see if the drift update should
    // be done in the group. If so, don't check anything in the socket
    if (gk.group)
    {
        giveup = true;
        gk.group->addGroupDriftSample(ctrlpkt.getMsgTimeStamp(), tsArrival, rtt);
    }
#endif

    // This function will put a lock on m_RecvLock by itself, as needed.
    // It must be done inside because this function reads the current time
    // and if waiting for the lock has caused a delay, the time will be
    // inaccurate. Additionally it won't lock if TSBPD mode is off, and
    // won't update anything. Note that if you set TSBPD mode and use
    // srt_recvfile (which doesn't make any sense), you'll have a deadlock.
    if (!giveup && m_config.bDriftTracer && m_pRcvBuffer)
    {
        const bool drift_updated SRT_ATR_UNUSED = m_pRcvBuffer->addRcvTsbPdDriftSample(ctrlpkt.getMsgTimeStamp(), tsArrival, rtt);
    }

    // Update last ACK that has been received by the sender
    if (CSeqNo::seqcmp(ack, m_iRcvLastAckAck) > 0)
        m_iRcvLastAckAck = ack;
}

void srt::CUDT::processCtrlLossReport(const CPacket& ctrlpkt)
{
    const int32_t* losslist = (int32_t*)(ctrlpkt.m_pcData);
    const size_t   losslist_len = ctrlpkt.getLength() / 4;

    bool secure = true;

    // This variable is used in "normal" logs, so it may cause a warning
    // when logging is forcefully off.
    int32_t wrong_loss SRT_ATR_UNUSED = SRT_SEQNO_NONE;

    {
#if ENABLE_BONDING
        // Keep the group from disappearing in the meantime
        CUDTUnited::GroupKeeper gkeeper (uglobal(), m_parent);
        typedef vector< pair<int32_t, int32_t> > losses_t;
        losses_t losses;
#else
        // This is off in the new-bonding because
        // with new-bonding we'll be only collecting the losses
        // in the temporary container and then add them all to
        // the right loss list, and only there the locking will
        // be necessary.

        // protect packet retransmission
        ScopedLock ack_lock(m_RecvAckLock);
#endif

        // decode loss list message and insert loss into the sender loss list
        for (int i = 0, n = (int)(ctrlpkt.getLength() / 4); i < n; ++i)
        {
#if !ENABLE_BONDING
            int num = 0; // For stats
#endif

            if (IsSet(losslist[i], LOSSDATA_SEQNO_RANGE_FIRST))
            {
                // Then it's this is a <lo, hi> specification with HI in a consecutive cell.
                const int32_t losslist_lo = SEQNO_VALUE::unwrap(losslist[i]);
                const int32_t losslist_hi = losslist[i + 1];
                // <lo, hi> specification means that the consecutive cell has been already interpreted.
                ++i;

                HLOGC(inlog.Debug, log << CONID() << "received UMSG_LOSSREPORT: "
                                       << losslist_lo << "-" << losslist_hi
                                       << " (" << (CSeqNo::seqoff(losslist_lo, losslist_hi) + 1) << " packets)...");

                if ((CSeqNo::seqcmp(losslist_lo, losslist_hi) > 0) ||
                    (CSeqNo::seqcmp(losslist_hi, m_iSndCurrSeqNo) > 0))
                {
                    LOGC(inlog.Warn, log << CONID() << "rcv LOSSREPORT rng " << losslist_lo << " - " << losslist_hi
                        << " with last sent " << m_iSndCurrSeqNo << " - DISCARDING");
                    // seq_a must not be greater than seq_b; seq_b must not be greater than the most recent sent seq
                    secure = false;
                    wrong_loss = losslist_hi;
                    break;
                }

                //   IF losslist_lo %>= m_iSndLastAck
                if (CSeqNo::seqcmp(losslist_lo, m_iSndLastAck) >= 0)
                {
                    HLOGC(inlog.Debug, log << CONID() << "LOSSREPORT: adding "
                        << losslist_lo << " - " << losslist_hi << " to loss list");
#if ENABLE_BONDING
                    losses.push_back(make_pair(losslist_lo, losslist_hi));
#else
                    num = m_pSndLossList->insert(losslist_lo, losslist_hi);
#endif
                }
                // ELSE IF losslist_hi %>= m_iSndLastAck
                else if (CSeqNo::seqcmp(losslist_hi, m_iSndLastAck) >= 0)
                {
                    // This should be theoretically impossible because this would mean
                    // that the received packet loss report informs about the loss that predates
                    // the ACK sequence.
                    // However, this can happen if the packet reordering has caused the earlier sent
                    // LOSSREPORT will be delivered after later sent ACK. Whatever, ACK should be
                    // more important, so simply drop the part that predates ACK.
                    HLOGC(inlog.Debug, log << CONID() << "LOSSREPORT: adding "
                        << m_iSndLastAck << "[ACK] - " << losslist_hi << " to loss list");
#if ENABLE_BONDING
                    losses.push_back(make_pair(m_iSndLastAck.load(), losslist_hi));
#else
                    num = m_pSndLossList->insert(m_iSndLastAck, losslist_hi);
#endif
                }
                else
                {
                    // This should be treated as IPE, but this may happen in one situtation:
                    // - redundancy second link (ISN was screwed up initially, but late towards last sent)
                    // - initial DROPREQ was lost
                    // This just causes repeating DROPREQ, as when the receiver continues sending
                    // LOSSREPORT, it's probably UNAWARE OF THE SITUATION.
                    //
                    // When this DROPREQ gets lost in UDP again, the receiver will do one of these:
                    // - repeatedly send LOSSREPORT (as per NAKREPORT), so this will happen again
                    // - finally give up rexmit request as per TLPKTDROP (DROPREQ should make
                    //   TSBPD wake up should it still wait for new packets to get ACK-ed)

                    HLOGC(inlog.Debug, log << CONID() << "LOSSREPORT: IGNORED with SndLastAck=%"
                        << m_iSndLastAck << ": %" << losslist_lo << "-" << losslist_hi
                        << " - sending DROPREQ (IPE or DROPREQ lost with ISN screw)");

                    // This means that the loss touches upon a range that wasn't ever sent.
                    // Normally this should never happen, but this might be a case when the
                    // ISN FIX for redundant connection was missed.

                    // In distinction to losslist, DROPREQ has always a range
                    // always just one range, and the data are <LO, HI>, with no range bit.
                    int32_t seqpair[2] = { losslist_lo, losslist_hi };
                    const int32_t no_msgno = 0; // We don't know - this wasn't ever sent

                    sendCtrl(UMSG_DROPREQ, &no_msgno, seqpair, sizeof(seqpair));
                }

            }
            else if (CSeqNo::seqcmp(losslist[i], m_iSndLastAck) >= 0)
            {
                if (CSeqNo::seqcmp(losslist[i], m_iSndCurrSeqNo) > 0)
                {
                    LOGC(inlog.Warn, log << CONID() << "rcv LOSSREPORT pkt %" << losslist[i]
                        << " with last sent %" << m_iSndCurrSeqNo << " - DISCARDING");
                    // seq_a must not be greater than the most recent sent seq
                    secure = false;
                    wrong_loss = losslist[i];
                    break;
                }

                HLOGC(inlog.Debug, log << CONID() << "rcv LOSSREPORT: %"
                    << losslist[i] << " (1 packet)");
#if ENABLE_BONDING
                losses.push_back(make_pair(losslist[i], losslist[i]));
#else
                num = m_pSndLossList->insert(losslist[i], losslist[i]);
#endif

            }
#if !ENABLE_BONDING
            enterCS(m_StatsLock);
            m_stats.sndr.lost.count(num);
            leaveCS(m_StatsLock);
#endif
        }

#if ENABLE_BONDING
        int num = 0;

        using namespace any_op;

        if (gkeeper.group && m_parent->m_GroupMemberData
                && (EqualAny(gkeeper.group->type()), SRT_GTYPE_BALANCING, SRT_GTYPE_BROADCAST))
        {
            groups::SocketData* d = m_parent->m_GroupMemberData;

            HLOGC(aslog.Debug, log << CONID() << "processCtrl(loss): adding to group loss sched&list: %" << Printable(losses));
            // This will:
            // 1. Add the loss to the group loss list
            // 2. If use_send_schedule, it will also schedule these packets.
            if (!m_parent->m_GroupOf->updateSendPacketLoss(d->use_send_schedule, losses))
            {
                LOGC(inlog.Error, log << CONID() << "IPE: can't select link to send the loss, all broken???");
            }
        }
        else
        {
            ScopedLock lk (m_RecvAckLock);
            // In case of no-group-loss-handling, add them now to the
            // socket's loss lists.
            for (losses_t::const_iterator seqpair = losses.begin(); seqpair != losses.end(); ++seqpair)
            {
                num += m_pSndLossList->insert(seqpair->first, seqpair->second);
            }

        }

        if (num)
        {
            ScopedLock lk (m_StatsLock);
            m_stats.sndr.lost.count(num);
        }
#endif

    }

    updateCC(TEV_LOSSREPORT, EventVariant(losslist, losslist_len));

    if (!secure)
    {
        LOGC(inlog.Warn,
            log << CONID() << "out-of-band LOSSREPORT received; BUG or ATTACK - last sent %" << m_iSndCurrSeqNo
            << " vs loss %" << wrong_loss << " - BREAKING");
        // this should not happen: attack or bug
        m_bBroken = true;
        m_iBrokenCounter = 0;
        return;
    }

    // the lost packet (retransmission) should be sent out immediately
    m_pSndQueue->m_pSndUList->update(this, CSndUList::DONT_RESCHEDULE);

    enterCS(m_StatsLock);
    m_stats.sndr.recvdNak.count(1);
    leaveCS(m_StatsLock);
}

void srt::CUDT::processCtrlHS(const CPacket& ctrlpkt)
{
    CHandShake req;
    req.load_from(ctrlpkt.m_pcData, ctrlpkt.getLength());

    HLOGC(inlog.Debug, log << CONID() << "processCtrl: got HS: " << req.show());

    if ((req.m_iReqType > URQ_INDUCTION_TYPES) // acually it catches URQ_INDUCTION and URQ_ERROR_* symbols...???
        || (m_config.bRendezvous && (req.m_iReqType != URQ_AGREEMENT))) // rnd sends AGREEMENT in rsp to CONCLUSION
    {
        // The peer side has not received the handshake message, so it keeps querying
        // resend the handshake packet

        // This condition embraces cases when:
        // - this is normal accept() and URQ_INDUCTION was received
        // - this is rendezvous accept() and there's coming any kind of URQ except AGREEMENT (should be RENDEZVOUS
        // or CONCLUSION)
        // - this is any of URQ_ERROR_* - well...
        CHandShake initdata;
        initdata.m_iISN = m_iISN;
        initdata.m_iMSS = m_config.iMSS;
        initdata.m_iFlightFlagSize = m_config.iFlightFlagSize;

        // For rendezvous we do URQ_WAVEAHAND/URQ_CONCLUSION --> URQ_AGREEMENT.
        // For client-server we do URQ_INDUCTION --> URQ_CONCLUSION.
        initdata.m_iReqType = (!m_config.bRendezvous) ? URQ_CONCLUSION : URQ_AGREEMENT;
        initdata.m_iID = m_SocketID;

        uint32_t kmdata[SRTDATA_MAXSIZE];
        size_t   kmdatasize = SRTDATA_MAXSIZE;
        bool     have_hsreq = false;
        if (req.m_iVersion > HS_VERSION_UDT4)
        {
            initdata.m_iVersion = HS_VERSION_SRT1; // if I remember correctly, this is induction/listener...
            const int hs_flags = SrtHSRequest::SRT_HSTYPE_HSFLAGS::unwrap(m_ConnRes.m_iType);
            if (hs_flags != 0) // has SRT extensions
            {
                HLOGC(inlog.Debug,
                    log << CONID() << "processCtrl/HS: got HS reqtype=" << RequestTypeStr(req.m_iReqType)
                    << " WITH SRT ext");
                have_hsreq = interpretSrtHandshake(req, ctrlpkt, (kmdata), (&kmdatasize));
                if (!have_hsreq)
                {
                    initdata.m_iVersion = 0;
                    m_RejectReason = SRT_REJ_ROGUE;
                    initdata.m_iReqType = URQFailure(m_RejectReason);
                }
                else
                {
                    // Extensions are added only in case of CONCLUSION (not AGREEMENT).
                    // Actually what is expected here is that this may either process the
                    // belated-repeated handshake from a caller (and then it's CONCLUSION,
                    // and should be added with HSRSP/KMRSP), or it's a belated handshake
                    // of Rendezvous when it has already considered itself connected.
                    // Sanity check - according to the rules, there should be no such situation
                    if (m_config.bRendezvous && m_SrtHsSide == HSD_RESPONDER)
                    {
                        LOGC(inlog.Error,
                            log << CONID() << "processCtrl/HS: IPE???: RESPONDER should receive all its handshakes in "
                            "handshake phase.");
                    }

                    // The 'extension' flag will be set from this variable; set it to false
                    // in case when the AGREEMENT response is to be sent.
                    have_hsreq = initdata.m_iReqType == URQ_CONCLUSION;
                    HLOGC(inlog.Debug,
                        log << CONID() << "processCtrl/HS: processing ok, reqtype=" << RequestTypeStr(initdata.m_iReqType)
                        << " kmdatasize=" << kmdatasize);
                }
            }
            else
            {
                HLOGC(inlog.Debug, log << CONID() << "processCtrl/HS: got HS reqtype=" << RequestTypeStr(req.m_iReqType));
            }
        }
        else
        {
            initdata.m_iVersion = HS_VERSION_UDT4;
            kmdatasize = 0; // HSv4 doesn't add any extensions, no KMX
        }

        initdata.m_extension = have_hsreq;

        HLOGC(inlog.Debug,
            log << CONID() << "processCtrl: responding HS reqtype=" << RequestTypeStr(initdata.m_iReqType)
            << (have_hsreq ? " WITH SRT HS response extensions" : ""));

        CPacket response;
        response.setControl(UMSG_HANDSHAKE);
        response.allocate(m_iMaxSRTPayloadSize);

        // If createSrtHandshake failed, don't send anything. Actually it can only fail on IPE.
        // There is also no possible IPE condition in case of HSv4 - for this version it will always return true.
        if (createSrtHandshake(SRT_CMD_HSRSP, SRT_CMD_KMRSP, kmdata, kmdatasize,
            (response), (initdata)))
        {
            response.m_iID = m_PeerID;
            setPacketTS(response, steady_clock::now());
            const int nbsent = m_pSndQueue->sendto(m_PeerAddr, response);
            if (nbsent)
            {
                m_tsLastSndTime.store(steady_clock::now());
            }
        }
    }
    else
    {
        HLOGC(inlog.Debug, log << CONID() << "processCtrl: ... not INDUCTION, not ERROR, not rendezvous - IGNORED.");
    }
}

void srt::CUDT::processCtrlDropReq(const CPacket& ctrlpkt)
{
    const int32_t* dropdata = (const int32_t*) ctrlpkt.m_pcData;

#if ENABLE_BONDING

    // NOTE: a connected socket that once had a buffer cannot
    // lose it before being closed. An unconnected socket (including broken)
    // cannot be dispatched the UMSG_DROPREQ message to.
    if (!m_parent->m_GroupOf && m_pRcvBuffer)
#endif
    {
        CUniqueSync rcvtscc (m_RecvLock, m_RcvTsbPdCond);
        // With both TLPktDrop and TsbPd enabled, a message always consists only of one packet.
        // It will be dropped as too late anyway. Not dropping it from the receiver buffer
        // in advance reduces false drops if the packet somehow manages to arrive.
        // Still remove the record from the loss list to cease further retransmission requests.
        if (!m_bTLPktDrop || !m_bTsbPd)
        {
            const bool using_rexmit_flag = m_bPeerRexmitFlag;
            ScopedLock rblock(m_RcvBufferLock);
            const int iDropCnt = m_pRcvBuffer->dropMessage(dropdata[0], dropdata[1], ctrlpkt.getMsgSeq(using_rexmit_flag));

            if (iDropCnt > 0)
            {
                LOGC(brlog.Warn, log << CONID() << "RCV-DROPPED " << iDropCnt << " packet(s), seqno range %"
                    << dropdata[0] << "-%" << dropdata[1] << ", msgno " << ctrlpkt.getMsgSeq(using_rexmit_flag)
                    << " (SND DROP REQUEST).");

                enterCS(m_StatsLock);
                // Estimate dropped bytes from average payload size.
                const uint64_t avgpayloadsz = m_pRcvBuffer->getRcvAvgPayloadSize();
                m_stats.rcvr.dropped.count(stats::BytesPackets(iDropCnt * avgpayloadsz, (uint32_t) iDropCnt));
                leaveCS(m_StatsLock);
            }
        }
        // When the drop request was received, it means that there are
        // packets for which there will never be ACK sent; if the TSBPD thread
        // is currently in the recv-waiting state, it may never exit.
        if (m_bTsbPd)
        {
            // XXX Likely this is not necessary because:
            // 1. In the recv-waiting state, that is, when TSBPD thread
            //    sleeps forever, it will be woken up anyway on packet
            //    reception.
            // 2. If there are any packets in the buffer and the initial
            //    packet cell is empty (in which situation any drop could
            //    occur), TSBPD thread is sleeping timely, until the playtime
            //    of the first "drop up to" packet. Dropping changes nothing here.
            // 3. If the buffer is empty, there's nothing "to drop up to", so
            //    this function will not change anything in the buffer and so
            //    in the reception state as well.
            // 4. If the TSBPD thread is waiting until a play-ready packet is
            //    retrieved by the API call (in which case it is also sleeping
            //    forever until it's woken up by the API call), it may remain
            //    stalled forever, if the application isn't reading the play-ready
            //    packet. But this means that the application got stalled anyway.
            //    TSBPD when woken up could at best state that there's still a
            //    play-ready packet that is still not retrieved and fall back
            //    to sleep (forever).

            //HLOGP(inlog.Debug, "DROPREQ: signal TSBPD");
            //rcvtscc.notify_one();
        }
    }

    dropFromLossLists(dropdata[0], dropdata[1]);

    // If dropping ahead of the current largest sequence number,
    // move the recv seq number forward.
    if ((CSeqNo::seqcmp(dropdata[0], CSeqNo::incseq(m_iRcvCurrSeqNo)) <= 0)
        && (CSeqNo::seqcmp(dropdata[1], m_iRcvCurrSeqNo) > 0))
    {
        HLOGC(inlog.Debug, log << CONID() << "DROPREQ: dropping %"
            << dropdata[0] << "-" << dropdata[1] << " <-- set as current seq");
        m_iRcvCurrSeqNo = dropdata[1];
    }
    else
    {
        HLOGC(inlog.Debug, log << CONID() << "DROPREQ: dropping %"
            << dropdata[0] << "-" << dropdata[1] << " current %" << m_iRcvCurrSeqNo);
    }
}

void srt::CUDT::processCtrlShutdown()
{
    m_bShutdown = true;
    m_bClosing = true;
    m_bBroken = true;
    m_iBrokenCounter = 60;

    // This does the same as it would happen on connection timeout,
    // just we know about this state prematurely thanks to this message.
    updateBrokenConnection();
    completeBrokenConnectionDependencies(SRT_ECONNLOST); // LOCKS!
}

void srt::CUDT::processCtrlUserDefined(const CPacket& ctrlpkt)
{
    HLOGC(inlog.Debug, log << CONID() << "CONTROL EXT MSG RECEIVED:"
        << MessageTypeStr(ctrlpkt.getType(), ctrlpkt.getExtendedType())
        << ", value=" << ctrlpkt.getExtendedType());

    // This has currently two roles in SRT:
    // - HSv4 (legacy) handshake
    // - refreshed KMX (initial KMX is done still in the HS process in HSv5)
    const bool understood = processSrtMsg(&ctrlpkt);
    // CAREFUL HERE! This only means that this update comes from the UMSG_EXT
    // message received, REGARDLESS OF WHAT IT IS. This version doesn't mean
    // the handshake version, but the reason of calling this function.
    //
    // Fortunately, the only messages taken into account in this function
    // are HSREQ and HSRSP, which should *never* be interchanged when both
    // parties are HSv5.
    if (understood)
    {
        if (ctrlpkt.getExtendedType() == SRT_CMD_HSREQ || ctrlpkt.getExtendedType() == SRT_CMD_HSRSP)
        {
            updateAfterSrtHandshake(HS_VERSION_UDT4);
        }
    }
    else
    {
        updateCC(TEV_CUSTOM, EventVariant(&ctrlpkt));
    }
}

void srt::CUDT::processCtrl(const CPacket &ctrlpkt)
{
    // Just heard from the peer, reset the expiration count.
    m_iEXPCount = 1;
    const steady_clock::time_point currtime = steady_clock::now();
    m_tsLastRspTime = currtime;

    HLOGC(inlog.Debug,
          log << CONID() << "incoming UMSG:" << ctrlpkt.getType() << " ("
              << MessageTypeStr(ctrlpkt.getType(), ctrlpkt.getExtendedType()) << ") socket=%" << ctrlpkt.m_iID);

    switch (ctrlpkt.getType())
    {
    case UMSG_ACK: // 010 - Acknowledgement
        processCtrlAck(ctrlpkt, currtime);
        break;

    case UMSG_ACKACK: // 110 - Acknowledgement of Acknowledgement
        processCtrlAckAck(ctrlpkt, currtime);
        break;

    case UMSG_LOSSREPORT: // 011 - Loss Report
        processCtrlLossReport(ctrlpkt);
        break;

    case UMSG_CGWARNING: // 100 - Delay Warning
        // One way packet delay is increasing, so decrease the sending rate
        m_tdSendInterval = (m_tdSendInterval.load() * 1125) / 1000;
        // XXX Note as interesting fact: this is only prepared for handling,
        // but nothing in the code is sending this message. Probably predicted
        // for a custom congctl. There's a predicted place to call it under
        // UMSG_ACKACK handling, but it's commented out.

        break;

    case UMSG_KEEPALIVE: // 001 - Keep-alive
        processKeepalive(ctrlpkt, currtime);
        break;

    case UMSG_HANDSHAKE: // 000 - Handshake
        processCtrlHS(ctrlpkt);
        break;

    case UMSG_SHUTDOWN: // 101 - Shutdown
        processCtrlShutdown();
        break;

    case UMSG_DROPREQ: // 111 - Msg drop request
        processCtrlDropReq(ctrlpkt);
        break;

    case UMSG_PEERERROR: // 1000 - An error has happened to the peer side
        // int err_type = packet.getAddInfo();

        // currently only this error is signalled from the peer side
        // if recvfile() failes (e.g., due to disk fail), blcoked sendfile/send should return immediately
        // giving the app a chance to fix the issue
        m_bPeerHealth = false;

        break;

    case UMSG_EXT: // 0x7FFF - reserved and user defined messages
        processCtrlUserDefined(ctrlpkt);
        break;

    default:
        break;
    }
}

// Called only for the old buffer with groups (XXX so might be it's not necessary)
void srt::CUDT::updateSrtRcvSettings()
{
#if ENABLE_BONDING
    CUDTUnited::GroupKeeper gk(uglobal(), m_parent);

    if (gk.group)
    {
        // TSBPD mode in case of groups will be set during syncWithFirstSocket.
        return;
    }

#endif
    // CHANGED: we need to apply the tsbpd delay only for socket TSBPD.
    // For Group TSBPD the buffer will have to deliver packets always on request
    // by sequence number, although the buffer will have to solve all the TSBPD
    // things internally anyway. Extracting by sequence number means only that
    // the packet can be retrieved from the buffer before its time to play comes
    // (unlike in normal situation when reading directly from socket), however
    // its time to play shall be properly defined.
    ScopedLock lock(m_RecvLock);

    // NOTE: remember to also update synchronizeWithGroup() if more settings are updated here.
    m_pRcvBuffer->setPeerRexmitFlag(m_bPeerRexmitFlag);

    if (m_bTsbPd)
    {
        m_pRcvBuffer->setTsbPdMode(m_tsRcvPeerStartTime, false, milliseconds_from(m_iTsbPdDelay_ms));

        HLOGC(cnlog.Debug, log << "AFTER HS: Set Rcv TsbPd mode"
                << (m_bGroupTsbPd ? " (AS GROUP MEMBER)" : "")
                << ": delay=" << (m_iTsbPdDelay_ms / 1000) << "." << (m_iTsbPdDelay_ms % 1000)
                << "s RCV START: " << FormatTime(m_tsRcvPeerStartTime).c_str());
    }
    else
    {
        HLOGC(cnlog.Debug, log << CONID() << "AFTER HS: Rcv TsbPd mode not set");
    }
}

void srt::CUDT::updateSrtSndSettings()
{
    if (m_bPeerTsbPd)
    {
        /* We are TsbPd sender */
        // XXX Check what happened here.
        // m_iPeerTsbPdDelay_ms = m_CongCtl->getSndPeerTsbPdDelay();// + ((m_iSRTT + (4 * m_iRTTVar)) / 1000);
        /*
         * For sender to apply Too-Late Packet Drop
         * option (m_bTLPktDrop) must be enabled and receiving peer shall support it
         */
        HLOGC(cnlog.Debug, log << "AFTER HS: Set Snd TsbPd mode "
                << (m_bPeerTLPktDrop ? "with" : "without")
                << " TLPktDrop: delay=" << (m_iPeerTsbPdDelay_ms/1000) << "." << (m_iPeerTsbPdDelay_ms%1000)
                << "s START TIME: " << FormatTime(m_stats.tsStartTime).c_str());
    }
    else
    {
        HLOGC(cnlog.Debug, log << CONID() << "AFTER HS: Snd TsbPd mode not set");
    }
}

void srt::CUDT::updateAfterSrtHandshake(int hsv)
{
    HLOGC(cnlog.Debug, log << CONID() << "updateAfterSrtHandshake: HS version " << hsv);
    // This is blocked from being run in the "app reader" version because here
    // every socket does its TsbPd independently, just the sequence screwup is
    // done and the application reader sorts out packets by sequence numbers,
    // but only when they are signed off by TsbPd.

    // The only possibility here is one of these two:
    // - Agent is RESPONDER and it receives HSREQ.
    // - Agent is INITIATOR and it receives HSRSP.
    //
    // In HSv4, INITIATOR is sender and RESPONDER is receiver.
    // In HSv5, both are sender AND receiver.
    //
    // This function will be called only ONCE in this
    // instance, through either HSREQ or HSRSP.
#if ENABLE_HEAVY_LOGGING
    const char* hs_side[] = { "DRAW", "INITIATOR", "RESPONDER" };
#if ENABLE_BONDING
    string grpspec;

    if (m_parent->m_GroupOf)
    {
        ScopedLock glock (uglobal().m_GlobControlLock);
        grpspec = m_parent->m_GroupOf
            ? " group=$" + Sprint(m_parent->m_GroupOf->id())
            : string();
    }
#else
    const char* grpspec = "";
#endif

    HLOGC(cnlog.Debug,
          log << CONID() << "updateAfterSrtHandshake: version=" << m_ConnRes.m_iVersion
              << " side=" << hs_side[m_SrtHsSide] << grpspec);
#endif

    if (hsv > HS_VERSION_UDT4)
    {
        updateSrtRcvSettings();
        updateSrtSndSettings();
    }
    else if (m_SrtHsSide == HSD_INITIATOR)
    {
        // HSv4 INITIATOR is sender
        updateSrtSndSettings();
    }
    else
    {
        // HSv4 RESPONDER is receiver
        updateSrtRcvSettings();
    }
}

int srt::CUDT::packLostData(CPacket& w_packet, int32_t exp_seq)
{
    // protect m_iSndLastDataAck from updating by ACK processing
    UniqueLock ackguard(m_RecvAckLock);
    const steady_clock::time_point time_now = steady_clock::now();
    const steady_clock::time_point time_nak = time_now - microseconds_from(m_iSRTT - 4 * m_iRTTVar);

    while ((w_packet.m_iSeqNo = m_pSndLossList->popLostSeq()) >= 0)
    {
#if ENABLE_BONDING
        if (exp_seq != SRT_SEQNO_NONE && w_packet.m_iSeqNo != exp_seq)
        {
            // This is not the sequence we are looking for.
            HLOGC(qslog.Debug, log << "packLostData: expected %" << exp_seq << " extracted %" << w_packet.m_iSeqNo
                    << " - skipping this.");
            continue;
        }
#endif

        // XXX See the note above the m_iSndLastDataAck declaration in core.h
        // This is the place where the important sequence numbers for
        // sender buffer are actually managed by this field here.
        const int offset = CSeqNo::seqoff(m_iSndLastDataAck, w_packet.m_iSeqNo);
        if (offset < 0)
        {
            // XXX Likely that this will never be executed because if the upper
            // sequence is not in the sender buffer, then most likely the loss 
            // was completely ignored.
            LOGC(qslog.Error,
                 log << CONID() << "IPE/EPE: packLostData: LOST packet negative offset: seqoff(m_iSeqNo "
                     << w_packet.m_iSeqNo << ", m_iSndLastDataAck " << m_iSndLastDataAck << ")=" << offset
                     << ". Continue");

            // No matter whether this is right or not (maybe the attack case should be
            // considered, and some LOSSREPORT flood prevention), send the drop request
            // to the peer.
            int32_t seqpair[2] = {
                w_packet.m_iSeqNo,
                CSeqNo::decseq(m_iSndLastDataAck)
            };
            w_packet.m_iMsgNo = 0; // Message number is not known, setting all 32 bits to 0.

            HLOGC(qslog.Debug,
                  log << CONID() << "PEER reported LOSS not from the sending buffer - requesting DROP: msg="
                      << MSGNO_SEQ::unwrap(w_packet.m_iMsgNo) << " SEQ:" << seqpair[0] << " - " << seqpair[1] << "("
                      << (-offset) << " packets)");

            sendCtrl(UMSG_DROPREQ, &w_packet.m_iMsgNo, seqpair, sizeof(seqpair));
            continue;
        }

        if (m_bPeerNakReport && m_config.iRetransmitAlgo != 0)
        {
            const steady_clock::time_point tsLastRexmit = m_pSndBuffer->getPacketRexmitTime(offset);
            if (tsLastRexmit >= time_nak)
            {
                HLOGC(qslog.Debug, log << CONID() << "REXMIT: ignoring seqno "
                    << w_packet.m_iSeqNo << ", last rexmit " << (is_zero(tsLastRexmit) ? "never" : FormatTime(tsLastRexmit))
                    << " RTT=" << m_iSRTT << " RTTVar=" << m_iRTTVar
                    << " now=" << FormatTime(time_now));
                continue;
            }
        }

        int msglen;
        steady_clock::time_point tsOrigin;
        const int payload = m_pSndBuffer->readData(offset, (w_packet), (tsOrigin), (msglen));
        if (payload == -1)
        {
            int32_t seqpair[2];
            seqpair[0] = w_packet.m_iSeqNo;
            SRT_ASSERT(msglen >= 1);
            seqpair[1] = CSeqNo::incseq(seqpair[0], msglen - 1);

            HLOGC(qslog.Debug,
                  log << CONID() << "loss-reported packets expired in SndBuf - requesting DROP: msgno="
                      << MSGNO_SEQ::unwrap(w_packet.m_iMsgNo) << " msglen=" << msglen << " SEQ:" << seqpair[0] << " - "
                      << seqpair[1]);
            sendCtrl(UMSG_DROPREQ, &w_packet.m_iMsgNo, seqpair, sizeof(seqpair));

            // skip all dropped packets
            m_pSndLossList->removeUpTo(seqpair[1]);
            m_iSndCurrSeqNo = CSeqNo::maxseq(m_iSndCurrSeqNo, seqpair[1]);
            continue;
        }
        else if (payload == 0)
            continue;

        // The packet has been ecrypted, thus the authentication tag is expected to be stored
        // in the SND buffer as well right after the payload.
        if (m_config.iCryptoMode == CSrtConfig::CIPHER_MODE_AES_GCM)
        {
            w_packet.setLength(w_packet.getLength() + HAICRYPT_AUTHTAG_MAX);
        }

        // At this point we no longer need the ACK lock,
        // because we are going to return from the function.
        // Therefore unlocking in order not to block other threads.
        ackguard.unlock();

        enterCS(m_StatsLock);
        m_stats.sndr.sentRetrans.count(payload);
        leaveCS(m_StatsLock);

        // Despite the contextual interpretation of packet.m_iMsgNo around
        // CSndBuffer::readData version 2 (version 1 doesn't return -1), in this particular
        // case we can be sure that this is exactly the value of PH_MSGNO as a bitset.
        // So, set here the rexmit flag if the peer understands it.
        if (m_bPeerRexmitFlag)
        {
            w_packet.m_iMsgNo |= PACKET_SND_REXMIT;
        }
        setDataPacketTS(w_packet, tsOrigin);

        return payload;
    }

    return 0;
}

#if SRT_DEBUG_TRACE_SND
class snd_logger
{
    typedef srt::sync::steady_clock steady_clock;

public:
    snd_logger() {}

    ~snd_logger()
    {
        ScopedLock lck(m_mtx);
        m_fout.close();
    }

    struct
    {
        typedef srt::sync::steady_clock steady_clock;
        long long usElapsed;
        steady_clock::time_point tsNow;
        int usSRTT;
        int usRTTVar;
        int msSndBuffSpan;
        int msTimespanTh;
        int msNextUniqueToSend;
        long long usElapsedLastDrop;
        bool canRexmit;
        int iPktSeqno;
        bool isRetransmitted;
    } state;

    void trace()
    {
        using namespace srt::sync;
        ScopedLock lck(m_mtx);
        create_file();

        m_fout << state.usElapsed << ",";
        m_fout << state.usSRTT << ",";
        m_fout << state.usRTTVar << ",";
        m_fout << state.msSndBuffSpan << ",";
        m_fout << state.msTimespanTh << ",";
        m_fout << state.msNextUniqueToSend << ",";
        m_fout << state.usElapsedLastDrop << ",";
        m_fout << state.canRexmit << ",";
        m_fout << state.iPktSeqno << ',';
        m_fout << state.isRetransmitted << '\n';

        m_fout.flush();
    }

private:
    void print_header()
    {
        m_fout << "usElapsed,usSRTT,usRTTVar,msSndBuffTimespan,msTimespanTh,msNextUniqueToSend,usDLastDrop,canRexmit,sndPktSeqno,isRexmit";
        m_fout << "\n";
    }

    void create_file()
    {
        if (m_fout.is_open())
            return;

        m_start_time = srt::sync::steady_clock::now();
        std::string str_tnow = srt::sync::FormatTimeSys(m_start_time);
        str_tnow.resize(str_tnow.size() - 7); // remove trailing ' [SYST]' part
        while (str_tnow.find(':') != std::string::npos)
        {
            str_tnow.replace(str_tnow.find(':'), 1, 1, '_');
        }
        const std::string fname = "snd_trace_" + str_tnow + ".csv";
        m_fout.open(fname, std::ofstream::out);
        if (!m_fout)
            std::cerr << "IPE: Failed to open " << fname << "!!!\n";

        print_header();
    }

private:
    srt::sync::Mutex                    m_mtx;
    std::ofstream                       m_fout;
    srt::sync::steady_clock::time_point m_start_time;
};

snd_logger g_snd_logger;
#endif // SRT_DEBUG_TRACE_SND

void srt::CUDT::setPacketTS(CPacket& p, const time_point& ts)
{
    enterCS(m_StatsLock);
    const time_point tsStart = m_stats.tsStartTime;
    leaveCS(m_StatsLock);
    setPacketTS(p, tsStart, ts);
}

void srt::CUDT::setDataPacketTS(CPacket& p, const time_point& ts)
{
    enterCS(m_StatsLock);
    const time_point tsStart = m_stats.tsStartTime;
    leaveCS(m_StatsLock);

    if (!m_bPeerTsbPd)
    {
        // If TSBPD is disabled, use the current time as the source (timestamp using the sending time).
        setPacketTS(p, tsStart, steady_clock::now());
        return;
    }

    // TODO: Might be better for performance to ensure this condition is always false, and just use SRT_ASSERT here.
    // XXX The condition for having ts always in the future towards tsStart
    // can be ensured at the scheduling time, that is, the only possibility exists
    // that a user supply a timestamp that is in the past towards the start time.
    // The sending function already rejects such a sending request and reports an error.
    // When this is rejected, there's no way that ts < tsStart.
    if (ts < tsStart)
    {
        p.m_iTimeStamp = makeTS(steady_clock::now(), tsStart);
        LOGC(qslog.Warn,
            log << CONID() << "setPacketTS: reference time=" << FormatTime(ts)
            << " is in the past towards start time=" << FormatTime(tsStart)
            << " - setting NOW as reference time for the data packet");
        return;
    }

    setPacketTS(p, tsStart, ts);
}

bool srt::CUDT::isRetransmissionAllowed(const time_point& tnow SRT_ATR_UNUSED)
{
    // Prioritization of original packets only applies to Live CC.
    if (!m_bPeerTLPktDrop || !m_config.bMessageAPI)
        return true;

    // TODO: lock sender buffer?
    const time_point tsNextPacket = m_pSndBuffer->peekNextOriginal();

#if SRT_DEBUG_TRACE_SND
    const int buffdelay_ms = count_milliseconds(m_pSndBuffer->getBufferingDelay(tnow));
    // If there is a small loss, still better to retransmit. If timespan is already big,
    // then consider sending original packets.
    const int threshold_ms_min = (2 * m_iSRTT + 4 * m_iRTTVar + COMM_SYN_INTERVAL_US) / 1000;
    const int msNextUniqueToSend = count_milliseconds(tnow - tsNextPacket) + m_iPeerTsbPdDelay_ms;

    g_snd_logger.state.tsNow = tnow;
    g_snd_logger.state.usElapsed = count_microseconds(tnow - m_stats.tsStartTime);
    g_snd_logger.state.usSRTT = m_iSRTT;
    g_snd_logger.state.usRTTVar = m_iRTTVar;
    g_snd_logger.state.msSndBuffSpan = buffdelay_ms;
    g_snd_logger.state.msTimespanTh = threshold_ms_min;
    g_snd_logger.state.msNextUniqueToSend = msNextUniqueToSend;
    g_snd_logger.state.usElapsedLastDrop = count_microseconds(tnow - m_tsLastTLDrop);
    g_snd_logger.state.canRexmit = false;
#endif

    if (tsNextPacket != time_point())
    {
        // Can send original packet, so just send it
        return false;
    }

#if SRT_DEBUG_TRACE_SND
    g_snd_logger.state.canRexmit = true;
#endif
    return true;
}

bool srt::CUDT::packData(CPacket& w_packet, steady_clock::time_point& w_nexttime)
{
    int payload = 0;
    bool probe = false;
    bool new_packet_packed = false;

    const steady_clock::time_point enter_time = steady_clock::now();

    w_nexttime = enter_time;

    if (!is_zero(m_tsNextSendTime) && enter_time > m_tsNextSendTime)
    {
        m_tdSendTimeDiff = m_tdSendTimeDiff.load() + (enter_time - m_tsNextSendTime);
    }

    IF_HEAVY_LOGGING(const char* reason); // The source of the data packet (normal/rexmit/filter)

    ScopedLock connectguard(m_ConnectionLock);
    // If a closing action is done simultaneously, then
    // m_bOpened should already be false, and it's set
    // just before releasing this lock.
    //
    // If this lock is caught BEFORE the closing could
    // start the dissolving process, this process will
    // not be started until this function is finished.
    if (!m_bOpened)
        return false;

#if ENABLE_BONDING

    // This part is being used in case of groups that use the scheduler
    // for sending packets. The scheduler is used in general for groups that
    // pick up selectively the packets that will be sent (mainly balancing).
    // Not in use for groups that simply pick up packets as they come in the
    // scheduling order and priorities.
    if (m_parent->m_GroupMemberData && m_parent->m_GroupMemberData->use_send_schedule)
    {
        // If this socket is a group member of a group that uses the send scheduler,
        // do not extract packets from the existing resources, but instead pick up
        // the sequence from the scheduler container and extract that sequence from
        // the sender buffer.

        // Both lost packet and the fresh unique packet shall be able to be extracted
        // from the sender buffer. Packet filter packets should be stored in a separate
        // buffer (XXX not implemented yet) and delivered in order.
        vector<groups::SchedSeq> seqs;
        if (!m_parent->m_GroupOf->getSendSchedule(m_parent->m_GroupMemberData, (seqs)))
        {
            HLOGP(qslog.Debug, "packData(sched): No scheduled packets yet, nothing to send");
            return false;
        }

#if ENABLE_HEAVY_LOGGING
        {
            HLOGC(qslog.Debug, log << CONID() << "packData(sched): current schedule (" << seqs.size() << "):");
            ostringstream so;
            for (size_t i = 0; i < seqs.size(); ++i)
            {
                HLOGC(qslog.Debug, log << "... [" << i << "] %" << seqs[i].seq
                    << " [" << groups::SeqTypeStr(seqs[i].type) << "]");
            }

        }
#endif

        int nremoved = 0;
        for (size_t i = 0; i < seqs.size(); ++i)
        {
            groups::SchedSeq ss = seqs[i];
            w_packet.m_iSeqNo = ss.seq;
            if (ss.type == groups::SQT_FRESH)
                new_packet_packed = true;

            nremoved = i+1;

            HLOGC(qslog.Debug, log << "packData(sched): got %" << ss.seq
                    << " [" << groups::SeqTypeStr(ss.type) << "] [" << i << "]");

            // XXX see below
            //int msglen;

            if (ss.type == groups::SQT_PFILTER)
            {
                HLOGC(qslog.Debug, log << "... filter type, NOT IMPLEMENTED");
                // XXX packet filter extraction currently not implemented, do not use.
                continue;
                //filter_ctl_pkt = true;
            }
            else if (ss.type == groups::SQT_LOSS)
            {
                // This is a scheduled retransmission request. The loss list may
                // contain more packets specs than this socket needs to retransmit,
                // as all sender loss lists should be synchronized in the group.

                // payload = isRetransmissionAllowed(enter_time) ?
                // XXX This condition is currently blocked because this was scheduled.
                // In this case, as it was picked up and is going to be removed from
                // the schedule, we can either execute it right now, or somehow put back
                // to the schedule.
                payload = m_parent->m_GroupOf->packLostData(this, (w_packet), ss.seq);
                if (payload == 0)
                {
                    // If this happens, it means that there was a sequence found among
                    // the loss list, was added to the schedule, and it disappeared,
                    // without having the schedule updated, or somehow it never was in
                    // the loss list. Ignore if found, but report an IPE.
                    LOGC(qslog.Error, log << "packData(sched): IPE: %" << ss.seq
                            << ":loss in the schedule is missing from the loss list");
                    continue;
                }
                HLOGC(qslog.Debug, log << "... ok, will send the REXMIT %" << ss.seq);
                break; // exit the schedule loop and execute the event request
            }
            else if (ss.type == groups::SQT_FRESH)
            {
                // This procedure should pack the new packet, so it should be
                // picked up from the top, so this should use the procedure that
                // normally picks up the new packet. The difference is that
                // 1. You need to pick up the seq that is extracted from the schedule.
                // 2. If this sequence is not in the "fresh range", simply skip this
                // (and report IPE because this should never happen).
                // 3. If this sequence is in the "fresh range" then it can be
                // exactly the packet with the required sequence number, or
                // otherwise this packet should be simply discarded and the
                // operation should be retried. We know that it won't roll in
                // infinity because the range has been checked first, so worst
                // case scenario you'll have several packets to discard until
                // you reach the end of buffer (which should always retrieve
                // at least one last packet from the buffer provided that the
                // sequence range was first verified).

                SRT_ASSERT( !(m_iSndCurrSeqNo == SRT_SEQNO_NONE || m_iSndNextSeqNo == SRT_SEQNO_NONE) );
                if (m_iSndCurrSeqNo == SRT_SEQNO_NONE || m_iSndNextSeqNo == SRT_SEQNO_NONE)
                    continue;

                // Ok, FRESH packets must be contained between the last
                // sent packet and the newest expected scheduled packet
                if (CSeqNo::seqcmp(ss.seq, m_iSndCurrSeqNo) <= 0 // is already sent
                        || CSeqNo::seqcmp(ss.seq, m_iSndNextSeqNo) >= 0) // wasn't ever scheduled
                {
                    LOGC(qslog.Error, log << "packData(sched): IPE: scheduled %" << ss.seq
                            << " is outside the fresh range %(" << CSeqNo::incseq(m_iSndCurrSeqNo)
                            << " - " << CSeqNo::decseq(m_iSndNextSeqNo) << ") - skipping");
                    continue;
                }

                HLOGC(qslog.Debug, log << "... ok, will send the unique %" << ss.seq);

                // After this condition we know that the situation is:
                // The given sequence is one of the o below,
                // and the very first call to packUniqueData() will pick
                // up packets starting from the next towards m_iSndCurrSeqNo.
                // As we know this is one of them, simply pick up packets until
                // you get the right one.
                //
                // | x | x | x | o | o | o | o |   .
                //
                //           ^                   ^
                // m_iSndCurrSeqNo           m_iSndNextSeqNo

                // Roll here until you finally extract the packet with the expected
                // sequence.
                for (;;)
                {
                    if (!packUniqueData((w_packet)))
                    {
                        // Kinda impossible, but still handle it.
                        LOGC(qslog.Debug, log << "packetData(sched): IPE: nothing extracted from the buffer tho sched requested %" << ss.seq);
                        payload = 0; // force uplevel break
                        break;
                    }

                    payload = (int) w_packet.getLength();

                    if (w_packet.m_iSeqNo == ss.seq)
                    {
                        break;
                    }

                    HLOGC(qslog.Debug, log << "packData(sched): extracted %" << w_packet.m_iSeqNo << " while expecting scheduled %" << ss.seq << " - retrying.");

                    // This is not the packet we are looking for.
                    // Fallback, just in case.
                    if (CSeqNo::seqcmp(w_packet.m_iSeqNo, ss.seq) > 0)
                    {
                        LOGC(qslog.Debug, log << "packetData(sched): IPE: extraction from the sender buffer found %" << w_packet.m_iSeqNo << " past %" << ss.seq);
                        payload = 0; // force uplevel break
                        break;
                    }
                }
                if (payload == 0)
                    break;

                new_packet_packed = true;

                // every 16 (0xF) packets, a packet pair is sent
                if ((w_packet.m_iSeqNo & PUMASK_SEQNO_PROBE) == 0)
                    probe = true;

                IF_HEAVY_LOGGING(reason = "normal");

                // The packet was successfully picked up, stop the loop here.
                break;
            }
            else // SQT_SKIP
            {
                continue;
            }

            if (payload == -1)
            {
                // To be dropped, ignore.
                // XXX likely here 'msglen' should be used to send drop request to the other side.
                payload = 0;
                continue;
            }
            else if (payload == 0)
            {
                continue;
            }
        }

        // Note: the sending schedule could have been updated in the meantime, but not
        // by removing elements - only this function can remove elements from there, or
        // when closing a socket. So this will always cover these sequences that have been
        // extracted here above.

        HLOGC(qslog.Debug, log << "packData(sched): discard " << nremoved << "/" << seqs.size() << " scheduled events");
        m_parent->m_GroupOf->discardSendSchedule(m_parent->m_GroupMemberData, nremoved);

        if (!payload)
        {
            HLOGC(qslog.Debug, log << "packData(sched): no packet extracted from the buffer - exitting");
            // XXX consider making that common for payload = 0
            m_tsNextSendTime = steady_clock::time_point();
            m_tdSendTimeDiff = steady_clock::duration::zero();
            return false;
        }
    }
    else
#endif
    {
        if (isRetransmissionAllowed(enter_time))
        {
#if BROADCAST_COMMON_SND_LOSS
            if (m_parent->m_GroupOf && m_parent->m_GroupOf->type() == SRT_GTYPE_BROADCAST)
            {
                // XXX Note: this is a simplified solution just to test it with broadcast groups.
                // If the common losses for broadcast are to be implemented seriously,
                // then the losses should be distributed to all member sockets and then
                // retransmission should happen just like for single sockets.
                payload = m_parent->m_GroupOf->packLostData(this, (w_packet), SRT_SEQNO_NONE /* get any seq */);
            }
            else
#endif
            payload = packLostData((w_packet));
        }
        else
        {
            payload = 0;
        }

        if (payload > 0)
        {
            IF_HEAVY_LOGGING(reason = "reXmit");
        }
        else if (m_PacketFilter &&
                m_PacketFilter.packControlPacket(m_iSndCurrSeqNo, m_pCryptoControl->getSndCryptoFlags(), (w_packet)))
        {
            HLOGC(qslog.Debug, log << CONID() << "filter: filter/CTL packet ready - packing instead of data.");
            payload        = (int) w_packet.getLength();
            IF_HEAVY_LOGGING(reason = "filter");

            // Stats
            ScopedLock lg(m_StatsLock);
            m_stats.sndr.sentFilterExtra.count(1);
        }
        else
        {
            if (!packUniqueData((w_packet)))
            {
                m_tsNextSendTime = steady_clock::time_point();
                m_tdSendTimeDiff = steady_clock::duration::zero();
                return false;
            }
            new_packet_packed = true;

            // every 16 (0xF) packets, a packet pair is sent
            if ((w_packet.m_iSeqNo & PUMASK_SEQNO_PROBE) == 0)
                probe = true;

            payload = (int) w_packet.getLength();
            IF_HEAVY_LOGGING(reason = "normal");
        }
    }

    w_packet.m_iID = m_PeerID; // Set the destination SRT socket ID.

    if (new_packet_packed && m_PacketFilter)
    {
        HLOGC(qslog.Debug, log << CONID() << "filter: Feeding packet for source clip");
        m_PacketFilter.feedSource((w_packet));
    }

#if ENABLE_HEAVY_LOGGING // Required because of referring to MessageFlagStr()
    HLOGC(qslog.Debug,
          log << CONID() << "packData: " << reason << " packet %" << w_packet.m_iSeqNo << " (ACK=" << m_iSndLastAck
              << " ACKDATA=" << m_iSndLastDataAck << " MSG/FLAGS: " << w_packet.MessageFlagStr() << ")");
#endif

    // Fix keepalive
    m_tsLastSndTime.store(enter_time);

    considerLegacySrtHandshake(steady_clock::time_point());

    // WARNING: TEV_SEND is the only event that is reported from
    // the CSndQueue::worker thread. All others are reported from
    // CRcvQueue::worker. If you connect to this signal, make sure
    // that you are aware of prospective simultaneous access.
    updateCC(TEV_SEND, EventVariant(&w_packet));

    // XXX This was a blocked code also originally in UDT. Probably not required.
    // Left untouched for historical reasons.
    // Might be possible that it was because of that this is send from
    // different thread than the rest of the signals.
    // m_pSndTimeWindow->onPktSent(w_packet.m_iTimeStamp);

    enterCS(m_StatsLock);
    m_stats.sndr.sent.count(payload);
    if (new_packet_packed)
        m_stats.sndr.sentUnique.count(payload);
    leaveCS(m_StatsLock);

    const duration sendint = m_tdSendInterval;
    if (probe)
    {
        // sends out probing packet pair
        m_tsNextSendTime = enter_time;
        // Sending earlier, need to adjust the pace later on.
        m_tdSendTimeDiff = m_tdSendTimeDiff.load() - sendint;
        probe          = false;
    }
    else
    {
#if USE_BUSY_WAITING
        m_tsNextSendTime = enter_time + m_tdSendInterval.load();
#else
        const duration sendbrw = m_tdSendTimeDiff;

        if (sendbrw >= sendint)
        {
            // Send immidiately
            m_tsNextSendTime = enter_time;

            // ATOMIC NOTE: this is the only thread that
            // modifies this field
            m_tdSendTimeDiff = sendbrw - sendint;
        }
        else
        {
            m_tsNextSendTime = enter_time + (sendint - sendbrw);
            m_tdSendTimeDiff = duration();
        }
#endif
    }

    w_nexttime = m_tsNextSendTime;

    return payload >= 0; // XXX shouldn't be > 0 ? == 0 is only when buffer range exceeded.
}

bool srt::CUDT::packUniqueData(CPacket& w_packet)
{
    // Check the congestion/flow window limit
    const int cwnd    = std::min(int(m_iFlowWindowSize), int(m_dCongestionWindow));
    const int flightspan = getFlightSpan();
    if (cwnd <= flightspan)
    {
        HLOGC(qslog.Debug,
              log << CONID() << "packUniqueData: CONGESTED: cwnd=min(" << m_iFlowWindowSize << "," << m_dCongestionWindow
                  << ")=" << cwnd << " seqlen=(" << m_iSndLastAck << "-" << m_iSndCurrSeqNo << ")=" << flightspan);
        return false;
    }

    // XXX Here it's needed to set kflg to msgno_bitset in the block stored in the
    // send buffer. This should be somehow avoided, the crypto flags should be set
    // together with encrypting, and the packet should be sent as is, when rexmitting.
    // It would be nice to research as to whether CSndBuffer::Block::m_iMsgNoBitset field
    // isn't a useless redundant state copy. If it is, then taking the flags here can be removed.
    const int kflg = m_pCryptoControl->getSndCryptoFlags();
    int pktskipseqno = 0;
    time_point tsOrigin;
    const int pld_size = m_pSndBuffer->readData((w_packet), (tsOrigin), kflg, (pktskipseqno));
    if (pktskipseqno)
    {
        // Some packets were skipped due to TTL expiry.
        m_iSndCurrSeqNo = CSeqNo::incseq(m_iSndCurrSeqNo, pktskipseqno);
        HLOGC(qslog.Debug, log << "packUniqueData: reading skipped " << pktskipseqno << " seq up to %" << m_iSndCurrSeqNo
                << " due to TTL expiry");
    }

    if (pld_size == 0)
    {
        HLOGC(qslog.Debug, log << "packUniqueData: nothing extracted from the buffer");
        return false;
    }

    // A CHANGE. The sequence number is currently added to the packet
    // when scheduling, not when extracting. This is a inter-migration form,
    // only override extraction sequence with scheduling sequence in group mode.
    m_iSndCurrSeqNo = CSeqNo::incseq(m_iSndCurrSeqNo);

#if ENABLE_BONDING
    CUDTUnited::GroupKeeper gk(uglobal(), m_parent);
    if (gk.group)
    {
        const int packetspan = CSeqNo::seqoff(m_iSndCurrSeqNo, w_packet.m_iSeqNo);
        if (packetspan > 0)
        {
            // After increasing by 1, but being previously set as ISN-1, this should be == ISN,
            // if this is the very first packet to send.
            if (m_iSndCurrSeqNo == m_iISN)
            {
                // This is the very first packet to be sent; so there's nothing in
                // the sending buffer yet, and therefore we are in a situation as just
                // after connection. No packets in the buffer, no packets are sent,
                // no ACK to be awaited. We can screw up all the variables that are
                // initialized from ISN just after connection.
                LOGC(qslog.Note,
                     log << CONID() << "packUniqueData: Fixing EXTRACTION sequence " << m_iSndCurrSeqNo
                         << " from SCHEDULING sequence " << w_packet.m_iSeqNo << " for the first packet: DIFF="
                         << packetspan << " STAMP=" << BufferStamp(w_packet.m_pcData, w_packet.getLength()));
            }
            else
            {
                // There will be a serious data discrepancy between the agent and the peer.
                LOGC(qslog.Error,
                     log << CONID() << "IPE: packUniqueData: Fixing EXTRACTION sequence " << m_iSndCurrSeqNo
                         << " from SCHEDULING sequence " << w_packet.m_iSeqNo << " in the middle of transition: DIFF="
                         << packetspan << " STAMP=" << BufferStamp(w_packet.m_pcData, w_packet.getLength()));
            }

            // Additionally send the drop request to the peer so that it
            // won't stupidly request the packets to be retransmitted.
            // Don't do it if the difference isn't positive or exceeds the threshold.
            int32_t seqpair[2];
            seqpair[0]             = m_iSndCurrSeqNo;
            seqpair[1]             = CSeqNo::decseq(w_packet.m_iSeqNo);
            const int32_t no_msgno = 0;
            LOGC(qslog.Debug,
                 log << CONID() << "packUniqueData: Sending DROPREQ: SEQ: " << seqpair[0] << " - " << seqpair[1] << " ("
                     << packetspan << " packets)");
            sendCtrl(UMSG_DROPREQ, &no_msgno, seqpair, sizeof(seqpair));
            // In case when this message is lost, the peer will still get the
            // UMSG_DROPREQ message when the agent realizes that the requested
            // packet are not present in the buffer (preadte the send buffer).

            // Override extraction sequence with scheduling sequence.
            m_iSndCurrSeqNo = w_packet.m_iSeqNo;
            ScopedLock ackguard(m_RecvAckLock);
            m_iSndLastAck     = w_packet.m_iSeqNo;
            m_iSndLastDataAck = w_packet.m_iSeqNo;
            m_iSndLastFullAck = w_packet.m_iSeqNo;
            m_iSndLastAck2    = w_packet.m_iSeqNo;
        }
        else if (packetspan < 0)
        {
            LOGC(qslog.Error,
                 log << CONID() << "IPE: packUniqueData: SCHEDULING sequence " << w_packet.m_iSeqNo
                     << " is behind of EXTRACTION sequence " << m_iSndCurrSeqNo << ", dropping this packet: DIFF="
                     << packetspan << " STAMP=" << BufferStamp(w_packet.m_pcData, w_packet.getLength()));
            // XXX: Probably also change the socket state to broken?
            return false;
        }
        
        int32_t upd SRT_ATR_UNUSED = gk.group->updateSentSeq(m_iSndCurrSeqNo);
        HLOGC(qslog.Debug, log << CONID() << "packUniqueData: last sent seq for socket: %" << m_iSndCurrSeqNo
                << " group: %" << upd);
    }
    else
#endif
    {
        HLOGC(qslog.Debug,
              log << CONID() << "packUniqueData: Applying EXTRACTION sequence " << m_iSndCurrSeqNo
                  << " over SCHEDULING sequence " << w_packet.m_iSeqNo << " for socket not in group:"
                  << " DIFF=" << CSeqNo::seqcmp(m_iSndCurrSeqNo, w_packet.m_iSeqNo)
                  << " STAMP=" << BufferStamp(w_packet.m_pcData, w_packet.getLength()));
        // Do this always when not in a group.
        w_packet.m_iSeqNo = m_iSndCurrSeqNo;
    }

    // Set missing fields before encrypting the packet, because those fields might be used for encryption.
    w_packet.m_iID = m_PeerID; // Destination SRT Socket ID
    setDataPacketTS(w_packet, tsOrigin);

    if (kflg != EK_NOENC)
    {
        // Note that the packet header must have a valid seqno set, as it is used as a counter for encryption.
        // Other fields of the data packet header (e.g. timestamp, destination socket ID) are not used for the counter.
        // Cypher may change packet length!
        if (m_pCryptoControl->encrypt((w_packet)) != ENCS_CLEAR)
        {
            // Encryption failed
            //>>Add stats for crypto failure
            LOGC(qslog.Warn, log << CONID() << "ENCRYPT FAILED - packet won't be sent, size=" << pld_size);
            return false;
        }

        checkSndKMRefresh();
    }

#if SRT_DEBUG_TRACE_SND
    g_snd_logger.state.iPktSeqno = w_packet.m_iSeqNo;
    g_snd_logger.state.isRetransmitted = w_packet.getRexmitFlag(); 
    g_snd_logger.trace();
#endif

    return true;
}

// This is a close request, but called from the
void srt::CUDT::processClose()
{
    sendCtrl(UMSG_SHUTDOWN);

    m_bShutdown      = true;
    m_bClosing       = true;
    m_bBroken        = true;
    m_iBrokenCounter = 60;

    HLOGP(smlog.Debug, "processClose: sent message and set flags");

    if (m_bTsbPd)
    {
        HLOGP(smlog.Debug, "processClose: lock-and-signal TSBPD");
        CSync::lock_notify_one(m_RcvTsbPdCond, m_RecvLock);
    }

    // Signal the sender and recver if they are waiting for data.
    releaseSynch();
    // Unblock any call so they learn the connection_broken error
    uglobal().m_EPoll.update_events(m_SocketID, m_sPollID, SRT_EPOLL_ERR, true);

    HLOGP(smlog.Debug, "processClose: triggering timer event to spread the bad news");
    CGlobEvent::triggerEvent();
}

void srt::CUDT::sendLossReport(const std::vector<std::pair<int32_t, int32_t> > &loss_seqs)
{
    typedef vector<pair<int32_t, int32_t> > loss_seqs_t;

    vector<int32_t> seqbuffer;
    seqbuffer.reserve(2 * loss_seqs.size()); // pessimistic
    for (loss_seqs_t::const_iterator i = loss_seqs.begin(); i != loss_seqs.end(); ++i)
    {
        if (i->first == i->second)
        {
            seqbuffer.push_back(i->first);
            HLOGC(qrlog.Debug, log << "lost packet " << i->first << ": sending LOSSREPORT");
        }
        else
        {
            seqbuffer.push_back(i->first | LOSSDATA_SEQNO_RANGE_FIRST);
            seqbuffer.push_back(i->second);
            HLOGC(qrlog.Debug, log << "lost packets " << i->first << "-" << i->second
                    << " (" << (1 + CSeqNo::seqcmp(i->second, i->first)) << " packets): sending LOSSREPORT");
        }
    }

    if (!seqbuffer.empty())
    {
        sendCtrl(UMSG_LOSSREPORT, NULL, &seqbuffer[0], (int) seqbuffer.size());
    }
}


bool srt::CUDT::overrideSndSeqNo(int32_t seq)
{
    // This function is intended to be called from the socket
    // group managmenet functions to synchronize the sequnece in
    // all sockes in the bonding group. THIS sequence given
    // here is the sequence TO BE STAMPED AT THE EXACTLY NEXT
    // sent payload. Therefore, screw up the ISN to exactly this
    // value, and the send sequence to the value one less - because
    // the m_iSndCurrSeqNo is increased by one immediately before
    // stamping it to the packet.

    // This function can only be called:
    // - from the operation on an idle socket in the socket group
    // - IMMEDIATELY after connection established and BEFORE the first payload
    // - The corresponding socket at the peer side must be also
    //   in this idle state!

    ScopedLock cg (m_RecvAckLock);

    // Both the scheduling and sending sequences should be fixed.
    // The new sequence normally should jump over several sequence numbers
    // towards what is currently in m_iSndCurrSeqNo.
    // Therefore it's not allowed that:
    // - the jump go backward: backward packets should be already there
    // - the jump go forward by a value larger than half the period: DISCREPANCY.
    const int diff = CSeqNo(seq) - CSeqNo(m_iSndCurrSeqNo);
    if (diff < 0 || diff > CSeqNo::m_iSeqNoTH)
    {
        LOGC(gslog.Error, log << CONID() << "IPE: Overriding with seq %" << seq << " DISCREPANCY against current %"
                << m_iSndCurrSeqNo << " and next sched %" << m_iSndNextSeqNo << " - diff=" << diff);
        return false;
    }

    //
    // The peer will have to do the same, as a reaction on perceived
    // packet loss. When it recognizes that this initial screwing up
    // has happened, it should simply ignore the loss and go on.
    // ISN isn't being changed here - it doesn't make much sense now.

    setInitialSndSeq(seq);

    // m_iSndCurrSeqNo will be most likely lower than m_iSndNextSeqNo because
    // the latter is ahead with the number of packets already scheduled, but
    // not yet sent.

    HLOGC(gslog.Debug, log << CONID() << "overrideSndSeqNo: sched-seq=" << m_iSndNextSeqNo << " send-seq=" << m_iSndCurrSeqNo
        << " (unchanged)"
        );
    return true;
}

int srt::CUDT::checkLazySpawnTsbPdThread()
{
#if ENABLE_BONDING
    const bool need_tsbpd = m_bTsbPd;
    const bool need_group_tsbpd = m_bGroupTsbPd && !m_bTsbPd;

    // Just in case, make sure that they cannot be set
    // together as one. The above statement contains a fallback
    // for that case.
    SRT_ASSERT(!(m_bTsbPd && m_bGroupTsbPd));

#else
    const bool need_tsbpd = m_bTsbPd;
#endif

    if (need_tsbpd && !m_RcvTsbPdThread.joinable())
    {
        ScopedLock lock(m_RcvTsbPdStartupLock);

        if (m_bClosing) // Check again to protect join() in CUDT::releaseSync()
            return -1;

        HLOGP(qrlog.Debug, "Spawning Socket TSBPD thread");
#if ENABLE_HEAVY_LOGGING
        std::ostringstream tns1, tns2;
        // Take the last 2 ciphers from the socket ID.
        tns1 << m_SocketID;
        std::string s = tns1.str();
        tns2 << "SRT:TsbPd:@" << s.substr(s.size()-2, 2);
        const string thname = tns2.str();
#else
        const string thname = "SRT:TsbPd";
#endif
        if (!StartThread(m_RcvTsbPdThread, CUDT::tsbpd, this, thname))
            return -1;
    }

#if ENABLE_BONDING
    if (need_group_tsbpd)
    {
        ScopedLock glock(uglobal().m_GlobControlLock);
        if (m_bClosing)
            return -1;

        // Also, just in case, check if the socket is associated
        // when group tsbpd is needed.
        SRT_ASSERT(m_parent->m_GroupOf || !m_bGroupTsbPd);

        // Shipped to the group function because this will
        // likely require groupwise locking.
        return m_parent->m_GroupOf->checkLazySpawnLatencyThread();
    }
#endif

    return 0;
}

#if ENABLE_BONDING
CUDT::time_point srt::CUDT::getPktTsbPdTime(CUDTGroup* grp, const CPacket& packet)
{
    steady_clock::time_point pts;

    // Block this for a case of new-bonding group, as m_pRcvBuffer is NULL there.
    if (grp)
    {
        pts = grp->getPktTsbPdTime(packet.getMsgTimeStamp());
    }
    else if (!m_pRcvBuffer)
    {
        // Somehow we have dispatched to a previous member socket,
        // that was already removed from the group, which means that
        // it is being closed now. Pretend nothing has been dispatched.
        pts  = steady_clock::time_point() + milliseconds_from(m_iTsbPdDelay_ms);
    }
    else
    {
        pts = m_pRcvBuffer->getPktTsbPdTime(packet.getMsgTimeStamp());
    }

    return pts;
}
#else
CUDT::time_point srt::CUDT::getPktTsbPdTime(void*, const CPacket& packet)
{
    return m_pRcvBuffer->getPktTsbPdTime(packet.getMsgTimeStamp());
}
#endif

SRT_ATR_UNUSED static const char *const s_rexmitstat_str[] = {"ORIGINAL", "REXMITTED", "RXS-UNKNOWN"};

<<<<<<< HEAD
int srt::CUDT::handleSocketPacketReception(const vector<CUnit*>& incoming, bool& w_new_inserted, steady_clock::time_point& w_next_tsbpd, bool& w_was_sent_in_order, CUDT::loss_seqs_t& w_srt_loss_seqs)
=======
// [[using locked(m_RcvBufferLock)]]
int srt::CUDT::handleSocketPacketReception(const vector<CUnit*>& incoming, bool& w_new_inserted, bool& w_was_sent_in_order, CUDT::loss_seqs_t& w_srt_loss_seqs)
>>>>>>> fc82eace
{
    bool excessive SRT_ATR_UNUSED = true; // stays true unless it was successfully added

    w_new_inserted = false;
    const int32_t bufseq = m_pRcvBuffer->getStartSeqNo();

    // Loop over all incoming packets that were filtered out.
    // In case when there is no filter, there's just one packet in 'incoming',
    // the one that came in the input of this function.
    for (vector<CUnit *>::const_iterator unitIt = incoming.begin(); unitIt != incoming.end() && !m_bBroken; ++unitIt)
    {
        CUnit *  u    = *unitIt;
        CPacket &rpkt = u->m_Packet;
        const int pktrexmitflag = m_bPeerRexmitFlag ? (rpkt.getRexmitFlag() ? 1 : 0) : 2;
        const bool retransmitted = pktrexmitflag == 1;

        bool adding_successful = true;

        const int32_t bufidx = CSeqNo::seqoff(bufseq, rpkt.m_iSeqNo);

        IF_HEAVY_LOGGING(const char *exc_type = "EXPECTED");

        // bufidx < 0: the packet is in the past for the buffer
        // seqno <% m_iRcvLastAck : the sequence may be within the buffer,
        // but if so, it is in the acknowledged-but-not-retrieved area.

        // NOTE: if we have a situation when there are any packets in the
        // acknowledged area, but they aren't retrieved, this area DOES NOT
        // contain any losses. So a packet in this area is at best a duplicate.

        // In case when a loss would be abandoned (TLPKTDROP), there must at
        // some point happen to be an empty first cell in the buffer, followed
        // somewhere by a valid packet. If this state is achieved at some point,
        // the acknowledgement sequence should be equal to the beginning of the
        // buffer. Then, when TSBPD decides to drop these initial empty cells,
        // we'll have: (m_iRcvLastAck <% buffer->getStartSeqNo()) - and in this
        // case (bufidx < 0) condition will be satisfied also for this case.
        //
        // The only case when bufidx > 0, but packet seq is <% m_iRcvLastAck
        // is when the packet sequence is within the initial contiguous area,
        // which never contains losses, so discarding this packet does not
        // discard a loss coverage, even if this were past ACK.

        if (bufidx < 0 || CSeqNo::seqcmp(rpkt.m_iSeqNo, m_iRcvLastAck) < 0)
        {
            time_point pts = getPktTsbPdTime(NULL, rpkt);

            enterCS(m_StatsLock);
            const double bltime = (double) CountIIR<uint64_t>(
                    uint64_t(m_stats.traceBelatedTime) * 1000,
                    count_microseconds(steady_clock::now() - pts), 0.2);

            m_stats.traceBelatedTime = bltime / 1000.0;
            m_stats.rcvr.recvdBelated.count(rpkt.getLength());
            leaveCS(m_StatsLock);
            HLOGC(qrlog.Debug,
                    log << CONID() << "RECEIVED: %" << rpkt.m_iSeqNo << " bufidx=" << bufidx << " (BELATED/"
                    << s_rexmitstat_str[pktrexmitflag] << ") with ACK %" << m_iRcvLastAck
                    << " FLAGS: " << rpkt.MessageFlagStr());
            continue;
        }

        if (bufidx >= int(m_pRcvBuffer->capacity()))
        {
            // This is already a sequence discrepancy. Probably there could be found
            // some way to make it continue reception by overriding the sequence and
            // make a kinda TLKPTDROP, but there has been found no reliable way to do this.
            if (m_bTsbPd && m_bTLPktDrop && m_pRcvBuffer->empty())
            {
                // Only in live mode. In File mode this shall not be possible
                // because the sender should stop sending in this situation.
                // In Live mode this means that there is a gap between the
                // lowest sequence in the empty buffer and the incoming sequence
                // that exceeds the buffer size. Receiving data in this situation
                // is no longer possible and this is a point of no return.

                LOGC(qrlog.Error, log << CONID() <<
                        "SEQUENCE DISCREPANCY. BREAKING CONNECTION."
                        " %" << rpkt.m_iSeqNo
                        << " buffer=(%" << bufseq
                        << ":%" << m_iRcvCurrSeqNo                   // -1 = size to last index
                        << "+%" << CSeqNo::incseq(bufseq, int(m_pRcvBuffer->capacity()) - 1)
                        << "), " << (m_pRcvBuffer->capacity() - bufidx + 1)
                        << " past max. Reception no longer possible. REQUESTING TO CLOSE.");

                return -2;
            }
            else
            {
                LOGC(qrlog.Warn, log << CONID() << "No room to store incoming packet seqno " << rpkt.m_iSeqNo
                        << ", insert offset " << bufidx << ". "
                        << m_pRcvBuffer->strFullnessState(m_iRcvLastAck, steady_clock::now())
                    );

                return -1;
            }
        }

        CRcvBuffer::InsertInfo info = m_pRcvBuffer->insert(u);

        // Remember this value in order to CHECK if there's a need
        // to request triggering TSBPD in case when TSBPD is in the
        // state of waiting forever and wants to know if there's any
        // possible time to wake up known earlier than that.

        // Note that in case of the "builtin group reader" (its own
        // buffer), there's no need to do it here because it has also
        // its own TSBPD thread.

        if (info.result == CRcvBuffer::InsertInfo::INSERTED)
        {
            // This may happen multiple times in the loop, so update only if earlier.
            if (w_next_tsbpd == time_point() || w_next_tsbpd > info.first_time)
                w_next_tsbpd = info.first_time;
            w_new_inserted = true;
        }
        int buffer_add_result = int(info.result);

        if (buffer_add_result < 0)
        {
            // The insert() result is -1 if at the position evaluated from this packet's
            // sequence number there already is a packet.
            // So this packet is "redundant".
            IF_HEAVY_LOGGING(exc_type = "UNACKED");
            adding_successful = false;
        }
        else
        {
            IF_HEAVY_LOGGING(exc_type = "ACCEPTED");
            excessive = false;
            if (u->m_Packet.getMsgCryptoFlags() != EK_NOENC)
            {
                    // TODO: reset and restore the timestamp if TSBPD is disabled.
                    // Reset retransmission flag (must be excluded from GCM auth tag).
                    u->m_Packet.setRexmitFlag(false);
                    const EncryptionStatus rc = m_pCryptoControl ? m_pCryptoControl->decrypt((u->m_Packet)) : ENCS_NOTSUP;
                    u->m_Packet.setRexmitFlag(retransmitted); // Recover the flag.

                if (rc != ENCS_CLEAR)
                {
                    // Heavy log message because if seen once the message may happen very often.
                    HLOGC(qrlog.Debug, log << CONID() << "ERROR: packet not decrypted, dropping data.");
                    adding_successful = false;
                    IF_HEAVY_LOGGING(exc_type = "UNDECRYPTED");

                        if (m_config.iCryptoMode == CSrtConfig::CIPHER_MODE_AES_GCM)
                        {
                            // Drop a packet from the receiver buffer.
                            // Dropping depends on the configuration mode. If message mode is enabled, we have to drop the whole message.
                            // Otherwise just drop the exact packet.
                            if (m_config.bMessageAPI)
                                m_pRcvBuffer->dropMessage(SRT_SEQNO_NONE, SRT_SEQNO_NONE, u->m_Packet.getMsgSeq(m_bPeerRexmitFlag));
                            else
                                m_pRcvBuffer->dropMessage(u->m_Packet.getSeqNo(), u->m_Packet.getSeqNo(), SRT_MSGNO_NONE);

                            LOGC(qrlog.Error, log << CONID() << "AEAD decryption failed, breaking the connection.");
                            m_bBroken = true;
                            m_iBrokenCounter = 0;
                        }

                    ScopedLock lg(m_StatsLock);
                    m_stats.rcvr.undecrypted.count(stats::BytesPackets(rpkt.getLength(), 1));
                }
            }
        }

        if (adding_successful)
        {
            ScopedLock statslock(m_StatsLock);
            m_stats.rcvr.recvdUnique.count(u->m_Packet.getLength());
        }

#if ENABLE_HEAVY_LOGGING
        std::ostringstream expectspec;
        if (excessive)
            expectspec << "EXCESSIVE(" << exc_type << ")";
        else
            expectspec << "ACCEPTED";

        std::ostringstream bufinfo;

        if (m_pRcvBuffer)
        {
            // XXX Fix this when the end of contiguous region detection is added.
            const int ackidx = std::max(0, CSeqNo::seqoff(m_pRcvBuffer->getStartSeqNo(), m_iRcvLastAck));

            bufinfo << " BUF.s=" << m_pRcvBuffer->capacity()
                << " avail=" << (int(m_pRcvBuffer->capacity()) - ackidx)
                << " buffer=(%" << bufseq
                << ":%" << m_iRcvCurrSeqNo                   // -1 = size to last index
                << "+%" << CSeqNo::incseq(bufseq, int(m_pRcvBuffer->capacity()) - 1)
                << ")";
        }

        // Empty buffer info in case of groupwise receiver.
        // There's no way to obtain this information here.

        LOGC(qrlog.Debug, log << CONID() << "RECEIVED: %" << rpkt.m_iSeqNo
                << bufinfo.str()
                << " RSL=" << expectspec.str()
                << " SN=" << s_rexmitstat_str[pktrexmitflag]
                << " FLAGS: "
                << rpkt.MessageFlagStr());
#endif

        // Decryption should have made the crypto flags EK_NOENC.
        // Otherwise it's an error.
        if (adding_successful)
        {
            HLOGC(qrlog.Debug,
                      log << CONID()
                          << "CONTIGUITY CHECK: sequence distance: " << CSeqNo::seqoff(m_iRcvCurrSeqNo, rpkt.m_iSeqNo));

            if (CSeqNo::seqcmp(rpkt.m_iSeqNo, CSeqNo::incseq(m_iRcvCurrSeqNo)) > 0) // Loss detection.
            {
                int32_t seqlo = CSeqNo::incseq(m_iRcvCurrSeqNo);
                int32_t seqhi = CSeqNo::decseq(rpkt.m_iSeqNo);
                w_srt_loss_seqs.push_back(make_pair(seqlo, seqhi));
                HLOGC(qrlog.Debug, log << "pkt/LOSS DETECTED: %" << seqlo << " - %" << seqhi);
            }
        }

        // Update the current largest sequence number that has been received.
        // Or it is a retransmitted packet, remove it from receiver loss list.
        //
        // Group note: for the new group receiver the group hosts the receiver
        // buffer, but the socket still maintains the losses.
        if (CSeqNo::seqcmp(rpkt.m_iSeqNo, m_iRcvCurrSeqNo) > 0)
        {
            m_iRcvCurrSeqNo = rpkt.m_iSeqNo; // Latest possible received
        }
        else
        {
            unlose(rpkt); // was BELATED or RETRANSMITTED
            w_was_sent_in_order &= 0 != pktrexmitflag;
        }
    }

    return 0;
}

#if ENABLE_BONDING
bool srt::CUDT::handleGroupPacketReception(CUDTGroup* grp, const vector<CUnit*>& incoming, bool& w_was_sent_in_order, CUDT::loss_seqs_t& w_srt_loss_seqs)
{
    bool excessive SRT_ATR_UNUSED = true; // stays true unless it was successfully added

    // Loop over all incoming packets that were filtered out.
    // In case when there is no filter, there's just one packet in 'incoming',
    // the one that came in the input of CUDT::processData().
    for (vector<CUnit *>::const_iterator unitIt = incoming.begin(); unitIt != incoming.end(); ++unitIt)
    {
        CUnit *  u    = *unitIt;
        CPacket &rpkt = u->m_Packet;
        const int pktrexmitflag = m_bPeerRexmitFlag ? (rpkt.getRexmitFlag() ? 1 : 0) : 2;
        const bool retransmitted = pktrexmitflag == 1;
        const int pktsz = (int) rpkt.getLength();

        bool adding_successful = true;
        bool have_loss = false;

        // This is executed only when bonding is enabled and only
        // with the new buffer (in which case the buffer is in the group).
        // NOTE: this will lock ALSO the receiver buffer lock in the group
        CRcvBuffer::InsertInfo info = grp->addDataUnit(m_parent->m_GroupMemberData, u, (w_srt_loss_seqs), (have_loss));

        if (info.result == CRcvBuffer::InsertInfo::DISCREPANCY)
        {
            // XXX PROBABLY the new receiver buffer can give the possibility
            // of completely resetting itself at the moment when this happens,
            // so closing may be not necessary in case of TLPKTDROP, but instead
            // the whole buffer will be dropped and it will start over from the
            // newly incoming sequence number.
            if (m_bGroupTsbPd && info.avail_range == 0)
            {
                LOGC(qrlog.Error, log << CONID() <<
                        "SEQUENCE DISCREPANCY. BREAKING CONNECTION.");

                // Here in this place there's nothing to unlock; locking is done
                // exclusively in the call to addDataUnit().
                processClose();
            }
            else
            {
                // Can't reach the buffer information because it's inside the group.
                // The log should be likely fully presented in the CUDTGroup::addDataUnit().
                LOGC(qrlog.Warn, log << CONID() << "No room to store incoming packet seqno " << rpkt.m_iSeqNo);
            }
            return false;
        }

        IF_HEAVY_LOGGING(const char *exc_type = "EXPECTED");

        if (info.result == CRcvBuffer::InsertInfo::BELATED)
        {
            time_point pts = getPktTsbPdTime(grp, rpkt);

            IF_HEAVY_LOGGING(exc_type = "BELATED");
            enterCS(m_StatsLock);
            const double bltime = (double) CountIIR<uint64_t>(
                    uint64_t(m_stats.traceBelatedTime) * 1000,
                    count_microseconds(steady_clock::now() - pts), 0.2);

            m_stats.traceBelatedTime = bltime / 1000.0;
            m_stats.rcvr.recvdBelated.count(rpkt.getLength());
            leaveCS(m_StatsLock);
            HLOGC(qrlog.Debug,
                    log << CONID() << "RECEIVED: seq=" << rpkt.m_iSeqNo << " (BELATED/"
                    << s_rexmitstat_str[pktrexmitflag] << ") FLAGS: " << rpkt.MessageFlagStr());

            // For BELATED packets you should just skip anything else.
            // This means it's already beyond the first entry in the buffer, so this
            // sequence means nothing also for the loss check.
            continue;
        }

        if (info.result == CRcvBuffer::InsertInfo::REDUNDANT)
        {
            // addData returns -1 if at the m_iLastAckPos+offset position there already is a packet.
            // So this packet is "redundant".
            IF_HEAVY_LOGGING(exc_type = "UNACKED");
            adding_successful = false;
        }
        else // INSERTED
        {
            IF_HEAVY_LOGGING(exc_type = "ACCEPTED");
            excessive = false;
            if (u->m_Packet.getMsgCryptoFlags() != EK_NOENC)
            {
                // TODO: reset and restore the timestamp if TSBPD is disabled.
                // Reset retransmission flag (must be excluded from GCM auth tag).
                u->m_Packet.setRexmitFlag(false);
                const EncryptionStatus rc = m_pCryptoControl ? m_pCryptoControl->decrypt((u->m_Packet)) : ENCS_NOTSUP;
                u->m_Packet.setRexmitFlag(retransmitted); // Recover the flag.
                if (rc != ENCS_CLEAR)
                {
                    // Heavy log message because if seen once the message may happen very often.
                    HLOGC(qrlog.Debug, log << CONID() << "ERROR: packet not decrypted, dropping data.");
                    adding_successful = false;
                    IF_HEAVY_LOGGING(exc_type = "UNDECRYPTED");

                    if (m_config.iCryptoMode == CSrtConfig::CIPHER_MODE_AES_GCM)
                    {
                        // Drop a packet from the receiver buffer.
                        // Dropping depends on the configuration mode. If message mode is enabled, we have to drop the whole message.
                        // Otherwise just drop the exact packet.
                        if (m_config.bMessageAPI)
                            m_pRcvBuffer->dropMessage(SRT_SEQNO_NONE, SRT_SEQNO_NONE, u->m_Packet.getMsgSeq(m_bPeerRexmitFlag));
                        else
                            m_pRcvBuffer->dropMessage(u->m_Packet.getSeqNo(), u->m_Packet.getSeqNo(), SRT_MSGNO_NONE);

                        LOGC(qrlog.Error, log << CONID() << "AEAD decryption failed, breaking the connection.");
                        m_bBroken = true;
                        m_iBrokenCounter = 0;
                    }

                    ScopedLock lg(m_StatsLock);
                    m_stats.rcvr.undecrypted.count(stats::BytesPackets(pktsz, 1));
                }
            }
        }


        // Decryption should have made the crypto flags EK_NOENC.
        // Otherwise it's an error.
        if (adding_successful)
        {
            HLOGC(qrlog.Debug,
                    log << "CONTIGUITY CHECK: sequence distance: " << CSeqNo::seqoff(m_iRcvCurrSeqNo, rpkt.m_iSeqNo));

            if (have_loss)
            {
                HLOGC(qrlog.Debug, log << "grp/LOSS DETECTED: " << FormatLossArray(w_srt_loss_seqs));
            }

        }


        if (adding_successful)
        {
            ScopedLock statslock(m_StatsLock);
            m_stats.rcvr.recvdUnique.count(u->m_Packet.getLength());
        }

#if ENABLE_HEAVY_LOGGING
        std::ostringstream expectspec;
        if (excessive)
            expectspec << "EXCESSIVE(" << exc_type << ")";
        else
            expectspec << "ACCEPTED";

        // Empty buffer info in case of groupwise receiver.
        // There's no way to obtain this information here.

        LOGC(qrlog.Debug, log << CONID() << "RECEIVED: seq=" << rpkt.m_iSeqNo
                << " RSL=" << expectspec.str()
                << " SN=" << s_rexmitstat_str[pktrexmitflag]
                << " FLAGS: "
                << rpkt.MessageFlagStr());
#endif

        // Update the current largest sequence number that has been received.
        // Or it is a retransmitted packet, remove it from receiver loss list.
        //
        // Group note: for the new group receiver the group hosts the receiver
        // buffer, but the socket still maintains the losses.
        if (CSeqNo::seqcmp(rpkt.m_iSeqNo, m_iRcvCurrSeqNo) > 0)
        {
            m_iRcvCurrSeqNo = rpkt.m_iSeqNo; // Latest possible received
        }
        else
        {
            unlose(rpkt); // was BELATED or RETRANSMITTED
            w_was_sent_in_order &= 0 != pktrexmitflag;
        }
    }

    return true;
}
#endif

int srt::CUDT::processData(CUnit* in_unit)
{
    if (m_bClosing)
        return -1;

    CPacket &packet = in_unit->m_Packet;

    // Just heard from the peer, reset the expiration count.
    m_iEXPCount = 1;
    m_tsLastRspTime.store(steady_clock::now());

    // Keep the group alive until the end of this function.

#if ENABLE_BONDING
    CUDTUnited::GroupKeeper gkeeper (uglobal(), m_parent);
#endif

    // We are receiving data, start tsbpd thread if TsbPd is enabled
    if (-1 == checkLazySpawnTsbPdThread())
    {
        return -1;
    }

    const int pktrexmitflag = m_bPeerRexmitFlag ? (packet.getRexmitFlag() ? 1 : 0) : 2;
    const bool retransmitted = pktrexmitflag == 1;

    if (pktrexmitflag == 1)
    {
        // This packet was retransmitted
        enterCS(m_StatsLock);
        m_stats.rcvr.recvdRetrans.count(packet.getLength());
        leaveCS(m_StatsLock);

    }

#if ENABLE_HEAVY_LOGGING
    {
        steady_clock::duration tsbpddelay = milliseconds_from(m_iTsbPdDelay_ms); // (value passed to CRcvBuffer::setRcvTsbPdMode)

        // It's easier to remove the latency factor from this value than to add a function
        // that exposes the details basing on which this value is calculated.
        time_point pts;
#if ENABLE_BONDING
        pts = getPktTsbPdTime(gkeeper.group, packet);
#else
        pts = getPktTsbPdTime(NULL, packet);
#endif
        steady_clock::time_point ets = pts - tsbpddelay;

        HLOGC(qrlog.Debug, log << CONID() << "processData: RECEIVED DATA: size=" << packet.getLength()
                << " seq=" << packet.getSeqNo()
                << " ETS=" << FormatTime(ets)
                << " PTS=" << FormatTime(pts)
                << " NOW=" << FormatTime(m_tsLastRspTime.load()));
    }
#endif

    updateCC(TEV_RECEIVE, EventVariant(&packet));
    ++m_iPktCount;

    const int pktsz = (int) packet.getLength();
    // Update time information
    // XXX Note that this adds the byte size of a packet
    // of which we don't yet know as to whether this has
    // carried out some useful data or some excessive data
    // that will be later discarded.
    // FIXME: before adding this on the rcv time window,
    // make sure that this packet isn't going to be
    // effectively discarded, as repeated retransmission,
    // for example, burdens the link, but doesn't better the speed.
    m_RcvTimeWindow.onPktArrival(pktsz);

    // Probe the packet pair if needed.
    // Conditions and any extra data required for the packet
    // this function will extract and test as needed.

    const bool unordered = CSeqNo::seqcmp(packet.m_iSeqNo, m_iRcvCurrSeqNo) <= 0;

    // Retransmitted and unordered packets do not provide expected measurement.
    // We expect the 16th and 17th packet to be sent regularly,
    // otherwise measurement must be rejected.
    m_RcvTimeWindow.probeArrival(packet, unordered || retransmitted);

    enterCS(m_StatsLock);
    m_stats.rcvr.recvd.count(pktsz);
    leaveCS(m_StatsLock);

    loss_seqs_t                             filter_loss_seqs;
    loss_seqs_t                             srt_loss_seqs;
    vector<CUnit *>                         incoming;
    bool                                    was_sent_in_order          = true;

    // If the peer doesn't understand REXMIT flag, send rexmit request
    // always immediately.
    int initial_loss_ttl = 0;
    if (m_bPeerRexmitFlag)
        initial_loss_ttl = m_iReorderTolerance;

    // Track packet loss in statistics early, because a packet filter (e.g. FEC) might recover it later on,
    // supply the missing packet(s), and the loss will no longer be visible for the code that follows.
    if (packet.getMsgSeq(m_bPeerRexmitFlag) != SRT_MSGNO_CONTROL) // disregard filter-control packets, their seq may mean nothing
    {
        const int diff = CSeqNo::seqoff(m_iRcvCurrPhySeqNo, packet.m_iSeqNo);
        // Difference between these two sequence numbers is expected to be:
        // 0 - duplicated last packet (theory only)
        // 1 - subsequent packet (alright)
        // <0 - belated or recovered packet
        // >1 - jump over a packet loss (loss = seqdiff-1)

        // Hook on non-NULL receiver buffer for a case of the common group buffer.
        // XXX This is for stats only and for groups it can be done elsewhere.
        if (m_pRcvBuffer && diff > 1)
        {
            const int loss = diff - 1; // loss is all that is above diff == 1


            ScopedLock lg(m_StatsLock);
            const uint64_t avgpayloadsz = m_pRcvBuffer->getRcvAvgPayloadSize();
            m_stats.rcvr.lost.count(stats::BytesPackets(loss * avgpayloadsz, (uint32_t) loss));

            HLOGC(qrlog.Debug,
                  log << CONID() << "LOSS STATS: n=" << loss << " SEQ: [" << CSeqNo::incseq(m_iRcvCurrPhySeqNo) << " "
                      << CSeqNo::decseq(packet.m_iSeqNo) << "]");
        }

        if (diff > 0)
        {
            // Record if it was further than latest
            m_iRcvCurrPhySeqNo = packet.m_iSeqNo;
        }
    }

    // [[using locked()]];  // (NOTHING locked)

#if ENABLE_BONDING
    // Switch to RUNNING even if there was a discrepancy, unless
    // it was long way forward.
    // XXX Important: This code is in the dead function defaultPacketArrival
    // but normally it should be called here regardless if the packet was
    // accepted or rejected because if it was belated it may result in a
    // "runaway train" problem as the IDLE links are being updated the base
    // reception sequence pointer stating that this link is not receiving.
    if (gkeeper.group)
    {
        groups::SocketData* gi = m_parent->m_GroupMemberData;

        // This check is needed as after getting the lock the socket
        // could be potentially removed. It is however granted that as long
        // as gi is non-NULL iterator, the group does exist and it does contain
        // this socket as member (that is, 'gi' cannot be a dangling pointer).
        if (gi != NULL)
        {
            if (gi->rcvstate < SRT_GST_RUNNING) // PENDING or IDLE, tho PENDING is unlikely
            {
                HLOGC(qrlog.Debug,
                      log << CONID() << "processData: IN-GROUP rcv state transition " << srt_log_grp_state[gi->rcvstate]
                          << " -> RUNNING.");
                gi->rcvstate = SRT_GST_RUNNING;
                gkeeper.group->updateRcvRunningState();
            }
            else
            {
                HLOGC(qrlog.Debug,
                      log << CONID() << "processData: IN-GROUP rcv state transition NOT DONE - state:"
                          << srt_log_grp_state[gi->rcvstate]);
            }
        }
    }
#endif

    // NULL time by default
    time_point next_tsbpd_avail;
    bool new_inserted = false;

    if (m_PacketFilter)
    {
        // Stuff this data into the filter
        m_PacketFilter.receive(in_unit, (incoming), (filter_loss_seqs));
        HLOGC(qrlog.Debug,
                log << CONID() << "(FILTER) fed data, received " << incoming.size() << " pkts, " << Printable(filter_loss_seqs)
                << " loss to report, "
                << (m_PktFilterRexmitLevel == SRT_ARQ_ALWAYS ? "FIND & REPORT LOSSES YOURSELF"
                    : "REPORT ONLY THOSE"));
    }
    else
    {
    // Stuff in just one packet that has come in.
        incoming.push_back(in_unit);
    }

#if ENABLE_BONDING
    if (gkeeper.group)
    {
        // Needed for possibly check for needsQuickACK.
        bool incoming_belated = (CSeqNo::seqcmp(in_unit->m_Packet.m_iSeqNo, m_iRcvLastSkipAck) < 0);

        bool handled = handleGroupPacketReception(gkeeper.group,
                incoming,
                (was_sent_in_order),
                (srt_loss_seqs));

        // These variables are used to decide about pinging the
        // CV that kicks the TSBPD thread prematurely. In case of 
        // group common receiver there's no per-socket TSBPD and
        // the group TSBPD will be handled internally.
        next_tsbpd_avail = time_point();
        new_inserted = false;

        if (!handled)
            return -1;

        // This is moved earlier after introducing filter because it shouldn't
        // be executed in case when the packet was rejected by the receiver buffer.
        // However now the 'excessive' condition may be true also in case when
        // a truly non-excessive packet has been received, just it has been temporarily
        // stored for better times by the filter module. This way 'excessive' is also true,
        // although the old condition that a packet with a newer sequence number has arrived
        // or arrived out of order may still be satisfied.
        if (!incoming_belated && was_sent_in_order)
        {
            // Basing on some special case in the packet, it might be required
            // to enforce sending ACK immediately (earlier than normally after
            // a given period).
            if (m_CongCtl->needsQuickACK(packet))
            {
                m_tsNextACKTime.store(steady_clock::now());
            }
        }

        // Here continue the processing because even if no new packets were
        // added to the buffer, there might be needed losses handled.
    }
    else
#endif
    {
        // Start of offset protected section
        // Prevent TsbPd thread from modifying Ack position while adding data
        // offset from RcvLastAck in RcvBuffer must remain valid between seqoff() and addData()
        UniqueLock recvbuf_acklock(m_RcvBufferLock);
        // Needed for possibly check for needsQuickACK.
        const bool incoming_belated = (CSeqNo::seqcmp(in_unit->m_Packet.m_iSeqNo, m_pRcvBuffer->getStartSeqNo()) < 0);

        int res = handleSocketPacketReception(incoming,
                (new_inserted),
                (next_tsbpd_avail),
                (was_sent_in_order),
                (srt_loss_seqs));

        if (res == -2)
        {
            // This is a scoped lock with AckLock, but for the moment
            // when processClose() is called this lock must be taken out,
            // otherwise this will cause a deadlock. We don't need this
            // lock anymore, and at 'return' it will be unlocked anyway.
            recvbuf_acklock.unlock();
            processClose();

            return -1;
        }

        if (res == -1)
        {
            return -1;
        }

        if (!srt_loss_seqs.empty())
        {
            ScopedLock lock(m_RcvLossLock);

            HLOGC(qrlog.Debug,
                  log << CONID() << "processData: RECORDING LOSS: " << Printable(srt_loss_seqs)
                      << " tolerance=" << initial_loss_ttl);

            for (loss_seqs_t::iterator i = srt_loss_seqs.begin(); i != srt_loss_seqs.end(); ++i)
            {
                m_pRcvLossList->insert(i->first, i->second);
                if (initial_loss_ttl)
                {
                    // The LOSSREPORT will be sent after initial_loss_ttl.
                    m_FreshLoss.push_back(CRcvFreshLoss(i->first, i->second, initial_loss_ttl));
                }
            }
        }

        // This is moved earlier after introducing filter because it shouldn't
        // be executed in case when the packet was rejected by the receiver buffer.
        // However now the 'excessive' condition may be true also in case when
        // a truly non-excessive packet has been received, just it has been temporarily
        // stored for better times by the filter module. This way 'excessive' is also true,
        // although the old condition that a packet with a newer sequence number has arrived
        // or arrived out of order may still be satisfied.
        if (!incoming_belated && was_sent_in_order)
        {
            // Basing on some special case in the packet, it might be required
            // to enforce sending ACK immediately (earlier than normally after
            // a given period).
            if (m_CongCtl->needsQuickACK(packet))
            {
                m_tsNextACKTime.store(steady_clock::now());
            }
        }

        if (!new_inserted)
        {
            return -1;
        }
    }

    if (m_bClosing)
    {
        // RcvQueue worker thread can call processData while closing (or close while processData)
        // This race condition exists in the UDT design but the protection against TsbPd thread
        // (with AckLock) and decryption enlarged the probability window.
        // Application can crash deep in decrypt stack since crypto context is deleted in close.
        // RcvQueue worker thread will not necessarily be deleted with this connection as it can be
        // used by others (socket multiplexer).
        return -1;
    }

    // 1. This is set to true in case when TSBPD during the last check
    // has seen no packet candidate to ever deliver, hence it needs
    // an update on that. Note that this is also false if TSBPD thread
    // isn't running.
    // 2. If next_tsbpd_avail is set, it means that in the buffer there is
    // a new packet that precedes the previously earliest available packet.
    // This means that if TSBPD was sleeping up to the time of this earliest
    // delivery (after drop), this time we have received a packet to be delivered
    // earlier than that, so we need to notify TSBPD immediately so that it
    // updates this itself, not sleep until the previously set time.

    // The meaning of m_bWakeOnRecv:
    // - m_bWakeOnRecv is set by TSBPD thread and means that it wishes to be woken up
    //   on every received packet. Hence we signal always if a new packet was inserted.
    // - even if TSBPD doesn't wish to be woken up on every reception (because it sleeps
    //   until the play time of the next deliverable packet), it will be woken up when
    //   next_tsbpd_avail is set because it means this time is earlier than the time until
    //   which TSBPD sleeps, so it must be woken up prematurely. It might be more performant
    //   to simply update the sleeping end time of TSBPD, but there's no way to do it, so
    //   we simply wake TSBPD up and count on that it will update its sleeping settings.

    //   XXX Consider: as CUniqueSync locks m_RecvLock, it means that the next instruction
    //   gets run only when TSBPD falls asleep again. Might be a good idea to record the
    //   TSBPD end sleeping time - as an alternative to m_bWakeOnRecv - and after locking
    //   a mutex check this time again and compare it against next_tsbpd_avail; might be
    //   that if this difference is smaller than "dirac" (could be hard to reliably compare
    //   this time, unless it's set from this very value), there's no need to wake the TSBPD
    //   thread because it will wake up on time requirement at the right time anyway.
    if (m_bTsbPd && ((m_bWakeOnRecv && new_inserted) || next_tsbpd_avail != time_point()))
    {
        HLOGC(qrlog.Debug, log << "processData: will SIGNAL TSBPD for socket. WakeOnRecv=" << m_bWakeOnRecv
                << " new_inserted=" << new_inserted << " next_tsbpd_avail=" << FormatTime(next_tsbpd_avail));
        CUniqueSync tsbpd_cc(m_RecvLock, m_RcvTsbPdCond);
        tsbpd_cc.notify_all();
    }

    if (incoming.empty())
    {
        // Treat as excessive. This is when a filter cumulates packets
        // until the loss is rebuilt, or eats up a filter control packet
        return -1;
    }

    if (!srt_loss_seqs.empty())
    {
        const bool report_recorded_loss = !m_PacketFilter || m_PktFilterRexmitLevel == SRT_ARQ_ALWAYS;
        if (!initial_loss_ttl && report_recorded_loss)
        {
            HLOGC(qrlog.Debug, log << CONID() << "WILL REPORT LOSSES (SRT): " << Printable(srt_loss_seqs));
            sendLossReport(srt_loss_seqs);
        }

        // This should not be required with the new receiver buffer because
        // signalling happens on every packet reception, if it has changed the
        // earliest packet position.
        /*
        if (m_bTsbPd)
        {
            HLOGC(qrlog.Debug, log << CONID() << "loss: signaling TSBPD cond");
            CSync::lock_notify_one(m_RcvTsbPdCond, m_RecvLock);
        }
        else
        {
            HLOGC(qrlog.Debug, log << CONID() << "loss: socket is not TSBPD, not signaling");
        }
         */
    }

    // Separately report loss records of those reported by a filter.
    // ALWAYS report whatever has been reported back by a filter. Note that
    // the filter never reports anything when rexmit fallback level is ALWAYS or NEVER.
    // With ALWAYS only those are reported that were recorded here by SRT.
    // With NEVER, nothing is to be reported.
    if (!filter_loss_seqs.empty())
    {
        HLOGC(qrlog.Debug, log << CONID() << "WILL REPORT LOSSES (filter): " << Printable(filter_loss_seqs));
        sendLossReport(filter_loss_seqs);

        // XXX unsure as to whether this should change anything in the TSBPD conditions.
        // Might be that this trigger is not necessary.
        if (m_bTsbPd)
        {
            HLOGC(qrlog.Debug, log << CONID() << "loss: signaling TSBPD cond");
            CSync::lock_notify_one(m_RcvTsbPdCond, m_RecvLock);
        }
    }

    // Now review the list of FreshLoss to see if there's any "old enough" to send UMSG_LOSSREPORT to it.

    // PERFORMANCE CONSIDERATIONS:
    // This list is quite inefficient as a data type and finding the candidate to send UMSG_LOSSREPORT
    // is linear time. On the other hand, there are some special cases that are important for performance:
    // - only the first (plus some following) could have had TTL drown to 0
    // - the only (little likely) possibility that the next-to-first record has TTL=0 is when there was
    //   a loss range split (due to dropFromLossLists() of one sequence)
    // - first found record with TTL>0 means end of "ready to LOSSREPORT" records
    // So:
    // All you have to do is:
    //  - start with first element and continue with next elements, as long as they have TTL=0
    //    If so, send the loss report and remove this element.
    //  - Since the first element that has TTL>0, iterate until the end of container and decrease TTL.
    //
    // This will be efficient becase the loop to increment one field (without any condition check)
    // can be quite well optimized.

    vector<int32_t> lossdata;
    {
        ScopedLock lg(m_RcvLossLock);

        // XXX There was a mysterious crash around m_FreshLoss. When the initial_loss_ttl is 0
        // (that is, "belated loss report" feature is off), don't even touch m_FreshLoss.
        if (initial_loss_ttl && !m_FreshLoss.empty())
        {
            deque<CRcvFreshLoss>::iterator i = m_FreshLoss.begin();

            // Phase 1: take while TTL <= 0.
            // There can be more than one record with the same TTL, if it has happened before
            // that there was an 'unlost' (@c dropFromLossLists) sequence that has split one detected loss
            // into two records.
            for (; i != m_FreshLoss.end() && i->ttl <= 0; ++i)
            {
                HLOGC(qrlog.Debug, log << "Packet seq " << i->seq[0] << "-" << i->seq[1]
                        << " (" << (CSeqNo::seqoff(i->seq[0], i->seq[1]) + 1) << " packets) considered lost - sending LOSSREPORT");
                addLossRecord(lossdata, i->seq[0], i->seq[1]);
            }

            // Remove elements that have been processed and prepared for lossreport.
            if (i != m_FreshLoss.begin())
            {
                m_FreshLoss.erase(m_FreshLoss.begin(), i);
                i = m_FreshLoss.begin();
            }

            if (m_FreshLoss.empty())
            {
                HLOGP(qrlog.Debug, "NO MORE FRESH LOSS RECORDS.");
            }
            else
            {
                HLOGC(qrlog.Debug, log << "STILL " << m_FreshLoss.size() << " FRESH LOSS RECORDS, FIRST: "
                        << i->seq[0] << "-" << i->seq[1]
                        << " (" << (1 + CSeqNo::seqoff(i->seq[0], i->seq[1])) << ") TTL: " << i->ttl);
            }

            // Phase 2: rest of the records should have TTL decreased.
            for (; i != m_FreshLoss.end(); ++i)
                --i->ttl;
        }
    }
    if (!lossdata.empty())
    {
        sendCtrl(UMSG_LOSSREPORT, NULL, &lossdata[0], (int) lossdata.size());
    }

    // was_sent_in_order means either of:
    // - packet was sent in order (first if branch above)
    // - packet was sent as old, but was a retransmitted packet

    if (m_bPeerRexmitFlag && was_sent_in_order)
    {
        ++m_iConsecOrderedDelivery;
        if (m_iConsecOrderedDelivery >= 50)
        {
            m_iConsecOrderedDelivery = 0;
            if (m_iReorderTolerance > 0)
            {
                m_iReorderTolerance--;
                enterCS(m_StatsLock);
                m_stats.traceReorderDistance--;
                leaveCS(m_StatsLock);
                HLOGC(qrlog.Debug, log << "ORDERED DELIVERY of 50 packets in a row - decreasing tolerance to "
                        << m_iReorderTolerance);
            }
        }
    }

    return 0;
}

#if ENABLE_BONDING

// NOTE: this is updated from the value of m_iRcvLastAck,
// which might be past the buffer and potentially cause setting
// the value to the last received and re-requiring retransmission.
// Worst case is that there could be a few packets to tear the transmission
// even more (as there will be likely no time to recover them), but
// if the transmission was already torn in the previously active link
// this shouldn't be a problem that these packets won't be recovered
// after activating the second link, although will be retried this way.
void srt::CUDT::updateIdleLinkFrom(CUDT* source)
{
    int bufseq;
    {
        ScopedLock lg (m_RcvBufferLock);
        bufseq = source->m_pRcvBuffer->getStartSeqNo();
    }
    ScopedLock lg (m_RecvLock);

    // Same version as the one with the old receiver buffering,
    // just this time don't check if the buffer is empty. The value
    // will be rejected anyway if it's equal.

    int32_t new_last_rcv = source->m_iRcvLastAck;

    if (CSeqNo::seqcmp(new_last_rcv, bufseq) < 0)
    {
        // Emergency check whether the last ACK was behind the
        // buffer. This may happen when TSBPD dropped empty cells.
        // This may cause that the newly activated link may derive
        // these empty cells which will never be recovered.
        new_last_rcv = bufseq;
    }

    // if (new_last_rcv <=% m_iRcvCurrSeqNo)
    if (CSeqNo::seqcmp(new_last_rcv, m_iRcvCurrSeqNo) <= 0)
    {
        // Reject the change because that would shift the reception pointer backwards.
        HLOGC(grlog.Debug, log << "grp: NOT updating rcv-seq in @" << m_SocketID
                << ": backward setting rejected: %" << m_iRcvCurrSeqNo
                << " -> %" << new_last_rcv);
        return;
    }

    HLOGC(grlog.Debug, log << "grp: updating rcv-seq in @" << m_SocketID
<<<<<<< HEAD
            << " from @" << source->m_SocketID << ": %" << source->m_iRcvLastSkipAck);
    setInitialRcvSeq(source->m_iRcvLastSkipAck);

=======
            << " from @" << source->m_SocketID << ": %" << new_last_rcv);
    setInitialRcvSeq(new_last_rcv);
>>>>>>> fc82eace
}

#endif

/// This function is called when a packet has arrived, which was behind the current
/// received sequence - that is, belated or retransmitted. Try to remove the packet
/// from both loss records: the general loss record and the fresh loss record.
///
/// Additionally, check - if supported by the peer - whether the "latecoming" packet
/// has been sent due to retransmission or due to reordering, by checking the rexmit
/// support flag and rexmit flag itself. If this packet was surely ORIGINALLY SENT
/// it means that the current network connection suffers of packet reordering. This
/// way try to introduce a dynamic tolerance by calculating the difference between
/// the current packet reception sequence and this packet's sequence. This value
/// will be set to the tolerance value, which means that later packet retransmission
/// will not be required immediately, but only after receiving N next packets that
/// do not include the lacking packet.
/// The tolerance is not increased infinitely - it's bordered by iMaxReorderTolerance.
/// This value can be set in options - SRT_LOSSMAXTTL.
void srt::CUDT::unlose(const CPacket &packet)
{
    ScopedLock lg(m_RcvLossLock);
    int32_t sequence = packet.m_iSeqNo;
    m_pRcvLossList->remove(sequence);

    // Rest of this code concerns only the "belated lossreport" feature.

    bool has_increased_tolerance = false;
    bool was_reordered           = false;

    if (m_bPeerRexmitFlag)
    {
        // If the peer understands the REXMIT flag, it means that the REXMIT flag is contained
        // in the PH_MSGNO field.

        // The packet is considered coming originally (just possibly out of order), if REXMIT
        // flag is NOT set.
        was_reordered = !packet.getRexmitFlag();
        if (was_reordered)
        {
            HLOGC(qrlog.Debug, log << "received out-of-band packet %" << sequence);

            const int seqdiff = abs(CSeqNo::seqcmp(m_iRcvCurrSeqNo, packet.m_iSeqNo));
            enterCS(m_StatsLock);
            m_stats.traceReorderDistance = max(seqdiff, m_stats.traceReorderDistance);
            leaveCS(m_StatsLock);
            if (seqdiff > m_iReorderTolerance)
            {
                const int new_tolerance = min(seqdiff, m_config.iMaxReorderTolerance);
                HLOGC(qrlog.Debug, log << "Belated by " << seqdiff << " seqs - Reorder tolerance "
                        << (new_tolerance == m_iReorderTolerance ? "REMAINS with " : "increased to ") << new_tolerance);
                m_iReorderTolerance = new_tolerance;
                has_increased_tolerance =
                    true; // Yes, even if reorder tolerance is already at maximum - this prevents decreasing tolerance.
            }
        }
        else
        {
            HLOGC(qrlog.Debug, log << CONID() << "received reXmitted packet seq=" << sequence);
        }
    }
    else
    {
        HLOGC(qrlog.Debug, log << "received reXmitted or belated packet seq " << sequence << " (distinction not supported by peer)");
    }

    // Don't do anything if "belated loss report" feature is not used.
    // In that case the FreshLoss list isn't being filled in at all, the
    // loss report is sent directly.
    // Note that this condition blocks two things being done in this function:
    // - remove given sequence from the fresh loss record
    //   (in this case it's empty anyway)
    // - decrease current reorder tolerance based on whether packets come in order
    //   (current reorder tolerance is 0 anyway)
    if (m_bPeerRexmitFlag == 0 || m_iReorderTolerance == 0)
        return;

    int had_ttl = 0;
    if (CRcvFreshLoss::removeOne((m_FreshLoss), sequence, (&had_ttl)))
    {
        HLOGC(qrlog.Debug, log << "sequence " << sequence << " removed from belated lossreport record");
    }

    if (was_reordered)
    {
        m_iConsecOrderedDelivery = 0;
        if (has_increased_tolerance)
        {
            m_iConsecEarlyDelivery = 0; // reset counter
        }
        else if (had_ttl > 2)
        {
            ++m_iConsecEarlyDelivery; // otherwise, and if it arrived quite earlier, increase counter
            HLOGC(qrlog.Debug, log << "... arrived at TTL " << had_ttl << " case " << m_iConsecEarlyDelivery);

            // After 10 consecutive
            if (m_iConsecEarlyDelivery >= 10)
            {
                m_iConsecEarlyDelivery = 0;
                if (m_iReorderTolerance > 0)
                {
                    m_iReorderTolerance--;
                    enterCS(m_StatsLock);
                    m_stats.traceReorderDistance--;
                    leaveCS(m_StatsLock);
                    HLOGC(qrlog.Debug, log << "... reached " << m_iConsecEarlyDelivery
                            << " times - decreasing tolerance to " << m_iReorderTolerance);
                }
            }
        }
        // If hasn't increased tolerance, but the packet appeared at TTL less than 2, do nothing.
    }
}

// This is necessary to be called from the group that uses common receiver buffer,
// after receiving a packet from any of the sockets.

#if ENABLE_BONDING
// This is because receiver loss is maintained by the socket that has detected it
// and it has to be removed according to its rules. This is necessary because the
// key field used here is m_iRcvLastSkipAck, which is private, and it better stay
// this way.
void srt::CUDT::skipMemberLoss(int32_t seqno)
{
    const int seq_gap_len = CSeqNo::seqoff(m_iRcvLastSkipAck, seqno);

    // seq_gap_len can be <= 0 if a packet has been dropped by the sender.
    if (seq_gap_len > 0)
    {
        // Remove [from,to-inclusive]
        dropFromLossLists(m_iRcvLastSkipAck, CSeqNo::decseq(seqno));
        m_iRcvLastSkipAck = seqno;
    }
}
#endif

void srt::CUDT::dropFromLossLists(int32_t from, int32_t to)
{
    ScopedLock lg(m_RcvLossLock);

    IF_HEAVY_LOGGING(bool autodetected = false);
    int32_t begin SRT_ATR_UNUSED;
    if (from == SRT_SEQNO_NONE)
    {
        begin = m_pRcvLossList->removeUpTo(to);
        IF_HEAVY_LOGGING(autodetected = true);
    }
    else
    {
        begin = from;
        m_pRcvLossList->remove(from, to);
    }

#if ENABLE_HEAVY_LOGGING
    ostringstream range;
    if (begin == SRT_SEQNO_NONE)
    {
        range << "no";
    }
    else
    {
        int off = CSeqNo::seqoff(begin, to);
        if (off < 0)
        {
            range << "WEIRD NUMBER OF";
        }
        else
        {
            range << (off + 1);
        }
    }

    static const char* const beginwhere[2] = {"explicit", "detected"};

    const char* const reqtype = (from == SRT_SEQNO_NONE) ? "TLPKTDROP" : "DROPREQ";

    HLOGC(qrlog.Debug, log << CONID() << "DROP PER " << reqtype << " %" << begin
            << "[" << beginwhere[1*autodetected] << "]-" << to << " ("
            << range.str() << " packets)");
#endif

    if (m_bPeerRexmitFlag == 0 || m_iReorderTolerance == 0)
        return;

    // All code below concerns only "belated lossreport" feature.

    // It's highly unlikely that this is waiting to send a belated UMSG_LOSSREPORT,
    // so treat it rather as a sanity check.

    // It's enough to check if the first element of the list starts with a sequence older than 'to'.
    // If not, just do nothing.

    size_t delete_index = 0;
    for (size_t i = 0; i < m_FreshLoss.size(); ++i)
    {
        CRcvFreshLoss::Emod result = m_FreshLoss[i].revoke(from, to);
        switch (result)
        {
        case CRcvFreshLoss::DELETE:
            delete_index = i + 1; // PAST THE END
            continue;             // There may be further ranges that are included in this one, so check on.

        case CRcvFreshLoss::NONE:
        case CRcvFreshLoss::STRIPPED:
            break; // THIS BREAKS ONLY 'switch', not 'for'!

        case CRcvFreshLoss::SPLIT:; // This function never returns it. It's only a compiler shut-up.
        }

        break; // Now this breaks also FOR.
    }

    m_FreshLoss.erase(m_FreshLoss.begin(),
                      m_FreshLoss.begin() + delete_index); // with delete_index == 0 will do nothing
}

// This function, as the name states, should bake a new cookie.
int32_t srt::CUDT::bake(const sockaddr_any& addr, int32_t current_cookie, int correction)
{
    static unsigned int distractor = 0;
    unsigned int        rollover   = distractor + 10;

    for (;;)
    {
        // SYN cookie
        char clienthost[NI_MAXHOST];
        char clientport[NI_MAXSERV];
        getnameinfo(addr.get(),
                    addr.size(),
                    clienthost,
                    sizeof(clienthost),
                    clientport,
                    sizeof(clientport),
                    NI_NUMERICHOST | NI_NUMERICSERV);
        int64_t timestamp = (count_microseconds(steady_clock::now() - m_stats.tsStartTime) / 60000000) + distractor +
                            correction; // secret changes every one minute
        stringstream cookiestr;
        cookiestr << clienthost << ":" << clientport << ":" << timestamp;
        union {
            unsigned char cookie[16];
            int32_t       cookie_val;
        };
        CMD5::compute(cookiestr.str().c_str(), cookie);

        if (cookie_val != current_cookie)
            return cookie_val;

        ++distractor;

        // This is just to make the loop formally breakable,
        // but this is virtually impossible to happen.
        if (distractor == rollover)
            return cookie_val;
    }
}

// XXX This is quite a mystery, why this function has a return value
// and what the purpose for it was. There's just one call of this
// function in the whole code and in that call the return value is
// ignored. Actually this call happens in the CRcvQueue::worker thread,
// where it makes a response for incoming UDP packet that might be
// a connection request. Should any error occur in this process, there
// is no way to "report error" that happened here. Basing on that
// these values in original UDT code were quite like the values
// for m_iReqType, they have been changed to URQ_* symbols, which
// may mean that the intent for the return value was to send this
// value back as a control packet back to the connector.
//
// This function is run when the CRcvQueue object is reading packets
// from the multiplexer (@c CRcvQueue::worker_RetrieveUnit) and the
// target socket ID is 0.
//
// XXX Make this function return EConnectStatus enum type (extend if needed),
// and this will be directly passed to the caller.

// [[using locked(m_pRcvQueue->m_LSLock)]];
int srt::CUDT::processConnectRequest(const sockaddr_any& addr, CPacket& packet)
{
    // XXX ASSUMPTIONS:
    // [[using assert(packet.m_iID == 0)]]

    HLOGC(cnlog.Debug, log << CONID() << "processConnectRequest: received a connection request");

    if (m_bClosing)
    {
        m_RejectReason = SRT_REJ_CLOSE;
        HLOGC(cnlog.Debug, log << CONID() << "processConnectRequest: ... NOT. Rejecting because closing.");
        return m_RejectReason;
    }

    /*
     * Closing a listening socket only set bBroken
     * If a connect packet is received while closing it gets through
     * processing and crashes later.
     */
    if (m_bBroken)
    {
        m_RejectReason = SRT_REJ_CLOSE;
        HLOGC(cnlog.Debug, log << CONID() << "processConnectRequest: ... NOT. Rejecting because broken.");
        return m_RejectReason;
    }
    // When CHandShake::m_iContentSize is used in log, the file fails to link!
    size_t exp_len = CHandShake::m_iContentSize;

    // NOTE!!! Old version of SRT code checks if the size of the HS packet
    // is EQUAL to the above CHandShake::m_iContentSize.

    // Changed to < exp_len because we actually need that the packet
    // be at least of a size for handshake, although it may contain
    // more data, depending on what's inside.
    if (packet.getLength() < exp_len)
    {
        m_RejectReason = SRT_REJ_ROGUE;
        HLOGC(cnlog.Debug,
              log << CONID() << "processConnectRequest: ... NOT. Wrong size: " << packet.getLength()
                  << " (expected: " << exp_len << ")");
        return m_RejectReason;
    }

    // Dunno why the original UDT4 code only MUCH LATER was checking if the packet was UMSG_HANDSHAKE.
    // It doesn't seem to make sense to deserialize it into the handshake structure if we are not
    // sure that the packet contains the handshake at all!
    if (!packet.isControl(UMSG_HANDSHAKE))
    {
        m_RejectReason = SRT_REJ_ROGUE;
        LOGC(cnlog.Error,
             log << CONID() << "processConnectRequest: the packet received as handshake is not a handshake message");
        return m_RejectReason;
    }

    CHandShake hs;
    hs.load_from(packet.m_pcData, packet.getLength());

    // XXX MOST LIKELY this hs should be now copied into m_ConnRes field, which holds
    // the handshake structure sent from the peer (no matter the role or mode).
    // This should simplify the createSrtHandshake() function which can this time
    // simply write the crafted handshake structure into m_ConnReq, which needs no
    // participation of the local handshake and passing it as a parameter through
    // newConnection() -> acceptAndRespond() -> createSrtHandshake(). This is also
    // required as a source of the peer's information used in processing in other
    // structures.

    int32_t cookie_val = bake(addr);

    HLOGC(cnlog.Debug, log << CONID() << "processConnectRequest: new cookie: " << hex << cookie_val);

    // REQUEST:INDUCTION.
    // Set a cookie, a target ID, and send back the same as
    // RESPONSE:INDUCTION.
    if (hs.m_iReqType == URQ_INDUCTION)
    {
        HLOGC(cnlog.Debug,
              log << CONID() << "processConnectRequest: received type=induction, sending back with cookie+socket");

        // XXX That looks weird - the calculated md5 sum out of the given host/port/timestamp
        // is 16 bytes long, but CHandShake::m_iCookie has 4 bytes. This then effectively copies
        // only the first 4 bytes. Moreover, it's dangerous on some platforms because the char
        // array need not be aligned to int32_t - changed to union in a hope that using int32_t
        // inside a union will enforce whole union to be aligned to int32_t.
        hs.m_iCookie = cookie_val;
        packet.m_iID = hs.m_iID;

        // Ok, now's the time. The listener sets here the version 5 handshake,
        // even though the request was 4. This is because the old client would
        // simply return THE SAME version, not even looking into it, giving the
        // listener false impression as if it supported version 5.
        //
        // If the caller was really HSv4, it will simply ignore the version 5 in INDUCTION;
        // it will respond with CONCLUSION, but with its own set version, which is version 4.
        //
        // If the caller was really HSv5, it will RECOGNIZE this version 5 in INDUCTION, so
        // it will respond with version 5 when sending CONCLUSION.

        hs.m_iVersion = HS_VERSION_SRT1;

        // Additionally, set this field to a MAGIC value. This field isn't used during INDUCTION
        // by HSv4 client, HSv5 client can use it to additionally verify that this is a HSv5 listener.
        // In this field we also advertise the PBKEYLEN value. When 0, it's considered not advertised.
        hs.m_iType = SrtHSRequest::wrapFlags(true /*put SRT_MAGIC_CODE in HSFLAGS*/, m_config.iSndCryptoKeyLen);
        bool whether SRT_ATR_UNUSED = m_config.iSndCryptoKeyLen != 0;
        HLOGC(cnlog.Debug,
              log << CONID() << "processConnectRequest: " << (whether ? "" : "NOT ")
                  << " Advertising PBKEYLEN - value = " << m_config.iSndCryptoKeyLen);

        size_t size = packet.getLength();
        hs.store_to((packet.m_pcData), (size));
        setPacketTS(packet, steady_clock::now());

        // Display the HS before sending it to peer
        HLOGC(cnlog.Debug, log << CONID() << "processConnectRequest: SENDING HS (i): " << hs.show());

        m_pSndQueue->sendto(addr, packet);
        return SRT_REJ_UNKNOWN; // EXCEPTION: this is a "no-error" code.
    }

    // Otherwise this should be REQUEST:CONCLUSION.
    // Should then come with the correct cookie that was
    // set in the above INDUCTION, in the HS_VERSION_SRT1
    // should also contain extra data.

    if (!hs.valid())
    {
        LOGC(cnlog.Error, log << CONID() << "processConnectRequest: ROGUE HS RECEIVED. Rejecting");
        m_RejectReason = SRT_REJ_ROGUE;
        return SRT_REJ_ROGUE;
    }

    HLOGC(cnlog.Debug,
          log << CONID() << "processConnectRequest: received type=" << RequestTypeStr(hs.m_iReqType)
              << " - checking cookie...");
    if (hs.m_iCookie != cookie_val)
    {
        cookie_val = bake(addr, cookie_val, -1); // SHOULD generate an earlier, distracted cookie

        if (hs.m_iCookie != cookie_val)
        {
            m_RejectReason = SRT_REJ_RDVCOOKIE;
            HLOGC(cnlog.Debug, log << CONID() << "processConnectRequest: ...wrong cookie " << hex << cookie_val << ". Ignoring.");
            return m_RejectReason;
        }

        HLOGC(cnlog.Debug, log << CONID() << "processConnectRequest: ... correct (FIXED) cookie. Proceeding.");
    }
    else
    {
        HLOGC(cnlog.Debug, log << CONID() << "processConnectRequest: ... correct (ORIGINAL) cookie. Proceeding.");
    }

    int32_t id = hs.m_iID;

    // HANDSHAKE: The old client sees the version that does not match HS_VERSION_UDT4 (5).
    // In this case it will respond with URQ_ERROR_REJECT. Rest of the data are the same
    // as in the handshake request. When this message is received, the connector side should
    // switch itself to the version number HS_VERSION_UDT4 and continue the old way (that is,
    // continue sending URQ_INDUCTION, but this time with HS_VERSION_UDT4).

    bool accepted_hs = true;

    if (hs.m_iVersion == HS_VERSION_SRT1)
    {
        // No further check required.
        // The m_iType contains handshake extension flags.
    }
    else if (hs.m_iVersion == HS_VERSION_UDT4)
    {
        // In UDT, and so in older SRT version, the hs.m_iType field should contain
        // the socket type, although SRT only allowed this field to be UDT_DGRAM.
        // Older SRT version contained that value in a field, but now that this can
        // only contain UDT_DGRAM the field itself has been abandoned.
        // For the sake of any old client that reports version 4 handshake, interpret
        // this hs.m_iType field as a socket type and check if it's UDT_DGRAM.

        // Note that in HSv5 hs.m_iType contains extension flags.
        if (hs.m_iType != UDT_DGRAM)
        {
            m_RejectReason = SRT_REJ_ROGUE;
            accepted_hs    = false;
        }
    }
    else
    {
        // Unsupported version
        // (NOTE: This includes "version=0" which is a rejection flag).
        m_RejectReason = SRT_REJ_VERSION;
        accepted_hs    = false;
    }

    if (!accepted_hs)
    {
        HLOGC(cnlog.Debug,
              log << CONID() << "processConnectRequest: version/type mismatch. Sending REJECT code:" << m_RejectReason
                  << " MSG: " << srt_rejectreason_str(m_RejectReason));
        // mismatch, reject the request
        hs.m_iReqType = URQFailure(m_RejectReason);
        size_t size   = CHandShake::m_iContentSize;
        hs.store_to((packet.m_pcData), (size));
        packet.m_iID        = id;
        setPacketTS(packet, steady_clock::now());
        HLOGC(cnlog.Debug, log << CONID() << "processConnectRequest: SENDING HS (e): " << hs.show());
        m_pSndQueue->sendto(addr, packet);
    }
    else
    {
        // IMPORTANT!!!
        // If the newConnection() detects there is already a socket connection associated with the remote peer,
        // it returns the socket via `acpu`, and the `result` returned is 0.
        // Else if a new connection is successfully created, the conclusion handshake response
        // is sent by the function itself (it calls the acceptAndRespond(..)), the `acpu` remains null, the `result` is 1.
        int error  = SRT_REJ_UNKNOWN;
        CUDT* acpu = NULL;
        int result = uglobal().newConnection(m_SocketID, addr, packet, (hs), (error), (acpu));

        // This is listener - m_RejectReason need not be set
        // because listener has no functionality of giving the app
        // insight into rejected callers.

        // --->
        //        (global.) CUDTUnited::updateListenerMux
        //        (new Socket.) CUDT::acceptAndRespond
        if (result == -1)
        {
            hs.m_iReqType = URQFailure(error);
            LOGC(cnlog.Warn, log << "processConnectRequest: rsp(REJECT): " << hs.m_iReqType << " - " << srt_rejectreason_str(error));
        }

        // The `acpu` not NULL means connection exists, the `result` should be 0. It is not checked here though.
        // The `newConnection(..)` only sends reponse for newly created connection.
        // The connection already exists (no new connection has been created, no response sent).
        // Send the conclusion response manually here in case the peer has missed the first one.
        // The value  `result` here should be 0.
        if (acpu)
        {
            // This is an existing connection, so the handshake is only needed
            // because of the rule that every handshake request must be covered
            // by the handshake response. It wouldn't be good to call interpretSrtHandshake
            // here because the data from the handshake have been already interpreted
            // and recorded. We just need to craft a response.
            HLOGC(cnlog.Debug,
                  log << CONID() << "processConnectRequest: sending REPEATED handshake response req="
                      << RequestTypeStr(hs.m_iReqType));

            // Rewrite already updated previously data in acceptAndRespond
            acpu->rewriteHandshakeData(acpu->m_PeerAddr, (hs));

            uint32_t kmdata[SRTDATA_MAXSIZE];
            size_t   kmdatasize = SRTDATA_MAXSIZE;
            EConnectStatus conn = CONN_ACCEPT;

            if (hs.m_iVersion >= HS_VERSION_SRT1)
            {
                // Always attach extension.
                hs.m_extension = true;
                conn = acpu->craftKmResponse((kmdata), (kmdatasize));
            }
            else
            {
                kmdatasize = 0;
            }

            if (conn != CONN_ACCEPT)
                return conn;

            packet.setLength(m_iMaxSRTPayloadSize);
            if (!acpu->createSrtHandshake(SRT_CMD_HSRSP, SRT_CMD_KMRSP,
                        kmdata, kmdatasize,
                        (packet), (hs)))
            {
                HLOGC(cnlog.Debug,
                      log << CONID() << "processConnectRequest: rejecting due to problems in createSrtHandshake.");
                result        = -1; // enforce fallthrough for the below condition!
                hs.m_iReqType = URQFailure(m_RejectReason == SRT_REJ_UNKNOWN ? int(SRT_REJ_IPE) : m_RejectReason.load());
            }
            else
            {
                // Send the crafted handshake
                HLOGC(cnlog.Debug, log << CONID() << "processConnectRequest: SENDING (repeated) HS (a): " << hs.show());
                acpu->addressAndSend((packet));
            }
        }

        if (result == 1)
        {
            // BUG! There is no need to update write-readiness on the listener socket once new connection is accepted.
            // Only read-readiness has to be updated, but it is done so in the newConnection(..) function.
            // See PR #1831 and issue #1667.
            HLOGC(cnlog.Debug,
                  log << CONID() << "processConnectRequest: accepted connection, updating epoll to write-ready");

            // New connection has been accepted or an existing one has been found. Update epoll write-readiness.
            // a new connection has been created, enable epoll for write
            // Note: not using SRT_EPOLL_CONNECT symbol because this is a procedure
            // executed for the accepted socket.
            uglobal().m_EPoll.update_events(m_SocketID, m_sPollID, SRT_EPOLL_OUT, true);
        }
        else if (result == -1)
        {
            // The new connection failed
            // or the connection already existed, but manually sending the HS response above has failed.
            // HSv4: Send the SHUTDOWN message to the peer (see PR #2010) in order to disallow the peer to connect.
            //       The HSv4 clients do not interpret the error handshake response correctly.
            // HSv5: Send a handshake with an error code (hs.m_iReqType set earlier) to the peer.
            if (hs.m_iVersion < HS_VERSION_SRT1)
            {
                HLOGC(cnlog.Debug, log << CONID() << "processConnectRequest: HSv4 caller, sending SHUTDOWN after rejection with "
                        << RequestTypeStr(hs.m_iReqType));
                CPacket rsp;
                setPacketTS((rsp), steady_clock::now());
                rsp.pack(UMSG_SHUTDOWN);
                rsp.m_iID = m_PeerID;
                m_pSndQueue->sendto(addr, rsp);
            }
            else
            {
                HLOGC(cnlog.Debug,
                        log << CONID() << "processConnectRequest: sending ABNORMAL handshake info req="
                        << RequestTypeStr(hs.m_iReqType));
                size_t size = CHandShake::m_iContentSize;
                hs.store_to((packet.m_pcData), (size));
                packet.setLength(size);
                packet.m_iID = id;
                setPacketTS(packet, steady_clock::now());
                HLOGC(cnlog.Debug, log << CONID() << "processConnectRequest: SENDING HS (a): " << hs.show());
                m_pSndQueue->sendto(addr, packet);
            }
        }
    }
    LOGC(cnlog.Note, log << CONID() << "listen ret: " << hs.m_iReqType << " - " << RequestTypeStr(hs.m_iReqType));

    return RejectReasonForURQ(hs.m_iReqType);
}

void srt::CUDT::addLossRecord(std::vector<int32_t> &lr, int32_t lo, int32_t hi)
{
    if (lo == hi)
        lr.push_back(lo);
    else
    {
        lr.push_back(lo | LOSSDATA_SEQNO_RANGE_FIRST);
        lr.push_back(hi);
    }
}

int srt::CUDT::checkACKTimer(const steady_clock::time_point &currtime)
{
    int because_decision = BECAUSE_NO_REASON;
    if (currtime > m_tsNextACKTime.load()  // ACK time has come
                                  // OR the number of sent packets since last ACK has reached
                                  // the congctl-defined value of ACK Interval
                                  // (note that none of the builtin congctls defines ACK Interval)
        || (m_CongCtl->ACKMaxPackets() > 0 && m_iPktCount >= m_CongCtl->ACKMaxPackets()))
    {
        // ACK timer expired or ACK interval is reached
        sendCtrl(UMSG_ACK);

        const steady_clock::duration ack_interval = m_CongCtl->ACKTimeout_us() > 0
            ? microseconds_from(m_CongCtl->ACKTimeout_us())
            : m_tdACKInterval;
        m_tsNextACKTime.store(currtime + ack_interval);

        m_iPktCount      = 0;
        m_iLightACKCount = 1;
        because_decision = BECAUSE_ACK;
    }

    // Or the transfer rate is so high that the number of packets
    // have reached the value of SelfClockInterval * LightACKCount before
    // the time has come according to m_tsNextACKTime. In this case a "lite ACK"
    // is sent, which doesn't contain statistical data and nothing more
    // than just the ACK number. The "fat ACK" packets will be still sent
    // normally according to the timely rules.
    else if (m_iPktCount >= SELF_CLOCK_INTERVAL * m_iLightACKCount)
    {
        // send a "light" ACK
        sendCtrl(UMSG_ACK, NULL, NULL, SEND_LITE_ACK);
        ++m_iLightACKCount;
        because_decision = BECAUSE_LITEACK;
    }

    return because_decision;
}

int srt::CUDT::checkNAKTimer(const steady_clock::time_point& currtime)
{
    // XXX The problem with working NAKREPORT with SRT_ARQ_ONREQ
    // is not that it would be inappropriate, but because it's not
    // implemented. The reason for it is that the structure of the
    // loss list container (m_pRcvLossList) is such that it is expected
    // that the loss records are ordered by sequence numbers (so
    // that two ranges sticking together are merged in place).
    // Unfortunately in case of SRT_ARQ_ONREQ losses must be recorded
    // as before, but they should not be reported, until confirmed
    // by the filter. By this reason they appear often out of order
    // and for adding them properly the loss list container wasn't
    // prepared. This then requires some more effort to implement.
    if (!m_config.bRcvNakReport || m_PktFilterRexmitLevel != SRT_ARQ_ALWAYS)
        return BECAUSE_NO_REASON;

    /*
     * m_config.bRcvNakReport enables NAK reports for SRT.
     * Retransmission based on timeout is bandwidth consuming,
     * not knowing what to retransmit when the only NAK sent by receiver is lost,
     * all packets past last ACK are retransmitted (rexmitMethod() == SRM_FASTREXMIT).
     */
    enterCS(m_RcvLossLock);
    const int loss_len = m_pRcvLossList->getLossLength();
    leaveCS(m_RcvLossLock);

    SRT_ASSERT(loss_len >= 0);
    int debug_decision = BECAUSE_NO_REASON;

    if (loss_len > 0)
    {
        if (currtime <= m_tsNextNAKTime.load())
            return BECAUSE_NO_REASON; // wait for next NAK time

        sendCtrl(UMSG_LOSSREPORT);
        debug_decision = BECAUSE_NAKREPORT;
    }

    m_tsNextNAKTime.store(currtime + m_tdNAKInterval);
    return debug_decision;
}

bool srt::CUDT::checkExpTimer(const steady_clock::time_point& currtime, int check_reason SRT_ATR_UNUSED)
{
    // VERY HEAVY LOGGING
#if ENABLE_HEAVY_LOGGING & 1
    static const char* const decisions [] = {
        "ACK",
        "LITE-ACK",
        "NAKREPORT"
    };

    string decision = "NOTHING";
    if (check_reason)
    {
        ostringstream decd;
        decision = "";
        for (int i = 0; i < LAST_BECAUSE_BIT; ++i)
        {
            int flag = 1 << i;
            if (check_reason & flag)
                decd << decisions[i] << " ";
        }
        decision = decd.str();
    }
    HLOGC(xtlog.Debug, log << CONID() << "checkTimer: ACTIVITIES PERFORMED: " << decision);
#endif

    // In UDT the m_bUserDefinedRTO and m_iRTO were in CCC class.
    // There's nothing in the original code that alters these values.

    steady_clock::time_point next_exp_time;
    if (m_CongCtl->RTO())
    {
        next_exp_time = m_tsLastRspTime.load() + microseconds_from(m_CongCtl->RTO());
    }
    else
    {
        steady_clock::duration exp_timeout =
            microseconds_from(m_iEXPCount * (m_iSRTT + 4 * m_iRTTVar) + COMM_SYN_INTERVAL_US);
        if (exp_timeout < (m_iEXPCount * m_tdMinExpInterval))
            exp_timeout = m_iEXPCount * m_tdMinExpInterval;
        next_exp_time = m_tsLastRspTime.load() + exp_timeout;
    }

    if (currtime <= next_exp_time && !m_bBreakAsUnstable)
        return false;

    // ms -> us
    const int PEER_IDLE_TMO_US = m_config.iPeerIdleTimeout_ms * 1000;
    // Haven't received any information from the peer, is it dead?!
    // timeout: at least 16 expirations and must be greater than 5 seconds
    time_point last_rsp_time = m_tsLastRspTime.load();
    if (m_bBreakAsUnstable || ((m_iEXPCount > COMM_RESPONSE_MAX_EXP) &&
        (currtime - last_rsp_time > microseconds_from(PEER_IDLE_TMO_US))))
    {
        //
        // Connection is broken.
        // UDT does not signal any information about this instead of to stop quietly.
        // Application will detect this when it calls any UDT methods next time.
        //
        HLOGC(xtlog.Debug,
              log << CONID() << "CONNECTION EXPIRED after " << FormatDuration<DUNIT_MS>(currtime - last_rsp_time) << " - BREAKING");
        m_bClosing       = true;
        m_bBroken        = true;
        m_iBrokenCounter = 30;

        // update snd U list to remove this socket
        m_pSndQueue->m_pSndUList->update(this, CSndUList::DO_RESCHEDULE);

        updateBrokenConnection();
        completeBrokenConnectionDependencies(SRT_ECONNLOST); // LOCKS!

        return true;
    }

    HLOGC(xtlog.Debug,
          log << CONID() << "EXP TIMER: count=" << m_iEXPCount << "/" << (+COMM_RESPONSE_MAX_EXP)
              << " elapsed=" << (count_microseconds(currtime - last_rsp_time)) << "/" << (+PEER_IDLE_TMO_US) << "us");

    ++m_iEXPCount;

    /*
     * (keepalive fix)
     * duB:
     * It seems there is confusion of the direction of the Response here.
     * lastRspTime is supposed to be when receiving (data/ctrl) from peer
     * as shown in processCtrl and processData,
     * Here we set because we sent something?
     *
     * Disabling this code that prevent quick reconnection when peer disappear
     */
    // Reset last response time since we've just sent a heart-beat.
    // (fixed) m_tsLastRspTime = currtime_tk;

    return false;
}

void srt::CUDT::checkRexmitTimer(const steady_clock::time_point& currtime)
{
    // Check if HSv4 should be retransmitted, and if KM_REQ should be resent if the side is INITIATOR.
    checkSndTimers();

    // There are two algorithms of blind packet retransmission: LATEREXMIT and FASTREXMIT.
    //
    // LATEREXMIT is only used with FileCC.
    // The RTO is triggered when some time has passed since the last ACK from
    // the receiver, while there is still some unacknowledged data in the sender's buffer,
    // and the loss list is empty at the moment of RTO (nothing to retransmit yet).
    //
    // FASTREXMIT is only used with LiveCC.
    // The RTO is triggered if the receiver is not configured to send periodic NAK reports,
    // when some time has passed since the last ACK from the receiver,
    // while there is still some unacknowledged data in the sender's buffer.
    //
    // In case the above conditions are met, the unacknowledged packets
    // in the sender's buffer will be added to the SND loss list and retransmitted.
    //

    const uint64_t rtt_syn = (m_iSRTT + 4 * m_iRTTVar + 2 * COMM_SYN_INTERVAL_US);
    const uint64_t exp_int_us = (m_iReXmitCount * rtt_syn + COMM_SYN_INTERVAL_US);

    if (currtime <= (m_tsLastRspAckTime + microseconds_from(exp_int_us)))
        return;

    // If there is no unacknowledged data in the sending buffer,
    // then there is nothing to retransmit.
    if (m_pSndBuffer->getCurrBufSize() <= 0)
        return;

    const bool is_laterexmit = m_CongCtl->rexmitMethod() == SrtCongestion::SRM_LATEREXMIT; // FileCC
    const bool is_fastrexmit = m_CongCtl->rexmitMethod() == SrtCongestion::SRM_FASTREXMIT; // LiveCC

    // If the receiver will send periodic NAK reports, then FASTREXMIT (live) is inactive.
    // TODO: Probably some method of "blind rexmit" MUST BE DONE, when TLPKTDROP is off.
    if (is_fastrexmit && m_bPeerNakReport)
        return;

    // Schedule a retransmission IF:
    // - there are packets in flight (getFlightSpan() > 0);
    // - in case of LATEREXMIT (File Mode): the sender loss list is empty
    //   (the receiver didn't send any LOSSREPORT, or LOSSREPORT was lost on track).
    // - in case of FASTREXMIT (Live Mode): the RTO (rtt_syn) was triggered, therefore
    //   schedule unacknowledged packets for retransmission regardless of the loss list emptiness.
    if (getFlightSpan() > 0 && (!is_laterexmit || m_pSndLossList->getLossLength() == 0))
    {
        // Sender: Insert all the packets sent after last received acknowledgement into the sender loss list.
        ScopedLock acklock(m_RecvAckLock); // Protect packet retransmission
        // Resend all unacknowledged packets on timeout, but only if there is no packet in the loss list
        const int32_t csn = m_iSndCurrSeqNo;
        const int     num = m_pSndLossList->insert(m_iSndLastAck, csn);
        if (num > 0)
        {
            enterCS(m_StatsLock);
            m_stats.sndr.lost.count(num);
            leaveCS(m_StatsLock);

            HLOGC(xtlog.Debug,
                  log << CONID() << "ENFORCED " << (is_laterexmit ? "LATEREXMIT" : "FASTREXMIT")
                      << " by ACK-TMOUT (scheduling): " << CSeqNo::incseq(m_iSndLastAck) << "-" << csn << " ("
                      << CSeqNo::seqoff(m_iSndLastAck, csn) << " packets)");
        }
    }

    ++m_iReXmitCount;

    const ECheckTimerStage stage = is_fastrexmit ? TEV_CHT_FASTREXMIT : TEV_CHT_REXMIT;
    updateCC(TEV_CHECKTIMER, EventVariant(stage));

    // schedule sending if not scheduled already
    m_pSndQueue->m_pSndUList->update(this, CSndUList::DONT_RESCHEDULE);
}

void srt::CUDT::checkTimers()
{
    // update CC parameters
    updateCC(TEV_CHECKTIMER, EventVariant(TEV_CHT_INIT));

    const steady_clock::time_point currtime = steady_clock::now();

    // This is a very heavy log, unblock only for temporary debugging!
#if 0
    HLOGC(xtlog.Debug, log << CONID() << "checkTimers: nextacktime=" << FormatTime(m_tsNextACKTime)
        << " AckInterval=" << m_iACKInterval
        << " pkt-count=" << m_iPktCount << " liteack-count=" << m_iLightACKCount);
#endif

    // Check if it is time to send ACK
    int debug_decision = checkACKTimer(currtime);

    // Check if it is time to send a loss report
    debug_decision |= checkNAKTimer(currtime);

    // Check if the connection is expired
    if (checkExpTimer(currtime, debug_decision))
        return;

    // Check if FAST or LATE packet retransmission is required
    checkRexmitTimer(currtime);

    if (currtime > m_tsLastSndTime.load() + microseconds_from(COMM_KEEPALIVE_PERIOD_US))
    {
        sendCtrl(UMSG_KEEPALIVE);
#if ENABLE_BONDING
        if (m_parent->m_GroupOf)
        {
            ScopedLock glock (uglobal().m_GlobControlLock);
            if (m_parent->m_GroupOf)
            {
                // Pass socket ID because it's about changing group socket data
                m_parent->m_GroupOf->internalKeepalive(m_parent->m_GroupMemberData);
                // NOTE: GroupLock is unnecessary here because the only data read and
                // modified is the target of the iterator from m_GroupMemberData. The
                // iterator will be valid regardless of any container modifications.
            }
        }
#endif
        HLOGP(xtlog.Debug, "KEEPALIVE");
    }
}

void srt::CUDT::updateBrokenConnection()
{
    m_bClosing = true;
    releaseSynch();
    // app can call any UDT API to learn the connection_broken error
    uglobal().m_EPoll.update_events(m_SocketID, m_sPollID, SRT_EPOLL_IN | SRT_EPOLL_OUT | SRT_EPOLL_ERR, true);
    CGlobEvent::triggerEvent();
}

void srt::CUDT::completeBrokenConnectionDependencies(int errorcode)
{
    int token = -1;

#if ENABLE_BONDING
    bool pending_broken = false;
    {
        ScopedLock guard_group_existence (uglobal().m_GlobControlLock);
        if (m_parent->m_GroupOf)
        {
            token = m_parent->m_GroupMemberData->token;
            if (m_parent->m_GroupMemberData->sndstate == SRT_GST_PENDING)
            {
                HLOGC(gmlog.Debug, log << CONID() << "updateBrokenConnection: a pending link was broken - will be removed");
                pending_broken = true;
            }
            else
            {
                HLOGC(gmlog.Debug,
                      log << CONID() << "updateBrokenConnection: state="
                          << CUDTGroup::StateStr(m_parent->m_GroupMemberData->sndstate)
                          << " a used link was broken - not closing automatically");
            }

            m_parent->m_GroupMemberData->sndstate = SRT_GST_BROKEN;
            m_parent->m_GroupMemberData->rcvstate = SRT_GST_BROKEN;
        }
    }
#endif

    if (m_cbConnectHook)
    {
        CALLBACK_CALL(m_cbConnectHook, m_SocketID, errorcode, m_PeerAddr.get(), token);
    }

#if ENABLE_BONDING
    {
        // Lock GlobControlLock in order to make sure that
        // the state if the socket having the group and the
        // existence of the group will not be changed during
        // the operation. The attempt of group deletion will
        // have to wait until this operation completes.
        ScopedLock lock(uglobal().m_GlobControlLock);
        CUDTGroup* pg = m_parent->m_GroupOf;
        if (pg)
        {
            // Bound to one call because this requires locking
            pg->updateFailedLink();
        }
    }

    // Sockets that never succeeded to connect must be deleted
    // explicitly, otherwise they will never be deleted.
    if (pending_broken)
    {
        // XXX This somehow can cause a deadlock
        // uglobal()->close(m_parent);
        LOGC(smlog.Debug, log << "updateBrokenConnection...: BROKEN SOCKET @" << m_SocketID << " - CLOSING, to be removed from group.");
        m_parent->setBrokenClosed();
    }
#endif
}

void srt::CUDT::addEPoll(const int eid)
{
    enterCS(uglobal().m_EPoll.m_EPollLock);
    m_sPollID.insert(eid);
    leaveCS(uglobal().m_EPoll.m_EPollLock);

    if (!stillConnected())
        return;

    enterCS(m_RecvLock);
    // Check m_pRcvBuffer as now sockets can be also created
    // without a receiver buffer, if they are new rcvbuffer group members.
    // Such sockets never become readable.
    if (m_pRcvBuffer && isRcvBufferReady())
    {
        uglobal().m_EPoll.update_events(m_SocketID, m_sPollID, SRT_EPOLL_IN, true);
    }
    leaveCS(m_RecvLock);

    if (m_config.iSndBufSize > m_pSndBuffer->getCurrBufSize())
    {
        uglobal().m_EPoll.update_events(m_SocketID, m_sPollID, SRT_EPOLL_OUT, true);
    }
}

void srt::CUDT::removeEPollEvents(const int eid)
{
    // clear IO events notifications;
    // since this happens after the epoll ID has been removed, they cannot be set again
    set<int> remove;
    remove.insert(eid);
    uglobal().m_EPoll.update_events(m_SocketID, remove, SRT_EPOLL_IN | SRT_EPOLL_OUT, false);
}

void srt::CUDT::removeEPollID(const int eid)
{
    enterCS(uglobal().m_EPoll.m_EPollLock);
    m_sPollID.erase(eid);
    leaveCS(uglobal().m_EPoll.m_EPollLock);
}

void srt::CUDT::ConnectSignal(ETransmissionEvent evt, EventSlot sl)
{
    if (evt >= TEV_E_SIZE)
        return; // sanity check

    m_Slots[evt].push_back(sl);
}

void srt::CUDT::DisconnectSignal(ETransmissionEvent evt)
{
    if (evt >= TEV_E_SIZE)
        return; // sanity check

    m_Slots[evt].clear();
}

void srt::CUDT::EmitSignal(ETransmissionEvent tev, EventVariant var)
{
    for (std::vector<EventSlot>::iterator i = m_Slots[tev].begin(); i != m_Slots[tev].end(); ++i)
    {
        i->emit(tev, var);
    }
}

int srt::CUDT::getsndbuffer(SRTSOCKET u, size_t *blocks, size_t *bytes)
{
    CUDTSocket *s = uglobal().locateSocket(u);
    if (!s)
        return -1;

    CSndBuffer *b = s->core().m_pSndBuffer;

    if (!b)
        return -1;

    int bytecount, timespan;
    int count = b->getCurrBufSize((bytecount), (timespan));

    if (blocks)
        *blocks = count;

    if (bytes)
        *bytes = bytecount;

    return std::abs(timespan);
}

int srt::CUDT::rejectReason(SRTSOCKET u)
{
    CUDTSocket* s = uglobal().locateSocket(u);
    if (!s)
        return SRT_REJ_UNKNOWN;

    return s->core().m_RejectReason;
}

int srt::CUDT::rejectReason(SRTSOCKET u, int value)
{
    CUDTSocket* s = uglobal().locateSocket(u);
    if (!s)
        return APIError(MJ_NOTSUP, MN_SIDINVAL);

    if (value < SRT_REJC_PREDEFINED)
        return APIError(MJ_NOTSUP, MN_INVAL);

    s->core().m_RejectReason = value;
    return 0;
}

int64_t srt::CUDT::socketStartTime(SRTSOCKET u)
{
    CUDTSocket* s = uglobal().locateSocket(u);
    if (!s)
        return APIError(MJ_NOTSUP, MN_SIDINVAL);

    return count_microseconds(s->core().m_stats.tsStartTime.time_since_epoch());
}

bool srt::CUDT::runAcceptHook(CUDT *acore, const sockaddr* peer, const CHandShake& hs, const CPacket& hspkt)
{
    // Prepare the information for the hook.

    // We need streamid.
    char target[CSrtConfig::MAX_SID_LENGTH + 1];
    memset((target), 0, CSrtConfig::MAX_SID_LENGTH + 1);

    // Just for a case, check the length.
    // This wasn't done before, and we could risk memory crash.
    // In case of error, this will remain unset and the empty
    // string will be passed as streamid.

    int ext_flags = SrtHSRequest::SRT_HSTYPE_HSFLAGS::unwrap(hs.m_iType);

#if ENABLE_BONDING
    bool have_group = false;
    SRT_GROUP_TYPE gt = SRT_GTYPE_UNDEFINED;
#endif

    // This tests if there are any extensions.
    if (hspkt.getLength() > CHandShake::m_iContentSize + 4 && IsSet(ext_flags, CHandShake::HS_EXT_CONFIG))
    {
        uint32_t *begin = reinterpret_cast<uint32_t *>(hspkt.m_pcData + CHandShake::m_iContentSize);
        size_t    size  = hspkt.getLength() - CHandShake::m_iContentSize; // Due to previous cond check we grant it's >0
        uint32_t *next  = 0;
        size_t    length   = size / sizeof(uint32_t);
        size_t    blocklen = 0;

        for (;;) // ONE SHOT, but continuable loop
        {
            int cmd = FindExtensionBlock(begin, length, (blocklen), (next));

            const size_t bytelen = blocklen * sizeof(uint32_t);

            if (cmd == SRT_CMD_SID)
            {
                if (!bytelen || bytelen > CSrtConfig::MAX_SID_LENGTH)
                {
                    LOGC(cnlog.Error,
                         log << CONID() << "interpretSrtHandshake: STREAMID length " << bytelen << " is 0 or > "
                             << +CSrtConfig::MAX_SID_LENGTH << " - PROTOCOL ERROR, REJECTING");
                    return false;
                }
                // See comment at CUDT::interpretSrtHandshake().
                memcpy((target), begin + 1, bytelen);

                // Un-swap on big endian machines
                ItoHLA(((uint32_t *)target), (uint32_t *)target, blocklen);
            }
#if ENABLE_BONDING
            else if (cmd == SRT_CMD_GROUP)
            {
                uint32_t* groupdata = begin + 1;
                have_group = true; // Even if parse error happes
                if (bytelen / sizeof(int32_t) >= GRPD_E_SIZE)
                {
                    uint32_t gd = groupdata[GRPD_GROUPDATA];
                    gt = SRT_GROUP_TYPE(SrtHSRequest::HS_GROUP_TYPE::unwrap(gd));
                }
            }
#endif
            else if (cmd == SRT_CMD_NONE)
            {
                // End of blocks
                break;
            }

            // Any other kind of message extracted. Search on.
            if (!NextExtensionBlock((begin), next, (length)))
                break;
        }
    }

#if ENABLE_BONDING
    if (have_group && acore->m_config.iGroupConnect == 0)
    {
        HLOGC(cnlog.Debug,
              log << CONID() << "runAcceptHook: REJECTING connection WITHOUT calling the hook - groups not allowed");
        return false;
    }

    // Update the groupconnect flag
    acore->m_config.iGroupConnect = have_group ? 1 : 0;
    acore->m_HSGroupType = gt;
#endif

    try
    {
        int result = CALLBACK_CALL(m_cbAcceptHook, acore->m_SocketID, hs.m_iVersion, peer, target);
        if (result == -1)
            return false;
    }
    catch (...)
    {
        LOGP(cnlog.Warn, "runAcceptHook: hook interrupted by exception");
        return false;
    }

    return true;
}

void srt::CUDT::processKeepalive(const CPacket& ctrlpkt SRT_ATR_UNUSED, const time_point& tsArrival SRT_ATR_UNUSED)
{
    // Here can be handled some protocol definition
    // for extra data sent through keepalive.

#if ENABLE_BONDING
    if (m_parent->m_GroupOf)
    {
        // Lock GlobControlLock in order to make sure that
        // the state if the socket having the group and the
        // existence of the group will not be changed during
        // the operation. The attempt of group deletion will
        // have to wait until this operation completes.
        ScopedLock lock(uglobal().m_GlobControlLock);
        CUDTGroup* pg = m_parent->m_GroupOf;
        if (pg)
        {
            // Whether anything is to be done with this socket
            // about the fact that keepalive arrived, let the
            // group handle it
            pg->processKeepalive(m_parent->m_GroupMemberData, ctrlpkt, tsArrival);
        }
    }
#endif

    // XXX This is likely required, but the call in this place may cause
    // a potential deadlock. Try maybe to schedule it somehow.
#if 0 
    ScopedLock lck(m_RcvBufferLock);
    m_pRcvBuffer->updateTsbPdTimeBase(ctrlpkt.getMsgTimeStamp());
    if (m_config.bDriftTracer)
        m_pRcvBuffer->addRcvTsbPdDriftSample(ctrlpkt.getMsgTimeStamp(), tsArrival, -1);
#endif
}<|MERGE_RESOLUTION|>--- conflicted
+++ resolved
@@ -3358,30 +3358,7 @@
     // These are the values that are normally set initially by setters.
     int32_t snd_isn = m_iSndLastAck, rcv_isn = m_iRcvLastAck;
 
-<<<<<<< HEAD
     first_time = false;
-=======
-        // - the existing link is before [LAST30] (so wrap period is off)
-        // - the new link gets the timestamp from [LAST30] range
-        // --> this will be recognized as entering the wrap period, next
-        //     timebase will get added a segment to this value
-        //
-        // The only dangerous situations could be when one link gets
-        // timestamps from the [FOLLOWING30] and the other in [FIRST30],
-        // but between them there's a 30s distance, considered large enough
-        // time to not fill a network window.
-        enterCS(m_RecvLock);
-        m_pRcvBuffer->applyGroupTime(rcv_buffer_time_base, rcv_buffer_wrap_period, m_iTsbPdDelay_ms * 1000, rcv_buffer_udrift);
-        m_pRcvBuffer->setPeerRexmitFlag(m_bPeerRexmitFlag);
-        leaveCS(m_RecvLock);
-
-        HLOGC(gmlog.Debug, log << "AFTER HS: Set Rcv TsbPd mode: delay="
-                << (m_iTsbPdDelay_ms/1000) << "." << (m_iTsbPdDelay_ms%1000)
-                << "s GROUP TIME BASE: " << FormatTime(rcv_buffer_time_base)
-                << " (" << (rcv_buffer_wrap_period ? "" : "NOT") << " WRAP PERIOD)");
-    }
-    else
->>>>>>> fc82eace
     {
         ScopedLock gl (*gp->exp_groupLock());
         first_time = gp->applyGroupSequences(m_SocketID, (snd_isn), (rcv_isn));
@@ -5472,23 +5449,8 @@
     }
 }
 
-<<<<<<< HEAD
 // Called from tsbpd().
-void srt::CUDT::updateForgotten(int seqlen, int32_t lastack, int32_t skiptoseqno)
-{
-    enterCS(m_StatsLock);
-    // Estimate dropped bytes from average payload size.
-    const uint64_t avgpayloadsz = m_pRcvBuffer->getRcvAvgPayloadSize();
-    m_stats.rcvr.dropped.count(stats::BytesPackets(seqlen * avgpayloadsz, (uint32_t) seqlen));
-    leaveCS(m_StatsLock);
-
-    dropFromLossLists(lastack, CSeqNo::decseq(skiptoseqno)); //remove(from,to-inclusive)
-}
-
 bool srt::CUDT::prepareBuffers(CUDTException *eout)
-=======
-bool srt::CUDT::prepareConnectionObjects(const CHandShake &hs, HandshakeSide hsd, CUDTException *eout)
->>>>>>> fc82eace
 {
     // This will be lazily created due to being the common
     // code with HSv5 rendezvous, in which this will be run
@@ -6701,23 +6663,7 @@
     return receiveBuffer(data, len);
 }
 
-<<<<<<< HEAD
-size_t srt::CUDT::getAvailRcvBufferSizeLock() const
-{
-#if ENABLE_BONDING
-    CUDTUnited::GroupKeeper gk (uglobal(), m_parent);
-    if (gk.group)
-    {
-        return gk.group->getAvailBufSize(m_iRcvLastAck);
-    }
-#endif
-    ScopedLock lck(m_RcvBufferLock);
-    return getAvailRcvBufferSizeNoLock();
-}
-
-=======
 // [[using locked(m_RcvBufferLock)]]
->>>>>>> fc82eace
 size_t srt::CUDT::getAvailRcvBufferSizeNoLock() const
 {
 
@@ -7623,42 +7569,6 @@
 }
 
 
-<<<<<<< HEAD
-=======
-#if ENABLE_BONDING
-void srt::CUDT::dropToGroupRecvBase()
-{
-    int32_t group_recv_base = SRT_SEQNO_NONE;
-    if (m_parent->m_GroupOf)
-    {
-        // Check is first done before locking to avoid unnecessary
-        // mutex locking. The condition for this field is that it
-        // can be either never set, already reset, or ever set
-        // and possibly dangling. The re-check after lock eliminates
-        // the dangling case.
-        ScopedLock glock (uglobal().m_GlobControlLock);
-
-        // Note that getRcvBaseSeqNo() will lock m_GroupOf->m_GroupLock,
-        // but this is an intended order.
-        if (m_parent->m_GroupOf)
-            group_recv_base = m_parent->m_GroupOf->getRcvBaseSeqNo();
-    }
-    if (group_recv_base == SRT_SEQNO_NONE)
-        return;
-
-    ScopedLock lck(m_RcvBufferLock);
-    int cnt = rcvDropTooLateUpTo(CSeqNo::incseq(group_recv_base));
-    if (cnt > 0)
-    {
-        HLOGC(grlog.Debug,
-              log << CONID() << "dropToGroupRecvBase: dropped " << cnt << " packets before ACK: group_recv_base="
-                  << group_recv_base << " m_iRcvLastAck=" << m_iRcvLastAck
-                  << " m_iRcvCurrSeqNo=" << m_iRcvCurrSeqNo << " m_bTsbPd=" << m_bTsbPd);
-    }
-}
-#endif
-
->>>>>>> fc82eace
 namespace srt {
 #if ENABLE_HEAVY_LOGGING
 static void DebugAck(string hdr, int prev, int ack)
@@ -7831,7 +7741,6 @@
         m_tsLastSndTime.store(steady_clock::now());
 }
 
-<<<<<<< HEAD
 bool srt::CUDT::getFirstNoncontSequence(int32_t& w_seq, string& w_log_reason)
 {
 // Only with "new bonding" try to extract this information from the group.
@@ -7863,32 +7772,6 @@
     return true;
 }
 
-=======
-// [[using locked(m_RcvBufferLock)]]
-bool srt::CUDT::getFirstNoncontSequence(int32_t& w_seq, string& w_log_reason)
-{
-    {
-        ScopedLock losslock (m_RcvLossLock);
-        const int32_t seq = m_pRcvLossList->getFirstLostSeq();
-        if (seq != SRT_SEQNO_NONE)
-        {
-            HLOGC(xtlog.Debug, log << "NONCONT-SEQUENCE: first loss %" << seq << " (loss len=" <<
-                    m_pRcvLossList->getLossLength() << ")");
-            w_seq = seq;
-            w_log_reason = "first lost";
-            return true;
-        }
-    }
-
-    w_seq = CSeqNo::incseq(m_iRcvCurrSeqNo);
-    HLOGC(xtlog.Debug, log << "NONCONT-SEQUENCE: past-recv %" << w_seq);
-    w_log_reason = "expected next";
-
-    return true;
-}
-
-
->>>>>>> fc82eace
 int srt::CUDT::sendCtrlAck(CPacket& ctrlpkt, int size)
 {
     SRT_ASSERT(ctrlpkt.getMsgTimeStamp() != 0);
@@ -7906,25 +7789,9 @@
     (void)l_saveback; // kill compiler warning: unused variable `l_saveback` [-Wunused-variable]
 
     local_prevack = m_iDebugPrevLastAck;
-<<<<<<< HEAD
-=======
-
 #endif
     string reason; // just for "a reason" of giving particular % for ACK
 
-#if ENABLE_BONDING
-    dropToGroupRecvBase();
->>>>>>> fc82eace
-#endif
-    string reason; // just for "a reason" of giving particular % for ACK
-
-<<<<<<< HEAD
-=======
-    // The TSBPD thread may change the first lost sequence record (TLPKTDROP).
-    // To avoid it the m_RcvBufferLock has to be acquired.
-    UniqueLock bufflock(m_RcvBufferLock);
-
->>>>>>> fc82eace
     int32_t ack;    // First unacknowledged packet sequence number (acknowledge up to ack).
     if (!getFirstNoncontSequence((ack), (reason)))
         return nbsent;
@@ -7974,32 +7841,28 @@
     // There are new received packets to acknowledge, update related information.
     if (CSeqNo::seqcmp(ack, m_iRcvLastAck) > 0)
     {
-        // Sanity check if the "selected ACK" points to a sequence
-        // in the past for the buffer. This SHOULD NEVER HAPPEN because
-        // on drop the loss records should have been removed, and the last received
-        // sequence also can't be in the past towards the buffer.
-
-        // NOTE: This problem has been observed when the packet sequence
-        // was incorrectly removed from the receiver loss list. This should
-        // then stay here as a condition in order to detect this problem,
-        // should it happen in the future.
-        if (CSeqNo::seqcmp(ack, m_pRcvBuffer->getStartSeqNo()) < 0)
-        {
-            LOGC(xtlog.Error,
-                    log << CONID() << "sendCtrlAck: IPE: invalid ACK from %" << m_iRcvLastAck << " to %" << ack << " ("
-                    << CSeqNo::seqoff(m_iRcvLastAck, ack) << " packets) buffer=%" << m_pRcvBuffer->getStartSeqNo());
-        }
-        else
-        {
-            HLOGC(xtlog.Debug,
-                    log << CONID() << "sendCtrlAck: %" << m_iRcvLastAck << " -> %" << ack << " ("
-                    << CSeqNo::seqoff(m_iRcvLastAck, ack) << " packets)");
-        }
+        // It would be nice to do a sanity check if this sequence
+        // isn't in the past for the buffer, but there's no point
+        // in doing it by two reasons:
+        //
+        // 1. In this implementation the alleged ACK sequence is taken
+        // exclusively from the buffer, so there's no possibility that it
+        // took a sequence of the loss being in the past towards the buffer
+        // that was incorrectly removed, which was a problem in the past.
+        // This implementation doesn't look into the loss record at all.
+        // 2. Taking the start sequence of the buffer requires checking
+        // it separately for the socket and for the group, use separate
+        // mutexes etc., and just to do a sanity check it's not worth
+        // a shot.
+
+        HLOGC(xtlog.Debug,
+                log << CONID() << "sendCtrlAck: %" << m_iRcvLastAck << " -> %" << ack << " ("
+                << CSeqNo::seqoff(m_iRcvLastAck, ack) << " packets)");
 
         m_iRcvLastAck = ack;
 
 /* WAS: #if ENABLE_OLD_BONDING (used in the blocked code; to be removed in perspective)
-        const int32_t group_read_seq = CSeqNo::decseq(ack);
+        const int32_t group_read_seq = m_pRcvBuffer->getFirstReadablePacketInfo(steady_clock::now()).seqno;
 #endif */
 
         InvertedLock un_bufflock (m_RcvBufferLock);
@@ -8036,25 +7899,20 @@
                 // A group may need to update the parallelly used idle links,
                 // should it have any. Pass the current socket position in order
                 // to skip it from the group loop.
+
+                // Note that this will only effectively update the positional
+                // fields for sequence numbers in CUDT entity and nothing else
+                // because group members don't have their own receiver buffer.
                 m_parent->m_GroupOf->updateLatestRcv(m_parent);
             }
         }
 #endif
-<<<<<<< HEAD
-        IF_HEAVY_LOGGING(int32_t oldack = m_iRcvLastSkipAck);
-
         // Signalling m_RecvDataCond is not dane when TSBPD is on.
         // This signalling is done in file mode in order to keep the
         // API reader thread sleeping until there is a "bigger portion"
         // of data to read. In TSBPD mode this isn't done because every
         // packet has its individual delivery time and its readiness is signed
         // off by the TSBPD thread.
-=======
-        // If TSBPD is enabled, then INSTEAD OF signaling m_RecvDataCond,
-        // signal m_RcvTsbPdCond. This will kick in the tsbpd thread, which
-        // will signal m_RecvDataCond when there's time to play for particular
-        // data packet.
->>>>>>> fc82eace
         HLOGC(xtlog.Debug,
               log << CONID() << "ACK: clip %" << m_iRcvLastAck << "-%" << ack << ", REVOKED "
                   << CSeqNo::seqoff(ack, m_iRcvLastAck) << " from RCV buffer");
@@ -8182,13 +8040,7 @@
         data[ACKD_RCVLASTACK] = m_iRcvLastAck;
         data[ACKD_RTT] = m_iSRTT;
         data[ACKD_RTTVAR] = m_iRTTVar;
-<<<<<<< HEAD
         data[ACKD_BUFFERLEFT] = avail_receiver_buffer_size;
-        // The ackDataUpTo() above ensures this condition.
-        SRT_ASSERT(m_iRcvLastSkipAck == m_iRcvLastAck);
-=======
-        data[ACKD_BUFFERLEFT] = (int) getAvailRcvBufferSizeNoLock();
->>>>>>> fc82eace
         // a minimum flow window of 2 is used, even if buffer is full, to break potential deadlock
         // XXX This could be better fixed by having the receiver constantly send
         // ACKs even with the same ACK number, while the buffer is still full, and
@@ -9897,7 +9749,7 @@
     {
         if (isRetransmissionAllowed(enter_time))
         {
-#if BROADCAST_COMMON_SND_LOSS
+#if ENABLE_BONDING && BROADCAST_COMMON_SND_LOSS
             if (m_parent->m_GroupOf && m_parent->m_GroupOf->type() == SRT_GTYPE_BROADCAST)
             {
                 // XXX Note: this is a simplified solution just to test it with broadcast groups.
@@ -10370,12 +10222,8 @@
 
 SRT_ATR_UNUSED static const char *const s_rexmitstat_str[] = {"ORIGINAL", "REXMITTED", "RXS-UNKNOWN"};
 
-<<<<<<< HEAD
+// [[using locked(m_RcvBufferLock)]]
 int srt::CUDT::handleSocketPacketReception(const vector<CUnit*>& incoming, bool& w_new_inserted, steady_clock::time_point& w_next_tsbpd, bool& w_was_sent_in_order, CUDT::loss_seqs_t& w_srt_loss_seqs)
-=======
-// [[using locked(m_RcvBufferLock)]]
-int srt::CUDT::handleSocketPacketReception(const vector<CUnit*>& incoming, bool& w_new_inserted, bool& w_was_sent_in_order, CUDT::loss_seqs_t& w_srt_loss_seqs)
->>>>>>> fc82eace
 {
     bool excessive SRT_ATR_UNUSED = true; // stays true unless it was successfully added
 
@@ -10990,7 +10838,7 @@
     if (gkeeper.group)
     {
         // Needed for possibly check for needsQuickACK.
-        bool incoming_belated = (CSeqNo::seqcmp(in_unit->m_Packet.m_iSeqNo, m_iRcvLastSkipAck) < 0);
+        const bool incoming_belated = (CSeqNo::seqcmp(in_unit->m_Packet.m_iSeqNo, gkeeper.group->getOldestRcvSeqNo()) < 0);
 
         bool handled = handleGroupPacketReception(gkeeper.group,
                 incoming,
@@ -11339,14 +11187,8 @@
     }
 
     HLOGC(grlog.Debug, log << "grp: updating rcv-seq in @" << m_SocketID
-<<<<<<< HEAD
-            << " from @" << source->m_SocketID << ": %" << source->m_iRcvLastSkipAck);
-    setInitialRcvSeq(source->m_iRcvLastSkipAck);
-
-=======
             << " from @" << source->m_SocketID << ": %" << new_last_rcv);
     setInitialRcvSeq(new_last_rcv);
->>>>>>> fc82eace
 }
 
 #endif
@@ -11469,8 +11311,17 @@
 // and it has to be removed according to its rules. This is necessary because the
 // key field used here is m_iRcvLastSkipAck, which is private, and it better stay
 // this way.
+// XXX No longer true and unknown as to whether this function is still needed.
+// Check later.
 void srt::CUDT::skipMemberLoss(int32_t seqno)
 {
+    // This will automatically drop all loss items that are
+    // earlier than seqno, even if seqno is past ACK and past
+    // the buffer.
+
+    dropFromLossLists(SRT_SEQNO_NONE, seqno);
+    /*
+
     const int seq_gap_len = CSeqNo::seqoff(m_iRcvLastSkipAck, seqno);
 
     // seq_gap_len can be <= 0 if a packet has been dropped by the sender.
@@ -11480,6 +11331,7 @@
         dropFromLossLists(m_iRcvLastSkipAck, CSeqNo::decseq(seqno));
         m_iRcvLastSkipAck = seqno;
     }
+    */
 }
 #endif
 
