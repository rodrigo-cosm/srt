/*
 * SRT - Secure, Reliable, Transport
 * Copyright (c) 2018 Haivision Systems Inc.
 * 
 * This Source Code Form is subject to the terms of the Mozilla Public
 * License, v. 2.0. If a copy of the MPL was not distributed with this
 * file, You can obtain one at http://mozilla.org/MPL/2.0/.
 * 
 */

/*****************************************************************************
Copyright (c) 2001 - 2011, The Board of Trustees of the University of Illinois.
All rights reserved.

Redistribution and use in source and binary forms, with or without
modification, are permitted provided that the following conditions are
met:

* Redistributions of source code must retain the above
  copyright notice, this list of conditions and the
  following disclaimer.

* Redistributions in binary form must reproduce the
  above copyright notice, this list of conditions
  and the following disclaimer in the documentation
  and/or other materials provided with the distribution.

* Neither the name of the University of Illinois
  nor the names of its contributors may be used to
  endorse or promote products derived from this
  software without specific prior written permission.

THIS SOFTWARE IS PROVIDED BY THE COPYRIGHT HOLDERS AND CONTRIBUTORS "AS
IS" AND ANY EXPRESS OR IMPLIED WARRANTIES, INCLUDING, BUT NOT LIMITED TO,
THE IMPLIED WARRANTIES OF MERCHANTABILITY AND FITNESS FOR A PARTICULAR
PURPOSE ARE DISCLAIMED. IN NO EVENT SHALL THE COPYRIGHT OWNER OR
CONTRIBUTORS BE LIABLE FOR ANY DIRECT, INDIRECT, INCIDENTAL, SPECIAL,
EXEMPLARY, OR CONSEQUENTIAL DAMAGES (INCLUDING, BUT NOT LIMITED TO,
PROCUREMENT OF SUBSTITUTE GOODS OR SERVICES; LOSS OF USE, DATA, OR
PROFITS; OR BUSINESS INTERRUPTION) HOWEVER CAUSED AND ON ANY THEORY OF
LIABILITY, WHETHER IN CONTRACT, STRICT LIABILITY, OR TORT (INCLUDING
NEGLIGENCE OR OTHERWISE) ARISING IN ANY WAY OUT OF THE USE OF THIS
SOFTWARE, EVEN IF ADVISED OF THE POSSIBILITY OF SUCH DAMAGE.
*****************************************************************************/

/*****************************************************************************
written by
   Yunhong Gu, last updated 02/28/2012
modified by
   Haivision Systems Inc.
*****************************************************************************/

#ifndef WIN32
   #include <unistd.h>
   #include <netdb.h>
   #include <arpa/inet.h>
   #include <cerrno>
   #include <cstring>
   #include <cstdlib>
#else
   #include <winsock2.h>
   #include <ws2tcpip.h>
#endif

// For crash-asserts
#if ENABLE_DEBUG
#include <stdexcept>
#endif

#include <cmath>
#include <sstream>
#include <atomic/atomic.h> // privately-contained external library
#include "srt.h"
#include "queue.h"
#include "api.h"
#include "core.h"
#include "logging.h"
#include "crypto.h"
#include "logging_api.h" // Required due to containing extern srt_logger_config

// Again, just in case when some "smart guy" provided such a global macro
#ifdef min
#undef min
#endif
#ifdef max
#undef max
#endif

using namespace std;

struct AllFaOn
{
    logging::LogConfig::fa_bitset_t allfa;

    AllFaOn()
    {
        allfa.set(SRT_LOGFA_BSTATS, true);
        allfa.set(SRT_LOGFA_CONTROL, true);
        allfa.set(SRT_LOGFA_DATA, true);
        allfa.set(SRT_LOGFA_TSBPD, true);
        allfa.set(SRT_LOGFA_REXMIT, true);
#if ENABLE_HAICRYPT_LOGGING
        allfa.set(SRT_LOGFA_HAICRYPT, true);
#endif
    }
} logger_fa_all;

SRT_API logging::LogConfig srt_logger_config (logger_fa_all.allfa);

logging::Logger glog(SRT_LOGFA_GENERAL, srt_logger_config, "SRT.g");
logging::Logger blog(SRT_LOGFA_BSTATS, srt_logger_config, "SRT.b");
logging::Logger mglog(SRT_LOGFA_CONTROL, srt_logger_config, "SRT.c");
logging::Logger dlog(SRT_LOGFA_DATA, srt_logger_config, "SRT.d");
logging::Logger tslog(SRT_LOGFA_TSBPD, srt_logger_config, "SRT.t");
logging::Logger rxlog(SRT_LOGFA_REXMIT, srt_logger_config, "SRT.r");

CUDTUnited CUDT::s_UDTUnited;

const SRTSOCKET UDT::INVALID_SOCK = CUDT::INVALID_SOCK;
const int UDT::ERROR = CUDT::ERROR;

// SRT Version constants
#define SRT_VERSION_UNK     0
#define SRT_VERSION_MAJ1    0x010000            /* Version 1 major */


#define SRT_VERSION_MAJ(v) (0xFF0000 & (v))     /* Major number ensuring backward compatibility */
#define SRT_VERSION_MIN(v) (0x00FF00 & (v))
#define SRT_VERSION_PCH(v) (0x0000FF & (v))

// NOTE: HAISRT_VERSION is primarily defined in the build file.
const int32_t SRT_DEF_VERSION = SrtParseVersion(SRT_VERSION);


//#define SRT_CMD_HSREQ       1           /* SRT Handshake Request (sender) */
#define SRT_CMD_HSREQ_MINSZ 8           /* Minumum Compatible (1.x.x) packet size (bytes) */
#define SRT_CMD_HSREQ_SZ    12          /* Current version packet size */
#if     SRT_CMD_HSREQ_SZ > SRT_CMD_MAXSZ
#error  SRT_CMD_MAXSZ too small
#endif
/*      Handshake Request (Network Order)
        0[31..0]:   SRT version     SRT_DEF_VERSION
        1[31..0]:   Options         0 [ | SRT_OPT_TSBPDSND ][ | SRT_OPT_HAICRYPT ]
        2[31..16]:  TsbPD resv      0
        2[15..0]:   TsbPD delay     [0..60000] msec
*/

//#define SRT_CMD_HSRSP       2           /* SRT Handshake Response (receiver) */
#define SRT_CMD_HSRSP_MINSZ 8           /* Minumum Compatible (1.x.x) packet size (bytes) */
#define SRT_CMD_HSRSP_SZ    12          /* Current version packet size */
#if     SRT_CMD_HSRSP_SZ > SRT_CMD_MAXSZ
#error  SRT_CMD_MAXSZ too small
#endif
/*      Handshake Response (Network Order)
        0[31..0]:   SRT version     SRT_DEF_VERSION
        1[31..0]:   Options         0 [ | SRT_OPT_TSBPDRCV [| SRT_OPT_TLPKTDROP ]][ | SRT_OPT_HAICRYPT]
                                      [ | SRT_OPT_NAKREPORT ] [ | SRT_OPT_REXMITFLG ]
        2[31..16]:  TsbPD resv      0
        2[15..0]:   TsbPD delay     [0..60000] msec
*/


void CUDT::construct()
{
    m_pSndBuffer = NULL;
    m_pRcvBuffer = NULL;
    m_pSndLossList = NULL;
    m_pRcvLossList = NULL;
    m_iReorderTolerance = 0;
    m_iMaxReorderTolerance = 0; // Sensible optimal value is 10, 0 preserves old behavior
    m_iConsecEarlyDelivery = 0; // how many times so far the packet considered lost has been received before TTL expires
    m_iConsecOrderedDelivery = 0;

    m_pSndQueue = NULL;
    m_pRcvQueue = NULL;
    m_pSNode = NULL;
    m_pRNode = NULL;

    m_ullSndHsLastTime_us = 0;
    m_iSndHsRetryCnt = SRT_MAX_HSRETRY+1; // Will be reset to 0 for HSv5, this value is important for HSv4

    // Initial status
    m_bOpened = false;
    m_bListening = false;
    m_bConnecting = false;
    m_bConnected = false;
    m_bClosing = false;
    m_bShutdown = false;
    m_bBroken = false;
    m_bPeerHealth = true;
    m_ullLingerExpiration = 0;
    m_llLastReqTime = 0;

    m_lSrtVersion = SRT_DEF_VERSION;
    m_lPeerSrtVersion = 0; // not defined until connected.
    m_lMinimumPeerSrtVersion = SRT_VERSION_MAJ1;

    m_iTsbPdDelay_ms = 0;
    m_iPeerTsbPdDelay_ms = 0;

    m_bPeerTsbPd = false;
    m_iPeerTsbPdDelay_ms = 0;
    m_bTsbPd = false;
    m_bGroupTsbPd = false;
    m_bPeerTLPktDrop = false;

    m_uKmRefreshRatePkt = 0;
    m_uKmPreAnnouncePkt = 0;

    // Initilize mutex and condition variables
    initSynch();
}

CUDT::CUDT(CUDTSocket* parent): m_parent(parent)
{
   construct();

   (void)SRT_DEF_VERSION;

   // Default UDT configurations
   m_iMSS = 1500;
   m_bSynSending = true;
   m_bSynRecving = true;
   m_iFlightFlagSize = 25600;
   m_iSndBufSize = 8192;
   m_iRcvBufSize = 8192; //Rcv buffer MUST NOT be bigger than Flight Flag size
   m_Linger.l_onoff = 1;
   m_Linger.l_linger = 180;
   m_iUDPSndBufSize = 65536;
   m_iUDPRcvBufSize = m_iRcvBufSize * m_iMSS;
   m_bRendezvous = false;
#ifdef SRT_ENABLE_CONNTIMEO
   m_iConnTimeOut = 3000;
#endif
   m_iSndTimeOut = -1;
   m_iRcvTimeOut = -1;
   m_bReuseAddr = true;
   m_llMaxBW = -1;
#ifdef SRT_ENABLE_IPOPTS
   m_iIpTTL = -1;
   m_iIpToS = -1;
#endif
   m_CryptoSecret.len = 0;
   m_iSndCryptoKeyLen = 0;
   //Cfg
   m_bDataSender = false;       //Sender only if true: does not recv data
   m_bTwoWayData = false;
   m_bOPT_TsbPd = true;        //Enable TsbPd on sender
   m_iOPT_TsbPdDelay = SRT_LIVE_DEF_LATENCY_MS;
   m_iOPT_PeerTsbPdDelay = 0;       //Peer's TsbPd delay as receiver (here is its minimum value, if used)
   m_bOPT_TLPktDrop = true;
   m_iOPT_SndDropDelay = 0;
<<<<<<< HEAD
   m_bOPT_GroupConnect = false;
=======
>>>>>>> ce246431
   m_bTLPktDrop = true;         //Too-late Packet Drop
   m_bMessageAPI = true;
   m_zOPT_ExpPayloadSize = SRT_LIVE_DEF_PLSIZE;
   //Runtime
   m_bRcvNakReport = true;      //Receiver's Periodic NAK Reports
   m_llInputBW = 0;             // Application provided input bandwidth (internal input rate sampling == 0)
   m_iOverheadBW = 25;          // Percent above input stream rate (applies if m_llMaxBW == 0)
   m_bTwoWayData = false;

   m_pCache = NULL;

   // Default smoother is "live".
   // Available builtin smoother: "file".
   // Other smoothers can be registerred.

   // Note that 'select' returns false if there's no such smoother.
   // If so, smoother becomes unselected. Calling 'configure' on an
   // unselected smoother results in exception.
   m_Smoother.select("live");
}

CUDT::CUDT(CUDTSocket* parent, const CUDT& ancestor): m_parent(parent)
{
   construct();

   // XXX Consider all below fields (except m_bReuseAddr) to be put
   // into a separate class for easier copying.

   // Default UDT configurations
   m_iMSS = ancestor.m_iMSS;
   m_bSynSending = ancestor.m_bSynSending;
   m_bSynRecving = ancestor.m_bSynRecving;
   m_iFlightFlagSize = ancestor.m_iFlightFlagSize;
   m_iSndBufSize = ancestor.m_iSndBufSize;
   m_iRcvBufSize = ancestor.m_iRcvBufSize;
   m_Linger = ancestor.m_Linger;
   m_iUDPSndBufSize = ancestor.m_iUDPSndBufSize;
   m_iUDPRcvBufSize = ancestor.m_iUDPRcvBufSize;
   m_bRendezvous = ancestor.m_bRendezvous;
   m_SrtHsSide = ancestor.m_SrtHsSide; // actually it sets it to HSD_RESPONDER
#ifdef SRT_ENABLE_CONNTIMEO
   m_iConnTimeOut = ancestor.m_iConnTimeOut;
#endif
   m_iSndTimeOut = ancestor.m_iSndTimeOut;
   m_iRcvTimeOut = ancestor.m_iRcvTimeOut;
   m_bReuseAddr = true;	// this must be true, because all accepted sockets shared the same port with the listener
   m_llMaxBW = ancestor.m_llMaxBW;
#ifdef SRT_ENABLE_IPOPTS
   m_iIpTTL = ancestor.m_iIpTTL;
   m_iIpToS = ancestor.m_iIpToS;
#endif
   m_llInputBW = ancestor.m_llInputBW;
   m_iOverheadBW = ancestor.m_iOverheadBW;
   m_bDataSender = ancestor.m_bDataSender;
   m_bTwoWayData = ancestor.m_bTwoWayData;
   m_bOPT_TsbPd = ancestor.m_bOPT_TsbPd;
   m_iOPT_TsbPdDelay = ancestor.m_iOPT_TsbPdDelay;
   m_iOPT_PeerTsbPdDelay = ancestor.m_iOPT_PeerTsbPdDelay;
   m_bOPT_TLPktDrop = ancestor.m_bOPT_TLPktDrop;
   m_iOPT_SndDropDelay = ancestor.m_iOPT_SndDropDelay;
<<<<<<< HEAD
   m_bOPT_GroupConnect = ancestor.m_bOPT_GroupConnect;
=======
>>>>>>> ce246431
   m_zOPT_ExpPayloadSize = ancestor.m_zOPT_ExpPayloadSize;
   m_bTLPktDrop = ancestor.m_bTLPktDrop;
   m_bMessageAPI = ancestor.m_bMessageAPI;
   //Runtime
   m_bRcvNakReport = ancestor.m_bRcvNakReport;

   m_CryptoSecret = ancestor.m_CryptoSecret;
   m_iSndCryptoKeyLen = ancestor.m_iSndCryptoKeyLen;

   m_uKmRefreshRatePkt = ancestor.m_uKmRefreshRatePkt;
   m_uKmPreAnnouncePkt = ancestor.m_uKmPreAnnouncePkt;

   m_pCache = ancestor.m_pCache;

   // Smoother's copy constructor copies the selection,
   // but not the underlying smoother object. After
   // copy-constructed, the 'configure' must be called on it again.
   m_Smoother = ancestor.m_Smoother;
}

CUDT::~CUDT()
{
   // release mutex/condtion variables
   destroySynch();

   //Wipeout critical data
   memset(&m_CryptoSecret, 0, sizeof(m_CryptoSecret));

   // destroy the data structures
   delete m_pSndBuffer;
   m_pRcvBuffer->release(CRcvBuffer::DELETE_ORPHAN); //m_pRcvBuffer == NULL allowed
   delete m_pSndLossList;
   delete m_pRcvLossList;
   delete m_pSNode;
   delete m_pRNode;
}

// This function is to make it possible for both C and C++
// API to accept both bool and int types for boolean options.
// (it's not that C couldn't use <stdbool.h>, it's that people
// often forget to use correct type).
static bool bool_int_value(const void* optval, int optlen)
{
    if ( optlen == sizeof(bool) )
    {
        return *(bool*)optval;
    }

    if ( optlen == sizeof(int) )
    {
        return 0!=  *(int*)optval; // 0!= is a windows warning-killer int-to-bool conversion
    }
    return false;
}

void CUDT::setOpt(SRT_SOCKOPT optName, const void* optval, int optlen)
{
    if (m_bBroken || m_bClosing)
        throw CUDTException(MJ_CONNECTION, MN_CONNLOST, 0);

    CGuard cg(m_ConnectionLock);
    CGuard sendguard(m_SendLock);
    CGuard recvguard(m_RecvLock);

    switch (optName)
    {
    case SRTO_MSS:
        if (m_bOpened)
            throw CUDTException(MJ_NOTSUP, MN_ISBOUND, 0);

        if (*(int*)optval < int(CPacket::UDP_HDR_SIZE + CHandShake::m_iContentSize))
            throw CUDTException(MJ_NOTSUP, MN_INVAL, 0);

        m_iMSS = *(int*)optval;

        // Packet size cannot be greater than UDP buffer size
        if (m_iMSS > m_iUDPSndBufSize)
            m_iMSS = m_iUDPSndBufSize;
        if (m_iMSS > m_iUDPRcvBufSize)
            m_iMSS = m_iUDPRcvBufSize;

        break;

    case SRTO_SNDSYN:
        m_bSynSending = bool_int_value(optval, optlen);
        break;

    case SRTO_RCVSYN:
        m_bSynRecving = bool_int_value(optval, optlen);
        break;

    case SRTO_FC:
        if (m_bConnecting || m_bConnected)
            throw CUDTException(MJ_NOTSUP, MN_ISCONNECTED, 0);

        if (*(int*)optval < 1)
            throw CUDTException(MJ_NOTSUP, MN_INVAL);

        // Mimimum recv flight flag size is 32 packets
        if (*(int*)optval > 32)
            m_iFlightFlagSize = *(int*)optval;
        else
            m_iFlightFlagSize = 32;

        break;

    case SRTO_SNDBUF:
        if (m_bOpened)
            throw CUDTException(MJ_NOTSUP, MN_ISBOUND, 0);

        if (*(int*)optval <= 0)
            throw CUDTException(MJ_NOTSUP, MN_INVAL, 0);

        m_iSndBufSize = *(int*)optval / (m_iMSS - CPacket::UDP_HDR_SIZE);

        break;

    case SRTO_RCVBUF:
        if (m_bOpened)
            throw CUDTException(MJ_NOTSUP, MN_ISBOUND, 0);

        if (*(int*)optval <= 0)
            throw CUDTException(MJ_NOTSUP, MN_INVAL, 0);

        {
            // This weird cast through int is required because
            // API requires 'int', and internals require 'size_t';
            // their size is different on 64-bit systems.
            size_t val = size_t(*(int*)optval);

            // Mimimum recv buffer size is 32 packets
            size_t mssin_size = m_iMSS - CPacket::UDP_HDR_SIZE;

            // XXX This magic 32 deserves some constant
            if (val > mssin_size * 32)
                m_iRcvBufSize = val / mssin_size;
            else
                m_iRcvBufSize = 32;

            // recv buffer MUST not be greater than FC size
            if (m_iRcvBufSize > m_iFlightFlagSize)
                m_iRcvBufSize = m_iFlightFlagSize;
        }

        break;

    case SRTO_LINGER:
        m_Linger = *(linger*)optval;
        break;

    case SRTO_UDP_SNDBUF:
        if (m_bOpened)
            throw CUDTException(MJ_NOTSUP, MN_ISBOUND, 0);

        m_iUDPSndBufSize = *(int*)optval;

        if (m_iUDPSndBufSize < m_iMSS)
            m_iUDPSndBufSize = m_iMSS;

        break;

    case SRTO_UDP_RCVBUF:
        if (m_bOpened)
            throw CUDTException(MJ_NOTSUP, MN_ISBOUND, 0);

        m_iUDPRcvBufSize = *(int*)optval;

        if (m_iUDPRcvBufSize < m_iMSS)
            m_iUDPRcvBufSize = m_iMSS;

        break;

    case SRTO_RENDEZVOUS:
        if (m_bConnecting || m_bConnected)
            throw CUDTException(MJ_NOTSUP, MN_ISBOUND, 0);
        m_bRendezvous = bool_int_value(optval, optlen);
        break;

    case SRTO_SNDTIMEO:
        m_iSndTimeOut = *(int*)optval;
        break;

    case SRTO_RCVTIMEO:
        m_iRcvTimeOut = *(int*)optval;
        break;

    case SRTO_REUSEADDR:
        if (m_bOpened)
            throw CUDTException(MJ_NOTSUP, MN_ISBOUND, 0);
        m_bReuseAddr = bool_int_value(optval, optlen);
        break;

    case SRTO_MAXBW:
        m_llMaxBW = *(int64_t*)optval;

        // This can be done on both connected and unconnected socket.
        // When not connected, this will do nothing, however this
        // event will be repeated just after connecting anyway.
        if (m_bConnected)
            updateCC(TEV_INIT, TEV_INIT_RESET);
        break;

#ifdef SRT_ENABLE_IPOPTS
    case SRTO_IPTTL:
        if (m_bOpened)
            throw CUDTException(MJ_NOTSUP, MN_ISBOUND, 0);
        if (!(*(int*)optval == -1)
                &&  !((*(int*)optval >= 1) && (*(int*)optval <= 255)))
            throw CUDTException(MJ_NOTSUP, MN_INVAL, 0);
        m_iIpTTL = *(int*)optval;
        break;

    case SRTO_IPTOS:
        if (m_bOpened)
            throw CUDTException(MJ_NOTSUP, MN_ISBOUND, 0);
        m_iIpToS = *(int*)optval;
        break;
#endif

    case SRTO_INPUTBW:
        m_llInputBW = *(int64_t*)optval;
        // (only if connected; if not, then the value
        // from m_iOverheadBW will be used initially)
        if (m_bConnected)
            updateCC(TEV_INIT, TEV_INIT_INPUTBW);
        break;

    case SRTO_OHEADBW:
        if ((*(int*)optval < 5)
                ||  (*(int*)optval > 100))
            throw CUDTException(MJ_NOTSUP, MN_INVAL, 0);
        m_iOverheadBW = *(int*)optval;

        // Changed overhead BW, so spread the change
        // (only if connected; if not, then the value
        // from m_iOverheadBW will be used initially)
        if (m_bConnected)
            updateCC(TEV_INIT, TEV_INIT_OHEADBW);
        break;

    case SRTO_SENDER:
        if (m_bConnected)
            throw CUDTException(MJ_NOTSUP, MN_ISCONNECTED, 0);
        m_bDataSender = bool_int_value(optval, optlen);
        break;

    case SRTO_TSBPDMODE:
        if (m_bConnected)
            throw CUDTException(MJ_NOTSUP, MN_ISCONNECTED, 0);
        m_bOPT_TsbPd = bool_int_value(optval, optlen);
        break;

    case SRTO_TSBPDDELAY:
        if (m_bConnected)
            throw CUDTException(MJ_NOTSUP, MN_ISCONNECTED, 0);
        m_iOPT_TsbPdDelay = *(int*)optval;
        m_iOPT_PeerTsbPdDelay = *(int*)optval;
        break;

    case SRTO_RCVLATENCY:
        if (m_bConnected)
            throw CUDTException(MJ_NOTSUP, MN_ISCONNECTED, 0);
        m_iOPT_TsbPdDelay = *(int*)optval;
        break;

    case SRTO_PEERLATENCY:
        if (m_bConnected)
            throw CUDTException(MJ_NOTSUP, MN_ISCONNECTED, 0);
        m_iOPT_PeerTsbPdDelay = *(int*)optval;
        break;

    case SRTO_TLPKTDROP:
        if (m_bConnected)
            throw CUDTException(MJ_NOTSUP, MN_ISCONNECTED, 0);
        m_bOPT_TLPktDrop = bool_int_value(optval, optlen);
        break;

    case SRTO_SNDDROPDELAY:
        // Surprise: you may be connected to alter this option.
        // The application may manipulate this option on sender while transmitting.
        m_iOPT_SndDropDelay = *(int*)optval;
        break;

    case SRTO_PASSPHRASE:
        if (m_bConnected)
            throw CUDTException(MJ_NOTSUP, MN_ISCONNECTED, 0);

        // Password must be 10-80 characters.
        // Or it can be empty to clear the password.
        if ( (optlen != 0) && (optlen < 10 || optlen > HAICRYPT_SECRET_MAX_SZ) )
            throw CUDTException(MJ_NOTSUP, MN_INVAL, 0);

        memset(&m_CryptoSecret, 0, sizeof(m_CryptoSecret));
        m_CryptoSecret.typ = HAICRYPT_SECTYP_PASSPHRASE;
        m_CryptoSecret.len = (optlen <= (int)sizeof(m_CryptoSecret.str) ? optlen : (int)sizeof(m_CryptoSecret.str));
        memcpy(m_CryptoSecret.str, optval, m_CryptoSecret.len);
        break;

    case SRTO_PBKEYLEN:
    case _DEPRECATED_SRTO_SNDPBKEYLEN:
        if (m_bConnected)
            throw CUDTException(MJ_NOTSUP, MN_ISCONNECTED, 0);
        {
            int v = *(int*)optval;
            int allowed [4] = {
                0,   // Default value, if this results for initiator, defaults to 16. See below.
                16, // AES-128
                24, // AES-192
                32  // AES-256
            };
            int* allowed_end = allowed+4;
            if (find(allowed, allowed_end, v) == allowed_end)
            {
                LOGC(mglog.Error, log << "Invalid value for option SRTO_PBKEYLEN: " << v
                        << "; allowed are: 0, 16, 24, 32");
                throw CUDTException(MJ_NOTSUP, MN_INVAL, 0);
            }

            // Note: This works a little different in HSv4 and HSv5.

            // HSv4:
            // The party that is set SRTO_SENDER will send KMREQ, and it will
            // use default value 16, if SRTO_PBKEYLEN is the default value 0.
            // The responder that receives KMRSP has nothing to say about
            // PBKEYLEN anyway and it will take the length of the key from
            // the initiator (sender) as a good deal.
            //
            // HSv5:
            // The initiator (independently on the sender) will send KMREQ,
            // and as it should be the sender to decide about the PBKEYLEN.
            // Your application should do the following then:
            // 1. The sender should set PBKEYLEN to the required value.
            // 2. If the sender is initiator, it will create the key using
            //    its preset PBKEYLEN (or default 16, if not set) and the
            //    receiver-responder will take it as a good deal.
            // 3. Leave the PBKEYLEN value on the receiver as default 0.
            // 4. If sender is responder, it should then advertise the PBKEYLEN
            //    value in the initial handshake messages (URQ_INDUCTION if
            //    listener, and both URQ_WAVEAHAND and URQ_CONCLUSION in case
            //    of rendezvous, as it is the matter of luck who of them will
            //    eventually become the initiator). This way the receiver
            //    being an initiator will set m_iSndCryptoKeyLen before setting
            //    up KMREQ for sending to the sender-responder.
            //
            // Note that in HSv5 if both sides set PBKEYLEN, the responder
            // wins, unless the initiator is a sender (the effective PBKEYLEN
            // will be the one advertised by the responder). If none sets,
            // PBKEYLEN will default to 16.

            m_iSndCryptoKeyLen = v;
        }
        break;

    case SRTO_NAKREPORT:
        if (m_bConnected)
            throw CUDTException(MJ_NOTSUP, MN_ISCONNECTED, 0);
        m_bRcvNakReport = bool_int_value(optval, optlen);
        break;

#ifdef SRT_ENABLE_CONNTIMEO
    case SRTO_CONNTIMEO:
        m_iConnTimeOut = *(int*)optval;
        break;
#endif

    case SRTO_LOSSMAXTTL:
        m_iMaxReorderTolerance = *(int*)optval;
        break;

    case SRTO_VERSION:
        if (m_bConnected)
            throw CUDTException(MJ_NOTSUP, MN_ISCONNECTED, 0);
        m_lSrtVersion = *(uint32_t*)optval;
        break;

    case SRTO_MINVERSION:
        if (m_bConnected)
            throw CUDTException(MJ_NOTSUP, MN_ISCONNECTED, 0);
        m_lMinimumPeerSrtVersion = *(uint32_t*)optval;
        break;

    case SRTO_STREAMID:
        if (m_bConnected)
            throw CUDTException(MJ_NOTSUP, MN_ISCONNECTED, 0);

        if (size_t(optlen) > MAX_SID_LENGTH)
            throw CUDTException(MJ_NOTSUP, MN_INVAL, 0);

        m_sStreamName.assign((const char*)optval, optlen);
        break;

    case SRTO_SMOOTHER:
        if (m_bConnected)
            throw CUDTException(MJ_NOTSUP, MN_ISCONNECTED, 0);

        {
            string val;
            if ( optlen == -1 )
                val = (const char*)optval;
            else
                val.assign((const char*)optval, optlen);

            // Translate alias
            if (val == "vod")
                val = "file";

            bool res = m_Smoother.select(val);
            if (!res)
                throw CUDTException(MJ_NOTSUP, MN_INVAL, 0);
        }
        break;

   case SRTO_MESSAGEAPI:
        if (m_bConnected)
            throw CUDTException(MJ_NOTSUP, MN_ISCONNECTED, 0);

        m_bMessageAPI = bool_int_value(optval, optlen);
        break;

   case SRTO_PAYLOADSIZE:
        if (m_bConnected)
            throw CUDTException(MJ_NOTSUP, MN_ISCONNECTED, 0);

        if (*(int*)optval > SRT_LIVE_MAX_PLSIZE)
        {
            LOGC(mglog.Error, log << "SRTO_PAYLOADSIZE: value exceeds SRT_LIVE_MAX_PLSIZE, maximum payload per MTU.");
            throw CUDTException(MJ_NOTSUP, MN_INVAL, 0);
        }

        m_zOPT_ExpPayloadSize = *(int*)optval;
        break;

   case SRTO_TRANSTYPE:
        if (m_bConnected)
            throw CUDTException(MJ_NOTSUP, MN_ISCONNECTED, 0);

      // XXX Note that here the configuration for SRTT_LIVE
      // is the same as DEFAULT VALUES for these fields set
      // in CUDT::CUDT. 
      switch (*(SRT_TRANSTYPE*)optval)
      {
      case SRTT_LIVE:
          // Default live options:
          // - tsbpd: on
          // - latency: 120ms
          // - smoother: live
          // - extraction method: message (reading call extracts one message)
          m_bOPT_TsbPd = true;
          m_iOPT_TsbPdDelay = SRT_LIVE_DEF_LATENCY_MS;
          m_iOPT_PeerTsbPdDelay = 0;
          m_bOPT_TLPktDrop = true;
          m_iOPT_SndDropDelay = 0;
          m_bMessageAPI = true;
          m_bRcvNakReport = true;
          m_zOPT_ExpPayloadSize = SRT_LIVE_DEF_PLSIZE;
          m_Smoother.select("live");
          break;

      case SRTT_FILE:
          // File transfer mode:
          // - tsbpd: off
          // - latency: 0
          // - smoother: file (original UDT congestion control)
          // - extraction method: stream (reading call extracts as many bytes as available and fits in buffer)
          m_bOPT_TsbPd = false;
          m_iOPT_TsbPdDelay = 0;
          m_iOPT_PeerTsbPdDelay = 0;
          m_bOPT_TLPktDrop = false;
          m_iOPT_SndDropDelay = -1;
          m_bMessageAPI = false;
          m_bRcvNakReport = false;
          m_zOPT_ExpPayloadSize = 0; // use maximum
          m_Smoother.select("file");
          break;

      default:
          throw CUDTException(MJ_NOTSUP, MN_INVAL, 0);
      }
      break;


   case SRTO_GROUPCONNECT:
        if (m_bConnected)
            throw CUDTException(MJ_NOTSUP, MN_ISCONNECTED, 0);
        m_bOPT_GroupConnect = bool_int_value(optval, optlen);
        break;

   case SRTO_KMREFRESHRATE:
      if (m_bConnected)
          throw CUDTException(MJ_NOTSUP, MN_ISCONNECTED, 0);

      // If you first change the KMREFRESHRATE, KMPREANNOUNCE
      // will be set to the maximum allowed value
      m_uKmRefreshRatePkt = *(int*)optval;
      if (m_uKmPreAnnouncePkt == 0 || m_uKmPreAnnouncePkt > (m_uKmRefreshRatePkt-1)/2)
      {
          m_uKmPreAnnouncePkt = (m_uKmRefreshRatePkt-1)/2;
          LOGC(mglog.Warn, log << "SRTO_KMREFRESHRATE=0x"
                  << hex << m_uKmRefreshRatePkt << ": setting SRTO_KMPREANNOUNCE=0x"
                  << hex << m_uKmPreAnnouncePkt);
      }
      break;

   case SRTO_KMPREANNOUNCE:
      if (m_bConnected)
          throw CUDTException(MJ_NOTSUP, MN_ISCONNECTED, 0);
      {
          int val = *(int*)optval;
          int kmref = m_uKmRefreshRatePkt == 0 ? HAICRYPT_DEF_KM_REFRESH_RATE : m_uKmRefreshRatePkt;
          if (val > (kmref-1)/2)
          {
              LOGC(mglog.Error, log << "SRTO_KMPREANNOUNCE=0x" << hex << val
                      << " exceeds KmRefresh/2, 0x" << ((kmref-1)/2) << " - OPTION REJECTED.");
              throw CUDTException(MJ_NOTSUP, MN_INVAL, 0);
          }

          m_uKmPreAnnouncePkt = val;
      }
      break;

    default:
        throw CUDTException(MJ_NOTSUP, MN_INVAL, 0);
    }
}

void CUDT::getOpt(SRT_SOCKOPT optName, void* optval, ref_t<int> r_optlen)
{
   int& optlen = *r_optlen;

   CGuard cg(m_ConnectionLock);

   switch (optName)
   {
   case SRTO_MSS:
      *(int*)optval = m_iMSS;
      optlen = sizeof(int);
      break;

   case SRTO_SNDSYN:
      *(bool*)optval = m_bSynSending;
      optlen = sizeof(bool);
      break;

   case SRTO_RCVSYN:
      *(bool*)optval = m_bSynRecving;
      optlen = sizeof(bool);
      break;

   case SRTO_ISN:
      *(int*)optval = m_iISN;
      optlen = sizeof(int);
      break;

   case SRTO_FC:
      *(int*)optval = m_iFlightFlagSize;
      optlen = sizeof(int);
      break;

   case SRTO_SNDBUF:
      *(int*)optval = m_iSndBufSize * (m_iMSS - CPacket::UDP_HDR_SIZE);
      optlen = sizeof(int);
      break;

   case SRTO_RCVBUF:
      *(int*)optval = m_iRcvBufSize * (m_iMSS - CPacket::UDP_HDR_SIZE);
      optlen = sizeof(int);
      break;

   case SRTO_LINGER:
      if (optlen < (int)(sizeof(linger)))
         throw CUDTException(MJ_NOTSUP, MN_INVAL, 0);

      *(linger*)optval = m_Linger;
      optlen = sizeof(linger);
      break;

   case SRTO_UDP_SNDBUF:
      *(int*)optval = m_iUDPSndBufSize;
      optlen = sizeof(int);
      break;

   case SRTO_UDP_RCVBUF:
      *(int*)optval = m_iUDPRcvBufSize;
      optlen = sizeof(int);
      break;

   case SRTO_RENDEZVOUS:
      *(bool *)optval = m_bRendezvous;
      optlen = sizeof(bool);
      break;

   case SRTO_SNDTIMEO:
      *(int*)optval = m_iSndTimeOut;
      optlen = sizeof(int);
      break;

   case SRTO_RCVTIMEO:
      *(int*)optval = m_iRcvTimeOut;
      optlen = sizeof(int);
      break;

   case SRTO_REUSEADDR:
      *(bool *)optval = m_bReuseAddr;
      optlen = sizeof(bool);
      break;

   case SRTO_MAXBW:
      *(int64_t*)optval = m_llMaxBW;
      optlen = sizeof(int64_t);
      break;

   case SRTO_STATE:
      *(int32_t*)optval = s_UDTUnited.getStatus(m_SocketID);
      optlen = sizeof(int32_t);
      break;

   case SRTO_EVENT:
   {
      int32_t event = 0;
      if (m_bBroken)
         event |= SRT_EPOLL_ERR;
      else
      {
          // m_RecvLock - already locked?
         //CGuard::enterCS(m_RecvLock);
         if (m_pRcvBuffer && m_pRcvBuffer->isRcvDataReady())
            event |= SRT_EPOLL_IN;
         //CGuard::leaveCS(m_RecvLock);
         if (m_pSndBuffer && (m_iSndBufSize > m_pSndBuffer->getCurrBufSize()))
            event |= SRT_EPOLL_OUT;
      }
      *(int32_t*)optval = event;
      optlen = sizeof(int32_t);
      break;
   }

   case SRTO_SNDDATA:
      if (m_pSndBuffer)
         *(int32_t*)optval = m_pSndBuffer->getCurrBufSize();
      else
         *(int32_t*)optval = 0;
      optlen = sizeof(int32_t);
      break;

   case SRTO_RCVDATA:
      if (m_pRcvBuffer)
      {
         //CGuard::enterCS(m_RecvLock);
         *(int32_t*)optval = m_pRcvBuffer->getRcvDataSize();
         //CGuard::leaveCS(m_RecvLock);
      }
      else
         *(int32_t*)optval = 0;
      optlen = sizeof(int32_t);
      break;

#ifdef SRT_ENABLE_IPOPTS
   case SRTO_IPTTL:
      if (m_bOpened)
         *(int32_t*)optval = m_pSndQueue->getIpTTL();
      else
         *(int32_t*)optval = m_iIpTTL;
      break;

   case SRTO_IPTOS:
      if (m_bOpened)
         *(int32_t*)optval = m_pSndQueue->getIpToS();
      else
         *(int32_t*)optval = m_iIpToS;
      break;
#endif

   case SRTO_SENDER:
      *(int32_t*)optval = m_bDataSender;
      optlen = sizeof(int32_t);
      break;


   case SRTO_TSBPDMODE:
      *(int32_t*)optval = m_bOPT_TsbPd;
      optlen = sizeof(int32_t);
      break;

   case SRTO_TSBPDDELAY:
   case SRTO_RCVLATENCY:
      *(int32_t*)optval = m_iTsbPdDelay_ms;
      optlen = sizeof(int32_t);
      break;

   case SRTO_PEERLATENCY:
      *(int32_t*)optval = m_iPeerTsbPdDelay_ms;
      optlen = sizeof(int32_t);
      break;

   case SRTO_TLPKTDROP:
      *(int32_t*)optval = m_bTLPktDrop;
      optlen = sizeof(int32_t);
      break;

   case SRTO_SNDDROPDELAY:
      *(int32_t*)optval = m_iOPT_SndDropDelay;
      optlen = sizeof(int32_t);
      break;

   case SRTO_PBKEYLEN:
      if (m_pCryptoControl)
         *(int32_t*)optval = m_pCryptoControl->KeyLen(); // Running Key length.
      else
         *(int32_t*)optval = m_iSndCryptoKeyLen; // May be 0.
      optlen = sizeof(int32_t);
      break;

   case SRTO_KMSTATE:
      if (!m_pCryptoControl)
          *(int32_t*)optval = SRT_KM_S_UNSECURED;
      else if (m_bDataSender)
          *(int32_t*)optval = m_pCryptoControl->m_SndKmState;
      else
          *(int32_t*)optval = m_pCryptoControl->m_RcvKmState;
      break;

   case SRTO_SNDKMSTATE: // State imposed by Agent depending on PW and KMX
      if (m_pCryptoControl)
         *(int32_t*)optval = m_pCryptoControl->m_SndKmState;
      else
         *(int32_t*)optval = SRT_KM_S_UNSECURED;
      optlen = sizeof(int32_t);
      break;

   case SRTO_RCVKMSTATE: // State returned by Peer as informed during KMX
      if (m_pCryptoControl)
         *(int32_t*)optval = m_pCryptoControl->m_RcvKmState;
      else
         *(int32_t*)optval = SRT_KM_S_UNSECURED;
      optlen = sizeof(int32_t);
      break;

   case SRTO_NAKREPORT:
      *(bool*)optval = m_bRcvNakReport;
      optlen = sizeof(bool);
      break;

   case SRTO_VERSION:
      *(int32_t*)optval = m_lSrtVersion;
      optlen = sizeof(int32_t);
      break;

   case SRTO_PEERVERSION:
      *(int32_t*)optval = m_lPeerSrtVersion;
      optlen = sizeof(int32_t);
      break;

#ifdef SRT_ENABLE_CONNTIMEO
   case SRTO_CONNTIMEO:
      *(int*)optval = m_iConnTimeOut;
      optlen = sizeof(int);
      break;
#endif

   case SRTO_MINVERSION:
      *(uint32_t*)optval = m_lMinimumPeerSrtVersion;
      optlen = sizeof(uint32_t);
      break;

   case SRTO_STREAMID:
      if (size_t(optlen) < m_sStreamName.size()+1)
          throw CUDTException(MJ_NOTSUP, MN_INVAL, 0);

      strcpy((char*)optval, m_sStreamName.c_str());
      optlen = m_sStreamName.size();
      break;

   case SRTO_SMOOTHER:
      {
          string tt = m_Smoother.selected_name();
          strcpy((char*)optval, tt.c_str());
          optlen = tt.size();
      }
      break;

   case SRTO_MESSAGEAPI:
      optlen = sizeof (bool);
      *(bool*)optval = m_bMessageAPI;
      break;

   case SRTO_PAYLOADSIZE:
      optlen = sizeof (int);
      *(int*)optval = m_zOPT_ExpPayloadSize;
      break;

   default:
      throw CUDTException(MJ_NOTSUP, MN_NONE, 0);
   }
}

bool CUDT::setstreamid(SRTSOCKET u, const std::string& sid)
{
    CUDT* that = getUDTHandle(u);
    if (!that)
        return false;

    if (sid.size() >= MAX_SID_LENGTH)
        return false;

    if (that->m_bConnected)
        return false;

    that->m_sStreamName = sid;
    return true;
}

std::string CUDT::getstreamid(SRTSOCKET u)
{
    CUDT* that = getUDTHandle(u);
    if (!that)
        return "";

    return that->m_sStreamName;
}

// XXX REFACTOR: Make common code for CUDT constructor and clearData,
// possibly using CUDT::construct.
void CUDT::clearData()
{
   // Initial sequence number, loss, acknowledgement, etc.
   int udpsize = m_iMSS - CPacket::UDP_HDR_SIZE;
   m_iMaxSRTPayloadSize = udpsize - CPacket::HDR_SIZE;

   HLOGC(mglog.Debug, log << "clearData: PAYLOAD SIZE: " << m_iMaxSRTPayloadSize);

   m_iEXPCount = 1;
   m_iBandwidth = 1;    //pkts/sec
   // XXX use some constant for this 16
   m_iDeliveryRate = 16;
   m_iByteDeliveryRate = 16 * m_iMaxSRTPayloadSize;
   m_iAckSeqNo = 0;
   m_ullLastAckTime_tk = 0;

   // trace information
   m_StartTime = CTimer::getTime();
   m_llSentTotal = m_llRecvTotal = m_iSndLossTotal = m_iRcvLossTotal = m_iRetransTotal = m_iSentACKTotal = m_iRecvACKTotal = m_iSentNAKTotal = m_iRecvNAKTotal = 0;
   m_LastSampleTime = CTimer::getTime();
   m_llTraceSent = m_llTraceRecv = m_iTraceSndLoss = m_iTraceRcvLoss = m_iTraceRetrans = m_iSentACK = m_iRecvACK = m_iSentNAK = m_iRecvNAK = 0;
   m_iTraceRcvRetrans = 0;
   m_iTraceReorderDistance = 0;
   m_fTraceBelatedTime = 0.0;
   m_iTraceRcvBelated = 0;

   m_iSndDropTotal          = 0;
   m_iTraceSndDrop          = 0;
   m_iRcvDropTotal          = 0;
   m_iTraceRcvDrop          = 0;

   m_iRcvUndecryptTotal        = 0;
   m_iTraceRcvUndecrypt        = 0;

   m_ullBytesSentTotal      = 0;
   m_ullBytesRecvTotal      = 0;
   m_ullBytesRetransTotal   = 0;
   m_ullTraceBytesSent      = 0;
   m_ullTraceBytesRecv      = 0;
   m_ullTraceBytesRetrans   = 0;
   m_ullSndBytesDropTotal   = 0;
   m_ullRcvBytesDropTotal   = 0;
   m_ullTraceSndBytesDrop   = 0;
   m_ullTraceRcvBytesDrop   = 0;
   m_ullRcvBytesUndecryptTotal = 0;
   m_ullTraceRcvBytesUndecrypt = 0;

   // Resetting these data because this happens when agent isn't connected.
   m_bPeerTsbPd = false;
   m_iPeerTsbPdDelay_ms = 0;

   // These both should be set to FALSE here.
   // Only when the HSREQ handshake is exchanged,
   // should they be set to possibly true.
   m_bTsbPd = false;
   m_bGroupTsbPd = false;
   m_iTsbPdDelay_ms = m_iOPT_TsbPdDelay;
   m_bTLPktDrop = m_bOPT_TLPktDrop;
   m_bPeerTLPktDrop = false;

   m_bPeerNakReport = false;

   m_bPeerRexmitFlag = false;

   m_llSndDuration = m_llSndDurationTotal = 0;

   m_RdvState = CHandShake::RDV_INVALID;
   m_ullRcvPeerStartTime = 0;
}

void CUDT::open()
{
   CGuard cg(m_ConnectionLock);

   clearData();

   // structures for queue
   if (m_pSNode == NULL)
      m_pSNode = new CSNode;
   m_pSNode->m_pUDT = this;
   m_pSNode->m_llTimeStamp_tk = 1;
   m_pSNode->m_iHeapLoc = -1;

   if (m_pRNode == NULL)
      m_pRNode = new CRNode;
   m_pRNode->m_pUDT = this;
   m_pRNode->m_llTimeStamp_tk = 1;
   m_pRNode->m_pPrev = m_pRNode->m_pNext = NULL;
   m_pRNode->m_bOnList = false;

   m_iRTT = 10 * COMM_SYN_INTERVAL_US;
   m_iRTTVar = m_iRTT >> 1;
   m_ullCPUFrequency = CTimer::getCPUFrequency();

   // set up the timers
   m_ullSYNInt_tk = COMM_SYN_INTERVAL_US * m_ullCPUFrequency;

   // set minimum NAK and EXP timeout to 300ms
   /*
      XXX This code is blocked because the value of
      m_ullMinNakInt_tk will be overwritten again in setupCC.
      And in setupCC it will have an opportunity to make the
      value overridden according to the statements in the Smoother.

#ifdef SRT_ENABLE_NAKREPORT
   if (m_bRcvNakReport)
      m_ullMinNakInt_tk = m_iMinNakInterval_us * m_ullCPUFrequency;
   else
#endif
*/
   m_ullMinNakInt_tk = 300000 * m_ullCPUFrequency;
   m_ullMinExpInt_tk = 300000 * m_ullCPUFrequency;

   m_ullACKInt_tk = m_ullSYNInt_tk;
   m_ullNAKInt_tk = m_ullMinNakInt_tk;

   uint64_t currtime_tk;
   CTimer::rdtsc(currtime_tk);
   m_ullLastRspTime_tk = currtime_tk;
   m_ullNextACKTime_tk = currtime_tk + m_ullSYNInt_tk;
   m_ullNextNAKTime_tk = currtime_tk + m_ullNAKInt_tk;
   m_ullLastRspAckTime_tk = currtime_tk;
   m_iReXmitCount = 1;
   // Fix keepalive
   m_ullLastSndTime_tk = currtime_tk;

   m_iPktCount = 0;
   m_iLightACKCount = 1;

   m_ullTargetTime_tk = 0;
   m_ullTimeDiff_tk = 0;

   // Now UDT is opened.
   m_bOpened = true;
}

void CUDT::setListenState()
{
   CGuard cg(m_ConnectionLock);

   if (!m_bOpened)
      throw CUDTException(MJ_NOTSUP, MN_NONE, 0);

   if (m_bConnecting || m_bConnected)
      throw CUDTException(MJ_NOTSUP, MN_ISCONNECTED, 0);

   // listen can be called more than once
   if (m_bListening)
      return;

   // if there is already another socket listening on the same port
   if (m_pRcvQueue->setListener(this) < 0)
      throw CUDTException(MJ_NOTSUP, MN_BUSY, 0);

   m_bListening = true;
}

size_t CUDT::fillSrtHandshake(uint32_t* srtdata, size_t srtlen, int msgtype, int hs_version)
{
    if ( srtlen < SRT_HS__SIZE )
    {
        LOGC(mglog.Fatal, log << "IPE: fillSrtHandshake: buffer too small: " << srtlen << " (expected: " << SRT_HS__SIZE << ")");
        return 0;
    }

    srtlen = SRT_HS__SIZE; // We use only that much space.

    memset(srtdata, 0, sizeof(uint32_t)*srtlen);
    /* Current version (1.x.x) SRT handshake */
    srtdata[SRT_HS_VERSION] = m_lSrtVersion;  /* Required version */
    srtdata[SRT_HS_FLAGS] |= SRT_OPT_HAICRYPT;

    switch (msgtype)
    {
    case SRT_CMD_HSREQ: return fillSrtHandshake_HSREQ(srtdata, srtlen, hs_version);
    case SRT_CMD_HSRSP: return fillSrtHandshake_HSRSP(srtdata, srtlen, hs_version);
    default: LOGC(mglog.Fatal, log << "IPE: fillSrtHandshake/sendSrtMsg called with value " << msgtype); return 0;
    }
}

size_t CUDT::fillSrtHandshake_HSREQ(uint32_t* srtdata, size_t /* srtlen - unused */, int hs_version)
{
    // INITIATOR sends HSREQ.

    // The TSBPD(SND|RCV) options are being set only if the TSBPD is set in the current agent.
    // The agent has a decisive power only in the range of RECEIVING the data, however it can
    // also influence the peer's latency. If agent doesn't set TSBPD mode, it doesn't send any
    // latency flags, although the peer might still want to do Rx with TSBPD. When agent sets
    // TsbPd mode, it defines latency values for Rx (itself) and Tx (peer's Rx). If peer does
    // not set TsbPd mode, it will simply ignore the proposed latency (PeerTsbPdDelay), although
    // if it has received the Rx latency as well, it must honor it and respond accordingly
    // (the latter is only in case of HSv5 and bidirectional connection).
    if (m_bOPT_TsbPd)
    {
        m_iTsbPdDelay_ms = m_iOPT_TsbPdDelay;
        m_iPeerTsbPdDelay_ms = m_iOPT_PeerTsbPdDelay;
        /*
         * Sent data is real-time, use Time-based Packet Delivery,
         * set option bit and configured delay
         */
        srtdata[SRT_HS_FLAGS] |= SRT_OPT_TSBPDSND;

        if ( hs_version < CUDT::HS_VERSION_SRT1 )
        {
            // HSv4 - this uses only one value.
            srtdata[SRT_HS_LATENCY] = SRT_HS_LATENCY_LEG::wrap(m_iPeerTsbPdDelay_ms);
        }
        else
        {
            // HSv5 - this will be understood only since this version when this exists.
            srtdata[SRT_HS_LATENCY] = SRT_HS_LATENCY_SND::wrap(m_iPeerTsbPdDelay_ms);

            // And in the reverse direction.
            srtdata[SRT_HS_FLAGS] |= SRT_OPT_TSBPDRCV;
            srtdata[SRT_HS_LATENCY] |= SRT_HS_LATENCY_RCV::wrap(m_iTsbPdDelay_ms);

            // This wasn't there for HSv4, this setting is only for the receiver.
            // HSv5 is bidirectional, so every party is a receiver.

            if (m_bTLPktDrop)
                srtdata[SRT_HS_FLAGS] |= SRT_OPT_TLPKTDROP;
        }
    }

    // I support SRT_OPT_REXMITFLG. Do you?
    srtdata[SRT_HS_FLAGS] |= SRT_OPT_REXMITFLG;

    // Declare the API used. The flag is set for "stream" API because
    // the older versions will never set this flag, but all old SRT versions use message API.
    if (!m_bMessageAPI)
        srtdata[SRT_HS_FLAGS] |= SRT_OPT_STREAM;

    HLOGC(mglog.Debug, log << "HSREQ/snd: LATENCY[SND:" << SRT_HS_LATENCY_SND::unwrap(srtdata[SRT_HS_LATENCY])
        << " RCV:" << SRT_HS_LATENCY_RCV::unwrap(srtdata[SRT_HS_LATENCY]) << "] FLAGS["
        << SrtFlagString(srtdata[SRT_HS_FLAGS]) << "]");

    return 3;
}

size_t CUDT::fillSrtHandshake_HSRSP(uint32_t* srtdata, size_t /* srtlen - unused */, int hs_version)
{
    // Setting m_ullRcvPeerStartTime is done ine processSrtMsg_HSREQ(), so
    // this condition will be skipped only if this function is called without
    // getting first received HSREQ. Doesn't look possible in both HSv4 and HSv5.
    if (m_ullRcvPeerStartTime != 0)
    {
        // If Agent doesn't set TSBPD, it will not set the TSBPD flag back to the Peer.
        // The peer doesn't have be disturbed by it anyway.
        if (isOPT_TsbPd())
        {
            /* 
             * We got and transposed peer start time (HandShake request timestamp),
             * we can support Timestamp-based Packet Delivery
             */
            srtdata[SRT_HS_FLAGS] |= SRT_OPT_TSBPDRCV;

            if ( hs_version < HS_VERSION_SRT1 )
            {
                // HSv4 - this uses only one value
                srtdata[SRT_HS_LATENCY] = SRT_HS_LATENCY_LEG::wrap(m_iTsbPdDelay_ms);
            }
            else
            {
                // HSv5 - this puts "agent's" latency into RCV field and "peer's" -
                // into SND field.
                srtdata[SRT_HS_LATENCY] = SRT_HS_LATENCY_RCV::wrap(m_iTsbPdDelay_ms);
            }
        }
        else
        {
            HLOGC(mglog.Debug, log << "HSRSP/snd: TSBPD off, NOT responding TSBPDRCV flag.");
        }

        // Hsv5, only when peer has declared TSBPD mode.
        // The flag was already set, and the value already "maximized" in processSrtMsg_HSREQ().
        if (m_bPeerTsbPd && hs_version >= HS_VERSION_SRT1 )
        {
            // HSv5 is bidirectional - so send the TSBPDSND flag, and place also the
            // peer's latency into SND field.
            srtdata[SRT_HS_FLAGS] |= SRT_OPT_TSBPDSND;
            srtdata[SRT_HS_LATENCY] |= SRT_HS_LATENCY_SND::wrap(m_iPeerTsbPdDelay_ms);

            HLOGC(mglog.Debug, log << "HSRSP/snd: HSv5 peer uses TSBPD, responding TSBPDSND latency=" << m_iPeerTsbPdDelay_ms);
        }
        else
        {
            HLOGC(mglog.Debug, log << "HSRSP/snd: HSv" << (hs_version == CUDT::HS_VERSION_UDT4 ? 4 : 5)
                << " with peer TSBPD=" << (m_bPeerTsbPd ? "on" : "off") << " - NOT responding TSBPDSND");
        }

        if (m_bTLPktDrop)
            srtdata[SRT_HS_FLAGS] |= SRT_OPT_TLPKTDROP;
    }
    else
    {
        LOGC(mglog.Fatal, log << "IPE: fillSrtHandshake_HSRSP: m_ullRcvPeerStartTime NOT SET!");
        return 0;
    }


    if (m_bRcvNakReport)
    {
        // HSv5: Note that this setting is independent on the value of
        // m_bPeerNakReport, which represent this setting in the peer.

        srtdata[SRT_HS_FLAGS] |= SRT_OPT_NAKREPORT;
        /*
         * NAK Report is so efficient at controlling bandwidth that sender TLPktDrop
         * is not needed. SRT 1.0.5 to 1.0.7 sender TLPktDrop combined with SRT 1.0
         * Timestamp-Based Packet Delivery was not well implemented and could drop
         * big I-Frame tail before sending once on low latency setups.
         * Disabling TLPktDrop in the receiver SRT Handshake Reply prevents the sender
         * from enabling Too-Late Packet Drop.
         */
        if (m_lPeerSrtVersion <= SrtVersion(1, 0, 7))
            srtdata[SRT_HS_FLAGS] &= ~SRT_OPT_TLPKTDROP;
    }

    if ( m_lSrtVersion >= SrtVersion(1, 2, 0) )
    {
        if (!m_bPeerRexmitFlag)
        {
            // Peer does not request to use rexmit flag, if so,
            // we won't use as well.
            HLOGC(mglog.Debug, log << "HSRSP/snd: AGENT understands REXMIT flag, but PEER DOES NOT. NOT setting.");
        }
        else
        {
            // Request that the rexmit bit be used as a part of msgno.
            srtdata[SRT_HS_FLAGS] |= SRT_OPT_REXMITFLG;
            HLOGF(mglog.Debug, "HSRSP/snd: AGENT UNDERSTANDS REXMIT flag and PEER reported that it does, too." );
        }
    }
    else
    {
        // Since this is now in the code, it can occur only in case when you change the 
        // version specification in the build configuration.
        HLOGF(mglog.Debug, "HSRSP/snd: AGENT DOES NOT UNDERSTAND REXMIT flag" );
    }

    HLOGC(mglog.Debug, log << "HSRSP/snd: LATENCY[SND:" << SRT_HS_LATENCY_SND::unwrap(srtdata[SRT_HS_LATENCY])
        << " RCV:" << SRT_HS_LATENCY_RCV::unwrap(srtdata[SRT_HS_LATENCY]) << "] FLAGS["
        << SrtFlagString(srtdata[SRT_HS_FLAGS]) << "]");

    return 3;
}

size_t CUDT::prepareSrtHsMsg(int cmd, uint32_t* srtdata, size_t size)
{
    size_t srtlen = fillSrtHandshake(srtdata, size, cmd, handshakeVersion());
    HLOGF(mglog.Debug, "CMD:%s(%d) Len:%d Version: %s Flags: %08X (%s) sdelay:%d",
            MessageTypeStr(UMSG_EXT, cmd).c_str(), cmd, (int)(srtlen * sizeof(int32_t)),
            SrtVersionString(srtdata[SRT_HS_VERSION]).c_str(),
            srtdata[SRT_HS_FLAGS],
            SrtFlagString(srtdata[SRT_HS_FLAGS]).c_str(),
            srtdata[SRT_HS_LATENCY]);

    return srtlen;
}

void CUDT::sendSrtMsg(int cmd, uint32_t *srtdata_in, int srtlen_in)
{
    CPacket srtpkt;
    int32_t srtcmd = (int32_t)cmd;

    static const size_t SRTDATA_MAXSIZE = SRT_CMD_MAXSZ/sizeof(int32_t);

    // This is in order to issue a compile error if the SRT_CMD_MAXSZ is
    // too small to keep all the data. As this is "static const", declaring
    // an array of such specified size in C++ isn't considered VLA.
    static const int SRTDATA_SIZE = SRTDATA_MAXSIZE >= SRT_HS__SIZE ? SRTDATA_MAXSIZE : -1;

    // This will be effectively larger than SRT_HS__SIZE, but it will be also used
    // for incoming data. We have a guarantee that it won't be larger than SRTDATA_MAXSIZE.
    uint32_t srtdata[SRTDATA_SIZE];

    int srtlen = 0;

    if ( cmd == SRT_CMD_REJECT )
    {
        // This is a value returned by processSrtMsg underlying layer, potentially
        // to be reported here. Should this happen, just send a rejection message.
        cmd = SRT_CMD_HSRSP;
        srtdata[SRT_HS_VERSION] = 0;
    }

    switch(cmd){
    case SRT_CMD_HSREQ:
    case SRT_CMD_HSRSP:
        srtlen = prepareSrtHsMsg(cmd, srtdata, SRTDATA_SIZE);
        break;

    case SRT_CMD_KMREQ: //Sender
    case SRT_CMD_KMRSP: //Receiver
        srtlen = srtlen_in;
        /* Msg already in network order
         * But CChannel:sendto will swap again (assuming 32-bit fields)
         * Pre-swap to cancel it.
         */
        HtoNLA(srtdata, srtdata_in, srtlen);
        m_pCryptoControl->updateKmState(cmd, srtlen); // <-- THIS function can't be moved to CUDT

        break;

    default:
        LOGF(mglog.Error,  "sndSrtMsg: cmd=%d unsupported", cmd);
        break;
    }

    if (srtlen > 0)
    {
        /* srtpkt.pack will set message data in network order */
        srtpkt.pack(UMSG_EXT, &srtcmd, srtdata, srtlen * sizeof(int32_t));
        addressAndSend(srtpkt);
    }
}



// PREREQUISITE:
// pkt must be set the buffer and configured for UMSG_HANDSHAKE.
// Note that this function replaces also serialization for the HSv4.
bool CUDT::createSrtHandshake(ref_t<CPacket> r_pkt, ref_t<CHandShake> r_hs,
        int srths_cmd, int srtkm_cmd,
        const uint32_t* kmdata, size_t kmdata_wordsize /* IN WORDS, NOT BYTES!!! */)
{
    CPacket& pkt = *r_pkt;
    CHandShake& hs = *r_hs;

    // This function might be called before the opposite version was recognized.
    // Check if the version is exactly 4 because this means that the peer has already
    // sent something - asynchronously, and usually in rendezvous - and we already know
    // that the peer is version 4. In this case, agent must behave as HSv4, til the end.
    if (m_ConnRes.m_iVersion == HS_VERSION_UDT4)
    {
        hs.m_iVersion = HS_VERSION_UDT4;
        hs.m_iType = UDT_DGRAM;
        if (hs.m_extension)
        {
            // Should be impossible
            LOGC(mglog.Error, log << "createSrtHandshake: IPE: EXTENSION SET WHEN peer reports version 4 - fixing...");
            hs.m_extension = false;
        }
    }
    else
    {
        hs.m_iType = 0; // Prepare it for flags
    }

    HLOGC(mglog.Debug, log << "createSrtHandshake: buf size=" << pkt.getLength()
            << " hsx=" << MessageTypeStr(UMSG_EXT, srths_cmd)
            << " kmx=" << MessageTypeStr(UMSG_EXT, srtkm_cmd)
            << " kmdata_wordsize=" << kmdata_wordsize << " version=" << hs.m_iVersion);

    // Once you are certain that the version is HSv5, set the enc type flags
    // to advertise pbkeylen. Otherwise make sure that the old interpretation
    // will correctly pick up the type field. PBKEYLEN should be advertized
    // regardless of what URQ stage the handshake is (note that in case of rendezvous
    // CONCLUSION might be the FIRST MESSAGE EVER RECEIVED by a party).
    if (hs.m_iVersion > HS_VERSION_UDT4)
    {
        // Check if there was a failure to receie HSREQ before trying to craft HSRSP.
        // If fillSrtHandshake_HSRSP catches the condition of m_ullRcvPeerStartTime == 0,
        // it will return size 0, which will mess up with further extension procedures;
        // PREVENT THIS HERE.
        if (hs.m_iReqType == URQ_CONCLUSION && srths_cmd == SRT_CMD_HSRSP && m_ullRcvPeerStartTime == 0)
        {
            LOGC(mglog.Error, log << "createSrtHandshake: IPE (non-fatal): Attempting to craft HSRSP without received HSREQ. BLOCKING extensions.");
            hs.m_extension = false;
        }

        // The situation when this function is called without requested extensions
        // is URQ_CONCLUSION in rendezvous mode in some of the transitions.
        // In this case for version 5 just clear the m_iType field, as it has
        // different meaning in HSv5 and contains extension flags.
        //
        // Keep 0 in the SRT_HSTYPE_HSFLAGS field, but still advertise PBKEYLEN
        // in the SRT_HSTYPE_ENCFLAGS field.
        hs.m_iType = SrtHSRequest::wrapFlags(false /*no magic in HSFLAGS*/, m_iSndCryptoKeyLen);
        bool whether SRT_ATR_UNUSED = m_iSndCryptoKeyLen != 0;
        HLOGC(mglog.Debug, log << "createSrtHandshake: " << (whether ? "" : "NOT ") << " Advertising PBKEYLEN - value = " << m_iSndCryptoKeyLen);

        // Note: This is required only when sending a HS message without SRT extensions.
        // When this is to be sent with SRT extensions, then KMREQ will be attached here
        // and the PBKEYLEN will be extracted from it. If this is going to attach KMRSP
        // here, it's already too late (it should've been advertised before getting the first
        // handshake message with KMREQ).
    }
    else
    {
        hs.m_iType = UDT_DGRAM;
    }

    // values > URQ_CONCLUSION include also error types
    // if (hs.m_iVersion == HS_VERSION_UDT4 || hs.m_iReqType > URQ_CONCLUSION) <--- This condition was checked b4 and it's only valid for caller-listener mode
    if (!hs.m_extension)
    {
        // Serialize only the basic handshake, if this is predicted for
        // Hsv4 peer or this is URQ_INDUCTION or URQ_WAVEAHAND.
        size_t hs_size = pkt.getLength();
        hs.store_to(pkt.m_pcData, Ref(hs_size));
        pkt.setLength(hs_size);
        HLOGC(mglog.Debug, log << "createSrtHandshake: (no ext) size=" << hs_size << " data: " << hs.show());
        return true;
    }

    // Sanity check, applies to HSv5 only cases.
    if (srths_cmd == SRT_CMD_HSREQ && m_SrtHsSide == HSD_RESPONDER)
    {
        LOGC(mglog.Fatal, log << "IPE: SRT_CMD_HSREQ was requested to be sent in HSv5 by an INITIATOR side!");
        return false; // should cause rejection
    }

    string logext = "HSX";

    bool have_kmreq = false;
    bool have_sid = false;
    bool have_smoother = false;
    bool have_group = false;

    // Install the SRT extensions
    hs.m_iType |= CHandShake::HS_EXT_HSREQ;

    if ( srths_cmd == SRT_CMD_HSREQ )
    {
        if ( m_sStreamName != "" )
        {
            have_sid = true;
            hs.m_iType |= CHandShake::HS_EXT_CONFIG;
            logext += ",SID";
        }

    }

    string sm = m_Smoother.selected_name();
    if (sm != "" && sm != "live")
    {
        have_smoother = true;
        hs.m_iType |= CHandShake::HS_EXT_CONFIG;
        logext += ",SMOOTHER";
    }

    // Prevent adding KMRSP only in case when BOTH:
    // - Agent has set no password
    // - no KMREQ has arrived from Peer
    // KMRSP must be always sent when:
    // - Agent set a password, Peer did not send KMREQ: Agent sets snd=NOSECRET.
    // - Agent set no password, but Peer sent KMREQ: Ageng sets rcv=NOSECRET.
    if (m_CryptoSecret.len > 0 || kmdata_wordsize > 0)
    {
        have_kmreq = true;
        hs.m_iType |= CHandShake::HS_EXT_KMREQ;
        logext += ",KMX";
<<<<<<< HEAD
    }

    if (m_parent->m_IncludedGroup)
    {
        // Whatever group this socket belongs to, the information about
        // the group is always sent the same way with the handshake.
        have_group = true;
        hs.m_iType |= CHandShake::HS_EXT_CONFIG;
        logext += ",GROUP";
=======
>>>>>>> ce246431
    }

    HLOGC(mglog.Debug, log << "createSrtHandshake: (ext: " << logext << ") data: " << hs.show());

    // NOTE: The HSREQ is practically always required, although may happen
    // in future that CONCLUSION can be sent multiple times for a separate
    // stream encryption support, and this way it won't enclose HSREQ.
    // Also, KMREQ may occur multiple times.

    // So, initially store the UDT legacy handshake.
    size_t hs_size = pkt.getLength(), total_ra_size = (hs_size/sizeof(uint32_t)); // Maximum size of data
    hs.store_to(pkt.m_pcData, Ref(hs_size)); // hs_size is updated

    size_t ra_size = hs_size/sizeof(int32_t);

    // Now attach the SRT handshake for HSREQ
    size_t offset = ra_size;
    uint32_t* p = reinterpret_cast<uint32_t*>(pkt.m_pcData);
    // NOTE: since this point, ra_size has a size in int32_t elements, NOT BYTES.

    // The first 4-byte item is the CMD/LENGTH spec.
    uint32_t* pcmdspec = p+offset; // Remember the location to be filled later, when we know the length
    ++offset;

    // Now use the original function to store the actual SRT_HS data
    // ra_size after that
    // NOTE: so far, ra_size is m_iMaxSRTPayloadSize expressed in number of elements.
    // WILL BE CHANGED HERE.
    ra_size = fillSrtHandshake(p+offset, total_ra_size - offset, srths_cmd, HS_VERSION_SRT1);
    *pcmdspec = HS_CMDSPEC_CMD::wrap(srths_cmd) | HS_CMDSPEC_SIZE::wrap(ra_size);

    HLOGC(mglog.Debug, log << "createSrtHandshake: after HSREQ: offset=" << offset << " HSREQ size=" << ra_size << " space left: " << (total_ra_size - offset));

    if (have_sid)
    {
        // Use only in REQ phase and only if stream name is set
        offset += ra_size;
        pcmdspec = p+offset;
        ++offset;

        // Now prepare the string with 4-byte alignment. The string size is limited
        // to half the payload size. Just a sanity check to not pack too much into
        // the conclusion packet.
        size_t size_limit = m_iMaxSRTPayloadSize/2;

        if ( m_sStreamName.size() >= size_limit )
        {
            LOGC(mglog.Error, log << "createSrtHandshake: stream id too long, limited to " << (size_limit-1) << " bytes");
            return false;
        }

        size_t wordsize = (m_sStreamName.size()+3)/4;
        size_t aligned_bytesize = wordsize*4;

        memset(p+offset, 0, aligned_bytesize);
        memcpy(p+offset, m_sStreamName.data(), m_sStreamName.size());

        ra_size = wordsize;
        *pcmdspec = HS_CMDSPEC_CMD::wrap(SRT_CMD_SID) | HS_CMDSPEC_SIZE::wrap(ra_size);

        HLOGC(mglog.Debug, log << "createSrtHandshake: after SID [" << m_sStreamName << "] length=" << m_sStreamName.size() << " alignedln=" << aligned_bytesize
            << ": offset=" << offset << " SID size=" << ra_size << " space left: " << (total_ra_size - offset));
    }

    if (have_smoother)
    {
        // Pass the smoother to the other side as informational.
        // The other side should reject connection if it uses a different smoother.
        // The other side should also respond with the smoother it uses, if its non-default (for backward compatibility).

        // XXX Consider change the smoother settings in the listener socket to "adaptive"
        // smoother and also "adaptive" value of CUDT::m_bMessageAPI so that the caller
        // may ask for whatever kind of transmission it wants, or select transmission
        // type differently for different connections, however with the same listener.

        offset += ra_size;
        pcmdspec = p+offset;
        ++offset;

        size_t wordsize = (sm.size()+3)/4;
        size_t aligned_bytesize = wordsize*4;

        memset(p+offset, 0, aligned_bytesize);
        memcpy(p+offset, sm.data(), sm.size());

        ra_size = wordsize;
        *pcmdspec = HS_CMDSPEC_CMD::wrap(SRT_CMD_SMOOTHER) | HS_CMDSPEC_SIZE::wrap(ra_size);

        HLOGC(mglog.Debug, log << "createSrtHandshake: after SMOOTHER [" << sm << "] length=" << sm.size() << " alignedln=" << aligned_bytesize
            << ": offset=" << offset << " SMOOTHER size=" << ra_size << " space left: " << (total_ra_size - offset));
    }

    // Note that this will fire in both cases:
    // - When the group has been set by the user on a socket (or socket was created as a part of the group),
    //   and the handshake request is to be sent with informing the peer that this conenction belongs to a group
    // - When the agent received a HS request with a group, has created its mirror group on its side, and
    //   now sends the HS response to the peer, with ITS OWN group id (the mirror one).
    //
    // XXX Probably a condition should be checked here around the group type.
    // The time synchronization should be done only on any kind of parallel sending group.
    // This is, for example, for redundancy group or bonding group, but not distribution group.
    if (have_group)
    {
        offset += ra_size;
        pcmdspec = p+offset;
        ++offset;

        SRTSOCKET id = m_parent->m_IncludedGroup->id();
        SRT_GROUP_TYPE tp = m_parent->m_IncludedGroup->type();
        SRTSOCKET master_peerid;
        int32_t master_tdiff SRT_ATR_UNUSED;
        uint64_t master_st;

        // "Master" is the first found running connection. Will be false, if
        // there's no other connection yet. When any connection is found, specify this
        // as a determined master connection, and extract its id.
        if ( !m_parent->m_IncludedGroup->getMasterData(m_SocketID, Ref(master_peerid), Ref(master_st)) )
        {
            master_peerid = -1;
            master_tdiff = 0;
            HLOGC(mglog.Debug, log << CONID() << "NO GROUP MASTER LINK found for group: %" << m_parent->m_IncludedGroup->id());
        }
        else
        {
            // The returned master_st is the master's start time. Calculate the
            // differene time.
            master_tdiff = m_StartTime - master_st;
            HLOGC(mglog.Debug, log << CONID() << "FOUND GROUP MASTER LINK: peer=%" << master_peerid << " - start time diff: " << master_tdiff);
        }
        // (this function will not fill the variables with anything, if no master is found)

        int32_t storedata [GRPD__SIZE] = { id, tp, /*master_peerid, master_tdiff*/ };
        memcpy(p+offset, storedata, sizeof storedata);

        ra_size = Size(storedata);
        *pcmdspec = HS_CMDSPEC_CMD::wrap(SRT_CMD_GROUP) | HS_CMDSPEC_SIZE::wrap(ra_size);

        HLOGC(mglog.Debug, log << "createSrtHandshake: after GROUP [" << sm << "] length=" << sm.size()
            << ": offset=" << offset << " GROUP size=" << ra_size << " space left: " << (total_ra_size - offset));
    }

    // When encryption turned on
    if (have_kmreq)
    {
        HLOGC(mglog.Debug, log << "createSrtHandshake: "
                << (m_CryptoSecret.len > 0 ? "Agent uses ENCRYPTION" : "Peer requires ENCRYPTION"));
        if ( srtkm_cmd == SRT_CMD_KMREQ )
        {
            bool have_any_keys = false;
            for (size_t ki = 0; ki < 2; ++ki)
            {
                // Skip those that have expired
                if ( !m_pCryptoControl->getKmMsg_needSend(ki, false) )
                    continue;

                m_pCryptoControl->getKmMsg_markSent(ki, false);

                offset += ra_size;

                size_t msglen = m_pCryptoControl->getKmMsg_size(ki);
                // Make ra_size back in element unit
                // Add one extra word if the size isn't aligned to 32-bit.
                ra_size = (msglen / sizeof(uint32_t)) + (msglen % sizeof(uint32_t) ? 1 : 0);

                // Store the CMD + SIZE in the next field
                *(p + offset) = HS_CMDSPEC_CMD::wrap(srtkm_cmd) | HS_CMDSPEC_SIZE::wrap(ra_size);
                ++offset;

                // Copy the key - do the endian inversion because another endian inversion
                // will be done for every control message before sending, and this KM message
                // is ALREADY in network order.
                const uint32_t* keydata = reinterpret_cast<const uint32_t*>(m_pCryptoControl->getKmMsg_data(ki));

                HLOGC(mglog.Debug, log << "createSrtHandshake: KMREQ: adding key #" << ki
                    << " length=" << ra_size << " words (KmMsg_size=" << msglen << ")");
                    // XXX INSECURE ": [" << FormatBinaryString((uint8_t*)keydata, msglen) << "]";

                // Yes, I know HtoNLA and NtoHLA do exactly the same operation, but I want
                // to be clear about the true intention.
                NtoHLA(p + offset, keydata, ra_size);
                have_any_keys = true;
            }

            if ( !have_any_keys )
            {
                LOGC(mglog.Error, log << "createSrtHandshake: IPE: all keys have expired, no KM to send.");
                return false;
            }
        }
        else if ( srtkm_cmd == SRT_CMD_KMRSP )
        {
            uint32_t failure_kmrsp[] = { SRT_KM_S_UNSECURED };
            const uint32_t* keydata = 0;

            // Shift the starting point with the value of previously added block,
            // to start with the new one.
            offset += ra_size;

            if (kmdata_wordsize == 0)
            {
                LOGC(mglog.Error, log << "createSrtHandshake: Agent has PW, but Peer sent no KMREQ. Sending error KMRSP response");
                ra_size = 1;
                keydata = failure_kmrsp;

                // Update the KM state as well
                m_pCryptoControl->m_SndKmState = SRT_KM_S_NOSECRET; // Agent has PW, but Peer won't decrypt
                m_pCryptoControl->m_RcvKmState = SRT_KM_S_UNSECURED; // Peer won't encrypt as well.
            }
            else
            {
                if (!kmdata)
                {
                    LOGC(mglog.Fatal, log << "createSrtHandshake: IPE: srtkm_cmd=SRT_CMD_KMRSP and no kmdata!");
                    return false;
                }
                ra_size = kmdata_wordsize;
                keydata = reinterpret_cast<const uint32_t*>(kmdata);
            }

            *(p + offset) = HS_CMDSPEC_CMD::wrap(srtkm_cmd) | HS_CMDSPEC_SIZE::wrap(ra_size);
            ++offset; // Once cell, containting CMD spec and size
            HLOGC(mglog.Debug, log << "createSrtHandshake: KMRSP: applying returned key length="
                    << ra_size); // XXX INSECURE << " words: [" << FormatBinaryString((uint8_t*)kmdata, kmdata_wordsize*sizeof(uint32_t)) << "]";

            NtoHLA(p + offset, keydata, ra_size);
        }
        else
        {
            LOGC(mglog.Fatal, log << "createSrtHandshake: IPE: wrong value of srtkm_cmd: " << srtkm_cmd);
            return false;
        }
    }

    // ra_size + offset has a value in element unit.
    // Switch it again to byte unit.
    pkt.setLength((ra_size + offset) * sizeof(int32_t));

    HLOGC(mglog.Debug, log << "createSrtHandshake: filled HSv5 handshake flags: "
        << CHandShake::ExtensionFlagStr(hs.m_iType) << " length: " << pkt.getLength() << " bytes");

    return true;
}

static int FindExtensionBlock(uint32_t* begin, size_t total_length,
        ref_t<size_t> r_out_len, ref_t<uint32_t*> r_next_block)
{
    // Check if there's anything to process
    if (total_length == 0)
    {
        *r_next_block = NULL;
        *r_out_len = 0;
        return SRT_CMD_NONE;
    }

    size_t& out_len = *r_out_len;
    uint32_t*& next_block = *r_next_block;
    // This function extracts the block command from the block and its length.
    // The command value is returned as a function result.
    // The size of that command block is stored into out_len.
    // The beginning of the prospective next block is stored in next_block.

    // The caller must be aware that:
    // - exactly one element holds the block header (cmd+size), so the actual data are after this one.
    // - the returned size is the number of uint32_t elements since that first data element
    // - the remaining size should be manually calculated as total_length - 1 - out_len, or
    // simply, as next_block - begin.

    // Note that if the total_length is too short to extract the whole block, it will return
    // SRT_CMD_NONE. Note that total_length includes this first CMDSPEC word.
    //
    // When SRT_CMD_NONE is returned, it means that nothing has been extracted and nothing else
    // can be further extracted from this block.

    int cmd = HS_CMDSPEC_CMD::unwrap(*begin);
    size_t size = HS_CMDSPEC_SIZE::unwrap(*begin);

    if ( size + 1 > total_length )
        return SRT_CMD_NONE;

    out_len = size;

    if ( total_length == size + 1 )
        next_block = NULL;
    else
        next_block = begin + 1 + size;

    return cmd;
}

static inline bool NextExtensionBlock(ref_t<uint32_t*> begin, uint32_t* next, ref_t<size_t> length)
{
    if (!next)
        return false;

    *length = *length - (next - *begin);
    *begin = next;
    return true;
}

bool CUDT::processSrtMsg(const CPacket *ctrlpkt)
{
    uint32_t *srtdata = (uint32_t *)ctrlpkt->m_pcData;
    size_t len = ctrlpkt->getLength();
    int etype = ctrlpkt->getExtendedType();
    uint32_t ts = ctrlpkt->m_iTimeStamp;

    int res = SRT_CMD_NONE;

    HLOGC(mglog.Debug, log << "Dispatching message type=" << etype << " data length=" << (len/sizeof(int32_t)));
    switch (etype)
    {
    case SRT_CMD_HSREQ:
        {
            res = processSrtMsg_HSREQ(srtdata, len, ts, CUDT::HS_VERSION_UDT4);
            break;
        }
    case SRT_CMD_HSRSP:
        {
            res = processSrtMsg_HSRSP(srtdata, len, ts, CUDT::HS_VERSION_UDT4);
            break;
        }
    case SRT_CMD_KMREQ:
        // Special case when the data need to be processed here
        // and the appropriate message must be constructed for sending.
        // No further processing required
        {
            uint32_t srtdata_out[SRTDATA_MAXSIZE];
            size_t len_out = 0;
            res = m_pCryptoControl->processSrtMsg_KMREQ(srtdata, len, srtdata_out, Ref(len_out), CUDT::HS_VERSION_UDT4);
            if ( res == SRT_CMD_KMRSP )
            {
                if (len_out == 1)
                {
                    HLOGC(mglog.Debug, log << "MKREQ -> KMRSP FAILURE state: " << KmStateStr(SRT_KM_STATE(srtdata_out[0])));
                }
                else
                {
                    HLOGC(mglog.Debug, log << "KMREQ -> requested to send KMRSP length=" << len_out);
                }
                sendSrtMsg(SRT_CMD_KMRSP, srtdata_out, len_out);
            }
            else
            {
                LOGC(mglog.Error, log << "KMREQ failed to process the request - ignoring");
            }

            return true; // already done what's necessary
        }

    case SRT_CMD_KMRSP:
        {
            // KMRSP doesn't expect any following action
            m_pCryptoControl->processSrtMsg_KMRSP(srtdata, len, CUDT::HS_VERSION_UDT4);
            return true; // nothing to do
        }

    default:
        return false;
    }

    if ( res == SRT_CMD_NONE )
        return true;

    // Send the message that the message handler requested.
    sendSrtMsg(res);

    return true;
}

int CUDT::processSrtMsg_HSREQ(const uint32_t* srtdata, size_t len, uint32_t ts, int hsv)
{
    // Set this start time in the beginning, regardless as to whether TSBPD is being
    // used or not. This must be done in the Initiator as well as Responder.

    /*
     * Compute peer StartTime in our time reference
     * This takes time zone, time drift into account.
     * Also includes current packet transit time (rtt/2)
     */
#if 0                   //Debug PeerStartTime if not 1st HS packet
    {
        uint64_t oldPeerStartTime = m_ullRcvPeerStartTime;
        m_ullRcvPeerStartTime = CTimer::getTime() - (uint64_t)((uint32_t)ts);
        if (oldPeerStartTime) {
            LOGC(mglog.Note, log << "rcvSrtMsg: 2nd PeerStartTime diff=" <<  
                    (m_ullRcvPeerStartTime - oldPeerStartTime) << " usec");

        }
    }
#else
    m_ullRcvPeerStartTime = CTimer::getTime() - (uint64_t)((uint32_t)ts);
    // (in case of redundancy group, this value will be OVERWRITTEN
    // later in CUDT::interpretGroup).
#endif

    // Prepare the initial runtime values of latency basing on the option values.
    // They are going to get the value fixed HERE.
    m_iTsbPdDelay_ms = m_iOPT_TsbPdDelay;
    m_iPeerTsbPdDelay_ms = m_iOPT_PeerTsbPdDelay;

    if (len < SRT_CMD_HSREQ_MINSZ)
    {
        /* Packet smaller than minimum compatible packet size */
        LOGF(mglog.Error,  "HSREQ/rcv: cmd=%d(HSREQ) len=%" PRIzu " invalid", SRT_CMD_HSREQ, len);
        return SRT_CMD_NONE;
    }

    LOGF(mglog.Note,  "HSREQ/rcv: cmd=%d(HSREQ) len=%" PRIzu " vers=0x%x opts=0x%x delay=%d", 
            SRT_CMD_HSREQ, len, srtdata[SRT_HS_VERSION], srtdata[SRT_HS_FLAGS],
            SRT_HS_LATENCY_RCV::unwrap(srtdata[SRT_HS_LATENCY]));

    m_lPeerSrtVersion = srtdata[SRT_HS_VERSION];
    uint32_t peer_srt_options = srtdata[SRT_HS_FLAGS];

    if ( hsv == CUDT::HS_VERSION_UDT4 )
    {
        if ( m_lPeerSrtVersion >= SRT_VERSION_FEAT_HSv5 )
        {
            LOGC(mglog.Error, log << "HSREQ/rcv: With HSv4 version >= "
                << SrtVersionString(SRT_VERSION_FEAT_HSv5) << " is not acceptable.");
            return SRT_CMD_REJECT;
        }
    }
    else
    {
        if ( m_lPeerSrtVersion < SRT_VERSION_FEAT_HSv5 )
        {
            LOGC(mglog.Error, log << "HSREQ/rcv: With HSv5 version must be >= "
                << SrtVersionString(SRT_VERSION_FEAT_HSv5) << " .");
            return SRT_CMD_REJECT;
        }
    }

    // Check also if the version satisfies the minimum required version
    if ( m_lPeerSrtVersion < m_lMinimumPeerSrtVersion )
    {
        LOGC(mglog.Error, log << "HSREQ/rcv: Peer version: " << SrtVersionString(m_lPeerSrtVersion)
            << " is too old for requested: " << SrtVersionString(m_lMinimumPeerSrtVersion) << " - REJECTING");
        return SRT_CMD_REJECT;
    }

    HLOGC(mglog.Debug, log << "HSREQ/rcv: PEER Version: "
        << SrtVersionString(m_lPeerSrtVersion)
        << " Flags: " << peer_srt_options
        << "(" << SrtFlagString(peer_srt_options) << ")");

    m_bPeerRexmitFlag = IsSet(peer_srt_options, SRT_OPT_REXMITFLG);
    HLOGF(mglog.Debug, "HSREQ/rcv: peer %s REXMIT flag", m_bPeerRexmitFlag ? "UNDERSTANDS" : "DOES NOT UNDERSTAND" );

    // Check if both use the same API type. Reject if not.
    bool peer_message_api = !IsSet(peer_srt_options, SRT_OPT_STREAM);
    if ( peer_message_api != m_bMessageAPI )
    {
        LOGC(mglog.Error, log << "HSREQ/rcv: Agent uses "
            << (m_bMessageAPI ? "MESSAGE" : "STREAM") << " API, but the Peer declares "
            << (peer_message_api ? "MESSAGE" : "STREAM") << " API. Not compatible transmission type, rejecting.");
        return SRT_CMD_REJECT;
    }

    if ( len < SRT_HS_LATENCY+1 )
    {
        // 3 is the size when containing VERSION, FLAGS and LATENCY. Less size
        // makes it contain only the first two. Let's make it acceptable, as long
        // as the latency flags aren't set.
        if ( IsSet(peer_srt_options, SRT_OPT_TSBPDSND) || IsSet(peer_srt_options, SRT_OPT_TSBPDRCV) )
        {
            LOGC(mglog.Error, log << "HSREQ/rcv: Peer sent only VERSION + FLAGS HSREQ, but TSBPD flags are set. Rejecting.");
            return SRT_CMD_REJECT;
        }

        LOGC(mglog.Warn, log << "HSREQ/rcv: Peer sent only VERSION + FLAGS HSREQ, not getting any TSBPD settings.");
        // Don't process any further settings in this case. Turn off TSBPD, just for a case.
        m_bTsbPd = false;
        m_bPeerTsbPd = false;
        return SRT_CMD_HSRSP;
    }

    uint32_t latencystr = srtdata[SRT_HS_LATENCY];

    if ( IsSet(peer_srt_options, SRT_OPT_TSBPDSND) )
    {
        //TimeStamp-based Packet Delivery feature enabled
        if (!isOPT_TsbPd())
        {
            LOGC(mglog.Warn, log << "HSREQ/rcv: Agent did not set rcv-TSBPD - ignoring proposed latency from peer");

            // Note: also don't set the peer TSBPD flag HERE because
            // - in HSv4 it will be a sender, so it doesn't matter anyway
            // - in HSv5 if it's going to receive, the TSBPDRCV flag will define it.
        }
        else
        {
            int peer_decl_latency;
            if ( hsv < CUDT::HS_VERSION_SRT1 )
            {
                // In HSv4 there is only one value and this is the latency
                // that the sender peer proposes for the agent.
                peer_decl_latency = SRT_HS_LATENCY_LEG::unwrap(latencystr);
            }
            else
            {
                // In HSv5 there are latency declared for sending and receiving separately.

                // SRT_HS_LATENCY_SND is the value that the peer proposes to be the
                // value used by agent when receiving data. We take this as a local latency value.
                peer_decl_latency = SRT_HS_LATENCY_SND::unwrap(srtdata[SRT_HS_LATENCY]);
            }


            // Use the maximum latency out of latency from our settings and the latency
            // "proposed" by the peer.
            int maxdelay = std::max(m_iTsbPdDelay_ms, peer_decl_latency);
            HLOGC(mglog.Debug, log << "HSREQ/rcv: LOCAL/RCV LATENCY: Agent:" << m_iTsbPdDelay_ms
                << " Peer:" << peer_decl_latency << "  Selecting:" << maxdelay);
            m_iTsbPdDelay_ms = maxdelay;
            m_bTsbPd = true;
        }
    }
    else
    {
        std::string how_about_agent = isOPT_TsbPd() ? "BUT AGENT DOES" : "and nor does Agent";
        HLOGC(mglog.Debug, log << "HSREQ/rcv: Peer DOES NOT USE latency for sending - " << how_about_agent);
    }

    // This happens when the HSv5 RESPONDER receives the HSREQ message; it declares
    // that the peer INITIATOR will receive the data and informs about its predefined
    // latency. We need to maximize this with our setting of the peer's latency and
    // record as peer's latency, which will be then sent back with HSRSP.
    if ( hsv > CUDT::HS_VERSION_UDT4 && IsSet(peer_srt_options, SRT_OPT_TSBPDRCV) )
    {
        // So, PEER uses TSBPD, set the flag.
        // NOTE: it doesn't matter, if AGENT uses TSBPD.
        m_bPeerTsbPd = true;

        // SRT_HS_LATENCY_RCV is the value that the peer declares as to be
        // used by it when receiving data. We take this as a peer's value,
        // and select the maximum of this one and our proposed latency for the peer.
        int peer_decl_latency = SRT_HS_LATENCY_RCV::unwrap(latencystr);
        int maxdelay = std::max(m_iPeerTsbPdDelay_ms, peer_decl_latency);
        HLOGC(mglog.Debug, log << "HSREQ/rcv: PEER/RCV LATENCY: Agent:" << m_iPeerTsbPdDelay_ms
            << " Peer:" << peer_decl_latency << " Selecting:" << maxdelay);
        m_iPeerTsbPdDelay_ms = maxdelay;
    }
    else
    {
        std::string how_about_agent = isOPT_TsbPd() ? "BUT AGENT DOES" : "and nor does Agent";
        HLOGC(mglog.Debug, log << "HSREQ/rcv: Peer DOES NOT USE latency for receiving - " << how_about_agent);
    }

    if ( hsv > CUDT::HS_VERSION_UDT4 )
    {
        // This is HSv5, do the same things as required for the sending party in HSv4,
        // as in HSv5 this can also be a sender.
        if (IsSet(peer_srt_options, SRT_OPT_TLPKTDROP))
        {
            //Too late packets dropping feature supported
            m_bPeerTLPktDrop = true;
        }
        if (IsSet(peer_srt_options, SRT_OPT_NAKREPORT))
        {
            //Peer will send Periodic NAK Reports
            m_bPeerNakReport = true;
        }
    }


    return SRT_CMD_HSRSP;
}

int CUDT::processSrtMsg_HSRSP(const uint32_t* srtdata, size_t len, uint32_t ts, int hsv)
{
    // XXX Check for mis-version
    // With HSv4 we accept only version less than 1.3.0
    if ( hsv == CUDT::HS_VERSION_UDT4 && srtdata[SRT_HS_VERSION] >= SRT_VERSION_FEAT_HSv5 )
    {
        LOGC(mglog.Error, log << "HSRSP/rcv: With HSv4 version >= 1.2.0 is not acceptable.");
        return SRT_CMD_NONE;
    }

    if (len < SRT_CMD_HSRSP_MINSZ)
    {
        /* Packet smaller than minimum compatible packet size */
        LOGF(mglog.Error,  "HSRSP/rcv: cmd=%d(HSRSP) len=%" PRIzu " invalid", SRT_CMD_HSRSP, len);
        return SRT_CMD_NONE;
    }

    // Set this start time in the beginning, regardless as to whether TSBPD is being
    // used or not. This must be done in the Initiator as well as Responder. In case when
    // agent is sender only (HSv4) this value simply won't be used.

    /*
     * Compute peer StartTime in our time reference
     * This takes time zone, time drift into account.
     * Also includes current packet transit time (rtt/2)
     */
#if 0                   //Debug PeerStartTime if not 1st HS packet
    {
        uint64_t oldPeerStartTime = m_ullRcvPeerStartTime;
        m_ullRcvPeerStartTime = CTimer::getTime() - (uint64_t)((uint32_t)ts);
        if (oldPeerStartTime) {
            LOGC(mglog.Note, log << "rcvSrtMsg: 2nd PeerStartTime diff=" <<  
                    (m_ullRcvPeerStartTime - oldPeerStartTime) << " usec");

        }
    }
#else
    if (m_ullRcvPeerStartTime == 0)
    {
        // Do not set this time when it's already set, which may be the case
        // if the agent has this value already "borrowed" from a master socket
        // that was in the group at the time when it was added.
        m_ullRcvPeerStartTime = CTimer::getTime() - uint64_t(ts);
        HLOGC(mglog.Debug, log << "HSRSP/rcv: PEER START TIME not yet defined, setting: " << logging::FormatTime(m_ullRcvPeerStartTime));
    }
    else
    {
        HLOGC(mglog.Debug, log << "HSRSP/rcv: PEER START TIME already set (derived): " << logging::FormatTime(m_ullRcvPeerStartTime));
    }
#endif

    m_lPeerSrtVersion = srtdata[SRT_HS_VERSION];
    uint32_t peer_srt_options = srtdata[SRT_HS_FLAGS];

    HLOGF(mglog.Debug, "HSRSP/rcv: Version: %s Flags: SND:%08X (%s)",
            SrtVersionString(m_lPeerSrtVersion).c_str(),
            peer_srt_options,
            SrtFlagString(peer_srt_options).c_str());


    if ( hsv == CUDT::HS_VERSION_UDT4 )
    {
        // The old HSv4 way: extract just one value and put it under peer.
        if (IsSet(peer_srt_options, SRT_OPT_TSBPDRCV))
        {
            //TsbPd feature enabled
            m_bPeerTsbPd = true;
            m_iPeerTsbPdDelay_ms = SRT_HS_LATENCY_LEG::unwrap(srtdata[SRT_HS_LATENCY]);
            HLOGC(mglog.Debug, log << "HSRSP/rcv: LATENCY: Peer/snd:" << m_iPeerTsbPdDelay_ms
                << " (Agent: declared:" << m_iTsbPdDelay_ms << " rcv:" << m_iTsbPdDelay_ms << ")");
        }
        // TSBPDSND isn't set in HSv4 by the RESPONDER, because HSv4 RESPONDER is always RECEIVER.
    }
    else
    {
        // HSv5 way: extract the receiver latency and sender latency, if used.

        // PEER WILL RECEIVE TSBPD == AGENT SHALL SEND TSBPD.
        if (IsSet(peer_srt_options, SRT_OPT_TSBPDRCV))
        {
            //TsbPd feature enabled
            m_bPeerTsbPd = true;
            m_iPeerTsbPdDelay_ms = SRT_HS_LATENCY_RCV::unwrap(srtdata[SRT_HS_LATENCY]);
            HLOGC(mglog.Debug, log << "HSRSP/rcv: LATENCY: Peer/snd:" << m_iPeerTsbPdDelay_ms << "ms");
        }
        else
        {
            HLOGC(mglog.Debug, log << "HSRSP/rcv: Peer (responder) DOES NOT USE latency");
        }

        // PEER WILL SEND TSBPD == AGENT SHALL RECEIVE TSBPD.
        if (IsSet(peer_srt_options, SRT_OPT_TSBPDSND))
        {
            if (!isOPT_TsbPd())
            {
                LOGC(mglog.Warn, log << "HSRSP/rcv: BUG? Peer (responder) declares sending latency, but Agent turned off TSBPD.");
            }
            else
            {
                m_bTsbPd = true; // NOTE: in case of Group TSBPD receiving, this field will be SWITCHED TO m_bGroupTsbPd.
                // Take this value as a good deal. In case when the Peer did not "correct" the latency
                // because it has TSBPD turned off, just stay with the present value defined in options.
                m_iTsbPdDelay_ms = SRT_HS_LATENCY_SND::unwrap(srtdata[SRT_HS_LATENCY]);
                HLOGC(mglog.Debug, log << "HSRSP/rcv: LATENCY Agent/rcv: " << m_iTsbPdDelay_ms << "ms");
            }
        }
    }

    if ((m_lSrtVersion >= SrtVersion(1, 0, 5)) && IsSet(peer_srt_options, SRT_OPT_TLPKTDROP))
    {
        //Too late packets dropping feature supported
        m_bPeerTLPktDrop = true;
    }

    if ((m_lSrtVersion >= SrtVersion(1, 1, 0)) && IsSet(peer_srt_options, SRT_OPT_NAKREPORT))
    {
        //Peer will send Periodic NAK Reports
        m_bPeerNakReport = true;
    }

    if ( m_lSrtVersion >= SrtVersion(1, 2, 0) )
    {
        if ( IsSet(peer_srt_options, SRT_OPT_REXMITFLG) )
        {
            //Peer will use REXMIT flag in packet retransmission.
            //(which steals one bit from the message number)
            m_bPeerRexmitFlag = true;
            HLOGP(mglog.Debug, "HSRSP/rcv: 1.2.0+ Agent understands REXMIT flag and so does peer.");
        }
        else
        {
            HLOGP(mglog.Debug, "HSRSP/rcv: Agent understands REXMIT flag, but PEER DOES NOT");
        }
    }
    else
    {
        HLOGF(mglog.Debug, "HSRSP/rcv: <1.2.0 Agent DOESN'T understand REXMIT flag");
    }

    handshakeDone();

    return SRT_CMD_NONE;
}

// This function is called only when the URQ_CONCLUSION handshake has been received from the peer.
bool CUDT::interpretSrtHandshake(const CHandShake& hs, const CPacket& hspkt, uint32_t* out_data, size_t* out_len)
{
    // Initialize out_len to 0 to handle the unencrypted case
    if ( out_len )
        *out_len = 0;

    // The version=0 statement as rejection is used only since HSv5.
    // The HSv4 sends the AGREEMENT handshake message with version=0, do not misinterpret it.
    if ( m_ConnRes.m_iVersion > HS_VERSION_UDT4 && hs.m_iVersion == 0 )
    {
        LOGC(mglog.Error, log << "HS VERSION = 0, meaning the handshake has been rejected.");
        return false;
    }

    if ( hs.m_iVersion < HS_VERSION_SRT1 )
        return true; // do nothing

    // Anyway, check if the handshake contains any extra data.
    if ( hspkt.getLength() <= CHandShake::m_iContentSize )
    {
        // This would mean that the handshake was at least HSv5, but somehow no extras were added.
        // Dismiss it then, however this has to be logged.
        LOGC(mglog.Error, log << "HS VERSION=" << hs.m_iVersion << " but no handshake extension found!");
        return false;
    }

    // We still believe it should work, let's check the flags.
    int ext_flags = SrtHSRequest::SRT_HSTYPE_HSFLAGS::unwrap(hs.m_iType);
    if ( ext_flags == 0 )
    {
        LOGC(mglog.Error, log << "HS VERSION=" << hs.m_iVersion << " but no handshake extension flags are set!");
        return false;
    }

    HLOGC(mglog.Debug, log << "HS VERSION=" << hs.m_iVersion << " EXTENSIONS: " << CHandShake::ExtensionFlagStr(ext_flags));

    // Ok, now find the beginning of an int32_t array that follows the UDT handshake.
    uint32_t* p = reinterpret_cast<uint32_t*>(hspkt.m_pcData + CHandShake::m_iContentSize);
    size_t size = hspkt.getLength() - CHandShake::m_iContentSize; // Due to previous cond check we grant it's >0

    int hsreq_type_cmd = SRT_CMD_NONE;

    if ( IsSet(ext_flags, CHandShake::HS_EXT_HSREQ) )
    {
        HLOGC(mglog.Debug, log << "interpretSrtHandshake: extracting HSREQ/RSP type extension");
        uint32_t* begin = p;
        uint32_t* next = 0;
        size_t length = size / sizeof(uint32_t);
        size_t blocklen = 0;

        for(;;) // this is ONE SHOT LOOP
        {
            int cmd = FindExtensionBlock(begin, length, Ref(blocklen), Ref(next));

            size_t bytelen = blocklen*sizeof(uint32_t);

            if ( cmd == SRT_CMD_HSREQ )
            {
                hsreq_type_cmd = cmd;
                // Set is the size as it should, then give it for interpretation for
                // the proper function.
                if ( blocklen < SRT_HS__SIZE )
                {
                    LOGC(mglog.Error, log << "HS-ext HSREQ found but invalid size: " << bytelen
                        << " (expected: " << SRT_HS__SIZE << ")");
                    return false; // don't interpret
                }

                int rescmd = processSrtMsg_HSREQ(begin+1, bytelen, hspkt.m_iTimeStamp, HS_VERSION_SRT1);
                // Interpreted? Then it should be responded with SRT_CMD_HSRSP.
                if ( rescmd != SRT_CMD_HSRSP )
                {
                    LOGC(mglog.Error, log << "interpretSrtHandshake: process HSREQ returned unexpected value " << rescmd);
                    return false;
                }
                handshakeDone();
                updateAfterSrtHandshake(SRT_CMD_HSREQ, HS_VERSION_SRT1);
            }
            else if ( cmd == SRT_CMD_HSRSP )
            {
                hsreq_type_cmd = cmd;
                // Set is the size as it should, then give it for interpretation for
                // the proper function.
                if ( blocklen < SRT_HS__SIZE )
                {
                    LOGC(mglog.Error, log << "HS-ext HSRSP found but invalid size: " << bytelen
                        << " (expected: " << SRT_HS__SIZE << ")");

                    return false; // don't interpret
                }

                int rescmd = processSrtMsg_HSRSP(begin+1, bytelen, hspkt.m_iTimeStamp, HS_VERSION_SRT1);
                // Interpreted? Then it should be responded with SRT_CMD_NONE.
                // (nothing to be responded for HSRSP, unless there was some kinda problem)
                if ( rescmd != SRT_CMD_NONE )
                {
                    LOGC(mglog.Error, log << "interpretSrtHandshake: process HSRSP returned unexpected value " << rescmd);
                    return false;
                }
                handshakeDone();
                updateAfterSrtHandshake(SRT_CMD_HSRSP, HS_VERSION_SRT1);
            }
            else if ( cmd == SRT_CMD_NONE )
            {
                LOGC(mglog.Error, log << "interpretSrtHandshake: no HSREQ/HSRSP block found in the handshake msg!");
                // This means that there can be no more processing done by FindExtensionBlock().
                // And we haven't found what we need - otherwise one of the above cases would pass
                // and lead to exit this loop immediately.
                return false;
            }
            else
            {
                // Any other kind of message extracted. Search on.
                length -= (next - begin);
                begin = next;
                if (begin)
                    continue;
            }

            break;
        }
    }

    HLOGC(mglog.Debug, log << "interpretSrtHandshake: HSREQ done, checking KMREQ");

    // Now check the encrypted

    bool encrypted = false;

    if ( IsSet(ext_flags, CHandShake::HS_EXT_KMREQ) )
    {
        HLOGC(mglog.Debug, log << "interpretSrtHandshake: extracting KMREQ/RSP type extension");

        if (!m_pCryptoControl->hasPassphrase())
        {
            LOGC(mglog.Error, log << "HS KMREQ: Peer declares encryption, but agent does not.");

            // Still allow for connection, and allow Agent to send unencrypted stream to the peer.
            // Also normally allow the key to be processed; worst case it will send the failure response.
        }

        uint32_t* begin = p;
        uint32_t* next = 0;
        size_t length = size / sizeof(uint32_t);
        size_t blocklen = 0;

        for(;;) // This is one shot loop, unless REPEATED by 'continue'.
        {
            int cmd = FindExtensionBlock(begin, length, Ref(blocklen), Ref(next));

            HLOGC(mglog.Debug, log << "interpretSrtHandshake: found extension: (" << cmd << ") " << MessageTypeStr(UMSG_EXT, cmd));

            size_t bytelen = blocklen*sizeof(uint32_t);
            if ( cmd == SRT_CMD_KMREQ )
            {
                if ( !out_data || !out_len )
                {
                    LOGC(mglog.Fatal, log << "IPE: HS/KMREQ extracted without passing target buffer!");
                    return false;
                }

                int res = m_pCryptoControl->processSrtMsg_KMREQ(begin+1, bytelen, out_data, Ref(*out_len), HS_VERSION_SRT1);
                if ( res != SRT_CMD_KMRSP )
                {
                    // Something went wrong.
                    HLOGC(mglog.Debug, log << "interpretSrtHandshake: KMREQ processing failed - returned " << res);
                    return false;
                }
                encrypted = true;
            }
            else if ( cmd == SRT_CMD_KMRSP )
            {
                m_pCryptoControl->processSrtMsg_KMRSP(begin+1, bytelen, HS_VERSION_SRT1);
                // XXX Possible to check status?
                encrypted = true;
            }
            else if ( cmd == SRT_CMD_NONE )
            {
                LOGC(mglog.Error, log << "HS KMREQ expected - none found!");
                return false;
            }
            else
            {
                HLOGC(mglog.Debug, log << "interpretSrtHandshake: ... skipping " << MessageTypeStr(UMSG_EXT, cmd));
                if (NextExtensionBlock(Ref(begin), next, Ref(length)))
                    continue;
            }

            break;
        }
    }

    bool have_smoother = false;
    string agsm = m_Smoother.selected_name();
    if (agsm == "")
    {
        agsm = "live";
        m_Smoother.select("live");
    }

    bool have_group = false;

    if ( IsSet(ext_flags, CHandShake::HS_EXT_CONFIG) )
    {
        HLOGC(mglog.Debug, log << "interpretSrtHandshake: extracting various CONFIG extensions");

        uint32_t* begin = p;
        uint32_t* next = 0;
        size_t length = size / sizeof(uint32_t);
        size_t blocklen = 0;

        for(;;) // This is one shot loop, unless REPEATED by 'continue'.
        {
            int cmd = FindExtensionBlock(begin, length, Ref(blocklen), Ref(next));

            HLOGC(mglog.Debug, log << "interpretSrtHandshake: found extension: (" << cmd << ") " << MessageTypeStr(UMSG_EXT, cmd));

            size_t bytelen = blocklen*sizeof(uint32_t);
            if ( cmd == SRT_CMD_SID )
            {
                // Copied through a cleared array. This is because the length is aligned to 4
                // where the padding is filled by zero bytes. For the case when the string is
                // exactly of a 4-divisible length, we make a big array with maximum allowed size
                // filled with zeros. Copying to this array should then copy either only the valid
                // characters of the string (if the lenght is divisible by 4), or the string with
                // padding zeros. In all these cases in the resulting array we should have all
                // subsequent characters of the string plus at least one '\0' at the end. This will
                // make it a perfect NUL-terminated string, to be used to initialize a string.
                char target[MAX_SID_LENGTH+1];
                memset(target, 0, MAX_SID_LENGTH+1);
                memcpy(target, begin+1, bytelen);
                m_sStreamName = target;
                HLOGC(mglog.Debug, log << "CONNECTOR'S REQUESTED SID [" << m_sStreamName << "] (bytelen=" << bytelen << " blocklen=" << blocklen << ")");
            }
            else if ( cmd == SRT_CMD_SMOOTHER )
            {
                if (have_smoother)
                {
                    LOGC(mglog.Error, log << "SMOOTHER BLOCK REPEATED!");
                    return false;
                }
                // Declare that smoother has been received
                have_smoother = true;

                char target[MAX_SID_LENGTH+1];
                memset(target, 0, MAX_SID_LENGTH+1);
                memcpy(target, begin+1, bytelen);
                string sm = target;

                // As the smoother has been declared by the peer,
                // check if your smoother is compatible.
                // sm cannot be empty, but the agent's sm can be empty meaning live.
                if (sm != agsm)
                {
                    LOGC(mglog.Error, log << "PEER'S SMOOTHER '" << sm << "' does not match AGENT'S SMOOTHER '" << agsm << "'");
                    return false;
                }

                HLOGC(mglog.Debug, log << "CONNECTOR'S SMOOTHER [" << sm << "] (bytelen=" << bytelen << " blocklen=" << blocklen << ")");
            }
            else if ( cmd == SRT_CMD_GROUP )
            {
                // Note that this will fire in both cases:
                // - When receiving HS request from the Initiator, which belongs to a group, and agent must
                //   create the mirror group on his side (or join the existing one, if there's already
                //   a mirror group for that group ID).
                // - When receiving HS response from the Responder, with its mirror group ID, so the agent
                //   must put the group into his peer group data
                int32_t groupdata[GRPD__SIZE];
                if ( bytelen < GRPD__SIZE * GRPD_FIELD_SIZE)
                {
                    LOGC(mglog.Error, log << "PEER'S GROUP wrong size: " << (bytelen/GRPD_FIELD_SIZE));
                    return false;
                }

                memcpy(groupdata, begin+1, bytelen);
                if ( !interpretGroup(groupdata, hsreq_type_cmd) )
                {
                    return false;
                }

                have_group = true;
                HLOGC(mglog.Debug, log << "CONNECTOR'S PEER GROUP [" << groupdata[0] << "] (bytelen=" << bytelen << " blocklen=" << blocklen << ")");
            }
            else if ( cmd == SRT_CMD_NONE )
            {
                break;
            }
            else
            {
                // Found some block that is not interesting here. Skip this and get the next one.
                HLOGC(mglog.Debug, log << "interpretSrtHandshake: ... skipping " << MessageTypeStr(UMSG_EXT, cmd));
            }

            if ( !NextExtensionBlock(Ref(begin), next, Ref(length)) )
                break;
        }
    }

    // Post-checks
    // Check if peer declared encryption
    if (!encrypted && m_CryptoSecret.len > 0)
    {
        LOGC(mglog.Error, log << "HS EXT: Agent declares encryption, but Peer does not (Agent can still receive unencrypted packets from Peer).");

        // This is required so that the sender is still allowed to send data, when encryption is required,
        // just this will be for waste because the receiver won't decrypt them anyway.
        m_pCryptoControl->createFakeSndContext();
        m_pCryptoControl->m_SndKmState = SRT_KM_S_NOSECRET; // Because Peer did not send KMX, though Agent has pw
        m_pCryptoControl->m_RcvKmState = SRT_KM_S_UNSECURED; // Because Peer has no PW, as has sent no KMREQ.
        return true;
    }

    // If agent has set some nondefault smoother, then smoother is expected from the peer.
    if (agsm != "live" && !have_smoother)
    {
        LOGC(mglog.Error, log << "HS EXT: Agent uses '" << agsm << "' smoother, but peer DID NOT DECLARE smoother (assuming 'live').");
        return false;
    }

    if (m_SrtHsSide == HSD_INITIATOR && m_parent->m_IncludedGroup)
    {
        // XXX Later probably needs to check if this group REQUIRES the group
        // response. Currently this implements the redundancy group, and this
        // always requires that the listener respond with the group id, otherwise
        // it probably DID NOT UNDERSTAND THE GROUP, so the connection should be rejected.
        if (!have_group)
        {
            LOGC(mglog.Error, log << "HS EXT: agent is a group member, but the listener did not respond with group ID. Rejecting.");
            return false;
        }
    }

    // Ok, finished, for now.
    return true;
}

bool CUDT::interpretGroup(const int32_t groupdata[], int hsreq_type_cmd SRT_ATR_UNUSED)
{
    SRTSOCKET grpid = groupdata[GRPD_GROUPID];
    SRT_GROUP_TYPE gtp = SRT_GROUP_TYPE(groupdata[GRPD_GROUPTYPE]);
    //SRTSOCKET master_peerid = groupdata[GRPD_MASTERID];
    //int32_t tdiff = groupdata[GRPD_MASTERTDIFF];

    if (!m_bOPT_GroupConnect)
    {
        LOGC(mglog.Error, log << "HS/GROUP: this socket is not predicted for group connect.");
        return false;
    }

    // This is called when the group ID has come in in the handshake.
    if (gtp >= SRT_GTYPE__END)
    {
        LOGC(mglog.Error, log << "HS/GROUP: incorrect group type value " << gtp << " (max is " << SRT_GTYPE__END << ")");
        return false;
    }

    if ( (grpid & SRTGROUP_MASK) == 0)
    {
        LOGC(mglog.Error, log << "HS/GROUP: socket ID passed as a group ID is not a group ID");
        return false;
    }

    // We have the group, now take appropriate action.
    // The redundancy group requires to make a mirror group
    // on this side, and the newly created socket should
    // be made belong to it.

#if ENABLE_HEAVY_LOGGING
    static const char* hs_side_name[] = {"draw", "initiator", "responder"};
    HLOGC(mglog.Debug, log << "interpretGroup: STATE: HsSide=" << hs_side_name[m_SrtHsSide] << " HS MSG: " << MessageTypeStr(UMSG_EXT, hsreq_type_cmd));
#endif

    // XXX Here are two separate possibilities:
    //
    // 1. This is a HS request and this is a newly created socket not yet part of any group.
    // 2. This is a HS response and the group is the mirror group for the group to which the agent belongs; we need to pin the mirror group as peer group
    //
    // These two situations can be only distinguished by the HS side.
    if (m_SrtHsSide == HSD_DRAW)
    {
        LOGC(mglog.Error, log << "IPE: interpretGroup: The HS side should have been already decided; it's still DRAW. Grouping rejected.");
        return false;
    }

    if (m_SrtHsSide == HSD_INITIATOR)
    {
        // This is a connection initiator that has requested the peer to make a
        // mirror group and join it, then respond its mirror group id. The
        // `grpid` variable contains this group ID; map this as your peer
        // group. If your group already has a peer group set, check if this is
        // the same id, otherwise the connection should be rejected.

        // So, first check the group of the current socket and see if a peer is set.
        CUDTGroup* pg = m_parent->m_IncludedGroup;
        if (!pg)
        {
            // This means that the responder has responded with a group membership,
            // but the initiator did not request any group membership presence.
            // Currently impossible situation.
            LOGC(mglog.Error, log << "IPE: HS/RSP: group membership responded, while not requested.");
            return false;
        }

        SRTSOCKET peer = pg->peerid();
        if (peer == -1)
        {
            // This is the first connection within this group, so this group
            // has just been informed about the peer membership. Accept it.
            pg->peerid(grpid);
            HLOGC(mglog.Debug, log << "HS/RSP: group %" << pg->id() << " mapped to peer mirror %" << pg->peerid());
        }
        // Otherwise the peer id must be the same as existing, otherwise
        // this group is considered already bound to another peer group.
        // (Note that the peer group is peer-specific, and peer id numbers
        // may repeat among sockets connected to groups established on
        // different peers).
        else if (pg->peerid() != grpid)
        {
            LOGC(mglog.Error, log << "IPE: HS/RSP: group membership responded for peer %" << grpid << " but the current socket's group %" << pg->id()
                << " has already a peer %" << peer);
        }
        else
        {
            HLOGC(mglog.Debug, log << "HS/RSP: group %" << pg->id() << " ALREADY MAPPED to peer mirror %" << pg->peerid());
        }
    }
    else
    {
        // This is a connection responder that has been requested to make a
        // mirror group and join it. Later on, the HS response will be sent
        // and its group ID will be added to the HS extensions as mirror group
        // ID to the peer.

        SRTSOCKET lgid = makeMePeerOf(grpid, gtp);
        if (!lgid)
            return true; // already done

        if (lgid == -1)
            return false; // error occurred

        if ( !m_parent->m_IncludedGroup )
        {
            // Strange, we just added it...
            LOGC(mglog.Fatal, log << "IPE: socket not in group after adding to it");
            return false;
        }
    }

    /*

    // Synchronize the TSBPD PEER start time with the existing connection,
    // if there exists the connection with given peer.
    if (master_peerid != -1)
    {
        // Here "I am a peer", so this is the socket ID of local socket of a parallel connection.
        // Check if it exists, if not, reject the connection.
        CUDTSocket* master = s_UDTUnited.locateSocket(master_peerid, s_UDTUnited.ERH_RETURN);
        if (!master)
        {
            LOGC(mglog.Error, log << "HS/GROUP: master parallel connection socket not found: %" << master_peerid);
            return false;
        }

        // The value of the time difference is the difference between m_StartTime of this
        // socket's peer and the 'master_peerid' socket's peer. This time should be identical
        // with the time difference in m_ullRcvPeerStartTime between master_peerid and *this.
        //
        // Note that this value should have been set before by interpreting HSREQ/HSRSP,
        // so it's only being fixed here.

        uint64_t new_start_time = master->core().m_ullRcvPeerStartTime + tdiff;
        HLOGC(mglog.Debug, log << "HS/GROUP: master reported as %" << master_peerid
            << " distant to slave: " << tdiff << "ms - setting peer start time: " << logging::FormatTime(new_start_time)
            << " (fixed by " << (m_ullRcvPeerStartTime - new_start_time) << "ms)");

        m_ullRcvPeerStartTime = new_start_time;
        // m_ullRcvPeerStartTime: this state has two indicators, one here, the other in the
        // CRcvBuffer object. This one is the master indicator that is being set during
        // the handshake, the below function synchronizes it to the CRcvBuffer object.
        updateSrtRcvSettings();
    }
    */

    m_parent->m_IncludedGroup->debugGroup();

    // That's all. For specific things concerning group
    // types, this will be later.
    return true;
}

CRcvBuffer* CUDTGroup::acquireReceiveBuffer(int buffer_size, int32_t iseq, bool live)
{
    if (m_pRcvBuffer)
    {
        if (m_pRcvBuffer->capacity() != buffer_size)
        {
            LOGC(mglog.Fatal, log << "IPE: a socket acquiring a group receive buffer "
                "requests different size (" << buffer_size <<
                ") than the group has now (" << m_pRcvBuffer->capacity() << ")");
            return 0;
        }

        m_pRcvBuffer->acquire();
    }
    else
    {
        // 'create' may be also called for a NULL pointer.
        // In this case it will simply create a new object and return it.
        m_pRcvBuffer = m_pRcvBuffer->create(buffer_size, iseq, live);
    }
    return m_pRcvBuffer;
}

#if ENABLE_HEAVY_LOGGING
void CUDTGroup::debugGroup()
{
    CGuard gg(m_GroupLock);

    HLOGC(mglog.Debug, log << "GROUP MEMBER STATUS - %" << id());

    for (gli_t gi = m_Group.begin(); gi != m_Group.end(); ++gi)
    {
        HLOGC(mglog.Debug, log << " ... id=%" << gi->id << " peer=%" << gi->ps->core().m_PeerID);
    }
}
#endif

SRTSOCKET CUDT::makeMePeerOf(SRTSOCKET peergroup, SRT_GROUP_TYPE gtp)
{
    CUDTSocket* s = m_parent;
    CGuard cg(s->m_ControlLock);
    // Check if there exists a group that this one is a peer of.
    CUDTGroup* gp = s_UDTUnited.findPeerGroup(peergroup);
    if (gp)
    {
        if (gp->type() != gtp)
        {
            LOGC(mglog.Error, log << "HS: GROUP TYPE COLLISION: peer group=%" << peergroup << " type " << gtp
                << " agent group=%" << gp->id() << " type" << gp->type());
            return -1;
        }

        HLOGC(mglog.Debug, log << "makeMePeerOf: group for peer=%" << peergroup << " found: %" << gp->id());

        // Time synchronization. If there already is a group, there's
        // at least one socket here. Copy its m_StartTime (time base for sending)
        // and m_ullRcvPeerStartTime (time base for receiving).

        // THIS socket is not yet member of the group. Simply take the first found
        // member.
        synchronizeGroupTime(gp);

    }
    else
    {
        gp = &newGroup(gtp);
        gp->peerid(peergroup);

        HLOGC(mglog.Debug, log << "makeMePeerOf: no group has peer=%" << peergroup << " - creating new mirror group %" << gp->id());
    }

    // Copy of addSocketToGroup. No idea how many parts could be common, not much.

    // Check if the socket already is in the group
    CUDTGroup::gli_t f = gp->find(m_SocketID);
    if (f != CUDTGroup::gli_NULL())
    {
        // XXX This is internal error. Report it, but continue
        // (A newly created socket from acceptAndRespond should not have any group membership yet)
        LOGC(mglog.Error, log << "IPE (non-fatal): the socket is in the group, but has no clue about it!");
        s->m_IncludedGroup = gp;
        s->m_IncludedIter = f;
        return 0;
    }

    s->m_IncludedGroup = gp;
    s->m_IncludedIter = gp->add(gp->prepareData(s));

    return gp->id();
}

void CUDT::synchronizeGroupTime(CUDTGroup* gp)
{
    CGuard gl(*gp->exp_groupLock());
    CUDTGroup::gli_t first = gp->begin();
    if (first != gp->end())
    {
        m_StartTime = first->ps->core().m_StartTime;
        m_ullRcvPeerStartTime = first->ps->core().m_ullRcvPeerStartTime;
    }
}

bool CUDTGroup::getMasterData(SRTSOCKET slave, ref_t<SRTSOCKET> r_mpeer, ref_t<uint64_t> r_st)
{
    // Find at least one connection, which is running. Note that this function is called
    // from within a handshake process, so the socket that undergoes this process is at best
    // currently in GST_PENDING state and it's going to be in GST_IDLE state at the
    // time when the connection process is done, until the first reading/writing happens.
    CGuard cg(m_GroupLock);

    for (gli_t gi = m_Group.begin(); gi != m_Group.end(); ++gi)
    {
        if (gi->sndstate == GST_RUNNING)
        {
            // Found it. Get the socket's peer's ID and this socket's
            // Start Time. Once it's delivered, this can be used to calculate
            // the Master-to-Slave start time difference.
            *r_mpeer = gi->ps->core().m_PeerID;
            *r_st = gi->ps->core().socketStartTime();
            HLOGC(mglog.Debug, log << "getMasterData: found RUNNING master %" << gi->id
                << " - reporting master's peer %" << *r_mpeer << " starting at "
                << logging::FormatTime(*r_st));
            return true;
        }
    }

    // If no running one found, then take the first socket in any other
    // state than broken, except the slave. This is for a case when a user
    // has prepared one link already, but hasn't sent anything through it yet.
    for (gli_t gi = m_Group.begin(); gi != m_Group.end(); ++gi)
    {
        if (gi->sndstate == GST_BROKEN)
            continue;

        if (gi->id == slave)
            continue;

        // Found it. Get the socket's peer's ID and this socket's
        // Start Time. Once it's delivered, this can be used to calculate
        // the Master-to-Slave start time difference.
        *r_mpeer = gi->ps->core().m_PeerID;
        *r_st = gi->ps->core().socketStartTime();
        HLOGC(mglog.Debug, log << "getMasterData: found IDLE/PENDING master %" << gi->id
            << " - reporting master's peer %" << *r_mpeer << " starting at "
            << logging::FormatTime(*r_st));
        return true;
    }

    HLOGC(mglog.Debug, log << "getMasterData: no link found suitable as master for %" << slave);
    return false;
}

void CUDT::startConnect(const sockaddr_any& serv_addr, int32_t forced_isn)
{
    CGuard cg(m_ConnectionLock);

    HLOGC(mglog.Debug, log << "startConnect: -> " << SockaddrToString(serv_addr) << "...");

    if (!m_bOpened)
        throw CUDTException(MJ_NOTSUP, MN_NONE, 0);

    if (m_bListening)
        throw CUDTException(MJ_NOTSUP, MN_ISCONNECTED, 0);

    if (m_bConnecting || m_bConnected)
        throw CUDTException(MJ_NOTSUP, MN_ISCONNECTED, 0);

    // record peer/server address
    m_PeerAddr = sockaddr_any(serv_addr);

    // register this socket in the rendezvous queue
    // RendezevousQueue is used to temporarily store incoming handshake, non-rendezvous connections also require this function
    // (Yes, because RendezevousQueue is, as the name states, used to handle the asynchronous connections :D)
#ifdef SRT_ENABLE_CONNTIMEO
    uint64_t ttl = m_iConnTimeOut * uint64_t(1000);
#else
    uint64_t ttl = 3000000;
#endif
    // XXX DEBUG
    //ttl = 0x1000000000000000;
    // XXX
    if (m_bRendezvous)
        ttl *= 10;
    ttl += CTimer::getTime();
    m_pRcvQueue->registerConnector(m_SocketID, this, serv_addr, ttl);

    // The m_iType is used in the INDUCTION for nothing. This value is only regarded
    // in CONCLUSION handshake, however this must be created after the handshake version
    // is already known. UDT_DGRAM is the value that was the only valid in the old SRT 
    // with HSv4 (it supported only live transmission), for HSv5 it will be changed to
    // handle handshake extension flags.
    m_ConnReq.m_iType = UDT_DGRAM;

    // This is my current configuration
    if (m_bRendezvous)
    {
        // For rendezvous, use version 5 in the waveahand and the cookie.
        // In case when you get the version 4 waveahand, simply switch to
        // the legacy HSv4 rendezvous and this time send version 4 CONCLUSION.

        // The HSv4 client simply won't check the version nor the cookie and it
        // will be sending its waveahands with version 4. Only when the party
        // has sent version 5 waveahand should the agent continue with HSv5
        // rendezvous.
        m_ConnReq.m_iVersion = HS_VERSION_SRT1;
        //m_ConnReq.m_iVersion = HS_VERSION_UDT4; // <--- Change in order to do regression test.
        m_ConnReq.m_iReqType = URQ_WAVEAHAND;
        m_ConnReq.m_iCookie = bake(serv_addr);

        // This will be also passed to a HSv4 rendezvous, but fortunately the old
        // SRT didn't read this field from URQ_WAVEAHAND message, only URQ_CONCLUSION.
        m_ConnReq.m_iType = SrtHSRequest::wrapFlags(false /* no MAGIC here */, m_iSndCryptoKeyLen);
        bool whether SRT_ATR_UNUSED = m_iSndCryptoKeyLen != 0;
        HLOGC(mglog.Debug, log << "startConnect (rnd): " << (whether ? "" : "NOT ") << " Advertising PBKEYLEN - value = " << m_iSndCryptoKeyLen);
        m_RdvState = CHandShake::RDV_WAVING;
        m_SrtHsSide = HSD_DRAW; // initially not resolved.
    }
    else
    {
        // For caller-listener configuration, set the version 4 for INDUCTION
        // due to a serious problem in UDT code being also in the older SRT versions:
        // the listener peer simply sents the EXACT COPY of the caller's induction
        // handshake, except the cookie, which means that when the caller sents version 5,
        // the listener will respond with version 5, which is a false information. Therefore
        // HSv5 clients MUST send HS_VERSION_UDT4 from the caller, regardless of currently
        // supported handshake version.
        //
        // The HSv5 listener should only respond with INDUCTION with m_iVersion == HS_VERSION_SRT1.
        m_ConnReq.m_iVersion = HS_VERSION_UDT4;
        m_ConnReq.m_iReqType = URQ_INDUCTION;
        m_ConnReq.m_iCookie = 0;
        m_RdvState = CHandShake::RDV_INVALID;
    }

    m_ConnReq.m_iMSS = m_iMSS;
    m_ConnReq.m_iFlightFlagSize = (m_iRcvBufSize < m_iFlightFlagSize)? m_iRcvBufSize : m_iFlightFlagSize;
    m_ConnReq.m_iID = m_SocketID;
    CIPAddress::ntop(serv_addr, m_ConnReq.m_piPeerIP);

    if ( forced_isn == 0 )
    {
        // Random Initial Sequence Number (normal mode)
        srand((unsigned int)CTimer::getTime());
        m_iISN = m_ConnReq.m_iISN = (int32_t)(CSeqNo::m_iMaxSeqNo * (double(rand()) / RAND_MAX));
    }
    else
    {
        // Predefined ISN (for debug purposes)
        m_iISN = m_ConnReq.m_iISN = forced_isn;
    }

    setInitialSndSeq(m_iISN);
    m_ullSndLastAck2Time = CTimer::getTime();

    // Inform the server my configurations.
    CPacket reqpkt;
    reqpkt.setControl(UMSG_HANDSHAKE);
    reqpkt.allocate(m_iMaxSRTPayloadSize);
    // XXX NOTE: Now the memory for the payload part is allocated automatically,
    // and such allocated memory is also automatically deallocated in the
    // destructor. If you use CPacket::allocate, remember that you must not:
    // - delete this memory
    // - assign to m_pcData.
    // If you use only manual assignment to m_pCData, this is then manual
    // allocation and so it won't be deallocated in the destructor.
    //
    // (Desired would be to disallow modification of m_pcData outside the
    // control of methods.)

    // ID = 0, connection request
    reqpkt.m_iID = 0;

    size_t hs_size = m_iMaxSRTPayloadSize;
    m_ConnReq.store_to(reqpkt.m_pcData, Ref(hs_size));

    // Note that CPacket::allocate() sets also the size
    // to the size of the allocated buffer, which not
    // necessarily is to be the size of the data.
    reqpkt.setLength(hs_size);

    uint64_t now = CTimer::getTime();
    setPacketTS(reqpkt, now);

    HLOGC(mglog.Debug, log << CONID() << "CUDT::startConnect: REQ-TIME set HIGH (" << now << "). SENDING HS: " << m_ConnReq.show());

    /*
     * Race condition if non-block connect response thread scheduled before we set m_bConnecting to true?
     * Connect response will be ignored and connecting will wait until timeout.
     * Maybe m_ConnectionLock handling problem? Not used in CUDT::connect(const CPacket& response)
     */
    m_llLastReqTime = now;
    m_bConnecting = true;
    m_pSndQueue->sendto(serv_addr, reqpkt);

    //
    ///
    ////  ---> CONTINUE TO: <PEER>.CUDT::processConnectRequest()
    ///        (Take the part under condition: hs.m_iReqType == URQ_INDUCTION)
    ////  <--- RETURN WHEN: m_pSndQueue->sendto() is called.
    ////  .... SKIP UNTIL m_pRcvQueue->recvfrom() HERE....
    ////       (the first "sendto" will not be called due to being too early)
    ///
    //

    //////////////////////////////////////////////////////
    // SYNCHRO BAR
    //////////////////////////////////////////////////////
    if (!m_bSynRecving)
    {
        HLOGC(mglog.Debug, log << CONID() << "startConnect: ASYNC MODE DETECTED. Deferring the process to RcvQ:worker");
        return;
    }

    // Below this bar, rest of function maintains only and exclusively
    // the SYNCHRONOUS (blocking) connection process. 

    // Wait for the negotiated configurations from the peer side.

    // This packet only prepares the storage where we will read the
    // next incoming packet.
    CPacket response;
    response.setControl(UMSG_HANDSHAKE);
    response.allocate(m_iMaxSRTPayloadSize);

    CUDTException e;
    EConnectStatus cst = CONN_CONTINUE;

    while (!m_bClosing)
    {
        int64_t tdiff = CTimer::getTime() - m_llLastReqTime;
        // avoid sending too many requests, at most 1 request per 250ms

        // SHORT VERSION: 
        // The immediate first run of this loop WILL SKIP THIS PART, so
        // the processing really begins AFTER THIS CONDITION.
        //
        // Note that some procedures inside may set m_llLastReqTime to 0,
        // which will result of this condition to trigger immediately in
        // the next iteration.
        if (tdiff > 250000)
        {
            HLOGC(mglog.Debug, log << "startConnect: LOOP: time to send (" << tdiff << " > 250000). size=" << reqpkt.getLength());

            if (m_bRendezvous)
                reqpkt.m_iID = m_ConnRes.m_iID;

            now = CTimer::getTime();
#if ENABLE_HEAVY_LOGGING
            {
                CHandShake debughs;
                debughs.load_from(reqpkt.m_pcData, reqpkt.getLength());
                HLOGC(mglog.Debug, log << CONID() << "startConnect: REQ-TIME HIGH (" << now << "). cont/sending HS to peer: " << debughs.show());
            }
#endif

            m_llLastReqTime = now;
            setPacketTS(reqpkt, now);
            m_pSndQueue->sendto(serv_addr, reqpkt);
        }
        else
        {
            HLOGC(mglog.Debug, log << "startConnect: LOOP: too early to send - " << tdiff << " < 250000");
        }

        cst = CONN_CONTINUE;
        response.setLength(m_iMaxSRTPayloadSize);
        if (m_pRcvQueue->recvfrom(m_SocketID, Ref(response)) > 0)
        {
            HLOGC(mglog.Debug, log << CONID() << "startConnect: got response for connect request");
            cst = processConnectResponse(response, &e, COM_SYNCHRO);

            HLOGC(mglog.Debug, log << CONID() << "startConnect: response processing result: " << ConnectStatusStr(cst));

            // Expected is that:
            // - the peer responded with URQ_INDUCTION + cookie. This above function
            //   should check that and craft the URQ_CONCLUSION handshake, in which
            //   case this function returns CONN_CONTINUE. As an extra action taken
            //   for that case, we set the SECURING mode if encryption requested,
            //   and serialize again the handshake, possibly together with HS extension
            //   blocks, if HSv5 peer responded. The serialized handshake will be then
            //   sent again, as the loop is repeated.
            // - the peer responded with URQ_CONCLUSION. This handshake was accepted
            //   as a connection, and for >= HSv5 the HS extension blocks have been
            //   also read and interpreted. In this case this function returns:
            //   - CONN_ACCEPT, if everything was correct - break this loop and return normally
            //   - CONN_REJECT in case of any problems with the delivered handshake
            //     (incorrect data or data conflict) - throw error exception
            // - the peer responded with any of URQ_ERROR_*.  - throw error exception
            //
            // The error exception should make the API connect() function fail, if blocking
            // or mark the failure for that socket in epoll, if non-blocking.

            if ( cst == CONN_RENDEZVOUS )
            {
                // When this function returned CONN_RENDEZVOUS, this requires
                // very special processing for the Rendezvous-v5 algorithm. This MAY
                // involve also preparing a new handshake form, also interpreting the
                // SRT handshake extension and crafting SRT handshake extension for the
                // peer, which should be next sent. When this function returns CONN_CONTINUE,
                // it means that it has done all that was required, however none of the below
                // things has to be done (this function will do it by itself if needed).
                // Otherwise the handshake rolling can be interrupted and considered complete.
                cst = processRendezvous(Ref(reqpkt), response, serv_addr, true /*synchro*/, RST_OK);
                if (cst == CONN_CONTINUE)
                    continue;
                break;
            }

            if ( cst != CONN_CONTINUE )
                break; // --> OUTSIDE-LOOP

            // IMPORTANT
            // [[using assert(m_pCryptoControl != nullptr)]];

            // new request/response should be sent out immediately on receving a response
            HLOGC(mglog.Debug, log << "startConnect: REQ-TIME: LOW, should resend request quickly.");
            m_llLastReqTime = 0;

            // Now serialize the handshake again to the existing buffer so that it's
            // then sent later in this loop.

            // First, set the size back to the original size, m_iMaxSRTPayloadSize because
            // this is the size of the originally allocated space. It might have been
            // shrunk by serializing the INDUCTION handshake (which was required before
            // sending this packet to the output queue) and therefore be too
            // small to store the CONCLUSION handshake (with HSv5 extensions).
            reqpkt.setLength(m_iMaxSRTPayloadSize);

            HLOGC(mglog.Debug, log << "startConnect: creating HS CONCLUSION: buffer size=" << reqpkt.getLength());

            // NOTE: BUGFIX: SERIALIZE AGAIN.
            // The original UDT code didn't do it, so it was theoretically
            // turned into conclusion, but was sending still the original
            // induction handshake challenge message. It was working only
            // thanks to that simultaneously there were being sent handshake
            // messages from a separate thread (CSndQueue::worker) from
            // RendezvousQueue, this time serialized properly, which caused
            // that with blocking mode there was a kinda initial "drunk
            // passenger with taxi driver talk" until the RendezvousQueue sends
            // (when "the time comes") the right CONCLUSION handshake
            // challenge message.
            //
            // Now that this is fixed, the handshake messages from RendezvousQueue
            // are sent only when there is a rendezvous mode or non-blocking mode.
            if ( !createSrtHandshake(Ref(reqpkt), Ref(m_ConnReq), SRT_CMD_HSREQ, SRT_CMD_KMREQ, 0, 0))
            {
                LOGC(mglog.Error, log << "createSrtHandshake failed - REJECTING.");
                cst = CONN_REJECT;
                break;
            }
            // These last 2 parameters designate the buffer, which is in use only for SRT_CMD_KMRSP.
            // If m_ConnReq.m_iVersion == HS_VERSION_UDT4, this function will do nothing,
            // except just serializing the UDT handshake.
            // The trick is that the HS challenge is with version HS_VERSION_UDT4, but the
            // listener should respond with HS_VERSION_SRT1, if it is HSv5 capable.
        }

#if ENABLE_HEAVY_LOGGING
        // Non-fatal assertion
        if (cst == CONN_REJECT) // Might be returned by processRendezvous
        {
            LOGC(mglog.Error, log << "startConnect: IPE: cst=REJECT NOT EXPECTED HERE, the loop should've been interrupted!");
            break;
        }
#endif

        if (CTimer::getTime() > ttl)
        {
            // timeout
            e = CUDTException(MJ_SETUP, MN_TIMEOUT, 0);
            break;
        }
    }

    // <--- OUTSIDE-LOOP
    // Here will fall the break when not CONN_CONTINUE.
    // CONN_RENDEZVOUS is handled by processRendezvous.
    // CONN_ACCEPT will skip this and pass on.
    if ( cst == CONN_REJECT )
    {
        e = CUDTException(MJ_SETUP, MN_REJECTED, 0);
    }

    if (e.getErrorCode() == 0)
    {
        if (m_bClosing)                                                 // if the socket is closed before connection...
            e = CUDTException(MJ_SETUP); // XXX NO MN ?
        else if (m_ConnRes.m_iReqType == URQ_ERROR_REJECT)                          // connection request rejected
            e = CUDTException(MJ_SETUP, MN_REJECTED, 0);
        else if ((!m_bRendezvous) && (m_ConnRes.m_iISN != m_iISN))      // secuity check
            e = CUDTException(MJ_SETUP, MN_SECURITY, 0);
    }

    if (e.getErrorCode() != 0)
    {
        // The process is to be abnormally terminated, remove the connector
        // now because most likely no other processing part has done anything with it.
        m_pRcvQueue->removeConnector(m_SocketID);
        throw e;
    }

    HLOGC(mglog.Debug, log << CONID() << "startConnect: handshake exchange succeeded");

    // Parameters at the end.
    HLOGC(mglog.Debug, log << "startConnect: END. Parameters:"
        " mss=" << m_iMSS <<
        " max-cwnd-size=" << m_Smoother->cgWindowMaxSize() <<
        " cwnd-size=" << m_Smoother->cgWindowSize() <<
        " rtt=" << m_iRTT <<
        " bw=" << m_iBandwidth);
}

// Asynchronous connection
EConnectStatus CUDT::processAsyncConnectResponse(const CPacket& pkt) ATR_NOEXCEPT
{
    EConnectStatus cst = CONN_CONTINUE;
    CUDTException e;

    CGuard cg(m_ConnectionLock); // FIX
    HLOGC(mglog.Debug, log << CONID() << "processAsyncConnectResponse: got response for connect request, processing");
    cst = processConnectResponse(pkt, &e, COM_ASYNCHRO);

    HLOGC(mglog.Debug, log << CONID() << "processAsyncConnectResponse: response processing result: "
        << ConnectStatusStr(cst) << "REQ-TIME LOW to enforce immediate response");
    m_llLastReqTime = 0;

    return cst;
}

<<<<<<< HEAD
bool CUDT::processAsyncConnectRequest(EReadStatus rst, EConnectStatus cst, const CPacket& response, const sockaddr_any& serv_addr)
=======
bool CUDT::processAsyncConnectRequest(EReadStatus rst, EConnectStatus cst, const CPacket& response, const sockaddr* serv_addr)
>>>>>>> ce246431
{
    // IMPORTANT!

    // This function is called, still asynchronously, but in the order
    // of call just after the call to the above processAsyncConnectResponse.
    // This should have got the original value returned from
    // processConnectResponse through processAsyncConnectResponse.

    CPacket request;
    request.setControl(UMSG_HANDSHAKE);
    request.allocate(m_iMaxSRTPayloadSize);
    uint64_t now = CTimer::getTime();
    setPacketTS(request, now);

    HLOGC(mglog.Debug, log << "processAsyncConnectRequest: REQ-TIME: HIGH (" << now << "). Should prevent too quick responses.");
    m_llLastReqTime = now;
    // ID = 0, connection request
    request.m_iID = !m_bRendezvous ? 0 : m_ConnRes.m_iID;

    bool status = true;

    if ( cst == CONN_RENDEZVOUS )
    {
        HLOGC(mglog.Debug, log << "processAsyncConnectRequest: passing to processRendezvous");
        cst = processRendezvous(Ref(request), response, serv_addr, false /*asynchro*/, rst);
        if (cst == CONN_ACCEPT)
        {
            HLOGC(mglog.Debug, log << "processAsyncConnectRequest: processRendezvous completed the process and responded by itself. Done.");
            return true;
        }

        if (cst != CONN_CONTINUE)
        {
            LOGC(mglog.Error, log << "processAsyncConnectRequest: REJECT reported from processRendezvous, not processing further.");
            status = false;
        }
    }
    else if (cst == CONN_REJECT)
    {
            LOGC(mglog.Error, log << "processAsyncConnectRequest: REJECT reported from HS processing, not processing further.");
            return false;
    }
    else
    {
        // (this procedure will be also run for HSv4 rendezvous)
        HLOGC(mglog.Debug, log << "processAsyncConnectRequest: serializing HS: buffer size=" << request.getLength());
        if (!createSrtHandshake(Ref(request), Ref(m_ConnReq), SRT_CMD_HSREQ, SRT_CMD_KMREQ, 0, 0))
        {
            // All 'false' returns from here are IPE-type, mostly "invalid argument" plus "all keys expired".
            LOGC(mglog.Error, log << "IPE: processAsyncConnectRequest: createSrtHandshake failed, dismissing.");
            status = false;
        }
        else
        {
            HLOGC(mglog.Debug, log << "processAsyncConnectRequest: sending HS reqtype=" << RequestTypeStr(m_ConnReq.m_iReqType)
                    << " to socket " << request.m_iID << " size=" << request.getLength());
        }
    }

    if (!status)
    {
        return false;
        /* XXX Shouldn't it send a single response packet for the rejection?
        // Set the version to 0 as "handshake rejection" status and serialize it 
        CHandShake zhs;
        size_t size = request.getLength();
        zhs.store_to(request.m_pcData, Ref(size));
        request.setLength(size);
        */
    }

    HLOGC(mglog.Debug, log << "processAsyncConnectRequest: sending request packet, setting REQ-TIME HIGH.");
    m_llLastReqTime = CTimer::getTime();
    m_pSndQueue->sendto(serv_addr, request);
    return status;
}

void CUDT::cookieContest()
{
    if (m_SrtHsSide != HSD_DRAW)
        return;

    HLOGC(mglog.Debug, log << "cookieContest: agent=" << m_ConnReq.m_iCookie << " peer=" << m_ConnRes.m_iCookie);

    if ( m_ConnReq.m_iCookie == 0 || m_ConnRes.m_iCookie == 0 )
    {
        // Note that it's virtually impossible that Agent's cookie is not ready, this
        // shall be considered IPE.
        // Not all cookies are ready, don't start the contest.
        return;
    }

    // INITIATOR/RESPONDER role is resolved by COOKIE CONTEST.
    //
    // The cookie contest must be repeated every time because it
    // may change the state at some point.
    int better_cookie = m_ConnReq.m_iCookie - m_ConnRes.m_iCookie;

    if ( better_cookie > 0 )
    {
        m_SrtHsSide = HSD_INITIATOR;
        return;
    }

    if ( better_cookie < 0 )
    {
        m_SrtHsSide = HSD_RESPONDER;
        return;
    }

    // DRAW! The only way to continue would be to force the
    // cookies to be regenerated and to start over. But it's
    // not worth a shot - this is an extremely rare case.
    // This can simply do reject so that it can be started again.

    // Pretend then that the cookie contest wasn't done so that
    // it's done again. Cookies are baked every time anew, however
    // the successful initial contest remains valid no matter how
    // cookies will change.

    m_SrtHsSide = HSD_DRAW;
}

<<<<<<< HEAD
EConnectStatus CUDT::processRendezvous(ref_t<CPacket> reqpkt, const CPacket& response, const sockaddr_any& serv_addr, bool synchro, EReadStatus rst)
=======
EConnectStatus CUDT::processRendezvous(ref_t<CPacket> reqpkt, const CPacket& response, const sockaddr* serv_addr, bool synchro, EReadStatus rst)
>>>>>>> ce246431
{
    if ( m_RdvState == CHandShake::RDV_CONNECTED )
    {
        HLOGC(mglog.Debug, log << "processRendezvous: already in CONNECTED state.");
        return CONN_ACCEPT;
    }

    uint32_t kmdata[SRTDATA_MAXSIZE];
    size_t kmdatasize = SRTDATA_MAXSIZE;
    CPacket& rpkt = *reqpkt;

    cookieContest();

    // We know that the other side was contacted and the other side has sent
    // the handshake message - we know then both cookies. If it's a draw, it's
    // a very rare case of creating identical cookies.
    if (m_SrtHsSide == HSD_DRAW)
    {
        LOGC(mglog.Error, log << "COOKIE CONTEST UNRESOLVED: can't assign connection roles, please wait another minute.");
        return CONN_REJECT;
    }

    UDTRequestType rsp_type = URQ_ERROR_INVALID; // just to track uninitialized errors

    // We can assume that the Handshake packet received here as 'response'
    // is already serialized in m_ConnRes. Check extra flags that are meaningful
    // for further processing here.

    int ext_flags = SrtHSRequest::SRT_HSTYPE_HSFLAGS::unwrap(m_ConnRes.m_iType);
    bool needs_extension = ext_flags != 0; // Initial value: received HS has extensions.
    bool needs_hsrsp;
    rendezvousSwitchState(Ref(rsp_type), Ref(needs_extension), Ref(needs_hsrsp));
    if (rsp_type > URQ_FAILURE_TYPES)
    {
        HLOGC(mglog.Debug, log << "processRendezvous: rejecting due to switch-state response: " << RequestTypeStr(rsp_type));
        return CONN_REJECT;
    }
    checkUpdateCryptoKeyLen("processRendezvous", m_ConnRes.m_iType);

    // We have three possibilities here as it comes to HSREQ extensions:

    // 1. The agent is loser in attention state, it sends EMPTY conclusion (without extensions)
    // 2. The agent is loser in initiated state, it interprets incoming HSREQ and creates HSRSP
    // 3. The agent is winner in attention or fine state, it sends HSREQ extension
    m_ConnReq.m_iReqType = rsp_type;
    m_ConnReq.m_extension = needs_extension;

    if (rsp_type > URQ_FAILURE_TYPES)
    {
        HLOGC(mglog.Debug, log << "processRendezvous: rejecting due to switch-state response: " << RequestTypeStr(rsp_type));
        return CONN_REJECT;
    }

    // This must be done before prepareConnectionObjects().
    applyResponseSettings();

    // This must be done before interpreting and creating HSv5 extensions.
    if ( !prepareConnectionObjects(m_ConnRes, m_SrtHsSide, 0))
    {
        HLOGC(mglog.Debug, log << "processRendezvous: rejecting due to problems in prepareConnectionObjects.");
        return CONN_REJECT;
    }

    // Case 2.
    if ( needs_hsrsp )
    {
        // This means that we have received HSREQ extension with the handshake, so we need to interpret
        // it and craft the response.
        if (rst == RST_OK)
        {
            // We have JUST RECEIVED packet in this session (not that this is called as periodic update).
            // Sanity check
            m_llLastReqTime = 0;
            if (response.getLength() == -1u)
            {
                LOGC(mglog.Fatal, log << "IPE: rst=RST_OK, but the packet has set -1 length - REJECTING (REQ-TIME: LOW)");
                return CONN_REJECT;
            }

            if ( !interpretSrtHandshake(m_ConnRes, response, kmdata, &kmdatasize) )
            {
                HLOGC(mglog.Debug, log << "processRendezvous: rejecting due to problems in interpretSrtHandshake REQ-TIME: LOW.");
                return CONN_REJECT;
            }

<<<<<<< HEAD
            if (!prepareBuffers(0))
            {
                HLOGC(mglog.Debug, log << "processRendezvous: rejecting due to problems in prepareBuffers.");
                return CONN_REJECT;
            }

=======
>>>>>>> ce246431
            // Pass on, inform about the shortened response-waiting period.
            HLOGC(mglog.Debug, log << "processRendezvous: setting REQ-TIME: LOW. Forced to respond immediately.");
        }
        else
        {
            // If the last CONCLUSION message didn't contain the KMX extension, there's
            // no key recorded yet, so it can't be extracted. Mark this kmdatasize empty though.
            int hs_flags = SrtHSRequest::SRT_HSTYPE_HSFLAGS::unwrap(m_ConnRes.m_iType);
            if (IsSet(hs_flags, CHandShake::HS_EXT_KMREQ))
            {
                // This is a periodic handshake update, so you need to extract the KM data from the
                // first message, provided that it is there.
                size_t msgsize = m_pCryptoControl->getKmMsg_size(0);
                if (msgsize == 0)
                {
                    switch (m_pCryptoControl->m_RcvKmState)
                    {
                        // If the KMX process ended up with a failure, the KMX is not recorded.
                        // In this case as the KMRSP answer the "failure status" should be crafted.
                    case SRT_KM_S_NOSECRET:
                    case SRT_KM_S_BADSECRET:
                        {
                            HLOGC(mglog.Debug, log << "processRendezvous: No KMX recorded, status = NOSECRET. Respond with NOSECRET.");

                            // Just do the same thing as in CCryptoControl::processSrtMsg_KMREQ for that case,
                            // that is, copy the NOSECRET code into KMX message.
                            memcpy(kmdata, &m_pCryptoControl->m_RcvKmState, sizeof(int32_t));
                            kmdatasize = 1;
                        }
                        break;

                    default:
                        // Remaining values:
                        // UNSECURED: should not fall here at alll
                        // SECURING: should not happen in HSv5
                        // SECURED: should have received the recorded KMX correctly (getKmMsg_size(0) > 0)
                        {
                            // Remaining situations:
                            // - password only on this site: shouldn't be considered to be sent to a no-password site
                            LOGC(mglog.Error, log << "processRendezvous: IPE: PERIODIC HS: NO KMREQ RECORDED KMSTATE: RCV="
                                    << KmStateStr(m_pCryptoControl->m_RcvKmState) << " SND="
                                    << KmStateStr(m_pCryptoControl->m_SndKmState));
                            return CONN_REJECT;
                        }
                        break;
                    }
                }
                else
                {
                    kmdatasize = msgsize/4;
                    if (msgsize > kmdatasize*4)
                    {
                        // Sanity check
                        LOGC(mglog.Error, log << "IPE: KMX data not aligned to 4 bytes! size=" << msgsize);
                        memset(kmdata+(kmdatasize*4), 0, msgsize - (kmdatasize*4));
                        ++kmdatasize;
                    }

                    HLOGC(mglog.Debug, log << "processRendezvous: getting KM DATA from the fore-recorded KMX from KMREQ, size=" << kmdatasize);
                    memcpy(kmdata, m_pCryptoControl->getKmMsg_data(0), msgsize);
                }
            }
            else
            {
                HLOGC(mglog.Debug, log << "processRendezvous: no KMX flag - not extracting KM data for KMRSP");
                kmdatasize = 0;
            }
        }

        // No matter the value of needs_extension, the extension is always needed
        // when HSREQ was interpreted (to store HSRSP extension).
        m_ConnReq.m_extension = true;

        HLOGC(mglog.Debug, log << "processConnectResponse: HSREQ extension ok, creating HSRSP response. kmdatasize=" << kmdatasize);

        rpkt.setLength(m_iMaxSRTPayloadSize);
        if (!createSrtHandshake(reqpkt, Ref(m_ConnReq), SRT_CMD_HSRSP, SRT_CMD_KMRSP, kmdata, kmdatasize))
        {
            HLOGC(mglog.Debug, log << "processRendezvous: rejecting due to problems in createSrtHandshake. REQ-TIME: LOW");
            m_llLastReqTime = 0;
            return CONN_REJECT;
        }

        // This means that it has received URQ_CONCLUSION with HSREQ, agent is then in RDV_FINE
        // state, it sends here URQ_CONCLUSION with HSREQ/KMREQ extensions and it awaits URQ_AGREEMENT.
        return CONN_CONTINUE;
    }

    // Special case: if URQ_AGREEMENT is to be sent, when this side is INITIATOR,
    // then it must have received HSRSP, so it must interpret it. Otherwise it would
    // end up with URQ_DONE, which means that it is the other side to interpret HSRSP.
    if ( m_SrtHsSide == HSD_INITIATOR && m_ConnReq.m_iReqType == URQ_AGREEMENT )
    {
        // The same is done in CUDT::postConnect(), however this section will
        // not be done in case of rendezvous. The section in postConnect() is
        // predicted to run only in regular CALLER handling.

        if (rst != RST_OK || response.getLength() == -1u)
<<<<<<< HEAD
        {
            // Actually the -1 length would be an IPE, but it's likely that this was reported already.
            HLOGC(mglog.Debug, log << "processRendezvous: no INCOMING packet, NOT interpreting extensions (relying on exising data)");
        }
        else
        {
=======
        {
            // Actually the -1 length would be an IPE, but it's likely that this was reported already.
            HLOGC(mglog.Debug, log << "processRendezvous: no INCOMING packet, NOT interpreting extensions (relying on exising data)");
        }
        else
        {
>>>>>>> ce246431
            HLOGC(mglog.Debug, log << "processRendezvous: INITIATOR, will send AGREEMENT - interpreting HSRSP extension");
            if ( !interpretSrtHandshake(m_ConnRes, response, 0, 0) )
            {
                m_ConnReq.m_iReqType = URQ_ERROR_REJECT;
            }
        }
        // This should be false, make a kinda assert here.
        if ( needs_extension )
        {
            LOGC(mglog.Fatal, log << "IPE: INITIATOR responding AGREEMENT should declare no extensions to HS");
            m_ConnReq.m_extension = false;
        }

        if (!prepareBuffers(0))
        {
            HLOGC(mglog.Debug, log << "processRendezvous: rejecting due to problems in prepareBuffers.");
            return CONN_REJECT;
        }
    }

    HLOGC(mglog.Debug, log << CONID() << "processRendezvous: COOKIES Agent/Peer: "
        << m_ConnReq.m_iCookie << "/" << m_ConnRes.m_iCookie
        << " HSD:" << (m_SrtHsSide == HSD_INITIATOR ? "initiator" : "responder")
        << " STATE:" << CHandShake::RdvStateStr(m_RdvState) << " ...");

    if ( rsp_type == URQ_DONE )
    {
        HLOGC(mglog.Debug, log << "... WON'T SEND any response, both sides considered connected");
    }
    else
    {
        HLOGC(mglog.Debug, log << "... WILL SEND " << RequestTypeStr(rsp_type) << " "
        << (m_ConnReq.m_extension ? "with" : "without") << " SRT HS extensions");
    }

    // This marks the information for the serializer that
    // the SRT handshake extension is required.
    // Rest of the data will be filled together with
    // serialization.
    m_ConnReq.m_extension = needs_extension;

    rpkt.setLength(m_iMaxSRTPayloadSize);
    if ( m_RdvState == CHandShake::RDV_CONNECTED )
    {
        // When synchro=false, don't lock a mutex for rendezvous queue.
        // This is required when this function is called in the
        // receive queue worker thread - it would lock itself.
        int cst = postConnect(response, true, 0, synchro);
        if ( cst == CONN_REJECT )
        {
            HLOGC(mglog.Debug, log << "processRendezvous: rejecting due to problems in postConnect.");
            return CONN_REJECT;
        }
    }

    // URQ_DONE or URQ_AGREEMENT can be the result if the state is RDV_CONNECTED.
    // If URQ_DONE, then there's nothing to be done, when URQ_AGREEMENT then return
    // CONN_CONTINUE to make the caller send again the contents if the packet buffer,
    // this time with URQ_AGREEMENT message, but still consider yourself connected.
    if ( rsp_type == URQ_DONE )
    {
        HLOGC(mglog.Debug, log << "processRendezvous: rsp=DONE, reporting ACCEPT (nothing to respond)");
        return CONN_ACCEPT;
    }

    // createSrtHandshake moved here because if the above conditions are satisfied,
    // no response is going to be send, so nothing needs to be "created".

    // needs_extension here distinguishes between cases 1 and 3.
    // NOTE: in case when interpretSrtHandshake was run under the conditions above (to interpret HSRSP),
    // then createSrtHandshake below will create only empty AGREEMENT message.
    if ( !createSrtHandshake(reqpkt, Ref(m_ConnReq), SRT_CMD_HSREQ, SRT_CMD_KMREQ, 0, 0))
    {
        LOGC(mglog.Error, log << "createSrtHandshake failed (IPE?), connection rejected. REQ-TIME: LOW");
        m_llLastReqTime = 0;
        return CONN_REJECT;
    }

    if ( rsp_type == URQ_AGREEMENT && m_RdvState == CHandShake::RDV_CONNECTED )
    {
        // We are using our own serialization method (not the one called after
        // processConnectResponse, this is skipped in case when this function
        // is called), so we can also send this immediately. Agreement must be
        // sent just once and the party must switch into CONNECTED state - in
        // contrast to CONCLUSION messages, which should be sent in loop repeatedly.
        //
        // Even though in theory the AGREEMENT message sent just once may miss
        // the target (as normal thing in UDP), this is little probable to happen,
        // and this doesn't matter much because even if the other party doesn't
        // get AGREEMENT, but will get payload or KEEPALIVE messages, it will
        // turn into connected state as well. The AGREEMENT is rather kinda
        // catalyzer here and may turn the entity on the right track faster. When
        // AGREEMENT is missed, it may have kinda initial tearing.

        uint64_t now = CTimer::getTime();
        HLOGC(mglog.Debug, log << "processRendezvous: rsp=AGREEMENT, reporting ACCEPT and sending just this one, REQ-TIME HIGH (" << now << ").");
        m_llLastReqTime = now;
        setPacketTS(rpkt, now);
        m_pSndQueue->sendto(serv_addr, rpkt);

        return CONN_ACCEPT;
    }

    if (rst == RST_OK)
    {
        // the request time must be updated so that the next handshake can be sent out immediately
        HLOGC(mglog.Debug, log << "processRendezvous: rsp=" << RequestTypeStr(m_ConnReq.m_iReqType)
                << " REQ-TIME: LOW to send immediately, consider yourself conencted");
        m_llLastReqTime = 0;
    }
    else
    {
        HLOGC(mglog.Debug, log << "processRendezvous: REQ-TIME: remains previous value, consider yourself connected");
    }
    return CONN_CONTINUE;
}

EConnectStatus CUDT::processConnectResponse(const CPacket& response, CUDTException* eout, EConnectMethod synchro) ATR_NOEXCEPT
{
    // NOTE: ASSUMED LOCK ON: m_ConnectionLock.

    // this is the 2nd half of a connection request. If the connection is setup successfully this returns 0.
    // Returned values:
    // - CONN_REJECT: there was some error when processing the response, connection should be rejected
    // - CONN_ACCEPT: the handshake is done and finished correctly
    // - CONN_CONTINUE: the induction handshake has been processed correctly, and expects CONCLUSION handshake

   if (!m_bConnecting)
      return CONN_REJECT;

   // This is required in HSv5 rendezvous, in which it should send the URQ_AGREEMENT message to
   // the peer, however switch to connected state. 
   HLOGC(mglog.Debug, log << "processConnectResponse: TYPE:" <<
           (response.isControl() ?  MessageTypeStr(response.getType(), response.getExtendedType())
            : string("DATA")));
   //ConnectStatus res = CONN_REJECT; // used later for status - must be declared here due to goto POST_CONNECT.

   // For HSv4, the data sender is INITIATOR, and the data receiver is RESPONDER,
   // regardless of the connecting side affiliation. This will be changed for HSv5.
   bool bidirectional = false;
   HandshakeSide hsd = m_bDataSender ? HSD_INITIATOR : HSD_RESPONDER;
   // (defined here due to 'goto' below).

   // SRT peer may send the SRT handshake private message (type 0x7fff) before a keep-alive.

   // This condition is checked when the current agent is trying to do connect() in rendezvous mode,
   // but the peer was faster to send a handshake packet earlier. This makes it continue with connecting
   // process if the peer is already behaving as if the connection was already established.
   
   // This value will check either the initial value, which is less than SRT1, or
   // the value previously loaded to m_ConnReq during the previous handshake response.
   // For the initial form this value should not be checked.
   bool hsv5 = m_ConnRes.m_iVersion >= HS_VERSION_SRT1;

   if (m_bRendezvous
           && (
               m_RdvState == CHandShake::RDV_CONNECTED // somehow Rendezvous-v5 switched it to CONNECTED.
               || !response.isControl()                         // WAS A PAYLOAD PACKET.
               || (response.getType() == UMSG_KEEPALIVE)    // OR WAS A UMSG_KEEPALIVE message.
               || (response.getType() == UMSG_EXT)          // OR WAS a CONTROL packet of some extended type (i.e. any SRT specific)
              )
           // This may happen if this is an initial state in which the socket type was not yet set.
           // If this is a field that holds the response handshake record from the peer, this means that it wasn't received yet.
           // HSv5: added version check because in HSv5 the m_iType field has different meaning
           // and it may be 0 in case when the handshake does not carry SRT extensions.
           && ( hsv5 || m_ConnRes.m_iType != UDT_UNDEFINED))
   {
       //a data packet or a keep-alive packet comes, which means the peer side is already connected
       // in this situation, the previously recorded response will be used
       // In HSv5 this situation is theoretically possible if this party has missed the URQ_AGREEMENT message.
       HLOGC(mglog.Debug, log << CONID() << "processConnectResponse: already connected - pinning in");
       if (hsv5)
       {
           m_RdvState = CHandShake::RDV_CONNECTED;
       }

       return postConnect(response, hsv5, eout, synchro);
   }

   if ( !response.isControl(UMSG_HANDSHAKE) )
   {
       LOGC(mglog.Error, log << CONID() << "processConnectResponse: received non-addresed packet not UMSG_HANDSHAKE: "
           << MessageTypeStr(response.getType(), response.getExtendedType()));
       return CONN_REJECT;
   }

   if ( m_ConnRes.load_from(response.m_pcData, response.getLength()) == -1 )
   {
       // Handshake data were too small to reach the Handshake structure. Reject.
       LOGC(mglog.Error, log << CONID() << "processConnectResponse: HANDSHAKE data buffer too small - possible blueboxing. Rejecting.");
       return CONN_REJECT;
   }

   HLOGC(mglog.Debug, log << CONID() << "processConnectResponse: HS RECEIVED: " << m_ConnRes.show());
   if ( m_ConnRes.m_iReqType > URQ_FAILURE_TYPES )
   {
       return CONN_REJECT;
   }

   if ( size_t(m_ConnRes.m_iMSS) > CPacket::ETH_MAX_MTU_SIZE )
   {
       // Yes, we do abort to prevent buffer overrun. Set your MSS correctly
       // and you'll avoid problems.
       LOGC(mglog.Fatal, log << "MSS size " << m_iMSS << "exceeds MTU size!");
       return CONN_REJECT;
   }

   // (see createCrypter() call below)
   //
   // The CCryptoControl attached object must be created early
   // because it will be required to create a conclusion handshake in HSv5
   // 
   if (m_bRendezvous)
   {
       // SANITY CHECK: A rendezvous socket should reject any caller requests (it's not a listener)
       if (m_ConnRes.m_iReqType == URQ_INDUCTION)
       {
           LOGC(mglog.Error, log << CONID() << "processConnectResponse: Rendezvous-point received INDUCTION handshake (expected WAVEAHAND). Rejecting.");
           return CONN_REJECT;
       }

       // The procedure for version 5 is completely different and changes the states
       // differently, so the old code will still maintain HSv4 the old way.

       if ( m_ConnRes.m_iVersion > HS_VERSION_UDT4 )
       {
           HLOGC(mglog.Debug, log << CONID() << "processConnectResponse: Rendezvous HSv5 DETECTED.");
           return CONN_RENDEZVOUS; // --> will continue in CUDT::processRendezvous().
       }

       HLOGC(mglog.Debug, log << CONID() << "processConnectResponse: Rendsezvous HSv4 DETECTED.");
       // So, here it has either received URQ_WAVEAHAND handshake message (while it should be in URQ_WAVEAHAND itself)
       // or it has received URQ_CONCLUSION/URQ_AGREEMENT message while this box has already sent URQ_WAVEAHAND to the peer,
       // and DID NOT send the URQ_CONCLUSION yet.

       if ( m_ConnReq.m_iReqType == URQ_WAVEAHAND
               || m_ConnRes.m_iReqType == URQ_WAVEAHAND )
       {
           HLOGC(mglog.Debug, log << CONID() << "processConnectResponse: REQ-TIME LOW. got HS RDV. Agent state:" << RequestTypeStr(m_ConnReq.m_iReqType)
               << " Peer HS:" << m_ConnRes.show());

           // Here we could have received WAVEAHAND or CONCLUSION.
           // For HSv4 simply switch to CONCLUSION for the sake of further handshake rolling.
           // For HSv5, make the cookie contest and basing on this decide, which party
           // should provide the HSREQ/KMREQ attachment.

           createCrypter(hsd, false /* unidirectional */);

           m_ConnReq.m_iReqType = URQ_CONCLUSION;
           // the request time must be updated so that the next handshake can be sent out immediately.
           m_llLastReqTime = 0;
           return CONN_CONTINUE;
       }
       else
       {
           HLOGC(mglog.Debug, log << CONID() << "processConnectResponse: Rendezvous HSv4 PAST waveahand");
       }
   }
   else
   {
      // set cookie
      if (m_ConnRes.m_iReqType == URQ_INDUCTION)
      {
         HLOGC(mglog.Debug, log << CONID() << "processConnectResponse: REQ-TIME LOW; got INDUCTION HS response (cookie:"
             << hex << m_ConnRes.m_iCookie << " version:" << dec << m_ConnRes.m_iVersion << "), sending CONCLUSION HS with this cookie");

         m_ConnReq.m_iCookie = m_ConnRes.m_iCookie;
         m_ConnReq.m_iReqType = URQ_CONCLUSION;

         // Here test if the LISTENER has responded with version HS_VERSION_SRT1,
         // it means that it is HSv5 capable. It can still accept the HSv4 handshake.
         if ( m_ConnRes.m_iVersion > HS_VERSION_UDT4 )
         {
             int hs_flags = SrtHSRequest::SRT_HSTYPE_HSFLAGS::unwrap(m_ConnRes.m_iType);

             if (hs_flags != SrtHSRequest::SRT_MAGIC_CODE)
             {
                 LOGC(mglog.Warn, log << "processConnectResponse: Listener HSv5 did not set the SRT_MAGIC_CODE");
             }

             checkUpdateCryptoKeyLen("processConnectResponse", m_ConnRes.m_iType);

             // This will catch HS_VERSION_SRT1 and any newer.
             // Set your highest version.
             m_ConnReq.m_iVersion = HS_VERSION_SRT1;
             // CONTROVERSIAL: use 0 as m_iType according to the meaning in HSv5.
             // The HSv4 client might not understand it, which means that agent
             // must switch itself to HSv4 rendezvous, and this time iType sould
             // be set to UDT_DGRAM value.
             m_ConnReq.m_iType = 0;

             // This marks the information for the serializer that
             // the SRT handshake extension is required.
             // Rest of the data will be filled together with
             // serialization.
             m_ConnReq.m_extension = true;

             // For HSv5, the caller is INITIATOR and the listener is RESPONDER.
             // The m_bDataSender value should be completely ignored and the
             // connection is always bidirectional.
             bidirectional = true;
             hsd = HSD_INITIATOR;
             m_SrtHsSide = hsd;
         }
         m_llLastReqTime = 0;
         createCrypter(hsd, bidirectional);

         // NOTE: This setup sets URQ_CONCLUSION and appropriate data in the handshake structure.
         // The full handshake to be sent will be filled back in the caller function -- CUDT::startConnect().
         return CONN_CONTINUE;
      }
   }

   return postConnect(response, false, eout, synchro);
}

void CUDT::applyResponseSettings()
{
    // Re-configure according to the negotiated values.
    m_iMSS = m_ConnRes.m_iMSS;
    m_iFlowWindowSize = m_ConnRes.m_iFlightFlagSize;
    int udpsize = m_iMSS - CPacket::UDP_HDR_SIZE;
    m_iMaxSRTPayloadSize = udpsize - CPacket::HDR_SIZE;
    m_iPeerISN = m_ConnRes.m_iISN;

    setInitialRcvSeq(m_iPeerISN);

    m_PeerID = m_ConnRes.m_iID;
    memcpy(m_piSelfIP, m_ConnRes.m_piPeerIP, 16);

    HLOGC(mglog.Debug, log << CONID() << "applyResponseSettings: HANSHAKE CONCLUDED. SETTING: payload-size=" << m_iMaxSRTPayloadSize
        << " mss=" << m_ConnRes.m_iMSS
        << " flw=" << m_ConnRes.m_iFlightFlagSize
        << " isn=" << m_ConnRes.m_iISN
        << " peerID=" << m_ConnRes.m_iID);
}

EConnectStatus CUDT::postConnect(const CPacket& response, bool rendezvous, CUDTException* eout, bool synchro)
{
    if (m_ConnRes.m_iVersion < HS_VERSION_SRT1 )
        m_ullRcvPeerStartTime = 0; // will be set correctly in SRT HS.

    // This procedure isn't being executed in rendezvous because
    // in rendezvous it's completed before calling this function.
    if ( !rendezvous )
    {
        // NOTE: THIS function must be called before calling prepareConnectionObjects.
        // The reason why it's not part of prepareConnectionObjects is that the activities
        // done there are done SIMILAR way in acceptAndRespond, which also calls this
        // function. In fact, prepareConnectionObjects() represents the code that was
        // done separately in processConnectResponse() and acceptAndRespond(), so this way
        // this code is now common. Now acceptAndRespond() does "manually" something similar
        // to applyResponseSettings(), just a little bit differently. This SHOULD be made
        // common as a part of refactoring job, just needs a bit more time.
        //
        // Currently just this function must be called always BEFORE prepareConnectionObjects
        // everywhere except acceptAndRespond().
        applyResponseSettings();

        // This will actually be done also in rendezvous HSv4,
        // however in this case the HSREQ extension will not be attached,
        // so it will simply go the "old way".
        bool ok = prepareConnectionObjects(m_ConnRes, m_SrtHsSide, eout);
        // May happen that 'response' contains a data packet that was sent in rendezvous mode.
        // In this situation the interpretation of handshake was already done earlier.
        if (ok && response.isControl())
        {
            ok = interpretSrtHandshake(m_ConnRes, response, 0, 0);
            if (!ok && eout)
            {
                *eout = CUDTException(MJ_SETUP, MN_REJECTED, 0);
            }

            // XXX G Shouldn't it execute it only if the above succeeded?
            ok = prepareBuffers(eout);
        }
        if ( !ok )
            return CONN_REJECT;
    }

    CInfoBlock ib;
    ib.m_iFamily = m_PeerAddr.family();
    CInfoBlock::convert(m_PeerAddr, ib.m_piIP);
    if (m_pCache->lookup(&ib) >= 0)
    {
        m_iRTT = ib.m_iRTT;
        m_iBandwidth = ib.m_iBandwidth;
    }

    if (!setupCC())
    {
        LOGC(mglog.Error, log << "setupCC failed - rejecting connection");
        return CONN_REJECT;
    }

    // And, I am connected too.
    m_bConnecting = false;
    m_bConnected = true;

    // Update live/file setting on receiver buffer
    m_pRcvBuffer->immediateAck(m_Smoother->useImmediateACK());

    // register this socket for receiving data packets
    m_pRNode->m_bOnList = true;
    m_pRcvQueue->setNewEntry(this);

    // Remove from rendezvous queue (in this particular case it's
    // actually removing the socket that undergoes asynchronous HS processing).
    // Removing at THIS point because since when setNewEntry is called,
    // the next iteration in the CRcvQueue::worker loop will be dispatching
    // packets normally, as within-connection, so the "connector" won't
    // play any role since this time.
    // The connector, however, must stay alive until the setNewEntry is called
    // because otherwise the packets that are coming for this socket before the
    // connection process is complete will be rejected as "attack", instead of
    // being enqueued for later pickup from the queue.
    m_pRcvQueue->removeConnector(m_SocketID, synchro);

    // acknowledge the management module.
    s_UDTUnited.connect_complete(m_SocketID);

    // acknowledde any waiting epolls to write
    s_UDTUnited.m_EPoll.update_events(m_SocketID, m_sPollID, SRT_EPOLL_OUT, true);

    CUDTGroup* g = m_parent->m_IncludedGroup;
    if (g)
    {
        // XXX this might require another check of group type.
        // For redundancy group, at least, update the status in the group.
        g->resetStateOn(m_parent);
    }

    LOGC(mglog.Note, log << "Connection established to: " << SockaddrToString(m_PeerAddr));

    return CONN_ACCEPT;
}

void CUDTGroup::resetStateOn(CUDTSocket* sock)
{
    CGuard glock(m_GroupLock);
    if (!sock->m_IncludedGroup)
    {
        // Was removed in the meantime, simply exit.
        // This should rather never happen (the group can't be closed
        // until the last socket is deleted).
        return;
    }

    gli_t gi = sock->m_IncludedIter;
    gi->sndstate = CUDTGroup::GST_IDLE;
    gi->rcvstate = CUDTGroup::GST_IDLE;
    gi->laststatus = SRTS_CONNECTED;
}

void CUDT::checkUpdateCryptoKeyLen(const char* loghdr, int32_t typefield)
{
    int enc_flags = SrtHSRequest::SRT_HSTYPE_ENCFLAGS::unwrap(typefield);

    // potentially 0-7 values are possible.
    // When 0, don't change anything - it should rely on the value 0.
    // When 1, 5, 6, 7, this is kinda internal error - ignore.
    if (enc_flags >= 2 && enc_flags <= 4) // 2 = 128, 3 = 192, 4 = 256
    {
        int rcv_pbkeylen = SrtHSRequest::SRT_PBKEYLEN_BITS::wrap(enc_flags);
        if (m_iSndCryptoKeyLen == 0)
        {
            m_iSndCryptoKeyLen = rcv_pbkeylen;
            HLOGC(mglog.Debug, log << loghdr << ": PBKEYLEN adopted from advertised value: " << m_iSndCryptoKeyLen);
        }
        else if (m_iSndCryptoKeyLen != rcv_pbkeylen)
        {
            // Conflict. Use SRTO_SENDER flag to check if this side should accept
            // the enforcement, otherwise simply let it win.
            if (!m_bDataSender)
            {
                LOGC(mglog.Warn, log << loghdr << ": PBKEYLEN conflict - OVERRIDDEN " << m_iSndCryptoKeyLen
                       << " by " << rcv_pbkeylen << " from PEER (as AGENT is not SRTO_SENDER)");
                m_iSndCryptoKeyLen = rcv_pbkeylen;
            }
            else
            {
                LOGC(mglog.Warn, log << loghdr << ": PBKEYLEN conflict - keep " << m_iSndCryptoKeyLen << "; peer-advertised PBKEYLEN "
                        << rcv_pbkeylen << " rejected because Agent is SRTO_SENDER");
            }
        }
    }
    else if (enc_flags != 0)
    {
        LOGC(mglog.Error, log << loghdr << ": IPE: enc_flags outside allowed 2, 3, 4: " << enc_flags);
    }
    else
    {
        HLOGC(mglog.Debug, log << loghdr << ": No encryption flags found in type field: " << typefield);
    }
}

// Rendezvous
void CUDT::rendezvousSwitchState(ref_t<UDTRequestType> rsptype, ref_t<bool> needs_extension, ref_t<bool> needs_hsrsp)
{
    UDTRequestType req = m_ConnRes.m_iReqType;
    int hs_flags = SrtHSRequest::SRT_HSTYPE_HSFLAGS::unwrap(m_ConnRes.m_iType);
    bool has_extension = !!hs_flags; // it holds flags, if no flags, there are no extensions.

    const HandshakeSide& hsd = m_SrtHsSide;
    // Note important possibilities that are considered here:

    // 1. The serial arrangement. This happens when one party has missed the
    // URQ_WAVEAHAND message, it sent its own URQ_WAVEAHAND message, and then the
    // firstmost message it received from the peer is URQ_CONCLUSION, as a response
    // for agent's URQ_WAVEAHAND.
    //
    // In this case, Agent switches to RDV_FINE state and Peer switches to RDV_ATTENTION state.
    //
    // 2. The parallel arrangement. This happens when the URQ_WAVEAHAND message sent
    // by both parties are almost in a perfect synch (a rare, but possible case). In this
    // case, both parties receive one another's URQ_WAVEAHAND message and both switch to
    // RDV_ATTENTION state.
    //
    // It's not possible to predict neither which arrangement will happen, or which
    // party will be RDV_FINE in case when the serial arrangement has happened. What
    // will actually happen will depend on random conditions.
    //
    // No matter this randomity, we have a limited number of possible conditions:
    //
    // Stating that "agent" is the party that has received the URQ_WAVEAHAND in whatever
    // arrangement, we are certain, that "agent" switched to RDV_ATTENTION, and peer:
    //
    // - switched to RDV_ATTENTION state (so, both are in the same state independently)
    // - switched to RDV_FINE state (so, the message interchange is actually more-less sequenced)
    //
    // In particular, there's no possibility of a situation that both are in RDV_FINE state
    // because the agent can switch to RDV_FINE state only if it received URQ_CONCLUSION from
    // the peer, while the peer could not send URQ_CONCLUSION without switching off RDV_WAVING
    // (actually to RDV_ATTENTION). There's also no exit to RDV_FINE from RDV_ATTENTION.

    // DEFAULT STATEMENT: don't attach extensions to URQ_CONCLUSION, neither HSREQ nor HSRSP.
    *needs_extension = false;
    *needs_hsrsp = false;

    string reason;

#if ENABLE_HEAVY_LOGGING

    HLOGC(mglog.Debug, log << "rendezvousSwitchState: HS: " << m_ConnRes.show());

    struct LogAtTheEnd
    {
        CHandShake::RendezvousState ost;
        UDTRequestType orq;
        const CHandShake::RendezvousState& nst;
        const UDTRequestType& nrq;
        bool& needext;
        bool& needrsp;
        string& reason;

        ~LogAtTheEnd()
        {
            HLOGC(mglog.Debug, log << "rendezvousSwitchState: STATE["
                << CHandShake::RdvStateStr(ost) << "->" << CHandShake::RdvStateStr(nst) << "] REQTYPE["
                << RequestTypeStr(orq) << "->" << RequestTypeStr(nrq) << "] "
                << "ext:" << (needext ? (needrsp ? "HSRSP" : "HSREQ") : "NONE")
                << (reason == "" ? string() : "reason:" + reason));
        }
      } l_logend = {m_RdvState, req, m_RdvState, *rsptype, *needs_extension, *needs_hsrsp, reason};

#endif

    switch (m_RdvState)
    {
    case CHandShake::RDV_INVALID: return;

    case CHandShake::RDV_WAVING:
        {
            if ( req == URQ_WAVEAHAND )
            {
                m_RdvState = CHandShake::RDV_ATTENTION;

                // NOTE: if this->isWinner(), attach HSREQ
                *rsptype = URQ_CONCLUSION;
                if ( hsd == HSD_INITIATOR )
                    *needs_extension = true;
                return;
            }

            if ( req == URQ_CONCLUSION )
            {
                m_RdvState = CHandShake::RDV_FINE;
                *rsptype = URQ_CONCLUSION;

                *needs_extension = true; // (see below - this needs to craft either HSREQ or HSRSP)
                // if this->isWinner(), then craft HSREQ for that response.
                // if this->isLoser(), then this packet should bring HSREQ, so craft HSRSP for the response.
                if ( hsd == HSD_RESPONDER )
                    *needs_hsrsp = true;
                return;
            }

        }
        reason = "WAVING -> WAVEAHAND or CONCLUSION";
        break;

    case CHandShake::RDV_ATTENTION:
        {
            if ( req == URQ_WAVEAHAND )
            {
                // This is only possible if the URQ_CONCLUSION sent to the peer
                // was lost on track. The peer is then simply unaware that the
                // agent has switched to ATTENTION state and continues sending
                // waveahands. In this case, just remain in ATTENTION state and
                // retry with URQ_CONCLUSION, as normally.
                *rsptype = URQ_CONCLUSION;
                if ( hsd == HSD_INITIATOR )
                    *needs_extension = true;
                return;
            }

            if ( req == URQ_CONCLUSION )
            {
                // We have two possibilities here:
                //
                // WINNER (HSD_INITIATOR): send URQ_AGREEMENT
                if ( hsd == HSD_INITIATOR )
                {
                    // WINNER should get a response with HSRSP, otherwise this is kinda empty conclusion.
                    // If no HSRSP attached, stay in this state.
                    if (hs_flags == 0)
                    {
                        HLOGC(mglog.Debug, log << "rendezvousSwitchState: "
                            "{INITIATOR}[ATTENTION] awaits CONCLUSION+HSRSP, got CONCLUSION, remain in [ATTENTION]");
                        *rsptype = URQ_CONCLUSION;
                        *needs_extension = true; // If you expect to receive HSRSP, continue sending HSREQ
                        return;
                    }
                    m_RdvState = CHandShake::RDV_CONNECTED;
                    *rsptype = URQ_AGREEMENT;
                    return;
                }

                // LOSER (HSD_RESPONDER): send URQ_CONCLUSION and attach HSRSP extension, then expect URQ_AGREEMENT
                if ( hsd == HSD_RESPONDER )
                {
                    // If no HSREQ attached, stay in this state.
                    // (Although this seems completely impossible).
                    if (hs_flags == 0)
                    {
                        LOGC(mglog.Warn, log << "rendezvousSwitchState: (IPE!)"
                            "{RESPONDER}[ATTENTION] awaits CONCLUSION+HSREQ, got CONCLUSION, remain in [ATTENTION]");
                        *rsptype = URQ_CONCLUSION;
                        *needs_extension = false; // If you received WITHOUT extensions, respond WITHOUT extensions (wait for the right message)
                        return;
                    }
                    m_RdvState = CHandShake::RDV_INITIATED;
                    *rsptype = URQ_CONCLUSION;
                    *needs_extension = true;
                    *needs_hsrsp = true;
                    return;
                }

                LOGC(mglog.Error, log << "RENDEZVOUS COOKIE DRAW! Cannot resolve to a valid state.");
                // Fallback for cookie draw
                m_RdvState = CHandShake::RDV_INVALID;
                *rsptype = URQ_ERROR_REJECT;
                return;
            }

            if ( req == URQ_AGREEMENT )
            {
                // This means that the peer has received our URQ_CONCLUSION, but
                // the agent missed the peer's URQ_CONCLUSION (received only initial
                // URQ_WAVEAHAND).
                if ( hsd == HSD_INITIATOR )
                {
                    // In this case the missed URQ_CONCLUSION was sent without extensions,
                    // whereas the peer received our URQ_CONCLUSION with HSREQ, and therefore
                    // it sent URQ_AGREEMENT already with HSRSP. This isn't a problem for
                    // us, we can go on with it, especially that the peer is already switched
                    // into CHandShake::RDV_CONNECTED state.
                    m_RdvState = CHandShake::RDV_CONNECTED;

                    // Both sides are connected, no need to send anything anymore.
                    *rsptype = URQ_DONE;
                    return;
                }

                if ( hsd == HSD_RESPONDER )
                {
                    // In this case the missed URQ_CONCLUSION was sent with extensions, so
                    // we have to request this once again. Send URQ_CONCLUSION in order to
                    // inform the other party that we need the conclusion message once again.
                    // The ATTENTION state should be maintained.
                    *rsptype = URQ_CONCLUSION;
                    *needs_extension = true;
                    *needs_hsrsp = true;
                    return;
                }
            }

        }
        reason = "ATTENTION -> WAVEAHAND(conclusion), CONCLUSION(agreement/conclusion), AGREEMENT (done/conclusion)";
        break;

    case CHandShake::RDV_FINE:
        {
            // In FINE state we can't receive URQ_WAVEAHAND because if the peer has already
            // sent URQ_CONCLUSION, it's already in CHandShake::RDV_ATTENTION, and in this state it can
            // only send URQ_CONCLUSION, whereas when it isn't in CHandShake::RDV_ATTENTION, it couldn't
            // have sent URQ_CONCLUSION, and if it didn't, the agent wouldn't be in CHandShake::RDV_FINE state.

            if ( req == URQ_CONCLUSION )
            {
                // There's only one case when it should receive CONCLUSION in FINE state:
                // When it's the winner. If so, it should then contain HSREQ extension.
                // In case of loser, it shouldn't receive CONCLUSION at all - it should
                // receive AGREEMENT.

                // The winner case, received CONCLUSION + HSRSP - switch to CONNECTED and send AGREEMENT.
                // So, check first if HAS EXTENSION

                bool correct_switch = false;
                if ( hsd == HSD_INITIATOR && !has_extension )
                {
                    // Received REPEATED empty conclusion that has initially switched it into FINE state.
                    // To exit FINE state we need the CONCLUSION message with HSRSP.
                    HLOGC(mglog.Debug, log << "rendezvousSwitchState: {INITIATOR}[FINE] <CONCLUSION without HSRSP. Stay in [FINE], await CONCLUSION+HSRSP");
                }
                else if ( hsd == HSD_RESPONDER )
                {
                    // In FINE state the RESPONDER expects only to be sent AGREEMENT.
                    // It has previously received CONCLUSION in WAVING state and this has switched
                    // it to FINE state. That CONCLUSION message should have contained extension,
                    // so if this is a repeated CONCLUSION+HSREQ, it should be responded with
                    // CONCLUSION+HSRSP.
                    HLOGC(mglog.Debug, log << "rendezvousSwitchState: {RESPONDER}[FINE] <CONCLUSION. Stay in [FINE], await AGREEMENT");
                }
                else
                {
                    correct_switch = true;
                }

                if ( !correct_switch )
                {
                    *rsptype = URQ_CONCLUSION;
                    // initiator should send HSREQ, responder HSRSP,
                    // in both cases extension is needed
                    *needs_extension = true;
                    *needs_hsrsp = hsd == HSD_RESPONDER;
                    return;
                }

                m_RdvState = CHandShake::RDV_CONNECTED;
                *rsptype = URQ_AGREEMENT;
                return;
            }

            if ( req == URQ_AGREEMENT )
            {
                // The loser case, the agreement was sent in response to conclusion that
                // already carried over the HSRSP extension.

                // There's a theoretical case when URQ_AGREEMENT can be received in case of
                // parallel arrangement, while the agent is already in CHandShake::RDV_CONNECTED state.
                // This will be dispatched in the main loop and discarded.

                m_RdvState = CHandShake::RDV_CONNECTED;
                *rsptype = URQ_DONE;
                return;
            }

        }

        reason = "FINE -> CONCLUSION(agreement), AGREEMENT(done)";
        break;
    case CHandShake::RDV_INITIATED:
        {
            // In this state we just wait for URQ_AGREEMENT, which should cause it to
            // switch to CONNECTED. No response required.
            if ( req == URQ_AGREEMENT )
            {
                // No matter in which state we'd be, just switch to connected.
                if (m_RdvState == CHandShake::RDV_CONNECTED)
                {
                    HLOGC(mglog.Debug, log << "<-- AGREEMENT: already connected");
                }
                else
                {
                    HLOGC(mglog.Debug, log << "<-- AGREEMENT: switched to connected");
                }
                m_RdvState = CHandShake::RDV_CONNECTED;
                *rsptype = URQ_DONE;
                return;
            }

            if ( req == URQ_CONCLUSION )
            {
                // Receiving conclusion in this state means that the other party
                // didn't get our conclusion, so send it again, the same as when
                // exiting the ATTENTION state.
                *rsptype = URQ_CONCLUSION;
                if ( hsd == HSD_RESPONDER )
                {
                    HLOGC(mglog.Debug, log << "rendezvousSwitchState: "
                        "{RESPONDER}[INITIATED] awaits AGREEMENT, "
                        "got CONCLUSION, sending CONCLUSION+HSRSP");
                    *needs_extension = true;
                    *needs_hsrsp = true;
                    return;
                }

                // Loser, initiated? This may only happen in parallel arrangement, where
                // the agent exchanges empty conclusion messages with the peer, simultaneously
                // exchanging HSREQ-HSRSP conclusion messages. Check if THIS message contained
                // HSREQ, and set responding HSRSP in that case.
                if ( hs_flags == 0 )
                {
                    HLOGC(mglog.Debug, log << "rendezvousSwitchState: "
                        "{INITIATOR}[INITIATED] awaits AGREEMENT, "
                        "got empty CONCLUSION, STILL RESPONDING CONCLUSION+HSRSP");
                }
                else
                {

                    HLOGC(mglog.Debug, log << "rendezvousSwitchState: "
                            "{INITIATOR}[INITIATED] awaits AGREEMENT, "
                            "got CONCLUSION+HSREQ, responding CONCLUSION+HSRSP");
                }
                *needs_extension = true;
                *needs_hsrsp = true;
                return;
            }
        }

        reason = "INITIATED -> AGREEMENT(done)";
        break;

    case CHandShake::RDV_CONNECTED:
        // Do nothing. This theoretically should never happen.
        *rsptype = URQ_DONE;
        return;
    }

    HLOGC(mglog.Debug, log << "rendezvousSwitchState: INVALID STATE TRANSITION, result: INVALID");
    // All others are treated as errors
    m_RdvState = CHandShake::RDV_WAVING;
    *rsptype = URQ_ERROR_INVALID;
<<<<<<< HEAD
}


void* CUDT::tsbpd(void* param)
{
   CUDT* self = (CUDT*)param;
   THREAD_STATE_INIT("SRT TSB Packet Delivery");

   // Will be lifted by conditional variables
   CGuard read_lk(self->m_RecvLock);

   HLOGP(tslog.Debug, "TSBPD for socket -- locked recv, start");
   SRT_tsbpdLoop(self, self->m_SocketID, read_lk);
   return 0;
=======
>>>>>>> ce246431
}

/*
* Timestamp-based Packet Delivery (TsbPd) thread
* This thread runs only if TsbPd mode is enabled
* Hold received packets until its time to 'play' them, at PktTimeStamp + TsbPdDelay.
*/
#if 0
void* CUDT_tsbpd_OLD(void* param)
{
   CUDT* self = (CUDT*)param;

   THREAD_STATE_INIT("SRT:TsbPd");

   CGuard::enterCS(self->m_RecvLock);
   self->m_bTsbPdAckWakeup = true;
   while (!self->m_bClosing)
   {
      int32_t current_pkt_seq = 0;
      uint64_t tsbpdtime = 0;
      bool rxready = false;

      CGuard::enterCS(self->m_AckLock);

#ifdef SRT_ENABLE_RCVBUFSZ_MAVG
      self->m_pRcvBuffer->updRcvAvgDataSize(CTimer::getTime());
#endif

      if (self->m_bTLPktDrop)
      {
          int32_t skiptoseqno = -1;
          bool passack = true; //Get next packet to wait for even if not acked

          rxready = self->m_pRcvBuffer->getRcvFirstMsg(Ref(tsbpdtime), Ref(passack), Ref(skiptoseqno), Ref(current_pkt_seq));
          /*
           * VALUES RETURNED:
           *
           * rxready:     if true, packet at head of queue ready to play
           * tsbpdtime:   timestamp of packet at head of queue, ready or not. 0 if none.
           * passack:     if true, ready head of queue not yet acknowledged
           * skiptoseqno: sequence number of packet at head of queue if ready to play but
           *              some preceeding packets are missing (need to be skipped). -1 if none. 
           */
          if (rxready)
          {
             /* Packet ready to play according to time stamp but... */
             int seqlen = CSeqNo::seqoff(self->m_iRcvLastSkipAck, skiptoseqno);

             if (skiptoseqno != -1 && seqlen > 0)
             {
                /* 
                * skiptoseqno != -1,
                * packet ready to play but preceeded by missing packets (hole).
                */

                /* Update drop/skip stats */
                self->m_iRcvDropTotal += seqlen;
                self->m_iTraceRcvDrop += seqlen;
                /* Estimate dropped/skipped bytes from average payload */
                int avgpayloadsz = self->m_pRcvBuffer->getRcvAvgPayloadSize();
                self->m_ullRcvBytesDropTotal += seqlen * avgpayloadsz;
                self->m_ullTraceRcvBytesDrop += seqlen * avgpayloadsz;

                self->unlose(self->m_iRcvLastSkipAck, CSeqNo::decseq(skiptoseqno)); //remove(from,to-inclusive)
                self->m_pRcvBuffer->skipData(seqlen);

                self->m_iRcvLastSkipAck = skiptoseqno;

#if ENABLE_LOGGING
                int64_t timediff = 0;
                if ( tsbpdtime )
                     timediff = int64_t(tsbpdtime) - int64_t(CTimer::getTime());
#if ENABLE_HEAVY_LOGGING
                HLOGC(tslog.Debug, log << self->CONID() << "tsbpd: DROPSEQ: up to seq=" << CSeqNo::decseq(skiptoseqno)
                    << " (" << seqlen << " packets) playable at " << logging::FormatTime(tsbpdtime) << " delayed "
                    << (timediff/1000) << "." << (timediff%1000) << " ms");
#endif
<<<<<<< HEAD
                HLOGC(dlog.Debug, log << "RCV-DROPPED packet delay=" << (timediff%1000) << "ms");
=======
                LOGC(dlog.Debug, log << "RCV-DROPPED packet delay=" << (timediff/1000) << "ms");
>>>>>>> ce246431
#endif

                tsbpdtime = 0; //Next sent ack will unblock
                rxready = false;
             }
             else if (passack)
             {
                /* Packets ready to play but not yet acknowledged (should occurs withing 10ms) */
                rxready = false;
                tsbpdtime = 0; //Next sent ack will unblock
             } /* else packet ready to play */
          } /* else packets not ready to play */
      }
      else
      {
          rxready = self->m_pRcvBuffer->isRcvDataReady(Ref(tsbpdtime), Ref(current_pkt_seq));
      }
      CGuard::leaveCS(self->m_AckLock);

      if (rxready)
      {
          HLOGC(tslog.Debug, log << self->CONID() << "tsbpd: PLAYING PACKET seq=" << current_pkt_seq
              << " (belated " << ((CTimer::getTime() - tsbpdtime)/1000.0) << "ms)");
         /*
         * There are packets ready to be delivered
         * signal a waiting "recv" call if there is any data available
         */
         if (self->m_bSynRecving)
         {
             pthread_cond_signal(&self->m_RecvDataCond);
         }
         /*
         * Set EPOLL_IN to wakeup any thread waiting on epoll
         */
         self->s_UDTUnited.m_EPoll.update_events(self->m_SocketID, self->m_sPollID, UDT_EPOLL_IN, true);
         CTimer::triggerEvent();
         tsbpdtime = 0;
      }

      if (tsbpdtime != 0)
      {
         int64_t timediff = int64_t(tsbpdtime) - int64_t(CTimer::getTime());
         /*
         * Buffer at head of queue is not ready to play.
         * Schedule wakeup when it will be.
         */
          self->m_bTsbPdAckWakeup = false;
          THREAD_PAUSED();
          HLOGC(tslog.Debug, log << self->CONID() << "tsbpd: FUTURE PACKET seq=" << current_pkt_seq
              << " T=" << logging::FormatTime(tsbpdtime) << " - waiting " << (timediff/1000.0) << "ms");
          CTimer::condTimedWaitUS(&self->m_RcvTsbPdCond, &self->m_RecvLock, timediff);
          THREAD_RESUMED();
      }
      else
      {
         /*
         * We have just signaled epoll; or
         * receive queue is empty; or
         * next buffer to deliver is not in receive queue (missing packet in sequence).
         *
         * Block until woken up by one of the following event:
         * - All ready-to-play packets have been pulled and EPOLL_IN cleared (then loop to block until next pkt time if any)
         * - New buffers ACKed
         * - Closing the connection
         */
         HLOGC(tslog.Debug, log << self->CONID() << "tsbpd: no data, scheduling wakeup at ack");
         self->m_bTsbPdAckWakeup = true;
         THREAD_PAUSED();
         pthread_cond_wait(&self->m_RcvTsbPdCond, &self->m_RecvLock);
         THREAD_RESUMED();
      }

      HLOGC(tslog.Debug, log << self->CONID() << "tsbpd: WAKE UP!!!");
   }

   CGuard::leaveCS(self->m_RecvLock);
   THREAD_EXIT();
   HLOGC(tslog.Debug, log << self->CONID() << "tsbpd: EXITING");
   return NULL;
}
#endif


void CUDT::updateForgotten(int seqlen, int32_t lastack, int32_t skiptoseqno)
{
    // (done under this condition because otherwise
    // these packets are not in the loss list)
    unlose(lastack, CSeqNo::decseq(skiptoseqno)); //remove(from,to-inclusive)
    /* Update drop/skip stats */
    m_iRcvDropTotal += seqlen;
    m_iTraceRcvDrop += seqlen;
    /* Estimate dropped/skipped bytes from average payload */
    int avgpayloadsz = m_pRcvBuffer->getRcvAvgPayloadSize();
    m_ullRcvBytesDropTotal += seqlen * avgpayloadsz;
    m_ullTraceRcvBytesDrop += seqlen * avgpayloadsz;
}

bool CUDT::forgetPacketsUpTo(int32_t skiptoseqno)
{
    /* Packet ready to play according to time stamp but... */

/*
    int seqlen = CSeqNo::seqoff(m_pRcvBuffer->lastSkipAck(), skiptoseqno);

    if (skiptoseqno != -1 && seqlen > 0)
    */

    int32_t lastack = m_pRcvBuffer->lastSkipAck();
    int seqlen = m_pRcvBuffer->skipDataTo(skiptoseqno);
    if (seqlen > 0)
    {
        updateForgotten(seqlen, lastack, skiptoseqno);
        return true;
    }

    return false;
}

bool CUDT::prepareConnectionObjects(const CHandShake& hs, HandshakeSide hsd, CUDTException* eout)
{
    if (m_pCryptoControl)
    {
        HLOGC(mglog.Debug, log << "prepareConnectionObjects: (lazy) already created.");
        return true;
    }

    bool bidirectional = false;
    if ( hs.m_iVersion > HS_VERSION_UDT4 )
    {
        bidirectional = true; // HSv5 is always bidirectional
    }

    // HSD_DRAW is received only if this side is listener.
    // If this side is caller with HSv5, HSD_INITIATOR should be passed.
    // If this is a rendezvous connection with HSv5, the handshake role
    // is taken from m_SrtHsSide field.
    if ( hsd == HSD_DRAW )
    {
        if ( bidirectional )
        {
            hsd = HSD_RESPONDER;   // In HSv5, listener is always RESPONDER and caller always INITIATOR.
        }
        else
        {
            hsd = m_bDataSender ? HSD_INITIATOR : HSD_RESPONDER;
        }
    }

    if (!createCrypter(hsd, bidirectional)) // Make sure CC is created (lazy)
    {
        if (eout)
            *eout = CUDTException(MJ_NOTSUP, MN_INVAL, 0);
        return false;
    }

    m_SrtHsSide = hsd;
    return true;
}

bool CUDT::prepareBuffers(CUDTException* eout)
{
    // This will be lazily created due to being the common
    // code with HSv5 rendezvous, in which this will be run
    // in a little bit "randomly selected" moment, but must
    // be run once in the whole connection process.
    if (m_pSndBuffer)
    {
        HLOGC(mglog.Debug, log << "prepareBuffers: (lazy) already created.");
        return true;
    }

    // Update settings from options. This is to prevent TSBPD thread from
    // starting too early when HSv4 is in use. Must be done here though
    // before the buffers are created and get settings from here.
    if (m_bTsbPd && m_parent->m_IncludedGroup && m_parent->m_IncludedGroup->isGroupReceiver())
    {
        HLOGP(mglog.Debug, "prepareBuffers: GROUP RECEIVER DETECTED with set TSBPD - switching to group receiver");
        m_bTsbPd = false;
        m_bGroupTsbPd = true;
    }


    try
    {
        // after introducing lite ACK, the sndlosslist may not be cleared in time, so it requires twice space.
        m_pSndLossList = new CSndLossList(m_iFlowWindowSize * 2);
        m_pRcvLossList = new CRcvLossList(m_iFlightFlagSize);
        m_pSndBuffer = new CSndBuffer(32, m_iMaxSRTPayloadSize);


        // Use "immediate ACK" for receiver buffer basing on current TSBPD settings.
        // Note that in case of HSv4 this may change later, so 
        if (m_parent->m_IncludedGroup && m_parent->m_IncludedGroup->isGroupReceiver())
        {
            HLOGP(mglog.Debug, "prepareBuffers: creating or acquiring GROUP buffer");
            // For group receiver, there will be no reception directly through the socket,
            // but only through the group. The TSBPD thread will run also only for a group,
            // and the receiver buffer will be common for all sockets in the group. Every
            // socket will feed this buffer on its own, but data extraction will be done
            // by one reader.

            // This buffer size is passed for an information for the first
            // allocation of the buffer.  If the buffer is already creared, and
            // this call will only 'enref' it, the size must be the same, or
            // otherwise this is an internal error.  (Shouldn't happen because
            // in group receiver type groups sockets are created automatically
            // and all settings apply on all sockets the same way).

            // (The old field m_iRcvLastSkipAck was initialized from
            // m_iRcvLastAck, which is initialized from peer ISN or self ISN,
            // depending on role).
            m_pRcvBuffer = m_parent->m_IncludedGroup->acquireReceiveBuffer(
                    m_iRcvBufSize, m_iRcvLastAck, m_bGroupTsbPd);
            // This function is allowed to return NULL on IPE.
            if (!m_pRcvBuffer)
                throw 0; // Doesn't matter what you throw, it will be caught below.
        }
        else
        {
            HLOGC(mglog.Debug, log << "prepareBuffers: creating PERSONAL buffer size=" << m_iRcvBufSize << " TSBPD=" << m_bTsbPd);
            // "Personal" buffer.
            m_pRcvBuffer = CRcvBuffer::create(m_iRcvBufSize, m_iRcvLastAck, m_bTsbPd);
        }
    }
    catch (...)
    {
        LOGP(mglog.Error, "prepareBuffers: EXCEPTION");
        delete m_pSndBuffer;
        m_pSndBuffer = 0; // Not sure what will be done later with this, and this is used for lazy-check.
        m_pRcvBuffer->release(CRcvBuffer::DELETE_ORPHAN);
        delete m_pSndLossList;
        // m_pRcvLossList if it was succeeded, then this won't be even executed.

        if ( eout )
        {
            *eout = CUDTException(MJ_SYSTEMRES, MN_MEMORY, 0);
        }
        return false;
    }

    return true;
}

void CUDT::acceptAndRespond(const sockaddr_any& peer, CHandShake* hs, const CPacket& hspkt)
{
   HLOGC(mglog.Debug, log << "acceptAndRespond: setting up data according to handshake");

   CGuard cg(m_ConnectionLock);

   m_ullRcvPeerStartTime = 0; // will be set correctly at SRT HS

   // Uses the smaller MSS between the peers
   if (hs->m_iMSS > m_iMSS)
      hs->m_iMSS = m_iMSS;
   else
      m_iMSS = hs->m_iMSS;

   // exchange info for maximum flow window size
   m_iFlowWindowSize = hs->m_iFlightFlagSize;
   hs->m_iFlightFlagSize = (m_iRcvBufSize < m_iFlightFlagSize)? m_iRcvBufSize : m_iFlightFlagSize;

   m_iPeerISN = hs->m_iISN;

   setInitialRcvSeq(m_iPeerISN);

   m_PeerID = hs->m_iID;
   hs->m_iID = m_SocketID;

   // use peer's ISN and send it back for security check
   m_iISN = hs->m_iISN;

   setInitialSndSeq(m_iISN, true);
   m_ullSndLastAck2Time = CTimer::getTime();

   // this is a reponse handshake
   hs->m_iReqType = URQ_CONCLUSION;

   if ( hs->m_iVersion > HS_VERSION_UDT4 )
   {
       // The version is agreed; this code is executed only in case
       // when AGENT is listener. In this case, conclusion response
       // must always contain HSv5 handshake extensions.
       hs->m_extension = true;
   }

   // get local IP address and send the peer its IP address (because UDP cannot get local IP address)
   memcpy(m_piSelfIP, hs->m_piPeerIP, sizeof m_piSelfIP);
   CIPAddress::ntop(peer, hs->m_piPeerIP);

   int udpsize = m_iMSS - CPacket::UDP_HDR_SIZE;
   m_iMaxSRTPayloadSize = udpsize - CPacket::HDR_SIZE;
   HLOGC(mglog.Debug, log << "acceptAndRespond: DATA plsize=" << m_iMaxSRTPayloadSize << " flw=" << m_iFlowWindowSize
       << " peerid=" << m_PeerID);

   // Prepare all structures
   if (!prepareConnectionObjects(*hs, HSD_DRAW, 0))
   {
       HLOGC(mglog.Debug, log << "acceptAndRespond: prepareConnectionObjects failed - responding with REJECT.");
       // If the SRT Handshake extension was provided and wasn't interpreted
       // correctly, the connection should be rejected.
       //
       // Respond with the rejection message and exit with exception
       // so that the caller will know that this new socket should be deleted.
       hs->m_iReqType = URQ_ERROR_REJECT;
       throw CUDTException(MJ_SETUP, MN_REJECTED, 0);
   }
   // Since now you can use m_pCryptoControl

   CInfoBlock ib;
   ib.m_iFamily = peer.family();
   CInfoBlock::convert(peer, ib.m_piIP);
   if (m_pCache->lookup(&ib) >= 0)
   {
      m_iRTT = ib.m_iRTT;
      m_iBandwidth = ib.m_iBandwidth;
   }

   // This should extract the HSREQ and KMREQ portion in the handshake packet.
   // This could still be a HSv4 packet and contain no such parts, which will leave
   // this entity as "non-SRT-handshaken", and await further HSREQ and KMREQ sent
   // as UMSG_EXT.
   uint32_t kmdata[SRTDATA_MAXSIZE];
   size_t kmdatasize = SRTDATA_MAXSIZE;
   if ( !interpretSrtHandshake(*hs, hspkt, kmdata, &kmdatasize) )
   {
       HLOGC(mglog.Debug, log << "acceptAndRespond: interpretSrtHandshake failed - responding with REJECT.");
       // If the SRT Handshake extension was provided and wasn't interpreted
       // correctly, the connection should be rejected.
       //
       // Respond with the rejection message and return false from
       // this function so that the caller will know that this new
       // socket should be deleted.
       hs->m_iReqType = URQ_ERROR_REJECT;
       throw CUDTException(MJ_SETUP, MN_REJECTED, 0);
   }

   CUDTException eout;
   if (!prepareBuffers(&eout))
       throw eout;

   setupCC();

   m_PeerAddr = peer;

   // And of course, it is connected.
   m_bConnected = true;

   // register this socket for receiving data packets
   m_pRNode->m_bOnList = true;
   m_pRcvQueue->setNewEntry(this);

   //send the response to the peer, see listen() for more discussions about this
   // XXX Here create CONCLUSION RESPONSE with:
   // - just the UDT handshake, if HS_VERSION_UDT4,
   // - if higher, the UDT handshake, the SRT HSRSP, the SRT KMRSP
   size_t size = m_iMaxSRTPayloadSize;
   // Allocate the maximum possible memory for an SRT payload.
   // This is a maximum you can send once.
   CPacket response;
   response.setControl(UMSG_HANDSHAKE);
   response.allocate(size);

   // This will serialize the handshake according to its current form.
   HLOGC(mglog.Debug, log << "acceptAndRespond: creating CONCLUSION response (HSv5: with HSRSP/KMRSP) buffer size=" << size);
   if (!createSrtHandshake(Ref(response), Ref(*hs), SRT_CMD_HSRSP, SRT_CMD_KMRSP, kmdata, kmdatasize))
   {
       LOGC(mglog.Error, log << "acceptAndRespond: error creating handshake response");
       throw CUDTException(MJ_SETUP, MN_REJECTED, 0);
   }

   // Set target socket ID to the value from received handshake's source ID.
   response.m_iID = m_PeerID;

#if ENABLE_HEAVY_LOGGING
   {
       // To make sure what REALLY is being sent, parse back the handshake
       // data that have been just written into the buffer.
       CHandShake debughs;
       debughs.load_from(response.m_pcData, response.getLength());
       HLOGC(mglog.Debug, log << CONID() << "acceptAndRespond: sending HS to peer, reqtype="
           << RequestTypeStr(debughs.m_iReqType) << " version=" << debughs.m_iVersion
           << " (connreq:" << RequestTypeStr(m_ConnReq.m_iReqType)
           << "), target_socket=" << response.m_iID << ", my_socket=" << debughs.m_iID);
   }
#endif
   m_pSndQueue->sendto(peer, response);
}


// This function is required to be called when a caller receives an INDUCTION
// response from the listener and would like to create a CONCLUSION that includes
// the SRT handshake extension. This extension requires that the crypter object
// be created, but it's still too early for it to be completely configured.
// This function then precreates the object so that the handshake extension can
// be created, as this happens before the completion of the connection (and
// therefore configuration of the crypter object), which can only take place upon
// reception of CONCLUSION response from the listener.
bool CUDT::createCrypter(HandshakeSide side, bool bidirectional)
{
    // Lazy initialization
    if ( m_pCryptoControl )
        return true;

    // Write back this value, when it was just determined.
    m_SrtHsSide = side;

    m_pCryptoControl.reset(new CCryptoControl(this, m_SocketID));

    // XXX These below are a little bit controversial.
    // These data should probably be filled only upon
    // reception of the conclusion handshake - otherwise
    // they have outdated values.
    if ( bidirectional )
        m_bTwoWayData = true;

    m_pCryptoControl->setCryptoSecret(m_CryptoSecret);

    if ( bidirectional || m_bDataSender )
    {
        HLOGC(mglog.Debug, log << "createCrypter: setting RCV/SND KeyLen=" << m_iSndCryptoKeyLen);
        m_pCryptoControl->setCryptoKeylen(m_iSndCryptoKeyLen);
    }

    return m_pCryptoControl->init(side, bidirectional);
}

bool CUDT::setupCC()
{
    // Prepare configuration object,
    // Create the CCC object and configure it.

    // UDT also sets back the congestion window: ???
    // m_dCongestionWindow = m_pCC->m_dCWndSize;

    // XXX Not sure about that. May happen that AGENT wants
    // tsbpd mode, but PEER doesn't, even in bidirectional mode.
    // This way, the reception side should get precedense.
    //if (bidirectional || m_bDataSender || m_bTwoWayData)
    //    m_bPeerTsbPd = m_bOPT_TsbPd;

    // Smoother will retrieve whatever parameters it needs
    // from *this.
    if (!m_Smoother.configure(this))
    {
        return false;
    }

    // Override the value of minimum NAK interval, per Smoother's wish.
    // When default 0 value is returned, the current value set by CUDT
    // is preserved.
    uint64_t min_nak_tk = m_Smoother->minNAKInterval();
    if ( min_nak_tk )
        m_ullMinNakInt_tk = min_nak_tk;

    HLOGC(mglog.Debug, log << "setupCC: setting parameters: mss=" << m_iMSS
        << " maxCWNDSize/FlowWindowSize=" << m_iFlowWindowSize
        << " rcvrate=" << m_iDeliveryRate << "p/s (" << m_iByteDeliveryRate << "B/S)"
        << " rtt=" << m_iRTT
        << " bw=" << m_iBandwidth);

    if (!updateCC(TEV_INIT, TEV_INIT_RESET))
        return false;

    return true;
}

void CUDT::considerLegacySrtHandshake(uint64_t timebase)
{
    // Do a fast pre-check first - this simply declares that agent uses HSv5
    // and the legacy SRT Handshake is not to be done. Second check is whether
    // agent is sender (=initiator in HSv4).
<<<<<<< HEAD
    if ( !isOPT_TsbPd() || !m_bDataSender )
        return;

    if (m_iSndHsRetryCnt <= 0)
    {
        HLOGC(mglog.Debug, log << "Legacy HSREQ: not needed, expire counter=" << m_iSndHsRetryCnt);
=======
    if ( !isTsbPd() || !m_bDataSender )
>>>>>>> ce246431
        return;
    }

    if (m_iSndHsRetryCnt <= 0)
    {
        HLOGC(mglog.Debug, log << "Legacy HSREQ: not needed, expire counter=" << m_iSndHsRetryCnt);
        return;
    }

    uint64_t now = CTimer::getTime();
    if (timebase != 0)
    {
        // Then this should be done only if it's the right time,
        // the TSBPD mode is on, and when the counter is "still rolling".
        /*
         * SRT Handshake with peer:
         * If...
         * - we want TsbPd mode; and
         * - we have not tried more than CSRTCC_MAXRETRY times (peer may not be SRT); and
         * - and did not get answer back from peer
         * - last sent handshake req should have been replied (RTT*1.5 elapsed); and
         * then (re-)send handshake request.
         */
        if ( timebase > now ) // too early
        {
            HLOGC(mglog.Debug, log << "Legacy HSREQ: TOO EARLY, will still retry " << m_iSndHsRetryCnt << " times");
            return;
        }
    }
    // If 0 timebase, it means that this is the initial sending with the very first
    // payload packet sent. Send only if this is still set to maximum+1 value.
    else if (m_iSndHsRetryCnt < SRT_MAX_HSRETRY+1)
    {
        HLOGC(mglog.Debug, log << "Legacy HSREQ: INITIAL, REPEATED, so not to be done. Will repeat on sending " << m_iSndHsRetryCnt << " times");
        return;
    }

    HLOGC(mglog.Debug, log << "Legacy HSREQ: SENDING, will repeat " << m_iSndHsRetryCnt << " times if no response");
    m_iSndHsRetryCnt--;
    m_ullSndHsLastTime_us = now;
    sendSrtMsg(SRT_CMD_HSREQ);
}

void CUDT::checkSndTimers(Whether2RegenKm regen)
{
    if (m_SrtHsSide == HSD_INITIATOR)
    {
        HLOGC(mglog.Debug, log << "checkSndTimers: HS SIDE: INITIATOR, considering legacy handshake with timebase");
        // Legacy method for HSREQ, only if initiator.
        considerLegacySrtHandshake(m_ullSndHsLastTime_us + m_iRTT*3/2);
    }
    else
    {
        HLOGC(mglog.Debug, log << "checkSndTimers: HS SIDE: " << (m_SrtHsSide == HSD_RESPONDER ? "RESPONDER" : "DRAW (IPE?)")
                << " - not considering legacy handshake");
    }

    // This must be done always on sender, regardless of HS side.
    // When regen == DONT_REGEN_KM, it's a handshake call, so do
    // it only for initiator.
    if (regen || m_SrtHsSide == HSD_INITIATOR)
    {
        // Don't call this function in "non-regen mode" (sending only),
        // if this side is RESPONDER. This shall be called only with
        // regeneration request, which is required by the sender.
        m_pCryptoControl->sendKeysToPeer(regen);
    }
}

void CUDT::addressAndSend(CPacket& pkt)
{
    pkt.m_iID = m_PeerID;
    setPacketTS(pkt, CTimer::getTime());
    m_pSndQueue->sendto(m_PeerAddr, pkt);
}


void CUDT::close()
{
   // NOTE: this function is called from within the garbage collector thread.

   if (!m_bOpened)
   {
      return;
   }

   HLOGC(mglog.Debug, log << CONID() << " - closing socket:");

   if (m_Linger.l_onoff != 0)
   {
      uint64_t entertime = CTimer::getTime();

      HLOGC(mglog.Debug, log << CONID() << " ... (linger)");
      while (!m_bBroken && m_bConnected && (m_pSndBuffer->getCurrBufSize() > 0)
              && (CTimer::getTime() - entertime < m_Linger.l_linger * uint64_t(1000000)))
      {
         // linger has been checked by previous close() call and has expired
         if (m_ullLingerExpiration >= entertime)
            break;

         if (!m_bSynSending)
         {
            // if this socket enables asynchronous sending, return immediately and let GC to close it later
            if (m_ullLingerExpiration == 0)
               m_ullLingerExpiration = entertime + m_Linger.l_linger * uint64_t(1000000);

            return;
         }

         #ifndef WIN32
            timespec ts;
            ts.tv_sec = 0;
            ts.tv_nsec = 1000000;
            nanosleep(&ts, NULL);
         #else
            Sleep(1);
         #endif
      }
   }

   // remove this socket from the snd queue
   if (m_bConnected)
      m_pSndQueue->m_pSndUList->remove(this);

   /*
    * update_events below useless
    * removing usock for EPolls right after (remove_usocks) clears it (in other HAI patch).
    *
    * What is in EPoll shall be the responsibility of the application, if it want local close event,
    * it would remove the socket from the EPoll after close.
    */
   // trigger any pending IO events.
   s_UDTUnited.m_EPoll.update_events(m_SocketID, m_sPollID, SRT_EPOLL_ERR, true);
   // then remove itself from all epoll monitoring
   try
   {
      for (set<int>::iterator i = m_sPollID.begin(); i != m_sPollID.end(); ++ i)
         s_UDTUnited.m_EPoll.remove_usock(*i, m_SocketID);
   }
   catch (...)
   {
   }

   // XXX What's this, could any of the above actions make it !m_bOpened?
   if (!m_bOpened)
   {
      return;
   }

   // Inform the threads handler to stop.
   m_bClosing = true;

   HLOGC(mglog.Debug, log << CONID() << "CLOSING STATE. Acquiring connection lock");

   CGuard cg(m_ConnectionLock);

   // Signal the sender and recver if they are waiting for data.
   releaseSynch();

   HLOGC(mglog.Debug, log << CONID() << "CLOSING, removing from listener/connector");

   if (m_bListening)
   {
      m_bListening = false;
      m_pRcvQueue->removeListener(this);
   }
   else if (m_bConnecting)
   {
       m_pRcvQueue->removeConnector(m_SocketID);
   }

   if (m_bConnected)
   {
       if (!m_bShutdown)
       {
           HLOGC(mglog.Debug, log << CONID() << "CLOSING - sending SHUTDOWN to the peer");
           sendCtrl(UMSG_SHUTDOWN);
       }

       // Store current connection information.
       CInfoBlock ib;
       ib.m_iFamily = m_PeerAddr.family();
       CInfoBlock::convert(m_PeerAddr, ib.m_piIP);
       ib.m_iRTT = m_iRTT;
       ib.m_iBandwidth = m_iBandwidth;
       m_pCache->update(&ib);

       m_bConnected = false;
   }

   if (m_pCryptoControl)
       m_pCryptoControl->close();


   if ( isOPT_TsbPd() && !pthread_equal(m_RcvTsbPdThread, pthread_t()))
   {
       HLOGC(mglog.Debug, log << "CLOSING, joining TSBPD thread...");
       void* retval;
       int ret SRT_ATR_UNUSED = pthread_join(m_RcvTsbPdThread, &retval);
       HLOGC(mglog.Debug, log << "... " << (ret == 0 ? "SUCCEEDED" : "FAILED"));
   }

   HLOGC(mglog.Debug, log << "CLOSING, joining send/receive threads");

   // waiting all send and recv calls to stop
   CGuard sendguard(m_SendLock);
   CGuard recvguard(m_RecvLock);

   /*
   LEFT FOR HISTORICAL REASONS.
   NOT DELETING CryptoControl; the pointer is of
   UniquePtr type, which means that the pointer class
   will take care of the associated object when being destroyed.
   There's no need to destroy the object any earlier, and at THIS
   moment there are still other facilities that may run in another
   thread. No resource release is then allowed to happen before
   these resources are stopped being used.

   CGuard::enterCS(m_AckLock);
   // Release CCryptoControl internals (crypto context) under AckLock in case decrypt is in progress
   m_pCryptoControl.reset();
   CGuard::leaveCS(m_AckLock);
   */

   m_lSrtVersion = SRT_DEF_VERSION;
   m_lPeerSrtVersion = SRT_VERSION_UNK;
   m_lMinimumPeerSrtVersion = SRT_VERSION_MAJ1;
   m_ullRcvPeerStartTime = 0;

   m_bOpened = false;
}

/*
 Old, mostly original UDT based version of CUDT::send.
 Left for historical reasons.

int CUDT::send(const char* data, int len)
{
   // throw an exception if not connected
   if (m_bBroken || m_bClosing)
      throw CUDTException(MJ_CONNECTION, MN_CONNLOST, 0);
   else if (!m_bConnected || !m_Smoother.ready())
      throw CUDTException(MJ_CONNECTION, MN_NOCONN, 0);

   if (len <= 0)
      return 0;

   // Check if the current smoother accepts the call with given parameters.
   if (!m_Smoother->checkTransArgs(Smoother::STA_BUFFER, Smoother::STAD_SEND, data, len, -1, false))
      throw CUDTException(MJ_NOTSUP, MN_INVALBUFFERAPI, 0);

   CGuard sendguard(m_SendLock);

   if (m_pSndBuffer->getCurrBufSize() == 0)
   {
      // delay the EXP timer to avoid mis-fired timeout
      uint64_t currtime_tk;
      CTimer::rdtsc(currtime_tk);
      // (fix keepalive) m_ullLastRspTime_tk = currtime_tk;
      m_ullLastRspAckTime_tk = currtime_tk;
      m_iReXmitCount = 1;
   }
   if (sndBuffersLeft() <= 0)
   {
      if (!m_bSynSending)
         throw CUDTException(MJ_AGAIN, MN_WRAVAIL, 0);
      else
      {
          {
              // wait here during a blocking sending
              CGuard sendblock_lock(m_SendBlockLock);
              if (m_iSndTimeOut < 0)
              {
                  while (stillConnected() && (sndBuffersLeft() <= 0) && m_bPeerHealth)
                      pthread_cond_wait(&m_SendBlockCond, &m_SendBlockLock);
              }
              else
              {
                  uint64_t exptime = CTimer::getTime() + m_iSndTimeOut * uint64_t(1000);
                  timespec locktime;

                  locktime.tv_sec = exptime / 1000000;
                  locktime.tv_nsec = (exptime % 1000000) * 1000;

                  while (stillConnected() && (sndBuffersLeft() <= 0) && m_bPeerHealth && (CTimer::getTime() < exptime))
                      pthread_cond_timedwait(&m_SendBlockCond, &m_SendBlockLock, &locktime);
              }
          }

         // check the connection status
         if (m_bBroken || m_bClosing)
            throw CUDTException(MJ_CONNECTION, MN_CONNLOST, 0);
         else if (!m_bConnected)
            throw CUDTException(MJ_CONNECTION, MN_NOCONN, 0);
         else if (!m_bPeerHealth)
         {
            m_bPeerHealth = true;
            throw CUDTException(MJ_PEERERROR);
         }
      }
   }

   if (sndBuffersLeft() <= 0)
   {
      if (m_iSndTimeOut >= 0)
         throw CUDTException(MJ_AGAIN, MN_XMTIMEOUT, 0);

      return 0;
   }

   int size = min(len, sndBuffersLeft() * m_iMaxSRTPayloadSize);

   // record total time used for sending
   if (m_pSndBuffer->getCurrBufSize() == 0)
      m_llSndDurationCounter = CTimer::getTime();

   // insert the user buffer into the sending list
   m_pSndBuffer->addBuffer(data, size); // inorder=false, ttl=-1

   // insert this socket to snd list if it is not on the list yet
   m_pSndQueue->m_pSndUList->update(this, CSndUList::DONT_RESCHEDULE);

   if (sndBuffersLeft() <= 0)
   {
      // write is not available any more
      s_UDTUnited.m_EPoll.update_events(m_SocketID, m_sPollID, SRT_EPOLL_OUT, false);
   }

   return size;
}
*/

int CUDT::receiveBuffer(char* data, int len)
{
    if (!m_Smoother->checkTransArgs(Smoother::STA_BUFFER, Smoother::STAD_RECV, data, len, -1, false))
        throw CUDTException(MJ_NOTSUP, MN_INVALBUFFERAPI, 0);

    if (isOPT_TsbPd())
    {
        LOGP(mglog.Error, "recv: This function is not intended to be used in Live mode with TSBPD.");
        throw CUDTException(MJ_NOTSUP, MN_INVALBUFFERAPI, 0);
    }

    CGuard recvguard(m_RecvLock);

    if ((m_bBroken || m_bClosing) && !m_pRcvBuffer->isRcvDataReady())
    {
        if (m_bShutdown)
        {
            // For stream API, return 0 as a sign of EOF for transmission.
            // That's a bit controversial because theoretically the
            // UMSG_SHUTDOWN message may be lost as every UDP packet, although
            // another theory states that this will never happen because this
            // packet has a total size of 42 bytes and such packets are
            // declared as never dropped - but still, this is UDP so there's no
            // guarantee.

            // The most reliable way to inform the party that the transmission
            // has ended would be to send a single empty packet (that is,
            // a data packet that contains only an SRT header in the UDP
            // payload), which is a normal data packet that can undergo
            // normal sequence check and retransmission rules, so it's ensured
            // that this packet will be received. Receiving such a packet should
            // make this function return 0, potentially also without breaking
            // the connection and potentially also with losing no ability to
            // send some larger portion of data next time.
            HLOGC(mglog.Debug, log << "STREAM API, SHUTDOWN: marking as EOF");
            return 0;
        }
        HLOGC(mglog.Debug, log << (m_bMessageAPI ? "MESSAGE" : "STREAM") << " API, " << (m_bShutdown?"":"no") << " SHUTDOWN. Reporting as BROKEN.");
        throw CUDTException(MJ_CONNECTION, MN_CONNLOST, 0);
    }

    CCondDelegate rcond(m_RecvDataCond, recvguard);

    if (!m_pRcvBuffer->isRcvDataReady())
    {
        if (!m_bSynRecving)
        {
            throw CUDTException(MJ_AGAIN, MN_RDAVAIL, 0);
        }
        else
        {
            /* Kick TsbPd thread to schedule next wakeup (if running) */
            if (m_iRcvTimeOut < 0)
            {
                while (stillConnected() && !m_pRcvBuffer->isRcvDataReady())
                {
                    //Do not block forever, check connection status each 1 sec.
<<<<<<< HEAD
                    rcond.wait_for(1000000);
=======
                    CTimer::condTimedWaitUS(&m_RecvDataCond, &m_RecvLock, 1000000);
>>>>>>> ce246431
                }
            }
            else
            {
                uint64_t exptime = CTimer::getTime() + m_iRcvTimeOut * 1000;
                while (stillConnected() && !m_pRcvBuffer->isRcvDataReady())
                {
                    rcond.wait_until(exptime);
                    if (CTimer::getTime() >= exptime)
                        break;
                }
            }
        }
    }

    // throw an exception if not connected
    if (!m_bConnected)
        throw CUDTException(MJ_CONNECTION, MN_NOCONN, 0);

    if ((m_bBroken || m_bClosing) && !m_pRcvBuffer->isRcvDataReady())
    {
        // See at the beginning
        if (!m_bMessageAPI && m_bShutdown)
        {
            HLOGC(mglog.Debug, log << "STREAM API, SHUTDOWN: marking as EOF");
            return 0;
        }
        HLOGC(mglog.Debug, log << (m_bMessageAPI ? "MESSAGE" : "STREAM") << " API, " << (m_bShutdown?"":"no") << " SHUTDOWN. Reporting as BROKEN.");

        throw CUDTException(MJ_CONNECTION, MN_CONNLOST, 0);
    }

    int res = m_pRcvBuffer->readBuffer(data, len);

    // XXX Here removed signaling TSBPD to schedule wakeup
    // Make sure that this is due to unnecessary wakeup since
    // the immediate ACK has been introduced.
    if (!m_pRcvBuffer->isRcvDataReady())
    {
        // read is not available any more
        s_UDTUnited.m_EPoll.update_events(m_SocketID, m_sPollID, SRT_EPOLL_IN, false);
    }

    if ((res <= 0) && (m_iRcvTimeOut >= 0))
        throw CUDTException(MJ_AGAIN, MN_XMTIMEOUT, 0);

    return res;
}


void CUDT::checkNeedDrop(ref_t<bool> bCongestion)
{
    if (!m_bPeerTLPktDrop)
        return;

    if (!m_bMessageAPI)
    {
        LOGC(dlog.Error, log << "The SRTO_TLPKTDROP flag can only be used with message API.");
        throw CUDTException(MJ_NOTSUP, MN_INVALBUFFERAPI, 0);
    }

    int bytes, timespan_ms;
    // (returns buffer size in buffer units, ignored)
    m_pSndBuffer->getCurrBufSize(Ref(bytes), Ref(timespan_ms));

    // high threshold (msec) at tsbpd_delay plus sender/receiver reaction time (2 * 10ms)
    // Minimum value must accomodate an I-Frame (~8 x average frame size)
    // >>need picture rate or app to set min treshold
    // >>using 1 sec for worse case 1 frame using all bit budget.
    // picture rate would be useful in auto SRT setting for min latency
    // XXX Make SRT_TLPKTDROP_MINTHRESHOLD_MS option-configurable
    int threshold_ms = 0;
    if (m_iOPT_SndDropDelay >= 0)
    {
        threshold_ms = std::max(m_iPeerTsbPdDelay_ms + m_iOPT_SndDropDelay, +SRT_TLPKTDROP_MINTHRESHOLD_MS) + (2*COMM_SYN_INTERVAL_US/1000);
    }

    if (threshold_ms && timespan_ms > threshold_ms)
    {
        // protect packet retransmission
        CGuard::enterCS(m_AckLock);
        int dbytes;
        int dpkts = m_pSndBuffer->dropLateData(dbytes,  CTimer::getTime() - (threshold_ms * 1000));
        if (dpkts > 0)
        {
            m_iTraceSndDrop += dpkts;
            m_iSndDropTotal += dpkts;
            m_ullTraceSndBytesDrop += dbytes;
            m_ullSndBytesDropTotal += dbytes;

#if ENABLE_HEAVY_LOGGING
            int32_t realack = m_iSndLastDataAck;
#endif
            int32_t fakeack = CSeqNo::incseq(m_iSndLastDataAck, dpkts);

            m_iSndLastAck = fakeack;
            m_iSndLastDataAck = fakeack;

            int32_t minlastack = CSeqNo::decseq(m_iSndLastDataAck);
            m_pSndLossList->remove(minlastack);
            /* If we dropped packets not yet sent, advance current position */
            m_iSndCurrSeqNo = CSeqNo::maxseq(m_iSndCurrSeqNo, minlastack);

            LOGC(dlog.Error, log << "SND-DROPPED " << dpkts << " packets - lost delaying for " << timespan_ms << "ms");

            HLOGC(dlog.Debug, log << "drop,now " <<
                    CTimer::getTime() << "us," <<
                    realack << "-" <<  m_iSndCurrSeqNo << " seqs," <<
                    dpkts << " pkts," <<  dbytes << " bytes," <<  timespan_ms << " ms");
<<<<<<< HEAD
=======

>>>>>>> ce246431
        }
        *bCongestion = true;
        CGuard::leaveCS(m_AckLock);
    }
    else if (timespan_ms > (m_iPeerTsbPdDelay_ms/2))
    {
        HLOGC(mglog.Debug, log << "cong, NOW: " << CTimer::getTime() << "us, BYTES " <<  bytes << ", TMSPAN " <<  timespan_ms << "ms");

        *bCongestion = true;
    }
}


int CUDT::sendmsg(const char* data, int len, int msttl, bool inorder, uint64_t srctime)
{
    SRT_MSGCTRL mctrl = srt_msgctrl_default;
    mctrl.msgttl = msttl;
    mctrl.inorder = inorder;
    mctrl.srctime = srctime;
    return this->sendmsg2(data, len, Ref(mctrl));
}

int CUDT::sendmsg2(const char* data, int len, ref_t<SRT_MSGCTRL> r_mctrl)
{
    SRT_MSGCTRL& mctrl = *r_mctrl;
    bool bCongestion = false;

    // throw an exception if not connected
    if (m_bBroken || m_bClosing)
        throw CUDTException(MJ_CONNECTION, MN_CONNLOST, 0);
    else if (!m_bConnected || !m_Smoother.ready())
        throw CUDTException(MJ_CONNECTION, MN_NOCONN, 0);

    if (len <= 0)
    {
        LOGC(dlog.Error, log << "INVALID: Data size for sending declared with length: " << len);
        return 0;
    }

    int msttl = mctrl.msgttl;
    bool inorder = mctrl.inorder;

    // Sendmsg isn't restricted to the smoother type, however the smoother
    // may want to have something to say here.
    // NOTE: Smoother is also allowed to throw CUDTException() by itself!
    {
        Smoother::TransAPI api = Smoother::STA_MESSAGE;
        CodeMinor mn = MN_INVALMSGAPI;
        if ( !m_bMessageAPI )
        {
            api = Smoother::STA_BUFFER;
            mn = MN_INVALBUFFERAPI;
        }

        if (!m_Smoother->checkTransArgs(api, Smoother::STAD_SEND, data, len, msttl, inorder))
            throw CUDTException(MJ_NOTSUP, mn, 0);
    }

    // NOTE: the length restrictions differ in STREAM API and in MESSAGE API:

    // - STREAM API:
    //   At least 1 byte free sending buffer space is needed
    //   (in practice, one unit buffer of 1456 bytes).
    //   This function will send as much as possible, and return
    //   how much was actually sent.

    // - MESSAGE API:
    //   At least so many bytes free in the sending buffer is needed,
    //   as the length of the data, otherwise this function will block
    //   or return MJ_AGAIN until this condition is satisfied. The EXACTLY
    //   such number of data will be then written out, and this function
    //   will effectively return either -1 (error) or the value of 'len'.
    //   This call will be also rejected from upside when trying to send
    //   out a message of a length that exceeds the total size of the sending
    //   buffer (configurable by SRTO_SNDBUF).

    if (m_bMessageAPI && len > int(m_iSndBufSize * m_iMaxSRTPayloadSize))
    {
        LOGC(dlog.Error, log << "Message length (" << len << ") exceeds the size of sending buffer: "
            << (m_iSndBufSize * m_iMaxSRTPayloadSize) << ". Use SRTO_SNDBUF if needed.");
        throw CUDTException(MJ_NOTSUP, MN_XSIZE, 0);
    }

    /* XXX
       This might be worth preserving for several occasions, but it
       must be at least conditional because it breaks backward compat.
    if (!m_pCryptoControl || !m_pCryptoControl->isSndEncryptionOK())
    {
        LOGC(dlog.Error, log << "Encryption is required, but the peer did not supply correct credentials. Sending rejected.");
        throw CUDTException(MJ_SETUP, MN_SECURITY, 0);
    }
    */

    CGuard sendguard(m_SendLock);

    if (m_pSndBuffer->getCurrBufSize() == 0)
    {
        // delay the EXP timer to avoid mis-fired timeout
        uint64_t currtime_tk;
        CTimer::rdtsc(currtime_tk);
        // (fix keepalive) m_ullLastRspTime_tk = currtime_tk;
        m_ullLastRspAckTime_tk = currtime_tk;
        m_iReXmitCount = 1;
    }

    checkNeedDrop(Ref(bCongestion));

    int minlen = 1; // Minimum sender buffer space required for STREAM API
    if (m_bMessageAPI)
    {
        // For MESSAGE API the minimum outgoing buffer space required is
        // the size that can carry over the whole message as passed here.
        minlen = (len+m_iMaxSRTPayloadSize-1)/m_iMaxSRTPayloadSize;
    }

    if (sndBuffersLeft() < minlen)
    {
        //>>We should not get here if SRT_ENABLE_TLPKTDROP
        // XXX Check if this needs to be removed, or put to an 'else' condition for m_bTLPktDrop.
        if (!m_bSynSending)
            throw CUDTException(MJ_AGAIN, MN_WRAVAIL, 0);
        else
        {
            {
                // wait here during a blocking sending
                CGuard sendblock_lock(m_SendBlockLock);
                CCondDelegate sendcond(m_SendBlockCond, sendblock_lock);

                if (m_iSndTimeOut < 0)
                {
                    while (stillConnected()
                            && sndBuffersLeft() < minlen
                            && m_bPeerHealth)
                        sendcond.wait();
                }
                else
                {
                    uint64_t exptime = CTimer::getTime() + m_iSndTimeOut * uint64_t(1000);

                    while (stillConnected()
                            && sndBuffersLeft() < minlen
                            && m_bPeerHealth
                            && exptime > CTimer::getTime())
<<<<<<< HEAD
                        sendcond.wait_until(exptime);
=======
                        CTimer::condTimedWaitUS(&m_SendBlockCond, &m_SendBlockLock, m_iSndTimeOut * uint64_t(1000));
>>>>>>> ce246431
                }
            }

            // check the connection status
            if (m_bBroken || m_bClosing)
                throw CUDTException(MJ_CONNECTION, MN_CONNLOST, 0);
            else if (!m_bConnected)
                throw CUDTException(MJ_CONNECTION, MN_NOCONN, 0);
            else if (!m_bPeerHealth)
            {
                m_bPeerHealth = true;
                throw CUDTException(MJ_PEERERROR);
            }
        }

        /* 
         * The code below is to return ETIMEOUT when blocking mode could not get free buffer in time.
         * If no free buffer available in non-blocking mode, we alredy returned. If buffer availaible,
         * we test twice if this code is outside the else section.
         * This fix move it in the else (blocking-mode) section
         */
        if (sndBuffersLeft() < minlen)
        {
            if (m_iSndTimeOut >= 0)
                throw CUDTException(MJ_AGAIN, MN_XMTIMEOUT, 0);

            // XXX This looks very weird here, however most likely
            // this will happen only in the following case, when
            // the above loop has been interrupted, which happens when:
            // 1. The buffers left gets enough for minlen - but this is excluded
            //    in the first condition here.
            // 2. In the case of sending timeout, the above loop was interrupted
            //    due to reaching timeout, but this is excluded by the second
            //    condition here
            // 3. The 'stillConnected()' or m_bPeerHealth condition is false, of which:
            //    - broken/closing status is checked and responded with CONNECTION/CONNLOST
            //    - not connected status is checked and responded with CONNECTION/NOCONN
            //    - m_bPeerHealth condition is checked and responded with PEERERROR
            //
            // ERGO: never happens?
            LOGC(mglog.Fatal, log << "IPE: sendmsg: the loop exited, while not enough size, still connected, peer healthy. Impossible.");

            return 0;
        }
    }

    // record total time used for sending
    if (m_pSndBuffer->getCurrBufSize() == 0)
        m_llSndDurationCounter = CTimer::getTime();

    int size = len;
    if (!m_bMessageAPI)
    {
        // For STREAM API it's allowed to send less bytes than the given buffer.
        // Just return how many bytes were actually scheduled for writing.
        // XXX May be reasonable to add a flag that requires that the function
        // not return until the buffer is sent completely.
        size = min(len, sndBuffersLeft() * m_iMaxSRTPayloadSize);
    }

    // insert the user buffer into the sending list

    int32_t seqno = m_iSndNextSeqNo;
#if ENABLE_HEAVY_LOGGING
    int32_t orig_seqno = seqno;
#endif

    // Set this predicted next sequence to the control information.
    // It's the sequence of the FIRST (!) packet from all packets used to send
    // this buffer. Values from this field will be monotonic only if you always
    // have one packet per buffer (as it's in live mode).
    mctrl.pktseq = seqno;

    HLOGC(dlog.Debug, log << CONID() << "sock:SENDING (BEFORE) srctime:" << logging::FormatTime(mctrl.srctime)
        << " DATA SIZE: " << size << " sched-SEQUENCE: " << seqno
        << " STAMP: " << BufferStamp(data, size));

    // seqno is INPUT-OUTPUT value:
    // - INPUT: the current sequence number to be placed for the next scheduled packet
    // - OUTPUT: value of the sequence number to be put on the first packet at the next sendmsg2 call.
    m_pSndBuffer->addBuffer(data, size, mctrl.msgttl, mctrl.inorder, mctrl.srctime, Ref(seqno), Ref(mctrl.msgno));
    m_iSndNextSeqNo = seqno;

    HLOGC(dlog.Debug, log << CONID() << "sock:SENDING srctime:" << logging::FormatTime(mctrl.srctime)
        << " DATA SIZE: " << size << " sched-SEQUENCE: " << orig_seqno << "(>>" << seqno << ")"
        << " STAMP: " << BufferStamp(data, size));

    // insert this socket to the snd list if it is not on the list yet
    m_pSndQueue->m_pSndUList->update(this, CSndUList::rescheduleIf(bCongestion));

    if (sndBuffersLeft() < 1) // XXX Not sure if it should test if any space in the buffer, or as requried.
    {
        // write is not available any more
        s_UDTUnited.m_EPoll.update_events(m_SocketID, m_sPollID, SRT_EPOLL_OUT, false);
    }

#ifdef SRT_ENABLE_ECN
    if (bCongestion)
        throw CUDTException(MJ_AGAIN, MN_CONGESTION, 0);
#endif /* SRT_ENABLE_ECN */
    return size;
}

int CUDT::recv(char* data, int len)
{
    if (!m_bConnected || !m_Smoother.ready())
        throw CUDTException(MJ_CONNECTION, MN_NOCONN, 0);

    if (len <= 0)
    {
        LOGC(dlog.Error, log << "Length of '" << len << "' supplied to srt_recv.");
        throw CUDTException(MJ_NOTSUP, MN_INVAL, 0);
    }

    if (m_bMessageAPI)
    {
        SRT_MSGCTRL mctrl = srt_msgctrl_default;
        return receiveMessage(data, len, Ref(mctrl));
    }

    return receiveBuffer(data, len);
}

int CUDT::recvmsg2(char* data, int len, ref_t<SRT_MSGCTRL> mctrl)
{
    if (!m_bConnected || !m_Smoother.ready())
        throw CUDTException(MJ_CONNECTION, MN_NOCONN, 0);

    if (len <= 0)
    {
        LOGC(dlog.Error, log << "Length of '" << len << "' supplied to srt_recvmsg.");
        throw CUDTException(MJ_NOTSUP, MN_INVAL, 0);
    }

    if (m_bMessageAPI)
        return receiveMessage(data, len, mctrl);

    return receiveBuffer(data, len);
}

int CUDT::receiveMessage(char* data, int len, ref_t<SRT_MSGCTRL> r_mctrl)
{
    SRT_MSGCTRL& mctrl = *r_mctrl;
    // Recvmsg isn't restricted to the smoother type, it's the most
    // basic method of passing the data. You can retrieve data as
    // they come in, however you need to match the size of the buffer.
    if (!m_Smoother->checkTransArgs(Smoother::STA_MESSAGE, Smoother::STAD_RECV, data, len, -1, false))
        throw CUDTException(MJ_NOTSUP, MN_INVALMSGAPI, 0);

    // Check if the socket is a member of a receiver group.
    // If so, then reading by receiveMessage is disallowed.

    if (m_parent->m_IncludedGroup && m_parent->m_IncludedGroup->isGroupReceiver())
    {
        LOGP(mglog.Error, "recvmsg: This socket is a receiver group member. Use group ID, NOT socket ID.");
        throw CUDTException(MJ_NOTSUP, MN_INVALMSGAPI, 0);
    }

    CGuard recvguard(m_RecvLock);
    CCondDelegate tscond(m_RcvTsbPdCond, recvguard);

    /* XXX DEBUG STUFF - enable when required
       char charbool[2] = {'0', '1'};
       char ptrn [] = "RECVMSG/BEGIN BROKEN 1 CONN 1 CLOSING 1 SYNCR 1 NMSG                                ";
       int pos [] = {21, 28, 38, 46, 53};
       ptrn[pos[0]] = charbool[m_bBroken];
       ptrn[pos[1]] = charbool[m_bConnected];
       ptrn[pos[2]] = charbool[m_bClosing];
       ptrn[pos[3]] = charbool[m_bSynRecving];
       int wrtlen = sprintf(ptrn + pos[4], "%d", m_pRcvBuffer->getRcvMsgNum());
       strcpy(ptrn + pos[4] + wrtlen, "\n");
       fputs(ptrn, stderr);
    // */

    if (m_bBroken || m_bClosing)
    {
        HLOGC(mglog.Debug, log << "recvmsg: CONNECTION BROKEN - reading from recv buffer just for formality");
        int res = m_pRcvBuffer->readMsg(data, len);
        mctrl.srctime = 0;

        // Kick TsbPd thread to schedule next wakeup (if running)
        if (m_bTsbPd)
        {
            tscond.signal_locked(recvguard);
        }

        if (!m_pRcvBuffer->isRcvDataReady())
        {
            // read is not available any more
            s_UDTUnited.m_EPoll.update_events(m_SocketID, m_sPollID, SRT_EPOLL_IN, false);
        }

        if (res == 0)
        {
            if (!m_bMessageAPI && m_bShutdown)
                return 0;
            throw CUDTException(MJ_CONNECTION, MN_CONNLOST, 0);
        }
        else
            return res;
    }

    if (!m_bSynRecving)
    {
        HLOGC(dlog.Debug, log << "receiveMessage: BEGIN ASYNC MODE. Going to extract payload size=" << len);

        int res = m_pRcvBuffer->readMsg(data, len, r_mctrl);
        if (res == 0)
        {
            // read is not available any more
            HLOGP(dlog.Debug, "receiveMessage: nothing to read, kicking TSBPD, return AGAIN");
            // Kick TsbPd thread to schedule next wakeup (if running)
            if (m_bTsbPd)
                tscond.signal_locked(recvguard);

            // Shut up EPoll if no more messages in non-blocking mode
            s_UDTUnited.m_EPoll.update_events(m_SocketID, m_sPollID, SRT_EPOLL_IN, false);
            throw CUDTException(MJ_AGAIN, MN_RDAVAIL, 0);
        }

        if (!m_pRcvBuffer->isRcvDataReady())
        {
            HLOGP(dlog.Debug, "receiveMessage: DATA READ, but nothing more - kicking TSBPD.");
            // Kick TsbPd thread to schedule next wakeup (if running)
            if (m_bTsbPd)
                tscond.signal_locked(recvguard);

            // Shut up EPoll if no more messages in non-blocking mode
            s_UDTUnited.m_EPoll.update_events(m_SocketID, m_sPollID, SRT_EPOLL_IN, false);

            // After signaling the tsbpd for ready data, report the bandwidth.
#if ENABLE_HEAVY_LOGGING
            double bw = Bps2Mbps( m_iBandwidth * m_iMaxSRTPayloadSize );
            HLOGC(mglog.Debug, log << CONID() << "CURRENT BANDWIDTH: " << bw << "Mbps (" << m_iBandwidth << " buffers per second)");
#endif
        }
        return res;
    }

    HLOGC(dlog.Debug, log << "receiveMessage: BEGIN SYNC MODE. Going to extract payload size=" << len);

    int res = 0;
    bool timeout = false;
    //Do not block forever, check connection status each 1 sec.
    uint64_t recvtmo = m_iRcvTimeOut < 0 ? 1000 : m_iRcvTimeOut;

    CCondDelegate recv_cond(m_RecvDataCond, recvguard);

    do
    {
        uint64_t tstime SRT_ATR_UNUSED;
        int32_t seqno;
        if (stillConnected() && !timeout && (!m_pRcvBuffer->isRcvDataReady(Ref(tstime), Ref(seqno))))
        {
            /* Kick TsbPd thread to schedule next wakeup (if running) */
            if (m_bTsbPd)
            {
                // XXX Experimental, so just inform:
                // Check if the last check of isRcvDataReady has returned any "next time for a packet".
                // If so, then it means that TSBPD has fallen asleep only up to this time, so waking it up
                // would be "spurious". If a new packet comes ahead of the packet which's time is returned
                // in tstime (as TSBPD sleeps up to then), the procedure that receives it is responsible
                // of kicking TSBPD.
                // bool spurious = (tstime != 0);

                HLOGC(tslog.Debug, log << "receiveMessage: KICK tsbpd" << (tstime ? " (SPURIOUS!)" : ""));
                tscond.signal_locked(recvguard);
            }

            do
            {
<<<<<<< HEAD
                uint64_t exptime = CTimer::getTime() + (recvtmo * 1000ULL);

                HLOGC(tslog.Debug, log << "receiveMessage: fall asleep up to TS="
                    << logging::FormatTime(exptime) << " lock=" << (&m_RecvLock) << " cond=" << (&m_RecvDataCond));

                if (!recv_cond.wait_until(exptime))
=======
                if (CTimer::condTimedWaitUS(&m_RecvDataCond, &m_RecvLock, recvtmo * 1000) == ETIMEDOUT)
>>>>>>> ce246431
                {
                    if (!(m_iRcvTimeOut <= 0))
                        timeout = true;
                    HLOGP(tslog.Debug, "receiveMessage: DATA COND: EXPIRED -- checking connection conditions and rolling again");
                }
                else
                {
                    HLOGP(tslog.Debug, "receiveMessage: DATA COND: KICKED.");
                }
            } while (stillConnected() && !timeout && (!m_pRcvBuffer->isRcvDataReady()));

            HLOGC(tslog.Debug, log << "receiveMessage: lock-waiting loop exited: stillConntected=" << stillConnected()
                << " timeout=" << timeout << " data-ready=" << m_pRcvBuffer->isRcvDataReady());
        }

        /* XXX DEBUG STUFF - enable when required
        HLOGC(dlog.Debug, "RECVMSG/GO-ON BROKEN " << m_bBroken << " CONN " << m_bConnected
                << " CLOSING " << m_bClosing << " TMOUT " << timeout
                << " NMSG " << m_pRcvBuffer->getRcvMsgNum());
                */

        res = m_pRcvBuffer->readMsg(data, len, r_mctrl);

        if (m_bBroken || m_bClosing)
        {
            if (!m_bMessageAPI && m_bShutdown)
                return 0;
            throw CUDTException(MJ_CONNECTION, MN_CONNLOST, 0);
        }
        else if (!m_bConnected)
            throw CUDTException(MJ_CONNECTION, MN_NOCONN, 0);
    } while ((res == 0) && !timeout);

    if (!m_pRcvBuffer->isRcvDataReady())
    {
        // Falling here means usually that res == 0 && timeout == true.
        // res == 0 would repeat the above loop, unless there was also a timeout.
        // timeout has interrupted the above loop, but with res > 0 this condition
        // wouldn't be satisfied.

        // read is not available any more

        // Kick TsbPd thread to schedule next wakeup (if running)
        if (m_bTsbPd)
        {
            HLOGP(tslog.Debug, "recvmsg: KICK tsbpd() (buffer empty)");
            tscond.signal_locked(recvguard);
        }

        // Shut up EPoll if no more messages in non-blocking mode
        s_UDTUnited.m_EPoll.update_events(m_SocketID, m_sPollID, SRT_EPOLL_IN, false);
    }

    // Unblock when required
    //HLOGC(tslog.Debug, "RECVMSG/EXIT RES " << res << " RCVTIMEOUT");

    if ((res <= 0) && (m_iRcvTimeOut >= 0))
        throw CUDTException(MJ_AGAIN, MN_XMTIMEOUT, 0);

    return res;
}

int64_t CUDT::sendfile(fstream& ifs, int64_t& offset, int64_t size, int block)
{
    if (m_bBroken || m_bClosing)
        throw CUDTException(MJ_CONNECTION, MN_CONNLOST, 0);
    else if (!m_bConnected || !m_Smoother.ready())
        throw CUDTException(MJ_CONNECTION, MN_NOCONN, 0);

    if (size <= 0 && size != -1)
        return 0;

    if (!m_Smoother->checkTransArgs(Smoother::STA_FILE, Smoother::STAD_SEND, 0, size, -1, false))
        throw CUDTException(MJ_NOTSUP, MN_INVALBUFFERAPI, 0);

    if (!m_pCryptoControl || !m_pCryptoControl->isSndEncryptionOK())
    {
        LOGC(dlog.Error, log << "Encryption is required, but the peer did not supply correct credentials. Sending rejected.");
        throw CUDTException(MJ_SETUP, MN_SECURITY, 0);
    }

    CGuard sendguard(m_SendLock);

    if (m_pSndBuffer->getCurrBufSize() == 0)
    {
        // delay the EXP timer to avoid mis-fired timeout
        uint64_t currtime_tk;
        CTimer::rdtsc(currtime_tk);
        // (fix keepalive) m_ullLastRspTime_tk = currtime_tk;
        m_ullLastRspAckTime_tk = currtime_tk;
        m_iReXmitCount = 1;
    }

    // positioning...
    try
    {
        if (size == -1)
        {
            ifs.seekg(0, std::ios::end);
            size = ifs.tellg();
            if (offset > size)
                throw 0; // let it be caught below
        }

        // This will also set the position back to the beginning
        // in case when it was moved to the end for measuring the size.
        // This will also fail if the offset exceeds size, so measuring
        // the size can be skipped if not needed.
        ifs.seekg((streamoff)offset);
        if (!ifs.good())
            throw 0;
    }
    catch (...)
    {
        // XXX It would be nice to note that this is reported
        // by exception only if explicitly requested by setting
        // the exception flags in the stream. Here it's fixed so
        // that when this isn't set, the exception is "thrown manually".
        throw CUDTException(MJ_FILESYSTEM, MN_SEEKGFAIL);
    }

    int64_t tosend = size;
    int unitsize;

    // sending block by block
    while (tosend > 0)
    {
        if (ifs.fail())
            throw CUDTException(MJ_FILESYSTEM, MN_WRITEFAIL);

        if (ifs.eof())
            break;

        unitsize = int((tosend >= block) ? block : tosend);

        {
            CGuard lk(m_SendBlockLock);
            CCondDelegate sendcond(m_SendBlockCond, lk);

            while (stillConnected() && (sndBuffersLeft() <= 0) && m_bPeerHealth)
                sendcond.wait();
        }

        if (m_bBroken || m_bClosing)
            throw CUDTException(MJ_CONNECTION, MN_CONNLOST, 0);
        else if (!m_bConnected)
            throw CUDTException(MJ_CONNECTION, MN_NOCONN, 0);
        else if (!m_bPeerHealth)
        {
            // reset peer health status, once this error returns, the app should handle the situation at the peer side
            m_bPeerHealth = true;
            throw CUDTException(MJ_PEERERROR);
        }

        // record total time used for sending
        if (m_pSndBuffer->getCurrBufSize() == 0)
            m_llSndDurationCounter = CTimer::getTime();

        int64_t sentsize = m_pSndBuffer->addBufferFromFile(ifs, unitsize);

        if (sentsize > 0)
        {
            tosend -= sentsize;
            offset += sentsize;
        }

        // insert this socket to snd list if it is not on the list yet
        m_pSndQueue->m_pSndUList->update(this, CSndUList::DONT_RESCHEDULE);
    }

    if (sndBuffersLeft() <= 0)
    {
        // write is not available any more
        s_UDTUnited.m_EPoll.update_events(m_SocketID, m_sPollID, SRT_EPOLL_OUT, false);
    }

    return size - tosend;
}

int64_t CUDT::recvfile(fstream& ofs, int64_t& offset, int64_t size, int block)
{
    if (!m_bConnected || !m_Smoother.ready())
        throw CUDTException(MJ_CONNECTION, MN_NOCONN, 0);
    else if ((m_bBroken || m_bClosing) && !m_pRcvBuffer->isRcvDataReady())
    {
        if (!m_bMessageAPI && m_bShutdown)
            return 0;
        throw CUDTException(MJ_CONNECTION, MN_CONNLOST, 0);
    }

    if (size <= 0)
        return 0;

    if (!m_Smoother->checkTransArgs(Smoother::STA_FILE, Smoother::STAD_RECV, 0, size, -1, false))
        throw CUDTException(MJ_NOTSUP, MN_INVALBUFFERAPI, 0);

    if (isOPT_TsbPd())
    {
        LOGC(dlog.Error, log << "Reading from file is incompatible with TSBPD mode and would cause a deadlock\n");
        throw CUDTException(MJ_NOTSUP, MN_INVALBUFFERAPI, 0);
    }

    CGuard recvguard(m_RecvLock);

    // Well, actually as this works over a FILE (fstream), not just a stream,
    // the size can be measured anyway and predicted if setting the offset might
    // have a chance to work or not.

    // positioning...
    try
    {
        if (offset > 0)
        {
            // Don't do anything around here if the offset == 0, as this
            // is the default offset after opening. Whether this operation
            // is performed correctly, it highly depends on how the file
            // has been open. For example, if you want to overwrite parts
            // of an existing file, the file must exist, and the ios::trunc
            // flag must not be set. If the file is open for only ios::out,
            // then the file will be truncated since the offset position on
            // at the time when first written; if ios::in|ios::out, then
            // it won't be truncated, just overwritten.

            // What is required here is that if offset is 0, don't try to
            // change the offset because this might be impossible with
            // the current flag set anyway.

            // Also check the status and CAUSE exception manually because
            // you don't know, as well, whether the user has set exception
            // flags.

            ofs.seekp((streamoff)offset);
            if (!ofs.good())
                throw 0; // just to get caught :)
        }
    }
    catch (...)
    {
        // XXX It would be nice to note that this is reported
        // by exception only if explicitly requested by setting
        // the exception flags in the stream. For a case, when it's not,
        // an additional explicit throwing happens when failbit is set.
        throw CUDTException(MJ_FILESYSTEM, MN_SEEKPFAIL);
    }

    int64_t torecv = size;
    int unitsize = block;
    int recvsize;

    // receiving... "recvfile" is always blocking
    while (torecv > 0)
    {
        if (ofs.fail())
        {
            // send the sender a signal so it will not be blocked forever
            int32_t err_code = CUDTException::EFILE;
            sendCtrl(UMSG_PEERERROR, &err_code);

            throw CUDTException(MJ_FILESYSTEM, MN_WRITEFAIL);
        }

        {
            CGuard gl(m_RecvDataLock);
            CCondDelegate rcond(m_RecvDataCond, gl);

            while (stillConnected() && !m_pRcvBuffer->isRcvDataReady())
                rcond.wait();
        }

        if (!m_bConnected)
            throw CUDTException(MJ_CONNECTION, MN_NOCONN, 0);
        else if ((m_bBroken || m_bClosing) && !m_pRcvBuffer->isRcvDataReady())
        {

            if (!m_bMessageAPI && m_bShutdown)
                return 0;
            throw CUDTException(MJ_CONNECTION, MN_CONNLOST, 0);
        }

        unitsize = int((torecv == -1 || torecv >= block) ? block : torecv);
        recvsize = m_pRcvBuffer->readBufferToFile(ofs, unitsize);

        if (recvsize > 0)
        {
            torecv -= recvsize;
            offset += recvsize;
        }
    }

    if (!m_pRcvBuffer->isRcvDataReady())
    {
        // read is not available any more
        s_UDTUnited.m_EPoll.update_events(m_SocketID, m_sPollID, SRT_EPOLL_IN, false);
    }

    return size - torecv;
}

void CUDT::sample(CPerfMon* perf, bool clear)
{
   if (!m_bConnected)
      throw CUDTException(MJ_CONNECTION, MN_NOCONN, 0);
   if (m_bBroken || m_bClosing)
      throw CUDTException(MJ_CONNECTION, MN_CONNLOST, 0);

   uint64_t currtime = CTimer::getTime();
   perf->msTimeStamp = (currtime - m_StartTime) / 1000;

   perf->pktSent = m_llTraceSent;
   perf->pktRecv = m_llTraceRecv;
   perf->pktSndLoss = m_iTraceSndLoss;
   perf->pktRcvLoss = m_iTraceRcvLoss;
   perf->pktRetrans = m_iTraceRetrans;
   perf->pktRcvRetrans = m_iTraceRcvRetrans;
   perf->pktSentACK = m_iSentACK;
   perf->pktRecvACK = m_iRecvACK;
   perf->pktSentNAK = m_iSentNAK;
   perf->pktRecvNAK = m_iRecvNAK;
   perf->usSndDuration = m_llSndDuration;
   perf->pktReorderDistance = m_iTraceReorderDistance;
   perf->pktRcvAvgBelatedTime = m_fTraceBelatedTime;
   perf->pktRcvBelated = m_iTraceRcvBelated;

   perf->pktSentTotal = m_llSentTotal;
   perf->pktRecvTotal = m_llRecvTotal;
   perf->pktSndLossTotal = m_iSndLossTotal;
   perf->pktRcvLossTotal = m_iRcvLossTotal;
   perf->pktRetransTotal = m_iRetransTotal;
   perf->pktSentACKTotal = m_iSentACKTotal;
   perf->pktRecvACKTotal = m_iRecvACKTotal;
   perf->pktSentNAKTotal = m_iSentNAKTotal;
   perf->pktRecvNAKTotal = m_iRecvNAKTotal;
   perf->usSndDurationTotal = m_llSndDurationTotal;

   double interval = double(currtime - m_LastSampleTime);

   perf->mbpsSendRate = double(m_llTraceSent) * m_iMaxSRTPayloadSize * 8.0 / interval;
   perf->mbpsRecvRate = double(m_llTraceRecv) * m_iMaxSRTPayloadSize * 8.0 / interval;

   perf->usPktSndPeriod = m_ullInterval_tk / double(m_ullCPUFrequency);
   perf->pktFlowWindow = m_iFlowWindowSize;
   perf->pktCongestionWindow = (int)m_dCongestionWindow;
   perf->pktFlightSize = CSeqNo::seqlen(m_iSndLastAck, CSeqNo::incseq(m_iSndCurrSeqNo)) - 1;
   perf->msRTT = m_iRTT/1000.0;
   perf->mbpsBandwidth = Bps2Mbps( m_iBandwidth * m_iMaxSRTPayloadSize );

   if (pthread_mutex_trylock(&m_ConnectionLock) == 0)
   {
      perf->byteAvailSndBuf = (m_pSndBuffer == NULL) ? 0 
          : sndBuffersLeft() * m_iMSS;
      perf->byteAvailRcvBuf = (m_pRcvBuffer == NULL) ? 0 
          : m_pRcvBuffer->getAvailBufSize() * m_iMSS;

      CGuard::leaveCS(m_ConnectionLock);
   }
   else
   {
      perf->byteAvailSndBuf = 0;
      perf->byteAvailRcvBuf = 0;
   }

   if (clear)
   {
      m_iTraceSndDrop        = 0;
      m_iTraceRcvDrop        = 0;
      m_ullTraceSndBytesDrop = 0;
      m_ullTraceRcvBytesDrop = 0;
      m_iTraceRcvUndecrypt        = 0;
      m_ullTraceRcvBytesUndecrypt = 0;
      //new>
      m_ullTraceBytesSent = m_ullTraceBytesRecv = m_ullTraceBytesRetrans = 0;
      //<
      m_llTraceSent = m_llTraceRecv = m_iTraceSndLoss = m_iTraceRcvLoss = m_iTraceRetrans = m_iSentACK = m_iRecvACK = m_iSentNAK = m_iRecvNAK = 0;
      m_llSndDuration = 0;
      m_iTraceRcvRetrans = 0;
      m_iTraceRcvBelated = 0;
      m_LastSampleTime = currtime;
   }
}

void CUDT::bstats(CBytePerfMon* perf, bool clear, bool instantaneous)
{
   if (!m_bConnected)
      throw CUDTException(MJ_CONNECTION, MN_NOCONN, 0);
   if (m_bBroken || m_bClosing)
      throw CUDTException(MJ_CONNECTION, MN_CONNLOST, 0);

   /* 
   * RecvLock to protect consistency (pkts vs. bytes vs. timespan) of Recv buffer stats.
   * Send buffer stats protected in send buffer class
   */
   CGuard recvguard(m_RecvLock);

   uint64_t currtime = CTimer::getTime();
   perf->msTimeStamp = (currtime - m_StartTime) / 1000;

   perf->pktSent = m_llTraceSent;
   perf->pktRecv = m_llTraceRecv;
   perf->pktSndLoss = m_iTraceSndLoss;
   perf->pktRcvLoss = m_iTraceRcvLoss;
   perf->pktRetrans = m_iTraceRetrans;
   perf->pktRcvRetrans = m_iTraceRcvRetrans;
   perf->pktSentACK = m_iSentACK;
   perf->pktRecvACK = m_iRecvACK;
   perf->pktSentNAK = m_iSentNAK;
   perf->pktRecvNAK = m_iRecvNAK;
   perf->usSndDuration = m_llSndDuration;
   perf->pktReorderDistance = m_iTraceReorderDistance;
   perf->pktRcvAvgBelatedTime = m_fTraceBelatedTime;
   perf->pktRcvBelated = m_iTraceRcvBelated;
   //>new
   /* perf byte counters include all headers (SRT+UDP+IP) */
   const int pktHdrSize = CPacket::HDR_SIZE + CPacket::UDP_HDR_SIZE;
   perf->byteSent = m_ullTraceBytesSent + (m_llTraceSent * pktHdrSize);
   perf->byteRecv = m_ullTraceBytesRecv + (m_llTraceRecv * pktHdrSize);
   perf->byteRetrans = m_ullTraceBytesRetrans + (m_iTraceRetrans * pktHdrSize);
#ifdef SRT_ENABLE_LOSTBYTESCOUNT
   perf->byteRcvLoss = m_ullTraceRcvBytesLoss + (m_iTraceRcvLoss * pktHdrSize);
#endif

   perf->pktSndDrop = m_iTraceSndDrop;
   perf->pktRcvDrop = m_iTraceRcvDrop + m_iTraceRcvUndecrypt;
   perf->byteSndDrop = m_ullTraceSndBytesDrop + (m_iTraceSndDrop * pktHdrSize);
   perf->byteRcvDrop = m_ullTraceRcvBytesDrop + (m_iTraceRcvDrop * pktHdrSize) + m_ullTraceRcvBytesUndecrypt;
   perf->pktRcvUndecrypt = m_iTraceRcvUndecrypt;
   perf->byteRcvUndecrypt = m_ullTraceRcvBytesUndecrypt;

   //<

   perf->pktSentTotal = m_llSentTotal;
   perf->pktRecvTotal = m_llRecvTotal;
   perf->pktSndLossTotal = m_iSndLossTotal;
   perf->pktRcvLossTotal = m_iRcvLossTotal;
   perf->pktRetransTotal = m_iRetransTotal;
   perf->pktSentACKTotal = m_iSentACKTotal;
   perf->pktRecvACKTotal = m_iRecvACKTotal;
   perf->pktSentNAKTotal = m_iSentNAKTotal;
   perf->pktRecvNAKTotal = m_iRecvNAKTotal;
   perf->usSndDurationTotal = m_llSndDurationTotal;
   //>new
   perf->byteSentTotal = m_ullBytesSentTotal + (m_llSentTotal * pktHdrSize);
   perf->byteRecvTotal = m_ullBytesRecvTotal + (m_llRecvTotal * pktHdrSize);
   perf->byteRetransTotal = m_ullBytesRetransTotal + (m_iRetransTotal * pktHdrSize);
#ifdef SRT_ENABLE_LOSTBYTESCOUNT
   perf->byteRcvLossTotal = m_ullRcvBytesLossTotal + (m_iRcvLossTotal * pktHdrSize);
#endif
   perf->pktSndDropTotal = m_iSndDropTotal;
   perf->pktRcvDropTotal = m_iRcvDropTotal + m_iRcvUndecryptTotal;
   perf->byteSndDropTotal = m_ullSndBytesDropTotal + (m_iSndDropTotal * pktHdrSize);
   perf->byteRcvDropTotal = m_ullRcvBytesDropTotal + (m_iRcvDropTotal * pktHdrSize) + m_ullRcvBytesUndecryptTotal;
   perf->pktRcvUndecryptTotal = m_iRcvUndecryptTotal;
   perf->byteRcvUndecryptTotal = m_ullRcvBytesUndecryptTotal;
   //<

   double interval = double(currtime - m_LastSampleTime);

   //>mod
   perf->mbpsSendRate = double(perf->byteSent) * 8.0 / interval;
   perf->mbpsRecvRate = double(perf->byteRecv) * 8.0 / interval;
   //<

   perf->usPktSndPeriod = m_ullInterval_tk / double(m_ullCPUFrequency);
   perf->pktFlowWindow = m_iFlowWindowSize;
   perf->pktCongestionWindow = (int)m_dCongestionWindow;
   perf->pktFlightSize = CSeqNo::seqlen(m_iSndLastAck, CSeqNo::incseq(m_iSndCurrSeqNo)) - 1;
   perf->msRTT = (double)m_iRTT/1000.0;
   //>new
   perf->msSndTsbPdDelay = m_bPeerTsbPd ? m_iPeerTsbPdDelay_ms : 0;
   perf->msRcvTsbPdDelay = isOPT_TsbPd() ? m_iTsbPdDelay_ms : 0;
   perf->byteMSS = m_iMSS;

   perf->mbpsMaxBW = m_llMaxBW > 0 ? Bps2Mbps(m_llMaxBW)
       : m_Smoother.ready() ? Bps2Mbps(m_Smoother->sndBandwidth())
       : 0;

   //<
   uint32_t availbw = (uint64_t)(m_iBandwidth == 1 ? m_RcvTimeWindow.getBandwidth() : m_iBandwidth);

   perf->mbpsBandwidth = Bps2Mbps( availbw * (m_iMaxSRTPayloadSize + pktHdrSize) );

   if (pthread_mutex_trylock(&m_ConnectionLock) == 0)
   {
      if (m_pSndBuffer)
      {
#ifdef SRT_ENABLE_SNDBUFSZ_MAVG
         if (instantaneous)
         {
             /* Get instant SndBuf instead of moving average for application-based Algorithm
                (such as NAE) in need of fast reaction to network condition changes. */
             perf->pktSndBuf = m_pSndBuffer->getCurrBufSize(Ref(perf->byteSndBuf), Ref(perf->msSndBuf));
         }
         else
         {
             perf->pktSndBuf = m_pSndBuffer->getAvgBufSize(Ref(perf->byteSndBuf), Ref(perf->msSndBuf));
         }
#else
         perf->pktSndBuf = m_pSndBuffer->getCurrBufSize(Ref(perf->byteSndBuf), Ref(perf->msSndBuf));
#endif
         perf->byteSndBuf += (perf->pktSndBuf * pktHdrSize);
         //<
         perf->byteAvailSndBuf = (m_iSndBufSize - perf->pktSndBuf) * m_iMSS;
      }
      else
      {
         perf->byteAvailSndBuf = 0;
         //new>
         perf->pktSndBuf = 0;
         perf->byteSndBuf = 0;
         perf->msSndBuf = 0;
         //<
      }

      if (m_pRcvBuffer)
      {
         perf->byteAvailRcvBuf = m_pRcvBuffer->getAvailBufSize() * m_iMSS;
         //new>
#ifdef SRT_ENABLE_RCVBUFSZ_MAVG
         if (instantaneous) //no need for historical API for Rcv side
         {
             perf->pktRcvBuf = m_pRcvBuffer->getRcvDataSize(perf->byteRcvBuf, perf->msRcvBuf);
         }
         else
         {
             perf->pktRcvBuf = m_pRcvBuffer->getRcvAvgDataSize(perf->byteRcvBuf, perf->msRcvBuf);
         }
#else
         perf->pktRcvBuf = m_pRcvBuffer->getRcvDataSize(perf->byteRcvBuf, perf->msRcvBuf);
#endif
         //<
      }
      else
      {
         perf->byteAvailRcvBuf = 0;
         //new>
         perf->pktRcvBuf = 0;
         perf->byteRcvBuf = 0;
         perf->msRcvBuf = 0;
         //<
      }

      CGuard::leaveCS(m_ConnectionLock);
   }
   else
   {
      perf->byteAvailSndBuf = 0;
      perf->byteAvailRcvBuf = 0;
      //new>
      perf->pktSndBuf = 0;
      perf->byteSndBuf = 0;
      perf->msSndBuf = 0;

      perf->byteRcvBuf = 0;
      perf->msRcvBuf = 0;
      //<
   }

   if (clear)
   {
      m_iTraceSndDrop        = 0;
      m_iTraceRcvDrop        = 0;
      m_ullTraceSndBytesDrop = 0;
      m_ullTraceRcvBytesDrop = 0;
      m_iTraceRcvUndecrypt        = 0;
      m_ullTraceRcvBytesUndecrypt = 0;
      //new>
      m_ullTraceBytesSent = m_ullTraceBytesRecv = m_ullTraceBytesRetrans = 0;
      //<
      m_llTraceSent = m_llTraceRecv = m_iTraceSndLoss = m_iTraceRcvLoss = m_iTraceRetrans = m_iSentACK = m_iRecvACK = m_iSentNAK = m_iRecvNAK = 0;
      m_llSndDuration = 0;
      m_iTraceRcvRetrans = 0;
      m_iTraceRcvBelated = 0;
      m_LastSampleTime = currtime;
   }
}

bool CUDT::updateCC(ETransmissionEvent evt, EventVariant arg)
{
    // Special things that must be done HERE, not in Smoother,
    // because it involves the input buffer in CUDT. It would be
    // slightly dangerous to give Smoother access to it.

    // According to the rules, the smoother should be ready at the same
    // time when the sending buffer. For sanity check, check both first.
    if (!m_Smoother.ready() || !m_pSndBuffer)
    {
        LOGC(mglog.Error, log << CONID() << "updateCC: CAN'T DO UPDATE - smoother "
            << (m_Smoother.ready() ? "ready" : "NOT READY")
            << "; sending buffer "
            << (m_pSndBuffer ? "NOT CREATED" : "created"));

        return false;
    }

    HLOGC(mglog.Debug, log << "updateCC: EVENT:" << TransmissionEventStr(evt));

    if (evt == TEV_INIT)
    {
        // only_input uses:
        // 0: in the beginning and when SRTO_MAXBW was changed
        // 1: SRTO_INPUTBW was changed
        // 2: SRTO_OHEADBW was changed
        EInitEvent only_input = arg.get<EventVariant::INIT>();
        // false = TEV_INIT_RESET: in the beginning, or when MAXBW was changed.

        if (only_input && m_llMaxBW)
        {
            HLOGC(mglog.Debug, log << CONID() << "updateCC/TEV_INIT: non-RESET stage and m_llMaxBW already set to " << m_llMaxBW);
            // Don't change
        }
        else // either m_llMaxBW == 0 or only_input == TEV_INIT_RESET
        {
            // Use the values:
            // - if SRTO_MAXBW is >0, use it.
            // - if SRTO_MAXBW == 0, use SRTO_INPUTBW + SRTO_OHEADBW
            // - if SRTO_INPUTBW == 0, pass 0 to requst in-buffer sampling
            // Bytes/s
            int bw = m_llMaxBW != 0 ? m_llMaxBW : // When used SRTO_MAXBW
                m_llInputBW != 0 ? withOverhead(m_llInputBW) : // SRTO_INPUTBW + SRT_OHEADBW
                0; // When both MAXBW and INPUTBW are 0, request in-buffer sampling

            // Note: setting bw == 0 uses BW_INFINITE value in LiveSmoother
            m_Smoother->updateBandwidth(m_llMaxBW, bw);

            if (only_input == TEV_INIT_OHEADBW)
            {
                // On updated SRTO_OHEADBW don't change input rate.
                // This only influences the call to withOverhead().
            }
            else
            {
                m_pSndBuffer->setInputRateSmpPeriod(bw == 0 ? SND_INPUTRATE_FAST_START_US: 0);
            }

            HLOGC(mglog.Debug, log << CONID() << "updateCC/TEV_INIT: updating BW=" << m_llMaxBW
                << (only_input == TEV_INIT_RESET ? " (UNCHANGED)"
                        : only_input == TEV_INIT_OHEADBW ? " (only Overhead)": " (updated sampling rate)"));
        }
    }

    // This part is also required only by LiveSmoother, however not
    // moved there due to that it needs access to CSndBuffer.
    if (evt == TEV_ACK || evt == TEV_LOSSREPORT || evt == TEV_CHECKTIMER)
    {
        // Specific part done when MaxBW is set to 0 (auto) and InputBW is 0.
        // This requests internal input rate sampling.
        if (m_llMaxBW == 0 && m_llInputBW == 0)
        {
            uint64_t period;
            int payloadsz; //CC will use its own average payload size
            int64_t inputbw = m_pSndBuffer->getInputRate(Ref(payloadsz), Ref(period)); //Auto input rate

            // NOTE:
            // 'period' here is set to the value that was previously set by
            // m_pSndBuffer->setInputRateSmpPeriod(). 

            /*
             * On blocked transmitter (tx full) and until connection closes,
             * auto input rate falls to 0 but there may be still lot of packet to retransmit
             * Calling updateBandwidth with 0 sets maxBW to default BW_INFINITE (30Mbps)
             * and sendrate skyrockets for retransmission.
             * Keep previously set maximum in that case (inputbw == 0).
             */
            if (inputbw != 0)
                m_Smoother->updateBandwidth(0, withOverhead(inputbw)); //Bytes/sec

            if ((m_llSentTotal > SND_INPUTRATE_MAX_PACKETS) && (period < SND_INPUTRATE_RUNNING_US))
                m_pSndBuffer->setInputRateSmpPeriod(SND_INPUTRATE_RUNNING_US); //1 sec period after fast start
        }
    }

    HLOGC(mglog.Debug, log << CONID() << "updateCC: emitting signal for EVENT:" << TransmissionEventStr(evt));

    // Now execute a smoother-defined action for that event.
    EmitSignal(evt, arg);

    // This should be done with every event except ACKACK and SEND/RECEIVE
    // After any action was done by the smoother, update the congestion window and sending interval.
    if (evt != TEV_ACKACK && evt != TEV_SEND && evt != TEV_RECEIVE)
    {
        // This part comes from original UDT.
        // NOTE: THESE things come from CCC class:
        // - m_dPktSndPeriod
        // - m_dCWndSize
        m_ullInterval_tk = (uint64_t)(m_Smoother->pktSndPeriod_us() * m_ullCPUFrequency);
        m_dCongestionWindow = m_Smoother->cgWindowSize();
#if ENABLE_HEAVY_LOGGING
        HLOGC(mglog.Debug, log << CONID() << "updateCC: updated values from smoother: interval=" << m_ullInterval_tk
            << "tk (" << m_Smoother->pktSndPeriod_us() << "us) cgwindow="
            << std::fixed << std::setprecision(5) << m_dCongestionWindow);
#endif
    }

    HLOGC(mglog.Debug, log << "udpateCC: finished handling for EVENT:" << TransmissionEventStr(evt));

#if 0//debug
    static int callcnt = 0;
    if (!(callcnt++ % 250)) cerr << "SndPeriod=" << (m_ullInterval_tk/m_ullCPUFrequency) << "\n");

#endif

    return true;
}

void CUDT::initSynch()
{
      CGuard::createMutex(m_SendBlockLock);
      CGuard::createCond(m_SendBlockCond);
      CGuard::createMutex(m_RecvDataLock);
      CGuard::createCond(m_RecvDataCond);
      CGuard::createMutex(m_SendLock);
      CGuard::createMutex(m_RecvLock);
      CGuard::createMutex(m_RcvLossLock);
      CGuard::createMutex(m_AckLock);
      CGuard::createMutex(m_ConnectionLock);
      memset(&m_RcvTsbPdThread, 0, sizeof m_RcvTsbPdThread);
      CGuard::createCond(m_RcvTsbPdCond);
}

void CUDT::destroySynch()
{
      CGuard::releaseMutex(m_SendBlockLock);
      CGuard::releaseCond(m_SendBlockCond);
      CGuard::releaseMutex(m_RecvDataLock);
      CGuard::releaseCond(m_RecvDataCond);
      CGuard::releaseMutex(m_SendLock);
      CGuard::releaseMutex(m_RecvLock);
      CGuard::releaseMutex(m_RcvLossLock);
      CGuard::releaseMutex(m_AckLock);
      CGuard::releaseMutex(m_ConnectionLock);
      CGuard::releaseCond(m_RcvTsbPdCond);

}

void CUDT::releaseSynch()
{
    // wake up user calls
    CCondDelegate sndblock(m_SendBlockCond, m_SendBlockLock, CCondDelegate::NOLOCK);
    sndblock.lock_signal();

    CGuard::enterCS(m_SendLock);
    CGuard::leaveCS(m_SendLock);

    CCondDelegate rdcond(m_RecvDataCond, m_RecvDataLock, CCondDelegate::NOLOCK);
    rdcond.lock_signal();

    CCondDelegate tscond(m_RcvTsbPdCond, m_RecvLock, CCondDelegate::NOLOCK);
    tscond.lock_signal();

    if (!pthread_equal(m_RcvTsbPdThread, pthread_t())) 
    {
        pthread_join(m_RcvTsbPdThread, NULL);
        m_RcvTsbPdThread = pthread_t();
    }
    CGuard::enterCS(m_RecvLock);
    CGuard::leaveCS(m_RecvLock);
}

#if ENABLE_HEAVY_LOGGING
static void DebugAck(string hdr, int prev, int ack)
{
    if ( !prev )
    {
        HLOGC(mglog.Debug, log << hdr << "ACK " << ack);
        return;
    }

    prev = CSeqNo::incseq(prev);
    int diff = CSeqNo::seqcmp(ack, prev);
    if ( diff < 0 )
    {
        HLOGC(mglog.Debug, log << hdr << "ACK ERROR: " << prev << "-" << ack << "(diff " << CSeqNo::seqcmp(ack, prev) << ")");
        return;
    }

    bool shorted = diff > 100; // sanity
    if ( shorted )
        ack = CSeqNo::incseq(prev, 100);

    ostringstream ackv;
    for (; prev != ack; prev = CSeqNo::incseq(prev))
        ackv << prev << " ";
    if ( shorted )
        ackv << "...";
    HLOGC(mglog.Debug, log << hdr << "ACK (" << (diff+1) << "): " << ackv.str() << ack);
}
#else
static inline void DebugAck(string, int, int) {}
#endif

void CUDT::sendCtrl(UDTMessageType pkttype, void* lparam, void* rparam, int size)
{
   CPacket ctrlpkt;
   uint64_t currtime_tk;
   CTimer::rdtsc(currtime_tk);

   setPacketTS(ctrlpkt, currtime_tk/m_ullCPUFrequency);

   int nbsent = 0;
   int local_prevack = 0;

#if ENABLE_HEAVY_LOGGING
   struct SaveBack
   {
       int& target;
       const int& source;

       ~SaveBack()
       {
           target = source;
       }
   } l_saveback = { m_iDebugPrevLastAck, m_iRcvLastAck };
   (void)l_saveback; //kill compiler warning: unused variable `l_saveback` [-Wunused-variable]

   local_prevack = m_iDebugPrevLastAck;
#endif

   switch (pkttype)
   {
   case UMSG_ACK: //010 - Acknowledgement
      {
      int32_t ack;

      // If there is no loss, the ACK is the current largest sequence number plus 1;
      // Otherwise it is the smallest sequence number in the receiver loss list.
      if (m_pRcvLossList->getLossLength() == 0)
         ack = CSeqNo::incseq(m_iRcvCurrSeqNo);
      else
         ack = m_pRcvLossList->getFirstLostSeq();

      if (m_iRcvLastAckAck == ack)
         break;

      // send out a lite ACK
      // to save time on buffer processing and bandwidth/AS measurement, a lite ACK only feeds back an ACK number
      if (size == SEND_LITE_ACK)
      {
         ctrlpkt.pack(pkttype, NULL, &ack, size);
         ctrlpkt.m_iID = m_PeerID;
         nbsent = m_pSndQueue->sendto(m_PeerAddr, ctrlpkt);
         DebugAck("sendCtrl(lite):" + CONID(), local_prevack, ack);
         break;
      }

      uint64_t currtime_tk;
      CTimer::rdtsc(currtime_tk);

      // There are new received packets to acknowledge, update related information.
      /* tsbpd thread may also call ackData when skipping packet so protect code */
      //CGuard::enterCS(m_AckLock);

      // IF ack > m_iRcvLastAck
      if (CSeqNo::seqcmp(ack, m_iRcvLastAck) > 0)
      {

         m_iRcvLastAck = ack;
         bool updated = m_pRcvBuffer->ackDataTo(ack); // <-- updates also value of m_pRcvBuffer->lastSkipAck()

         /*
         m_iRcvLastSkipAck = ack;

         // XXX Unknown as to whether it matters.
         // This if (acksize) causes that ackData() won't be called.
         // With size == 0 it wouldn't do anything except calling CTimer::triggerEvent().
         // This, again, signals the condition, CTimer::m_EventCond.
         // This releases CTimer::waitForEvent() call used in CUDTUnited::selectEx().
         // Preventing to call this on zero size makes sense, if it prevents false alerts.
         if (acksize > 0)
             m_pRcvBuffer->ackData(acksize);
         */

         if (updated) // Don't signal anything if nothing was updated
         {
             // Note that the case when the update has happened and TsbPd
             // is on SHOULD NEVER HAPPEN because in case of live mode the
             // packets in the receiver buffer should be internally acknowledged
             // up to the position where they are contiguous.
             //
             // Should there happen an IPE that they are not, as an error-fallback
             // kick the TsbPd thread so that it re-checks the time-to-play of
             // a possibly newly available packet.
             if (m_bTsbPd)
             {
                 LOGC(mglog.Error, log << "IPE: UMSG_ACK caused internal ACK seq=" << ack << " of bufferred packets, which SHOULD NOT HAPPEN in TSBPD mode!");

                 // But still, the problem needs to be solved, so signal the TSBPD thread anyway.
                 // Note that this problem must be elliminated if found because it may really worsen the performance.

                 // TSBPD mutex to be locked is:
                 // - for single socket, m_RecvLock
                 // - for group, where the group is a receiver group, the group lock mutex
                 pthread_mutex_t* lock =
                     m_parent->m_IncludedGroup
                     && m_parent->m_IncludedGroup->isGroupReceiver() ?
                        m_parent->m_IncludedGroup->exp_groupLock() :
                        &m_RecvLock;

                 CCondDelegate cc(m_RcvTsbPdCond, *lock, CCondDelegate::NOLOCK);
                 cc.lock_signal();
             }
             else
             {
                 if (m_bSynRecving)
                 {
                     CCondDelegate cc(m_RecvDataCond, m_RecvDataLock, CCondDelegate::NOLOCK);

                     // signal a waiting "recv" call if there is any data available
                     cc.lock_signal();
                 }
                 // acknowledge any waiting epolls to read
                 s_UDTUnited.m_EPoll.update_events(m_SocketID, m_sPollID, SRT_EPOLL_IN, true);
                 if (m_parent->m_IncludedGroup)
                 {
                     SRTSOCKET gid = m_parent->m_IncludedGroup->id();
                     s_UDTUnited.m_EPoll.update_events(gid, m_parent->m_IncludedGroup->epollset(), SRT_EPOLL_IN, true);
                 }

             }
         }
      }
      else if (ack == m_iRcvLastAck)
      {
         // If the ACK was just sent already AND elapsed time did not exceed RTT, 
         if ((currtime_tk - m_ullLastAckTime_tk) < ((m_iRTT + 4 * m_iRTTVar) * m_ullCPUFrequency))
         {
            break;
         }
      }
      else
      {
         // Not possible (m_iRcvCurrSeqNo+1 < m_iRcvLastAck ?)
         break;
      }

      // [[using assert( ack >=% m_iRcvLastAck && is_periodic_ack ) ]]

      // Send out the ACK only if has not been received by the sender before
      if (CSeqNo::seqcmp(m_iRcvLastAck, m_iRcvLastAckAck) > 0)
      {
         // NOTE: The BSTATS feature turns on extra fields above size 6
         // also known as ACKD_TOTAL_SIZE_VER100. 
         int32_t data[ACKD_TOTAL_SIZE];

         // CAckNo::incack does exactly the same thing as CSeqNo::incseq.
         // The "ACK number" is intended to be the "journal" number for ACK
         // so that the data receiver that has sent ACK with particular
         // journal can equalize it with the received ACKACK from the data
         // sender so that it knows which ACK time should be used to calculate
         // RTT.
         //
         // Actually the "ack numbers" are numbers from the same domain as
         // sequences, that is, numbers that roll over at exactly the same
         // place. So they differ logically, but not in implementation.
         m_iAckSeqNo = CAckNo::incack(m_iAckSeqNo);
         data[ACKD_RCVLASTACK] = m_iRcvLastAck;
         data[ACKD_RTT] = m_iRTT;
         data[ACKD_RTTVAR] = m_iRTTVar;
         data[ACKD_BUFFERLEFT] = m_pRcvBuffer->getAvailBufSize();
         // a minimum flow window of 2 is used, even if buffer is full, to break potential deadlock
         if (data[ACKD_BUFFERLEFT] < 2)
            data[ACKD_BUFFERLEFT] = 2;

         if (currtime_tk - m_ullLastAckTime_tk > m_ullSYNInt_tk)
         {
             int rcvRate;
             int ctrlsz = ACKD_TOTAL_SIZE_UDTBASE * ACKD_FIELD_SIZE; // Minimum required size

             data[ACKD_RCVSPEED] = m_RcvTimeWindow.getPktRcvSpeed(Ref(rcvRate));
             data[ACKD_BANDWIDTH] = m_RcvTimeWindow.getBandwidth();

             //>>Patch while incompatible (1.0.2) receiver floating around
             if (m_lPeerSrtVersion == SrtVersion(1, 0, 2))
             {
                 data[ACKD_RCVRATE] = rcvRate; //bytes/sec
                 data[ACKD_XMRATE] = data[ACKD_BANDWIDTH] * m_iMaxSRTPayloadSize; //bytes/sec
                 ctrlsz = ACKD_FIELD_SIZE * ACKD_TOTAL_SIZE_VER102;
             }
             else if (m_lPeerSrtVersion >= SrtVersion(1, 0, 3))
             {
                 // Normal, currently expected version.
                 data[ACKD_RCVRATE] = rcvRate; //bytes/sec
                 ctrlsz = ACKD_FIELD_SIZE * ACKD_TOTAL_SIZE_VER101;

             }
             // ELSE: leave the buffer with ...UDTBASE size.

             ctrlpkt.pack(pkttype, &m_iAckSeqNo, data, ctrlsz);
             CTimer::rdtsc(m_ullLastAckTime_tk);
         }
         else
         {
             ctrlpkt.pack(pkttype, &m_iAckSeqNo, data, ACKD_FIELD_SIZE * ACKD_TOTAL_SIZE_SMALL);
         }

         ctrlpkt.m_iID = m_PeerID;
         setPacketTS(ctrlpkt, CTimer::getTime());
         nbsent = m_pSndQueue->sendto(m_PeerAddr, ctrlpkt);
         DebugAck("sendCtrl: " + CONID(), local_prevack, ack);

         m_ACKWindow.store(m_iAckSeqNo, m_iRcvLastAck);

         ++ m_iSentACK;
         ++ m_iSentACKTotal;
      }
      break;
      }

   case UMSG_ACKACK: //110 - Acknowledgement of Acknowledgement
      ctrlpkt.pack(pkttype, lparam);
      ctrlpkt.m_iID = m_PeerID;
      nbsent = m_pSndQueue->sendto(m_PeerAddr, ctrlpkt);

      break;

   case UMSG_LOSSREPORT: //011 - Loss Report
      {
          // Explicitly defined lost sequences 
          if (rparam)
          {
              int32_t* lossdata = (int32_t*)rparam;

              size_t bytes = sizeof(*lossdata)*size;
              ctrlpkt.pack(pkttype, NULL, lossdata, bytes);

              ctrlpkt.m_iID = m_PeerID;
              nbsent = m_pSndQueue->sendto(m_PeerAddr, ctrlpkt);

              ++ m_iSentNAK;
              ++ m_iSentNAKTotal;
          }
          // Call with no arguments - get loss list from internal data.
          else if (m_pRcvLossList->getLossLength() > 0)
          {
              // this is periodically NAK report; make sure NAK cannot be sent back too often

              // read loss list from the local receiver loss list
              int32_t* data = new int32_t[m_iMaxSRTPayloadSize / 4];
              int losslen;
              m_pRcvLossList->getLossArray(data, losslen, m_iMaxSRTPayloadSize / 4);

              if (0 < losslen)
              {
                  ctrlpkt.pack(pkttype, NULL, data, losslen * 4);
                  ctrlpkt.m_iID = m_PeerID;
                  nbsent = m_pSndQueue->sendto(m_PeerAddr, ctrlpkt);

                  ++ m_iSentNAK;
                  ++ m_iSentNAKTotal;
              }

              delete [] data;
          }

          // update next NAK time, which should wait enough time for the retansmission, but not too long
          m_ullNAKInt_tk = (m_iRTT + 4 * m_iRTTVar) * m_ullCPUFrequency;

          // Fix the NAKreport period according to the smoother
          m_ullNAKInt_tk = m_Smoother->updateNAKInterval(
                  m_ullNAKInt_tk,
                  m_RcvTimeWindow.getPktRcvSpeed(),
                  m_pRcvLossList->getLossLength()
          );

          // This is necessary because a smoother need not wish to define
          // its own minimum interval, in which case the default one is used.
          if (m_ullNAKInt_tk < m_ullMinNakInt_tk)
              m_ullNAKInt_tk = m_ullMinNakInt_tk;

          break;
      }

   case UMSG_CGWARNING: //100 - Congestion Warning
      ctrlpkt.pack(pkttype);
      ctrlpkt.m_iID = m_PeerID;
      nbsent = m_pSndQueue->sendto(m_PeerAddr, ctrlpkt);

      CTimer::rdtsc(m_ullLastWarningTime);

      break;

   case UMSG_KEEPALIVE: //001 - Keep-alive
      ctrlpkt.pack(pkttype);
      ctrlpkt.m_iID = m_PeerID;
      nbsent = m_pSndQueue->sendto(m_PeerAddr, ctrlpkt);

      break;

   case UMSG_HANDSHAKE: //000 - Handshake
      ctrlpkt.pack(pkttype, NULL, rparam, sizeof(CHandShake));
      ctrlpkt.m_iID = m_PeerID;
      nbsent = m_pSndQueue->sendto(m_PeerAddr, ctrlpkt);

      break;

   case UMSG_SHUTDOWN: //101 - Shutdown
      ctrlpkt.pack(pkttype);
      ctrlpkt.m_iID = m_PeerID;
      nbsent = m_pSndQueue->sendto(m_PeerAddr, ctrlpkt);

      break;

   case UMSG_DROPREQ: //111 - Msg drop request
      ctrlpkt.pack(pkttype, lparam, rparam, 8);
      ctrlpkt.m_iID = m_PeerID;
      nbsent = m_pSndQueue->sendto(m_PeerAddr, ctrlpkt);

      break;

   case UMSG_PEERERROR: //1000 - acknowledge the peer side a special error
      ctrlpkt.pack(pkttype, lparam);
      ctrlpkt.m_iID = m_PeerID;
      nbsent = m_pSndQueue->sendto(m_PeerAddr, ctrlpkt);

      break;

   case UMSG_EXT: //0x7FFF - Resevered for future use
      break;

   default:
      break;
   }

   // Fix keepalive
   if (nbsent)
      m_ullLastSndTime_tk = currtime_tk;
}

void CUDT::processCtrl(CPacket& ctrlpkt)
{
   // Just heard from the peer, reset the expiration count.
   m_iEXPCount = 1;
   uint64_t currtime_tk;
   CTimer::rdtsc(currtime_tk);
   m_ullLastRspTime_tk = currtime_tk;
   bool using_rexmit_flag = m_bPeerRexmitFlag;

   HLOGC(mglog.Debug, log << CONID() << "incoming UMSG:" << ctrlpkt.getType() << " ("
       << MessageTypeStr(ctrlpkt.getType(), ctrlpkt.getExtendedType()) << ") socket=%" << ctrlpkt.m_iID);

   switch (ctrlpkt.getType())
   {
   case UMSG_ACK: //010 - Acknowledgement
      {
      int32_t ack;
      int32_t* ackdata = (int32_t*)ctrlpkt.m_pcData;

      // process a lite ACK
      if (ctrlpkt.getLength() == SEND_LITE_ACK)
      {
         ack = *ackdata;
         if (CSeqNo::seqcmp(ack, m_iSndLastAck) >= 0)
         {
            m_iFlowWindowSize -= CSeqNo::seqoff(m_iSndLastAck, ack);
            HLOGC(mglog.Debug, log << CONID() << "ACK covers: " << m_iSndLastDataAck << " - " << ack << " [ACK=" << m_iSndLastAck << "] (FLW: " << m_iFlowWindowSize << ") [LITE]");

            m_iSndLastAck = ack;
            m_ullLastRspAckTime_tk = currtime_tk;
            m_iReXmitCount = 1;       // Reset re-transmit count since last ACK
         }

         break;
      }

       // read ACK seq. no.
      ack = ctrlpkt.getAckSeqNo();

      // send ACK acknowledgement
      // number of ACK2 can be much less than number of ACK
      uint64_t now = CTimer::getTime();
      if ((now - m_ullSndLastAck2Time > (uint64_t)COMM_SYN_INTERVAL_US) || (ack == m_iSndLastAck2))
      {
         sendCtrl(UMSG_ACKACK, &ack);
         m_iSndLastAck2 = ack;
         m_ullSndLastAck2Time = now;
      }

      // Got data ACK
      ack = ackdata[ACKD_RCVLASTACK];

      // New code, with TLPKTDROP

      // protect packet retransmission
      CGuard::enterCS(m_AckLock);

      // check the validation of the ack
      int seqdiff = CSeqNo::seqcmp(ack, CSeqNo::incseq(m_iSndCurrSeqNo));
      if (seqdiff> 0)
      {
         CGuard::leaveCS(m_AckLock);
         //this should not happen: attack or bug
         LOGC(glog.Error, log << CONID() << "ATTACK/IPE: incoming ack seq " << ack << " exceeds current " << m_iSndCurrSeqNo << " by " << seqdiff << "!");
         m_bBroken = true;
         m_iBrokenCounter = 0;
         break;
      }

      if (CSeqNo::seqcmp(ack, m_iSndLastAck) >= 0)
      {
         // Update Flow Window Size, must update before and together with m_iSndLastAck
         m_iFlowWindowSize = ackdata[ACKD_BUFFERLEFT];
         m_iSndLastAck = ack;
         m_ullLastRspAckTime_tk = currtime_tk;
         m_iReXmitCount = 1;       // Reset re-transmit count since last ACK
      }

      /* 
      * We must not ignore full ack received by peer
      * if data has been artificially acked by late packet drop.
      * Therefore, a distinct ack state is used for received Ack (iSndLastFullAck)
      * and ack position in send buffer (m_iSndLastDataAck).
      * Otherwise, when severe congestion causing packet drops (and m_iSndLastDataAck update)
      * occures, we drop received acks (as duplicates) and do not update stats like RTT,
      * which may go crazy and stay there, preventing proper stream recovery.
      */

      if (CSeqNo::seqoff(m_iSndLastFullAck, ack) <= 0)
      {
         // discard it if it is a repeated ACK
         CGuard::leaveCS(m_AckLock);
         break;
      }
      m_iSndLastFullAck = ack;

      int offset = CSeqNo::seqoff(m_iSndLastDataAck, ack);
      // IF distance between m_iSndLastDataAck and ack is nonempty...
      if (offset > 0) {
          // acknowledge the sending buffer (remove data that predate 'ack')
          m_pSndBuffer->ackData(offset);

          int64_t currtime = currtime_tk/m_ullCPUFrequency;
          // record total time used for sending
          m_llSndDuration += currtime - m_llSndDurationCounter;
          m_llSndDurationTotal += currtime - m_llSndDurationCounter;
          m_llSndDurationCounter = currtime;

          HLOGC(mglog.Debug, log << CONID() << "ACK covers: " << m_iSndLastDataAck << " - " << ack
              << " [ACK=" << m_iSndLastAck << "] BUFr=" << m_iFlowWindowSize
              << " RTT=" << ackdata[ACKD_RTT] << " RTT*=" << ackdata[ACKD_RTTVAR]
              << " BW=" << ackdata[ACKD_BANDWIDTH] << " Vrec=" << ackdata[ACKD_RCVSPEED]);
          // update sending variables
          m_iSndLastDataAck = ack;

          // remove any loss that predates 'ack' (not to be considered loss anymore)
          m_pSndLossList->remove(CSeqNo::decseq(m_iSndLastDataAck));
      }

/* OLD CODE without TLPKTDROP

      // check the validation of the ack
      if (CSeqNo::seqcmp(ack, CSeqNo::incseq(m_iSndCurrSeqNo)) > 0)
      {
         //this should not happen: attack or bug
         m_bBroken = true;
         m_iBrokenCounter = 0;
         break;
      }

      if (CSeqNo::seqcmp(ack, m_iSndLastAck) >= 0)
      {
         // Update Flow Window Size, must update before and together with m_iSndLastAck
         m_iFlowWindowSize = ackdata[ACKD_BUFFERLEFT];
         m_iSndLastAck = ack;
         m_ullLastRspAckTime_tk = currtime_tk;
         m_iReXmitCount = 1;       // Reset re-transmit count since last ACK
      }

      // protect packet retransmission
      CGuard::enterCS(m_AckLock);

      int offset = CSeqNo::seqoff(m_iSndLastDataAck, ack);
      if (offset <= 0)
      {
         // discard it if it is a repeated ACK
         CGuard::leaveCS(m_AckLock);
         break;
      }

      // acknowledge the sending buffer
      m_pSndBuffer->ackData(offset);

      // record total time used for sending
      int64_t currtime = currtime_tk/m_ullCPUFrequency;

      m_llSndDuration += currtime - m_llSndDurationCounter;
      m_llSndDurationTotal += currtime - m_llSndDurationCounter;
      m_llSndDurationCounter = currtime;

      // update sending variables
      m_iSndLastDataAck = ack;
      m_pSndLossList->remove(CSeqNo::decseq(m_iSndLastDataAck));

#endif  SRT_ENABLE_TLPKTDROP */

      CGuard::leaveCS(m_AckLock);
      if (m_bSynSending)
      {
          CCondDelegate sc(m_SendBlockCond, m_SendBlockLock, CCondDelegate::NOLOCK);
          sc.lock_signal();
      }

      // acknowledde any waiting epolls to write
      s_UDTUnited.m_EPoll.update_events(m_SocketID, m_sPollID, SRT_EPOLL_OUT, true);

      // insert this socket to snd list if it is not on the list yet
      m_pSndQueue->m_pSndUList->update(this, CSndUList::DONT_RESCHEDULE);

      size_t acksize = ctrlpkt.getLength(); // TEMPORARY VALUE FOR CHECKING
      bool wrongsize = 0 != (acksize % ACKD_FIELD_SIZE);
      acksize = acksize / ACKD_FIELD_SIZE;  // ACTUAL VALUE

      if ( wrongsize )
      {
          // Issue a log, but don't do anything but skipping the "odd" bytes from the payload.
          LOGC(mglog.Error, log << CONID() << "Received UMSG_ACK payload is not evened up to 4-byte based field size - cutting to " << acksize << " fields");
      }

      // Start with checking the base size.
      if ( acksize < ACKD_TOTAL_SIZE_SMALL )
      {
          LOGC(mglog.Error, log << CONID() << "Invalid ACK size " << acksize << " fields - less than minimum required!");
          // Ack is already interpreted, just skip further parts.
          break;
      }
      // This check covers fields up to ACKD_BUFFERLEFT.

      // Update RTT
      //m_iRTT = ackdata[ACKD_RTT];
      //m_iRTTVar = ackdata[ACKD_RTTVAR];
      // XXX These ^^^ commented-out were blocked in UDT;
      // the current RTT calculations are exactly the same as in UDT4.
      int rtt = ackdata[ACKD_RTT];

      m_iRTTVar = avg_iir<4>(m_iRTTVar, abs(rtt - m_iRTT));
      m_iRTT = avg_iir<8>(m_iRTT, rtt);

      /* Version-dependent fields:
       * Original UDT (total size: ACKD_TOTAL_SIZE_SMALL):
       *   ACKD_RCVLASTACK
       *   ACKD_RTT
       *   ACKD_RTTVAR
       *   ACKD_BUFFERLEFT
       * Additional UDT fields, not always attached:
       *   ACKD_RCVSPEED
       *   ACKD_BANDWIDTH
       * SRT extension version 1.0.2 (bstats):
       *   ACKD_RCVRATE
       * SRT extension version 1.0.4:
       *   ACKD_XMRATE
       */

      if (acksize > ACKD_TOTAL_SIZE_SMALL)
      {
          // This means that ACKD_RCVSPEED and ACKD_BANDWIDTH fields are available.
          int pktps = ackdata[ACKD_RCVSPEED];
          int bandwidth = ackdata[ACKD_BANDWIDTH];
          int bytesps;

          /* SRT v1.0.2 Bytes-based stats: bandwidth (pcData[ACKD_XMRATE]) and delivery rate (pcData[ACKD_RCVRATE]) in bytes/sec instead of pkts/sec */
          /* SRT v1.0.3 Bytes-based stats: only delivery rate (pcData[ACKD_RCVRATE]) in bytes/sec instead of pkts/sec */
          if (acksize > ACKD_TOTAL_SIZE_UDTBASE)
              bytesps = ackdata[ACKD_RCVRATE];
          else
              bytesps = pktps * m_iMaxSRTPayloadSize;

          m_iBandwidth = avg_iir<8>(m_iBandwidth, bandwidth);
          m_iDeliveryRate = avg_iir<8>(m_iDeliveryRate, pktps);
          m_iByteDeliveryRate = avg_iir<8>(m_iByteDeliveryRate, bytesps);
          // XXX not sure if ACKD_XMRATE is of any use. This is simply
          // calculated as ACKD_BANDWIDTH * m_iMaxSRTPayloadSize.

          // Update Estimated Bandwidth and packet delivery rate
          // m_iRcvRate = m_iDeliveryRate;
          // ^^ This has been removed because with the Smoother class
          // instead of reading the m_iRcvRate local field this will read
          // cudt->deliveryRate() instead.
      }

      checkSndTimers(REGEN_KM);
      updateCC(TEV_ACK, ack);

      ++ m_iRecvACK;
      ++ m_iRecvACKTotal;

      break;
      }

   case UMSG_ACKACK: //110 - Acknowledgement of Acknowledgement
      {
      int32_t ack = 0;
      int rtt = -1;

      // update RTT
      rtt = m_ACKWindow.acknowledge(ctrlpkt.getAckSeqNo(), ack);
      if (rtt <= 0)
      {
          LOGC(mglog.Error, log << "IPE: ACK node overwritten when acknowledging " <<
              ctrlpkt.getAckSeqNo() << " (ack extracted: " << ack << ")");
          break;
      }

      //if increasing delay detected...
      //   sendCtrl(UMSG_CGWARNING);

      // RTT EWMA
      m_iRTTVar = avg_iir<4>(m_iRTTVar, abs(rtt - m_iRTT));
      m_iRTT = avg_iir<8>(m_iRTT, rtt);

      updateCC(TEV_ACKACK, ack);

      // This function will put a lock on m_RecvLock by itself, as needed.
      // It must be done inside because this function reads the current time
      // and if waiting for the lock has caused a delay, the time will be
      // inaccurate. Additionally it won't lock if TSBPD mode is off, and
      // won't update anything. Note that if you set TSBPD mode and use
      // srt_recvfile (which doesn't make any sense), you'll have e deadlock.
      m_pRcvBuffer->addRcvTsbPdDriftSample(ctrlpkt.getMsgTimeStamp(), m_RecvLock);

      // update last ACK that has been received by the sender
      if (CSeqNo::seqcmp(ack, m_iRcvLastAckAck) > 0)
         m_iRcvLastAckAck = ack;

      break;
      }

   case UMSG_LOSSREPORT: //011 - Loss Report
      {
      int32_t* losslist = (int32_t *)(ctrlpkt.m_pcData);
      size_t losslist_len = ctrlpkt.getLength() / 4;
      updateCC(TEV_LOSSREPORT, EventVariant(losslist, losslist_len));

      bool secure = true;

      // protect packet retransmission
      CGuard::enterCS(m_AckLock);

      // decode loss list message and insert loss into the sender loss list
      for (int i = 0, n = (int)(ctrlpkt.getLength() / 4); i < n; ++ i)
      {
         if (IsSet(losslist[i], LOSSDATA_SEQNO_RANGE_FIRST))
         {
             // Then it's this is a <lo, hi> specification with HI in a consecutive cell.
            int32_t losslist_lo = SEQNO_VALUE::unwrap(losslist[i]);
            int32_t losslist_hi = losslist[i+1];
            // <lo, hi> specification means that the consecutive cell has been already interpreted.
            ++ i;

            HLOGF(mglog.Debug, "received UMSG_LOSSREPORT: %d-%d (%d packets)...", losslist_lo, losslist_hi, CSeqNo::seqcmp(losslist_hi, losslist_lo)+1);

            if ((CSeqNo::seqcmp(losslist_lo, losslist_hi) > 0) || (CSeqNo::seqcmp(losslist_hi, m_iSndCurrSeqNo) > 0))
            {
               // seq_a must not be greater than seq_b; seq_b must not be greater than the most recent sent seq
               secure = false;
               // XXX leaveCS: really necessary? 'break' will break the 'for' loop, not the 'switch' statement.
               // and the leaveCS is done again next to the 'for' loop end.
               CGuard::leaveCS(m_AckLock);
               break;
            }

            int num = 0;
            if (CSeqNo::seqcmp(losslist_lo, m_iSndLastAck) >= 0)
               num = m_pSndLossList->insert(losslist_lo, losslist_hi);
            else if (CSeqNo::seqcmp(losslist_hi, m_iSndLastAck) >= 0)
            {
                // This should be theoretically impossible because this would mean
                // that the received packet loss report informs about the loss that predates
                // the ACK sequence.
                // However, this can happen if the packet reordering has caused the earlier sent
                // LOSSREPORT will be delivered after later sent ACK. Whatever, ACK should be
                // more important, so simply drop the part that predates ACK.
               num = m_pSndLossList->insert(m_iSndLastAck, losslist_hi);
            }

            m_iTraceSndLoss += num;
            m_iSndLossTotal += num;

         }
         else if (CSeqNo::seqcmp(losslist[i], m_iSndLastAck) >= 0)
         {
            HLOGF(mglog.Debug, "received UMSG_LOSSREPORT: %d (1 packet)...", losslist[i]);

            if (CSeqNo::seqcmp(losslist[i], m_iSndCurrSeqNo) > 0)
            {
               //seq_a must not be greater than the most recent sent seq
               secure = false;
               CGuard::leaveCS(m_AckLock);
               break;
            }

            int num = m_pSndLossList->insert(losslist[i], losslist[i]);

            m_iTraceSndLoss += num;
            m_iSndLossTotal += num;
         }
      }
      CGuard::leaveCS(m_AckLock);

      if (!secure)
      {
         HLOGF(mglog.Debug, "WARNING: out-of-band LOSSREPORT received; considered bug or attack");
         //this should not happen: attack or bug
         m_bBroken = true;
         m_iBrokenCounter = 0;
         break;
      }

      // the lost packet (retransmission) should be sent out immediately
      m_pSndQueue->m_pSndUList->update(this, CSndUList::DO_RESCHEDULE);

      ++ m_iRecvNAK;
      ++ m_iRecvNAKTotal;

      break;
      }

   case UMSG_CGWARNING: //100 - Delay Warning
      // One way packet delay is increasing, so decrease the sending rate
      m_ullInterval_tk = (uint64_t)ceil(m_ullInterval_tk * 1.125);

      // The use of this field hasn't been found; a field with the
      // same name is found in FileSmoother (created after CUDTCC from UDT)
      // and it's updated with the value of m_iSndCurrSeqNo upon necessity.
      //m_iLastDecSeq = m_iSndCurrSeqNo;

      // XXX Note as interesting fact: this is only prepared for handling,
      // but nothing in the code is sending this message. Probably predicted
      // for a custom smoother. There's a predicted place to call it under
      // UMSG_ACKACK handling, but it's commented out.

      break;

   case UMSG_KEEPALIVE: //001 - Keep-alive
      // The only purpose of keep-alive packet is to tell that the peer is still alive
      // nothing needs to be done.

      break;

   case UMSG_HANDSHAKE: //000 - Handshake
      {
      CHandShake req;
      req.load_from(ctrlpkt.m_pcData, ctrlpkt.getLength());

      HLOGC(mglog.Debug, log << "processCtrl: got HS: " << req.show());

      if ((req.m_iReqType > URQ_INDUCTION_TYPES) // acually it catches URQ_INDUCTION and URQ_ERROR_* symbols...???
              || (m_bRendezvous && (req.m_iReqType != URQ_AGREEMENT))) // rnd sends AGREEMENT in rsp to CONCLUSION
      {
         // The peer side has not received the handshake message, so it keeps querying
         // resend the handshake packet

          // This condition embraces cases when:
          // - this is normal accept() and URQ_INDUCTION was received
          // - this is rendezvous accept() and there's coming any kind of URQ except AGREEMENT (should be RENDEZVOUS or CONCLUSION)
          // - this is any of URQ_ERROR_* - well...
         CHandShake initdata;
         initdata.m_iISN = m_iISN;
         initdata.m_iMSS = m_iMSS;
         initdata.m_iFlightFlagSize = m_iFlightFlagSize;

         // For rendezvous we do URQ_WAVEAHAND/URQ_CONCLUSION --> URQ_AGREEMENT.
         // For client-server we do URQ_INDUCTION --> URQ_CONCLUSION.
         initdata.m_iReqType = (!m_bRendezvous) ? URQ_CONCLUSION : URQ_AGREEMENT;
         initdata.m_iID = m_SocketID;

         uint32_t kmdata[SRTDATA_MAXSIZE];
         size_t kmdatasize = SRTDATA_MAXSIZE;
         bool have_hsreq = false;
         if ( req.m_iVersion > HS_VERSION_UDT4 )
         {
             initdata.m_iVersion = HS_VERSION_SRT1; // if I remember correctly, this is induction/listener...
             int hs_flags = SrtHSRequest::SRT_HSTYPE_HSFLAGS::unwrap(m_ConnRes.m_iType);
             if ( hs_flags != 0 ) // has SRT extensions
             {
                 HLOGC(mglog.Debug, log << "processCtrl/HS: got HS reqtype=" << RequestTypeStr(req.m_iReqType) << " WITH SRT ext");
                 have_hsreq = interpretSrtHandshake(req, ctrlpkt, kmdata, &kmdatasize);
                 if ( !have_hsreq )
                 {
                     initdata.m_iVersion = 0;
                     initdata.m_iReqType = URQ_ERROR_INVALID;
                 }
                 else
                 {
                     // Extensions are added only in case of CONCLUSION (not AGREEMENT).
                     // Actually what is expected here is that this may either process the
                     // belated-repeated handshake from a caller (and then it's CONCLUSION,
                     // and should be added with HSRSP/KMRSP), or it's a belated handshake
                     // of Rendezvous when it has already considered itself connected.
                     // Sanity check - according to the rules, there should be no such situation
                     if (m_bRendezvous && m_SrtHsSide == HSD_RESPONDER)
                     {
                         LOGC(mglog.Error, log << "processCtrl/HS: IPE???: RESPONDER should receive all its handshakes in handshake phase.");
                     }

                     // The 'extension' flag will be set from this variable; set it to false
                     // in case when the AGREEMENT response is to be sent.
                     have_hsreq = initdata.m_iReqType == URQ_CONCLUSION;
                     HLOGC(mglog.Debug, log << "processCtrl/HS: processing ok, reqtype="
                             << RequestTypeStr(initdata.m_iReqType) << " kmdatasize=" << kmdatasize);
                 }
             }
             else
             {
                 HLOGC(mglog.Debug, log << "processCtrl/HS: got HS reqtype=" << RequestTypeStr(req.m_iReqType));
             }
         }
         else
         {
             initdata.m_iVersion = HS_VERSION_UDT4;
         }

         initdata.m_extension = have_hsreq;

         HLOGC(mglog.Debug, log << CONID() << "processCtrl: responding HS reqtype=" << RequestTypeStr(initdata.m_iReqType) << (have_hsreq ? " WITH SRT HS response extensions" : ""));

         // XXX here interpret SRT handshake extension
         CPacket response;
         response.setControl(UMSG_HANDSHAKE);
         response.allocate(m_iMaxSRTPayloadSize);

         // If createSrtHandshake failed, don't send anything. Actually it can only fail on IPE.
         // There is also no possible IPE condition in case of HSv4 - for this version it will always return true.
         if ( createSrtHandshake(Ref(response), Ref(initdata), SRT_CMD_HSRSP, SRT_CMD_KMRSP, kmdata, kmdatasize) )
         {
             response.m_iID = m_PeerID;
             uint64_t currtime_tk;
             CTimer::rdtsc(currtime_tk);
             setPacketTS(response, currtime_tk/m_ullCPUFrequency);
             int nbsent = m_pSndQueue->sendto(m_PeerAddr, response);
             if (nbsent)
             {
                 uint64_t currtime_tk;
                 CTimer::rdtsc(currtime_tk);
                 m_ullLastSndTime_tk = currtime_tk;
             }
         }

      }
      else
      {
          HLOGC(mglog.Debug, log << "processCtrl: ... not INDUCTION, not ERROR, not rendezvous - IGNORED.");
      }

      break;
      }

   case UMSG_SHUTDOWN: //101 - Shutdown
      m_bShutdown = true;
      m_bClosing = true;
      m_bBroken = true;
      m_iBrokenCounter = 60;

      // Signal the sender and recver if they are waiting for data.
      releaseSynch();
      // Unblock any call so they learn the connection_broken error
      s_UDTUnited.m_EPoll.update_events(m_SocketID, m_sPollID, SRT_EPOLL_ERR, true);

      CTimer::triggerEvent();

      break;

   case UMSG_DROPREQ: //111 - Msg drop request
      CGuard::enterCS(m_RecvLock);
      m_pRcvBuffer->dropMsg(ctrlpkt.getMsgSeq(using_rexmit_flag), using_rexmit_flag);
      CGuard::leaveCS(m_RecvLock);

      {
          int32_t* dropdata = (int32_t*)ctrlpkt.m_pcData;

          unlose(dropdata[0], dropdata[1]);

          // move forward with current recv seq no.
          if ((CSeqNo::seqcmp(dropdata[0], CSeqNo::incseq(m_iRcvCurrSeqNo)) <= 0)
                  && (CSeqNo::seqcmp(dropdata[1], m_iRcvCurrSeqNo) > 0))
          {
              m_iRcvCurrSeqNo = dropdata[1];
          }
      }

      break;

   case UMSG_PEERERROR: // 1000 - An error has happened to the peer side
      //int err_type = packet.getAddInfo();

      // currently only this error is signalled from the peer side
      // if recvfile() failes (e.g., due to disk fail), blcoked sendfile/send should return immediately
      // giving the app a chance to fix the issue

      m_bPeerHealth = false;

      break;

   case UMSG_EXT: //0x7FFF - reserved and user defined messages
      HLOGF(mglog.Debug, "CONTROL EXT MSG RECEIVED: %08X\n", ctrlpkt.getExtendedType());
      {
          // This has currently two roles in SRT:
          // - HSv4 (legacy) handshake
          // - refreshed KMX (initial KMX is done still in the HS process in HSv5)
          bool understood = processSrtMsg(&ctrlpkt);
          // CAREFUL HERE! This only means that this update comes from the UMSG_EXT
          // message received, REGARDLESS OF WHAT IT IS. This version doesn't mean
          // the handshake version, but the reason of calling this function.
          //
          // Fortunately, the only messages taken into account in this function
          // are HSREQ and HSRSP, which should *never* be interchanged when both
          // parties are HSv5.
          if ( understood )
          {
              updateAfterSrtHandshake(ctrlpkt.getExtendedType(), HS_VERSION_UDT4);
          }
          else
          {
              updateCC(TEV_CUSTOM, &ctrlpkt);
          }
      }
      break;

   default:
      break;
   }
}

void CUDT::updateSrtRcvSettings()
{
    if (isOPT_TsbPd())
    {
        /* We are TsbPd receiver */
        CGuard::enterCS(m_RecvLock);
        m_pRcvBuffer->setRcvTsbPdMode(m_ullRcvPeerStartTime, m_iTsbPdDelay_ms * 1000);
        CGuard::leaveCS(m_RecvLock);

        HLOGF(mglog.Debug,  "AFTER HS: Set Rcv TsbPd mode: delay=%u.%03u secs",
                m_iTsbPdDelay_ms/1000,
                m_iTsbPdDelay_ms%1000);
    }
    else
    {
        HLOGC(mglog.Debug, log << "AFTER HS: Rcv TsbPd mode not set");
    }
}

void CUDT::updateSrtSndSettings()
{
    if (m_bPeerTsbPd)
    {
        /* We are TsbPd sender */
        // XXX Check what happened here.
        //m_iPeerTsbPdDelay_ms = m_Smoother->getSndPeerTsbPdDelay();// + ((m_iRTT + (4 * m_iRTTVar)) / 1000);
        /* 
         * For sender to apply Too-Late Packet Drop
         * option (m_bTLPktDrop) must be enabled and receiving peer shall support it
         */
        HLOGF(mglog.Debug,  "AFTER HS: Set Snd TsbPd mode %s: delay=%d.%03d secs",
                m_bPeerTLPktDrop ? "with TLPktDrop" : "without TLPktDrop",
                m_iPeerTsbPdDelay_ms/1000, m_iPeerTsbPdDelay_ms%1000);
    }
    else
    {
        HLOGC(mglog.Debug, log << "AFTER HS: Snd TsbPd mode not set");
    }
}

void CUDT::updateAfterSrtHandshake(int srt_cmd, int hsv)
{
    // NOTE (update):
    // This function is now called after interpretSrtHandshake
    // and after creating buffers. It relies then on information
    // that has been already adjusted after the handshake.
    switch (srt_cmd)
    {
    case SRT_CMD_HSREQ:
    case SRT_CMD_HSRSP:
        break;
    default:
        return;
    }

    // The only possibility here is one of these two:
    // - Agent is RESPONDER and it receives HSREQ.
    // - Agent is INITIATOR and it receives HSRSP.
    //
    // In HSv4, INITIATOR is sender and RESPONDER is receiver.
    // In HSv5, both are sender AND receiver.
    //
    // This function will be called only ONCE in this
    // instance, through either HSREQ or HSRSP.
#if ENABLE_HEAVY_LOGGING
    const char* hs_side[] = { "DRAW", "INITIATOR", "RESPONDER" };
    HLOGC(mglog.Debug, log << "updateAfterSrtHandshake: version="
            << m_ConnRes.m_iVersion << " side=" << hs_side[m_SrtHsSide]
            << " group=%"
            << (m_parent->m_IncludedGroup ? Sprint(m_parent->m_IncludedGroup->id()) : string("NONE")));
#endif

    if ( hsv > HS_VERSION_UDT4 )
    {
        updateSrtRcvSettings();
        updateSrtSndSettings();
    }
    else if ( srt_cmd == SRT_CMD_HSRSP )
    {
        // HSv4 INITIATOR is sender
        updateSrtSndSettings();
    }
    else
    {
        // HSv4 RESPONDER is receiver
        updateSrtRcvSettings();
    }
}

// [[using thread("SRT:SndQ:worker")]]
int CUDT::packData(ref_t<CPacket> r_packet, ref_t<uint64_t> r_ts_tk)
{
   /// XXX THREAD_CHECK_AFFINITY(m_pSndQueue->threadId());
   CPacket& packet = *r_packet; // r_packet.m_iSeqNo can't be resolved
   uint64_t& ts_tk = *r_ts_tk;
   int payload = 0;
   bool probe = false;
   uint64_t origintime = 0;

   int kflg = EK_NOENC;

   uint64_t entertime_tk;
   CTimer::rdtsc(entertime_tk);

#if 0//debug: TimeDiff histogram
   static int lldiffhisto[23] = {0};
   static int llnodiff = 0;
   if (m_ullTargetTime_tk != 0)
   {
      int ofs = 11 + ((entertime_tk - m_ullTargetTime_tk)/(int64_t)m_ullCPUFrequency)/1000;
      if (ofs < 0) ofs = 0;
      else if (ofs > 22) ofs = 22;
      lldiffhisto[ofs]++;
   }
   else if(m_ullTargetTime_tk == 0)
   {
      llnodiff++;
   }
   static int callcnt = 0;
   if (!(callcnt++ % 5000)) {
      fprintf(stderr, "%6d %6d %6d %6d %6d %6d %6d %6d %6d %6d %6d %6d\n",
        lldiffhisto[0],lldiffhisto[1],lldiffhisto[2],lldiffhisto[3],lldiffhisto[4],lldiffhisto[5],
        lldiffhisto[6],lldiffhisto[7],lldiffhisto[8],lldiffhisto[9],lldiffhisto[10],lldiffhisto[11]);
      fprintf(stderr, "%6d %6d %6d %6d %6d %6d %6d %6d %6d %6d %6d %6d\n",
        lldiffhisto[12],lldiffhisto[13],lldiffhisto[14],lldiffhisto[15],lldiffhisto[16],lldiffhisto[17],
        lldiffhisto[18],lldiffhisto[19],lldiffhisto[20],lldiffhisto[21],lldiffhisto[21],llnodiff);
   }
#endif
   if ((0 != m_ullTargetTime_tk) && (entertime_tk > m_ullTargetTime_tk))
      m_ullTimeDiff_tk += entertime_tk - m_ullTargetTime_tk;

   string reason;

   // Loss retransmission always has higher priority.
   packet.m_iSeqNo = m_pSndLossList->getLostSeq();
   if (packet.m_iSeqNo >= 0)
   {
      // protect m_iSndLastDataAck from updating by ACK processing
      CGuard ackguard(m_AckLock);

      // XXX See comment at m_iSndLastDataAck field.
      int offset = CSeqNo::seqoff(m_iSndLastDataAck, packet.m_iSeqNo);
      if (offset < 0)
      {
          // No matter whether this is right or not (maybe the attack case should be
          // considered, and some LOSSREPORT flood prevention), send the drop request
          // to the peer.
         int32_t seqpair[2];
         seqpair[0] = packet.m_iSeqNo;
         seqpair[1] = m_iSndLastDataAck;

          HLOGC(mglog.Debug, log << "PEER reported LOSS not from the sending buffer - requesting DROP: "
              << seqpair[0] << " - " << seqpair[1] << "(" << (-offset) << " packets)");
         sendCtrl(UMSG_DROPREQ, &packet.m_iMsgNo, seqpair, sizeof(seqpair));
         return 0;
      }

      int msglen;

      payload = m_pSndBuffer->extractDataToSend(offset, r_packet, Ref(origintime), Ref(msglen));

      if (-1 == payload)
      {
         int32_t seqpair[2];
         seqpair[0] = packet.m_iSeqNo;
         seqpair[1] = CSeqNo::incseq(seqpair[0], msglen);
         sendCtrl(UMSG_DROPREQ, &packet.m_iMsgNo, seqpair, sizeof(seqpair));

         // only one msg drop request is necessary
         m_pSndLossList->remove(seqpair[1]);

         // skip all dropped packets
         m_iSndCurrSeqNo = CSeqNo::maxseq(m_iSndCurrSeqNo, CSeqNo::incseq(seqpair[1]));

         return 0;
      }
      // NOTE: This is just a sanity check. Returning 0 is impossible to happen
      // in case of retransmission. If the offset was a positive value, then the
      // block must exist in the old blocks because it wasn't yet cut off by ACK
      // and has been already recorded as sent (otherwise the peer wouldn't send
      // back the loss report). May something happen here in case when the send
      // loss record has been updated by the FASTREXMIT.
      else if (payload == 0)
         return 0;


      ++ m_iTraceRetrans;
      ++ m_iRetransTotal;
      m_ullTraceBytesRetrans += payload;
      m_ullBytesRetransTotal += payload;

      // Kinda confusion here. Despite the contextual interpretation of packet.m_iMsgNo around
      // CSndBuffer::readData version 2 (version 1 doesn't return -1), in this particular
      // case we can be sure that this is exactly the value of PH_MSGNO as a bitset.
      // So, set here the rexmit flag if the peer understands it.
      if ( m_bPeerRexmitFlag )
      {
          packet.m_iMsgNo |= PACKET_SND_REXMIT;
      }
      reason = "reXmit";
   }
   else
   {
      // If no loss, pack a new packet.

      // check congestion/flow window limit
      int cwnd = std::min(int(m_iFlowWindowSize), int(m_dCongestionWindow));
      int seqdiff = CSeqNo::seqlen(m_iSndLastAck, CSeqNo::incseq(m_iSndCurrSeqNo));
      if (cwnd >= seqdiff)
      {
         // XXX Here it's needed to set kflg to msgno_bitset in the block stored in the
         // send buffer. This should be somehow avoided, the crypto flags should be set
         // together with encrypting, and the packet should be sent as is, when rexmitting.
         // It would be nice to research as to whether CSndBuffer::Block::m_iMsgNoBitset field
         // isn't a useless redundant state copy. If it is, then taking the flags here can be removed.
         kflg = m_pCryptoControl->getSndCryptoFlags();
         if (0 != (payload = m_pSndBuffer->extractDataToSend(r_packet, Ref(origintime), kflg)))
         {
             // A CHANGE. The sequence number is currently added to the packet
             // when scheduling, not when extracting. This is a inter-migration form,
             // so still override the value, but trace it.
             m_iSndCurrSeqNo = CSeqNo::incseq(m_iSndCurrSeqNo);

             // Do this checking only for groups and only at the very first moment,
             // when there's still nothing in the buffer. Otherwise there will be
             // a serious data discrepancy between the agent and the peer.
             // After increasing by 1, but being previously set as ISN-1, this should be == ISN,
             // if this is the very first packet to send.
             if (m_parent->m_IncludedGroup && m_iSndCurrSeqNo != packet.m_iSeqNo && m_iSndCurrSeqNo == m_iISN)
             {
                 int seqdiff = CSeqNo::seqcmp(packet.m_iSeqNo, m_iSndCurrSeqNo);

                 HLOGC(mglog.Debug, log << CONID() << "packData: Fixing EXTRACTION sequence " << m_iSndCurrSeqNo
                     << " from SCHEDULING sequence " << packet.m_iSeqNo
                     << " DIFF: " << seqdiff << " STAMP:" << BufferStamp(packet.m_pcData, packet.getLength()));

                 // This is the very first packet to be sent; so there's nothing in
                 // the sending buffer yet, and therefore we are in a situation as just
                 // after connection. No packets in the buffer, no packets are sent,
                 // no ACK to be awaited. We can screw up all the variables that are
                 // initialized from ISN just after connection.
                 //
                 // Additionally send the drop request to the peer so that it
                 // won't stupidly request the packets to be retransmitted.
                 // Don't do it if the difference isn't positive or exceeds the threshold.
                 if (seqdiff > 0)
                 {
                     int32_t seqpair[2];
                     seqpair[0] = m_iSndCurrSeqNo;
                     seqpair[1] = packet.m_iSeqNo;
                     HLOGC(mglog.Debug, log << "... sending INITIAL PACKET DROP due to ISN fix: "
                         << seqpair[0] << " - " << seqpair[1] << "(" << seqdiff << " packets)");
                     sendCtrl(UMSG_DROPREQ, &packet.m_iMsgNo, seqpair, sizeof(seqpair));

                     // In case when this message is lost, the peer will still get the
                     // UMSG_DROPREQ message when the agent realizes that the requested
                     // packet are not present in the buffer (preadte the send buffer).
                 }
                 //
                 // The peer will have to do the same, as a reaction on perceived
                 // packet loss. When it recognizes that this initial screwing up
                 // has happened, it should simply ignore the loss and go on.
                 // ISN isn't being changed here - it doesn't make much sense now.
                 setInitialSndSeq(CSeqNo::incseq(packet.m_iSeqNo), false);

             }
             else
             {
                HLOGC(mglog.Debug, log << CONID() << "packData: Applying EXTRACTION sequence " << m_iSndCurrSeqNo
                     << " over SCHEDULING sequence " << packet.m_iSeqNo
                     << " DIFF: " << CSeqNo::seqcmp(m_iSndCurrSeqNo, packet.m_iSeqNo)
                     << " STAMP:" << BufferStamp(packet.m_pcData, packet.getLength()));

                HLOGC(mglog.Debug, log << "... CONDITION: IN GROUP: " << (m_parent->m_IncludedGroup ? "yes":"no")
                    << " extraction-seq=" << m_iSndCurrSeqNo << " scheduling-seq=" << packet.m_iSeqNo << " ISN=" << m_iISN);

                // Do this always when not in a group, 
                packet.m_iSeqNo = m_iSndCurrSeqNo;
             }

             // every 16 (0xF) packets, a packet pair is sent
             if ((packet.m_iSeqNo & PUMASK_SEQNO_PROBE) == 0)
                 probe = true;
         }
         else
         {
            m_ullTargetTime_tk = 0;
            m_ullTimeDiff_tk = 0;
            ts_tk = 0;
            return 0;
         }
      }
      else
      {
          HLOGC(dlog.Debug, log << "packData: CONGESTED: cwnd=min(" << m_iFlowWindowSize << "," << m_dCongestionWindow
              << ")=" << cwnd << " seqlen=(" << m_iSndLastAck << "-" << m_iSndCurrSeqNo << ")=" << seqdiff);
         m_ullTargetTime_tk = 0;
         m_ullTimeDiff_tk = 0;
         ts_tk = 0;
         return 0;
      }

      reason = "normal";
   }

   if (m_bPeerTsbPd)
   {
       /*
       * When timestamp is carried over in this sending stream from a received stream,
       * it may be older than the session start time causing a negative packet time
       * that may block the receiver's Timestamp-based Packet Delivery.
       * XXX Isn't it then better to not decrease it by m_StartTime? As long as it
       * doesn't screw up the start time on the other side.
       */
      if (origintime >= m_StartTime)
      {
          setPacketTS(packet, origintime);
      }
      else
      {
          setPacketTS(packet, CTimer::getTime());
          LOGC(dlog.Error, log << "packData: reference time=" << logging::FormatTime(origintime)
              << " is in the past towards start time=" << logging::FormatTime(m_StartTime)
              << " - setting NOW as reference time for the data packet");
      }
   }
   else
   {
       setPacketTS(packet, CTimer::getTime());
   }

   packet.m_iID = m_PeerID;

   // Redundant. This is now properly set in both rexmit and normal
   // cases just after setting the m_pcData field.
   //packet.setLength(payload);

   /* Encrypt if 1st time this packet is sent and crypto is enabled */
   if (kflg)
   {
       // XXX Encryption flags are already set on the packet before calling this.
       // See readData() above.
      if (m_pCryptoControl->encrypt(Ref(packet)))
      {
          // Encryption failed 
          //>>Add stats for crypto failure
          ts_tk = 0;
          LOGC(dlog.Error, log << "ENCRYPT FAILED - packet won't be sent, size=" << payload);
          return -1; //Encryption failed
      }
      payload = packet.getLength(); /* Cipher may change length */
      reason += " (encrypted)";
   }

#if ENABLE_HEAVY_LOGGING // Required because of referring to MessageFlagStr()
   HLOGC(mglog.Debug, log << CONID() << "packData: " << reason << " packet seq=" << packet.m_iSeqNo
       << " (ACK=" << m_iSndLastAck << " ACKDATA=" << m_iSndLastDataAck
       << " MSG/FLAGS: " << packet.MessageFlagStr() << ")");
#endif

   // Fix keepalive
   m_ullLastSndTime_tk = entertime_tk;

   considerLegacySrtHandshake(0);

   // WARNING: TEV_SEND is the only event that is reported from
   // the CSndQueue::worker thread. All others are reported from
   // CRcvQueue::worker. If you connect to this signal, make sure
   // that you are aware of prospective simultaneous access.
   updateCC(TEV_SEND, &packet);

   // XXX This was a blocked code also originally in UDT. Probably not required.
   // Left untouched for historical reasons.
   // Might be possible that it was because of that this is send from
   // different thread than the rest of the signals.
   //m_pSndTimeWindow->onPktSent(packet.m_iTimeStamp);

   m_ullTraceBytesSent += payload;
   m_ullBytesSentTotal += payload;
   ++ m_llTraceSent;
   ++ m_llSentTotal;

   if (probe)
   {
      // sends out probing packet pair
      ts_tk = entertime_tk;
      probe = false;
   }
   else
   {
      #ifndef NO_BUSY_WAITING
         ts_tk = entertime_tk + m_ullInterval_tk;
      #else
         if (m_ullTimeDiff_tk >= m_ullInterval_tk)
         {
            ts_tk = entertime_tk;
            m_ullTimeDiff_tk -= m_ullInterval_tk;
         }
         else
         {
            ts_tk = entertime_tk + m_ullInterval_tk - m_ullTimeDiff_tk;
            m_ullTimeDiff_tk = 0;
         }
      #endif
   }

   m_ullTargetTime_tk = ts_tk;

   return payload;
}

// This is a close request, but called from the 
void CUDT::processClose()
{
    sendCtrl(UMSG_SHUTDOWN);

    m_bShutdown = true;
    m_bClosing = true;
    m_bBroken = true;
    m_iBrokenCounter = 60;

    HLOGP(mglog.Debug, "processClose: sent message and set flags");

    if (m_bTsbPd)
    {
        HLOGP(mglog.Debug, "processClose: lock-and-signal TSBPD");
        CGuard rl(m_RecvLock);
        pthread_cond_signal(&m_RcvTsbPdCond);
    }

    // Signal the sender and recver if they are waiting for data.
    releaseSynch();
    // Unblock any call so they learn the connection_broken error
    s_UDTUnited.m_EPoll.update_events(m_SocketID, m_sPollID, UDT_EPOLL_ERR, true);

    HLOGP(mglog.Debug, "processClose: triggering timer event to spread the bad news");
    CTimer::triggerEvent();

}

bool CUDT::overrideSndSeqNo(int32_t seq)
{
    // This function is predicted to be called from the socket
    // group managmenet functions to synchronize the sequnece in
    // all sockes in the redundancy group. THIS sequence given
    // here is the sequence TO BE STAMPED AT THE EXACTLY NEXT
    // sent payload. Therefore, screw up the ISN to exactly this
    // value, and the send sequence to the value one less - because
    // the m_iSndCurrSeqNo is increased by one immediately before
    // stamping it to the packet.

    // This function can only be called:
    // - from the operation on an idle socket in the socket group
    // - IMMEDIATELY after connection established and BEFORE the first payload
    // - The corresponding socket at the peer side must be also
    //   in this idle state!

    CGuard cg(m_AckLock);

    // Both the scheduling and sending sequences should be fixed.
    // The new sequence normally should jump over several sequence numbers
    // towards what is currently in m_iSndCurrSeqNo.
    int diff = CSeqNo::seqcmp(seq, m_iSndNextSeqNo);
    if (diff < 0 || diff > CSeqNo::m_iSeqNoTH)
        return false;

    m_iSndNextSeqNo = seq;
    // m_iSndCurrSeqNo will be most likely lower than m_iSndNextSeqNo because
    // the latter is ahead with the number of packets already scheduled, but
    // not yet sent.

    HLOGC(mglog.Debug, log << CONID() << "overrideSndSeqNo: sched-seq=" << m_iSndNextSeqNo << " send-seq=" << m_iSndCurrSeqNo
        << " (unchanged)"
        );
    return true;
}

inline void ThreadCheckAffinity(const char* function SRT_ATR_UNUSED, pthread_t thr SRT_ATR_UNUSED)
{
#if ENABLE_DEBUG
    if (thr == pthread_self())
        return;

    LOGC(mglog.Fatal, log << "IPE: '" << function << "' should not be executed in this thread!");
    throw std::runtime_error("INTERNAL ERROR: incorrect function affinity");
#endif
}

#define THREAD_CHECK_AFFINITY(thr) ThreadCheckAffinity(__FUNCTION__, thr)

int CUDT::processData(CUnit* unit)
{
   THREAD_CHECK_AFFINITY(m_pRcvQueue->threadId());

   if (m_bClosing)
       return -1;

   CPacket& packet = unit->ref_packet();

   // XXX This should be called (exclusively) here:
   //m_pRcvBuffer->addLocalTsbPdDriftSample(packet.getMsgTimeStamp());
   // Just heard from the peer, reset the expiration count.
   m_iEXPCount = 1;
   uint64_t currtime_tk;
   CTimer::rdtsc(currtime_tk);
   m_ullLastRspTime_tk = currtime_tk;

   /* We are receiver, start tsbpd thread if TsbPd is enabled */
   if (m_bTsbPd && pthread_equal(m_RcvTsbPdThread, pthread_t()))
   {
       HLOGP(mglog.Debug, "Spawning Socket TSBPD thread");
       int st = 0;
       {
           ThreadName tn("SRT:TsbPd");
           st = pthread_create(&m_RcvTsbPdThread, NULL, CUDT::tsbpd, this);
       }
       if ( st != 0 )
       {
           LOGC(mglog.Error, log << "processData: PROBLEM SPAWNING TSBPD thread: " << st);
           return -1;
       }
   }
   else if (m_bGroupTsbPd && m_parent->m_IncludedGroup)
   {
       HLOGP(mglog.Debug, "Required Group TSBPD");
       int st = m_parent->m_IncludedGroup->lazySpawnTSBPD();
       if ( st != 0 )
       {
           LOGC(mglog.Error, log << "processData: PROBLEM SPAWNING Group TSBPD thread: " << st);
           return -1;
       }
   }
   else
   {
       HLOGP(mglog.Debug, "No TSBPD required");
   }

   int pktrexmitflag = m_bPeerRexmitFlag ? (int)packet.getRexmitFlag() : 2;
   static const string rexmitstat [] = {"ORIGINAL", "REXMITTED", "RXS-UNKNOWN"};
   string rexmit_reason;


   if ( pktrexmitflag == 1 ) // rexmitted
   {
       m_iTraceRcvRetrans++;

#if ENABLE_HEAVY_LOGGING
       // Check if packet was retransmitted on request or on ack timeout
       // Search the sequence in the loss record.
       rexmit_reason = " by ";
       if ( !m_pRcvLossList->find(packet.m_iSeqNo, packet.m_iSeqNo) )
       //if ( m_DebugLossRecords.find(packet.m_iSeqNo) ) // m_DebugLossRecords not turned on
           rexmit_reason += "REQUEST";
       else
       {
           rexmit_reason += "ACK-TMOUT";
           /*
           if ( !m_DebugLossRecords.exists(packet.m_iSeqNo) )
           {
               rexmit_reason += "(seems/";
               char buf[100] = "empty";
               int32_t base = m_DebugLossRecords.base();
               if ( base != -1 )
                   sprintf(buf, "%d", base);
               rexmit_reason += buf;
               rexmit_reason += ")";
           }
           */
       }
#endif
   }

#if ENABLE_HEAVY_LOGGING
   {
       int tsbpddelay = m_iTsbPdDelay_ms*1000; // (value passed to CRcvBuffer::setRcvTsbPdMode)

       // It's easier to remove the latency factor from this value than to add a function
       // that exposes the details basing on which this value is calculated.
       uint64_t pts = m_pRcvBuffer->getPktTsbPdTime(packet.getMsgTimeStamp());
       uint64_t ets = pts - tsbpddelay;

       HLOGC(dlog.Debug, log << CONID() << "processData: RECEIVED DATA: size=" << packet.getLength()
           << " seq=" << packet.getSeqNo()
           << " ETS=" << logging::FormatTime(ets)
           << " PTS=" << logging::FormatTime(pts));
   }
#endif

   updateCC(TEV_RECEIVE, &packet);
   ++ m_iPktCount;

   int pktsz = packet.getLength();
   // update time information
   m_RcvTimeWindow.onPktArrival(pktsz);

   // check if it is probing packet pair
   if ((packet.m_iSeqNo & PUMASK_SEQNO_PROBE) == 0)
      m_RcvTimeWindow.probe1Arrival();
   else if ((packet.m_iSeqNo & PUMASK_SEQNO_PROBE) == 1)
      m_RcvTimeWindow.probe2Arrival(pktsz);

   m_ullTraceBytesRecv += pktsz;
   m_ullBytesRecvTotal += pktsz;
   ++ m_llTraceRecv;
   ++ m_llRecvTotal;

   /*
    * Protection is not necessary. There are two potential situations when something
    * happened between the below seqoff and addDataAt():
    * - a newly arrived packet has increased the number of packets,
    *   immediate ACK has moved the pointer 1 position further
    * - a newly arrived packet has sealed a hole of a lost packet,
    *   immediate ACK has moved the pointer far further
    * In both these situations it simply won't add a new packet,
    * as the packet is there already. This still can be considered
    * "arrived on time and in order", as such a situation of simultaneous
    * reception may happen only in case of a receiver group (such as
    * redundancy group) for which there's already a separate lock predicted.
    */

   //int32_t offset = CSeqNo::seqoff(m_iRcvLastSkipAck, packet.m_iSeqNo);
   int32_t offset = CSeqNo::seqoff(m_pRcvBuffer->lastSkipAck(), packet.m_iSeqNo);

   bool excessive = false;
   string exc_type = "EXPECTED";
   if (offset < 0)
   {
       exc_type = "BELATED";
       excessive = true;
       m_iTraceRcvBelated++;
       uint64_t tsbpdtime = m_pRcvBuffer->getPktTsbPdTime(packet.getMsgTimeStamp());
       uint64_t bltime = CountIIR(
               uint64_t(m_fTraceBelatedTime)*1000,
               CTimer::getTime() - tsbpdtime, 0.2);
       m_fTraceBelatedTime = double(bltime)/1000.0;
   }
   else
   {
       /*
          This check is now done inside addDataAt function.
          This is no longer necessary.
          XXX The problem is that the check was enhanced in the meantime,
          so the moved check shall be most likely revised. In short, this
          checks if the sequence discrepancy happened, and causes the connection
          to close.
          int avail_bufsize = m_pRcvBuffer->getAvailBufSize();
          if (offset >= avail_bufsize)
          {
              // This is already a sequence discrepancy. Probably there could be found
              // some way to make it continue reception by overriding the sequence and
              // make a kinda TLKPTDROP, but there has been found no reliable way to do this.
              if (m_bTsbPd && m_bTLPktDrop && m_pRcvBuffer->empty())
              {
                  // Only in live mode. In File mode this shall not be possible
                  // because the sender should stop sending in this situation.
                  // In Live mode this means that there is a gap between the
                  // lowest sequence in the empty buffer and the incoming sequence
                  // that exceeds the buffer size. Receiving data in this situation
                  // is no longer possible and this is a point of no return.

                  LOGC(mglog.Error,
                          log << CONID() <<
                          "SEQUENCE DISCREPANCY, reception no longer possible. REQUESTING TO CLOSE.");

                  // This is a scoped lock with AckLock, but for the moment
                  // when processClose() is called this lock must be taken out,
                  // otherwise this will cause a deadlock. We don't need this
                  // lock anymore, and at 'return' it will be unlocked anyway.
                  // (lock removed, block for info) recvbuf_acklock.forceUnlock();
                  processClose();
                  return -1;
              }
              else
              {
                  LOGC(mglog.Error, log << CONID() << "No room to store incoming packet: offset="
                          << offset << " avail=" << avail_bufsize
                          << " ack.seq=" << m_iRcvLastSkipAck << " pkt.seq=" << packet.m_iSeqNo
                          << " rcv-remain=" << m_pRcvBuffer->debugGetSize()
                          );
                  return -1;
              }
          }
        */

       int ndata = m_pRcvBuffer->addDataAt(packet.m_iSeqNo, unit);
       if (ndata == -1)
       {
           // addDataAt returns -1 if at the m_iLastAckPos+offset position there already is a packet.
           // So this packet is "redundant".
           exc_type = "UNACKED";
           excessive = true;
       }
       else if (ndata == 1)
       {
           // addDataAt returns 1 if the newly inserted packet has been
           // inserted as "head-ahead", that is, before the packet that was
           // previously the head and therefore this packet is a new head. When
           // this happens, a TSBPD thread must be informed that the timeout
           // for his current sleep is outdated and it must "recalculate" its
           // sleeping time, or even act immediately.
           signalNewPacketAtHead();
       }
   }

   HLOGC(mglog.Debug, log << CONID() << "processData: RECEIVED: seq=" << packet.m_iSeqNo << " offset=" << offset
           << (excessive ? " EXCESSIVE" : " ACCEPTED")
           << " (" << exc_type << "/" << rexmitstat[pktrexmitflag] << rexmit_reason << ") FLAGS: "
           << packet.MessageFlagStr());

   if ( excessive )
   {
       return -1;
   }

<<<<<<< HEAD
   if (packet.getMsgCryptoFlags())
   {
       // Crypto should be already created during connection process,
       // this is rather a kinda sanity check.
       EncryptionStatus rc = m_pCryptoControl ? m_pCryptoControl->decrypt(Ref(packet)) : ENCS_NOTSUP;
       if ( rc != ENCS_CLEAR )
       {
#if ENABLE_LOGGING
           static int nereport = 0;
#endif
           /*
            * Could not decrypt
            * Keep packet in received buffer
            * Crypto flags are still set
            * It will be acknowledged
            */
           m_iTraceRcvUndecrypt += 1;
           m_ullTraceRcvBytesUndecrypt += pktsz;
           m_iRcvUndecryptTotal += 1;
           m_ullRcvBytesUndecryptTotal += pktsz;
#if ENABLE_LOGGING
           // XXX G maybe it should be better limited in time rather
           // than in number of packets because with high bitrates it may
           // still be often as hell.
           if (nereport++%100 == 0)
               LOGC(dlog.Error, log << "DECRYPT ERROR - dropping a packet of " << packet.getLength() << " bytes");
#endif
       }
   }
   else
   {
       HLOGC(dlog.Debug, log << "processData: crypter: data not encrypted, returning as plain");
   }
=======
      if (packet.getMsgCryptoFlags())
      {
          // Crypto should be already created during connection process,
          // this is rather a kinda sanity check.
          EncryptionStatus rc = m_pCryptoControl ? m_pCryptoControl->decrypt(Ref(packet)) : ENCS_NOTSUP;
          if ( rc != ENCS_CLEAR )
          {
              /*
               * Could not decrypt
               * Keep packet in received buffer
               * Crypto flags are still set
               * It will be acknowledged
               */
              m_iTraceRcvUndecrypt += 1;
              m_ullTraceRcvBytesUndecrypt += pktsz;
              m_iRcvUndecryptTotal += 1;
              m_ullRcvBytesUndecryptTotal += pktsz;
          }
      }
      else
      {
          HLOGC(dlog.Debug, log << "crypter: data not encrypted, returning as plain");
      }
>>>>>>> ce246431


   if (m_bClosing) {
      /*
      * RcvQueue worker thread can call processData while closing (or close while processData)
      * This race condition exists in the UDT design but the protection against TsbPd thread
      * (with AckLock) and decryption enlarged the probability window.
      * Application can crash deep in decrypt stack since crypto context is deleted in close.
      * RcvQueue worker thread will not necessarily be deleted with this connection as it can be
      * used by others (socket multiplexer).
      */
      return(-1);
   }

   // If the peer doesn't understand REXMIT flag, send rexmit request
   // always immediately.
   int initial_loss_ttl = 0;
   if ( m_bPeerRexmitFlag )
       initial_loss_ttl = m_iReorderTolerance;

   if  (packet.getMsgCryptoFlags())
   {
       /*
       * Crypto flags not cleared means that decryption failed
       * Do no ask loss packets retransmission
       */
       ;
       HLOGC(mglog.Debug, log << CONID() << "processData: ERROR: packet not decrypted, dropping data.");
   }
   else
   // Loss detection.
   if (CSeqNo::seqcmp(packet.m_iSeqNo, CSeqNo::incseq(m_iRcvCurrSeqNo)) > 0)
   {
       {
           CGuard lg(m_RcvLossLock);
           int32_t seqlo = CSeqNo::incseq(m_iRcvCurrSeqNo);
           int32_t seqhi = CSeqNo::decseq(packet.m_iSeqNo);
           // If loss found, insert them to the receiver loss list
           m_pRcvLossList->insert(seqlo, seqhi);

           if ( initial_loss_ttl )
           {
               // pack loss list for (possibly belated) NAK
               // The LOSSREPORT will be sent in a while.
               m_FreshLoss.push_back(CRcvFreshLoss(seqlo, seqhi, initial_loss_ttl));
               HLOGF(mglog.Debug, "processData: added loss sequence %d-%d (%d) with tolerance %d", seqlo, seqhi, 1+CSeqNo::seqcmp(seqhi, seqlo), initial_loss_ttl);
           }
           else
           {
               // old code; run immediately when tolerance = 0
               // or this feature isn't used because of the peer
               int32_t seq[2] = { seqlo, seqhi };
               if ( seqlo == seqhi )
                   sendCtrl(UMSG_LOSSREPORT, NULL, &seq[1], 1);
               else
               {
                   seq[0] |= LOSSDATA_SEQNO_RANGE_FIRST;
                   sendCtrl(UMSG_LOSSREPORT, NULL, seq, 2);
               }
               HLOGF(mglog.Debug, "processData: lost packets %d-%d (%d packets): sending LOSSREPORT", seqlo, seqhi, 1+CSeqNo::seqcmp(seqhi, seqlo));
           }

           int loss = CSeqNo::seqlen(m_iRcvCurrSeqNo, packet.m_iSeqNo) - 2;
           m_iTraceRcvLoss += loss;
           m_iRcvLossTotal += loss;
           uint64_t lossbytes = loss * m_pRcvBuffer->getRcvAvgPayloadSize();
           m_ullTraceRcvBytesLoss += lossbytes;
           m_ullRcvBytesLossTotal += lossbytes;
       }

       if (m_bTsbPd)
       {
           HLOGC(mglog.Debug, log << "loss: signaling TSBPD cond");
           CCondDelegate cond(m_RcvTsbPdCond, m_RecvLock, CCondDelegate::NOLOCK);
           cond.lock_signal();
       }
   }

   // Now review the list of FreshLoss to see if there's any "old enough" to send UMSG_LOSSREPORT to it.

   // PERFORMANCE CONSIDERATIONS:
   // This list is quite inefficient as a data type and finding the candidate to send UMSG_LOSSREPORT
   // is linear time. On the other hand, there are some special cases that are important for performance:
   // - only the first (plus some following) could have had TTL drown to 0
   // - the only (little likely) possibility that the next-to-first record has TTL=0 is when there was
   //   a loss range split (due to unlose() of one sequence)
   // - first found record with TTL>0 means end of "ready to LOSSREPORT" records
   // So:
   // All you have to do is:
   //  - start with first element and continue with next elements, as long as they have TTL=0
   //    If so, send the loss report and remove this element.
   //  - Since the first element that has TTL>0, iterate until the end of container and decrease TTL.
   //
   // This will be efficient becase the loop to increment one field (without any condition check)
   // can be quite well optimized.

   vector<int32_t> lossdata;
   {
       CGuard lg(m_RcvLossLock);

       // XXX There was a mysterious crash around m_FreshLoss. When the initial_loss_ttl is 0
       // (that is, "belated loss report" feature is off), don't even touch m_FreshLoss.
       if ( initial_loss_ttl && !m_FreshLoss.empty() )
       {
           deque<CRcvFreshLoss>::iterator i = m_FreshLoss.begin();

           // Phase 1: take while TTL <= 0.
           // There can be more than one record with the same TTL, if it has happened before
           // that there was an 'unlost' (@c unlose) sequence that has split one detected loss
           // into two records.
           for( ; i != m_FreshLoss.end() && i->ttl <= 0; ++i )
           {
               HLOGF(mglog.Debug, "Packet seq %d-%d (%d packets) considered lost - sending LOSSREPORT",
                                      i->seq[0], i->seq[1], CSeqNo::seqcmp(i->seq[1], i->seq[0])+1);
               addLossRecord(lossdata, i->seq[0], i->seq[1]);
           }

           // Remove elements that have been processed and prepared for lossreport.
           if ( i != m_FreshLoss.begin() )
           {
               m_FreshLoss.erase(m_FreshLoss.begin(), i);
               i = m_FreshLoss.begin();
           }

           if ( m_FreshLoss.empty() )
           {
               HLOGP(mglog.Debug, "NO MORE FRESH LOSS RECORDS.");
           }
           else
           {
               HLOGF(mglog.Debug, "STILL %" PRIzu " FRESH LOSS RECORDS, FIRST: %d-%d (%d) TTL: %d", m_FreshLoss.size(),
                       i->seq[0], i->seq[1], 1+CSeqNo::seqcmp(i->seq[1], i->seq[0]),
                       i->ttl);
           }

           // Phase 2: rest of the records should have TTL decreased.
           for ( ; i != m_FreshLoss.end(); ++i )
               --i->ttl;
       }

   }
   if ( !lossdata.empty() )
       sendCtrl(UMSG_LOSSREPORT, NULL, lossdata.data(), lossdata.size());

   // This is not a regular fixed size packet...
   // an irregular sized packet usually indicates the end of a message, so send an ACK immediately
   // (if the smoother says so).
   if (m_Smoother->needsQuickACK(packet))
   {
       CTimer::rdtsc(m_ullNextACKTime_tk);
   }

   // Update the current largest sequence number that has been received.
   // Or it is a retransmitted packet, remove it from receiver loss list.
   bool was_orderly_sent = true;
   if (CSeqNo::seqcmp(packet.m_iSeqNo, m_iRcvCurrSeqNo) > 0)
   {
      m_iRcvCurrSeqNo = packet.m_iSeqNo; // Latest possible received
   }
   else
   {
      unlose(packet); // was BELATED or RETRANSMITTED packet.
      was_orderly_sent = 0!=  pktrexmitflag;
   }

   // was_orderly_sent means either of:
   // - packet was sent in order (first if branch above)
   // - packet was sent as old, but was a retransmitted packet

   if ( m_bPeerRexmitFlag && was_orderly_sent )
   {
       ++m_iConsecOrderedDelivery;
       if ( m_iConsecOrderedDelivery >= 50 )
       {
           m_iConsecOrderedDelivery = 0;
           if ( m_iReorderTolerance > 0 )
           {
               m_iReorderTolerance--;
               m_iTraceReorderDistance--;
               HLOGF(mglog.Debug,  "ORDERED DELIVERY of 50 packets in a row - decreasing tolerance to %d", m_iReorderTolerance);
           }
       }
   }

   return 0;
}

/// This function is called when a packet has arrived, which was behind the current
/// received sequence - that is, belated or retransmitted. Try to remove the packet
/// from both loss records: the general loss record and the fresh loss record.
///
/// Additionally, check - if supported by the peer - whether the "latecoming" packet
/// has been sent due to retransmission or due to reordering, by checking the rexmit
/// support flag and rexmit flag itself. If this packet was surely ORIGINALLY SENT
/// it means that the current network connection suffers of packet reordering. This
/// way try to introduce a dynamic tolerance by calculating the difference between
/// the current packet reception sequence and this packet's sequence. This value
/// will be set to the tolerance value, which means that later packet retransmission
/// will not be required immediately, but only after receiving N next packets that
/// do not include the lacking packet.
/// The tolerance is not increased infinitely - it's bordered by m_iMaxReorderTolerance.
/// This value can be set in options - SRT_LOSSMAXTTL.
void CUDT::unlose(const CPacket& packet)
{
    CGuard lg(m_RcvLossLock);
    int32_t sequence = packet.m_iSeqNo;
    m_pRcvLossList->remove(sequence);

    // Rest of this code concerns only the "belated lossreport" feature.

    bool has_increased_tolerance = false;
    bool was_reordered = false;

    if ( m_bPeerRexmitFlag )
    {
        // If the peer understands the REXMIT flag, it means that the REXMIT flag is contained
        // in the PH_MSGNO field.

        // The packet is considered coming originally (just possibly out of order), if REXMIT
        // flag is NOT set.
        was_reordered = !packet.getRexmitFlag();
        if ( was_reordered )
        {
            HLOGF(mglog.Debug, "received out-of-band packet seq %d", sequence);

            int seqdiff = abs(CSeqNo::seqcmp(m_iRcvCurrSeqNo, packet.m_iSeqNo));
            m_iTraceReorderDistance = max(seqdiff, m_iTraceReorderDistance);
            if ( seqdiff > m_iReorderTolerance )
            {
                int prev SRT_ATR_UNUSED = m_iReorderTolerance;
                m_iReorderTolerance = min(seqdiff, m_iMaxReorderTolerance);
                HLOGF(mglog.Debug, "Belated by %d seqs - Reorder tolerance %s %d", seqdiff,
                        (prev == m_iReorderTolerance) ? "REMAINS with" : "increased to", m_iReorderTolerance);
                has_increased_tolerance = true; // Yes, even if reorder tolerance is already at maximum - this prevents decreasing tolerance.
            }
        }
        else
        {
            HLOGC(mglog.Debug, log << CONID() << "received reXmitted packet seq=" << sequence);
        }
    }
    else
    {
        HLOGF(mglog.Debug, "received reXmitted or belated packet seq %d (distinction not supported by peer)", sequence);
    }


    int initial_loss_ttl = 0;
    if ( m_bPeerRexmitFlag )
        initial_loss_ttl = m_iReorderTolerance;

    // Don't do anything if "belated loss report" feature is not used.
    // In that case the FreshLoss list isn't being filled in at all, the
    // loss report is sent directly.

    // Note that this condition blocks two things being done in this function:
    // - remove given sequence from the fresh loss record
    //   (in this case it's empty anyway)
    // - decrease current reorder tolerance based on whether packets come in order
    //   (current reorder tolerance is 0 anyway)
    if ( !initial_loss_ttl )
        return;

    size_t i = 0;
    int had_ttl = 0;
    for (i = 0; i < m_FreshLoss.size(); ++i)
    {
        had_ttl = m_FreshLoss[i].ttl;
        switch ( m_FreshLoss[i].revoke(sequence) )
        {
       case CRcvFreshLoss::NONE:
           continue; // Not found. Search again.

       case CRcvFreshLoss::STRIPPED:
           goto breakbreak; // Found and the modification is applied. We're done here.

       case CRcvFreshLoss::DELETE:
           // No more elements. Kill it.
           m_FreshLoss.erase(m_FreshLoss.begin() + i);
           // Every loss is unique. We're done here.
           goto breakbreak;

       case CRcvFreshLoss::SPLIT:
           // Oh, this will be more complicated. This means that it was in between.
           {
               // So create a new element that will hold the upper part of the range,
               // and this one modify to be the lower part of the range.

               // Keep the current end-of-sequence value for the second element
               int32_t next_end = m_FreshLoss[i].seq[1];

               // seq-1 set to the end of this element
               m_FreshLoss[i].seq[1] = CSeqNo::decseq(sequence);
               // seq+1 set to the begin of the next element
               int32_t next_begin = CSeqNo::incseq(sequence);

               // Use position of the NEXT element because insertion happens BEFORE pointed element.
               // Use the same TTL (will stay the same in the other one).
               m_FreshLoss.insert(m_FreshLoss.begin() + i + 1, CRcvFreshLoss(next_begin, next_end, m_FreshLoss[i].ttl));
           }
           goto breakbreak;
       }
    }

    // Could have made the "return" instruction instead of goto, but maybe there will be something
    // to add in future, so keeping that.
breakbreak: ;

    if (i != m_FreshLoss.size())
    {
        HLOGF(mglog.Debug, "sequence %d removed from belated lossreport record", sequence);
    }

    if ( was_reordered )
    {
        m_iConsecOrderedDelivery = 0;
        if ( has_increased_tolerance )
        {
            m_iConsecEarlyDelivery = 0; // reset counter
        }
        else if ( had_ttl > 2 )
        {
            ++m_iConsecEarlyDelivery; // otherwise, and if it arrived quite earlier, increase counter
            HLOGF(mglog.Debug, "... arrived at TTL %d case %d", had_ttl, m_iConsecEarlyDelivery);

            // After 10 consecutive 
            if ( m_iConsecEarlyDelivery >= 10 )
            {
                m_iConsecEarlyDelivery = 0;
                if ( m_iReorderTolerance > 0 )
                {
                    m_iReorderTolerance--;
                    m_iTraceReorderDistance--;
                    HLOGF(mglog.Debug, "... reached %d times - decreasing tolerance to %d", m_iConsecEarlyDelivery, m_iReorderTolerance);
                }
            }

        }
        // If hasn't increased tolerance, but the packet appeared at TTL less than 2, do nothing.
    }

}

void CUDT::unlose(int32_t from, int32_t to)
{
    CGuard lg(m_RcvLossLock);
    m_pRcvLossList->remove(from, to);

    HLOGF(mglog.Debug, "TLPKTDROP seq %d-%d (%d packets)", from, to, CSeqNo::seqoff(from, to));

    // All code below concerns only "belated lossreport" feature.

    int initial_loss_ttl = 0;
    if ( m_bPeerRexmitFlag )
        initial_loss_ttl = m_iReorderTolerance;

    if ( !initial_loss_ttl )
        return;

    // It's highly unlikely that this is waiting to send a belated UMSG_LOSSREPORT,
    // so treat it rather as a sanity check.

    // It's enough to check if the first element of the list starts with a sequence older than 'to'.
    // If not, just do nothing.

    size_t delete_index = 0;
    for (size_t i = 0; i < m_FreshLoss.size(); ++i)
    {
        CRcvFreshLoss::Emod result = m_FreshLoss[i].revoke(from, to);
        switch ( result )
        {
        case CRcvFreshLoss::DELETE:
            delete_index = i+1; // PAST THE END
            continue; // There may be further ranges that are included in this one, so check on.

        case CRcvFreshLoss::NONE:
        case CRcvFreshLoss::STRIPPED:
            break; // THIS BREAKS ONLY 'switch', not 'for'!

        case CRcvFreshLoss::SPLIT: ; // This function never returns it. It's only a compiler shut-up.
        }

        break; // Now this breaks also FOR.
    }

    m_FreshLoss.erase(m_FreshLoss.begin(), m_FreshLoss.begin() + delete_index); // with delete_index == 0 will do nothing
}

// This function, as the name states, should bake a new cookie.
int32_t CUDT::bake(const sockaddr_any& addr, int32_t current_cookie, int correction)
{
    static unsigned int distractor = 0;
    unsigned int rollover = distractor+10;

    for(;;)
    {
        // SYN cookie
        char clienthost[NI_MAXHOST];
        char clientport[NI_MAXSERV];
        getnameinfo(&addr, addr.size(),
                clienthost, sizeof(clienthost), clientport, sizeof(clientport),
                NI_NUMERICHOST|NI_NUMERICSERV);
        int64_t timestamp = ((CTimer::getTime() - m_StartTime) / 60000000) + distractor - correction; // secret changes every one minute
        stringstream cookiestr;
        cookiestr << clienthost << ":" << clientport << ":" << timestamp;
        union
        {
            unsigned char cookie[16];
            int32_t cookie_val;
        };
        CMD5::compute(cookiestr.str().c_str(), cookie);

        if ( cookie_val != current_cookie )
            return cookie_val;

        ++distractor;

        // This is just to make the loop formally breakable,
        // but this is virtually impossible to happen.
        if ( distractor == rollover )
            return cookie_val;
    }
}

// XXX This is quite a mystery, why this function has a return value
// and what the purpose for it was. There's just one call of this
// function in the whole code and in that call the return value is
// ignored. Actually this call happens in the CRcvQueue::worker thread,
// where it makes a response for incoming UDP packet that might be
// a connection request. Should any error occur in this process, there
// is no way to "report error" that happened here. Basing on that
// these values in original UDT code were quite like the values
// for m_iReqType, they have been changed to URQ_* symbols, which
// may mean that the intent for the return value was to send this
// value back as a control packet back to the connector.
//
// This function is run when the CRcvQueue object is reading packets
// from the multiplexer (@c CRcvQueue::worker_RetrieveUnit) and the
// target socket ID is 0.
//
// XXX Make this function return EConnectStatus enum type (extend if needed),
// and this will be directly passed to the caller.
int CUDT::processConnectRequest(const sockaddr_any& addr, CPacket& packet)
{
    // XXX ASSUMPTIONS:
    // [[using assert(packet.m_iID == 0)]]

   HLOGC(mglog.Debug, log << "processConnectRequest: received a connection request");

   if (m_bClosing)
   {
       HLOGC(mglog.Debug, log << "processConnectRequest: ... NOT. Rejecting because closing.");
       return int(URQ_ERROR_REJECT);
   }

   /*
   * Closing a listening socket only set bBroken
   * If a connect packet is received while closing it gets through
   * processing and crashes later.
   */
   if (m_bBroken)
   {
      HLOGC(mglog.Debug, log << "processConnectRequest: ... NOT. Rejecting because broken.");
      return int(URQ_ERROR_REJECT);
   }
   size_t exp_len = CHandShake::m_iContentSize; // When CHandShake::m_iContentSize is used in log, the file fails to link!

   // NOTE!!! Old version of SRT code checks if the size of the HS packet
   // is EQUAL to the above CHandShake::m_iContentSize.

   // Changed to < exp_len because we actually need that the packet
   // be at least of a size for handshake, although it may contain
   // more data, depending on what's inside.
   if (packet.getLength() < exp_len)
   {
      HLOGC(mglog.Debug, log << "processConnectRequest: ... NOT. Wrong size: " << packet.getLength() << " (expected: " << exp_len << ")");
      return int(URQ_ERROR_INVALID);
   }

   // Dunno why the original UDT4 code only MUCH LATER was checking if the packet was UMSG_HANDSHAKE.
   // It doesn't seem to make sense to deserialize it into the handshake structure if we are not
   // sure that the packet contains the handshake at all!
   if ( !packet.isControl(UMSG_HANDSHAKE) )
   {
       LOGC(mglog.Error, log << "processConnectRequest: the packet received as handshake is not a handshake message");
       return int(URQ_ERROR_INVALID);
   }

   CHandShake hs;
   hs.load_from(packet.m_pcData, packet.getLength());

   // XXX MOST LIKELY this hs should be now copied into m_ConnRes field, which holds
   // the handshake structure sent from the peer (no matter the role or mode).
   // This should simplify the createSrtHandshake() function which can this time
   // simply write the crafted handshake structure into m_ConnReq, which needs no
   // participation of the local handshake and passing it as a parameter through
   // newConnection() -> acceptAndRespond() -> createSrtHandshake(). This is also
   // required as a source of the peer's information used in processing in other
   // structures.

   int32_t cookie_val = bake(addr);

   HLOGC(mglog.Debug, log << "processConnectRequest: new cookie: " << hex << cookie_val);

   // REQUEST:INDUCTION.
   // Set a cookie, a target ID, and send back the same as
   // RESPONSE:INDUCTION.
   if (hs.m_iReqType == URQ_INDUCTION)
   {
       HLOGC(mglog.Debug, log << "processConnectRequest: received type=induction, sending back with cookie+socket");

       // XXX That looks weird - the calculated md5 sum out of the given host/port/timestamp
       // is 16 bytes long, but CHandShake::m_iCookie has 4 bytes. This then effectively copies
       // only the first 4 bytes. Moreover, it's dangerous on some platforms because the char
       // array need not be aligned to int32_t - changed to union in a hope that using int32_t
       // inside a union will enforce whole union to be aligned to int32_t.
      hs.m_iCookie = cookie_val;
      packet.m_iID = hs.m_iID;

      // Ok, now's the time. The listener sets here the version 5 handshake,
      // even though the request was 4. This is because the old client would
      // simply return THE SAME version, not even looking into it, giving the
      // listener false impression as if it supported version 5.
      //
      // If the caller was really HSv4, it will simply ignore the version 5 in INDUCTION;
      // it will respond with CONCLUSION, but with its own set version, which is version 4.
      //
      // If the caller was really HSv5, it will RECOGNIZE this version 5 in INDUCTION, so
      // it will respond with version 5 when sending CONCLUSION.

      hs.m_iVersion = HS_VERSION_SRT1;

      // Additionally, set this field to a MAGIC value. This field isn't used during INDUCTION
      // by HSv4 client, HSv5 client can use it to additionally verify that this is a HSv5 listener.
      // In this field we also advertise the PBKEYLEN value. When 0, it's considered not advertised.
      hs.m_iType = SrtHSRequest::wrapFlags(true /*put SRT_MAGIC_CODE in HSFLAGS*/, m_iSndCryptoKeyLen);
      bool whether SRT_ATR_UNUSED = m_iSndCryptoKeyLen != 0;
      HLOGC(mglog.Debug, log << "processConnectRequest: " << (whether ? "" : "NOT ") << " Advertising PBKEYLEN - value = " << m_iSndCryptoKeyLen);

      size_t size = packet.getLength();
      hs.store_to(packet.m_pcData, Ref(size));
      setPacketTS(packet, CTimer::getTime());
      m_pSndQueue->sendto(addr, packet);
      return URQ_INDUCTION;
   }

   // Otherwise this should be REQUEST:CONCLUSION.
   // Should then come with the correct cookie that was
   // set in the above INDUCTION, in the HS_VERSION_SRT1
   // should also contain extra data.

   HLOGC(mglog.Debug, log << "processConnectRequest: received type=" << RequestTypeStr(hs.m_iReqType) << " - checking cookie...");
   if (hs.m_iCookie != cookie_val)
   {
       cookie_val = bake(addr, cookie_val, -1); // SHOULD generate an earlier, distracted cookie

       if (hs.m_iCookie != cookie_val)
       {
           HLOGC(mglog.Debug, log << "processConnectRequest: ...wrong cookie " << hex << cookie_val << ". Ignoring.");
           return int(URQ_CONCLUSION); // Don't look at me, I just change integers to symbols!
       }

       HLOGC(mglog.Debug, log << "processConnectRequest: ... correct (FIXED) cookie. Proceeding.");
   }
   else
   {
       HLOGC(mglog.Debug, log << "processConnectRequest: ... correct (ORIGINAL) cookie. Proceeding.");
   }

   int32_t id = hs.m_iID;

   // HANDSHAKE: The old client sees the version that does not match HS_VERSION_UDT4 (5).
   // In this case it will respond with URQ_ERROR_REJECT. Rest of the data are the same
   // as in the handshake request. When this message is received, the connector side should
   // switch itself to the version number HS_VERSION_UDT4 and continue the old way (that is,
   // continue sending URQ_INDUCTION, but this time with HS_VERSION_UDT4).

   bool accepted_hs = true;

   if (hs.m_iVersion == HS_VERSION_SRT1)
   {
       // No further check required.
       // The m_iType contains handshake extension flags.
   }
   else if (hs.m_iVersion == HS_VERSION_UDT4)
   {
       // In UDT, and so in older SRT version, the hs.m_iType field should contain
       // the socket type, although SRT only allowed this field to be UDT_DGRAM.
       // Older SRT version contained that value in a field, but now that this can
       // only contain UDT_DGRAM the field itself has been abandoned.
       // For the sake of any old client that reports version 4 handshake, interpret
       // this hs.m_iType field as a socket type and check if it's UDT_DGRAM.

       // Note that in HSv5 hs.m_iType contains extension flags.
       if (hs.m_iType != UDT_DGRAM)
           accepted_hs = false;
   }
   else
   {
       // Unsupported version
       // (NOTE: This includes "version=0" which is a rejection flag).
       accepted_hs = false;
   }

   if (!accepted_hs)
   {
       HLOGC(mglog.Debug, log << "processConnectRequest: version/type mismatch. Sending URQ_ERROR_REJECT.");
       // mismatch, reject the request
       hs.m_iReqType = URQ_ERROR_REJECT;
       size_t size = CHandShake::m_iContentSize;
       hs.store_to(packet.m_pcData, Ref(size));
       packet.m_iID = id;
       setPacketTS(packet, CTimer::getTime());
       m_pSndQueue->sendto(addr, packet);
   }
   else
   {
       int result = s_UDTUnited.newConnection(m_SocketID, addr, &hs, packet);
       // --->
       //        (global.) CUDTUnited::updateListenerMux
       //        (new Socket.) CUDT::acceptAndRespond
       if (result == -1)
       {
           hs.m_iReqType = URQ_ERROR_REJECT;
           LOGF(mglog.Error, "UU:newConnection: rsp(REJECT): %d", URQ_ERROR_REJECT);
       }

       // CONFUSION WARNING!
       //
       // The newConnection() will call acceptAndRespond() if the processing
       // was successful - IN WHICH CASE THIS PROCEDURE SHOULD DO NOTHING.
       // Ok, almost nothing - see update_events below.
       //
       // If newConnection() failed, acceptAndRespond() will not be called.
       // Ok, more precisely, the thing that acceptAndRespond() is expected to do
       // will not be done (this includes sending any response to the peer).
       //
       // Now read CAREFULLY. The newConnection() will return:
       //
       // - -1: The connection processing failed due to errors like:
       //       - memory alloation error
       //       - listen backlog exceeded
       //       - any error propagated from CUDT::open and CUDT::acceptAndRespond
       // - 0: The connection already exists
       // - 1: Connection accepted.
       //
       // So, update_events is called only if the connection is established.
       // Both 0 (repeated) and -1 (error) require that a response be sent.
       // The CPacket object that has arrived as a connection request is here
       // reused for the connection rejection response (see URQ_ERROR_REJECT set
       // as m_iReqType).

       // send back a response if connection failed or connection already existed
       // new connection response should be sent in acceptAndRespond()
       if (result != 1)
       {
           HLOGC(mglog.Debug, log << CONID() << "processConnectRequest: sending ABNORMAL handshake info req=" << RequestTypeStr(hs.m_iReqType));
           size_t size = CHandShake::m_iContentSize;
           hs.store_to(packet.m_pcData, Ref(size));
           packet.m_iID = id;
           setPacketTS(packet, CTimer::getTime());
           m_pSndQueue->sendto(addr, packet);
       }
       else
       {
           // a new connection has been created, enable epoll for write
           s_UDTUnited.m_EPoll.update_events(m_SocketID, m_sPollID, SRT_EPOLL_OUT, true);
       }
   }
   LOGC(mglog.Note, log << "listen ret: " << hs.m_iReqType << " - " << RequestTypeStr(hs.m_iReqType));

   return hs.m_iReqType;
}

void CUDT::addLossRecord(std::vector<int32_t>& lr, int32_t lo, int32_t hi)
{
    if ( lo == hi )
        lr.push_back(lo);
    else
    {
        lr.push_back(lo | LOSSDATA_SEQNO_RANGE_FIRST);
        lr.push_back(hi);
    }
}

void CUDT::checkTimers()
{
    // update CC parameters
    updateCC(TEV_CHECKTIMER, TEV_CHT_INIT);
    //uint64_t minint = (uint64_t)(m_ullCPUFrequency * m_pSndTimeWindow->getMinPktSndInt() * 0.9);
    //if (m_ullInterval_tk < minint)
    //   m_ullInterval_tk = minint;
    // NOTE: This commented-out ^^^ code was commented out in original UDT. Leaving for historical reasons

    uint64_t currtime_tk;
    CTimer::rdtsc(currtime_tk);

    // This is a very heavy log, unblock only for temporary debugging!
#if 0
    HLOGC(mglog.Debug, log << CONID() << "checkTimers: nextacktime=" << logging::FormatTime(m_ullNextACKTime_tk)
        << " AckInterval=" << m_iACKInterval
        << " pkt-count=" << m_iPktCount << " liteack-count=" << m_iLightACKCount);
#endif

    if (currtime_tk > m_ullNextACKTime_tk  // ACK time has come
            // OR the number of sent packets since last ACK has reached
            // the smoother-defined value of ACK Interval
            // (note that none of the builtin smoothers defines ACK Interval)
            || (m_Smoother->ACKInterval() > 0 && m_iPktCount >= m_Smoother->ACKInterval()))
    {
        // ACK timer expired or ACK interval is reached

        sendCtrl(UMSG_ACK);
        CTimer::rdtsc(currtime_tk);

        int ack_interval_tk = m_Smoother->ACKPeriod() > 0 ? m_Smoother->ACKPeriod() * m_ullCPUFrequency : m_ullACKInt_tk;
        m_ullNextACKTime_tk = currtime_tk + ack_interval_tk;

        m_iPktCount = 0;
        m_iLightACKCount = 1;
    }
    // Or the transfer rate is so high that the number of packets
    // have reached the value of SelfClockInterval * LightACKCount before
    // the time has come according to m_ullNextACKTime_tk. In this case a "lite ACK"
    // is sent, which doesn't contain statistical data and nothing more
    // than just the ACK number. The "fat ACK" packets will be still sent
    // normally according to the timely rules.
    else if (m_iPktCount >= SELF_CLOCK_INTERVAL * m_iLightACKCount)
    {
        //send a "light" ACK
        sendCtrl(UMSG_ACK, NULL, NULL, SEND_LITE_ACK);
        ++ m_iLightACKCount;
    }


    if (m_bRcvNakReport)
    {
        /*
         * Enable NAK reports for SRT.
         * Retransmission based on timeout is bandwidth consuming,
         * not knowing what to retransmit when the only NAK sent by receiver is lost,
         * all packets past last ACK are retransmitted (rexmitMethod() == SRM_FASTREXMIT).
         */
        if ((currtime_tk > m_ullNextNAKTime_tk) && (m_pRcvLossList->getLossLength() > 0))
        {
            // NAK timer expired, and there is loss to be reported.
            sendCtrl(UMSG_LOSSREPORT);

            CTimer::rdtsc(currtime_tk);
            m_ullNextNAKTime_tk = currtime_tk + m_ullNAKInt_tk;
        }
    } // ELSE {
    // we are not sending back repeated NAK anymore and rely on the sender's EXP for retransmission
    //if ((m_pRcvLossList->getLossLength() > 0) && (currtime_tk > m_ullNextNAKTime_tk))
    //{
    //   // NAK timer expired, and there is loss to be reported.
    //   sendCtrl(UMSG_LOSSREPORT);
    //
    //   CTimer::rdtsc(currtime_tk);
    //   m_ullNextNAKTime_tk = currtime_tk + m_ullNAKInt_tk;
    //}
    //}

    // In UDT the m_bUserDefinedRTO and m_iRTO were in CCC class.
    // There's nothing in the original code that alters these values.

    uint64_t next_exp_time_tk;
    if (m_Smoother->RTO())
    {
        next_exp_time_tk = m_ullLastRspTime_tk + m_Smoother->RTO() * m_ullCPUFrequency;
    }
    else
    {
        uint64_t exp_int_tk = (m_iEXPCount * (m_iRTT + 4 * m_iRTTVar) + COMM_SYN_INTERVAL_US) * m_ullCPUFrequency;
        if (exp_int_tk < m_iEXPCount * m_ullMinExpInt_tk)
            exp_int_tk = m_iEXPCount * m_ullMinExpInt_tk;
        next_exp_time_tk = m_ullLastRspTime_tk + exp_int_tk;
    }

    if (currtime_tk > next_exp_time_tk)
    {
        // Haven't received any information from the peer, is it dead?!
        // timeout: at least 16 expirations and must be greater than 5 seconds
        if ((m_iEXPCount > COMM_RESPONSE_MAX_EXP)
                && (currtime_tk - m_ullLastRspTime_tk > COMM_RESPONSE_TIMEOUT_US * m_ullCPUFrequency))
        {
            //
            // Connection is broken.
            // UDT does not signal any information about this instead of to stop quietly.
            // Application will detect this when it calls any UDT methods next time.
            //
            HLOGC(mglog.Debug, log << "CONNECTION EXPIRED after " << ((currtime_tk - m_ullLastRspTime_tk)/m_ullCPUFrequency) << "ms");
            m_bClosing = true;
            m_bBroken = true;
            m_iBrokenCounter = 30;

            // update snd U list to remove this socket
            m_pSndQueue->m_pSndUList->update(this, CSndUList::DO_RESCHEDULE);

            releaseSynch();

            // app can call any UDT API to learn the connection_broken error
            s_UDTUnited.m_EPoll.update_events(m_SocketID, m_sPollID, SRT_EPOLL_IN | SRT_EPOLL_OUT | SRT_EPOLL_ERR, true);

            CTimer::triggerEvent();

            return;
        }

        HLOGC(mglog.Debug, log << "EXP TIMER: count=" << m_iEXPCount << "/" << (+COMM_RESPONSE_MAX_EXP)
            << " elapsed=" << ((currtime_tk - m_ullLastRspTime_tk)*m_ullCPUFrequency) << "/" << (+COMM_RESPONSE_TIMEOUT_US) << "us");

        /* 
         * This part is only used with FileSmoother. This retransmits
         * unacknowledged packet only when nothing in the loss list.
         * This does not work well for real-time data that is delayed too much.
         * For LiveSmoother, see the case of SRM_FASTREXMIT later in function.
         */
        if (m_Smoother->rexmitMethod() == Smoother::SRM_LATEREXMIT)
        {
            // sender: Insert all the packets sent after last received acknowledgement into the sender loss list.
            // recver: Send out a keep-alive packet
            if (m_pSndBuffer->getCurrBufSize() > 0)
            {
                // protect packet retransmission
                CGuard::enterCS(m_AckLock);

                // LATEREXMIT works only under the following conditions:
                // - the "ACK window" is nonempty (there are some packets sent, but not ACK-ed)
                // - the sender loss list is empty (the receiver didn't send any LOSSREPORT, or LOSSREPORT was lost on track)
                // Otherwise the rexmit will be done EXCLUSIVELY basing on the received LOSSREPORTs.

                // XXX consider handle the "double ACK" case as LATEREXMIT, too. This would be
                // the same kind of handling as TCP does, just SRT/file would do it only additionally
                // to the "normal" NAK handling through UMSG_LOSSREPORT.
                if ((CSeqNo::incseq(m_iSndCurrSeqNo) != m_iSndLastAck) && (m_pSndLossList->getLossLength() == 0))
                {
                    // resend all unacknowledged packets on timeout, but only if there is no packet in the loss list
                    int32_t csn = m_iSndCurrSeqNo;
                    int num = m_pSndLossList->insert(m_iSndLastAck, csn);
                    if (num > 0) {
                        m_iTraceSndLoss += 1; // num;
                        m_iSndLossTotal += 1; // num;

                        HLOGC(mglog.Debug, log << CONID() << "ENFORCED LATEREXMIT by ACK-TMOUT (scheduling): " << CSeqNo::incseq(m_iSndLastAck) << "-" << csn
                            << " (" << CSeqNo::seqcmp(csn, m_iSndLastAck) << " packets)");
                    }
                }
                // protect packet retransmission
                CGuard::leaveCS(m_AckLock);

                checkSndTimers(DONT_REGEN_KM);
                updateCC(TEV_CHECKTIMER, TEV_CHT_REXMIT);

                // immediately restart transmission
                m_pSndQueue->m_pSndUList->update(this, CSndUList::DO_RESCHEDULE);
            }
            else
            {
                // (fix keepalive)
                // XXX (the fix was for Live transmission; this is used in file transmission. Restore?)
                //sendCtrl(UMSG_KEEPALIVE);
            }
        }
        ++ m_iEXPCount;

        /*
         * (keepalive fix)
         * duB:
         * It seems there is confusion of the direction of the Response here.
         * LastRspTime is supposed to be when receiving (data/ctrl) from peer
         * as shown in processCtrl and processData,
         * Here we set because we sent something?
         *
         * Disabling this code that prevent quick reconnection when peer disappear
         */
        // Reset last response time since we just sent a heart-beat.
        // (fixed) m_ullLastRspTime_tk = currtime_tk;

    }
    // sender: Insert some packets sent after last received acknowledgement into the sender loss list.
    //         This handles retransmission on timeout for lost NAK for peer sending only one NAK when loss detected.
    //         Not required if peer send Periodic NAK Reports.
    if (m_Smoother->rexmitMethod() == Smoother::SRM_FASTREXMIT
            // XXX Still, if neither FASTREXMIT nor LATEREXMIT part is executed, then
            // there's no "blind rexmit" done at all. The only other rexmit method
            // than LOSSREPORT-based is then NAKREPORT (the receiver sends LOSSREPORT
            // again after it didn't get a "response" for the previous one). MIND that
            // some method of "blind rexmit" MUST BE DONE, when TLPKTDROP is off.
            &&  !m_bPeerNakReport
            &&  m_pSndBuffer->getCurrBufSize() > 0)
    {
        uint64_t exp_int = (m_iReXmitCount * (m_iRTT + 4 * m_iRTTVar + 2 * COMM_SYN_INTERVAL_US) + COMM_SYN_INTERVAL_US) * m_ullCPUFrequency;

        if (currtime_tk > (m_ullLastRspAckTime_tk + exp_int))
        {
            // protect packet retransmission
            CGuard::enterCS(m_AckLock);
            if ((CSeqNo::seqoff(m_iSndLastAck, CSeqNo::incseq(m_iSndCurrSeqNo)) > 0))
            {
                // resend all unacknowledged packets on timeout
                int32_t csn = m_iSndCurrSeqNo;
                int num = m_pSndLossList->insert(m_iSndLastAck, csn);
                HLOGC(mglog.Debug, log << CONID() << "ENFORCED FASTREXMIT by ACK-TMOUT PREPARED: " << m_iSndLastAck << "-" << csn
                    << " (" << CSeqNo::seqcmp(csn, m_iSndLastAck) << " packets)");

                HLOGC(mglog.Debug, log << "timeout lost: pkts=" <<  num << " rtt+4*var=" <<
                        m_iRTT + 4 * m_iRTTVar << " cnt=" <<  m_iReXmitCount << " diff="
                        << (currtime_tk - (m_ullLastRspAckTime_tk + exp_int)) << "");

                if (num > 0) {
                    m_iTraceSndLoss += 1; // num;
                    m_iSndLossTotal += 1; // num;
                }
            }
            // protect packet retransmission
            CGuard::leaveCS(m_AckLock);

            ++m_iReXmitCount;

            checkSndTimers(DONT_REGEN_KM);
            updateCC(TEV_CHECKTIMER, TEV_CHT_FASTREXMIT);

            // immediately restart transmission
            m_pSndQueue->m_pSndUList->update(this, CSndUList::DO_RESCHEDULE);
        }
    }

    //   uint64_t exp_int = (m_iRTT + 4 * m_iRTTVar + COMM_SYN_INTERVAL_US) * m_ullCPUFrequency;
    if (currtime_tk > m_ullLastSndTime_tk + (COMM_KEEPALIVE_PERIOD_US * m_ullCPUFrequency))
    {
        sendCtrl(UMSG_KEEPALIVE);
        HLOGP(mglog.Debug, "KEEPALIVE");
    }
}

void CUDT::addEPoll(const int eid)
{
   CGuard::enterCS(s_UDTUnited.m_EPoll.m_EPollLock);
   m_sPollID.insert(eid);
   CGuard::leaveCS(s_UDTUnited.m_EPoll.m_EPollLock);

   if (!stillConnected())
       return;

   CGuard::enterCS(m_RecvLock);
   if (m_pRcvBuffer->isRcvDataReady())
   {
      s_UDTUnited.m_EPoll.update_events(m_SocketID, m_sPollID, SRT_EPOLL_IN, true);
   }
   CGuard::leaveCS(m_RecvLock);

   if (m_iSndBufSize > m_pSndBuffer->getCurrBufSize())
   {
      s_UDTUnited.m_EPoll.update_events(m_SocketID, m_sPollID, SRT_EPOLL_OUT, true);
   }
}

void CUDT::removeEPoll(const int eid)
{
   // clear IO events notifications;
   // since this happens after the epoll ID has been removed, they cannot be set again
   set<int> remove;
   remove.insert(eid);
   s_UDTUnited.m_EPoll.update_events(m_SocketID, remove, SRT_EPOLL_IN | SRT_EPOLL_OUT, false);

   CGuard::enterCS(s_UDTUnited.m_EPoll.m_EPollLock);
   m_sPollID.erase(eid);
   CGuard::leaveCS(s_UDTUnited.m_EPoll.m_EPollLock);
}

void CUDTGroup::addEPoll(int eid)
{
   CGuard::enterCS(m_pGlobal->m_EPoll.m_EPollLock);
   m_sPollID.insert(eid);
   CGuard::leaveCS(m_pGlobal->m_EPoll.m_EPollLock);

   // Check all member sockets
   CGuard gl(m_GroupLock);

   bool any = false;
   bool all_in = true;
   bool all_out = true;

   for (gli_t i = m_Group.begin(); i != m_Group.end(); ++i)
   {
       if (!i->ps->m_Core.stillConnected())
           continue;

       if (i->ps->m_Core.sndBuffersLeft() < i->ps->m_Core.minSndSize())
           all_out = false;

       any = true;
   }
   // Locking doesn't seem necessary. The HEAD-TAIL range
   // is for exclusive use of the reader, which is group
   // in this case.
   if (!any || !m_pRcvBuffer->isRcvDataReady())
       all_in = false;

   if (any)
   {
       if (all_in)
           m_pGlobal->m_EPoll.update_events(id(), m_sPollID, SRT_EPOLL_IN, true);

       if (all_out)
           m_pGlobal->m_EPoll.update_events(id(), m_sPollID, SRT_EPOLL_OUT, true);
   }
}

void CUDTGroup::removeEPoll(const int eid)
{
   // clear IO events notifications;
   // since this happens after the epoll ID has been removed, they cannot be set again
   set<int> remove;
   remove.insert(eid);
   m_pGlobal->m_EPoll.update_events(id(), remove, SRT_EPOLL_IN | SRT_EPOLL_OUT, false);

   CGuard::enterCS(m_pGlobal->m_EPoll.m_EPollLock);
   m_sPollID.erase(eid);
   CGuard::leaveCS(m_pGlobal->m_EPoll.m_EPollLock);
}

void CUDT::ConnectSignal(ETransmissionEvent evt, EventSlot sl)
{
    if (evt >= TEV__SIZE)
        return; // sanity check

    m_Slots[evt].push_back(sl);
}

void CUDT::DisconnectSignal(ETransmissionEvent evt)
{
    if (evt >= TEV__SIZE)
        return; // sanity check

    m_Slots[evt].clear();
}

void CUDT::EmitSignal(ETransmissionEvent tev, EventVariant var)
{
    for (std::vector<EventSlot>::iterator i = m_Slots[tev].begin();
            i != m_Slots[tev].end(); ++i)
    {
        i->emit(tev, var);
    }
}

int CUDT::getsndbuffer(SRTSOCKET u, size_t* blocks, size_t* bytes)
{
    CUDTSocket* s = s_UDTUnited.locateSocket(u);
    if (!s)
        return -1;

    CSndBuffer* b = s->core().m_pSndBuffer;

    if (!b)
        return -1;

    int bytecount, timespan;
    int count = b->getCurrBufSize(Ref(bytecount), Ref(timespan));

    if (blocks)
        *blocks = count;

    if (bytes)
        *bytes = bytecount;

    return std::abs(timespan);
}


// GROUP


std::list<CUDTGroup::SocketData> CUDTGroup::s_NoGroup;


CUDTGroup::gli_t CUDTGroup::add(SocketData data)
{
    CGuard g(m_GroupLock);
    m_Group.push_back(data);
    gli_t end = m_Group.end();
    if (m_iMaxPayloadSize == -1)
    {
        int plsize = data.ps->m_Core.OPT_PayloadSize();
        HLOGC(mglog.Debug, log << "CUDTGroup::add: taking MAX payload size from socket %" << data.ps->m_SocketID << ": " << plsize
            << " " << (plsize ? "(explicit)" : "(unspecified = fallback to 1456)"));
        if (plsize == 0)
            plsize = SRT_LIVE_MAX_PLSIZE;
        // It is stated that the payload size
        // is taken from first, and every next one
        // will get the same.
        m_iMaxPayloadSize = plsize;
    }

    return --end;
}

CUDTGroup::SocketData CUDTGroup::prepareData(CUDTSocket* s)
{
    // This uses default GST_BROKEN because when the group operation is done,
    // then the GST_IDLE state automatically turns into GST_RUNNING. This is
    // recognized as an initial state of the fresh added socket to the group,
    // so some "initial configuration" must be done on it, after which it's
    // turned into GST_RUNNING, that is, it's treated as all others. When
    // set to GST_BROKEN, this socket is disregarded. This socket isn't cleaned
    // up, however, unless the status is simultaneously SRTS_BROKEN.

    // The order of operations is then:
    // - add the socket to the group in this "broken" initial state
    // - connect the socket (or get it extracted from accept)
    // - update the socket state (should be SRTS_CONNECTED)
    // - once the connection is established (may take time with connect), set GST_IDLE
    // - the next operation of send/recv will automatically turn it into GST_RUNNING
    SocketData sd = {s->m_SocketID, s, SRTS_INIT, GST_BROKEN, GST_BROKEN, sockaddr_any(), sockaddr_any(), false, false, false };
    return sd;
}

CUDTGroup::CUDTGroup():
        m_pGlobal(), // will be set after creation
        m_GroupID(-1),
        m_PeerGroupID(-1),
        m_selfManaged(true),
        m_type(SRT_GTYPE_UNDEFINED),
        m_listener(),
        m_iMaxPayloadSize(-1), // This is "undefined"; will become defined when adding the first socket
        m_bSynRecving(true),
        m_bTsbPd(true),
        m_bTLPktDrop(true),
        m_iRcvTimeOut(-1),
        m_RcvTsbPdThread(),
        m_pRcvBuffer(),
        m_bOpened(false),
        m_bClosing(false),
        m_iRcvDeliveredSeqNo(0),
        m_iRcvContiguousSeqNo(0),
        m_iLastSchedSeqNo(0)
{
    CGuard::createMutex(m_GroupLock);
    CGuard::createCond(m_RcvTsbPdCond);
    CGuard::createCond(m_RecvDataCond);
}

CUDTGroup::~CUDTGroup()
{
    CGuard::releaseCond(m_RecvDataCond);
    CGuard::releaseCond(m_RcvTsbPdCond);
    CGuard::releaseMutex(m_GroupLock);
}

void CUDTGroup::setOpt(SRT_SOCKOPT optName, const void* optval, int optlen)
{
    switch (optName)
    {
    case SRTO_RCVSYN:
        m_bSynRecving = bool_int_value(optval, optlen);
        break;

    case SRTO_TLPKTDROP:
        m_bTLPktDrop = bool_int_value(optval, optlen);
        break;

    case SRTO_TSBPDMODE:
        m_bTsbPd = bool_int_value(optval, optlen);
        break;

        // Other options to be specificallty interpreted by group may follow.
        // All others must be simply stored for setting on a socket.

    default:
        if (m_bOpened)
        {
            throw CUDTException(MJ_NOTSUP, MN_ISCONNECTED, 0);
        }

        m_config.push_back(ConfigItem(optName, optval, optlen));
        break;
    }
}

void CUDTGroup::getOpt(SRT_SOCKOPT optname, void* optval, ref_t<int> r_optlen)
{
    int& optlen = *r_optlen;

    switch (optname)
    {
    case SRTO_RCVSYN:
        *(bool*)optval = m_bSynRecving;
        optlen = sizeof(bool);
        break;

    default:
        // Extract the "wishful thining" from the storage.
        // XXX What about default values, not stored before?

        {
            for (vector<ConfigItem>::iterator i = m_config.begin(); i != m_config.end(); ++i)
            {
                if (i->so == optname)
                {
                    if (optlen >= int(i->value.size()))
                    {
                        copy(i->value.begin(), i->value.end(), (unsigned char*)optval);
                    }
                    optlen = i->value.size();
                    return;
                }
            }

            // Not set before, simply fill in zeros
            // XXX This is just a stub implementation!
            memset(optval, 0, optlen);
            return;
        }
    }
}

struct HaveState: public unary_function< pair<SRTSOCKET, SRT_SOCKSTATUS>, bool >
{
    SRT_SOCKSTATUS s;
    HaveState(SRT_SOCKSTATUS ss):s(ss){}
    bool operator()(pair<SRTSOCKET, SRT_SOCKSTATUS> i) const { return i.second == s; }
};

SRT_SOCKSTATUS CUDTGroup::getStatus()
{
    typedef vector< pair<SRTSOCKET, SRT_SOCKSTATUS> > states_t;
    states_t states;

    {
        CGuard cg(m_GroupLock);
        for (gli_t gi = m_Group.begin(); gi != m_Group.end(); ++gi)
        {
            switch (gi->sndstate)
            {
                // Check only sndstate. If this machine is ONLY receiving,
                // then rcvstate will turn into GST_RUNNING, while
                // sndstate will remain GST_IDLE, but still this may only
                // happen if the socket is connected.
            case GST_IDLE:
            case GST_RUNNING:
                states.push_back(make_pair(gi->id, SRTS_CONNECTED));
                break;

            case GST_BROKEN:
                states.push_back(make_pair(gi->id, SRTS_BROKEN));
                break;

            default: // (pending, or whatever will be added in future)
                {
                    SRT_SOCKSTATUS st = m_pGlobal->getStatus(gi->id);
                    states.push_back(make_pair(gi->id, st));
                }
            }
        }
    }

    // If at least one socket is connected, the state is connected.
    if (find_if(states.begin(), states.end(), HaveState(SRTS_CONNECTED)) != states.end())
        return SRTS_CONNECTED;

    // Otherwise find at least one socket, which's state isn't broken.
    // If none found, return SRTS_BROKEN.
    states_t::iterator p = find_if(states.begin(), states.end(), not1(HaveState(SRTS_BROKEN)));
    if (p != states.end())
    {
        // Return that state as group state
        return p->second;
    }

    return SRTS_BROKEN;
}


int CUDTUnited::groupConnect(ref_t<CUDTGroup> r_g, const sockaddr_any& source_addr, const sockaddr_any& target_addr)
{
    CUDTGroup& g = *r_g;
    // The group must be managed to use srt_connect on it,
    // as it must create particular socket automatically.

    // Non-managed groups can't be "connected" - at best you can connect
    // every socket individually.
    if (!g.managed())
        return -1;

    CUDTSocket* ns = 0;
    SRTSOCKET sid = newSocket(&ns);

    // XXX Support non-blockin mode:
    // If the group has nonblocking set for connect (SNDSYN),
    // then it must set so on the socket. Then, the connection
    // process is asynchronous. The socket appears first as
    // GST_PENDING state, and only after the socket becomes
    // connected does its status in the group turn into GST_IDLE.

    // Set it the groupconnect option, as all in-group sockets should have.
    ns->core().m_bOPT_GroupConnect = true;

    // Set all options that were requested by the options set on a group
    // prior to connecting.
    try
    {
        for (size_t i = 0; i < g.m_config.size(); ++i)
            ns->core().setOpt(g.m_config[i].so, &g.m_config[i].value[0], g.m_config[i].value.size());
    }
    catch (...)
    {
        // Intercept to delete the socket on failure.
        delete ns;
        throw;
    }

    CUDTGroup::gli_t f;

    // Add socket to the group.
    // Do it after setting all stored options, as some of them may
    // influence some group data.
    f = g.add(g.prepareData(ns));
    ns->m_IncludedIter = f;
    ns->m_IncludedGroup = &g;

    int isn = g.currentSchedSequence();

    // We got it. Bind the socket, if the source address was set
    if (!source_addr.empty())
        bind(ns, source_addr);

    // And connect
    try
    {
        HLOGC(mglog.Debug, log << "groupConnect: connecting a new socket with ISN=" << isn);
        connectIn(Ref(*ns), target_addr, isn, &g);
    }
    catch (...)
    {
        // Intercept to delete the socket on failure.
        delete ns;
        throw;
    }

    if (isn == 0)
    {
        // The first socket connects
        g.currentSchedSequence(ns->core().ISN());
    }

    SRT_SOCKSTATUS st;
    {
        CGuard grd(ns->m_ControlLock);
        st = ns->m_Status;
    }

    {
        CGuard grd(g.m_GroupLock);

        g.m_bOpened = true;

        f->laststatus = st;
        // Check the socket status and update it.
        // Turn the group state of the socket to IDLE only if
        // connection is established or in progress
        f->agent = source_addr;
        f->peer = target_addr;

        if (st == SRTS_CONNECTED)
        {
            f->sndstate = CUDTGroup::GST_IDLE;
            f->rcvstate = CUDTGroup::GST_IDLE;
            return sid;
        }
        else if (int(st) >= int(SRTS_BROKEN))
        {
            f->sndstate = CUDTGroup::GST_BROKEN;
            f->rcvstate = CUDTGroup::GST_BROKEN;
        }
        else
        {
            f->sndstate = CUDTGroup::GST_PENDING;
            f->rcvstate = CUDTGroup::GST_PENDING;
            return sid;
        }
    }

    // Leave broken for later cleanup.
    // Actually this shouldn't ever happen because all errors
    // are handled above.
    return -1;
}

void CUDTGroup::close()
{
    // Close all descriptors, then delete the group.

    CGuard g(m_GroupLock);

    // A non-managed group may only be closed if there are no
    // sockets in the group.
    if (!m_selfManaged && !m_Group.empty())
        throw CUDTException(MJ_NOTSUP, MN_BUSY, 0);
    else
    {
        // A managed group should first close all member sockets.
        for (gli_t ig = m_Group.begin(), ig_next = ig; ig != m_Group.end(); ig = ig_next)
        {
            ++ig_next; // Increment before it WOULD BE deleted here.
            m_pGlobal->close(ig->id);
            m_Group.erase(ig);
        }
    }

    m_PeerGroupID = -1;
    // This takes care of the internal part.
    // The external part will be done in Global (CUDTUnited)
}


int CUDTGroup::send(const char* buf, int len, ref_t<SRT_MSGCTRL> r_mc)
{
    vector<gli_t> wipeme;
    vector<gli_t> idlers;
    SRT_MSGCTRL& mc = *r_mc;

    int32_t curseq = 0;

    int rstat = -1;

    CGuard guard(m_GroupLock);

    // XXX G make a distinction here for an exact group type of managed sending.
    // The below procedure implements only redundancy.
    // For bonding there should be a different procedure that selects
    // the current least burdened link (the link which's burden value has
    // longest distance to its predicted usage percentage) and send only through
    // this link.

    // This simply requires the payload to be sent through every socket in the group
    for (gli_t d = m_Group.begin(); d != m_Group.end(); ++d)
    {
        // Check socket sndstate before sending
        if (d->sndstate == GST_BROKEN)
        {
            HLOGC(dlog.Debug, log << "CUDTGroup::send: socket in BROKEN state: %" << d->id);
            // Check if broken permanently
            if (!d->ps || d->ps->m_Status == SRTS_BROKEN)
            {
                HLOGC(dlog.Debug, log << "... permanently. Will delete it from group %" << id());
                wipeme.push_back(d);
            }
            continue;
        }

        if (d->sndstate == GST_IDLE)
        {
            HLOGC(dlog.Debug, log << "CUDTGroup::send: socket in IDLE state: %" << d->id << " - will activate it");
            // This is idle, we'll take care of them next time
            // Might be that:
            // - this socket is idle, while some NEXT socket is running
            // - we need at least one running socket to work BEFORE activating the idle one.
            // - if ALL SOCKETS ARE IDLE, then we simply activate the first from the list,
            //   and all others will be activated using the ISN from the first one.
            idlers.push_back(d);
            continue;
        }

        HLOGC(dlog.Debug, log << "CUDTGroup::send: socket in RUNNING state: %" << d->id << " - will send a payload");
        // Remaining sndstate is GST_RUNNING. Send a payload through it.
        int stat = d->ps->core().sendmsg2(buf, len, r_mc);
        // Check the status to sndstate whether this link is still active
        if (stat == -1)
        {
            HLOGC(dlog.Debug, log << "... sending FAILED. Setting this socket broken status.");
            // Turn this link broken
            d->sndstate = GST_BROKEN;
            d->laststatus = d->ps->getStatus();
            // However don't delete the socket right now.
            continue;
        }
        curseq = mc.pktseq;

        HLOGC(dlog.Debug, log << "... sending SUCCESSFUL, seq=" << curseq);

        // Succeeded status, write it to the returned status
        // and grab the data.
        rstat = stat;
    }

    // Here we need to activate all links that are found as IDLE.
    // Some portion of logical exclusions:
    //
    // - sockets that were broken in the beginning are already wiped out
    // - broken sockets are checked first, so they can't be simultaneously idle
    // - idle sockets can't get broken because there's no operation done on them
    // - running sockets are the only one that could change sndstate here
    // - running sockets can either remain running or turn to broken
    // In short: Running and Broken sockets can't become idle,
    // although Running sockets can become Broken.

    // There's no certainty here as to whether at least one link was
    // running and it has successfully performed the operation.
    // Might have even happened that we had 2 running links that
    // got broken and 3 other links so far in idle sndstate that just connected
    // at that very moment. In this case we have 3 idle links to activate,
    // but there is no sequence base to overwrite their ISN with. If this
    // happens, then the first link that should be activated goes with
    // whatever ISN it has, whereas every next idle link should use that
    // exactly ISN.
    //
    // If it has additionally happened that the first link got broken at
    // that very moment of sending, the second one has a chance to succeed
    // and therefore take over the leading role in setting the ISN. If the
    // second one fails, too, then the only remaining idle link will simply
    // go with its own original sequence.
    //
    // On the opposite side the reader should know that the link is inactive
    // so the first received payload activates it. Activation of an idle link
    // means that the very first packet arriving is TAKEN AS A GOOD DEAL, that is,
    // no LOSSREPORT is sent even if the sequence looks like a "jumped over".
    // Only for activated links is the LOSSREPORT sent upon seqhole detection.

    for (vector<gli_t>::iterator i = idlers.begin(); i != idlers.end(); ++i)
    {
        gli_t d = *i;
        int lastseq = d->ps->core().schedSeqNo();
        if (curseq != 0 && curseq != lastseq)
        {
            HLOGC(mglog.Debug, log << "CUDTGroup::send: socket %" << d->id
                << ": override snd sequence " << lastseq
                << " with " << curseq << " (diff by "
                << CSeqNo::seqcmp(curseq, lastseq) << "); SENDING PAYLOAD");
            d->ps->core().overrideSndSeqNo(curseq);
        }
        else
        {
            HLOGC(mglog.Debug, log << "CUDTGroup::send: socket %" << d->id
                << ": sequence remains with original value: " << lastseq
                << "; SENDING PAYLOAD");
        }

        // Now send and check the status
        // The link could have got broken

        int stat = d->ps->core().sendmsg2(buf, len, r_mc);
        d->laststatus = d->ps->getStatus();

        // Check the status to sndstate whether this link is still active
        if (stat == -1)
        {
            HLOGC(dlog.Debug, log << "... sending FAILED. Setting this socket broken status.");
            // Turn this link broken
            d->sndstate = GST_BROKEN;
            // However don't delete the socket right now.
            continue;
        }

        d->sndstate = GST_RUNNING;
        rstat = stat;

        // Succeeded, so we can take the sequence as a good deal,
        // should that be still unset.
        if (curseq == 0)
        {
            curseq = mc.pktseq;
            // This will cause overriding ISN in every next
            // socket processed in this loop.
        }
        HLOGC(dlog.Debug, log << "... sending SUCCESSFUL, seq=" << curseq);
    }

    if (curseq != 0)
    {
        HLOGC(dlog.Debug, log << "CUDTGroup::send: updating current scheduling sequence=" << curseq);
        m_iLastSchedSeqNo = curseq;
    }

    // delete all sockets that were broken at the entrance
    // NOTE: This is a "vector of list iterators". Every element here
    // is an iterator to another container.
    // Note that "list" is THE ONLY container in standard C++ library,
    // for which NO ITERATORS ARE INVALIDATED after a node at particular
    // iterator has been removed, except for that iterator itself.
    for (vector<gli_t>::iterator i = wipeme.begin(); i != wipeme.end(); ++i)
    {
        // XXX send-blocking should be probably immediately turned off,
        // at least in case when this is a managed group. We don't want
        // to make a socket linger. OTOH this need not make sense because
        // the socket is closed here only if the connection got broken.
        CUDT::s_UDTUnited.close((*i)->ps);
        m_Group.erase(*i);
    }

    // Now fill in the socket table. Check if the size is enough, if not,
    // then set the pointer to NULL and set the correct size.

    // Note that list::size() is linear time, however this shouldn't matter,
    // as with the increased number of links in the redundancy group the
    // impossibility of using that many of them grows exponentally.
    size_t grpsize = m_Group.size();

    if (mc.grpdata_size < grpsize)
    {
        mc.grpdata_size = grpsize;
        mc.grpdata = NULL;
        return rstat;
    }

    // Enough space to fill
    size_t i = 0;
    for (gli_t d = m_Group.begin(); d != m_Group.end(); ++d, ++i)
    {
        mc.grpdata[i].id = d->id;
        mc.grpdata[i].status = d->laststatus;

        if (d->sndstate == GST_RUNNING)
            mc.grpdata[i].result = rstat; // The same result for all sockets, if running
        else if (d->sndstate == GST_IDLE)
            mc.grpdata[i].result = 0;
        else
            mc.grpdata[i].result = -1;

        memcpy(&mc.grpdata[i].peeraddr, &d->peer, d->peer.size());
    }
    mc.grpdata_size = i;
    return rstat;
}

/* Temporarily eclipsed

void CUDTGroup::tsbpd()
{
    while (m_bOpened)
    {
        // Roll over all CUDTs and extract packets from them,
        // if they are in order. Leave non-ordered packets in the buffer.
        // The freshest read sequence number should be updated to
        // all others.

        int32_t current_pkt_seq = 0;
        uint64_t tsbpdtime = 0;
        bool rxready = false;
        int32_t top_sequence = 0;

        {
            CGuard gg(m_GroupLock);
            for (gli_t gi = m_Group.begin(); gi != m_Group.end(); ++gi)
            {
                int32_t skiptoseqno = -1;
                bool passack = true; //Get next packet to wait for even if not acked

                // XXX mutex lock
                rxready = gi->ps->core()->m_pRcvBuffer->getRcvFirstMsg(Ref(tsbpdtime), Ref(passack), Ref(skiptoseqno), Ref(current_pkt_seq));

                if (rxready)
                {
                    // This packet is ready for extraction.
                    if (!passack)
                    {
                        // A subsequent packet. Put it on a queue, together with the time.
                        TimedUnit tu;
                        tu.playtime = tsbpdtime;

                        // This extracts the single-UDP-packet message. The message is
                        // removed from the buffer, but it still is marked as GOOD (or PASSACK).
                        // The unit will be "freed" only when the user read it through
                        // an API function.
                        tu.unit = gi->ps->core()->m_pRcvBuffer->extractMsg();

                        if (!tu.unit)
                        {
                            // XXX some fallback - this shouldn't happen
                        }

                        m_GroupReaderQueue.push(tu);
                    }
                }
            }
        }
    }
}


void CUDTGroup::readerThread()
{
    // Lock for the whole time of running; the lock will be
    // lifted up only temporarily when waiting on the CV.
    CGuard gg(m_GroupLock);

    bool running = false;

    vector<gli_t> failures;

    for (;;)
    {
        bool again = true;
        // If something is ready to read now, read it.
        if (m_ReadyRead)
        {
            again = false;

            // Clear this pointer as a sign that you caught it
            //CUDTSocket* s = const_cast<CUDTSocket*>(m_ReadyRead); // Takes out volatile.
            CUDTSocket* s = m_ReadyRead;
            HLOGC(mglog.Debug, log << "CLEARING ReadyRead");
            m_ReadyRead = NULL;

            Payload pl;
            pl.data.resize(m_iMaxPayloadSize);
            // Do read from it.
            pl.result = s->m_Core.receiveMessage(&pl.data[0], m_iMaxPayloadSize, Ref(pl.ctrl));
            s->m_IncludedIter->laststatus = s->getStatus();

            // Access the group-characteristic data of the socket. Clear the reading.
            s->m_IncludedIter->ready_read = false;
            if (pl.result == -1)
            {
                s->m_IncludedIter->ready_error = true;
                pl.data.clear();
            }
            else
            {
                // If less data were returned, remove the excess buffer from the size.
                pl.data.resize(pl.result);
                HLOGC(dlog.Debug, log << "GROUP:recv:%" << s->m_SocketID << " size=" << pl.result << " #" << pl.ctrl.pktseq
                    << " SRC.TS=" <<  logging::FormatTime(pl.ctrl.srctime) << " STAMP:" << BufferStamp(&pl.data[0], pl.data.size()));


                if (!running)
                {
                    // Take the sequence whatever it is, as a good deal.
                    m_iRcvDeliveredSeqNo = pl.ctrl.pktseq;
                    HLOGC(mglog.Debug, log << "GROUP: first packet - good deal: #" << m_iRcvDeliveredSeqNo);
                    running = true;
                }
                else
                {
                    int seq_exp = CSeqNo::incseq(m_iRcvDeliveredSeqNo);
                    int seqdiff = CSeqNo::seqcmp(pl.ctrl.pktseq, seq_exp);
                    HLOGC(mglog.Debug, log << "GROUP: incoming=#" << pl.ctrl.pktseq << " expected=#" << seq_exp
                        << " diff=" << seqdiff);

                    // EXPECTED CASE:
                    if (seqdiff == 0)
                    {
                        HLOGC(mglog.Debug, log << "GROUP: subsequent packet seq=" << pl.ctrl.pktseq);
                        m_iRcvDeliveredSeqNo = pl.ctrl.pktseq;
                    }
                    else if (seqdiff < 0)
                    {
                        // This sequence is already delivered. Behave as if no payload
                        // was available.
                        again = true;
                        HLOGC(mglog.Debug, log << "GROUP: redundant packet seq=" << pl.ctrl.pktseq << " - dropping");
                    }
                    else
                    {
                        // Do not buffer aheadcoming packages.
                        // XXX may happen that some "elephanting prevention" must
                        // be done somehow and some extra delay applied for the last chance
                        // to deliver the right package. This will apply additional small
                        // time on the packet, just to buffer one packet.
                        //
                        // Currently just inform about that the packet was jumped over.
                        LOGC(mglog.Warn, log << "GROUP: aheadcoming: expected=" << seq_exp << " have=" << pl.ctrl.pktseq
                            << " diff=" << seqdiff << " - IGNORING PACKET.");
                        // m_iRcvDeliveredSeqNo = pl.ctrl.pktseq; < --- to force-drop packets
                        again = true;
                    }
                }
            }

            if (!again)
            {
                // Put on a queue and signal the reader
                // (even if this was an error and the buffer is empty)

                // Create an EMPTY PAYLOAD on top, then swap it with
                // the currently read payload. This trick is to avoid
                // copying the data buffer. In C++11 it would simply use push(move(pl)).
                m_PayloadQ.push(Payload());
                std::swap(m_PayloadQ.back(), pl);

                HLOGC(mglog.Debug, log << "GROUP: signaling the application read readiness");

                // And signal the reader.
                pthread_cond_signal(&m_PayloadReadAvail);
            }
        }

        // Here it's 100% certainty that m_ReadyRead == NULL.
        // This loop should then wait on a signal, but it should
        // also check all sockets if all are still running. For
        // a managed group, broken sockets should be closed and
        // removed.

        // After this operation was done or not, review all sockets
        // in the group, mark the current receiving sequence number,
        // and check if an error occurred that made it broken.

        // NOTE: A socket might got BROKEN as a result of this operation.

        // NOTE: the socket status are filled in BEFORE any sockets
        // are going to be closed due to read error.
        // Sockets that got error during this operation are
        // immediately closed and removed, if this is a managed group,
        // although socket IDs ("dangling" this time) are still
        // present in the status table so that the application knows
        // to delete immediately all resources associated with them.

        // Do it only on SelfManaged. Otherwise the user will have
        // to close sockets and remove them from the group manually.
        if (m_selfManaged)
        {
            // SAFE LOOP: a helper ig_next keeps the pre-incremented iterator
            // which is valid even if the current ig was erased.
            for (gli_t ig = m_Group.begin(), ig_next = ig; ig != m_Group.end(); ig = ig_next)
            {
                ++ig_next; // Increment before it WOULD BE deleted here.
                if (ig->laststatus != SRTS_CONNECTED)
                {
                    m_pGlobal->close(ig->id);
                    m_Group.erase(ig);
                }
            }
        }

        if (m_Group.empty())
        {
            // Group got dissolved. Exit.
            m_GroupReaderThread = pthread_t();
            return;
        }

        // Wait for the next time to read. Check sockets periodically.
        uint64_t recvtmo = 1000*1000;
        // Wait for any socket ready to read
        uint64_t exptime = CTimer::getTime() + (recvtmo * 1000ULL);
        timespec locktime;

        locktime.tv_sec = exptime / 1000000;
        locktime.tv_nsec = (exptime % 1000000) * 1000;

        // This unlocks the GroupLock, giving it a chance to add the payload.
        // Note that if this function has in its own loop signaled the reading
        // function (m_PayloadAvail), this unlock will be now taken over by the
        // reading function. Unless the next pending mutex lock candidate is the
        // socket that has currently fresh payload to deliver. No matter who will
        // take this mutex over first, this function will buffer (or reject) this
        // payload, or it will be the reading function to pick up the buffer from
        // the payload queue.

        for (;;)
        {
            if (pthread_cond_timedwait(&m_GroupReadAvail, &m_GroupLock, &locktime) == ETIMEDOUT)
            {
                HLOGP(tslog.Debug, "CUDTGroup::readerThread: still no socket ready to read");
                break;
            }
            else
            {
                if (!m_ReadyRead)
                {
                    HLOGC(tslog.Debug, log << "CUDTGroup::readerThread: SPURIOUS WAKEUP - still waiting");
                }
                else
                {
                    HLOGC(tslog.Debug, log << "CUDTGroup::readerThread: socket %" << m_ReadyRead->m_SocketID << " READY TO READ");
                    break;
                }
            }
        }
    }
}
*/

void CUDTGroup::getGroupCount(ref_t<size_t> r_size, ref_t<bool> r_still_alive)
{
    CGuard gg(m_GroupLock);

    // Note: linear time, but no way to avoid it.
    // Fortunately the size of the redundancy group is even
    // in the craziest possible implementation at worst 4 members long.
    size_t group_list_size = 0;

    // In managed group, if all sockets made a failure, all
    // were removed, so the loop won't even run once. In
    // non-managed, simply no socket found here would have a
    // connected status.
    bool still_alive = false;

    for (gli_t gi = m_Group.begin(); gi != m_Group.end(); ++gi)
    {
        if (gi->laststatus == SRTS_CONNECTED)
        {
            still_alive = true;
        }
        ++group_list_size;
    }

    // If no socket is found connected, don't update any status.
    *r_size = group_list_size;
    *r_still_alive = still_alive;
}

void CUDTGroup::getMemberStatus(ref_t< vector<SRT_SOCKGROUPDATA> > r_gd, SRTSOCKET wasread, int result, bool again)
{
    vector<SRT_SOCKGROUPDATA>& gd = *r_gd;

    CGuard gg(m_GroupLock);

    for (gli_t ig = m_Group.begin(); ig != m_Group.end(); ++ig)
    {
        SRT_SOCKGROUPDATA grpdata;

        grpdata.id = ig->id;
        grpdata.status = ig->ps->getStatus();
        const sockaddr_any& padr = ig->ps->core().peerAddr();
        memcpy(&grpdata.peeraddr, &padr, padr.size());

        if (!again && ig->id == wasread)
        {
            grpdata.result = result;
        }
        else if (ig->ready_error)
        {
            grpdata.result = -1;
            ig->ready_error = false;
        }
        else
        {
            // 0 simply means "nothing was done, but no error occurred"
            grpdata.result = 0;
        }
        gd.push_back(grpdata);
    }
}

int CUDTGroup::recv(char* buf, int len, ref_t<SRT_MSGCTRL> r_mc)
{
    HLOGP(mglog.Debug, "CUDTGroup::recv -- start, locking group");
    CGuard groupguard(m_GroupLock);
    CCondDelegate tscond(m_RcvTsbPdCond, groupguard);

    // This checking requires the group to be locked because
    // a socket may go disconnected in the meantime and in result
    // this variable turn to NULL.
    if (!m_pRcvBuffer)
    {
        m_pGlobal->m_EPoll.update_events(id(), m_sPollID, SRT_EPOLL_IN, false);

        // Signal to unlock TSBPD and make it exit
        tscond.signal_locked(groupguard);
        // This value becomes NULL when the last socket unrefs it.
        // This means that the group contains no sockets.
        throw CUDTException(MJ_CONNECTION, MN_CONNLOST, 0);
    }

    bool any = false;
    for (gli_t i = m_Group.begin(); i != m_Group.end(); ++i)
    {
        // In order to check arguments by smoother, you need at least
        // one working connection. Well, to do any operation of reading
        // as well.
        if (i->ps->m_Core.stillConnected())
        {
            if (!i->ps->m_Core.m_Smoother->checkTransArgs(
                        Smoother::STA_MESSAGE,
                        Smoother::STAD_RECV,
                        buf, len, -1, false))
                throw CUDTException(MJ_NOTSUP, MN_INVALMSGAPI, 0);
            any = true;
            break;
        }
    }

    if (!any)
    {
        // Signal to unlock TSBPD and make it exit
        tscond.signal_locked(groupguard);
        m_pGlobal->m_EPoll.update_events(id(), m_sPollID, SRT_EPOLL_IN, false);
        throw CUDTException(MJ_CONNECTION, MN_NOCONN, 0);
    }


    // ----
    // ASYNC MODE. Check if anything ready to deliver, if not, return AGAIN/RDAVAIL.
    // ----
    if (!m_bSynRecving)
    {
        HLOGC(dlog.Debug, log << "CUDTGroup::recv: BEGIN ASYNC MODE. Going to extract payload size=" << len);

        // Async mode: try to read once. If this fails, return AGAIN.
        int res = m_pRcvBuffer->readMsg(buf, len, r_mc);
        if (res == 0)
        {
            // Kick TsbPd thread to schedule next wakeup (if running)
            HLOGP(dlog.Debug, "CUDTGroup::recv: nothing to read, kicking TSBPD, return AGAIN");
            if (m_bTsbPd)
                tscond.signal_locked(groupguard);

            // Nothing is available. Clear events, return AGAIN.
            m_pGlobal->m_EPoll.update_events(id(), m_sPollID, SRT_EPOLL_IN, false);
            throw CUDTException(MJ_AGAIN, MN_RDAVAIL, 0);
        }

        // So, we have the data, copied to the output buffer.
        // Check if we have anything for the next time.
        if (!m_pRcvBuffer->isRcvDataReady())
        {
            // Kick TsbPd thread to schedule next wakeup (if running)
            HLOGP(dlog.Debug, "CUDTGroup::recv: DATA READ, but nothing more - kicking TSBPD.");
            if (m_bTsbPd)
                tscond.signal_locked(groupguard);
            m_pGlobal->m_EPoll.update_events(id(), m_sPollID, SRT_EPOLL_IN, false);

        }
        return res;
    }

    // ----
    // SYNC MODE. If anything ready to deliver, deliver. Otherwise roll in a waiting loop
    // until anything is available or the connection got broken.
    // ----
    HLOGC(dlog.Debug, log << "CUDTGroup::recv: BEGIN SYNC MODE. Going to extract payload size=" << len);

    // Sync mode: if nothing available, wait for the signal, then try again.
    // The signal will be delivered:
    // - in non-TSBPD mode, by the receiver buffer
    // - in TSBPD mode, by TSBPD thread.

    int res = 0;
    bool timeout = false;
    //Do not block forever, check connection status each 1 sec.
    uint64_t recvtmo = m_iRcvTimeOut <= 0 ? 1000 : m_iRcvTimeOut;

    CCondDelegate recv_cond(m_RecvDataCond, groupguard);

    do
    {
        if (m_pRcvBuffer && !timeout && (!m_pRcvBuffer->isRcvDataReady()))
        {
            /* Kick TsbPd thread to schedule next wakeup (if running) */
            if (m_bTsbPd)
            {
                HLOGP(tslog.Debug, "CUDTGroup::recv KICK tsbpd()");
                tscond.signal_locked(groupguard);
            }

            do
            {
                uint64_t exptime = CTimer::getTime() + (recvtmo * 1000ULL);

                HLOGC(tslog.Debug, log << "CUDTGroup::recv fall asleep up to TS="
                    << logging::FormatTime(exptime) << " lock=" << (&m_GroupLock) << " cond=" << (&m_RecvDataCond));

                if (!recv_cond.wait_until(exptime))
                {
                    if (!(m_iRcvTimeOut <= 0))
                        timeout = true;
                    HLOGP(tslog.Debug, "CUDTGroup::recv DATA COND: EXPIRED -- checking connection conditions and rolling again");
                }
                else
                {
                    HLOGP(tslog.Debug, "CUDTGroup::recv DATA COND: KICKED.");
                }
            } while (m_pRcvBuffer && !timeout && (!m_pRcvBuffer->isRcvDataReady()));

#if ENABLE_HEAVY_LOGGING
            bool data_ready = m_pRcvBuffer && m_pRcvBuffer->isRcvDataReady();

            HLOGC(tslog.Debug, log << "CUDTGroup::recv lock-waiting loop exited: stillConntected=" << m_pRcvBuffer
                << "timeout=" << timeout << " data-ready=" << data_ready);
#endif
            // After re-acquiring the lock, the buffer could have been gone
            // due to losing all connections. Interrupt the loop in this case,
            // it doesn't make any sense anymore.
            if (!m_pRcvBuffer)
            {
                m_pGlobal->m_EPoll.update_events(id(), m_sPollID, SRT_EPOLL_IN, false);
                throw CUDTException(MJ_CONNECTION, MN_CONNLOST, 0);
            }
        }

        res = m_pRcvBuffer->readMsg(buf, len, r_mc);

        if (m_bClosing)
        {
            throw CUDTException(MJ_CONNECTION, MN_CONNLOST, 0);
        }
    } while ((res == 0) && !timeout);

    if (!m_pRcvBuffer->isRcvDataReady())
    {
        // Falling here means usually that res == 0 && timeout == true.
        // res == 0 would repeat the above loop, unless there was also a timeout.
        // timeout has interrupted the above loop, but with res > 0 this condition
        // wouldn't be satisfied.

        // read is not available any more

        // Kick TsbPd thread to schedule next wakeup (if running)
        if (m_bTsbPd)
        {
            HLOGP(tslog.Debug, "recvmsg: KICK tsbpd() (buffer empty)");
            tscond.signal_locked(groupguard);
        }

        // Shut up EPoll if no more messages in non-blocking mode
        m_pGlobal->m_EPoll.update_events(id(), m_sPollID, SRT_EPOLL_IN, false);
    }

    /* XXX DEBUG STUFF - enable when required
       {
       char ptrn [] = "RECVMSG/EXIT RES ? RCVTIMEOUT                ";
       char chartribool [3] = { '-', '0', '+' };
       int pos [] = { 17, 29 };
       ptrn[pos[0]] = chartribool[int(res >= 0) + int(res > 0)];
       sprintf(ptrn + pos[1], "%d\n", m_iRcvTimeOut);
       fputs(ptrn, stderr);
       }
    // */

    if ((res <= 0) && (m_iRcvTimeOut >= 0))
        throw CUDTException(MJ_AGAIN, MN_XMTIMEOUT, 0);

    return res;
}

// This is a common part of CUDT::tsbpd and CUDTGroup::tsbpd.
// Could be provided by a common abstract class, but this would generate too much noise.
template <class ExecutorType>
void SRT_tsbpdLoop(
        ExecutorType* self,
        SRTSOCKET sid,
        CGuard& lock)
{
    CCondDelegate rcond(*self->recvDataCond(), lock);
    CCondDelegate tscond(*self->recvTsbPdCond(), lock);

    for (;;)
    {
        if (self->closing())
        {
            HLOGP(tslog.Debug, "TSBPD INTERRUPTED: exiting");
            break;
        }

        int32_t pkt_seq = 0;
        uint64_t tsbpdtime = 0;
        bool need_skipped = false;

        // This is the wakeup moment.

#ifdef SRT_ENABLE_RCVBUFSZ_MAVG
        self->rcvBuffer()->updRcvAvgDataSize(CTimer::getTime());
#endif

        bool rxready = self->rcvBuffer()->getFirstAvailMsg(Ref(tsbpdtime), Ref(pkt_seq), Ref(need_skipped));
#if ENABLE_HEAVY_LOGGING

        if (tsbpdtime == 0)
        {
            HLOGC(tslog.Debug, log << "getFirstAvailMsg status: no packets available");
        }
        else
        {
            HLOGC(tslog.Debug, log << "getFirstAvailMsg status: seq=" << pkt_seq << " PTS=" << logging::FormatTime(tsbpdtime)
                    << (rxready ? " (considered now)" : " (in future)")
                    << (need_skipped ? " DROP required" : " CONTIGUOUS"));
        }
#endif

        if (self->isTLPktDrop() && need_skipped && rxready)
        {
            // We can't wait any more time for the packet to arrive, the next-to-lost packet
            // is ready to play. Forget the lost packets.
            self->forgetPacketsUpTo(pkt_seq);
        }
#if ENABLE_HEAVY_LOGGING
        string sleep_reason = "NO DATA";
#endif

        // rxready simply means that the TSBPD time of this packet is already in the past.
        // Otherwise there's either tsbpdtime == 0 (if no packet is waiting in the buffer),
        // or in future.
        if (rxready)
        {
            if (self->isSynReceiving())
            {
                HLOGC(tslog.Debug, log << "tsbpd: TIME TO PLAY NOW: setting EPOLL bit and signaling DataCond of %" << sid
                        << " LOCK:lock=" << lock.show_mutex() << " SIGNAL:cond=" << self->recvDataCond());
                rcond.signal_locked(lock);
            }
            else
            {
                HLOGC(tslog.Debug, log << "tsbpd: TIME TO PLAY NOW: ONLY setting EPOLL (async mode) for %" << sid);
            }
            self->uglobal()->epolmg().update_events(sid, self->pollset(), SRT_EPOLL_IN, true);


            HLOGC(tslog.Debug, log << "tsbpd: packet SIGNED OFF: seq=" << pkt_seq << " - WAIT FOR READER TO EXTRACT.");

            // This enforces jumping to the condition that contains no timeout waiting
            // so that this makes the producer-consumer cycle against the reading function.
            // IMPORTANT: this causes to wait for the next signal coming from anywhere,
            // which may be the packet coming in, or the reading function confirming that
            // it has read the signed-off packet.
            tsbpdtime = 0;
#if ENABLE_HEAVY_LOGGING
            sleep_reason = "SIGNED OFF";
#endif
        }

        // Ok, worked out. Now go to sleep.

        if (tsbpdtime != 0)
        {
            // Go to sleep until the time comes.
            // Note that this still may wake it up in case of a new packet arrived.
#if ENABLE_HEAVY_LOGGING
            uint64_t timediff = tsbpdtime - CTimer::getTime();
            HLOGC(tslog.Debug, log << self->CONID() << "tsbpd: FUTURE PACKET seq=" << pkt_seq
                    << " PTS=" << logging::FormatTime(tsbpdtime) << " - waiting " << setprecision(6) << (timediff/1000.0) << "ms");
#endif
            tscond.wait_until(tsbpdtime);
        }
        else
        {
            // No sleep time - so go to sleep indefinitely
            // (until the packet arrival happens or the closing condition).

            HLOGC(tslog.Debug, log << self->CONID() << "tsbpd: " << sleep_reason << " - falling asleep (indefinitely)");
            tscond.wait();
        }
    }
}

void CUDT::signalNewPacketAtHead()
{
   THREAD_CHECK_AFFINITY(m_pRcvQueue->threadId());

   // Signal it "relaxed way" because we just want to kick it in case
   // when it's not running (is sleeping on condition variable). When
   // it's running, that's even better and we don't need to do anything.
   if (m_bTsbPd)
   {
       // Single socket TSBPD is running, signal it.
       CCondDelegate cond(m_RcvTsbPdCond, m_RecvLock, CCondDelegate::NOLOCK);
       HLOGC(dlog.Debug, log << CONID() << "NEW HEAD: Kicking SINGLE TSBPD");
       cond.signal_relaxed();
   }
   else if (m_bGroupTsbPd)
   {
       CUDTGroup* g = m_parent->m_IncludedGroup;
       // Group TSBPD is running, of course you still have opportunity
       // to have internal data inconsistency, so do a sanity check first.
       if (g)
       {
           CCondDelegate cond(*g->recvTsbPdCond(), m_RecvLock, CCondDelegate::NOLOCK);
           HLOGC(dlog.Debug, log << CONID() << "NEW HEAD: Kicking GROUP TSBPD (%" << g->id() << ")");
           cond.signal_relaxed();
       }
   }
}

bool CUDTGroup::forgetPacketsUpTo(int32_t skiptoseqno)
{
    int32_t lastack = m_pRcvBuffer->lastSkipAck();
    int seqlen = m_pRcvBuffer->skipDataTo(skiptoseqno);
    if (seqlen > 0)
    {
        for (gli_t i = m_Group.begin(); i != m_Group.end(); ++i)
            i->ps->core().updateForgotten(seqlen, lastack, skiptoseqno);

        return true;
    }

    return false;
}

void* CUDTGroup::tsbpd(void* param)
{
    CUDTGroup* self = (CUDTGroup*)param;

    THREAD_STATE_INIT("SRT Group TSB Packet Delivery");

    HLOGP(tslog.Debug, "TSBPD for Group -- LOCKING GROUP");
    CGuard group_lk(self->m_GroupLock);
    HLOGP(tslog.Debug, "TSBPD for Group -- locked recv, start");
    SRT_tsbpdLoop(self, self->id(), group_lk);
    return 0;
}

int CUDTGroup::lazySpawnTSBPD()
{
    if (pthread_equal(m_RcvTsbPdThread, pthread_t()))
    {
        HLOGP(mglog.Debug, "Spawning Group TSBPD thread");
        ThreadName tn("SRT:GrpTsbPd");
        return pthread_create(&m_RcvTsbPdThread, NULL, CUDTGroup::tsbpd, this);
    }

    HLOGP(mglog.Debug, "Group TSBPD already running");
    return 0;
}<|MERGE_RESOLUTION|>--- conflicted
+++ resolved
@@ -250,10 +250,7 @@
    m_iOPT_PeerTsbPdDelay = 0;       //Peer's TsbPd delay as receiver (here is its minimum value, if used)
    m_bOPT_TLPktDrop = true;
    m_iOPT_SndDropDelay = 0;
-<<<<<<< HEAD
    m_bOPT_GroupConnect = false;
-=======
->>>>>>> ce246431
    m_bTLPktDrop = true;         //Too-late Packet Drop
    m_bMessageAPI = true;
    m_zOPT_ExpPayloadSize = SRT_LIVE_DEF_PLSIZE;
@@ -314,10 +311,7 @@
    m_iOPT_PeerTsbPdDelay = ancestor.m_iOPT_PeerTsbPdDelay;
    m_bOPT_TLPktDrop = ancestor.m_bOPT_TLPktDrop;
    m_iOPT_SndDropDelay = ancestor.m_iOPT_SndDropDelay;
-<<<<<<< HEAD
    m_bOPT_GroupConnect = ancestor.m_bOPT_GroupConnect;
-=======
->>>>>>> ce246431
    m_zOPT_ExpPayloadSize = ancestor.m_zOPT_ExpPayloadSize;
    m_bTLPktDrop = ancestor.m_bTLPktDrop;
    m_bMessageAPI = ancestor.m_bMessageAPI;
@@ -1693,7 +1687,6 @@
         have_kmreq = true;
         hs.m_iType |= CHandShake::HS_EXT_KMREQ;
         logext += ",KMX";
-<<<<<<< HEAD
     }
 
     if (m_parent->m_IncludedGroup)
@@ -1703,8 +1696,6 @@
         have_group = true;
         hs.m_iType |= CHandShake::HS_EXT_CONFIG;
         logext += ",GROUP";
-=======
->>>>>>> ce246431
     }
 
     HLOGC(mglog.Debug, log << "createSrtHandshake: (ext: " << logext << ") data: " << hs.show());
@@ -3439,11 +3430,7 @@
     return cst;
 }
 
-<<<<<<< HEAD
 bool CUDT::processAsyncConnectRequest(EReadStatus rst, EConnectStatus cst, const CPacket& response, const sockaddr_any& serv_addr)
-=======
-bool CUDT::processAsyncConnectRequest(EReadStatus rst, EConnectStatus cst, const CPacket& response, const sockaddr* serv_addr)
->>>>>>> ce246431
 {
     // IMPORTANT!
 
@@ -3567,11 +3554,7 @@
     m_SrtHsSide = HSD_DRAW;
 }
 
-<<<<<<< HEAD
 EConnectStatus CUDT::processRendezvous(ref_t<CPacket> reqpkt, const CPacket& response, const sockaddr_any& serv_addr, bool synchro, EReadStatus rst)
-=======
-EConnectStatus CUDT::processRendezvous(ref_t<CPacket> reqpkt, const CPacket& response, const sockaddr* serv_addr, bool synchro, EReadStatus rst)
->>>>>>> ce246431
 {
     if ( m_RdvState == CHandShake::RDV_CONNECTED )
     {
@@ -3657,15 +3640,12 @@
                 return CONN_REJECT;
             }
 
-<<<<<<< HEAD
             if (!prepareBuffers(0))
             {
                 HLOGC(mglog.Debug, log << "processRendezvous: rejecting due to problems in prepareBuffers.");
                 return CONN_REJECT;
             }
 
-=======
->>>>>>> ce246431
             // Pass on, inform about the shortened response-waiting period.
             HLOGC(mglog.Debug, log << "processRendezvous: setting REQ-TIME: LOW. Forced to respond immediately.");
         }
@@ -3764,21 +3744,12 @@
         // predicted to run only in regular CALLER handling.
 
         if (rst != RST_OK || response.getLength() == -1u)
-<<<<<<< HEAD
         {
             // Actually the -1 length would be an IPE, but it's likely that this was reported already.
             HLOGC(mglog.Debug, log << "processRendezvous: no INCOMING packet, NOT interpreting extensions (relying on exising data)");
         }
         else
         {
-=======
-        {
-            // Actually the -1 length would be an IPE, but it's likely that this was reported already.
-            HLOGC(mglog.Debug, log << "processRendezvous: no INCOMING packet, NOT interpreting extensions (relying on exising data)");
-        }
-        else
-        {
->>>>>>> ce246431
             HLOGC(mglog.Debug, log << "processRendezvous: INITIATOR, will send AGREEMENT - interpreting HSRSP extension");
             if ( !interpretSrtHandshake(m_ConnRes, response, 0, 0) )
             {
@@ -4623,7 +4594,6 @@
     // All others are treated as errors
     m_RdvState = CHandShake::RDV_WAVING;
     *rsptype = URQ_ERROR_INVALID;
-<<<<<<< HEAD
 }
 
 
@@ -4638,8 +4608,6 @@
    HLOGP(tslog.Debug, "TSBPD for socket -- locked recv, start");
    SRT_tsbpdLoop(self, self->m_SocketID, read_lk);
    return 0;
-=======
->>>>>>> ce246431
 }
 
 /*
@@ -4717,11 +4685,7 @@
                     << " (" << seqlen << " packets) playable at " << logging::FormatTime(tsbpdtime) << " delayed "
                     << (timediff/1000) << "." << (timediff%1000) << " ms");
 #endif
-<<<<<<< HEAD
                 HLOGC(dlog.Debug, log << "RCV-DROPPED packet delay=" << (timediff%1000) << "ms");
-=======
-                LOGC(dlog.Debug, log << "RCV-DROPPED packet delay=" << (timediff/1000) << "ms");
->>>>>>> ce246431
 #endif
 
                 tsbpdtime = 0; //Next sent ack will unblock
@@ -5193,18 +5157,8 @@
     // Do a fast pre-check first - this simply declares that agent uses HSv5
     // and the legacy SRT Handshake is not to be done. Second check is whether
     // agent is sender (=initiator in HSv4).
-<<<<<<< HEAD
     if ( !isOPT_TsbPd() || !m_bDataSender )
         return;
-
-    if (m_iSndHsRetryCnt <= 0)
-    {
-        HLOGC(mglog.Debug, log << "Legacy HSREQ: not needed, expire counter=" << m_iSndHsRetryCnt);
-=======
-    if ( !isTsbPd() || !m_bDataSender )
->>>>>>> ce246431
-        return;
-    }
 
     if (m_iSndHsRetryCnt <= 0)
     {
@@ -5592,11 +5546,7 @@
                 while (stillConnected() && !m_pRcvBuffer->isRcvDataReady())
                 {
                     //Do not block forever, check connection status each 1 sec.
-<<<<<<< HEAD
                     rcond.wait_for(1000000);
-=======
-                    CTimer::condTimedWaitUS(&m_RecvDataCond, &m_RecvLock, 1000000);
->>>>>>> ce246431
                 }
             }
             else
@@ -5706,10 +5656,7 @@
                     CTimer::getTime() << "us," <<
                     realack << "-" <<  m_iSndCurrSeqNo << " seqs," <<
                     dpkts << " pkts," <<  dbytes << " bytes," <<  timespan_ms << " ms");
-<<<<<<< HEAD
-=======
-
->>>>>>> ce246431
+
         }
         *bCongestion = true;
         CGuard::leaveCS(m_AckLock);
@@ -5853,11 +5800,7 @@
                             && sndBuffersLeft() < minlen
                             && m_bPeerHealth
                             && exptime > CTimer::getTime())
-<<<<<<< HEAD
                         sendcond.wait_until(exptime);
-=======
-                        CTimer::condTimedWaitUS(&m_SendBlockCond, &m_SendBlockLock, m_iSndTimeOut * uint64_t(1000));
->>>>>>> ce246431
                 }
             }
 
@@ -6129,16 +6072,12 @@
 
             do
             {
-<<<<<<< HEAD
-                uint64_t exptime = CTimer::getTime() + (recvtmo * 1000ULL);
+                uint64_t exptime = CTimer::getTime() + (recvtmo * uint64_t(1000));
 
                 HLOGC(tslog.Debug, log << "receiveMessage: fall asleep up to TS="
                     << logging::FormatTime(exptime) << " lock=" << (&m_RecvLock) << " cond=" << (&m_RecvDataCond));
 
                 if (!recv_cond.wait_until(exptime))
-=======
-                if (CTimer::condTimedWaitUS(&m_RecvDataCond, &m_RecvLock, recvtmo * 1000) == ETIMEDOUT)
->>>>>>> ce246431
                 {
                     if (!(m_iRcvTimeOut <= 0))
                         timeout = true;
@@ -8572,7 +8511,6 @@
        return -1;
    }
 
-<<<<<<< HEAD
    if (packet.getMsgCryptoFlags())
    {
        // Crypto should be already created during connection process,
@@ -8580,9 +8518,6 @@
        EncryptionStatus rc = m_pCryptoControl ? m_pCryptoControl->decrypt(Ref(packet)) : ENCS_NOTSUP;
        if ( rc != ENCS_CLEAR )
        {
-#if ENABLE_LOGGING
-           static int nereport = 0;
-#endif
            /*
             * Could not decrypt
             * Keep packet in received buffer
@@ -8593,44 +8528,12 @@
            m_ullTraceRcvBytesUndecrypt += pktsz;
            m_iRcvUndecryptTotal += 1;
            m_ullRcvBytesUndecryptTotal += pktsz;
-#if ENABLE_LOGGING
-           // XXX G maybe it should be better limited in time rather
-           // than in number of packets because with high bitrates it may
-           // still be often as hell.
-           if (nereport++%100 == 0)
-               LOGC(dlog.Error, log << "DECRYPT ERROR - dropping a packet of " << packet.getLength() << " bytes");
-#endif
        }
    }
    else
    {
        HLOGC(dlog.Debug, log << "processData: crypter: data not encrypted, returning as plain");
    }
-=======
-      if (packet.getMsgCryptoFlags())
-      {
-          // Crypto should be already created during connection process,
-          // this is rather a kinda sanity check.
-          EncryptionStatus rc = m_pCryptoControl ? m_pCryptoControl->decrypt(Ref(packet)) : ENCS_NOTSUP;
-          if ( rc != ENCS_CLEAR )
-          {
-              /*
-               * Could not decrypt
-               * Keep packet in received buffer
-               * Crypto flags are still set
-               * It will be acknowledged
-               */
-              m_iTraceRcvUndecrypt += 1;
-              m_ullTraceRcvBytesUndecrypt += pktsz;
-              m_iRcvUndecryptTotal += 1;
-              m_ullRcvBytesUndecryptTotal += pktsz;
-          }
-      }
-      else
-      {
-          HLOGC(dlog.Debug, log << "crypter: data not encrypted, returning as plain");
-      }
->>>>>>> ce246431
 
 
    if (m_bClosing) {
