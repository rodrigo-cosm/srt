/*
 * SRT - Secure, Reliable, Transport
 * Copyright (c) 2018 Haivision Systems Inc.
 *
 * This Source Code Form is subject to the terms of the Mozilla Public
 * License, v. 2.0. If a copy of the MPL was not distributed with this
 * file, You can obtain one at http://mozilla.org/MPL/2.0/.
 *
 */

/*****************************************************************************
Copyright (c) 2001 - 2011, The Board of Trustees of the University of Illinois.
All rights reserved.

Redistribution and use in source and binary forms, with or without
modification, are permitted provided that the following conditions are
met:

* Redistributions of source code must retain the above
  copyright notice, this list of conditions and the
  following disclaimer.

* Redistributions in binary form must reproduce the
  above copyright notice, this list of conditions
  and the following disclaimer in the documentation
  and/or other materials provided with the distribution.

* Neither the name of the University of Illinois
  nor the names of its contributors may be used to
  endorse or promote products derived from this
  software without specific prior written permission.

THIS SOFTWARE IS PROVIDED BY THE COPYRIGHT HOLDERS AND CONTRIBUTORS "AS
IS" AND ANY EXPRESS OR IMPLIED WARRANTIES, INCLUDING, BUT NOT LIMITED TO,
THE IMPLIED WARRANTIES OF MERCHANTABILITY AND FITNESS FOR A PARTICULAR
PURPOSE ARE DISCLAIMED. IN NO EVENT SHALL THE COPYRIGHT OWNER OR
CONTRIBUTORS BE LIABLE FOR ANY DIRECT, INDIRECT, INCIDENTAL, SPECIAL,
EXEMPLARY, OR CONSEQUENTIAL DAMAGES (INCLUDING, BUT NOT LIMITED TO,
PROCUREMENT OF SUBSTITUTE GOODS OR SERVICES; LOSS OF USE, DATA, OR
PROFITS; OR BUSINESS INTERRUPTION) HOWEVER CAUSED AND ON ANY THEORY OF
LIABILITY, WHETHER IN CONTRACT, STRICT LIABILITY, OR TORT (INCLUDING
NEGLIGENCE OR OTHERWISE) ARISING IN ANY WAY OUT OF THE USE OF THIS
SOFTWARE, EVEN IF ADVISED OF THE POSSIBILITY OF SUCH DAMAGE.
*****************************************************************************/

/*****************************************************************************
written by
   Yunhong Gu, last updated 02/28/2012
modified by
   Haivision Systems Inc.
*****************************************************************************/

#include "platform_sys.h"

// Linux specific
#ifdef SRT_ENABLE_BINDTODEVICE
#include <linux/if.h>
#endif

#include <cmath>
#include <sstream>
#include <algorithm>
#include <iterator>
#include "srt.h"
#include "queue.h"
#include "api.h"
#include "core.h"
#include "logging.h"
#include "crypto.h"
#include "logging_api.h" // Required due to containing extern srt_logger_config
#include "logger_defs.h"

// Again, just in case when some "smart guy" provided such a global macro
#ifdef min
#undef min
#endif
#ifdef max
#undef max
#endif

using namespace std;
using namespace srt;
using namespace srt::sync;
using namespace srt_logging;

namespace srt {
    CUDTUnited CUDT::s_UDTUnited;
}

const SRTSOCKET UDT::INVALID_SOCK = srt::CUDT::INVALID_SOCK;
const int       UDT::ERROR        = srt::CUDT::ERROR;

//#define SRT_CMD_HSREQ       1           /* SRT Handshake Request (sender) */
#define SRT_CMD_HSREQ_MINSZ 8 /* Minumum Compatible (1.x.x) packet size (bytes) */
#define SRT_CMD_HSREQ_SZ 12   /* Current version packet size */
#if SRT_CMD_HSREQ_SZ > SRT_CMD_MAXSZ
#error SRT_CMD_MAXSZ too small
#endif
/*      Handshake Request (Network Order)
        0[31..0]:   SRT version     SRT_DEF_VERSION
        1[31..0]:   Options         0 [ | SRT_OPT_TSBPDSND ][ | SRT_OPT_HAICRYPT ]
        2[31..16]:  TsbPD resv      0
        2[15..0]:   TsbPD delay     [0..60000] msec
*/

//#define SRT_CMD_HSRSP       2           /* SRT Handshake Response (receiver) */
#define SRT_CMD_HSRSP_MINSZ 8 /* Minumum Compatible (1.x.x) packet size (bytes) */
#define SRT_CMD_HSRSP_SZ 12   /* Current version packet size */
#if SRT_CMD_HSRSP_SZ > SRT_CMD_MAXSZ
#error SRT_CMD_MAXSZ too small
#endif
/*      Handshake Response (Network Order)
        0[31..0]:   SRT version     SRT_DEF_VERSION
        1[31..0]:   Options         0 [ | SRT_OPT_TSBPDRCV [| SRT_OPT_TLPKTDROP ]][ | SRT_OPT_HAICRYPT]
                                      [ | SRT_OPT_NAKREPORT ] [ | SRT_OPT_REXMITFLG ]
        2[31..16]:  TsbPD resv      0
        2[15..0]:   TsbPD delay     [0..60000] msec
*/

extern const SRT_SOCKOPT srt_post_opt_list [SRT_SOCKOPT_NPOST] = {
    SRTO_SNDSYN,
    SRTO_RCVSYN,
    SRTO_LINGER,
    SRTO_SNDTIMEO,
    SRTO_RCVTIMEO,
    SRTO_MAXBW,
    SRTO_INPUTBW,
    SRTO_MININPUTBW,
    SRTO_OHEADBW,
    SRTO_SNDDROPDELAY,
    SRTO_DRIFTTRACER,
    SRTO_LOSSMAXTTL
};

const int32_t
    SRTO_R_PREBIND = BIT(0), //< cannot be modified after srt_bind()
    SRTO_R_PRE = BIT(1),     //< cannot be modified after connection is established
    SRTO_POST_SPEC = BIT(2); //< executes some action after setting the option


namespace srt
{

struct SrtOptionAction
{
    int flags[SRTO_E_SIZE];
    std::map<SRT_SOCKOPT, std::string> private_default;
    SrtOptionAction()
    {
        // Set everything to 0 to clear all flags
        // When an option isn't present here, it means that:
        // * it is not settable, or
        // * the option is POST (non-restricted)
        // * it has no post-actions
        // The post-action may be defined independently on restrictions.
        memset(flags, 0, sizeof flags);

        flags[SRTO_MSS]                = SRTO_R_PREBIND;
        flags[SRTO_FC]                 = SRTO_R_PRE;
        flags[SRTO_SNDBUF]             = SRTO_R_PREBIND;
        flags[SRTO_RCVBUF]             = SRTO_R_PREBIND;
        flags[SRTO_UDP_SNDBUF]         = SRTO_R_PREBIND;
        flags[SRTO_UDP_RCVBUF]         = SRTO_R_PREBIND;
        flags[SRTO_RENDEZVOUS]         = SRTO_R_PRE;
        flags[SRTO_REUSEADDR]          = SRTO_R_PREBIND;
        flags[SRTO_MAXBW]              = SRTO_POST_SPEC;
        flags[SRTO_SENDER]             = SRTO_R_PRE;
        flags[SRTO_TSBPDMODE]          = SRTO_R_PRE;
        flags[SRTO_LATENCY]            = SRTO_R_PRE;
        flags[SRTO_INPUTBW]            = SRTO_POST_SPEC;
        flags[SRTO_MININPUTBW]         = SRTO_POST_SPEC;
        flags[SRTO_OHEADBW]            = SRTO_POST_SPEC;
        flags[SRTO_PASSPHRASE]         = SRTO_R_PRE;
        flags[SRTO_PBKEYLEN]           = SRTO_R_PRE;
        flags[SRTO_IPTTL]              = SRTO_R_PREBIND;
        flags[SRTO_IPTOS]              = SRTO_R_PREBIND;
        flags[SRTO_TLPKTDROP]          = SRTO_R_PRE;
        flags[SRTO_SNDDROPDELAY]       = SRTO_POST_SPEC;
        flags[SRTO_NAKREPORT]          = SRTO_R_PRE;
        flags[SRTO_VERSION]            = SRTO_R_PRE;
        flags[SRTO_CONNTIMEO]          = SRTO_R_PRE;
        flags[SRTO_LOSSMAXTTL]         = SRTO_POST_SPEC;
        flags[SRTO_RCVLATENCY]         = SRTO_R_PRE;
        flags[SRTO_PEERLATENCY]        = SRTO_R_PRE;
        flags[SRTO_MINVERSION]         = SRTO_R_PRE;
        flags[SRTO_STREAMID]           = SRTO_R_PRE;
        flags[SRTO_CONGESTION]         = SRTO_R_PRE;
        flags[SRTO_MESSAGEAPI]         = SRTO_R_PRE;
        flags[SRTO_PAYLOADSIZE]        = SRTO_R_PRE;
        flags[SRTO_TRANSTYPE]          = SRTO_R_PREBIND;
        flags[SRTO_KMREFRESHRATE]      = SRTO_R_PRE;
        flags[SRTO_KMPREANNOUNCE]      = SRTO_R_PRE;
        flags[SRTO_ENFORCEDENCRYPTION] = SRTO_R_PRE;
        flags[SRTO_IPV6ONLY]           = SRTO_R_PREBIND;
        flags[SRTO_PEERIDLETIMEO]      = SRTO_R_PRE;
#ifdef SRT_ENABLE_BINDTODEVICE
        flags[SRTO_BINDTODEVICE]       = SRTO_R_PREBIND;
#endif
#if ENABLE_EXPERIMENTAL_BONDING
        flags[SRTO_GROUPCONNECT]       = SRTO_R_PRE;
#endif
        flags[SRTO_PACKETFILTER]       = SRTO_R_PRE;
        flags[SRTO_RETRANSMITALGO]     = SRTO_R_PRE;

        // For "private" options (not derived from the listener
        // socket by an accepted socket) provide below private_default
        // to which these options will be reset after blindly
        // copying the option object from the listener socket.
        // Note that this option cannot have runtime-dependent
        // default value, like options affected by SRTO_TRANSTYPE.

        // Options may be of different types, but this value should be only
        // used as a source of the value. For example, in case of int64_t you'd
        // have to place here a string of 8 characters. It should be copied
        // always in the hardware order, as this is what will be directly
        // passed to a setting function.
        private_default[SRTO_STREAMID] = string();
    }
};

const SrtOptionAction s_sockopt_action;

} // namespace srt


void srt::CUDT::construct()
{
    m_pSndBuffer           = NULL;
    m_pRcvBuffer           = NULL;
    m_pSndLossList         = NULL;
    m_pRcvLossList         = NULL;
    m_iReorderTolerance    = 0;
    // How many times so far the packet considered lost has been received
    // before TTL expires.
    m_iConsecEarlyDelivery   = 0; 
    m_iConsecOrderedDelivery = 0;

    m_pSndQueue = NULL;
    m_pRcvQueue = NULL;
    m_pSNode    = NULL;
    m_pRNode    = NULL;

    // Will be reset to 0 for HSv5, this value is important for HSv4.
    m_iSndHsRetryCnt = SRT_MAX_HSRETRY + 1;

    m_bOpened             = false;
    m_bListening          = false;
    m_bConnecting         = false;
    m_bConnected          = false;
    m_bClosing            = false;
    m_bShutdown           = false;
    m_bBroken             = false;
    m_bBreakAsUnstable    = false;
    // TODO: m_iBrokenCounter should be still set to some default.
    m_bPeerHealth         = true;
    m_RejectReason        = SRT_REJ_UNKNOWN;
    m_tsLastReqTime       = steady_clock::time_point();
    m_SrtHsSide           = HSD_DRAW;
    m_uPeerSrtVersion     = 0;  // Not defined until connected.
    m_iTsbPdDelay_ms      = 0;
    m_iPeerTsbPdDelay_ms  = 0;
    m_bPeerTsbPd          = false;
    m_iPeerTsbPdDelay_ms  = 0;
    m_bTsbPd              = false;
    m_bTsbPdAckWakeup     = false;
    m_bGroupTsbPd         = false;
    m_bPeerTLPktDrop      = false;

    // Initilize mutex and condition variables.
    initSynch();

    // TODO: Uncomment when the callback is implemented.
    // m_cbPacketArrival.set(this, &CUDT::defaultPacketArrival);
}

srt::CUDT::CUDT(CUDTSocket* parent): m_parent(parent)
{
    construct();

    (void)SRT_DEF_VERSION;

    // Runtime fields
#if ENABLE_EXPERIMENTAL_BONDING
    m_HSGroupType           = SRT_GTYPE_UNDEFINED;
#endif
    m_bTLPktDrop            = true; // Too-late Packet Drop

    m_pCache = NULL;
    // This is in order to set it ANY kind of initial value, however
    // this value should not be used when not connected and should be
    // updated in the handshake. When this value is 0, it means that
    // packets shall not be sent, as the other party doesn't have a
    // room to receive and store it. Therefore this value should be
    // overridden before any sending happens.
    m_iFlowWindowSize = 0;

}

srt::CUDT::CUDT(CUDTSocket* parent, const CUDT& ancestor): m_parent(parent)
{
    construct();

    // XXX Consider all below fields (except m_bReuseAddr) to be put
    // into a separate class for easier copying.

    m_config            = ancestor.m_config;
    // Reset values that shall not be derived to default ones.
    // These declarations should be consistent with SRTO_R_PRIVATE flag.
    for (size_t i = 0; i < Size(s_sockopt_action.flags); ++i)
    {
        const string* pdef = map_getp(s_sockopt_action.private_default, SRT_SOCKOPT(i));
        if (pdef)
        {
            try
            {
                // Ignore errors here - this is a development-time granted
                // value, not user-provided value.
                m_config.set(SRT_SOCKOPT(i), pdef->data(), (int) pdef->size());
            }
            catch (...)
            {
                LOGC(gglog.Error, log << "IPE: failed to set a declared default option!");
            }
        }
    }

    m_SrtHsSide         = ancestor.m_SrtHsSide; // actually it sets it to HSD_RESPONDER
    m_bTLPktDrop        = ancestor.m_bTLPktDrop;
    m_iReorderTolerance = m_config.iMaxReorderTolerance;  // Initialize with maximum value

    // Runtime
    m_pCache = ancestor.m_pCache;
}

srt::CUDT::~CUDT()
{
    // release mutex/condtion variables
    destroySynch();

    // destroy the data structures
    delete m_pSndBuffer;
    delete m_pRcvBuffer;
    delete m_pSndLossList;
    delete m_pRcvLossList;
    delete m_pSNode;
    delete m_pRNode;
}

void srt::CUDT::setOpt(SRT_SOCKOPT optName, const void* optval, int optlen)
{
    if (m_bBroken || m_bClosing)
        throw CUDTException(MJ_CONNECTION, MN_CONNLOST, 0);

    // Match check (confirm optName as index for s_sockopt_action)
    if (int(optName) < 0 || int(optName) >= int(SRTO_E_SIZE))
        throw CUDTException(MJ_NOTSUP, MN_INVAL, 0);

    // Restriction check
    const int oflags = s_sockopt_action.flags[optName];

    ScopedLock cg (m_ConnectionLock);
    ScopedLock sendguard (m_SendLock);
    ScopedLock recvguard (m_RecvLock);

    HLOGC(aclog.Debug,
          log << CONID() << "OPTION: #" << optName << " value:" << FormatBinaryString((uint8_t*)optval, optlen));

    if (IsSet(oflags, SRTO_R_PREBIND) && m_bOpened)
        throw CUDTException(MJ_NOTSUP, MN_ISBOUND, 0);

    if (IsSet(oflags, SRTO_R_PRE) && (m_bConnected || m_bConnecting || m_bListening))
        throw CUDTException(MJ_NOTSUP, MN_ISCONNECTED, 0);

    // Option execution. If this returns -1, there's no such option.
    const int status = m_config.set(optName, optval, optlen);
    if (status == -1)
    {
        LOGC(aclog.Error, log << CONID() << "OPTION: #" << optName << " UNKNOWN");
        throw CUDTException(MJ_NOTSUP, MN_INVAL, 0);
    }

    // Post-action, if applicable
    if (IsSet(oflags, SRTO_POST_SPEC) && m_bConnected)
    {
        switch (optName)
        {
        case SRTO_MAXBW:
            updateCC(TEV_INIT, EventVariant(TEV_INIT_RESET));
            break;

        case SRTO_INPUTBW:
        case SRTO_MININPUTBW:
            updateCC(TEV_INIT, EventVariant(TEV_INIT_INPUTBW));
            break;

        case SRTO_OHEADBW:
            updateCC(TEV_INIT, EventVariant(TEV_INIT_OHEADBW));
            break;

        case SRTO_LOSSMAXTTL:
            m_iReorderTolerance = m_config.iMaxReorderTolerance;

        default: break;
        }
    }
}

void srt::CUDT::getOpt(SRT_SOCKOPT optName, void *optval, int &optlen)
{
    ScopedLock cg(m_ConnectionLock);

    switch (optName)
    {
    case SRTO_MSS:
        *(int *)optval = m_config.iMSS;
        optlen         = sizeof(int);
        break;

    case SRTO_SNDSYN:
        *(bool *)optval = m_config.bSynSending;
        optlen          = sizeof(bool);
        break;

    case SRTO_RCVSYN:
        *(bool *)optval = m_config.bSynRecving;
        optlen          = sizeof(bool);
        break;

    case SRTO_ISN:
        *(int *)optval = m_iISN;
        optlen         = sizeof(int);
        break;

    case SRTO_FC:
        *(int *)optval = m_config.iFlightFlagSize;
        optlen         = sizeof(int);
        break;

    case SRTO_SNDBUF:
        *(int *)optval = m_config.iSndBufSize * (m_config.iMSS - CPacket::UDP_HDR_SIZE);
        optlen         = sizeof(int);
        break;

    case SRTO_RCVBUF:
        *(int *)optval = m_config.iRcvBufSize * (m_config.iMSS - CPacket::UDP_HDR_SIZE);
        optlen         = sizeof(int);
        break;

    case SRTO_LINGER:
        if (optlen < (int)(sizeof(linger)))
            throw CUDTException(MJ_NOTSUP, MN_INVAL, 0);

        *(linger *)optval = m_config.Linger;
        optlen            = sizeof(linger);
        break;

    case SRTO_UDP_SNDBUF:
        *(int *)optval = m_config.iUDPSndBufSize;
        optlen         = sizeof(int);
        break;

    case SRTO_UDP_RCVBUF:
        *(int *)optval = m_config.iUDPRcvBufSize;
        optlen         = sizeof(int);
        break;

    case SRTO_RENDEZVOUS:
        *(bool *)optval = m_config.bRendezvous;
        optlen          = sizeof(bool);
        break;

    case SRTO_SNDTIMEO:
        *(int *)optval = m_config.iSndTimeOut;
        optlen         = sizeof(int);
        break;

    case SRTO_RCVTIMEO:
        *(int *)optval = m_config.iRcvTimeOut;
        optlen         = sizeof(int);
        break;

    case SRTO_REUSEADDR:
        *(bool *)optval = m_config.bReuseAddr;
        optlen          = sizeof(bool);
        break;

    case SRTO_MAXBW:
        if (size_t(optlen) < sizeof(m_config.llMaxBW))
            throw CUDTException(MJ_NOTSUP, MN_INVAL, 0);
        *(int64_t *)optval = m_config.llMaxBW;
        optlen             = sizeof(int64_t);
        break;

    case SRTO_INPUTBW:
        if (size_t(optlen) < sizeof(m_config.llInputBW))
            throw CUDTException(MJ_NOTSUP, MN_INVAL, 0);
       *(int64_t*)optval = m_config.llInputBW;
       optlen            = sizeof(int64_t);
       break;

    case SRTO_MININPUTBW:
        if (size_t(optlen) < sizeof (m_config.llMinInputBW))
            throw CUDTException(MJ_NOTSUP, MN_INVAL, 0);
        *(int64_t*)optval = m_config.llMinInputBW;
        optlen            = sizeof(int64_t);
        break;

    case SRTO_OHEADBW:
        *(int32_t *)optval = m_config.iOverheadBW;
        optlen = sizeof(int32_t);
        break;

    case SRTO_STATE:
        *(int32_t *)optval = s_UDTUnited.getStatus(m_SocketID);
        optlen             = sizeof(int32_t);
        break;

    case SRTO_EVENT:
    {
        int32_t event = 0;
        if (m_bBroken)
            event |= SRT_EPOLL_ERR;
        else
        {
            enterCS(m_RecvLock);
            if (m_pRcvBuffer && m_pRcvBuffer->isRcvDataReady())
                event |= SRT_EPOLL_IN;
            leaveCS(m_RecvLock);
            if (m_pSndBuffer && (m_config.iSndBufSize > m_pSndBuffer->getCurrBufSize()))
                event |= SRT_EPOLL_OUT;
        }
        *(int32_t *)optval = event;
        optlen             = sizeof(int32_t);
        break;
    }

    case SRTO_SNDDATA:
        if (m_pSndBuffer)
            *(int32_t *)optval = m_pSndBuffer->getCurrBufSize();
        else
            *(int32_t *)optval = 0;
        optlen = sizeof(int32_t);
        break;

    case SRTO_RCVDATA:
        if (m_pRcvBuffer)
        {
            enterCS(m_RecvLock);
            *(int32_t *)optval = m_pRcvBuffer->getRcvDataSize();
            leaveCS(m_RecvLock);
        }
        else
            *(int32_t *)optval = 0;
        optlen = sizeof(int32_t);
        break;

    case SRTO_IPTTL:
        if (m_bOpened)
            *(int32_t *)optval = m_pSndQueue->getIpTTL();
        else
            *(int32_t *)optval = m_config.iIpTTL;
        optlen = sizeof(int32_t);
        break;

    case SRTO_IPTOS:
        if (m_bOpened)
            *(int32_t *)optval = m_pSndQueue->getIpToS();
        else
            *(int32_t *)optval = m_config.iIpToS;
        optlen = sizeof(int32_t);
        break;

    case SRTO_BINDTODEVICE:
#ifdef SRT_ENABLE_BINDTODEVICE
        if (optlen < IFNAMSIZ)
            throw CUDTException(MJ_NOTSUP, MN_INVAL, 0);

        if (m_bOpened && m_pSndQueue->getBind(((char*)optval), optlen))
        {
            optlen = strlen((char*)optval);
            break;
        }

        // Fallback: return from internal data
        strcpy(((char*)optval), m_config.sBindToDevice.c_str());
        optlen = m_config.sBindToDevice.size();
#else
        LOGC(smlog.Error, log << "SRTO_BINDTODEVICE is not supported on that platform");
        throw CUDTException(MJ_NOTSUP, MN_INVAL, 0);
#endif
        break;

    case SRTO_SENDER:
        *(bool *)optval = m_config.bDataSender;
        optlen             = sizeof(bool);
        break;

    case SRTO_TSBPDMODE:
        *(bool *)optval = m_config.bTSBPD;
        optlen             = sizeof(bool);
        break;

    case SRTO_LATENCY:
    case SRTO_RCVLATENCY:
        if (m_bConnected)
            *(int32_t *)optval = m_iTsbPdDelay_ms;
        else
            *(int32_t *)optval = m_config.iRcvLatency;
        optlen             = sizeof(int32_t);
        break;

    case SRTO_PEERLATENCY:
        if (m_bConnected)
            *(int32_t *)optval = m_iPeerTsbPdDelay_ms;
        else
            *(int32_t *)optval = m_config.iPeerLatency;

        optlen             = sizeof(int32_t);
        break;

    case SRTO_TLPKTDROP:
        if (m_bConnected)
            *(bool *)optval = m_bTLPktDrop;
        else
            *(bool *)optval = m_config.bTLPktDrop;

        optlen          = sizeof(bool);
        break;

    case SRTO_SNDDROPDELAY:
        *(int32_t *)optval = m_config.iSndDropDelay;
        optlen             = sizeof(int32_t);
        break;

    case SRTO_PBKEYLEN:
        if (m_pCryptoControl)
            *(int32_t *)optval = (int32_t) m_pCryptoControl->KeyLen(); // Running Key length.
        else
            *(int32_t *)optval = m_config.iSndCryptoKeyLen; // May be 0.
        optlen = sizeof(int32_t);
        break;

    case SRTO_KMSTATE:
        if (!m_pCryptoControl)
            *(int32_t *)optval = SRT_KM_S_UNSECURED;
        else if (m_config.bDataSender)
            *(int32_t *)optval = m_pCryptoControl->m_SndKmState;
        else
            *(int32_t *)optval = m_pCryptoControl->m_RcvKmState;
        optlen = sizeof(int32_t);
        break;

    case SRTO_SNDKMSTATE: // State imposed by Agent depending on PW and KMX
        if (m_pCryptoControl)
            *(int32_t *)optval = m_pCryptoControl->m_SndKmState;
        else
            *(int32_t *)optval = SRT_KM_S_UNSECURED;
        optlen = sizeof(int32_t);
        break;

    case SRTO_RCVKMSTATE: // State returned by Peer as informed during KMX
        if (m_pCryptoControl)
            *(int32_t *)optval = m_pCryptoControl->m_RcvKmState;
        else
            *(int32_t *)optval = SRT_KM_S_UNSECURED;
        optlen = sizeof(int32_t);
        break;

    case SRTO_LOSSMAXTTL:
        *(int32_t*)optval = m_config.iMaxReorderTolerance;
        optlen = sizeof(int32_t);
        break;

    case SRTO_NAKREPORT:
        *(bool *)optval = m_config.bRcvNakReport;
        optlen          = sizeof(bool);
        break;

    case SRTO_VERSION:
        *(int32_t *)optval = m_config.uSrtVersion;
        optlen             = sizeof(int32_t);
        break;

    case SRTO_PEERVERSION:
        *(int32_t *)optval = m_uPeerSrtVersion;
        optlen             = sizeof(int32_t);
        break;

    case SRTO_CONNTIMEO:
        *(int*)optval = (int) count_milliseconds(m_config.tdConnTimeOut);
        optlen        = sizeof(int);
        break;

    case SRTO_DRIFTTRACER:
        *(bool*)optval = m_config.bDriftTracer;
        optlen         = sizeof(bool);
        break;

    case SRTO_MINVERSION:
        *(uint32_t *)optval = m_config.uMinimumPeerSrtVersion;
        optlen              = sizeof(uint32_t);
        break;

    case SRTO_STREAMID:
        if (size_t(optlen) < m_config.sStreamName.size() + 1)
            throw CUDTException(MJ_NOTSUP, MN_INVAL, 0);

        strcpy((char *)optval, m_config.sStreamName.c_str());
        optlen = (int) m_config.sStreamName.size();
        break;

    case SRTO_CONGESTION:
        if (size_t(optlen) < m_config.sCongestion.size() + 1)
            throw CUDTException(MJ_NOTSUP, MN_INVAL, 0);

        strcpy((char *)optval, m_config.sCongestion.c_str());
        optlen = (int) m_config.sCongestion.size();
        break;

    case SRTO_MESSAGEAPI:
        optlen          = sizeof(bool);
        *(bool *)optval = m_config.bMessageAPI;
        break;

    case SRTO_PAYLOADSIZE:
        optlen         = sizeof(int);
        *(int *)optval = (int) m_config.zExpPayloadSize;
        break;

    case SRTO_KMREFRESHRATE:
        optlen = sizeof(int);
        *(int*)optval = (int)m_config.uKmRefreshRatePkt;
        break;

    case SRTO_KMPREANNOUNCE:
        optlen = sizeof(int);
        *(int*)optval = (int)m_config.uKmPreAnnouncePkt;
        break;

#if ENABLE_EXPERIMENTAL_BONDING
    case SRTO_GROUPCONNECT:
        optlen         = sizeof (int);
        *(int*)optval = m_config.iGroupConnect;
        break;

    case SRTO_GROUPTYPE:
        optlen         = sizeof (int);
        *(int*)optval = m_HSGroupType;
        break;
#endif

    case SRTO_ENFORCEDENCRYPTION:
        optlen          = sizeof(bool);
        *(bool *)optval = m_config.bEnforcedEnc;
        break;

    case SRTO_IPV6ONLY:
        optlen         = sizeof(int);
        *(int *)optval = m_config.iIpV6Only;
        break;

    case SRTO_PEERIDLETIMEO:
        *(int *)optval = m_config.iPeerIdleTimeout;
        optlen         = sizeof(int);
        break;

    case SRTO_PACKETFILTER:
        if (size_t(optlen) < m_config.sPacketFilterConfig.size() + 1)
            throw CUDTException(MJ_NOTSUP, MN_INVAL, 0);

        strcpy((char *)optval, m_config.sPacketFilterConfig.c_str());
        optlen = (int) m_config.sPacketFilterConfig.size();
        break;

    case SRTO_RETRANSMITALGO:
        *(int32_t *)optval = m_config.iRetransmitAlgo;
        optlen         = sizeof(int32_t);
        break;

    default:
        throw CUDTException(MJ_NOTSUP, MN_NONE, 0);
    }
}


#if ENABLE_EXPERIMENTAL_BONDING
SRT_ERRNO srt::CUDT::applyMemberConfigObject(const SRT_SocketOptionObject& opt)
{
    SRT_SOCKOPT this_opt = SRTO_VERSION;
    for (size_t i = 0; i < opt.options.size(); ++i)
    {
        SRT_SocketOptionObject::SingleOption* o = opt.options[i];
        HLOGC(smlog.Debug, log << "applyMemberConfigObject: OPTION @" << m_SocketID << " #" << o->option);
        this_opt = SRT_SOCKOPT(o->option);
        setOpt(this_opt, o->storage, o->length);
    }
    return SRT_SUCCESS;
}
#endif

bool srt::CUDT::setstreamid(SRTSOCKET u, const std::string &sid)
{
    CUDT *that = getUDTHandle(u);
    if (!that)
        return false;

    if (sid.size() > CSrtConfig::MAX_SID_LENGTH)
        return false;

    if (that->m_bConnected)
        return false;

    that->m_config.sStreamName.set(sid);
    return true;
}

string srt::CUDT::getstreamid(SRTSOCKET u)
{
    CUDT *that = getUDTHandle(u);
    if (!that)
        return "";

    return that->m_config.sStreamName.str();
}

// XXX REFACTOR: Make common code for CUDT constructor and clearData,
// possibly using CUDT::construct.
void srt::CUDT::clearData()
{
    // Initial sequence number, loss, acknowledgement, etc.
    int udpsize = m_config.iMSS - CPacket::UDP_HDR_SIZE;

    m_iMaxSRTPayloadSize = udpsize - CPacket::HDR_SIZE;

    HLOGC(cnlog.Debug, log << "clearData: PAYLOAD SIZE: " << m_iMaxSRTPayloadSize);

    m_iEXPCount  = 1;
    m_iBandwidth = 1; // pkts/sec
    // XXX use some constant for this 16
    m_iDeliveryRate     = 16;
    m_iByteDeliveryRate = 16 * m_iMaxSRTPayloadSize;
    m_iAckSeqNo         = 0;
    m_tsLastAckTime     = steady_clock::now();

    // trace information
    {
        ScopedLock stat_lock(m_StatsLock);

        m_stats.tsStartTime = steady_clock::now();
        m_stats.sentTotal = m_stats.sentUniqTotal = m_stats.recvTotal = m_stats.recvUniqTotal
            = m_stats.sndLossTotal = m_stats.rcvLossTotal = m_stats.retransTotal
            = m_stats.sentACKTotal = m_stats.recvACKTotal = m_stats.sentNAKTotal = m_stats.recvNAKTotal = 0;
        m_stats.tsLastSampleTime = steady_clock::now();
        m_stats.traceSent = m_stats.traceSentUniq = m_stats.traceRecv = m_stats.traceRecvUniq
            = m_stats.traceSndLoss = m_stats.traceRcvLoss = m_stats.traceRetrans
            = m_stats.sentACK = m_stats.recvACK = m_stats.sentNAK = m_stats.recvNAK = 0;
        m_stats.traceRcvRetrans                                                   = 0;
        m_stats.traceReorderDistance                                              = 0;
        m_stats.traceBelatedTime                                                  = 0.0;
        m_stats.traceRcvBelated                                                   = 0;

        m_stats.sndDropTotal = 0;
        m_stats.traceSndDrop = 0;
        m_stats.rcvDropTotal = 0;
        m_stats.traceRcvDrop = 0;

        m_stats.m_rcvUndecryptTotal = 0;
        m_stats.traceRcvUndecrypt   = 0;

        m_stats.bytesSentTotal    = 0;
        m_stats.bytesSentUniqTotal    = 0;
        m_stats.bytesRecvTotal    = 0;
        m_stats.bytesRecvUniqTotal    = 0;
        m_stats.bytesRetransTotal = 0;
        m_stats.traceBytesSent    = 0;
        m_stats.traceBytesSentUniq    = 0;
        m_stats.traceBytesRecv    = 0;
        m_stats.traceBytesRecvUniq    = 0;
        m_stats.sndFilterExtra    = 0;
        m_stats.rcvFilterExtra    = 0;
        m_stats.rcvFilterSupply   = 0;
        m_stats.rcvFilterLoss     = 0;

        m_stats.traceBytesRetrans = 0;
        m_stats.traceRcvBytesLoss = 0;
        m_stats.sndBytesDropTotal        = 0;
        m_stats.rcvBytesDropTotal        = 0;
        m_stats.traceSndBytesDrop        = 0;
        m_stats.traceRcvBytesDrop        = 0;
        m_stats.m_rcvBytesUndecryptTotal = 0;
        m_stats.traceRcvBytesUndecrypt   = 0;

        m_stats.sndDuration = m_stats.m_sndDurationTotal = 0;
    }

    // Resetting these data because this happens when agent isn't connected.
    m_bPeerTsbPd         = false;
    m_iPeerTsbPdDelay_ms = 0;

    // TSBPD as state should be set to FALSE here.
    // Only when the HSREQ handshake is exchanged,
    // should they be set to possibly true.
    m_bTsbPd         = false;
    m_bGroupTsbPd    = false;
    m_iTsbPdDelay_ms = m_config.iRcvLatency;
    m_bTLPktDrop     = m_config.bTLPktDrop;
    m_bPeerTLPktDrop = false;

    m_bPeerNakReport = false;

    m_bPeerRexmitFlag = false;

    m_RdvState           = CHandShake::RDV_INVALID;
    m_tsRcvPeerStartTime = steady_clock::time_point();
}

void srt::CUDT::open()
{
    ScopedLock cg(m_ConnectionLock);

    clearData();

    // structures for queue
    if (m_pSNode == NULL)
        m_pSNode = new CSNode;
    m_pSNode->m_pUDT      = this;
    m_pSNode->m_tsTimeStamp = steady_clock::now();
    m_pSNode->m_iHeapLoc  = -1;

    if (m_pRNode == NULL)
        m_pRNode = new CRNode;
    m_pRNode->m_pUDT      = this;
    m_pRNode->m_tsTimeStamp = steady_clock::now();
    m_pRNode->m_pPrev = m_pRNode->m_pNext = NULL;
    m_pRNode->m_bOnList                   = false;

    // Set initial values of smoothed RTT and RTT variance.
    m_iSRTT               = INITIAL_RTT;
    m_iRTTVar             = INITIAL_RTTVAR;
    m_bIsFirstRTTReceived = false;

    // set minimum NAK and EXP timeout to 300ms
    m_tdMinNakInterval = milliseconds_from(300);
    m_tdMinExpInterval = milliseconds_from(300);

    m_tdACKInterval = microseconds_from(COMM_SYN_INTERVAL_US);
    m_tdNAKInterval = m_tdMinNakInterval;

    const steady_clock::time_point currtime = steady_clock::now();
    m_tsLastRspTime                        = currtime;
    m_tsNextACKTime                        = currtime + m_tdACKInterval;
    m_tsNextNAKTime                        = currtime + m_tdNAKInterval;
    m_tsLastRspAckTime                     = currtime;
    m_tsLastSndTime                        = currtime;

    m_tsUnstableSince   = steady_clock::time_point();
    m_tsFreshActivation = steady_clock::time_point();
    m_tsWarySince       = steady_clock::time_point();

    m_iReXmitCount   = 1;
    m_iPktCount      = 0;
    m_iLightACKCount = 1;
    m_tsNextSendTime = steady_clock::time_point();
    m_tdSendTimeDiff = microseconds_from(0);

    // Now UDT is opened.
    m_bOpened = true;
}

void srt::CUDT::setListenState()
{
    ScopedLock cg(m_ConnectionLock);

    if (!m_bOpened)
        throw CUDTException(MJ_NOTSUP, MN_NONE, 0);

    if (m_bConnecting || m_bConnected)
        throw CUDTException(MJ_NOTSUP, MN_ISCONNECTED, 0);

    // listen can be called more than once
    if (m_bListening)
        return;

    // if there is already another socket listening on the same port
    if (m_pRcvQueue->setListener(this) < 0)
        throw CUDTException(MJ_NOTSUP, MN_BUSY, 0);

    m_bListening = true;
}

size_t srt::CUDT::fillSrtHandshake(uint32_t *aw_srtdata, size_t srtlen, int msgtype, int hs_version)
{
    if (srtlen < SRT_HS_E_SIZE)
    {
        LOGC(cnlog.Fatal,
             log << "IPE: fillSrtHandshake: buffer too small: " << srtlen << " (expected: " << SRT_HS_E_SIZE << ")");
        return 0;
    }

    srtlen = SRT_HS_E_SIZE; // We use only that much space.

    memset((aw_srtdata), 0, sizeof(uint32_t) * srtlen);
    /* Current version (1.x.x) SRT handshake */
    aw_srtdata[SRT_HS_VERSION] = m_config.uSrtVersion; /* Required version */
    aw_srtdata[SRT_HS_FLAGS] |= SrtVersionCapabilities();

    switch (msgtype)
    {
    case SRT_CMD_HSREQ:
        return fillSrtHandshake_HSREQ((aw_srtdata), srtlen, hs_version);
    case SRT_CMD_HSRSP:
        return fillSrtHandshake_HSRSP((aw_srtdata), srtlen, hs_version);
    default:
        LOGC(cnlog.Fatal, log << "IPE: fillSrtHandshake/sendSrtMsg called with value " << msgtype);
        return 0;
    }
}

size_t srt::CUDT::fillSrtHandshake_HSREQ(uint32_t *aw_srtdata, size_t /* srtlen - unused */, int hs_version)
{
    // INITIATOR sends HSREQ.

    // The TSBPD(SND|RCV) options are being set only if the TSBPD is set in the current agent.
    // The agent has a decisive power only in the range of RECEIVING the data, however it can
    // also influence the peer's latency. If agent doesn't set TSBPD mode, it doesn't send any
    // latency flags, although the peer might still want to do Rx with TSBPD. When agent sets
    // TsbPd mode, it defines latency values for Rx (itself) and Tx (peer's Rx). If peer does
    // not set TsbPd mode, it will simply ignore the proposed latency (PeerTsbPdDelay), although
    // if it has received the Rx latency as well, it must honor it and respond accordingly
    // (the latter is only in case of HSv5 and bidirectional connection).
    if (m_config.bTSBPD)
    {
        m_iTsbPdDelay_ms     = m_config.iRcvLatency;
        m_iPeerTsbPdDelay_ms = m_config.iPeerLatency;
        /*
         * Sent data is real-time, use Time-based Packet Delivery,
         * set option bit and configured delay
         */
        aw_srtdata[SRT_HS_FLAGS] |= SRT_OPT_TSBPDSND;

        if (hs_version < CUDT::HS_VERSION_SRT1)
        {
            // HSv4 - this uses only one value.
            aw_srtdata[SRT_HS_LATENCY] = SRT_HS_LATENCY_LEG::wrap(m_iPeerTsbPdDelay_ms);
        }
        else
        {
            // HSv5 - this will be understood only since this version when this exists.
            aw_srtdata[SRT_HS_LATENCY] = SRT_HS_LATENCY_SND::wrap(m_iPeerTsbPdDelay_ms);

            // And in the reverse direction.
            aw_srtdata[SRT_HS_FLAGS] |= SRT_OPT_TSBPDRCV;
            aw_srtdata[SRT_HS_LATENCY] |= SRT_HS_LATENCY_RCV::wrap(m_iTsbPdDelay_ms);

            // This wasn't there for HSv4, this setting is only for the receiver.
            // HSv5 is bidirectional, so every party is a receiver.

            if (m_bTLPktDrop)
                aw_srtdata[SRT_HS_FLAGS] |= SRT_OPT_TLPKTDROP;
        }
    }

    if (m_config.bRcvNakReport)
        aw_srtdata[SRT_HS_FLAGS] |= SRT_OPT_NAKREPORT;

    // I support SRT_OPT_REXMITFLG. Do you?
    aw_srtdata[SRT_HS_FLAGS] |= SRT_OPT_REXMITFLG;

    // Declare the API used. The flag is set for "stream" API because
    // the older versions will never set this flag, but all old SRT versions use message API.
    if (!m_config.bMessageAPI)
        aw_srtdata[SRT_HS_FLAGS] |= SRT_OPT_STREAM;

    HLOGC(cnlog.Debug,
          log << "HSREQ/snd: LATENCY[SND:" << SRT_HS_LATENCY_SND::unwrap(aw_srtdata[SRT_HS_LATENCY])
              << " RCV:" << SRT_HS_LATENCY_RCV::unwrap(aw_srtdata[SRT_HS_LATENCY]) << "] FLAGS["
              << SrtFlagString(aw_srtdata[SRT_HS_FLAGS]) << "]");

    return 3;
}

size_t srt::CUDT::fillSrtHandshake_HSRSP(uint32_t *aw_srtdata, size_t /* srtlen - unused */, int hs_version)
{
    // Setting m_tsRcvPeerStartTime is done in processSrtMsg_HSREQ(), so
    // this condition will be skipped only if this function is called without
    // getting first received HSREQ. Doesn't look possible in both HSv4 and HSv5.
    if (is_zero(m_tsRcvPeerStartTime))
    {
        LOGC(cnlog.Fatal, log << "IPE: fillSrtHandshake_HSRSP: m_tsRcvPeerStartTime NOT SET!");
        return 0;
    }

    // If Agent doesn't set TSBPD, it will not set the TSBPD flag back to the Peer.
    // The peer doesn't have be disturbed by it anyway.
    if (isOPT_TsbPd())
    {
        /*
         * We got and transposed peer start time (HandShake request timestamp),
         * we can support Timestamp-based Packet Delivery
         */
        aw_srtdata[SRT_HS_FLAGS] |= SRT_OPT_TSBPDRCV;

        if (hs_version < HS_VERSION_SRT1)
        {
            // HSv4 - this uses only one value
            aw_srtdata[SRT_HS_LATENCY] = SRT_HS_LATENCY_LEG::wrap(m_iTsbPdDelay_ms);
        }
        else
        {
            // HSv5 - this puts "agent's" latency into RCV field and "peer's" -
            // into SND field.
            aw_srtdata[SRT_HS_LATENCY] = SRT_HS_LATENCY_RCV::wrap(m_iTsbPdDelay_ms);
        }
    }
    else
    {
        HLOGC(cnlog.Debug, log << "HSRSP/snd: TSBPD off, NOT responding TSBPDRCV flag.");
    }

    // Hsv5, only when peer has declared TSBPD mode.
    // The flag was already set, and the value already "maximized" in processSrtMsg_HSREQ().
    if (m_bPeerTsbPd && hs_version >= HS_VERSION_SRT1)
    {
        // HSv5 is bidirectional - so send the TSBPDSND flag, and place also the
        // peer's latency into SND field.
        aw_srtdata[SRT_HS_FLAGS] |= SRT_OPT_TSBPDSND;
        aw_srtdata[SRT_HS_LATENCY] |= SRT_HS_LATENCY_SND::wrap(m_iPeerTsbPdDelay_ms);

        HLOGC(cnlog.Debug,
              log << "HSRSP/snd: HSv5 peer uses TSBPD, responding TSBPDSND latency=" << m_iPeerTsbPdDelay_ms);
    }
    else
    {
        HLOGC(cnlog.Debug,
              log << "HSRSP/snd: HSv" << (hs_version == CUDT::HS_VERSION_UDT4 ? 4 : 5)
                  << " with peer TSBPD=" << (m_bPeerTsbPd ? "on" : "off") << " - NOT responding TSBPDSND");
    }

    if (m_bTLPktDrop)
        aw_srtdata[SRT_HS_FLAGS] |= SRT_OPT_TLPKTDROP;

    if (m_config.bRcvNakReport)
    {
        // HSv5: Note that this setting is independent on the value of
        // m_bPeerNakReport, which represent this setting in the peer.

        aw_srtdata[SRT_HS_FLAGS] |= SRT_OPT_NAKREPORT;
        /*
         * NAK Report is so efficient at controlling bandwidth that sender TLPktDrop
         * is not needed. SRT 1.0.5 to 1.0.7 sender TLPktDrop combined with SRT 1.0
         * Timestamp-Based Packet Delivery was not well implemented and could drop
         * big I-Frame tail before sending once on low latency setups.
         * Disabling TLPktDrop in the receiver SRT Handshake Reply prevents the sender
         * from enabling Too-Late Packet Drop.
         */
        if (m_uPeerSrtVersion <= SrtVersion(1, 0, 7))
            aw_srtdata[SRT_HS_FLAGS] &= ~SRT_OPT_TLPKTDROP;
    }

    if (m_config.uSrtVersion >= SrtVersion(1, 2, 0))
    {
        if (!m_bPeerRexmitFlag)
        {
            // Peer does not request to use rexmit flag, if so,
            // we won't use as well.
            HLOGC(cnlog.Debug, log << "HSRSP/snd: AGENT understands REXMIT flag, but PEER DOES NOT. NOT setting.");
        }
        else
        {
            // Request that the rexmit bit be used as a part of msgno.
            aw_srtdata[SRT_HS_FLAGS] |= SRT_OPT_REXMITFLG;
            HLOGF(cnlog.Debug, "HSRSP/snd: AGENT UNDERSTANDS REXMIT flag and PEER reported that it does, too.");
        }
    }
    else
    {
        // Since this is now in the code, it can occur only in case when you change the
        // version specification in the build configuration.
        HLOGF(cnlog.Debug, "HSRSP/snd: AGENT DOES NOT UNDERSTAND REXMIT flag");
    }

    HLOGC(cnlog.Debug,
          log << "HSRSP/snd: LATENCY[SND:" << SRT_HS_LATENCY_SND::unwrap(aw_srtdata[SRT_HS_LATENCY])
              << " RCV:" << SRT_HS_LATENCY_RCV::unwrap(aw_srtdata[SRT_HS_LATENCY]) << "] FLAGS["
              << SrtFlagString(aw_srtdata[SRT_HS_FLAGS]) << "]");

    return 3;
}

size_t srt::CUDT::prepareSrtHsMsg(int cmd, uint32_t *srtdata, size_t size)
{
    size_t srtlen = fillSrtHandshake(srtdata, size, cmd, handshakeVersion());
    HLOGF(cnlog.Debug,
          "CMD:%s(%d) Len:%d Version: %s Flags: %08X (%s) sdelay:%d",
          MessageTypeStr(UMSG_EXT, cmd).c_str(),
          cmd,
          (int)(srtlen * sizeof(int32_t)),
          SrtVersionString(srtdata[SRT_HS_VERSION]).c_str(),
          srtdata[SRT_HS_FLAGS],
          SrtFlagString(srtdata[SRT_HS_FLAGS]).c_str(),
          srtdata[SRT_HS_LATENCY]);

    return srtlen;
}

void srt::CUDT::sendSrtMsg(int cmd, uint32_t *srtdata_in, size_t srtlen_in)
{
    CPacket srtpkt;
    int32_t srtcmd = (int32_t)cmd;

    static const size_t SRTDATA_MAXSIZE = SRT_CMD_MAXSZ / sizeof(int32_t);

    // This is in order to issue a compile error if the SRT_CMD_MAXSZ is
    // too small to keep all the data. As this is "static const", declaring
    // an array of such specified size in C++ isn't considered VLA.
    static const int SRTDATA_SIZE = SRTDATA_MAXSIZE >= SRT_HS_E_SIZE ? SRTDATA_MAXSIZE : -1;

    // This will be effectively larger than SRT_HS_E_SIZE, but it will be also used
    // for incoming data. We have a guarantee that it won't be larger than SRTDATA_MAXSIZE.
    uint32_t srtdata[SRTDATA_SIZE];

    size_t srtlen = 0;

    if (cmd == SRT_CMD_REJECT)
    {
        // This is a value returned by processSrtMsg underlying layer, potentially
        // to be reported here. Should this happen, just send a rejection message.
        cmd                     = SRT_CMD_HSRSP;
        srtdata[SRT_HS_VERSION] = 0;
    }

    switch (cmd)
    {
    case SRT_CMD_HSREQ:
    case SRT_CMD_HSRSP:
        srtlen = prepareSrtHsMsg(cmd, srtdata, SRTDATA_SIZE);
        break;

    case SRT_CMD_KMREQ: // Sender
    case SRT_CMD_KMRSP: // Receiver
        srtlen = srtlen_in;
        /* Msg already in network order
         * But CChannel:sendto will swap again (assuming 32-bit fields)
         * Pre-swap to cancel it.
         */
        HtoNLA(srtdata, srtdata_in, srtlen);
        m_pCryptoControl->updateKmState(cmd, srtlen); // <-- THIS function can't be moved to CUDT

        break;

    default:
        LOGF(cnlog.Error, "sndSrtMsg: IPE: cmd=%d unsupported", cmd);
        break;
    }

    if (srtlen > 0)
    {
        /* srtpkt.pack will set message data in network order */
        srtpkt.pack(UMSG_EXT, &srtcmd, srtdata, srtlen * sizeof(int32_t));
        addressAndSend(srtpkt);
    }
}

size_t srt::CUDT::fillHsExtConfigString(uint32_t* pcmdspec, int cmd, const string& str)
{
    uint32_t* space = pcmdspec + 1;
    size_t wordsize         = (str.size() + 3) / 4;
    size_t aligned_bytesize = wordsize * 4;

    memset((space), 0, aligned_bytesize);
    memcpy((space), str.data(), str.size());
    // Preswap to little endian (in place due to possible padding zeros)
    HtoILA((space), space, wordsize);

    *pcmdspec = HS_CMDSPEC_CMD::wrap(cmd) | HS_CMDSPEC_SIZE::wrap((uint32_t) wordsize);

    return wordsize;
}

#if ENABLE_EXPERIMENTAL_BONDING
// [[using locked(m_parent->m_ControlLock)]]
// [[using locked(s_UDTUnited.m_GlobControlLock)]]
size_t srt::CUDT::fillHsExtGroup(uint32_t* pcmdspec)
{
    SRT_ASSERT(m_parent->m_GroupOf != NULL);
    uint32_t* space = pcmdspec + 1;

    SRTSOCKET id = m_parent->m_GroupOf->id();
    SRT_GROUP_TYPE tp = m_parent->m_GroupOf->type();
    uint32_t flags = 0;

    // Note: if agent is a listener, and the current version supports
    // both sync methods, this flag might have been changed according to
    // the wish of the caller.
    if (m_parent->m_GroupOf->synconmsgno())
        flags |= SRT_GFLAG_SYNCONMSG;

    // NOTE: this code remains as is for historical reasons.
    // The initial implementation stated that the peer id be
    // extracted so that it can be reported and possibly the
    // start time somehow encoded and written into the group
    // extension, but it was later seen not necessary. Therefore
    // this code remains, but now it's informational only.
#if ENABLE_HEAVY_LOGGING
    m_parent->m_GroupOf->debugMasterData(m_SocketID);
#endif

    // See CUDT::interpretGroup()

    uint32_t dataword = 0
        | SrtHSRequest::HS_GROUP_TYPE::wrap(tp)
        | SrtHSRequest::HS_GROUP_FLAGS::wrap(flags)
        | SrtHSRequest::HS_GROUP_WEIGHT::wrap(m_parent->m_GroupMemberData->weight);

    const uint32_t storedata [GRPD_E_SIZE] = { uint32_t(id), dataword };
    memcpy((space), storedata, sizeof storedata);

    const size_t ra_size = Size(storedata);
    *pcmdspec = HS_CMDSPEC_CMD::wrap(SRT_CMD_GROUP) | HS_CMDSPEC_SIZE::wrap(ra_size);

    return ra_size;
}
#endif

size_t srt::CUDT::fillHsExtKMREQ(uint32_t* pcmdspec, size_t ki)
{
    uint32_t* space = pcmdspec + 1;

    size_t msglen = m_pCryptoControl->getKmMsg_size(ki);
    // Make ra_size back in element unit
    // Add one extra word if the size isn't aligned to 32-bit.
    size_t ra_size = (msglen / sizeof(uint32_t)) + (msglen % sizeof(uint32_t) ? 1 : 0);

    // Store the CMD + SIZE in the next field
    *pcmdspec = HS_CMDSPEC_CMD::wrap(SRT_CMD_KMREQ) | HS_CMDSPEC_SIZE::wrap((uint32_t) ra_size);

    // Copy the key - do the endian inversion because another endian inversion
    // will be done for every control message before sending, and this KM message
    // is ALREADY in network order.
    const uint32_t* keydata = reinterpret_cast<const uint32_t*>(m_pCryptoControl->getKmMsg_data(ki));

    HLOGC(cnlog.Debug,
            log << "createSrtHandshake: KMREQ: adding key #" << ki << " length=" << ra_size
            << " words (KmMsg_size=" << msglen << ")");
    // XXX INSECURE ": [" << FormatBinaryString((uint8_t*)keydata, msglen) << "]";

    // Yes, I know HtoNLA and NtoHLA do exactly the same operation, but I want
    // to be clear about the true intention.
    NtoHLA((space), keydata, ra_size);

    return ra_size;
}

size_t srt::CUDT::fillHsExtKMRSP(uint32_t* pcmdspec, const uint32_t* kmdata, size_t kmdata_wordsize)
{
    uint32_t* space = pcmdspec + 1;
    const uint32_t failure_kmrsp[] = {SRT_KM_S_UNSECURED};
    const uint32_t* keydata = 0;

    // Shift the starting point with the value of previously added block,
    // to start with the new one.

    size_t ra_size;

    if (kmdata_wordsize == 0)
    {
        LOGC(cnlog.Warn, log << "createSrtHandshake: Agent has PW, but Peer sent no KMREQ. Sending error KMRSP response");
        ra_size = 1;
        keydata = failure_kmrsp;

        // Update the KM state as well
        m_pCryptoControl->m_SndKmState = SRT_KM_S_NOSECRET;  // Agent has PW, but Peer won't decrypt
        m_pCryptoControl->m_RcvKmState = SRT_KM_S_UNSECURED; // Peer won't encrypt as well.
    }
    else
    {
        if (!kmdata)
        {
            m_RejectReason = SRT_REJ_IPE;
            LOGC(cnlog.Fatal, log << "createSrtHandshake: IPE: srtkm_cmd=SRT_CMD_KMRSP and no kmdata!");
            return false;
        }
        ra_size = kmdata_wordsize;
        keydata = reinterpret_cast<const uint32_t *>(kmdata);
    }

    *pcmdspec = HS_CMDSPEC_CMD::wrap(SRT_CMD_KMRSP) | HS_CMDSPEC_SIZE::wrap((uint32_t) ra_size);
    HLOGC(cnlog.Debug,
            log << "createSrtHandshake: KMRSP: applying returned key length="
            << ra_size); // XXX INSECURE << " words: [" << FormatBinaryString((uint8_t*)kmdata,
            // kmdata_wordsize*sizeof(uint32_t)) << "]";

    NtoHLA((space), keydata, ra_size);
    return ra_size;
}


// PREREQUISITE:
// pkt must be set the buffer and configured for UMSG_HANDSHAKE.
// Note that this function replaces also serialization for the HSv4.
bool srt::CUDT::createSrtHandshake(
        int             srths_cmd,
        int             srtkm_cmd,
        const uint32_t* kmdata,
        size_t          kmdata_wordsize, // IN WORDS, NOT BYTES!!!
        CPacket&        w_pkt,
        CHandShake&     w_hs)
{
    // This function might be called before the opposite version was recognized.
    // Check if the version is exactly 4 because this means that the peer has already
    // sent something - asynchronously, and usually in rendezvous - and we already know
    // that the peer is version 4. In this case, agent must behave as HSv4, til the end.
    if (m_ConnRes.m_iVersion == HS_VERSION_UDT4)
    {
        w_hs.m_iVersion = HS_VERSION_UDT4;
        w_hs.m_iType    = UDT_DGRAM;
        if (w_hs.m_extension)
        {
            // Should be impossible
            LOGC(cnlog.Error, log << "createSrtHandshake: IPE: EXTENSION SET WHEN peer reports version 4 - fixing...");
            w_hs.m_extension = false;
        }
    }
    else
    {
        w_hs.m_iType = 0; // Prepare it for flags
    }

    HLOGC(cnlog.Debug,
          log << "createSrtHandshake: buf size=" << w_pkt.getLength() << " hsx=" << MessageTypeStr(UMSG_EXT, srths_cmd)
              << " kmx=" << MessageTypeStr(UMSG_EXT, srtkm_cmd) << " kmdata_wordsize=" << kmdata_wordsize
              << " version=" << w_hs.m_iVersion);

    // Once you are certain that the version is HSv5, set the enc type flags
    // to advertise pbkeylen. Otherwise make sure that the old interpretation
    // will correctly pick up the type field. PBKEYLEN should be advertized
    // regardless of what URQ stage the handshake is (note that in case of rendezvous
    // CONCLUSION might be the FIRST MESSAGE EVER RECEIVED by a party).
    if (w_hs.m_iVersion > HS_VERSION_UDT4)
    {
        // Check if there was a failure to receie HSREQ before trying to craft HSRSP.
        // If fillSrtHandshake_HSRSP catches the condition of m_tsRcvPeerStartTime == steady_clock::zero(),
        // it will return size 0, which will mess up with further extension procedures;
        // PREVENT THIS HERE.
        if (w_hs.m_iReqType == URQ_CONCLUSION && srths_cmd == SRT_CMD_HSRSP && is_zero(m_tsRcvPeerStartTime))
        {
            LOGC(cnlog.Error,
                 log << "createSrtHandshake: IPE (non-fatal): Attempting to craft HSRSP without received HSREQ. "
                        "BLOCKING extensions.");
            w_hs.m_extension = false;
        }

        // The situation when this function is called without requested extensions
        // is URQ_CONCLUSION in rendezvous mode in some of the transitions.
        // In this case for version 5 just clear the m_iType field, as it has
        // different meaning in HSv5 and contains extension flags.
        //
        // Keep 0 in the SRT_HSTYPE_HSFLAGS field, but still advertise PBKEYLEN
        // in the SRT_HSTYPE_ENCFLAGS field.
        w_hs.m_iType                  = SrtHSRequest::wrapFlags(false /*no magic in HSFLAGS*/, m_config.iSndCryptoKeyLen);

        IF_HEAVY_LOGGING(bool whether = m_config.iSndCryptoKeyLen != 0);
        HLOGC(cnlog.Debug,
              log << "createSrtHandshake: " << (whether ? "" : "NOT ")
                  << " Advertising PBKEYLEN - value = " << m_config.iSndCryptoKeyLen);

        // Note: This is required only when sending a HS message without SRT extensions.
        // When this is to be sent with SRT extensions, then KMREQ will be attached here
        // and the PBKEYLEN will be extracted from it. If this is going to attach KMRSP
        // here, it's already too late (it should've been advertised before getting the first
        // handshake message with KMREQ).
    }
    else
    {
        w_hs.m_iType = UDT_DGRAM;
    }

    // values > URQ_CONCLUSION include also error types
    // if (w_hs.m_iVersion == HS_VERSION_UDT4 || w_hs.m_iReqType > URQ_CONCLUSION) <--- This condition was checked b4 and
    // it's only valid for caller-listener mode
    if (!w_hs.m_extension)
    {
        // Serialize only the basic handshake, if this is predicted for
        // Hsv4 peer or this is URQ_INDUCTION or URQ_WAVEAHAND.
        size_t hs_size = w_pkt.getLength();
        w_hs.store_to((w_pkt.m_pcData), (hs_size));
        w_pkt.setLength(hs_size);
        HLOGC(cnlog.Debug, log << "createSrtHandshake: (no ext) size=" << hs_size << " data: " << w_hs.show());
        return true;
    }

    // Sanity check, applies to HSv5 only cases.
    if (srths_cmd == SRT_CMD_HSREQ && m_SrtHsSide == HSD_RESPONDER)
    {
        m_RejectReason = SRT_REJ_IPE;
        LOGC(cnlog.Fatal, log << "IPE: SRT_CMD_HSREQ was requested to be sent in HSv5 by an INITIATOR side!");
        return false; // should cause rejection
    }

    ostringstream logext;
    logext << "HSX";

    // Install the SRT extensions
    w_hs.m_iType |= CHandShake::HS_EXT_HSREQ;

    bool have_sid = false;
    if (srths_cmd == SRT_CMD_HSREQ)
    {
        if (!m_config.sStreamName.empty())
        {
            have_sid = true;
            w_hs.m_iType |= CHandShake::HS_EXT_CONFIG;
            logext << ",SID";
        }
    }

    // If this is a response, we have also information
    // on the peer. If Peer is NOT filter capable, don't
    // put filter config, even if agent is capable.
    bool peer_filter_capable = true;
    if (srths_cmd == SRT_CMD_HSRSP)
    {
        if (m_sPeerPktFilterConfigString != "")
        {
            peer_filter_capable = true;
        }
        else if (IsSet(m_uPeerSrtFlags, SRT_OPT_FILTERCAP))
        {
            peer_filter_capable = true;
        }
        else
        {
            peer_filter_capable = false;
        }
    }

    // Now, if this is INITIATOR, then it has its
    // filter config already set, if configured, otherwise
    // it should not attach the filter config extension.

    // If this is a RESPONDER, then it has already received
    // the filter config string from the peer and therefore
    // possibly confronted with the contents of m_OPT_FECConfigString,
    // and if it decided to go with filter, it will be nonempty.
    bool have_filter  = false;
    if (peer_filter_capable && !m_config.sPacketFilterConfig.empty())
    {
        have_filter = true;
        w_hs.m_iType |= CHandShake::HS_EXT_CONFIG;
        logext << ",filter";
    }

    bool have_congctl = false;
    const string sm = m_config.sCongestion.str();
    if (sm != "" && sm != "live")
    {
        have_congctl = true;
        w_hs.m_iType |= CHandShake::HS_EXT_CONFIG;
        logext << ",CONGCTL";
    }

    bool have_kmreq   = false;
    // Prevent adding KMRSP only in case when BOTH:
    // - Agent has set no password
    // - no KMREQ has arrived from Peer
    // KMRSP must be always sent when:
    // - Agent set a password, Peer did not send KMREQ: Agent sets snd=NOSECRET.
    // - Agent set no password, but Peer sent KMREQ: Ageng sets rcv=NOSECRET.
    if (m_config.CryptoSecret.len > 0 || kmdata_wordsize > 0)
    {
        have_kmreq = true;
        w_hs.m_iType |= CHandShake::HS_EXT_KMREQ;
        logext << ",KMX";
    }

#if ENABLE_EXPERIMENTAL_BONDING
    bool have_group = false;

    // Note: this is done without locking because we have the following possibilities:
    //
    // 1. Most positive: the group will be the same all the time up to the moment when we use it.
    // 2. The group will disappear when next time we try to use it having now have_group set true.
    //
    // Not possible that a group is NULL now but would appear later: the group must be either empty
    // or already set as valid at this time.
    //
    // If the 2nd possibility happens, then simply it means that the group has been closed during
    // the operation and the socket got this information updated in the meantime. This means that
    // it was an abnormal interrupt during the processing so the handshake process should be aborted
    // anyway, and that's what will be done.

    // LOCKING INFORMATION: accesing this field just for NULL check doesn't
    // hurt, even if this field could be dangling in the moment. This will be
    // followed by an additional check, done this time under lock, and there will
    // be no dangling pointers at this time.
    if (m_parent->m_GroupOf)
    {
        // Whatever group this socket belongs to, the information about
        // the group is always sent the same way with the handshake.
        have_group = true;
        w_hs.m_iType |= CHandShake::HS_EXT_CONFIG;
        logext << ",GROUP";
    }
#endif

    HLOGC(cnlog.Debug, log << "createSrtHandshake: (ext: " << logext.str() << ") data: " << w_hs.show());

    // NOTE: The HSREQ is practically always required, although may happen
    // in future that CONCLUSION can be sent multiple times for a separate
    // stream encryption support, and this way it won't enclose HSREQ.
    // Also, KMREQ may occur multiple times.

    // So, initially store the UDT legacy handshake.
    size_t hs_size = w_pkt.getLength(), total_ra_size = (hs_size / sizeof(uint32_t)); // Maximum size of data
    w_hs.store_to((w_pkt.m_pcData), (hs_size));                                        // hs_size is updated

    size_t ra_size = hs_size / sizeof(int32_t);

    // Now attach the SRT handshake for HSREQ
    size_t    offset = ra_size;
    uint32_t *p      = reinterpret_cast<uint32_t *>(w_pkt.m_pcData);
    // NOTE: since this point, ra_size has a size in int32_t elements, NOT BYTES.

    // The first 4-byte item is the CMD/LENGTH spec.
    uint32_t *pcmdspec = p + offset; // Remember the location to be filled later, when we know the length
    ++offset;

    // Now use the original function to store the actual SRT_HS data
    // ra_size after that
    // NOTE: so far, ra_size is m_iMaxSRTPayloadSize expressed in number of elements.
    // WILL BE CHANGED HERE.
    ra_size   = fillSrtHandshake((p + offset), total_ra_size - offset, srths_cmd, HS_VERSION_SRT1);
    *pcmdspec = HS_CMDSPEC_CMD::wrap(srths_cmd) | HS_CMDSPEC_SIZE::wrap((uint32_t) ra_size);

    HLOGC(cnlog.Debug,
          log << "createSrtHandshake: after HSREQ: offset=" << offset << " HSREQ size=" << ra_size
              << " space left: " << (total_ra_size - offset));

    // Use only in REQ phase and only if stream name is set
    if (have_sid)
    {
        // Now prepare the string with 4-byte alignment. The string size is limited
        // to half the payload size. Just a sanity check to not pack too much into
        // the conclusion packet.
        size_t size_limit = m_iMaxSRTPayloadSize / 2;

        if (m_config.sStreamName.size() >= size_limit)
        {
            m_RejectReason = SRT_REJ_ROGUE;
            LOGC(cnlog.Warn,
                 log << "createSrtHandshake: stream id too long, limited to " << (size_limit - 1) << " bytes");
            return false;
        }

        offset += ra_size + 1;
        ra_size = fillHsExtConfigString(p + offset - 1, SRT_CMD_SID, m_config.sStreamName.str());

        HLOGC(cnlog.Debug,
              log << "createSrtHandshake: after SID [" << m_config.sStreamName.c_str()
                  << "] length=" << m_config.sStreamName.size() << " alignedln=" << (4 * ra_size)
                  << ": offset=" << offset << " SID size=" << ra_size << " space left: " << (total_ra_size - offset));
    }

    if (have_congctl)
    {
        // Pass the congctl to the other side as informational.
        // The other side should reject connection if it uses a different congctl.
        // The other side should also respond with the congctl it uses, if its non-default (for backward compatibility).

        offset += ra_size + 1;
        ra_size = fillHsExtConfigString(p + offset - 1, SRT_CMD_CONGESTION, sm);

        HLOGC(cnlog.Debug,
              log << "createSrtHandshake: after CONGCTL [" << sm << "] length=" << sm.size()
                  << " alignedln=" << (4 * ra_size) << ": offset=" << offset << " CONGCTL size=" << ra_size
                  << " space left: " << (total_ra_size - offset));
    }

    if (have_filter)
    {
        offset += ra_size + 1;
        ra_size = fillHsExtConfigString(p + offset - 1, SRT_CMD_FILTER, m_config.sPacketFilterConfig.str());

        HLOGC(cnlog.Debug,
              log << "createSrtHandshake: after filter [" << m_config.sPacketFilterConfig.c_str() << "] length="
                  << m_config.sPacketFilterConfig.size() << " alignedln=" << (4 * ra_size) << ": offset=" << offset
                  << " filter size=" << ra_size << " space left: " << (total_ra_size - offset));
    }

#if ENABLE_EXPERIMENTAL_BONDING
    // Note that this will fire in both cases:
    // - When the group has been set by the user on a socket (or socket was created as a part of the group),
    //   and the handshake request is to be sent with informing the peer that this conenction belongs to a group
    // - When the agent received a HS request with a group, has created its mirror group on its side, and
    //   now sends the HS response to the peer, with ITS OWN group id (the mirror one).
    //
    // XXX Probably a condition should be checked here around the group type.
    // The time synchronization should be done only on any kind of parallel sending group.
    // Currently all groups are such groups (broadcast, backup, balancing), but it may
    // need to be changed for some other types.
    if (have_group)
    {
        // NOTE: See information about mutex ordering in api.h
        ScopedLock gdrg (s_UDTUnited.m_GlobControlLock);
        if (!m_parent->m_GroupOf)
        {
            // This may only happen if since last check of m_GroupOf pointer the socket was removed
            // from the group in the meantime, which can only happen due to that the group was closed.
            // In such a case it simply means that the handshake process was requested to be interrupted.
            LOGC(cnlog.Fatal, log << "GROUP DISAPPEARED. Socket not capable of continuing HS");
            return false;
        }
        else
        {
            if (m_parent->m_GroupOf->closing())
            {
                m_RejectReason = SRT_REJ_IPE;
                LOGC(cnlog.Error, log << "createSrtHandshake: group is closing during the process, rejecting.");
                return false;

            }
            offset += ra_size + 1;
            ra_size = fillHsExtGroup(p + offset - 1);

            HLOGC(cnlog.Debug, log << "createSrtHandshake: after GROUP [" << sm << "] length=" << sm.size()
                    << ": offset=" << offset << " GROUP size=" << ra_size << " space left: " << (total_ra_size - offset));
        }
    }
#endif

    // When encryption turned on
    if (have_kmreq)
    {
        HLOGC(cnlog.Debug,
              log << "createSrtHandshake: "
                  << (m_config.CryptoSecret.len > 0 ? "Agent uses ENCRYPTION" : "Peer requires ENCRYPTION"));
        if (srtkm_cmd == SRT_CMD_KMREQ)
        {
            bool have_any_keys = false;
            for (size_t ki = 0; ki < 2; ++ki)
            {
                // Skip those that have expired
                if (!m_pCryptoControl->getKmMsg_needSend(ki, false))
                    continue;

                m_pCryptoControl->getKmMsg_markSent(ki, false);

                offset += ra_size + 1;
                ra_size = fillHsExtKMREQ(p + offset - 1, ki);

                have_any_keys = true;
            }

            if (!have_any_keys)
            {
                m_RejectReason = SRT_REJ_IPE;
                LOGC(cnlog.Error, log << "createSrtHandshake: IPE: all keys have expired, no KM to send.");
                return false;
            }
        }
        else if (srtkm_cmd == SRT_CMD_KMRSP)
        {
            offset += ra_size + 1;
            ra_size = fillHsExtKMRSP(p + offset - 1, kmdata, kmdata_wordsize);

        }
        else
        {
            m_RejectReason = SRT_REJ_IPE;
            LOGC(cnlog.Fatal, log << "createSrtHandshake: IPE: wrong value of srtkm_cmd: " << srtkm_cmd);
            return false;
        }
    }

    // ra_size + offset has a value in element unit.
    // Switch it again to byte unit.
    w_pkt.setLength((ra_size + offset) * sizeof(int32_t));

    HLOGC(cnlog.Debug,
          log << "createSrtHandshake: filled HSv5 handshake flags: " << CHandShake::ExtensionFlagStr(w_hs.m_iType)
              << " length: " << w_pkt.getLength() << " bytes");

    return true;
}

template <class Integer>
static inline int FindExtensionBlock(Integer* begin, size_t total_length,
        size_t& w_out_len, Integer*& w_next_block)
{
    // Check if there's anything to process
    if (total_length == 0)
    {
        w_next_block = NULL;
        w_out_len    = 0;
        return SRT_CMD_NONE;
    }

    // This function extracts the block command from the block and its length.
    // The command value is returned as a function result.
    // The size of that command block is stored into w_out_len.
    // The beginning of the prospective next block is stored in w_next_block.

    // The caller must be aware that:
    // - exactly one element holds the block header (cmd+size), so the actual data are after this one.
    // - the returned size is the number of uint32_t elements since that first data element
    // - the remaining size should be manually calculated as total_length - 1 - w_out_len, or
    // simply, as w_next_block - begin.

    // Note that if the total_length is too short to extract the whole block, it will return
    // SRT_CMD_NONE. Note that total_length includes this first CMDSPEC word.
    //
    // When SRT_CMD_NONE is returned, it means that nothing has been extracted and nothing else
    // can be further extracted from this block.

    int    cmd  = HS_CMDSPEC_CMD::unwrap(*begin);
    size_t size = HS_CMDSPEC_SIZE::unwrap(*begin);

    if (size + 1 > total_length)
        return SRT_CMD_NONE;

    w_out_len = size;

    if (total_length == size + 1)
        w_next_block = NULL;
    else
        w_next_block = begin + 1 + size;

    return cmd;
}

// NOTE: the rule of order of arguments is broken here because this order
// serves better the logics and readability.
template <class Integer>
static inline bool NextExtensionBlock(Integer*& w_begin, Integer* next, size_t& w_length)
{
    if (!next)
        return false;

    w_length = w_length - (next - w_begin);
    w_begin  = next;
    return true;
}

void SrtExtractHandshakeExtensions(const char* bufbegin, size_t buflength,
        vector<SrtHandshakeExtension>& w_output)
{
    const uint32_t *begin = reinterpret_cast<const uint32_t *>(bufbegin + CHandShake::m_iContentSize);
    size_t    size  = buflength - CHandShake::m_iContentSize; // Due to previous cond check we grant it's >0
    const uint32_t *next  = 0;
    size_t    length   = size / sizeof(uint32_t);
    size_t    blocklen = 0;

    for (;;) // ONE SHOT, but continuable loop
    {
        const int cmd = FindExtensionBlock(begin, length, (blocklen), (next));

        if (cmd == SRT_CMD_NONE)
        {
            // End of blocks
            break;
        }

        w_output.push_back(SrtHandshakeExtension(cmd));

        SrtHandshakeExtension& ext = w_output.back();

        std::copy(begin+1, begin+blocklen+1, back_inserter(ext.contents));

        // Any other kind of message extracted. Search on.
        if (!NextExtensionBlock((begin), next, (length)))
            break;
    }
}

#if SRT_DEBUG_RTT
class RttTracer
{
public:
    RttTracer()
    {
    }

    ~RttTracer()
    {
        srt::sync::ScopedLock lck(m_mtx);
        m_fout.close();
    }

    void trace(const srt::sync::steady_clock::time_point& currtime,
               const std::string& event, int rtt_sample, int rttvar_sample,
               bool is_smoothed_rtt_reset, int64_t recvTotal,
               int smoothed_rtt, int rttvar)
    {
        srt::sync::ScopedLock lck(m_mtx);
        create_file();
        
        m_fout << srt::sync::FormatTimeSys(currtime) << ",";
        m_fout << srt::sync::FormatTime(currtime) << ",";
        m_fout << event << ",";
        m_fout << rtt_sample << ",";
        m_fout << rttvar_sample << ",";
        m_fout << is_smoothed_rtt_reset << ",";
        m_fout << recvTotal << ",";
        m_fout << smoothed_rtt << ",";
        m_fout << rttvar << "\n";
        m_fout.flush();
    }

private:
    void print_header()
    {
        m_fout << "Timepoint_SYST,Timepoint_STDY,Event,usRTTSample,"
                  "usRTTVarSample,IsSmoothedRTTReset,pktsRecvTotal,"
                  "usSmoothedRTT,usRTTVar\n";
    }

    void create_file()
    {
        if (m_fout.is_open())
            return;

        std::string str_tnow = srt::sync::FormatTimeSys(srt::sync::steady_clock::now());
        str_tnow.resize(str_tnow.size() - 7); // remove trailing ' [SYST]' part
        while (str_tnow.find(':') != std::string::npos) {
            str_tnow.replace(str_tnow.find(':'), 1, 1, '_');
        }
        const std::string fname = "rtt_trace_" + str_tnow + "_" + SRT_SYNC_CLOCK_STR + ".csv";
        m_fout.open(fname, std::ofstream::out);
        if (!m_fout)
            std::cerr << "IPE: Failed to open " << fname << "!!!\n";

        print_header();
    }

private:
    srt::sync::Mutex m_mtx;
    std::ofstream m_fout;
};

RttTracer s_rtt_trace;
#endif


bool srt::CUDT::processSrtMsg(const CPacket *ctrlpkt)
{
    uint32_t *srtdata = (uint32_t *)ctrlpkt->m_pcData;
    size_t    len     = ctrlpkt->getLength();
    int       etype   = ctrlpkt->getExtendedType();
    uint32_t  ts      = ctrlpkt->m_iTimeStamp;

    int res = SRT_CMD_NONE;

    HLOGC(cnlog.Debug, log << "Dispatching message type=" << etype << " data length=" << (len / sizeof(int32_t)));
    switch (etype)
    {
    case SRT_CMD_HSREQ:
    {
        res = processSrtMsg_HSREQ(srtdata, len, ts, CUDT::HS_VERSION_UDT4);
        break;
    }
    case SRT_CMD_HSRSP:
    {
        res = processSrtMsg_HSRSP(srtdata, len, ts, CUDT::HS_VERSION_UDT4);
        break;
    }
    case SRT_CMD_KMREQ:
        // Special case when the data need to be processed here
        // and the appropriate message must be constructed for sending.
        // No further processing required
        {
            uint32_t srtdata_out[SRTDATA_MAXSIZE];
            size_t   len_out = 0;
            res = m_pCryptoControl->processSrtMsg_KMREQ(srtdata, len, CUDT::HS_VERSION_UDT4,
                    (srtdata_out), (len_out));
            if (res == SRT_CMD_KMRSP)
            {
                if (len_out == 1)
                {
                    if (m_config.bEnforcedEnc)
                    {
                        LOGC(cnlog.Warn,
                             log << "KMREQ FAILURE: " << KmStateStr(SRT_KM_STATE(srtdata_out[0]))
                                 << " - rejecting per enforced encryption");
                        res = SRT_CMD_NONE;
                        break;
                    }
                    HLOGC(cnlog.Debug,
                          log << "MKREQ -> KMRSP FAILURE state: " << KmStateStr(SRT_KM_STATE(srtdata_out[0])));
                }
                else
                {
                    HLOGC(cnlog.Debug, log << "KMREQ -> requested to send KMRSP length=" << len_out);
                }
                sendSrtMsg(SRT_CMD_KMRSP, srtdata_out, len_out);
            }
            // XXX Dead code. processSrtMsg_KMREQ now doesn't return any other value now.
            // Please review later.
            else
            {
                LOGC(cnlog.Warn, log << "KMREQ failed to process the request - ignoring");
            }

            return true; // already done what's necessary
        }

    case SRT_CMD_KMRSP:
    {
        // KMRSP doesn't expect any following action
        m_pCryptoControl->processSrtMsg_KMRSP(srtdata, len, CUDT::HS_VERSION_UDT4);
        return true; // nothing to do
    }

    default:
        return false;
    }

    if (res == SRT_CMD_NONE)
        return true;

    // Send the message that the message handler requested.
    sendSrtMsg(res);

    return true;
}

int srt::CUDT::processSrtMsg_HSREQ(const uint32_t *srtdata, size_t bytelen, uint32_t ts, int hsv)
{
    // Set this start time in the beginning, regardless as to whether TSBPD is being
    // used or not. This must be done in the Initiator as well as Responder.

    /*
     * Compute peer StartTime in our time reference
     * This takes time zone, time drift into account.
     * Also includes current packet transit time (rtt/2)
     */
    m_tsRcvPeerStartTime = steady_clock::now() - microseconds_from(ts);
    // (in case of bonding group, this value will be OVERWRITTEN
    // later in CUDT::interpretGroup).

    // Prepare the initial runtime values of latency basing on the option values.
    // They are going to get the value fixed HERE.
    m_iTsbPdDelay_ms     = m_config.iRcvLatency;
    m_iPeerTsbPdDelay_ms = m_config.iPeerLatency;

    if (bytelen < SRT_CMD_HSREQ_MINSZ)
    {
        m_RejectReason = SRT_REJ_ROGUE;
        /* Packet smaller than minimum compatible packet size */
        LOGF(cnlog.Error, "HSREQ/rcv: cmd=%d(HSREQ) len=%" PRIzu " invalid", SRT_CMD_HSREQ, bytelen);
        return SRT_CMD_NONE;
    }

    LOGF(cnlog.Note,
         "HSREQ/rcv: cmd=%d(HSREQ) len=%" PRIzu " vers=0x%x opts=0x%x delay=%d",
         SRT_CMD_HSREQ,
         bytelen,
         srtdata[SRT_HS_VERSION],
         srtdata[SRT_HS_FLAGS],
         SRT_HS_LATENCY_RCV::unwrap(srtdata[SRT_HS_LATENCY]));

    m_uPeerSrtVersion = srtdata[SRT_HS_VERSION];
    m_uPeerSrtFlags   = srtdata[SRT_HS_FLAGS];

    if (hsv == CUDT::HS_VERSION_UDT4)
    {
        if (m_uPeerSrtVersion >= SRT_VERSION_FEAT_HSv5)
        {
            m_RejectReason = SRT_REJ_ROGUE;
            LOGC(cnlog.Error,
                 log << "HSREQ/rcv: With HSv4 version >= " << SrtVersionString(SRT_VERSION_FEAT_HSv5)
                     << " is not acceptable.");
            return SRT_CMD_REJECT;
        }
    }
    else
    {
        if (m_uPeerSrtVersion < SRT_VERSION_FEAT_HSv5)
        {
            m_RejectReason = SRT_REJ_ROGUE;
            LOGC(cnlog.Error,
                 log << "HSREQ/rcv: With HSv5 version must be >= " << SrtVersionString(SRT_VERSION_FEAT_HSv5) << " .");
            return SRT_CMD_REJECT;
        }
    }

    // Check also if the version satisfies the minimum required version
    if (m_uPeerSrtVersion < m_config.uMinimumPeerSrtVersion)
    {
        m_RejectReason = SRT_REJ_VERSION;
        LOGC(cnlog.Error,
             log << "HSREQ/rcv: Peer version: " << SrtVersionString(m_uPeerSrtVersion)
                 << " is too old for requested: " << SrtVersionString(m_config.uMinimumPeerSrtVersion)
                 << " - REJECTING");
        return SRT_CMD_REJECT;
    }

    HLOGC(cnlog.Debug,
          log << "HSREQ/rcv: PEER Version: " << SrtVersionString(m_uPeerSrtVersion) << " Flags: " << m_uPeerSrtFlags
              << "(" << SrtFlagString(m_uPeerSrtFlags)
              << ") Min req version:" << SrtVersionString(m_config.uMinimumPeerSrtVersion));

    m_bPeerRexmitFlag = IsSet(m_uPeerSrtFlags, SRT_OPT_REXMITFLG);
    HLOGF(cnlog.Debug, "HSREQ/rcv: peer %s REXMIT flag", m_bPeerRexmitFlag ? "UNDERSTANDS" : "DOES NOT UNDERSTAND");

    // Check if both use the same API type. Reject if not.
    bool peer_message_api = !IsSet(m_uPeerSrtFlags, SRT_OPT_STREAM);
    if (peer_message_api != m_config.bMessageAPI)
    {
        m_RejectReason = SRT_REJ_MESSAGEAPI;
        LOGC(cnlog.Error,
             log << "HSREQ/rcv: Agent uses " << (m_config.bMessageAPI ? "MESSAGE" : "STREAM")
                 << " API, but the Peer declares " << (peer_message_api ? "MESSAGE" : "STREAM")
                 << " API. Not compatible transmission type, rejecting.");
        return SRT_CMD_REJECT;
    }

    SRT_STATIC_ASSERT(SRT_HS_E_SIZE == SRT_HS_LATENCY + 1, "Assuming latency is the last field");
    if (bytelen < (SRT_HS_E_SIZE * sizeof(uint32_t)))
    {
        // Handshake extension message includes VERSION, FLAGS and LATENCY
        // (3 x 32 bits). SRT v1.2.0 and earlier might supply shorter extension message,
        // without LATENCY fields.
        // It is acceptable, as long as the latency flags are not set on our side.
        //
        //  0 1 2 3 4 5 6 7 8 9 0 1 2 3 4 5 6 7 8 9 0 1 2 3 4 5 6 7 8 9 0 1
        // +-+-+-+-+-+-+-+-+-+-+-+-+-+-+-+-+-+-+-+-+-+-+-+-+-+-+-+-+-+-+-+-+
        // |                          SRT Version                          |
        // +-+-+-+-+-+-+-+-+-+-+-+-+-+-+-+-+-+-+-+-+-+-+-+-+-+-+-+-+-+-+-+-+
        // |                           SRT Flags                           |
        // +-+-+-+-+-+-+-+-+-+-+-+-+-+-+-+-+-+-+-+-+-+-+-+-+-+-+-+-+-+-+-+-+
        // |      Receiver TSBPD Delay     |       Sender TSBPD Delay      |
        // +-+-+-+-+-+-+-+-+-+-+-+-+-+-+-+-+-+-+-+-+-+-+-+-+-+-+-+-+-+-+-+-+
        if (IsSet(m_uPeerSrtFlags, SRT_OPT_TSBPDSND) || IsSet(m_uPeerSrtFlags, SRT_OPT_TSBPDRCV))
        {
            m_RejectReason = SRT_REJ_ROGUE;
            LOGC(cnlog.Error,
                 log << "HSREQ/rcv: Peer sent only VERSION + FLAGS HSREQ, but TSBPD flags are set. Rejecting.");
            return SRT_CMD_REJECT;
        }

        LOGC(cnlog.Warn, log << "HSREQ/rcv: Peer sent only VERSION + FLAGS HSREQ, not getting any TSBPD settings.");
        // Don't process any further settings in this case. Turn off TSBPD, just for a case.
        m_bTsbPd     = false;
        m_bPeerTsbPd = false;
        return SRT_CMD_HSRSP;
    }

    const uint32_t latencystr = srtdata[SRT_HS_LATENCY];

    if (IsSet(m_uPeerSrtFlags, SRT_OPT_TSBPDSND))
    {
        // TimeStamp-based Packet Delivery feature enabled
        if (!isOPT_TsbPd())
        {
            LOGC(cnlog.Warn, log << "HSREQ/rcv: Agent did not set rcv-TSBPD - ignoring proposed latency from peer");

            // Note: also don't set the peer TSBPD flag HERE because
            // - in HSv4 it will be a sender, so it doesn't matter anyway
            // - in HSv5 if it's going to receive, the TSBPDRCV flag will define it.
        }
        else
        {
            int peer_decl_latency;
            if (hsv < CUDT::HS_VERSION_SRT1)
            {
                // In HSv4 there is only one value and this is the latency
                // that the sender peer proposes for the agent.
                peer_decl_latency = SRT_HS_LATENCY_LEG::unwrap(latencystr);
            }
            else
            {
                // In HSv5 there are latency declared for sending and receiving separately.

                // SRT_HS_LATENCY_SND is the value that the peer proposes to be the
                // value used by agent when receiving data. We take this as a local latency value.
                peer_decl_latency = SRT_HS_LATENCY_SND::unwrap(srtdata[SRT_HS_LATENCY]);
            }

            // Use the maximum latency out of latency from our settings and the latency
            // "proposed" by the peer.
            int maxdelay = std::max(m_iTsbPdDelay_ms, peer_decl_latency);
            HLOGC(cnlog.Debug,
                  log << "HSREQ/rcv: LOCAL/RCV LATENCY: Agent:" << m_iTsbPdDelay_ms << " Peer:" << peer_decl_latency
                      << "  Selecting:" << maxdelay);
            m_iTsbPdDelay_ms = maxdelay;
            m_bTsbPd = true;
        }
    }
    else
    {
        std::string how_about_agent = isOPT_TsbPd() ? "BUT AGENT DOES" : "and nor does Agent";
        HLOGC(cnlog.Debug, log << "HSREQ/rcv: Peer DOES NOT USE latency for sending - " << how_about_agent);
    }

    // This happens when the HSv5 RESPONDER receives the HSREQ message; it declares
    // that the peer INITIATOR will receive the data and informs about its predefined
    // latency. We need to maximize this with our setting of the peer's latency and
    // record as peer's latency, which will be then sent back with HSRSP.
    if (hsv > CUDT::HS_VERSION_UDT4 && IsSet(m_uPeerSrtFlags, SRT_OPT_TSBPDRCV))
    {
        // So, PEER uses TSBPD, set the flag.
        // NOTE: it doesn't matter, if AGENT uses TSBPD.
        m_bPeerTsbPd = true;

        // SRT_HS_LATENCY_RCV is the value that the peer declares as to be
        // used by it when receiving data. We take this as a peer's value,
        // and select the maximum of this one and our proposed latency for the peer.
        int peer_decl_latency = SRT_HS_LATENCY_RCV::unwrap(latencystr);
        int maxdelay          = std::max(m_iPeerTsbPdDelay_ms, peer_decl_latency);
        HLOGC(cnlog.Debug,
              log << "HSREQ/rcv: PEER/RCV LATENCY: Agent:" << m_iPeerTsbPdDelay_ms << " Peer:" << peer_decl_latency
                  << " Selecting:" << maxdelay);
        m_iPeerTsbPdDelay_ms = maxdelay;
    }
    else
    {
        std::string how_about_agent = isOPT_TsbPd() ? "BUT AGENT DOES" : "and nor does Agent";
        HLOGC(cnlog.Debug, log << "HSREQ/rcv: Peer DOES NOT USE latency for receiving - " << how_about_agent);
    }

    if (hsv > CUDT::HS_VERSION_UDT4)
    {
        // This is HSv5, do the same things as required for the sending party in HSv4,
        // as in HSv5 this can also be a sender.
        if (IsSet(m_uPeerSrtFlags, SRT_OPT_TLPKTDROP))
        {
            // Too late packets dropping feature supported
            m_bPeerTLPktDrop = true;
        }
        if (IsSet(m_uPeerSrtFlags, SRT_OPT_NAKREPORT))
        {
            // Peer will send Periodic NAK Reports
            m_bPeerNakReport = true;
        }
    }

    return SRT_CMD_HSRSP;
}

int srt::CUDT::processSrtMsg_HSRSP(const uint32_t *srtdata, size_t bytelen, uint32_t ts, int hsv)
{
    // XXX Check for mis-version
    // With HSv4 we accept only version less than 1.3.0
    if (hsv == CUDT::HS_VERSION_UDT4 && srtdata[SRT_HS_VERSION] >= SRT_VERSION_FEAT_HSv5)
    {
        LOGC(cnlog.Error, log << "HSRSP/rcv: With HSv4 version >= 1.2.0 is not acceptable.");
        return SRT_CMD_NONE;
    }

    if (bytelen < SRT_CMD_HSRSP_MINSZ)
    {
        /* Packet smaller than minimum compatible packet size */
        LOGF(cnlog.Error, "HSRSP/rcv: cmd=%d(HSRSP) len=%" PRIzu " invalid", SRT_CMD_HSRSP, bytelen);
        return SRT_CMD_NONE;
    }

    // Set this start time in the beginning, regardless as to whether TSBPD is being
    // used or not. This must be done in the Initiator as well as Responder. In case when
    // agent is sender only (HSv4) this value simply won't be used.

    /*
     * Compute peer StartTime in our time reference
     * This takes time zone, time drift into account.
     * Also includes current packet transit time (rtt/2)
     */

    if (is_zero(m_tsRcvPeerStartTime))
    {
        // Do not set this time when it's already set, which may be the case
        // if the agent has this value already "borrowed" from a master socket
        // that was in the group at the time when it was added.
        m_tsRcvPeerStartTime = steady_clock::now() - microseconds_from(ts);
        HLOGC(cnlog.Debug, log << "HSRSP/rcv: PEER START TIME not yet defined, setting: " << FormatTime(m_tsRcvPeerStartTime));
    }
    else
    {
        HLOGC(cnlog.Debug, log << "HSRSP/rcv: PEER START TIME already set (derived): " << FormatTime(m_tsRcvPeerStartTime));
    }

    m_uPeerSrtVersion = srtdata[SRT_HS_VERSION];
    m_uPeerSrtFlags   = srtdata[SRT_HS_FLAGS];

    HLOGF(cnlog.Debug,
          "HSRSP/rcv: Version: %s Flags: SND:%08X (%s)",
          SrtVersionString(m_uPeerSrtVersion).c_str(),
          m_uPeerSrtFlags,
          SrtFlagString(m_uPeerSrtFlags).c_str());

    // Basic version check
    if (m_uPeerSrtVersion < m_config.uMinimumPeerSrtVersion)
    {
        m_RejectReason = SRT_REJ_VERSION;
        LOGC(cnlog.Error,
             log << "HSRSP/rcv: Peer version: " << SrtVersionString(m_uPeerSrtVersion)
                 << " is too old for requested: " << SrtVersionString(m_config.uMinimumPeerSrtVersion)
                 << " - REJECTING");
        return SRT_CMD_REJECT;
    }

    if (hsv == CUDT::HS_VERSION_UDT4)
    {
        // The old HSv4 way: extract just one value and put it under peer.
        if (IsSet(m_uPeerSrtFlags, SRT_OPT_TSBPDRCV))
        {
            // TsbPd feature enabled
            m_bPeerTsbPd         = true;
            m_iPeerTsbPdDelay_ms = SRT_HS_LATENCY_LEG::unwrap(srtdata[SRT_HS_LATENCY]);
            HLOGC(cnlog.Debug,
                  log << "HSRSP/rcv: LATENCY: Peer/snd:" << m_iPeerTsbPdDelay_ms
                      << " (Agent: declared:" << m_iTsbPdDelay_ms << " rcv:" << m_iTsbPdDelay_ms << ")");
        }
        // TSBPDSND isn't set in HSv4 by the RESPONDER, because HSv4 RESPONDER is always RECEIVER.
    }
    else
    {
        // HSv5 way: extract the receiver latency and sender latency, if used.

        // PEER WILL RECEIVE TSBPD == AGENT SHALL SEND TSBPD.
        if (IsSet(m_uPeerSrtFlags, SRT_OPT_TSBPDRCV))
        {
            // TsbPd feature enabled
            m_bPeerTsbPd         = true;
            m_iPeerTsbPdDelay_ms = SRT_HS_LATENCY_RCV::unwrap(srtdata[SRT_HS_LATENCY]);
            HLOGC(cnlog.Debug, log << "HSRSP/rcv: LATENCY: Peer/snd:" << m_iPeerTsbPdDelay_ms << "ms");
        }
        else
        {
            HLOGC(cnlog.Debug, log << "HSRSP/rcv: Peer (responder) DOES NOT USE latency");
        }

        // PEER WILL SEND TSBPD == AGENT SHALL RECEIVE TSBPD.
        if (IsSet(m_uPeerSrtFlags, SRT_OPT_TSBPDSND))
        {
            if (!isOPT_TsbPd())
            {
                LOGC(cnlog.Warn,
                     log << "HSRSP/rcv: BUG? Peer (responder) declares sending latency, but Agent turned off TSBPD.");
            }
            else
            {
                m_bTsbPd = true; // NOTE: in case of Group TSBPD receiving, this field will be SWITCHED TO m_bGroupTsbPd.
                // Take this value as a good deal. In case when the Peer did not "correct" the latency
                // because it has TSBPD turned off, just stay with the present value defined in options.
                m_iTsbPdDelay_ms = SRT_HS_LATENCY_SND::unwrap(srtdata[SRT_HS_LATENCY]);
                HLOGC(cnlog.Debug, log << "HSRSP/rcv: LATENCY Agent/rcv: " << m_iTsbPdDelay_ms << "ms");
            }
        }
    }

    if ((m_config.uSrtVersion >= SrtVersion(1, 0, 5)) && IsSet(m_uPeerSrtFlags, SRT_OPT_TLPKTDROP))
    {
        // Too late packets dropping feature supported
        m_bPeerTLPktDrop = true;
    }

    if ((m_config.uSrtVersion >= SrtVersion(1, 1, 0)) && IsSet(m_uPeerSrtFlags, SRT_OPT_NAKREPORT))
    {
        // Peer will send Periodic NAK Reports
        m_bPeerNakReport = true;
    }

    if (m_config.uSrtVersion >= SrtVersion(1, 2, 0))
    {
        if (IsSet(m_uPeerSrtFlags, SRT_OPT_REXMITFLG))
        {
            // Peer will use REXMIT flag in packet retransmission.
            m_bPeerRexmitFlag = true;
            HLOGP(cnlog.Debug, "HSRSP/rcv: 1.2.0+ Agent understands REXMIT flag and so does peer.");
        }
        else
        {
            HLOGP(cnlog.Debug, "HSRSP/rcv: Agent understands REXMIT flag, but PEER DOES NOT");
        }
    }
    else
    {
        HLOGF(cnlog.Debug, "HSRSP/rcv: <1.2.0 Agent DOESN'T understand REXMIT flag");
    }

    handshakeDone();

    return SRT_CMD_NONE;
}

// This function is called only when the URQ_CONCLUSION handshake has been received from the peer.
bool srt::CUDT::interpretSrtHandshake(const CHandShake& hs,
                                 const CPacket&    hspkt,
                                 uint32_t*         out_data,
                                 size_t*           pw_len)
{
    // Initialize pw_len to 0 to handle the unencrypted case
    if (pw_len)
        *pw_len = 0;

    // The version=0 statement as rejection is used only since HSv5.
    // The HSv4 sends the AGREEMENT handshake message with version=0, do not misinterpret it.
    if (m_ConnRes.m_iVersion > HS_VERSION_UDT4 && hs.m_iVersion == 0)
    {
        m_RejectReason = SRT_REJ_PEER;
        LOGC(cnlog.Error, log << "HS VERSION = 0, meaning the handshake has been rejected.");
        return false;
    }

    if (hs.m_iVersion < HS_VERSION_SRT1)
    {
        if (m_config.uMinimumPeerSrtVersion && m_config.uMinimumPeerSrtVersion >= SRT_VERSION_FEAT_HSv5)
        {
            m_RejectReason = SRT_REJ_VERSION;
            // This means that a version with minimum 1.3.0 that features HSv5 is required,
            // hence all HSv4 clients should be rejected.
            LOGP(cnlog.Error, "interpretSrtHandshake: minimum peer version 1.3.0 (HSv5 only), rejecting HSv4 client");
            return false;
        }
        return true; // do nothing
    }

    // Anyway, check if the handshake contains any extra data.
    if (hspkt.getLength() <= CHandShake::m_iContentSize)
    {
        m_RejectReason = SRT_REJ_ROGUE;
        // This would mean that the handshake was at least HSv5, but somehow no extras were added.
        // Dismiss it then, however this has to be logged.
        LOGC(cnlog.Error, log << "HS VERSION=" << hs.m_iVersion << " but no handshake extension found!");
        return false;
    }

    // We still believe it should work, let's check the flags.
    int ext_flags = SrtHSRequest::SRT_HSTYPE_HSFLAGS::unwrap(hs.m_iType);
    if (ext_flags == 0)
    {
        m_RejectReason = SRT_REJ_ROGUE;
        LOGC(cnlog.Error, log << "HS VERSION=" << hs.m_iVersion << " but no handshake extension flags are set!");
        return false;
    }

    HLOGC(cnlog.Debug,
          log << "HS VERSION=" << hs.m_iVersion << " EXTENSIONS: " << CHandShake::ExtensionFlagStr(ext_flags));

    // Ok, now find the beginning of an int32_t array that follows the UDT handshake.
    uint32_t* p    = reinterpret_cast<uint32_t*>(hspkt.m_pcData + CHandShake::m_iContentSize);
    size_t    size = hspkt.getLength() - CHandShake::m_iContentSize; // Due to previous cond check we grant it's >0

    int hsreq_type_cmd ATR_UNUSED = SRT_CMD_NONE;

    if (IsSet(ext_flags, CHandShake::HS_EXT_HSREQ))
    {
        HLOGC(cnlog.Debug, log << "interpretSrtHandshake: extracting HSREQ/RSP type extension");
        uint32_t *begin    = p;
        uint32_t *next     = 0;
        size_t    length   = size / sizeof(uint32_t);
        size_t    blocklen = 0;

        for (;;) // this is ONE SHOT LOOP
        {
            int cmd = FindExtensionBlock(begin, length, (blocklen), (next));

            size_t bytelen = blocklen * sizeof(uint32_t);

            if (cmd == SRT_CMD_HSREQ)
            {
                hsreq_type_cmd = cmd;
                // Set is the size as it should, then give it for interpretation for
                // the proper function.
                if (blocklen < SRT_HS_E_SIZE)
                {
                    m_RejectReason = SRT_REJ_ROGUE;
                    LOGC(cnlog.Error,
                         log << "HS-ext HSREQ found but invalid size: " << bytelen << " (expected: " << SRT_HS_E_SIZE
                             << ")");
                    return false; // don't interpret
                }

                int rescmd = processSrtMsg_HSREQ(begin + 1, bytelen, hspkt.m_iTimeStamp, HS_VERSION_SRT1);
                // Interpreted? Then it should be responded with SRT_CMD_HSRSP.
                if (rescmd != SRT_CMD_HSRSP)
                {
                    // m_RejectReason already set
                    LOGC(cnlog.Error,
                         log << "interpretSrtHandshake: process HSREQ returned unexpected value " << rescmd);
                    return false;
                }
                handshakeDone();
                // updateAfterSrtHandshake -> moved to postConnect and processRendezvous
            }
            else if (cmd == SRT_CMD_HSRSP)
            {
                hsreq_type_cmd = cmd;
                // Set is the size as it should, then give it for interpretation for
                // the proper function.
                if (blocklen < SRT_HS_E_SIZE)
                {
                    m_RejectReason = SRT_REJ_ROGUE;
                    LOGC(cnlog.Error,
                         log << "HS-ext HSRSP found but invalid size: " << bytelen << " (expected: " << SRT_HS_E_SIZE
                             << ")");

                    return false; // don't interpret
                }

                int rescmd = processSrtMsg_HSRSP(begin + 1, bytelen, hspkt.m_iTimeStamp, HS_VERSION_SRT1);
                // Interpreted? Then it should be responded with SRT_CMD_NONE.
                // (nothing to be responded for HSRSP, unless there was some kinda problem)
                if (rescmd != SRT_CMD_NONE)
                {
                    // Just formally; the current code doesn't seem to return anything else
                    // (unless it's already set)
                    if (m_RejectReason == SRT_REJ_UNKNOWN)
                        m_RejectReason = SRT_REJ_ROGUE;
                    LOGC(cnlog.Error,
                         log << "interpretSrtHandshake: process HSRSP returned unexpected value " << rescmd);
                    return false;
                }
                handshakeDone();
                // updateAfterSrtHandshake -> moved to postConnect and processRendezvous
            }
            else if (cmd == SRT_CMD_NONE)
            {
                m_RejectReason = SRT_REJ_ROGUE;
                LOGC(cnlog.Warn, log << "interpretSrtHandshake: no HSREQ/HSRSP block found in the handshake msg!");
                // This means that there can be no more processing done by FindExtensionBlock().
                // And we haven't found what we need - otherwise one of the above cases would pass
                // and lead to exit this loop immediately.
                return false;
            }
            else
            {
                // Any other kind of message extracted. Search on.
                length -= (next - begin);
                begin = next;
                if (begin)
                    continue;
            }

            break;
        }
    }

    HLOGC(cnlog.Debug, log << "interpretSrtHandshake: HSREQ done, checking KMREQ");

    // Now check the encrypted

    bool encrypted = false;

    if (IsSet(ext_flags, CHandShake::HS_EXT_KMREQ))
    {
        HLOGC(cnlog.Debug, log << "interpretSrtHandshake: extracting KMREQ/RSP type extension");

#ifdef SRT_ENABLE_ENCRYPTION
        if (!m_pCryptoControl->hasPassphrase())
        {
            if (m_config.bEnforcedEnc)
            {
                m_RejectReason = SRT_REJ_UNSECURE;
                LOGC(cnlog.Error,
                    log << "HS KMREQ: Peer declares encryption, but agent does not - rejecting per enforced encryption");
                return false;
            }

            LOGC(cnlog.Warn,
                 log << "HS KMREQ: Peer declares encryption, but agent does not - still allowing connection.");

            // Still allow for connection, and allow Agent to send unencrypted stream to the peer.
            // Also normally allow the key to be processed; worst case it will send the failure response.
        }

        uint32_t *begin    = p;
        uint32_t *next     = 0;
        size_t    length   = size / sizeof(uint32_t);
        size_t    blocklen = 0;

        for (;;) // This is one shot loop, unless REPEATED by 'continue'.
        {
            int cmd = FindExtensionBlock(begin, length, (blocklen), (next));

            HLOGC(cnlog.Debug,
                  log << "interpretSrtHandshake: found extension: (" << cmd << ") " << MessageTypeStr(UMSG_EXT, cmd));

            size_t bytelen = blocklen * sizeof(uint32_t);
            if (cmd == SRT_CMD_KMREQ)
            {
                if (!out_data || !pw_len)
                {
                    m_RejectReason = SRT_REJ_IPE;
                    LOGC(cnlog.Fatal, log << "IPE: HS/KMREQ extracted without passing target buffer!");
                    return false;
                }

                int res = m_pCryptoControl->processSrtMsg_KMREQ(begin + 1, bytelen, HS_VERSION_SRT1,
                            (out_data), (*pw_len));
                if (res != SRT_CMD_KMRSP)
                {
                    m_RejectReason = SRT_REJ_IPE;
                    // Something went wrong.
                    HLOGC(cnlog.Debug,
                          log << "interpretSrtHandshake: IPE/EPE KMREQ processing failed - returned " << res);
                    return false;
                }
                if (*pw_len == 1)
                {
                    // This means that there was an abnormal encryption situation occurred.
                    // This is inacceptable in case of strict encryption.
                    if (m_config.bEnforcedEnc)
                    {
                        if (m_pCryptoControl->m_RcvKmState == SRT_KM_S_BADSECRET)
                        {
                            m_RejectReason = SRT_REJ_BADSECRET;
                        }
                        else
                        {
                            m_RejectReason = SRT_REJ_UNSECURE;
                        }
                        LOGC(cnlog.Error,
                             log << "interpretSrtHandshake: KMREQ result abnornal - rejecting per enforced encryption");
                        return false;
                    }
                }
                encrypted = true;
            }
            else if (cmd == SRT_CMD_KMRSP)
            {
                int res = m_pCryptoControl->processSrtMsg_KMRSP(begin + 1, bytelen, HS_VERSION_SRT1);
                if (m_config.bEnforcedEnc && res == -1)
                {
                    m_RejectReason = SRT_REJ_UNSECURE;
                    LOGC(cnlog.Error, log << "KMRSP failed - rejecting connection as per enforced encryption.");
                    return false;
                }
                encrypted = true;
            }
            else if (cmd == SRT_CMD_NONE)
            {
                m_RejectReason = SRT_REJ_ROGUE;
                LOGC(cnlog.Error, log << "HS KMREQ expected - none found!");
                return false;
            }
            else
            {
                HLOGC(cnlog.Debug, log << "interpretSrtHandshake: ... skipping " << MessageTypeStr(UMSG_EXT, cmd));
                if (NextExtensionBlock((begin), next, (length)))
                    continue;
            }

            break;
        }
#else
        // When encryption is not enabled at compile time, behave as if encryption wasn't set,
        // so accordingly to StrictEncryption flag.

        if (m_config.bEnforcedEnc)
        {
            m_RejectReason = SRT_REJ_UNSECURE;
            LOGC(cnlog.Error,
                 log << "HS KMREQ: Peer declares encryption, but agent didn't enable it at compile time - rejecting "
                        "per enforced encryption");
            return false;
        }

        LOGC(cnlog.Warn,
             log << "HS KMREQ: Peer declares encryption, but agent didn't enable it at compile time - still allowing "
                    "connection.");
        encrypted = true;
#endif
    }

    bool   have_congctl = false;
    bool   have_filter  = false;
    string agsm = m_config.sCongestion.str();
    if (agsm == "")
    {
        agsm = "live";
        m_config.sCongestion.set("live", 4);
    }

    bool have_group ATR_UNUSED = false;

    if (IsSet(ext_flags, CHandShake::HS_EXT_CONFIG))
    {
        HLOGC(cnlog.Debug, log << "interpretSrtHandshake: extracting various CONFIG extensions");

        uint32_t *begin    = p;
        uint32_t *next     = 0;
        size_t    length   = size / sizeof(uint32_t);
        size_t    blocklen = 0;

        for (;;) // This is one shot loop, unless REPEATED by 'continue'.
        {
            int cmd = FindExtensionBlock(begin, length, (blocklen), (next));

            HLOGC(cnlog.Debug,
                  log << "interpretSrtHandshake: found extension: (" << cmd << ") " << MessageTypeStr(UMSG_EXT, cmd));

            const size_t bytelen = blocklen * sizeof(uint32_t);
            if (cmd == SRT_CMD_SID)
            {
                if (!bytelen || bytelen > CSrtConfig::MAX_SID_LENGTH)
                {
                    LOGC(cnlog.Error,
                         log << "interpretSrtHandshake: STREAMID length " << bytelen << " is 0 or > " << +CSrtConfig::MAX_SID_LENGTH
                             << " - PROTOCOL ERROR, REJECTING");
                    return false;
                }
                // Copied through a cleared array. This is because the length is aligned to 4
                // where the padding is filled by zero bytes. For the case when the string is
                // exactly of a 4-divisible length, we make a big array with maximum allowed size
                // filled with zeros. Copying to this array should then copy either only the valid
                // characters of the string (if the lenght is divisible by 4), or the string with
                // padding zeros. In all these cases in the resulting array we should have all
                // subsequent characters of the string plus at least one '\0' at the end. This will
                // make it a perfect NUL-terminated string, to be used to initialize a string.
                char target[CSrtConfig::MAX_SID_LENGTH + 1];
                memset((target), 0, CSrtConfig::MAX_SID_LENGTH + 1);
                memcpy((target), begin + 1, bytelen);

                // Un-swap on big endian machines
                ItoHLA((uint32_t *)target, (uint32_t *)target, blocklen);

                m_config.sStreamName.set(target, strlen(target));
                HLOGC(cnlog.Debug,
                      log << "CONNECTOR'S REQUESTED SID [" << m_config.sStreamName.c_str() << "] (bytelen=" << bytelen
                          << " blocklen=" << blocklen << ")");
            }
            else if (cmd == SRT_CMD_CONGESTION)
            {
                if (have_congctl)
                {
                    m_RejectReason = SRT_REJ_ROGUE;
                    LOGC(cnlog.Error, log << "CONGCTL BLOCK REPEATED!");
                    return false;
                }

                if (!bytelen || bytelen > CSrtConfig::MAX_CONG_LENGTH)
                {
                    LOGC(cnlog.Error,
                         log << "interpretSrtHandshake: CONGESTION-control type length " << bytelen << " is 0 or > "
                             << +CSrtConfig::MAX_CONG_LENGTH << " - PROTOCOL ERROR, REJECTING");
                    return false;
                }
                // Declare that congctl has been received
                have_congctl = true;

                char target[CSrtConfig::MAX_CONG_LENGTH + 1];
                memset((target), 0, CSrtConfig::MAX_CONG_LENGTH + 1);
                memcpy((target), begin + 1, bytelen);
                // Un-swap on big endian machines
                ItoHLA((uint32_t *)target, (uint32_t *)target, blocklen);

                string sm = target;

                // As the congctl has been declared by the peer,
                // check if your congctl is compatible.
                // sm cannot be empty, but the agent's sm can be empty meaning live.
                if (sm != agsm)
                {
                    m_RejectReason = SRT_REJ_CONGESTION;
                    LOGC(cnlog.Error,
                         log << "PEER'S CONGCTL '" << sm << "' does not match AGENT'S CONGCTL '" << agsm << "'");
                    return false;
                }

                HLOGC(cnlog.Debug,
                      log << "CONNECTOR'S CONGCTL [" << sm << "] (bytelen=" << bytelen << " blocklen=" << blocklen
                          << ")");
            }
            else if (cmd == SRT_CMD_FILTER)
            {
                if (have_filter)
                {
                    m_RejectReason = SRT_REJ_FILTER;
                    LOGC(cnlog.Error, log << "FILTER BLOCK REPEATED!");
                    return false;
                }

                if (!bytelen || bytelen > CSrtConfig::MAX_PFILTER_LENGTH)
                {
                    LOGC(cnlog.Error,
                         log << "interpretSrtHandshake: packet-filter type length " << bytelen << " is 0 or > "
                             << +CSrtConfig::MAX_PFILTER_LENGTH << " - PROTOCOL ERROR, REJECTING");
                    return false;
                }
                // Declare that filter has been received
                have_filter = true;

                char target[CSrtConfig::MAX_PFILTER_LENGTH + 1];
                memset((target), 0, CSrtConfig::MAX_PFILTER_LENGTH + 1);
                memcpy((target), begin + 1, bytelen);
                string fltcfg = target;

                HLOGC(cnlog.Debug,
                      log << "PEER'S FILTER CONFIG [" << fltcfg << "] (bytelen=" << bytelen << " blocklen=" << blocklen
                          << ")");

                if (!checkApplyFilterConfig(fltcfg))
                {
                    m_RejectReason = SRT_REJ_FILTER;
                    LOGC(cnlog.Error, log << "PEER'S FILTER CONFIG [" << fltcfg << "] has been rejected");
                    return false;
                }
            }
#if ENABLE_EXPERIMENTAL_BONDING
            else if ( cmd == SRT_CMD_GROUP )
            {
                // Note that this will fire in both cases:
                // - When receiving HS request from the Initiator, which belongs to a group, and agent must
                //   create the mirror group on his side (or join the existing one, if there's already
                //   a mirror group for that group ID).
                // - When receiving HS response from the Responder, with its mirror group ID, so the agent
                //   must put the group into his peer group data
                int32_t groupdata[GRPD_E_SIZE] = {};
                if (bytelen < GRPD_MIN_SIZE * GRPD_FIELD_SIZE || bytelen % GRPD_FIELD_SIZE)
                {
                    m_RejectReason = SRT_REJ_ROGUE;
                    LOGC(cnlog.Error, log << "PEER'S GROUP wrong size: " << (bytelen/GRPD_FIELD_SIZE));
                    return false;
                }
                size_t groupdata_size = bytelen / GRPD_FIELD_SIZE;

                memcpy(groupdata, begin+1, bytelen);
                if (!interpretGroup(groupdata, groupdata_size, hsreq_type_cmd) )
                {
                    // m_RejectReason handled inside interpretGroup().
                    return false;
                }

                have_group = true;
                HLOGC(cnlog.Debug, log << "CONNECTOR'S PEER GROUP [" << groupdata[0] << "] (bytelen=" << bytelen << " blocklen=" << blocklen << ")");
            }
#endif
            else if (cmd == SRT_CMD_NONE)
            {
                break;
            }
            else
            {
                // Found some block that is not interesting here. Skip this and get the next one.
                HLOGC(cnlog.Debug, log << "interpretSrtHandshake: ... skipping " << MessageTypeStr(UMSG_EXT, cmd));
            }

            if (!NextExtensionBlock((begin), next, (length)))
                break;
        }
    }

    // Post-checks
    // Check if peer declared encryption
    if (!encrypted && m_config.CryptoSecret.len > 0)
    {
        if (m_config.bEnforcedEnc)
        {
            m_RejectReason = SRT_REJ_UNSECURE;
            LOGC(cnlog.Error,
                 log << "HS EXT: Agent declares encryption, but Peer does not - rejecting connection per "
                        "enforced encryption.");
            return false;
        }

        LOGC(cnlog.Warn,
             log << "HS EXT: Agent declares encryption, but Peer does not (Agent can still receive unencrypted packets "
                    "from Peer).");

        // This is required so that the sender is still allowed to send data, when encryption is required,
        // just this will be for waste because the receiver won't decrypt them anyway.
        m_pCryptoControl->createFakeSndContext();
        m_pCryptoControl->m_SndKmState = SRT_KM_S_NOSECRET;  // Because Peer did not send KMX, though Agent has pw
        m_pCryptoControl->m_RcvKmState = SRT_KM_S_UNSECURED; // Because Peer has no PW, as has sent no KMREQ.
        return true;
    }

    // If agent has set some nondefault congctl, then congctl is expected from the peer.
    if (agsm != "live" && !have_congctl)
    {
        m_RejectReason = SRT_REJ_CONGESTION;
        LOGC(cnlog.Error,
             log << "HS EXT: Agent uses '" << agsm << "' congctl, but peer DID NOT DECLARE congctl (assuming 'live').");
        return false;
    }

#if ENABLE_EXPERIMENTAL_BONDING
    // m_GroupOf and locking info: NULL check won't hurt here. If the group
    // was deleted in the meantime, it will be found out later anyway and result with error.
    if (m_SrtHsSide == HSD_INITIATOR && m_parent->m_GroupOf)
    {
        // XXX Later probably needs to check if this group REQUIRES the group
        // response. Currently this implements the bonding-category group, and this
        // always requires that the listener respond with the group id, otherwise
        // it probably DID NOT UNDERSTAND THE GROUP, so the connection should be rejected.
        if (!have_group)
        {
            m_RejectReason = SRT_REJ_GROUP;
            LOGC(cnlog.Error, log << "HS EXT: agent is a group member, but the listener did not respond with group ID. Rejecting.");
            return false;
        }
    }
#endif

    // Ok, finished, for now.
    return true;
}

bool srt::CUDT::checkApplyFilterConfig(const std::string &confstr)
{
    SrtFilterConfig cfg;
    if (!ParseFilterConfig(confstr, (cfg)))
        return false;

    // Now extract the type, if present, and
    // check if you have this type of corrector available.
    if (!PacketFilter::correctConfig(cfg))
        return false;

    string thisconf = m_config.sPacketFilterConfig.str();

    // Now parse your own string, if you have it.
    if (thisconf != "")
    {
        // - for rendezvous, both must be exactly the same (it's unspecified, which will be the first one)
        if (m_config.bRendezvous && thisconf != confstr)
        {
            return false;
        }

        SrtFilterConfig mycfg;
        if (!ParseFilterConfig(thisconf, (mycfg)))
            return false;

        // Check only if both have set a filter of the same type.
        if (mycfg.type != cfg.type)
            return false;

        // If so, then:
        // - for caller-listener configuration, accept the listener version.
        if (m_SrtHsSide == HSD_INITIATOR)
        {
            // This is a caller, this should apply all parameters received
            // from the listener, forcefully.
            for (map<string, string>::iterator x = cfg.parameters.begin(); x != cfg.parameters.end(); ++x)
            {
                mycfg.parameters[x->first] = x->second;
            }
        }
        else
        {
            if (!CheckFilterCompat((mycfg), cfg))
                return false;
        }

        HLOGC(cnlog.Debug,
              log << "checkApplyFilterConfig: param: LOCAL: " << Printable(mycfg.parameters)
                  << " FORGN: " << Printable(cfg.parameters));

        ostringstream myos;
        myos << mycfg.type;
        for (map<string, string>::iterator x = mycfg.parameters.begin(); x != mycfg.parameters.end(); ++x)
        {
            myos << "," << x->first << ":" << x->second;
        }

        m_config.sPacketFilterConfig.set(myos.str());

        HLOGC(cnlog.Debug, log << "checkApplyFilterConfig: Effective config: " << thisconf);
    }
    else
    {
        // Take the foreign configuration as a good deal.
        HLOGC(cnlog.Debug, log << "checkApplyFilterConfig: Good deal config: " << thisconf);
        m_config.sPacketFilterConfig.set(confstr);
    }

    size_t efc_max_payload_size = SRT_LIVE_MAX_PLSIZE - cfg.extra_size;
    if (m_config.zExpPayloadSize > efc_max_payload_size)
    {
        LOGC(cnlog.Warn,
             log << "Due to filter-required extra " << cfg.extra_size << " bytes, SRTO_PAYLOADSIZE fixed to "
                 << efc_max_payload_size << " bytes");
        m_config.zExpPayloadSize = efc_max_payload_size;
    }

    return true;
}

#if ENABLE_EXPERIMENTAL_BONDING
bool srt::CUDT::interpretGroup(const int32_t groupdata[], size_t data_size SRT_ATR_UNUSED, int hsreq_type_cmd SRT_ATR_UNUSED)
{
    // `data_size` isn't checked because we believe it's checked earlier.
    // Also this code doesn't predict to get any other format than the official one,
    // so there are only data in two fields. Passing this argument is only left
    // for consistency and possibly changes in future.

    // We are granted these two fields do exist
    SRTSOCKET grpid = groupdata[GRPD_GROUPID];
    uint32_t gd = groupdata[GRPD_GROUPDATA];

    SRT_GROUP_TYPE gtp = SRT_GROUP_TYPE(SrtHSRequest::HS_GROUP_TYPE::unwrap(gd));
    int link_weight = SrtHSRequest::HS_GROUP_WEIGHT::unwrap(gd);
    uint32_t link_flags = SrtHSRequest::HS_GROUP_FLAGS::unwrap(gd);

    if (m_config.iGroupConnect == 0)
    {
        m_RejectReason = SRT_REJ_GROUP;
        LOGC(cnlog.Error, log << "HS/GROUP: this socket is not allowed for group connect.");
        return false;
    }

    // This is called when the group type has come in the handshake is invalid.
    if (gtp >= SRT_GTYPE_E_END)
    {
        m_RejectReason = SRT_REJ_GROUP;
        LOGC(cnlog.Error, log << "HS/GROUP: incorrect group type value " << gtp << " (max is " << SRT_GTYPE_E_END << ")");
        return false;
    }

    if ((grpid & SRTGROUP_MASK) == 0)
    {
        m_RejectReason = SRT_REJ_ROGUE;
        LOGC(cnlog.Error, log << "HS/GROUP: socket ID passed as a group ID is not a group ID");
        return false;
    }

    // We have the group, now take appropriate action.
    // The redundancy group requires to make a mirror group
    // on this side, and the newly created socket should
    // be made belong to it.

#if ENABLE_HEAVY_LOGGING
    static const char* hs_side_name[] = {"draw", "initiator", "responder"};
    HLOGC(cnlog.Debug, log << "interpretGroup: STATE: HsSide=" << hs_side_name[m_SrtHsSide] << " HS MSG: " << MessageTypeStr(UMSG_EXT, hsreq_type_cmd)
            << " $" << grpid << " type=" << gtp << " weight=" << link_weight << " flags=0x" << std::hex << link_flags);
#endif

    // XXX Here are two separate possibilities:
    //
    // 1. This is a HS request and this is a newly created socket not yet part of any group.
    // 2. This is a HS response and the group is the mirror group for the group to which the agent belongs; we need to pin the mirror group as peer group
    //
    // These two situations can be only distinguished by the HS side.
    if (m_SrtHsSide == HSD_DRAW)
    {
        m_RejectReason = SRT_REJ_IPE;
        LOGC(cnlog.Error, log << "IPE: interpretGroup: The HS side should have been already decided; it's still DRAW. Grouping rejected.");
        return false;
    }

    ScopedLock guard_group_existence (s_UDTUnited.m_GlobControlLock);

    if (m_SrtHsSide == HSD_INITIATOR)
    {
        // This is a connection initiator that has requested the peer to make a
        // mirror group and join it, then respond its mirror group id. The
        // `grpid` variable contains this group ID; map this as your peer
        // group. If your group already has a peer group set, check if this is
        // the same id, otherwise the connection should be rejected.

        // So, first check the group of the current socket and see if a peer is set.
        CUDTGroup* pg = m_parent->m_GroupOf;
        if (!pg)
        {
            // This means that the responder has responded with a group membership,
            // but the initiator did not request any group membership presence.
            // Currently impossible situation.
            m_RejectReason = SRT_REJ_IPE;
            LOGC(cnlog.Error, log << "IPE: HS/RSP: group membership responded, while not requested.");
            return false;
        }

        // Group existence is guarded, so we can now lock the group as well.
        ScopedLock gl(*pg->exp_groupLock());

        // Now we know the group exists, but it might still be closed
        if (pg->closing())
        {
            LOGC(cnlog.Error, log << "HS/RSP: group was closed in the process, can't continue connecting");
            m_RejectReason = SRT_REJ_IPE;
            return false;
        }

        SRTSOCKET peer = pg->peerid();
        if (peer == -1)
        {
            // This is the first connection within this group, so this group
            // has just been informed about the peer membership. Accept it.
            pg->set_peerid(grpid);
            HLOGC(cnlog.Debug, log << "HS/RSP: group $" << pg->id() << " -> peer $" << pg->peerid() << ", copying characteristic data");

            // The call to syncWithSocket is copying
            // some interesting data from the first connected
            // socket. This should be only done for the first successful connection.
            pg->syncWithSocket(*this, HSD_INITIATOR);
        }
        // Otherwise the peer id must be the same as existing, otherwise
        // this group is considered already bound to another peer group.
        // (Note that the peer group is peer-specific, and peer id numbers
        // may repeat among sockets connected to groups established on
        // different peers).
        else if (peer != grpid)
        {
            LOGC(cnlog.Error, log << "IPE: HS/RSP: group membership responded for peer $" << grpid
                    << " but the current socket's group $" << pg->id() << " has already a peer $" << peer);
            m_RejectReason = SRT_REJ_GROUP;
            return false;
        }
        else
        {
            HLOGC(cnlog.Debug, log << "HS/RSP: group $" << pg->id() << " ALREADY MAPPED to peer mirror $" << pg->peerid());
        }
    }
    else
    {
        // This is a connection responder that has been requested to make a
        // mirror group and join it. Later on, the HS response will be sent
        // and its group ID will be added to the HS extensions as mirror group
        // ID to the peer.

        SRTSOCKET lgid = makeMePeerOf(grpid, gtp, link_flags);
        if (!lgid)
            return true; // already done

        if (lgid == -1)
        {
            // NOTE: This error currently isn't reported by makeMePeerOf,
            // so this is left to handle a possible error introduced in future.
            m_RejectReason = SRT_REJ_GROUP;
            return false; // error occurred
        }

        if (!m_parent->m_GroupOf)
        {
            // Strange, we just added it...
            m_RejectReason = SRT_REJ_IPE;
            LOGC(cnlog.Fatal, log << "IPE: socket not in group after adding to it");
            return false;
        }

        groups::SocketData* f = m_parent->m_GroupMemberData;

        f->weight = link_weight;
        f->agent = m_parent->m_SelfAddr;
        f->peer = m_PeerAddr;
    }

    m_parent->m_GroupOf->debugGroup();

    // That's all. For specific things concerning group
    // types, this will be later.
    return true;
}
#endif

#if ENABLE_EXPERIMENTAL_BONDING
// NOTE: This function is called only in one place and it's done
// exclusively on the listener side (HSD_RESPONDER, HSv5+).

// [[using locked(s_UDTUnited.m_GlobControlLock)]]
SRTSOCKET srt::CUDT::makeMePeerOf(SRTSOCKET peergroup, SRT_GROUP_TYPE gtp, uint32_t link_flags)
{
    // Note: This function will lock pg->m_GroupLock!

    CUDTSocket* s = m_parent;

    // Note that the socket being worked out here is about to be returned
    // from `srt_accept` call, and until this moment it will be inaccessible
    // for any other thread. It is then assumed that no other thread is accessing
    // it right now so there's no need to lock s->m_ControlLock.

    // Check if there exists a group that this one is a peer of.
    CUDTGroup* gp = s_UDTUnited.findPeerGroup_LOCKED(peergroup);
    bool was_empty = true;
    if (gp)
    {
        if (gp->type() != gtp)
        {
            LOGC(gmlog.Error, log << "HS: GROUP TYPE COLLISION: peer group=$" << peergroup << " type " << gtp
                << " agent group=$" << gp->id() << " type" << gp->type());
            return -1;
        }

        HLOGC(gmlog.Debug, log << "makeMePeerOf: group for peer=$" << peergroup << " found: $" << gp->id());

        if (!gp->groupEmpty())
            was_empty = false;
    }
    else
    {
        try
        {
            gp = &newGroup(gtp);
        }
        catch (...)
        {
            // Expected exceptions are only those referring to system resources
            return -1;
        }

        if (!gp->applyFlags(link_flags, m_SrtHsSide))
        {
            // Wrong settings. Must reject. Delete group.
            s_UDTUnited.deleteGroup_LOCKED(gp);
            return -1;
        }

        gp->set_peerid(peergroup);
        gp->deriveSettings(this);

        // This can only happen on a listener (it's only called on a site that is
        // HSD_RESPONDER), so it was a response for a groupwise connection.
        // Therefore such a group shall always be considered opened.
        gp->setOpen();

        HLOGC(gmlog.Debug, log << "makeMePeerOf: no group has peer=$" << peergroup << " - creating new mirror group $" << gp->id());
    }


    {
        ScopedLock glock (*gp->exp_groupLock());
        if (gp->closing())
        {
            HLOGC(gmlog.Debug, log << CONID() << "makeMePeerOf: group $" << gp->id() << " is being closed, can't process");
        }

        if (was_empty)
        {
            gp->syncWithSocket(s->core(), HSD_RESPONDER);
        }
    }

    // Setting non-blocking reading for group socket.
    s->core().m_config.bSynRecving = false;
    s->core().m_config.bSynSending = false;

    // Copy of addSocketToGroup. No idea how many parts could be common, not much.

    // Check if the socket already is in the group
    groups::SocketData* f;
    if (gp->contains(m_SocketID, (f)))
    {
        // XXX This is internal error. Report it, but continue
        // (A newly created socket from acceptAndRespond should not have any group membership yet)
        LOGC(gmlog.Error, log << "IPE (non-fatal): the socket is in the group, but has no clue about it!");
        s->m_GroupOf = gp;
        s->m_GroupMemberData = f;
        return 0;
    }

    s->m_GroupMemberData = gp->add(groups::prepareSocketData(s));
    s->m_GroupOf = gp;

    // Record the remote address in the group data.

    return gp->id();
}

void srt::CUDT::synchronizeWithGroup(CUDTGroup* gp)
{
    ScopedLock gl (*gp->exp_groupLock());

    // We have blocked here the process of connecting a new
    // socket and adding anything new to the group, so no such
    // thing may happen in the meantime.
    steady_clock::time_point start_time, peer_start_time;

    start_time = m_stats.tsStartTime;
    peer_start_time = m_tsRcvPeerStartTime;

    if (!gp->applyGroupTime((start_time), (peer_start_time)))
    {
        HLOGC(gmlog.Debug, log << "synchronizeWithGroup: @" << m_SocketID
                << " DERIVED: ST="
                << FormatTime(m_stats.tsStartTime) << " -> "
                << FormatTime(start_time) << " PST="
                << FormatTime(m_tsRcvPeerStartTime) << " -> "
                << FormatTime(peer_start_time));
        m_stats.tsStartTime = start_time;
        m_tsRcvPeerStartTime = peer_start_time;
    }
    else
    {
        // This was the first connected socket and it defined start time.
        HLOGC(gmlog.Debug, log << "synchronizeWithGroup: @" << m_SocketID
                << " DEFINED: ST="
                << FormatTime(m_stats.tsStartTime)
                << " PST=" << FormatTime(m_tsRcvPeerStartTime));
    }

    steady_clock::time_point rcv_buffer_time_base;
    bool rcv_buffer_wrap_period = false;
    steady_clock::duration rcv_buffer_udrift(0);
    if (m_bTsbPd && gp->getBufferTimeBase(this, (rcv_buffer_time_base), (rcv_buffer_wrap_period), (rcv_buffer_udrift)))
    {
        // We have at least one socket in the group, each socket should have
        // the value of the timebase set exactly THE SAME.

        // In case when we have the following situation:

        // - the existing link is before [LAST30] (so wrap period is off)
        // - the new link gets the timestamp from [LAST30] range
        // --> this will be recognized as entering the wrap period, next
        //     timebase will get added a segment to this value
        //
        // The only dangerous situations could be when one link gets
        // timestamps from the [FOLLOWING30] and the other in [FIRST30],
        // but between them there's a 30s distance, considered large enough
        // time to not fill a network window.
        enterCS(m_RecvLock);
        m_pRcvBuffer->applyGroupTime(rcv_buffer_time_base, rcv_buffer_wrap_period, m_iTsbPdDelay_ms * 1000, rcv_buffer_udrift);
        leaveCS(m_RecvLock);

        HLOGF(gmlog.Debug,  "AFTER HS: Set Rcv TsbPd mode: delay=%u.%03us GROUP TIME BASE: %s%s",
                m_iTsbPdDelay_ms/1000,
                m_iTsbPdDelay_ms%1000,
                FormatTime(rcv_buffer_time_base).c_str(),
                rcv_buffer_wrap_period ? " (WRAP PERIOD)" : " (NOT WRAP PERIOD)");
    }
    else
    {
        HLOGC(gmlog.Debug, log << "AFTER HS: (GROUP, but " << (m_bTsbPd ? "FIRST SOCKET is initialized normally)" : "no TSBPD set)"));
        updateSrtRcvSettings();
    }

    // This function currently does nothing, just left for consistency
    // with updateAfterSrtHandshake().
    updateSrtSndSettings();

    if (gp->synconmsgno())
    {
        HLOGC(gmlog.Debug, log << "synchronizeWithGroup: @" << m_SocketID << ": NOT synchronizing sequence numbers.");
    }
    else
    {
        // These are the values that are normally set initially by setters.
        int32_t snd_isn = m_iSndLastAck, rcv_isn = m_iRcvLastAck;
        if (!gp->applyGroupSequences(m_SocketID, (snd_isn), (rcv_isn)))
        {
            HLOGC(gmlog.Debug, log << "synchronizeWithGroup: @" << m_SocketID
                    << " DERIVED ISN: RCV=%" << m_iRcvLastAck << " -> %" << rcv_isn
                    << " (shift by " << CSeqNo::seqcmp(rcv_isn, m_iRcvLastAck)
                    << ") SND=%" << m_iSndLastAck << " -> %" << snd_isn
                    << " (shift by " << CSeqNo::seqcmp(snd_isn, m_iSndLastAck) << ")");
            setInitialRcvSeq(rcv_isn);
            setInitialSndSeq(snd_isn);
        }
        else
        {
            HLOGC(gmlog.Debug, log << "synchronizeWithGroup: @" << m_SocketID
                    << " DEFINED ISN: RCV=%" << m_iRcvLastAck
                    << " SND=%" << m_iSndLastAck);
        }
    }
}
#endif

void srt::CUDT::startConnect(const sockaddr_any& serv_addr, int32_t forced_isn)
{
    ScopedLock cg (m_ConnectionLock);

    HLOGC(aclog.Debug, log << CONID() << "startConnect: -> " << serv_addr.str()
            << (m_config.bSynRecving ? " (SYNCHRONOUS)" : " (ASYNCHRONOUS)") << "...");

    if (!m_bOpened)
        throw CUDTException(MJ_NOTSUP, MN_NONE, 0);

    if (m_bListening)
        throw CUDTException(MJ_NOTSUP, MN_ISCONNECTED, 0);

    if (m_bConnecting || m_bConnected)
        throw CUDTException(MJ_NOTSUP, MN_ISCONNECTED, 0);

    // record peer/server address
    m_PeerAddr = serv_addr;

    // register this socket in the rendezvous queue
    // RendezevousQueue is used to temporarily store incoming handshake, non-rendezvous connections also require this
    // function
    steady_clock::duration ttl = m_config.tdConnTimeOut;

    if (m_config.bRendezvous)
        ttl *= 10;

    const steady_clock::time_point ttl_time = steady_clock::now() + ttl;
    m_pRcvQueue->registerConnector(m_SocketID, this, serv_addr, ttl_time);

    // The m_iType is used in the INDUCTION for nothing. This value is only regarded
    // in CONCLUSION handshake, however this must be created after the handshake version
    // is already known. UDT_DGRAM is the value that was the only valid in the old SRT
    // with HSv4 (it supported only live transmission), for HSv5 it will be changed to
    // handle handshake extension flags.
    m_ConnReq.m_iType = UDT_DGRAM;

    // This is my current configuration
    if (m_config.bRendezvous)
    {
        // For rendezvous, use version 5 in the waveahand and the cookie.
        // In case when you get the version 4 waveahand, simply switch to
        // the legacy HSv4 rendezvous and this time send version 4 CONCLUSION.

        // The HSv4 client simply won't check the version nor the cookie and it
        // will be sending its waveahands with version 4. Only when the party
        // has sent version 5 waveahand should the agent continue with HSv5
        // rendezvous.
        m_ConnReq.m_iVersion = HS_VERSION_SRT1;
        // m_ConnReq.m_iVersion = HS_VERSION_UDT4; // <--- Change in order to do regression test.
        m_ConnReq.m_iReqType = URQ_WAVEAHAND;
        m_ConnReq.m_iCookie  = bake(serv_addr);

        // This will be also passed to a HSv4 rendezvous, but fortunately the old
        // SRT didn't read this field from URQ_WAVEAHAND message, only URQ_CONCLUSION.
        m_ConnReq.m_iType           = SrtHSRequest::wrapFlags(false /* no MAGIC here */, m_config.iSndCryptoKeyLen);
        bool whether SRT_ATR_UNUSED = m_config.iSndCryptoKeyLen != 0;
        HLOGC(aclog.Debug,
              log << "startConnect (rnd): " << (whether ? "" : "NOT ")
                  << " Advertising PBKEYLEN - value = " << m_config.iSndCryptoKeyLen);
        m_RdvState  = CHandShake::RDV_WAVING;
        m_SrtHsSide = HSD_DRAW; // initially not resolved.
    }
    else
    {
        // For caller-listener configuration, set the version 4 for INDUCTION
        // due to a serious problem in UDT code being also in the older SRT versions:
        // the listener peer simply sents the EXACT COPY of the caller's induction
        // handshake, except the cookie, which means that when the caller sents version 5,
        // the listener will respond with version 5, which is a false information. Therefore
        // HSv5 clients MUST send HS_VERSION_UDT4 from the caller, regardless of currently
        // supported handshake version.
        //
        // The HSv5 listener should only respond with INDUCTION with m_iVersion == HS_VERSION_SRT1.
        m_ConnReq.m_iVersion = HS_VERSION_UDT4;
        m_ConnReq.m_iReqType = URQ_INDUCTION;
        m_ConnReq.m_iCookie  = 0;
        m_RdvState           = CHandShake::RDV_INVALID;
    }

    m_ConnReq.m_iMSS            = m_config.iMSS;
    // Defined as the size of the receiver buffer in packets, unless
    // SRTO_FC has been set to a less value.
    m_ConnReq.m_iFlightFlagSize = m_config.flightCapacity();
    m_ConnReq.m_iID             = m_SocketID;
    CIPAddress::ntop(serv_addr, (m_ConnReq.m_piPeerIP));

    if (forced_isn == SRT_SEQNO_NONE)
    {
        forced_isn = generateISN();
        HLOGC(aclog.Debug, log << "startConnect: ISN generated = " << forced_isn);
    }
    else
    {
        HLOGC(aclog.Debug, log << "startConnect: ISN forced = " << forced_isn);
    }

    m_iISN = m_ConnReq.m_iISN = forced_isn;

    setInitialSndSeq(m_iISN);
    m_SndLastAck2Time = steady_clock::now();

    // Inform the server my configurations.
    CPacket reqpkt;
    reqpkt.setControl(UMSG_HANDSHAKE);
    reqpkt.allocate(m_iMaxSRTPayloadSize);
    // XXX NOTE: Now the memory for the payload part is allocated automatically,
    // and such allocated memory is also automatically deallocated in the
    // destructor. If you use CPacket::allocate, remember that you must not:
    // - delete this memory
    // - assign to m_pcData.
    // If you use only manual assignment to m_pCData, this is then manual
    // allocation and so it won't be deallocated in the destructor.
    //
    // (Desired would be to disallow modification of m_pcData outside the
    // control of methods.)

    // ID = 0, connection request
    reqpkt.m_iID = 0;

    size_t hs_size = m_iMaxSRTPayloadSize;
    m_ConnReq.store_to((reqpkt.m_pcData), (hs_size));

    // Note that CPacket::allocate() sets also the size
    // to the size of the allocated buffer, which not
    // necessarily is to be the size of the data.
    reqpkt.setLength(hs_size);

    steady_clock::time_point now = steady_clock::now();
    setPacketTS(reqpkt, now);

    HLOGC(cnlog.Debug,
          log << CONID() << "CUDT::startConnect: REQ-TIME set HIGH (TimeStamp: " << reqpkt.m_iTimeStamp << "). SENDING HS: " << m_ConnReq.show());

    /*
     * Race condition if non-block connect response thread scheduled before we set m_bConnecting to true?
     * Connect response will be ignored and connecting will wait until timeout.
     * Maybe m_ConnectionLock handling problem? Not used in CUDT::connect(const CPacket& response)
     */
    m_tsLastReqTime = now;
    m_bConnecting = true;
    m_pSndQueue->sendto(serv_addr, reqpkt);

    //
    ///
    ////  ---> CONTINUE TO: <PEER>.CUDT::processConnectRequest()
    ///        (Take the part under condition: hs.m_iReqType == URQ_INDUCTION)
    ////  <--- RETURN WHEN: m_pSndQueue->sendto() is called.
    ////  .... SKIP UNTIL m_pRcvQueue->recvfrom() HERE....
    ////       (the first "sendto" will not be called due to being too early)
    ///
    //

    //////////////////////////////////////////////////////
    // SYNCHRO BAR
    //////////////////////////////////////////////////////
    if (!m_config.bSynRecving)
    {
        HLOGC(cnlog.Debug, log << CONID() << "startConnect: ASYNC MODE DETECTED. Deferring the process to RcvQ:worker");
        return;
    }

    // Below this bar, rest of function maintains only and exclusively
    // the SYNCHRONOUS (blocking) connection process. 

    // Wait for the negotiated configurations from the peer side.

    // This packet only prepares the storage where we will read the
    // next incoming packet.
    CPacket response;
    response.setControl(UMSG_HANDSHAKE);
    response.allocate(m_iMaxSRTPayloadSize);

    CUDTException  e;
    EConnectStatus cst = CONN_CONTINUE;

    while (!m_bClosing)
    {
        const steady_clock::duration tdiff = steady_clock::now() - m_tsLastReqTime;
        // avoid sending too many requests, at most 1 request per 250ms

        // SHORT VERSION:
        // The immediate first run of this loop WILL SKIP THIS PART, so
        // the processing really begins AFTER THIS CONDITION.
        //
        // Note that some procedures inside may set m_tsLastReqTime to 0,
        // which will result of this condition to trigger immediately in
        // the next iteration.
        if (count_milliseconds(tdiff) > 250)
        {
            HLOGC(cnlog.Debug,
                  log << "startConnect: LOOP: time to send (" << count_milliseconds(tdiff) << " > 250 ms). size=" << reqpkt.getLength());

            if (m_config.bRendezvous)
                reqpkt.m_iID = m_ConnRes.m_iID;

            now = steady_clock::now();
#if ENABLE_HEAVY_LOGGING
            {
                CHandShake debughs;
                debughs.load_from(reqpkt.m_pcData, reqpkt.getLength());
                HLOGC(cnlog.Debug,
                      log << CONID() << "startConnect: REQ-TIME HIGH."
                          << " cont/sending HS to peer: " << debughs.show());
            }
#endif

            m_tsLastReqTime       = now;
            setPacketTS(reqpkt, now);
            m_pSndQueue->sendto(serv_addr, reqpkt);
        }
        else
        {
            HLOGC(cnlog.Debug, log << "startConnect: LOOP: too early to send - " << count_milliseconds(tdiff) << " < 250ms");
        }

        cst = CONN_CONTINUE;
        response.setLength(m_iMaxSRTPayloadSize);
        if (m_pRcvQueue->recvfrom(m_SocketID, (response)) > 0)
        {
            HLOGC(cnlog.Debug, log << CONID() << "startConnect: got response for connect request");
            cst = processConnectResponse(response, &e);

            HLOGC(cnlog.Debug, log << CONID() << "startConnect: response processing result: " << ConnectStatusStr(cst));

            // Expected is that:
            // - the peer responded with URQ_INDUCTION + cookie. This above function
            //   should check that and craft the URQ_CONCLUSION handshake, in which
            //   case this function returns CONN_CONTINUE. As an extra action taken
            //   for that case, we set the SECURING mode if encryption requested,
            //   and serialize again the handshake, possibly together with HS extension
            //   blocks, if HSv5 peer responded. The serialized handshake will be then
            //   sent again, as the loop is repeated.
            // - the peer responded with URQ_CONCLUSION. This handshake was accepted
            //   as a connection, and for >= HSv5 the HS extension blocks have been
            //   also read and interpreted. In this case this function returns:
            //   - CONN_ACCEPT, if everything was correct - break this loop and return normally
            //   - CONN_REJECT in case of any problems with the delivered handshake
            //     (incorrect data or data conflict) - throw error exception
            // - the peer responded with any of URQ_ERROR_*.  - throw error exception
            //
            // The error exception should make the API connect() function fail, if blocking
            // or mark the failure for that socket in epoll, if non-blocking.

            if (cst == CONN_RENDEZVOUS)
            {
                // When this function returned CONN_RENDEZVOUS, this requires
                // very special processing for the Rendezvous-v5 algorithm. This MAY
                // involve also preparing a new handshake form, also interpreting the
                // SRT handshake extension and crafting SRT handshake extension for the
                // peer, which should be next sent. When this function returns CONN_CONTINUE,
                // it means that it has done all that was required, however none of the below
                // things has to be done (this function will do it by itself if needed).
                // Otherwise the handshake rolling can be interrupted and considered complete.
                cst = processRendezvous(response, serv_addr, RST_OK, (reqpkt));
                if (cst == CONN_CONTINUE)
                    continue;
                break;
            }

            if (cst == CONN_REJECT)
                sendCtrl(UMSG_SHUTDOWN);

            if (cst != CONN_CONTINUE && cst != CONN_CONFUSED)
                break; // --> OUTSIDE-LOOP

            // IMPORTANT
            // [[using assert(m_pCryptoControl != nullptr)]];

            // new request/response should be sent out immediately on receving a response
            HLOGC(cnlog.Debug,
                  log << "startConnect: SYNC CONNECTION STATUS:" << ConnectStatusStr(cst) << ", REQ-TIME: LOW.");
            m_tsLastReqTime = steady_clock::time_point();

            // Now serialize the handshake again to the existing buffer so that it's
            // then sent later in this loop.

            // First, set the size back to the original size, m_iMaxSRTPayloadSize because
            // this is the size of the originally allocated space. It might have been
            // shrunk by serializing the INDUCTION handshake (which was required before
            // sending this packet to the output queue) and therefore be too
            // small to store the CONCLUSION handshake (with HSv5 extensions).
            reqpkt.setLength(m_iMaxSRTPayloadSize);

            HLOGC(cnlog.Debug, log << "startConnect: creating HS CONCLUSION: buffer size=" << reqpkt.getLength());

            // NOTE: BUGFIX: SERIALIZE AGAIN.
            // The original UDT code didn't do it, so it was theoretically
            // turned into conclusion, but was sending still the original
            // induction handshake challenge message. It was working only
            // thanks to that simultaneously there were being sent handshake
            // messages from a separate thread (CSndQueue::worker) from
            // RendezvousQueue, this time serialized properly, which caused
            // that with blocking mode there was a kinda initial "drunk
            // passenger with taxi driver talk" until the RendezvousQueue sends
            // (when "the time comes") the right CONCLUSION handshake
            // challenge message.
            //
            // Now that this is fixed, the handshake messages from RendezvousQueue
            // are sent only when there is a rendezvous mode or non-blocking mode.
            if (!createSrtHandshake(SRT_CMD_HSREQ, SRT_CMD_KMREQ, 0, 0, (reqpkt), (m_ConnReq)))
            {
                LOGC(cnlog.Warn, log << "createSrtHandshake failed - REJECTING.");
                cst = CONN_REJECT;
                break;
            }
            // These last 2 parameters designate the buffer, which is in use only for SRT_CMD_KMRSP.
            // If m_ConnReq.m_iVersion == HS_VERSION_UDT4, this function will do nothing,
            // except just serializing the UDT handshake.
            // The trick is that the HS challenge is with version HS_VERSION_UDT4, but the
            // listener should respond with HS_VERSION_SRT1, if it is HSv5 capable.
        }

        HLOGC(cnlog.Debug,
              log << "startConnect: timeout from Q:recvfrom, looping again; cst=" << ConnectStatusStr(cst));

#if ENABLE_HEAVY_LOGGING
        // Non-fatal assertion
        if (cst == CONN_REJECT) // Might be returned by processRendezvous
        {
            LOGC(cnlog.Error,
                 log << "startConnect: IPE: cst=REJECT NOT EXPECTED HERE, the loop should've been interrupted!");
            break;
        }
#endif

        if (steady_clock::now() > ttl_time)
        {
            // timeout
            e = CUDTException(MJ_SETUP, MN_TIMEOUT, 0);
            m_RejectReason = SRT_REJ_TIMEOUT;
            HLOGC(cnlog.Debug, log << "startConnect: TTL time " << FormatTime(ttl_time) << " exceeded, TIMEOUT.");
            break;
        }
    }

    // <--- OUTSIDE-LOOP
    // Here will fall the break when not CONN_CONTINUE.
    // CONN_RENDEZVOUS is handled by processRendezvous.
    // CONN_ACCEPT will skip this and pass on.
    if (cst == CONN_REJECT)
    {
        e = CUDTException(MJ_SETUP, MN_REJECTED, 0);
    }

    if (e.getErrorCode() == 0)
    {
        if (m_bClosing)                                    // if the socket is closed before connection...
            e = CUDTException(MJ_SETUP, MN_CLOSED, 0);
        else if (m_ConnRes.m_iReqType > URQ_FAILURE_TYPES) // connection request rejected
        {
            m_RejectReason = RejectReasonForURQ(m_ConnRes.m_iReqType);
            e              = CUDTException(MJ_SETUP, MN_REJECTED, 0);
        }
        else if ((!m_config.bRendezvous) && (m_ConnRes.m_iISN != m_iISN)) // secuity check
            e = CUDTException(MJ_SETUP, MN_SECURITY, 0);
    }

    if (e.getErrorCode() != 0)
    {
        m_bConnecting = false;
        // The process is to be abnormally terminated, remove the connector
        // now because most likely no other processing part has done anything with it.
        m_pRcvQueue->removeConnector(m_SocketID);
        throw e;
    }

    HLOGC(cnlog.Debug,
          log << CONID() << "startConnect: handshake exchange succeeded.");

    // Parameters at the end.
    HLOGC(cnlog.Debug,
          log << "startConnect: END. Parameters:"
                 " mss="
              << m_config.iMSS << " max-cwnd-size=" << m_CongCtl->cgWindowMaxSize()
              << " cwnd-size=" << m_CongCtl->cgWindowSize() << " rtt=" << m_iSRTT << " bw=" << m_iBandwidth);
}

// Asynchronous connection
EConnectStatus srt::CUDT::processAsyncConnectResponse(const CPacket &pkt) ATR_NOEXCEPT
{
    EConnectStatus cst = CONN_CONTINUE;
    CUDTException  e;

    ScopedLock cg(m_ConnectionLock);
    HLOGC(cnlog.Debug, log << CONID() << "processAsyncConnectResponse: got response for connect request, processing");
    cst = processConnectResponse(pkt, &e);

    HLOGC(cnlog.Debug,
          log << CONID() << "processAsyncConnectResponse: response processing result: " << ConnectStatusStr(cst)
              << "; REQ-TIME LOW to enforce immediate response");
    m_tsLastReqTime = steady_clock::time_point();

    return cst;
}

bool srt::CUDT::processAsyncConnectRequest(EReadStatus         rst,
                                      EConnectStatus      cst,
                                      const CPacket&      response,
                                      const sockaddr_any& serv_addr)
{
    // IMPORTANT!

    // This function is called, still asynchronously, but in the order
    // of call just after the call to the above processAsyncConnectResponse.
    // This should have got the original value returned from
    // processConnectResponse through processAsyncConnectResponse.

    CPacket request;
    request.setControl(UMSG_HANDSHAKE);
    request.allocate(m_iMaxSRTPayloadSize);
    const steady_clock::time_point now = steady_clock::now();
    setPacketTS(request, now);

    HLOGC(cnlog.Debug,
          log << "processAsyncConnectRequest: REQ-TIME: HIGH. Should prevent too quick responses.");
    m_tsLastReqTime = now;
    // ID = 0, connection request
    request.m_iID = !m_config.bRendezvous ? 0 : m_ConnRes.m_iID;

    bool status = true;

    ScopedLock cg(m_ConnectionLock);

    if (cst == CONN_RENDEZVOUS)
    {
        HLOGC(cnlog.Debug, log << "processAsyncConnectRequest: passing to processRendezvous");
        cst = processRendezvous(response, serv_addr, rst, (request));
        if (cst == CONN_ACCEPT)
        {
            HLOGC(cnlog.Debug,
                  log << "processAsyncConnectRequest: processRendezvous completed the process and responded by itself. "
                         "Done.");
            return true;
        }

        if (cst != CONN_CONTINUE)
        {
            // processRendezvous already set the reject reason
            LOGC(cnlog.Warn,
                 log << "processAsyncConnectRequest: REJECT reported from processRendezvous, not processing further.");
            status = false;
        }
    }
    else if (cst == CONN_REJECT)
    {
        // m_RejectReason already set at worker_ProcessAddressedPacket.
        LOGC(cnlog.Warn,
             log << "processAsyncConnectRequest: REJECT reported from HS processing:"
             << srt_rejectreason_str(m_RejectReason)
             << "- not processing further"); //; REQ-TIME LOW"); XXX ?
        // m_tsLastReqTime = steady_clock::time_point(); XXX ?
        return false;
    }
    else
    {
        // (this procedure will be also run for HSv4 rendezvous)
        HLOGC(cnlog.Debug, log << "processAsyncConnectRequest: serializing HS: buffer size=" << request.getLength());
        if (!createSrtHandshake(SRT_CMD_HSREQ, SRT_CMD_KMREQ, 0, 0, (request), (m_ConnReq)))
        {
            // All 'false' returns from here are IPE-type, mostly "invalid argument" plus "all keys expired".
            LOGC(cnlog.Error, log << "IPE: processAsyncConnectRequest: createSrtHandshake failed, dismissing.");
            status = false;
        }
        else
        {
            HLOGC(cnlog.Debug,
                  log << "processAsyncConnectRequest: sending HS reqtype=" << RequestTypeStr(m_ConnReq.m_iReqType)
                      << " to socket " << request.m_iID << " size=" << request.getLength());
        }
    }

    if (!status)
    {
        return false;
        /* XXX Shouldn't it send a single response packet for the rejection?
        // Set the version to 0 as "handshake rejection" status and serialize it
        CHandShake zhs;
        size_t size = request.getLength();
        zhs.store_to((request.m_pcData), (size));
        request.setLength(size);
        */
    }

    HLOGC(cnlog.Debug, log << "processAsyncConnectRequest: setting REQ-TIME HIGH, SENDING HS:" << m_ConnReq.show());
    m_tsLastReqTime = steady_clock::now();
    m_pSndQueue->sendto(serv_addr, request);
    return status;
}

void srt::CUDT::cookieContest()
{
    if (m_SrtHsSide != HSD_DRAW)
        return;

    LOGC(cnlog.Error, log << "cookieContest: agent=" << m_ConnReq.m_iCookie << " peer=" << m_ConnRes.m_iCookie);

    // Here m_ConnReq.m_iCookie is a local cookie value sent in connection request to the peer.
    // m_ConnRes.m_iCookie is a cookie value sent by the peer in its connection request.
    if (m_ConnReq.m_iCookie == 0 || m_ConnRes.m_iCookie == 0)
    {
        // Note that it's virtually impossible that Agent's cookie is not ready, this
        // shall be considered IPE.
        // Not all cookies are ready, don't start the contest.
        return;
    }

    // INITIATOR/RESPONDER role is resolved by COOKIE CONTEST.
    //
    // The cookie contest must be repeated every time because it
    // may change the state at some point.
    // 
    // In SRT v1.4.3 and prior the below subtraction was performed in 32-bit arithmetic.
    // The result of subtraction can overflow 32-bits. 
    // Example
    // m_ConnReq.m_iCookie = -1480577720;
    // m_ConnRes.m_iCookie = 811599203;
    // int64_t llBetterCookie = -1480577720 - 811599203 = -2292176923 (FFFF FFFF 7760 27E5);
    // int32_t iBetterCookie  = 2002790373 (7760 27E5);
    // 
    // Now 64-bit arithmetic is used to calculate the actual result of subtraction.
    // The 31-st bit is then checked to check if the resulting is negative in 32-bit aritmetics.
    // This way the old contest behavior is preserved, and potential compiler optimisations are avoided.
    const int64_t contest = int64_t(m_ConnReq.m_iCookie) - int64_t(m_ConnRes.m_iCookie);

    if ((contest & 0xFFFFFFFF) == 0)
    {
        // DRAW! The only way to continue would be to force the
        // cookies to be regenerated and to start over. But it's
        // not worth a shot - this is an extremely rare case.
        // This can simply do reject so that it can be started again.

        // Pretend then that the cookie contest wasn't done so that
        // it's done again. Cookies are baked every time anew, however
        // the successful initial contest remains valid no matter how
        // cookies will change.

        m_SrtHsSide = HSD_DRAW;
        return;
    }

    if (contest & 0x80000000)
    {
        m_SrtHsSide = HSD_RESPONDER;
        return;
    }

    m_SrtHsSide = HSD_INITIATOR;
}

// This function should complete the data for KMX needed for an out-of-band
// handshake response. Possibilities are:
// - There's no KMX (including first responder's handshake in rendezvous). This writes 0 to w_kmdatasize.
// - The encryption status is failure. Respond with fail code and w_kmdatasize = 1.
// - The last KMX was successful. Respond with the original kmdata and their size in w_kmdatasize.
EConnectStatus srt::CUDT::craftKmResponse(uint32_t* aw_kmdata, size_t& w_kmdatasize)
{
    // If the last CONCLUSION message didn't contain the KMX extension, there's
    // no key recorded yet, so it can't be extracted. Mark this w_kmdatasize empty though.
    int hs_flags = SrtHSRequest::SRT_HSTYPE_HSFLAGS::unwrap(m_ConnRes.m_iType);
    if (IsSet(hs_flags, CHandShake::HS_EXT_KMREQ))
    {
        // This is a periodic handshake update, so you need to extract the KM data from the
        // first message, provided that it is there.
        size_t msgsize = m_pCryptoControl->getKmMsg_size(0);
        if (msgsize == 0)
        {
            switch (m_pCryptoControl->m_RcvKmState)
            {
                // If the KMX process ended up with a failure, the KMX is not recorded.
                // In this case as the KMRSP answer the "failure status" should be crafted.
            case SRT_KM_S_NOSECRET:
            case SRT_KM_S_BADSECRET:
                {
                    HLOGC(cnlog.Debug,
                            log << "craftKmResponse: No KMX recorded, status = "
                            << KmStateStr(m_pCryptoControl->m_RcvKmState) << ". Respond it.");

                    // Just do the same thing as in CCryptoControl::processSrtMsg_KMREQ for that case,
                    // that is, copy the NOSECRET code into KMX message.
                    memcpy((aw_kmdata), &m_pCryptoControl->m_RcvKmState, sizeof(int32_t));
                    w_kmdatasize = 1;
                }
                break; // Treat as ACCEPT in general; might change to REJECT on enforced-encryption

            default:
                // Remaining values:
                // UNSECURED: should not fall here at all
                // SECURING: should not happen in HSv5
                // SECURED: should have received the recorded KMX correctly (getKmMsg_size(0) > 0)
                {
                    m_RejectReason = SRT_REJ_IPE;
                    // Remaining situations:
                    // - password only on this site: shouldn't be considered to be sent to a no-password site
                    LOGC(cnlog.Error,
                            log << "craftKmResponse: IPE: PERIODIC HS: NO KMREQ RECORDED KMSTATE: RCV="
                            << KmStateStr(m_pCryptoControl->m_RcvKmState)
                            << " SND=" << KmStateStr(m_pCryptoControl->m_SndKmState));
                    return CONN_REJECT;
                }
                break;
            }
        }
        else
        {
            w_kmdatasize = msgsize / 4;
            if (msgsize > w_kmdatasize * 4)
            {
                // Sanity check
                LOGC(cnlog.Error, log << "IPE: KMX data not aligned to 4 bytes! size=" << msgsize);
                memset((aw_kmdata + (w_kmdatasize * 4)), 0, msgsize - (w_kmdatasize * 4));
                ++w_kmdatasize;
            }

            HLOGC(cnlog.Debug,
                    log << "craftKmResponse: getting KM DATA from the fore-recorded KMX from KMREQ, size="
                    << w_kmdatasize);
            memcpy((aw_kmdata), m_pCryptoControl->getKmMsg_data(0), msgsize);
        }
    }
    else
    {
        HLOGC(cnlog.Debug, log << "craftKmResponse: no KMX flag - not extracting KM data for KMRSP");
        w_kmdatasize = 0;
    }

    return CONN_ACCEPT;
}

EConnectStatus srt::CUDT::processRendezvous(
    const CPacket& response, const sockaddr_any& serv_addr,
    EReadStatus rst, CPacket& w_reqpkt)
{
    if (m_RdvState == CHandShake::RDV_CONNECTED)
    {
        HLOGC(cnlog.Debug, log << "processRendezvous: already in CONNECTED state.");
        return CONN_ACCEPT;
    }

    uint32_t kmdata[SRTDATA_MAXSIZE];
    size_t   kmdatasize = SRTDATA_MAXSIZE;

    cookieContest();

    // We know that the other side was contacted and the other side has sent
    // the handshake message - we know then both cookies. If it's a draw, it's
    // a very rare case of creating identical cookies.
    if (m_SrtHsSide == HSD_DRAW)
    {
        m_RejectReason = SRT_REJ_RDVCOOKIE;
        LOGC(cnlog.Error,
             log << "COOKIE CONTEST UNRESOLVED: can't assign connection roles, please wait another minute.");
        return CONN_REJECT;
    }

    UDTRequestType rsp_type = URQ_FAILURE_TYPES; // just to track uninitialized errors

    // We can assume that the Handshake packet received here as 'response'
    // is already serialized in m_ConnRes. Check extra flags that are meaningful
    // for further processing here.

    int  ext_flags       = SrtHSRequest::SRT_HSTYPE_HSFLAGS::unwrap(m_ConnRes.m_iType);
    bool needs_extension = ext_flags != 0; // Initial value: received HS has extensions.
    bool needs_hsrsp;
    rendezvousSwitchState((rsp_type), (needs_extension), (needs_hsrsp));
    if (rsp_type > URQ_FAILURE_TYPES)
    {
        m_RejectReason = RejectReasonForURQ(rsp_type);
        HLOGC(cnlog.Debug,
              log << "processRendezvous: rejecting due to switch-state response: " << RequestTypeStr(rsp_type));
        return CONN_REJECT;
    }
    checkUpdateCryptoKeyLen("processRendezvous", m_ConnRes.m_iType);

    // We have three possibilities here as it comes to HSREQ extensions:

    // 1. The agent is loser in attention state, it sends EMPTY conclusion (without extensions)
    // 2. The agent is loser in initiated state, it interprets incoming HSREQ and creates HSRSP
    // 3. The agent is winner in attention or fine state, it sends HSREQ extension
    m_ConnReq.m_iReqType  = rsp_type;
    m_ConnReq.m_extension = needs_extension;

    // This must be done before prepareConnectionObjects().
    if (!applyResponseSettings())
    {
        LOGC(cnlog.Error, log << "processRendezvous: rogue peer");
        return CONN_REJECT;
    }

    // This must be done before interpreting and creating HSv5 extensions.
    if (!prepareConnectionObjects(m_ConnRes, m_SrtHsSide, 0))
    {
        // m_RejectReason already handled
        HLOGC(cnlog.Debug, log << "processRendezvous: rejecting due to problems in prepareConnectionObjects.");
        return CONN_REJECT;
    }

    // Case 2.
    if (needs_hsrsp)
    {
        // This means that we have received HSREQ extension with the handshake, so we need to interpret
        // it and craft the response.
        if (rst == RST_OK)
        {
            // We have JUST RECEIVED packet in this session (not that this is called as periodic update).
            // Sanity check
            m_tsLastReqTime = steady_clock::time_point();
            if (response.getLength() == size_t(-1))
            {
                m_RejectReason = SRT_REJ_IPE;
                LOGC(cnlog.Fatal,
                     log << "IPE: rst=RST_OK, but the packet has set -1 length - REJECTING (REQ-TIME: LOW)");
                return CONN_REJECT;
            }

            if (!interpretSrtHandshake(m_ConnRes, response, kmdata, &kmdatasize))
            {
                HLOGC(cnlog.Debug,
                      log << "processRendezvous: rejecting due to problems in interpretSrtHandshake REQ-TIME: LOW.");
                return CONN_REJECT;
            }

            updateAfterSrtHandshake(HS_VERSION_SRT1);

            // Pass on, inform about the shortened response-waiting period.
            HLOGC(cnlog.Debug, log << "processRendezvous: setting REQ-TIME: LOW. Forced to respond immediately.");
        }
        else
        {
            // This is a repeated handshake, so you can't use the incoming data to
            // prepare data for createSrtHandshake. They have to be extracted from inside.
            EConnectStatus conn = craftKmResponse((kmdata), (kmdatasize));
            if (conn != CONN_ACCEPT)
                return conn;
        }

        // No matter the value of needs_extension, the extension is always needed
        // when HSREQ was interpreted (to store HSRSP extension).
        m_ConnReq.m_extension = true;

        HLOGC(cnlog.Debug,
              log << "processRendezvous: HSREQ extension ok, creating HSRSP response. kmdatasize=" << kmdatasize);

        w_reqpkt.setLength(m_iMaxSRTPayloadSize);
        if (!createSrtHandshake(SRT_CMD_HSRSP, SRT_CMD_KMRSP,
                    kmdata, kmdatasize,
                    (w_reqpkt), (m_ConnReq)))
        {
            HLOGC(cnlog.Debug,
                  log << "processRendezvous: rejecting due to problems in createSrtHandshake. REQ-TIME: LOW");
            m_tsLastReqTime = steady_clock::time_point();
            return CONN_REJECT;
        }

        // This means that it has received URQ_CONCLUSION with HSREQ, agent is then in RDV_FINE
        // state, it sends here URQ_CONCLUSION with HSREQ/KMREQ extensions and it awaits URQ_AGREEMENT.
        return CONN_CONTINUE;
    }

    // Special case: if URQ_AGREEMENT is to be sent, when this side is INITIATOR,
    // then it must have received HSRSP, so it must interpret it. Otherwise it would
    // end up with URQ_DONE, which means that it is the other side to interpret HSRSP.
    if (m_SrtHsSide == HSD_INITIATOR && m_ConnReq.m_iReqType == URQ_AGREEMENT)
    {
        // The same is done in CUDT::postConnect(), however this section will
        // not be done in case of rendezvous. The section in postConnect() is
        // predicted to run only in regular CALLER handling.

        if (rst != RST_OK || response.getLength() == size_t(-1))
        {
            // Actually the -1 length would be an IPE, but it's likely that this was reported already.
            HLOGC(
                cnlog.Debug,
                log << "processRendezvous: no INCOMING packet, NOT interpreting extensions (relying on exising data)");
        }
        else
        {
            HLOGC(cnlog.Debug,
                  log << "processRendezvous: INITIATOR, will send AGREEMENT - interpreting HSRSP extension");
            if (!interpretSrtHandshake(m_ConnRes, response, 0, 0))
            {
                // m_RejectReason is already set, so set the reqtype accordingly
                m_ConnReq.m_iReqType = URQFailure(m_RejectReason);
            }
        }
        // This should be false, make a kinda assert here.
        if (needs_extension)
        {
            LOGC(cnlog.Fatal, log << "IPE: INITIATOR responding AGREEMENT should declare no extensions to HS");
            m_ConnReq.m_extension = false;
        }
        updateAfterSrtHandshake(HS_VERSION_SRT1);
    }

    HLOGC(cnlog.Debug,
          log << CONID() << "processRendezvous: COOKIES Agent/Peer: " << m_ConnReq.m_iCookie << "/"
              << m_ConnRes.m_iCookie << " HSD:" << (m_SrtHsSide == HSD_INITIATOR ? "initiator" : "responder")
              << " STATE:" << CHandShake::RdvStateStr(m_RdvState) << " ...");

    if (rsp_type == URQ_DONE)
    {
        HLOGC(cnlog.Debug, log << "... WON'T SEND any response, both sides considered connected");
    }
    else
    {
        HLOGC(cnlog.Debug,
              log << "... WILL SEND " << RequestTypeStr(rsp_type) << " " << (m_ConnReq.m_extension ? "with" : "without")
                  << " SRT HS extensions");
    }

    // This marks the information for the serializer that
    // the SRT handshake extension is required.
    // Rest of the data will be filled together with
    // serialization.
    m_ConnReq.m_extension = needs_extension;

    w_reqpkt.setLength(m_iMaxSRTPayloadSize);
    if (m_RdvState == CHandShake::RDV_CONNECTED)
    {
        // When synchro=false, don't lock a mutex for rendezvous queue.
        // This is required when this function is called in the
        // receive queue worker thread - it would lock itself.
        int cst = postConnect(response, true, 0);
        if (cst == CONN_REJECT)
        {
            // m_RejectReason already set
            HLOGC(cnlog.Debug, log << "processRendezvous: rejecting due to problems in postConnect.");
            return CONN_REJECT;
        }
    }

    // URQ_DONE or URQ_AGREEMENT can be the result if the state is RDV_CONNECTED.
    // If URQ_DONE, then there's nothing to be done, when URQ_AGREEMENT then return
    // CONN_CONTINUE to make the caller send again the contents if the packet buffer,
    // this time with URQ_AGREEMENT message, but still consider yourself connected.
    if (rsp_type == URQ_DONE)
    {
        HLOGC(cnlog.Debug, log << "processRendezvous: rsp=DONE, reporting ACCEPT (nothing to respond)");
        return CONN_ACCEPT;
    }

    // createSrtHandshake moved here because if the above conditions are satisfied,
    // no response is going to be send, so nothing needs to be "created".

    // needs_extension here distinguishes between cases 1 and 3.
    // NOTE: in case when interpretSrtHandshake was run under the conditions above (to interpret HSRSP),
    // then createSrtHandshake below will create only empty AGREEMENT message.
    if (!createSrtHandshake(SRT_CMD_HSREQ, SRT_CMD_KMREQ, 0, 0,
                (w_reqpkt), (m_ConnReq)))
    {
        // m_RejectReason already set
        LOGC(cnlog.Warn, log << "createSrtHandshake failed (IPE?), connection rejected. REQ-TIME: LOW");
        m_tsLastReqTime = steady_clock::time_point();
        return CONN_REJECT;
    }

    if (rsp_type == URQ_AGREEMENT && m_RdvState == CHandShake::RDV_CONNECTED)
    {
        // We are using our own serialization method (not the one called after
        // processConnectResponse, this is skipped in case when this function
        // is called), so we can also send this immediately. Agreement must be
        // sent just once and the party must switch into CONNECTED state - in
        // contrast to CONCLUSION messages, which should be sent in loop repeatedly.
        //
        // Even though in theory the AGREEMENT message sent just once may miss
        // the target (as normal thing in UDP), this is little probable to happen,
        // and this doesn't matter much because even if the other party doesn't
        // get AGREEMENT, but will get payload or KEEPALIVE messages, it will
        // turn into connected state as well. The AGREEMENT is rather kinda
        // catalyzer here and may turn the entity on the right track faster. When
        // AGREEMENT is missed, it may have kinda initial tearing.

        const steady_clock::time_point now = steady_clock::now();
        m_tsLastReqTime                    = now;
        setPacketTS(w_reqpkt, now);
        HLOGC(cnlog.Debug,
              log << "processRendezvous: rsp=AGREEMENT, reporting ACCEPT and sending just this one, REQ-TIME HIGH.");

        m_pSndQueue->sendto(serv_addr, w_reqpkt);

        return CONN_ACCEPT;
    }

    if (rst == RST_OK)
    {
        // the request time must be updated so that the next handshake can be sent out immediately
        HLOGC(cnlog.Debug,
              log << "processRendezvous: rsp=" << RequestTypeStr(m_ConnReq.m_iReqType)
                  << " REQ-TIME: LOW to send immediately, consider yourself conencted");
        m_tsLastReqTime = steady_clock::time_point();
    }
    else
    {
        HLOGC(cnlog.Debug, log << "processRendezvous: REQ-TIME: remains previous value, consider yourself connected");
    }
    return CONN_CONTINUE;
}

// [[using locked(m_ConnectionLock)]];
EConnectStatus srt::CUDT::processConnectResponse(const CPacket& response, CUDTException* eout) ATR_NOEXCEPT
{
    // NOTE: ASSUMED LOCK ON: m_ConnectionLock.

    // this is the 2nd half of a connection request. If the connection is setup successfully this returns 0.
    // Returned values:
    // - CONN_REJECT: there was some error when processing the response, connection should be rejected
    // - CONN_ACCEPT: the handshake is done and finished correctly
    // - CONN_CONTINUE: the induction handshake has been processed correctly, and expects CONCLUSION handshake

    if (!m_bConnecting)
        return CONN_REJECT;

    // This is required in HSv5 rendezvous, in which it should send the URQ_AGREEMENT message to
    // the peer, however switch to connected state.
    HLOGC(cnlog.Debug,
          log << "processConnectResponse: TYPE:"
              << (response.isControl() ? MessageTypeStr(response.getType(), response.getExtendedType())
                                       : string("DATA")));
    // ConnectStatus res = CONN_REJECT; // used later for status - must be declared here due to goto POST_CONNECT.

    // For HSv4, the data sender is INITIATOR, and the data receiver is RESPONDER,
    // regardless of the connecting side affiliation. This will be changed for HSv5.
    bool          bidirectional = false;
    HandshakeSide hsd           = m_config.bDataSender ? HSD_INITIATOR : HSD_RESPONDER;
    // (defined here due to 'goto' below).

    // SRT peer may send the SRT handshake private message (type 0x7fff) before a keep-alive.

    // This condition is checked when the current agent is trying to do connect() in rendezvous mode,
    // but the peer was faster to send a handshake packet earlier. This makes it continue with connecting
    // process if the peer is already behaving as if the connection was already established.

    // This value will check either the initial value, which is less than SRT1, or
    // the value previously loaded to m_ConnReq during the previous handshake response.
    // For the initial form this value should not be checked.
    bool hsv5 = m_ConnRes.m_iVersion >= HS_VERSION_SRT1;

    if (m_config.bRendezvous &&
        (m_RdvState == CHandShake::RDV_CONNECTED   // somehow Rendezvous-v5 switched it to CONNECTED.
         || !response.isControl()                  // WAS A PAYLOAD PACKET.
         || (response.getType() == UMSG_KEEPALIVE) // OR WAS A UMSG_KEEPALIVE message.
         || (response.getType() == UMSG_EXT) // OR WAS a CONTROL packet of some extended type (i.e. any SRT specific)
         )
        // This may happen if this is an initial state in which the socket type was not yet set.
        // If this is a field that holds the response handshake record from the peer, this means that it wasn't received
        // yet. HSv5: added version check because in HSv5 the m_iType field has different meaning and it may be 0 in
        // case when the handshake does not carry SRT extensions.
        && (hsv5 || m_ConnRes.m_iType != UDT_UNDEFINED))
    {
        // a data packet or a keep-alive packet comes, which means the peer side is already connected
        // in this situation, the previously recorded response will be used
        // In HSv5 this situation is theoretically possible if this party has missed the URQ_AGREEMENT message.
        HLOGC(cnlog.Debug, log << CONID() << "processConnectResponse: already connected - pinning in");
        if (hsv5)
        {
            m_RdvState = CHandShake::RDV_CONNECTED;
        }

        return postConnect(response, hsv5, eout);
    }

    if (!response.isControl(UMSG_HANDSHAKE))
    {
        m_RejectReason = SRT_REJ_ROGUE;
        if (!response.isControl())
        {
            LOGC(cnlog.Warn, log << CONID() << "processConnectResponse: received DATA while HANDSHAKE expected");
        }
        else
        {
            LOGC(cnlog.Error,
                 log << CONID()
                     << "processConnectResponse: CONFUSED: expected UMSG_HANDSHAKE as connection not yet established, "
                        "got: "
                     << MessageTypeStr(response.getType(), response.getExtendedType()));
        }
        return CONN_CONFUSED;
    }

    if (m_ConnRes.load_from(response.m_pcData, response.getLength()) == -1)
    {
        m_RejectReason = SRT_REJ_ROGUE;
        // Handshake data were too small to reach the Handshake structure. Reject.
        LOGC(cnlog.Error,
             log << CONID()
                 << "processConnectResponse: HANDSHAKE data buffer too small - possible blueboxing. Rejecting.");
        return CONN_REJECT;
    }

    HLOGC(cnlog.Debug, log << CONID() << "processConnectResponse: HS RECEIVED: " << m_ConnRes.show());
    if (m_ConnRes.m_iReqType > URQ_FAILURE_TYPES)
    {
        m_RejectReason = RejectReasonForURQ(m_ConnRes.m_iReqType);
        return CONN_REJECT;
    }

    if (size_t(m_ConnRes.m_iMSS) > CPacket::ETH_MAX_MTU_SIZE)
    {
        // Yes, we do abort to prevent buffer overrun. Set your MSS correctly
        // and you'll avoid problems.
        m_RejectReason = SRT_REJ_ROGUE;
        LOGC(cnlog.Fatal, log << "MSS size " << m_config.iMSS << "exceeds MTU size!");
        return CONN_REJECT;
    }

    // (see createCrypter() call below)
    //
    // The CCryptoControl attached object must be created early
    // because it will be required to create a conclusion handshake in HSv5
    //
    if (m_config.bRendezvous)
    {
        // SANITY CHECK: A rendezvous socket should reject any caller requests (it's not a listener)
        if (m_ConnRes.m_iReqType == URQ_INDUCTION)
        {
            m_RejectReason = SRT_REJ_ROGUE;
            LOGC(cnlog.Error,
                 log << CONID()
                     << "processConnectResponse: Rendezvous-point received INDUCTION handshake (expected WAVEAHAND). "
                        "Rejecting.");
            return CONN_REJECT;
        }

        // The procedure for version 5 is completely different and changes the states
        // differently, so the old code will still maintain HSv4 the old way.

        if (m_ConnRes.m_iVersion > HS_VERSION_UDT4)
        {
            HLOGC(cnlog.Debug, log << CONID() << "processConnectResponse: Rendezvous HSv5 DETECTED.");
            return CONN_RENDEZVOUS; // --> will continue in CUDT::processRendezvous().
        }

        HLOGC(cnlog.Debug, log << CONID() << "processConnectResponse: Rendsezvous HSv4 DETECTED.");
        // So, here it has either received URQ_WAVEAHAND handshake message (while it should be in URQ_WAVEAHAND itself)
        // or it has received URQ_CONCLUSION/URQ_AGREEMENT message while this box has already sent URQ_WAVEAHAND to the
        // peer, and DID NOT send the URQ_CONCLUSION yet.

        if (m_ConnReq.m_iReqType == URQ_WAVEAHAND || m_ConnRes.m_iReqType == URQ_WAVEAHAND)
        {
            HLOGC(cnlog.Debug,
                  log << CONID() << "processConnectResponse: REQ-TIME LOW. got HS RDV. Agent state:"
                      << RequestTypeStr(m_ConnReq.m_iReqType) << " Peer HS:" << m_ConnRes.show());

            // Here we could have received WAVEAHAND or CONCLUSION.
            // For HSv4 simply switch to CONCLUSION for the sake of further handshake rolling.
            // For HSv5, make the cookie contest and basing on this decide, which party
            // should provide the HSREQ/KMREQ attachment.

           if (!createCrypter(hsd, false /* unidirectional */))
           {
               m_RejectReason = SRT_REJ_RESOURCE;
               m_ConnReq.m_iReqType = URQFailure(SRT_REJ_RESOURCE);
               // the request time must be updated so that the next handshake can be sent out immediately.
               m_tsLastReqTime = steady_clock::time_point();
               return CONN_REJECT;
           }

            m_ConnReq.m_iReqType = URQ_CONCLUSION;
            // the request time must be updated so that the next handshake can be sent out immediately.
            m_tsLastReqTime = steady_clock::time_point();
            return CONN_CONTINUE;
        }
        else
        {
            HLOGC(cnlog.Debug, log << CONID() << "processConnectResponse: Rendezvous HSv4 PAST waveahand");
        }
    }
    else
    {
        // set cookie
        if (m_ConnRes.m_iReqType == URQ_INDUCTION)
        {
            HLOGC(cnlog.Debug,
                  log << CONID() << "processConnectResponse: REQ-TIME LOW; got INDUCTION HS response (cookie:" << hex
                      << m_ConnRes.m_iCookie << " version:" << dec << m_ConnRes.m_iVersion
                      << "), sending CONCLUSION HS with this cookie");

            m_ConnReq.m_iCookie  = m_ConnRes.m_iCookie;
            m_ConnReq.m_iReqType = URQ_CONCLUSION;

            // Here test if the LISTENER has responded with version HS_VERSION_SRT1,
            // it means that it is HSv5 capable. It can still accept the HSv4 handshake.
            if (m_ConnRes.m_iVersion > HS_VERSION_UDT4)
            {
                int hs_flags = SrtHSRequest::SRT_HSTYPE_HSFLAGS::unwrap(m_ConnRes.m_iType);

                if (hs_flags != SrtHSRequest::SRT_MAGIC_CODE)
                {
                    LOGC(cnlog.Warn, log << "processConnectResponse: Listener HSv5 did not set the SRT_MAGIC_CODE");
                }

                checkUpdateCryptoKeyLen("processConnectResponse", m_ConnRes.m_iType);

                // This will catch HS_VERSION_SRT1 and any newer.
                // Set your highest version.
                m_ConnReq.m_iVersion = HS_VERSION_SRT1;
                // CONTROVERSIAL: use 0 as m_iType according to the meaning in HSv5.
                // The HSv4 client might not understand it, which means that agent
                // must switch itself to HSv4 rendezvous, and this time iType sould
                // be set to UDT_DGRAM value.
                m_ConnReq.m_iType = 0;

                // This marks the information for the serializer that
                // the SRT handshake extension is required.
                // Rest of the data will be filled together with
                // serialization.
                m_ConnReq.m_extension = true;

                // For HSv5, the caller is INITIATOR and the listener is RESPONDER.
                // The m_config.bDataSender value should be completely ignored and the
                // connection is always bidirectional.
                bidirectional = true;
                hsd           = HSD_INITIATOR;
                m_SrtHsSide   = hsd;
            }

            m_tsLastReqTime = steady_clock::time_point();
            if (!createCrypter(hsd, bidirectional))
            {
                m_RejectReason = SRT_REJ_RESOURCE;
                return CONN_REJECT;
            }
            // NOTE: This setup sets URQ_CONCLUSION and appropriate data in the handshake structure.
            // The full handshake to be sent will be filled back in the caller function -- CUDT::startConnect().
            return CONN_CONTINUE;
        }
    }

    return postConnect(response, false, eout);
}

bool srt::CUDT::applyResponseSettings() ATR_NOEXCEPT
{
    if (!m_ConnRes.valid())
    {
        LOGC(cnlog.Error, log << "applyResponseSettings: ROGUE HANDSHAKE - rejecting");
        m_RejectReason = SRT_REJ_ROGUE;
        return false;
    }

    // Re-configure according to the negotiated values.
    m_config.iMSS        = m_ConnRes.m_iMSS;
    m_iFlowWindowSize    = m_ConnRes.m_iFlightFlagSize;
    const int udpsize    = m_config.iMSS - CPacket::UDP_HDR_SIZE;
    m_iMaxSRTPayloadSize = udpsize - CPacket::HDR_SIZE;
    m_iPeerISN           = m_ConnRes.m_iISN;

    setInitialRcvSeq(m_iPeerISN);

    m_iRcvCurrPhySeqNo = CSeqNo::decseq(m_ConnRes.m_iISN);
    m_PeerID           = m_ConnRes.m_iID;
    memcpy((m_piSelfIP), m_ConnRes.m_piPeerIP, sizeof m_piSelfIP);

    HLOGC(cnlog.Debug,
          log << CONID() << "applyResponseSettings: HANSHAKE CONCLUDED. SETTING: payload-size=" << m_iMaxSRTPayloadSize
              << " mss=" << m_ConnRes.m_iMSS << " flw=" << m_ConnRes.m_iFlightFlagSize << " isn=" << m_ConnRes.m_iISN
              << " peerID=" << m_ConnRes.m_iID);

    return true;
}

EConnectStatus srt::CUDT::postConnect(const CPacket &response, bool rendezvous, CUDTException *eout) ATR_NOEXCEPT
{
    if (m_ConnRes.m_iVersion < HS_VERSION_SRT1)
        m_tsRcvPeerStartTime = steady_clock::time_point(); // will be set correctly in SRT HS.

    // This procedure isn't being executed in rendezvous because
    // in rendezvous it's completed before calling this function.
    if (!rendezvous)
    {
        // NOTE: THIS function must be called before calling prepareConnectionObjects.
        // The reason why it's not part of prepareConnectionObjects is that the activities
        // done there are done SIMILAR way in acceptAndRespond, which also calls this
        // function. In fact, prepareConnectionObjects() represents the code that was
        // done separately in processConnectResponse() and acceptAndRespond(), so this way
        // this code is now common. Now acceptAndRespond() does "manually" something similar
        // to applyResponseSettings(), just a little bit differently. This SHOULD be made
        // common as a part of refactoring job, just needs a bit more time.
        //
        // Currently just this function must be called always BEFORE prepareConnectionObjects
        // everywhere except acceptAndRespond().
        bool ok = applyResponseSettings();

        // This will actually be done also in rendezvous HSv4,
        // however in this case the HSREQ extension will not be attached,
        // so it will simply go the "old way".
        // (&&: skip if failed already)
        ok = ok &&  prepareConnectionObjects(m_ConnRes, m_SrtHsSide, eout);

        // May happen that 'response' contains a data packet that was sent in rendezvous mode.
        // In this situation the interpretation of handshake was already done earlier.
        ok = ok && response.isControl();
        ok = ok && interpretSrtHandshake(m_ConnRes, response, 0, 0);

        if (!ok)
        {
            if (eout)
            {
                *eout = CUDTException(MJ_SETUP, MN_REJECTED, 0);
            }
            // m_RejectReason already set
            return CONN_REJECT;
        }
    }

    bool have_group = false;

    {
#if ENABLE_EXPERIMENTAL_BONDING
        ScopedLock cl (s_UDTUnited.m_GlobControlLock);
        CUDTGroup* g = m_parent->m_GroupOf;
        if (g)
        {
            // This is the last moment when this can be done.
            // The updateAfterSrtHandshake call will copy the receiver
            // start time to the receiver buffer data, so the correct
            // value must be set before this happens.
            synchronizeWithGroup(g);
            have_group = true;
        }
#endif
    }

    if (!have_group)
    {
        // This function will be called internally inside
        // synchronizeWithGroup(). This is just more complicated.
        updateAfterSrtHandshake(m_ConnRes.m_iVersion);
    }

    CInfoBlock ib;
    ib.m_iIPversion = m_PeerAddr.family();
    CInfoBlock::convert(m_PeerAddr, ib.m_piIP);
    if (m_pCache->lookup(&ib) >= 0)
    {
        m_iSRTT      = ib.m_iSRTT;
        m_iRTTVar    = ib.m_iSRTT / 2;
        m_iBandwidth = ib.m_iBandwidth;
    }

#if SRT_DEBUG_RTT
    s_rtt_trace.trace(steady_clock::now(), "Connect", -1, -1,
                      m_bIsFirstRTTReceived, -1, m_iSRTT, m_iRTTVar);
#endif

    SRT_REJECT_REASON rr = setupCC();
    if (rr != SRT_REJ_UNKNOWN)
    {
        m_RejectReason = rr;
        return CONN_REJECT;
    }

    // And, I am connected too.
    m_bConnecting = false;

    // The lock on m_ConnectionLock should still be applied, but
    // the socket could have been started removal before this function
    // has started. Do a sanity check before you continue with the
    // connection process.
    CUDTSocket* s = s_UDTUnited.locateSocket(m_SocketID);
    if (s)
    {
        // The socket could be closed at this very moment.
        // Continue with removing the socket from the pending structures,
        // but prevent it from setting it as connected.
        m_bConnected  = true;

        // register this socket for receiving data packets
        m_pRNode->m_bOnList = true;
        m_pRcvQueue->setNewEntry(this);
    }

    // XXX Problem around CONN_CONFUSED!
    // If some too-eager packets were received from a listener
    // that thinks it's connected, but his last handshake was missed,
    // they are collected by CRcvQueue::storePkt. The removeConnector
    // function will want to delete them all, so it would be nice
    // if these packets can be re-delivered. Of course the listener
    // should be prepared to resend them (as every packet can be lost
    // on UDP), but it's kinda overkill when we have them already and
    // can dispatch them.

    // Remove from rendezvous queue (in this particular case it's
    // actually removing the socket that undergoes asynchronous HS processing).
    // Removing at THIS point because since when setNewEntry is called,
    // the next iteration in the CRcvQueue::worker loop will be dispatching
    // packets normally, as within-connection, so the "connector" won't
    // play any role since this time.
    // The connector, however, must stay alive until the setNewEntry is called
    // because otherwise the packets that are coming for this socket before the
    // connection process is complete will be rejected as "attack", instead of
    // being enqueued for later pickup from the queue.
    m_pRcvQueue->removeConnector(m_SocketID);

    // Ok, no more things to be done as per "clear connecting state"
    if (!s)
    {
        LOGC(cnlog.Error, log << "Connection broken in the process - socket @" << m_SocketID << " closed");
        m_RejectReason = SRT_REJ_CLOSE;
        if (eout)
        {
            *eout = CUDTException(MJ_CONNECTION, MN_CONNLOST, 0);
        }
        return CONN_REJECT;
    }

    // copy address information of local node
    // the local port must be correctly assigned BEFORE CUDT::startConnect(),
    // otherwise if startConnect() fails, the multiplexer cannot be located
    // by garbage collection and will cause leak
    s->m_pUDT->m_pSndQueue->m_pChannel->getSockAddr((s->m_SelfAddr));
    CIPAddress::pton((s->m_SelfAddr), s->m_pUDT->m_piSelfIP, m_PeerAddr);

    //int token = -1;
#if ENABLE_EXPERIMENTAL_BONDING
    {
        ScopedLock cl (s_UDTUnited.m_GlobControlLock);
        CUDTGroup* g = m_parent->m_GroupOf;
        if (g)
        {
            // XXX this might require another check of group type.
            // For redundancy group, at least, update the status in the group.

            // LEAVING as comment for historical reasons. Locking is here most
            // likely not necessary because the socket cannot be removed from the
            // group until the socket isn't removed, and this requires locking of
            // m_GlobControlLock. This should ensure that when m_GroupOf is
            // not NULL, m_GroupMemberData is also valid.
            // ScopedLock glock(g->m_GroupLock);

            HLOGC(cnlog.Debug, log << "group: Socket @" << m_parent->m_SocketID << " fresh connected, setting IDLE");

            groups::SocketData* gi       = m_parent->m_GroupMemberData;
            gi->sndstate   = SRT_GST_IDLE;
            gi->rcvstate   = SRT_GST_IDLE;
            gi->laststatus = SRTS_CONNECTED;
            //token = gi->token;
            g->setGroupConnected();
        }
    }
#endif

    s->m_Status = SRTS_CONNECTED;

    // acknowledde any waiting epolls to write
    s_UDTUnited.m_EPoll.update_events(m_SocketID, m_sPollID, SRT_EPOLL_CONNECT, true);

    CGlobEvent::triggerEvent();

/* XXX Likely it should NOT be called here for two reasons:

  - likely lots of mutexes are locked here so any
    API call from here might cause a deadlock
  - if called from an asynchronous connection process, it was
    already called from inside updateConnStatus
  - if called from startConnect (synchronous mode), it is even wrong.

    if (m_cbConnectHook)
    {
        CALLBACK_CALL(m_cbConnectHook, m_SocketID, SRT_SUCCESS, m_PeerAddr.get(), token);
    }

    */

    LOGC(cnlog.Note, log << CONID() << "Connection established to: " << m_PeerAddr.str());

    return CONN_ACCEPT;
}

void srt::CUDT::checkUpdateCryptoKeyLen(const char *loghdr SRT_ATR_UNUSED, int32_t typefield)
{
    int enc_flags = SrtHSRequest::SRT_HSTYPE_ENCFLAGS::unwrap(typefield);

    // potentially 0-7 values are possible.
    // When 0, don't change anything - it should rely on the value 0.
    // When 1, 5, 6, 7, this is kinda internal error - ignore.
    if (enc_flags >= 2 && enc_flags <= 4) // 2 = 128, 3 = 192, 4 = 256
    {
        int rcv_pbkeylen = SrtHSRequest::SRT_PBKEYLEN_BITS::wrap(enc_flags);
        if (m_config.iSndCryptoKeyLen == 0)
        {
            m_config.iSndCryptoKeyLen = rcv_pbkeylen;
            HLOGC(cnlog.Debug, log << loghdr << ": PBKEYLEN adopted from advertised value: "
                  << m_config.iSndCryptoKeyLen);
        }
        else if (m_config.iSndCryptoKeyLen != rcv_pbkeylen)
        {
            // Conflict. Use SRTO_SENDER flag to check if this side should accept
            // the enforcement, otherwise simply let it win.
            if (!m_config.bDataSender)
            {
                LOGC(cnlog.Warn,
                     log << loghdr << ": PBKEYLEN conflict - OVERRIDDEN " << m_config.iSndCryptoKeyLen << " by "
                         << rcv_pbkeylen << " from PEER (as AGENT is not SRTO_SENDER)");
                m_config.iSndCryptoKeyLen = rcv_pbkeylen;
            }
            else
            {
                LOGC(cnlog.Warn,
                     log << loghdr << ": PBKEYLEN conflict - keep " << m_config.iSndCryptoKeyLen
                         << "; peer-advertised PBKEYLEN " << rcv_pbkeylen << " rejected because Agent is SRTO_SENDER");
            }
        }
    }
    else if (enc_flags != 0)
    {
        LOGC(cnlog.Error, log << loghdr << ": IPE: enc_flags outside allowed 2, 3, 4: " << enc_flags);
    }
    else
    {
        HLOGC(cnlog.Debug, log << loghdr << ": No encryption flags found in type field: " << typefield);
    }
}

// Rendezvous
void srt::CUDT::rendezvousSwitchState(UDTRequestType& w_rsptype, bool& w_needs_extension, bool& w_needs_hsrsp)
{
    UDTRequestType req           = m_ConnRes.m_iReqType;
    int            hs_flags      = SrtHSRequest::SRT_HSTYPE_HSFLAGS::unwrap(m_ConnRes.m_iType);
    bool           has_extension = !!hs_flags; // it holds flags, if no flags, there are no extensions.

    const HandshakeSide &hsd = m_SrtHsSide;
    // Note important possibilities that are considered here:

    // 1. The serial arrangement. This happens when one party has missed the
    // URQ_WAVEAHAND message, it sent its own URQ_WAVEAHAND message, and then the
    // firstmost message it received from the peer is URQ_CONCLUSION, as a response
    // for agent's URQ_WAVEAHAND.
    //
    // In this case, Agent switches to RDV_FINE state and Peer switches to RDV_ATTENTION state.
    //
    // 2. The parallel arrangement. This happens when the URQ_WAVEAHAND message sent
    // by both parties are almost in a perfect synch (a rare, but possible case). In this
    // case, both parties receive one another's URQ_WAVEAHAND message and both switch to
    // RDV_ATTENTION state.
    //
    // It's not possible to predict neither which arrangement will happen, or which
    // party will be RDV_FINE in case when the serial arrangement has happened. What
    // will actually happen will depend on random conditions.
    //
    // No matter this randomity, we have a limited number of possible conditions:
    //
    // Stating that "agent" is the party that has received the URQ_WAVEAHAND in whatever
    // arrangement, we are certain, that "agent" switched to RDV_ATTENTION, and peer:
    //
    // - switched to RDV_ATTENTION state (so, both are in the same state independently)
    // - switched to RDV_FINE state (so, the message interchange is actually more-less sequenced)
    //
    // In particular, there's no possibility of a situation that both are in RDV_FINE state
    // because the agent can switch to RDV_FINE state only if it received URQ_CONCLUSION from
    // the peer, while the peer could not send URQ_CONCLUSION without switching off RDV_WAVING
    // (actually to RDV_ATTENTION). There's also no exit to RDV_FINE from RDV_ATTENTION.

    // DEFAULT STATEMENT: don't attach extensions to URQ_CONCLUSION, neither HSREQ nor HSRSP.
    w_needs_extension = false;
    w_needs_hsrsp     = false;

    string reason;

#if ENABLE_HEAVY_LOGGING

    HLOGC(cnlog.Debug, log << "rendezvousSwitchState: HS: " << m_ConnRes.show());

    struct LogAtTheEnd
    {
        CHandShake::RendezvousState        ost;
        UDTRequestType                     orq;
        const CHandShake::RendezvousState &nst;
        const UDTRequestType &             nrq;
        bool &                             needext;
        bool &                             needrsp;
        string &                           reason;

        ~LogAtTheEnd()
        {
            HLOGC(cnlog.Debug,
                  log << "rendezvousSwitchState: STATE[" << CHandShake::RdvStateStr(ost) << "->"
                      << CHandShake::RdvStateStr(nst) << "] REQTYPE[" << RequestTypeStr(orq) << "->"
                      << RequestTypeStr(nrq) << "] "
                      << "ext:" << (needext ? (needrsp ? "HSRSP" : "HSREQ") : "NONE")
                      << (reason == "" ? string() : "reason:" + reason));
        }
    } l_logend = {m_RdvState, req, m_RdvState, w_rsptype, w_needs_extension, w_needs_hsrsp, reason};

#endif

    switch (m_RdvState)
    {
    case CHandShake::RDV_INVALID:
        return;

    case CHandShake::RDV_WAVING:
    {
        if (req == URQ_WAVEAHAND)
        {
            m_RdvState = CHandShake::RDV_ATTENTION;

            // NOTE: if this->isWinner(), attach HSREQ
            w_rsptype = URQ_CONCLUSION;
            if (hsd == HSD_INITIATOR)
                w_needs_extension = true;
            return;
        }

        if (req == URQ_CONCLUSION)
        {
            m_RdvState = CHandShake::RDV_FINE;
            w_rsptype   = URQ_CONCLUSION;

            w_needs_extension = true; // (see below - this needs to craft either HSREQ or HSRSP)
            // if this->isWinner(), then craft HSREQ for that response.
            // if this->isLoser(), then this packet should bring HSREQ, so craft HSRSP for the response.
            if (hsd == HSD_RESPONDER)
                w_needs_hsrsp = true;
            return;
        }
    }
        reason = "WAVING -> WAVEAHAND or CONCLUSION";
        break;

    case CHandShake::RDV_ATTENTION:
    {
        if (req == URQ_WAVEAHAND)
        {
            // This is only possible if the URQ_CONCLUSION sent to the peer
            // was lost on track. The peer is then simply unaware that the
            // agent has switched to ATTENTION state and continues sending
            // waveahands. In this case, just remain in ATTENTION state and
            // retry with URQ_CONCLUSION, as normally.
            w_rsptype = URQ_CONCLUSION;
            if (hsd == HSD_INITIATOR)
                w_needs_extension = true;
            return;
        }

        if (req == URQ_CONCLUSION)
        {
            // We have two possibilities here:
            //
            // WINNER (HSD_INITIATOR): send URQ_AGREEMENT
            if (hsd == HSD_INITIATOR)
            {
                // WINNER should get a response with HSRSP, otherwise this is kinda empty conclusion.
                // If no HSRSP attached, stay in this state.
                if (hs_flags == 0)
                {
                    HLOGC(
                        cnlog.Debug,
                        log << "rendezvousSwitchState: "
                               "{INITIATOR}[ATTENTION] awaits CONCLUSION+HSRSP, got CONCLUSION, remain in [ATTENTION]");
                    w_rsptype         = URQ_CONCLUSION;
                    w_needs_extension = true; // If you expect to receive HSRSP, continue sending HSREQ
                    return;
                }
                m_RdvState = CHandShake::RDV_CONNECTED;
                w_rsptype   = URQ_AGREEMENT;
                return;
            }

            // LOSER (HSD_RESPONDER): send URQ_CONCLUSION and attach HSRSP extension, then expect URQ_AGREEMENT
            if (hsd == HSD_RESPONDER)
            {
                // If no HSREQ attached, stay in this state.
                // (Although this seems completely impossible).
                if (hs_flags == 0)
                {
                    LOGC(
                        cnlog.Warn,
                        log << "rendezvousSwitchState: (IPE!)"
                               "{RESPONDER}[ATTENTION] awaits CONCLUSION+HSREQ, got CONCLUSION, remain in [ATTENTION]");
                    w_rsptype         = URQ_CONCLUSION;
                    w_needs_extension = false; // If you received WITHOUT extensions, respond WITHOUT extensions (wait
                                               // for the right message)
                    return;
                }
                m_RdvState       = CHandShake::RDV_INITIATED;
                w_rsptype         = URQ_CONCLUSION;
                w_needs_extension = true;
                w_needs_hsrsp     = true;
                return;
            }

            LOGC(cnlog.Error, log << "RENDEZVOUS COOKIE DRAW! Cannot resolve to a valid state.");
            // Fallback for cookie draw
            m_RdvState = CHandShake::RDV_INVALID;
            w_rsptype   = URQFailure(SRT_REJ_RDVCOOKIE);
            return;
        }

        if (req == URQ_AGREEMENT)
        {
            // This means that the peer has received our URQ_CONCLUSION, but
            // the agent missed the peer's URQ_CONCLUSION (received only initial
            // URQ_WAVEAHAND).
            if (hsd == HSD_INITIATOR)
            {
                // In this case the missed URQ_CONCLUSION was sent without extensions,
                // whereas the peer received our URQ_CONCLUSION with HSREQ, and therefore
                // it sent URQ_AGREEMENT already with HSRSP. This isn't a problem for
                // us, we can go on with it, especially that the peer is already switched
                // into CHandShake::RDV_CONNECTED state.
                m_RdvState = CHandShake::RDV_CONNECTED;

                // Both sides are connected, no need to send anything anymore.
                w_rsptype = URQ_DONE;
                return;
            }

            if (hsd == HSD_RESPONDER)
            {
                // In this case the missed URQ_CONCLUSION was sent with extensions, so
                // we have to request this once again. Send URQ_CONCLUSION in order to
                // inform the other party that we need the conclusion message once again.
                // The ATTENTION state should be maintained.
                w_rsptype         = URQ_CONCLUSION;
                w_needs_extension = true;
                w_needs_hsrsp     = true;
                return;
            }
        }
    }
    reason = "ATTENTION -> WAVEAHAND(conclusion), CONCLUSION(agreement/conclusion), AGREEMENT (done/conclusion)";
    break;

    case CHandShake::RDV_FINE:
    {
        // In FINE state we can't receive URQ_WAVEAHAND because if the peer has already
        // sent URQ_CONCLUSION, it's already in CHandShake::RDV_ATTENTION, and in this state it can
        // only send URQ_CONCLUSION, whereas when it isn't in CHandShake::RDV_ATTENTION, it couldn't
        // have sent URQ_CONCLUSION, and if it didn't, the agent wouldn't be in CHandShake::RDV_FINE state.

        if (req == URQ_CONCLUSION)
        {
            // There's only one case when it should receive CONCLUSION in FINE state:
            // When it's the winner. If so, it should then contain HSREQ extension.
            // In case of loser, it shouldn't receive CONCLUSION at all - it should
            // receive AGREEMENT.

            // The winner case, received CONCLUSION + HSRSP - switch to CONNECTED and send AGREEMENT.
            // So, check first if HAS EXTENSION

            bool correct_switch = false;
            if (hsd == HSD_INITIATOR && !has_extension)
            {
                // Received REPEATED empty conclusion that has initially switched it into FINE state.
                // To exit FINE state we need the CONCLUSION message with HSRSP.
                HLOGC(cnlog.Debug,
                      log << "rendezvousSwitchState: {INITIATOR}[FINE] <CONCLUSION without HSRSP. Stay in [FINE], "
                             "await CONCLUSION+HSRSP");
            }
            else if (hsd == HSD_RESPONDER)
            {
                // In FINE state the RESPONDER expects only to be sent AGREEMENT.
                // It has previously received CONCLUSION in WAVING state and this has switched
                // it to FINE state. That CONCLUSION message should have contained extension,
                // so if this is a repeated CONCLUSION+HSREQ, it should be responded with
                // CONCLUSION+HSRSP.
                HLOGC(cnlog.Debug,
                      log << "rendezvousSwitchState: {RESPONDER}[FINE] <CONCLUSION. Stay in [FINE], await AGREEMENT");
            }
            else
            {
                correct_switch = true;
            }

            if (!correct_switch)
            {
                w_rsptype = URQ_CONCLUSION;
                // initiator should send HSREQ, responder HSRSP,
                // in both cases extension is needed
                w_needs_extension = true;
                w_needs_hsrsp     = hsd == HSD_RESPONDER;
                return;
            }

            m_RdvState = CHandShake::RDV_CONNECTED;
            w_rsptype   = URQ_AGREEMENT;
            return;
        }

        if (req == URQ_AGREEMENT)
        {
            // The loser case, the agreement was sent in response to conclusion that
            // already carried over the HSRSP extension.

            // There's a theoretical case when URQ_AGREEMENT can be received in case of
            // parallel arrangement, while the agent is already in CHandShake::RDV_CONNECTED state.
            // This will be dispatched in the main loop and discarded.

            m_RdvState = CHandShake::RDV_CONNECTED;
            w_rsptype   = URQ_DONE;
            return;
        }
    }

        reason = "FINE -> CONCLUSION(agreement), AGREEMENT(done)";
        break;
    case CHandShake::RDV_INITIATED:
    {
        // In this state we just wait for URQ_AGREEMENT, which should cause it to
        // switch to CONNECTED. No response required.
        if (req == URQ_AGREEMENT)
        {
            // No matter in which state we'd be, just switch to connected.
            if (m_RdvState == CHandShake::RDV_CONNECTED)
            {
                HLOGC(cnlog.Debug, log << "<-- AGREEMENT: already connected");
            }
            else
            {
                HLOGC(cnlog.Debug, log << "<-- AGREEMENT: switched to connected");
            }
            m_RdvState = CHandShake::RDV_CONNECTED;
            w_rsptype   = URQ_DONE;
            return;
        }

        if (req == URQ_CONCLUSION)
        {
            // Receiving conclusion in this state means that the other party
            // didn't get our conclusion, so send it again, the same as when
            // exiting the ATTENTION state.
            w_rsptype = URQ_CONCLUSION;
            if (hsd == HSD_RESPONDER)
            {
                HLOGC(cnlog.Debug,
                      log << "rendezvousSwitchState: "
                             "{RESPONDER}[INITIATED] awaits AGREEMENT, "
                             "got CONCLUSION, sending CONCLUSION+HSRSP");
                w_needs_extension = true;
                w_needs_hsrsp     = true;
                return;
            }

            // Loser, initiated? This may only happen in parallel arrangement, where
            // the agent exchanges empty conclusion messages with the peer, simultaneously
            // exchanging HSREQ-HSRSP conclusion messages. Check if THIS message contained
            // HSREQ, and set responding HSRSP in that case.
            if (hs_flags == 0)
            {
                HLOGC(cnlog.Debug,
                      log << "rendezvousSwitchState: "
                             "{INITIATOR}[INITIATED] awaits AGREEMENT, "
                             "got empty CONCLUSION, STILL RESPONDING CONCLUSION+HSRSP");
            }
            else
            {

                HLOGC(cnlog.Debug,
                      log << "rendezvousSwitchState: "
                             "{INITIATOR}[INITIATED] awaits AGREEMENT, "
                             "got CONCLUSION+HSREQ, responding CONCLUSION+HSRSP");
            }
            w_needs_extension = true;
            w_needs_hsrsp     = true;
            return;
        }
    }

        reason = "INITIATED -> AGREEMENT(done)";
        break;

    case CHandShake::RDV_CONNECTED:
        // Do nothing. This theoretically should never happen.
        w_rsptype = URQ_DONE;
        return;
    }

    HLOGC(cnlog.Debug, log << "rendezvousSwitchState: INVALID STATE TRANSITION, result: INVALID");
    // All others are treated as errors
    m_RdvState = CHandShake::RDV_WAVING;
    w_rsptype   = URQFailure(SRT_REJ_ROGUE);
}

/*
 * Timestamp-based Packet Delivery (TsbPd) thread
 * This thread runs only if TsbPd mode is enabled
 * Hold received packets until its time to 'play' them, at PktTimeStamp + TsbPdDelay.
 */
void * srt::CUDT::tsbpd(void *param)
{
    CUDT *self = (CUDT *)param;

    THREAD_STATE_INIT("SRT:TsbPd");

#if ENABLE_EXPERIMENTAL_BONDING
    // Make the TSBPD thread a "client" of the group,
    // which will ensure that the group will not be physically
    // deleted until this thread exits.
    // NOTE: DO NOT LEAD TO EVER CANCEL THE THREAD!!!
    CUDTUnited::GroupKeeper gkeeper (self->s_UDTUnited, self->m_parent);
#endif

    UniqueLock recv_lock  (self->m_RecvLock);
    CSync recvdata_cc (self->m_RecvDataCond, recv_lock);
    CSync tsbpd_cc    (self->m_RcvTsbPdCond, recv_lock);

    self->m_bTsbPdAckWakeup = true;
    while (!self->m_bClosing)
    {
        int32_t                  current_pkt_seq = 0;
        steady_clock::time_point tsbpdtime;
        bool                     rxready = false;
#if ENABLE_EXPERIMENTAL_BONDING
        bool shall_update_group = false;
#endif

        enterCS(self->m_RcvBufferLock);

        self->m_pRcvBuffer->updRcvAvgDataSize(steady_clock::now());

        if (self->m_bTLPktDrop)
        {
            int32_t skiptoseqno = SRT_SEQNO_NONE;
            bool    passack     = true; // Get next packet to wait for even if not acked

            rxready = self->m_pRcvBuffer->getRcvFirstMsg((tsbpdtime), (passack), (skiptoseqno), (current_pkt_seq));

            HLOGC(tslog.Debug,
                  log << boolalpha << "NEXT PKT CHECK: rdy=" << rxready << " passack=" << passack << " skipto=%"
                      << skiptoseqno << " current=%" << current_pkt_seq << " buf-base=%" << self->m_iRcvLastSkipAck);
            /*
             * VALUES RETURNED:
             *
             * rxready:     if true, packet at head of queue ready to play
             * tsbpdtime:   timestamp of packet at head of queue, ready or not. 0 if none.
             * passack:     if true, ready head of queue not yet acknowledged
             * skiptoseqno: sequence number of packet at head of queue if ready to play but
             *              some preceeding packets are missing (need to be skipped). -1 if none.
             */
            if (rxready)
            {
                /* Packet ready to play according to time stamp but... */
                int seqlen = CSeqNo::seqoff(self->m_iRcvLastSkipAck, skiptoseqno);

                if (skiptoseqno != SRT_SEQNO_NONE && seqlen > 0)
                {
                    /*
                     * skiptoseqno != SRT_SEQNO_NONE,
                     * packet ready to play but preceeded by missing packets (hole).
                     */

                    self->updateForgotten(seqlen, self->m_iRcvLastSkipAck, skiptoseqno);
                    self->m_pRcvBuffer->skipData(seqlen);

                    self->m_iRcvLastSkipAck = skiptoseqno;
#if ENABLE_EXPERIMENTAL_BONDING
                    shall_update_group = true;
#endif

#if ENABLE_LOGGING
                    int64_t timediff_us = 0;
                    if (!is_zero(tsbpdtime))
                        timediff_us = count_microseconds(steady_clock::now() - tsbpdtime);
#if ENABLE_HEAVY_LOGGING
                    HLOGC(tslog.Debug,
                          log << self->CONID() << "tsbpd: DROPSEQ: up to seqno %" << CSeqNo::decseq(skiptoseqno) << " ("
                              << seqlen << " packets) playable at " << FormatTime(tsbpdtime) << " delayed "
                              << (timediff_us / 1000) << "." << std::setw(3) << std::setfill('0') << (timediff_us % 1000) << " ms");
#endif
                    LOGC(brlog.Warn,
                         log << self->CONID() << "RCV-DROPPED " << seqlen << " packet(s), packet seqno %" << skiptoseqno
                             << " delayed for " << (timediff_us / 1000) << "." << std::setw(3) << std::setfill('0')
                             << (timediff_us % 1000) << " ms");
#endif

                    tsbpdtime = steady_clock::time_point(); //Next sent ack will unblock
                    rxready   = false;
                }
                else if (passack)
                {
                    /* Packets ready to play but not yet acknowledged (should happen within 10ms) */
                    rxready   = false;
                    tsbpdtime = steady_clock::time_point(); // Next sent ack will unblock
                }                  /* else packet ready to play */
            }                      /* else packets not ready to play */
        }
        else
        {
            rxready = self->m_pRcvBuffer->isRcvDataReady((tsbpdtime), (current_pkt_seq), -1 /*get first ready*/);
        }
        leaveCS(self->m_RcvBufferLock);

        if (rxready)
        {
            HLOGC(tslog.Debug,
                  log << self->CONID() << "tsbpd: PLAYING PACKET seq=" << current_pkt_seq << " (belated "
                      << (count_milliseconds(steady_clock::now() - tsbpdtime)) << "ms)");
            /*
             * There are packets ready to be delivered
             * signal a waiting "recv" call if there is any data available
             */
            if (self->m_config.bSynRecving)
            {
                recvdata_cc.signal_locked(recv_lock);
            }
            /*
             * Set EPOLL_IN to wakeup any thread waiting on epoll
             */
            self->s_UDTUnited.m_EPoll.update_events(self->m_SocketID, self->m_sPollID, SRT_EPOLL_IN, true);
#if ENABLE_EXPERIMENTAL_BONDING
            // If this is NULL, it means:
            // - the socket never was a group member
            // - the socket was a group member, but:
            //    - was just removed as a part of closure
            //    - and will never be member of the group anymore

            // If this is not NULL, it means:
            // - This socket is currently member of the group
            // - This socket WAS a member of the group, though possibly removed from it already, BUT:
            //   - the group that this socket IS OR WAS member of is in the GroupKeeper
            //   - the GroupKeeper prevents the group from being deleted
            //   - it is then completely safe to access the group here,
            //     EVEN IF THE SOCKET THAT WAS ITS MEMBER IS BEING DELETED.

            // It is ensured that the group object exists here because GroupKeeper
            // keeps it busy, even if you just closed the socket, remove it as a member
            // or even the group is empty and was explicitly closed.
            if (gkeeper.group)
            {
                // Functions called below will lock m_GroupLock, which in hierarchy
                // lies after m_RecvLock. Must unlock m_RecvLock to be able to lock
                // m_GroupLock inside the calls.
                InvertedLock unrecv(self->m_RecvLock);
                // The current "APP reader" needs to simply decide as to whether
                // the next CUDTGroup::recv() call should return with no blocking or not.
                // When the group is read-ready, it should update its pollers as it sees fit.

                // NOTE: this call will set lock to m_GroupOf->m_GroupLock
                HLOGC(tslog.Debug, log << self->CONID() << "tsbpd: GROUP: checking if %" << current_pkt_seq << " makes group readable");
                gkeeper.group->updateReadState(self->m_SocketID, current_pkt_seq);

                if (shall_update_group)
                {
                    // A group may need to update the parallelly used idle links,
                    // should it have any. Pass the current socket position in order
                    // to skip it from the group loop.
                    // NOTE: SELF LOCKING.
                    gkeeper.group->updateLatestRcv(self->m_parent);
                }
            }
#endif
            CGlobEvent::triggerEvent();
            tsbpdtime = steady_clock::time_point();
        }

        if (!is_zero(tsbpdtime))
        {
            IF_HEAVY_LOGGING(const steady_clock::duration timediff = tsbpdtime - steady_clock::now());
            /*
             * Buffer at head of queue is not ready to play.
             * Schedule wakeup when it will be.
             */
            self->m_bTsbPdAckWakeup = false;
            HLOGC(tslog.Debug,
                  log << self->CONID() << "tsbpd: FUTURE PACKET seq=" << current_pkt_seq
                      << " T=" << FormatTime(tsbpdtime) << " - waiting " << count_milliseconds(timediff) << "ms");
            THREAD_PAUSED();
            tsbpd_cc.wait_until(tsbpdtime);
            THREAD_RESUMED();
        }
        else
        {
            /*
             * We have just signaled epoll; or
             * receive queue is empty; or
             * next buffer to deliver is not in receive queue (missing packet in sequence).
             *
             * Block until woken up by one of the following event:
             * - All ready-to-play packets have been pulled and EPOLL_IN cleared (then loop to block until next pkt time
             * if any)
             * - New buffers ACKed
             * - Closing the connection
             */
            HLOGC(tslog.Debug, log << self->CONID() << "tsbpd: no data, scheduling wakeup at ack");
            self->m_bTsbPdAckWakeup = true;
            THREAD_PAUSED();
            tsbpd_cc.wait();
            THREAD_RESUMED();
        }

        HLOGC(tslog.Debug, log << self->CONID() << "tsbpd: WAKE UP!!!");
    }
    THREAD_EXIT();
    HLOGC(tslog.Debug, log << self->CONID() << "tsbpd: EXITING");
    return NULL;
}

void srt::CUDT::updateForgotten(int seqlen, int32_t lastack, int32_t skiptoseqno)
{
    /* Update drop/skip stats */
    enterCS(m_StatsLock);
    m_stats.rcvDropTotal += seqlen;
    m_stats.traceRcvDrop += seqlen;
    /* Estimate dropped/skipped bytes from average payload */
    const uint64_t avgpayloadsz = m_pRcvBuffer->getRcvAvgPayloadSize();
    m_stats.rcvBytesDropTotal += seqlen * avgpayloadsz;
    m_stats.traceRcvBytesDrop += seqlen * avgpayloadsz;
    leaveCS(m_StatsLock);

    dropFromLossLists(lastack, CSeqNo::decseq(skiptoseqno)); //remove(from,to-inclusive)
}

bool srt::CUDT::prepareConnectionObjects(const CHandShake &hs, HandshakeSide hsd, CUDTException *eout)
{
    // This will be lazily created due to being the common
    // code with HSv5 rendezvous, in which this will be run
    // in a little bit "randomly selected" moment, but must
    // be run once in the whole connection process.
    if (m_pSndBuffer)
    {
        HLOGC(rslog.Debug, log << "prepareConnectionObjects: (lazy) already created.");
        return true;
    }

    bool bidirectional = false;
    if (hs.m_iVersion > HS_VERSION_UDT4)
    {
        bidirectional = true; // HSv5 is always bidirectional
    }

    // HSD_DRAW is received only if this side is listener.
    // If this side is caller with HSv5, HSD_INITIATOR should be passed.
    // If this is a rendezvous connection with HSv5, the handshake role
    // is taken from m_SrtHsSide field.
    if (hsd == HSD_DRAW)
    {
        if (bidirectional)
        {
            hsd = HSD_RESPONDER; // In HSv5, listener is always RESPONDER and caller always INITIATOR.
        }
        else
        {
            hsd = m_config.bDataSender ? HSD_INITIATOR : HSD_RESPONDER;
        }
    }

    try
    {
        m_pSndBuffer = new CSndBuffer(32, m_iMaxSRTPayloadSize);
        m_pRcvBuffer = new CRcvBuffer(&(m_pRcvQueue->m_UnitQueue), m_config.iRcvBufSize);
        // after introducing lite ACK, the sndlosslist may not be cleared in time, so it requires twice space.
        m_pSndLossList = new CSndLossList(m_iFlowWindowSize * 2);
        m_pRcvLossList = new CRcvLossList(m_config.iFlightFlagSize);
    }
    catch (...)
    {
        // Simply reject.
        if (eout)
        {
            *eout = CUDTException(MJ_SYSTEMRES, MN_MEMORY, 0);
        }
        m_RejectReason = SRT_REJ_RESOURCE;
        return false;
    }

    if (!createCrypter(hsd, bidirectional)) // Make sure CC is created (lazy)
    {
        m_RejectReason = SRT_REJ_RESOURCE;
        return false;
    }

    return true;
}

void srt::CUDT::rewriteHandshakeData(const sockaddr_any& peer, CHandShake& w_hs)
{
    // this is a reponse handshake
    w_hs.m_iReqType        = URQ_CONCLUSION;
    w_hs.m_iMSS            = m_config.iMSS;
    w_hs.m_iFlightFlagSize = m_config.flightCapacity();
    w_hs.m_iID             = m_SocketID;

    if (w_hs.m_iVersion > HS_VERSION_UDT4)
    {
        // The version is agreed; this code is executed only in case
        // when AGENT is listener. In this case, conclusion response
        // must always contain HSv5 handshake extensions.
        w_hs.m_extension = true;
    }

    CIPAddress::ntop(peer, (w_hs.m_piPeerIP));
}

void srt::CUDT::acceptAndRespond(const sockaddr_any& agent, const sockaddr_any& peer, const CPacket& hspkt, CHandShake& w_hs)
{
    HLOGC(cnlog.Debug, log << "acceptAndRespond: setting up data according to handshake");

    ScopedLock cg(m_ConnectionLock);

    m_tsRcvPeerStartTime = steady_clock::time_point(); // will be set correctly at SRT HS

    // Uses the smaller MSS between the peers
    m_config.iMSS = std::min(m_config.iMSS, w_hs.m_iMSS);

    // exchange info for maximum flow window size
    m_iFlowWindowSize = w_hs.m_iFlightFlagSize;
    m_iPeerISN        = w_hs.m_iISN;
    setInitialRcvSeq(m_iPeerISN);
    m_iRcvCurrPhySeqNo = CSeqNo::decseq(w_hs.m_iISN);

    m_PeerID = w_hs.m_iID;

    // use peer's ISN and send it back for security check
    m_iISN = w_hs.m_iISN;

    setInitialSndSeq(m_iISN);
    m_SndLastAck2Time = steady_clock::now();

    // get local IP address and send the peer its IP address (because UDP cannot get local IP address)
    memcpy((m_piSelfIP), w_hs.m_piPeerIP, sizeof m_piSelfIP);
    m_parent->m_SelfAddr = agent;
    CIPAddress::pton((m_parent->m_SelfAddr), m_piSelfIP, peer);

    rewriteHandshakeData(peer, (w_hs));

    int udpsize          = m_config.iMSS - CPacket::UDP_HDR_SIZE;
    m_iMaxSRTPayloadSize = udpsize - CPacket::HDR_SIZE;
    HLOGC(cnlog.Debug, log << "acceptAndRespond: PAYLOAD SIZE: " << m_iMaxSRTPayloadSize);

    // Prepare all structures
    if (!prepareConnectionObjects(w_hs, HSD_DRAW, 0))
    {
        HLOGC(cnlog.Debug, log << "acceptAndRespond: prepareConnectionObjects failed - responding with REJECT.");
        // If the SRT Handshake extension was provided and wasn't interpreted
        // correctly, the connection should be rejected.
        //
        // Respond with the rejection message and exit with exception
        // so that the caller will know that this new socket should be deleted.
        w_hs.m_iReqType = URQFailure(m_RejectReason);
        throw CUDTException(MJ_SETUP, MN_REJECTED, 0);
    }
    // Since now you can use m_pCryptoControl

    CInfoBlock ib;
    ib.m_iIPversion = peer.family();
    CInfoBlock::convert(peer, ib.m_piIP);
    if (m_pCache->lookup(&ib) >= 0)
    {
        m_iSRTT      = ib.m_iSRTT;
        m_iRTTVar    = ib.m_iSRTT / 2;
        m_iBandwidth = ib.m_iBandwidth;
    }

#if SRT_DEBUG_RTT
    s_rtt_trace.trace(steady_clock::now(), "Accept", -1, -1,
                      m_bIsFirstRTTReceived, -1, m_iSRTT, m_iRTTVar);
#endif

    m_PeerAddr = peer;

    // This should extract the HSREQ and KMREQ portion in the handshake packet.
    // This could still be a HSv4 packet and contain no such parts, which will leave
    // this entity as "non-SRT-handshaken", and await further HSREQ and KMREQ sent
    // as UMSG_EXT.
    uint32_t kmdata[SRTDATA_MAXSIZE];
    size_t   kmdatasize = SRTDATA_MAXSIZE;
    if (!interpretSrtHandshake(w_hs, hspkt, (kmdata), (&kmdatasize)))
    {
        HLOGC(cnlog.Debug, log << "acceptAndRespond: interpretSrtHandshake failed - responding with REJECT.");
        // If the SRT Handshake extension was provided and wasn't interpreted
        // correctly, the connection should be rejected.
        //
        // Respond with the rejection message and return false from
        // this function so that the caller will know that this new
        // socket should be deleted.
        w_hs.m_iReqType = URQFailure(m_RejectReason);
        throw CUDTException(MJ_SETUP, MN_REJECTED, 0);
    }

   // Synchronize the time NOW because the following function is about
   // to use the start time to pass it to the receiver buffer data.
    bool have_group = false;

    {
#if ENABLE_EXPERIMENTAL_BONDING
        ScopedLock cl (s_UDTUnited.m_GlobControlLock);
        CUDTGroup* g = m_parent->m_GroupOf;
        if (g)
        {
            // This is the last moment when this can be done.
            // The updateAfterSrtHandshake call will copy the receiver
            // start time to the receiver buffer data, so the correct
            // value must be set before this happens.
            synchronizeWithGroup(g);
            have_group = true;
        }
#endif
    }

    if (!have_group)
    {
        // This function will be called internally inside
        // synchronizeWithGroup(). This is just more complicated.
        updateAfterSrtHandshake(w_hs.m_iVersion);
    }

    SRT_REJECT_REASON rr = setupCC();
    // UNKNOWN used as a "no error" value
    if (rr != SRT_REJ_UNKNOWN)
    {
        w_hs.m_iReqType = URQFailure(rr);
        m_RejectReason = rr;
        throw CUDTException(MJ_SETUP, MN_REJECTED, 0);
    }

    // And of course, it is connected.
    m_bConnected = true;

    // Register this socket for receiving data packets.
    m_pRNode->m_bOnList = true;
    m_pRcvQueue->setNewEntry(this);

    // Save the handshake in m_ConnRes in case when needs repeating.
    m_ConnRes = w_hs;

    // Send the response to the peer, see listen() for more discussions
    // about this.
    // TODO: Here create CONCLUSION RESPONSE with:
    // - just the UDT handshake, if HS_VERSION_UDT4,
    // - if higher, the UDT handshake, the SRT HSRSP, the SRT KMRSP.
    size_t size = m_iMaxSRTPayloadSize;
    // Allocate the maximum possible memory for an SRT payload.
    // This is a maximum you can send once.
    CPacket response;
    response.setControl(UMSG_HANDSHAKE);
    response.allocate(size);

    // This will serialize the handshake according to its current form.
    HLOGC(cnlog.Debug,
          log << "acceptAndRespond: creating CONCLUSION response (HSv5: with HSRSP/KMRSP) buffer size=" << size);
    if (!createSrtHandshake(SRT_CMD_HSRSP, SRT_CMD_KMRSP, kmdata, kmdatasize, (response), (w_hs)))
    {
        LOGC(cnlog.Error, log << "acceptAndRespond: error creating handshake response");
        throw CUDTException(MJ_SETUP, MN_REJECTED, 0);
    }

#if ENABLE_HEAVY_LOGGING
    {
        // To make sure what REALLY is being sent, parse back the handshake
        // data that have been just written into the buffer.
        CHandShake debughs;
        debughs.load_from(response.m_pcData, response.getLength());
        HLOGC(cnlog.Debug,
              log << CONID() << "acceptAndRespond: sending HS from agent @"
                << debughs.m_iID << " to peer @" << response.m_iID
                << "HS:" << debughs.show());
    }
#endif

    // NOTE: BLOCK THIS instruction in order to cause the final
    // handshake to be missed and cause the problem solved in PR #417.
    // When missed this message, the caller should not accept packets
    // coming as connected, but continue repeated handshake until finally
    // received the listener's handshake.
    addressAndSend((response));
}

// This function is required to be called when a caller receives an INDUCTION
// response from the listener and would like to create a CONCLUSION that includes
// the SRT handshake extension. This extension requires that the crypter object
// be created, but it's still too early for it to be completely configured.
// This function then precreates the object so that the handshake extension can
// be created, as this happens before the completion of the connection (and
// therefore configuration of the crypter object), which can only take place upon
// reception of CONCLUSION response from the listener.
bool srt::CUDT::createCrypter(HandshakeSide side, bool bidirectional)
{
    // Lazy initialization
    if (m_pCryptoControl)
        return true;

    // Write back this value, when it was just determined.
    m_SrtHsSide = side;

    m_pCryptoControl.reset(new CCryptoControl(this, m_SocketID));

    // XXX These below are a little bit controversial.
    // These data should probably be filled only upon
    // reception of the conclusion handshake - otherwise
    // they have outdated values.
    m_pCryptoControl->setCryptoSecret(m_config.CryptoSecret);

    if (bidirectional || m_config.bDataSender)
    {
        HLOGC(rslog.Debug, log << "createCrypter: setting RCV/SND KeyLen=" << m_config.iSndCryptoKeyLen);
        m_pCryptoControl->setCryptoKeylen(m_config.iSndCryptoKeyLen);
    }

    return m_pCryptoControl->init(side, bidirectional);
}

SRT_REJECT_REASON srt::CUDT::setupCC()
{
    // Prepare configuration object,
    // Create the CCC object and configure it.

    // UDT also sets back the congestion window: ???
    // m_dCongestionWindow = m_pCC->m_dCWndSize;

    // XXX Not sure about that. May happen that AGENT wants
    // tsbpd mode, but PEER doesn't, even in bidirectional mode.
    // This way, the reception side should get precedense.
    // if (bidirectional || m_config.bDataSender || m_bTwoWayData)
    //    m_bPeerTsbPd = m_bTSBPD;

    // SrtCongestion will retrieve whatever parameters it needs
    // from *this.

    bool res = m_CongCtl.select(m_config.sCongestion.str());
    if (!res || !m_CongCtl.configure(this))
    {
        return SRT_REJ_CONGESTION;
    }

    // Configure filter module
    if (!m_config.sPacketFilterConfig.empty())
    {
        // This string, when nonempty, defines that the corrector shall be
        // configured. Otherwise it's left uninitialized.

        // At this point we state everything is checked and the appropriate
        // corrector type is already selected, so now create it.
        HLOGC(pflog.Debug, log << "filter: Configuring: " << m_config.sPacketFilterConfig.c_str());
        bool status = true;
        try
        {
            // The filter configurer is build the way that allows to quit immediately
            // exit by exception, but the exception is meant for the filter only.
            status = m_PacketFilter.configure(this, &(m_pRcvQueue->m_UnitQueue), m_config.sPacketFilterConfig.str());
        }
        catch (CUDTException& )
        {
            status = false;
        }

        if (!status)
            return SRT_REJ_FILTER;

        m_PktFilterRexmitLevel = m_PacketFilter.arqLevel();
    }
    else
    {
        // When we have no filter, ARQ should work in ALWAYS mode.
        m_PktFilterRexmitLevel = SRT_ARQ_ALWAYS;
    }

    // Override the value of minimum NAK interval, per SrtCongestion's wish.
    // When default 0 value is returned, the current value set by CUDT
    // is preserved.
    const steady_clock::duration min_nak = microseconds_from(m_CongCtl->minNAKInterval());
    if (min_nak != steady_clock::duration::zero())
        m_tdMinNakInterval = min_nak;

    // Update timers
    const steady_clock::time_point currtime = steady_clock::now();
    m_tsLastRspTime          = currtime;
    m_tsNextACKTime          = currtime + m_tdACKInterval;
    m_tsNextNAKTime          = currtime + m_tdNAKInterval;
    m_tsLastRspAckTime       = currtime;
    m_tsLastSndTime          = currtime;

    HLOGC(rslog.Debug,
          log << "setupCC: setting parameters: mss=" << m_config.iMSS << " maxCWNDSize/FlowWindowSize=" << m_iFlowWindowSize
              << " rcvrate=" << m_iDeliveryRate << "p/s (" << m_iByteDeliveryRate << "B/S)"
              << " rtt=" << m_iSRTT << " bw=" << m_iBandwidth);

    if (!updateCC(TEV_INIT, EventVariant(TEV_INIT_RESET)))
    {
        LOGC(rslog.Error, log << "setupCC: IPE: resrouces not yet initialized!");
        return SRT_REJ_IPE;
    }
    return SRT_REJ_UNKNOWN;
}

void srt::CUDT::considerLegacySrtHandshake(const steady_clock::time_point &timebase)
{
    // Do a fast pre-check first - this simply declares that agent uses HSv5
    // and the legacy SRT Handshake is not to be done. Second check is whether
    // agent is sender (=initiator in HSv4).
    if (!isOPT_TsbPd() || !m_config.bDataSender)
        return;

    if (m_iSndHsRetryCnt <= 0)
    {
        HLOGC(cnlog.Debug, log << "Legacy HSREQ: not needed, expire counter=" << m_iSndHsRetryCnt);
        return;
    }

    const steady_clock::time_point now = steady_clock::now();
    if (!is_zero(timebase))
    {
        // Then this should be done only if it's the right time,
        // the TSBPD mode is on, and when the counter is "still rolling".
        /*
         * SRT Handshake with peer:
         * If...
         * - we want TsbPd mode; and
         * - we have not tried more than CSRTCC_MAXRETRY times (peer may not be SRT); and
         * - and did not get answer back from peer
         * - last sent handshake req should have been replied (RTT*1.5 elapsed); and
         * then (re-)send handshake request.
         */
        if (timebase > now) // too early
        {
            HLOGC(cnlog.Debug, log << "Legacy HSREQ: TOO EARLY, will still retry " << m_iSndHsRetryCnt << " times");
            return;
        }
    }
    // If 0 timebase, it means that this is the initial sending with the very first
    // payload packet sent. Send only if this is still set to maximum+1 value.
    else if (m_iSndHsRetryCnt < SRT_MAX_HSRETRY + 1)
    {
        HLOGC(cnlog.Debug,
              log << "Legacy HSREQ: INITIAL, REPEATED, so not to be done. Will repeat on sending " << m_iSndHsRetryCnt
                  << " times");
        return;
    }

    HLOGC(cnlog.Debug, log << "Legacy HSREQ: SENDING, will repeat " << m_iSndHsRetryCnt << " times if no response");
    m_iSndHsRetryCnt--;
    m_tsSndHsLastTime = now;
    sendSrtMsg(SRT_CMD_HSREQ);
}

void srt::CUDT::checkSndTimers(Whether2RegenKm regen)
{
    if (m_SrtHsSide == HSD_INITIATOR)
    {
        HLOGC(cnlog.Debug, log << "checkSndTimers: HS SIDE: INITIATOR, considering legacy handshake with timebase");
        // Legacy method for HSREQ, only if initiator.
        considerLegacySrtHandshake(m_tsSndHsLastTime + microseconds_from(m_iSRTT * 3 / 2));
    }
    else
    {
        HLOGC(cnlog.Debug,
              log << "checkSndTimers: HS SIDE: " << (m_SrtHsSide == HSD_RESPONDER ? "RESPONDER" : "DRAW (IPE?)")
                  << " - not considering legacy handshake");
    }

    // This must be done always on sender, regardless of HS side.
    // When regen == DONT_REGEN_KM, it's a handshake call, so do
    // it only for initiator.
    if (regen || m_SrtHsSide == HSD_INITIATOR)
    {
        // Don't call this function in "non-regen mode" (sending only),
        // if this side is RESPONDER. This shall be called only with
        // regeneration request, which is required by the sender.
        if (m_pCryptoControl)
            m_pCryptoControl->sendKeysToPeer(regen);
    }
}

void srt::CUDT::addressAndSend(CPacket& w_pkt)
{
    w_pkt.m_iID        = m_PeerID;
    setPacketTS(w_pkt, steady_clock::now());

    // NOTE: w_pkt isn't modified in this call,
    // just in CChannel::sendto it's modified in place
    // before sending for performance purposes,
    // and then modification is undone. Logically then
    // there's no modification here.
    m_pSndQueue->sendto(m_PeerAddr, w_pkt);
}

// [[using maybe_locked(m_GlobControlLock, if called from GC)]]
bool srt::CUDT::closeInternal()
{
    // NOTE: this function is called from within the garbage collector thread.

    if (!m_bOpened)
    {
        return false;
    }

    // IMPORTANT:
    // This function may block indefinitely, if called for a socket
    // that has m_bBroken == false or m_bConnected == true.
    // If it is intended to forcefully close the socket, make sure
    // that it's in response to a broken connection.
    HLOGC(smlog.Debug, log << CONID() << " - closing socket:");

    if (m_config.Linger.l_onoff != 0)
    {
        const steady_clock::time_point entertime = steady_clock::now();

        HLOGC(smlog.Debug, log << CONID() << " ... (linger)");
        while (!m_bBroken && m_bConnected && (m_pSndBuffer->getCurrBufSize() > 0) &&
               (steady_clock::now() - entertime < seconds_from(m_config.Linger.l_linger)))
        {
            // linger has been checked by previous close() call and has expired
            if (m_tsLingerExpiration >= entertime)
                break;

            if (!m_config.bSynSending)
            {
                // if this socket enables asynchronous sending, return immediately and let GC to close it later
                if (is_zero(m_tsLingerExpiration))
                    m_tsLingerExpiration = entertime + seconds_from(m_config.Linger.l_linger);

                HLOGC(smlog.Debug,
                      log << "CUDT::close: linger-nonblocking, setting expire time T="
                          << FormatTime(m_tsLingerExpiration));

                return false;
            }

#ifndef _WIN32
            timespec ts;
            ts.tv_sec  = 0;
            ts.tv_nsec = 1000000;
            nanosleep(&ts, NULL);
#else
            Sleep(1);
#endif
        }
    }

    // remove this socket from the snd queue
    if (m_bConnected)
        m_pSndQueue->m_pSndUList->remove(this);

    /*
     * update_events below useless
     * removing usock for EPolls right after (update_usocks) clears it (in other HAI patch).
     *
     * What is in EPoll shall be the responsibility of the application, if it want local close event,
     * it would remove the socket from the EPoll after close.
     */

    // Make a copy under a lock because other thread might access it
    // at the same time.
    enterCS(s_UDTUnited.m_EPoll.m_EPollLock);
    set<int> epollid = m_sPollID;
    leaveCS(s_UDTUnited.m_EPoll.m_EPollLock);

    // trigger any pending IO events.
    HLOGC(smlog.Debug, log << "close: SETTING ERR readiness on E" << Printable(epollid) << " of @" << m_SocketID);
    s_UDTUnited.m_EPoll.update_events(m_SocketID, m_sPollID, SRT_EPOLL_ERR, true);
    // then remove itself from all epoll monitoring
    int no_events = 0;
    for (set<int>::iterator i = epollid.begin(); i != epollid.end(); ++i)
    {
        HLOGC(smlog.Debug, log << "close: CLEARING subscription on E" << (*i) << " of @" << m_SocketID);
        try
        {
            s_UDTUnited.m_EPoll.update_usock(*i, m_SocketID, &no_events);
        }
        catch (...)
        {
            // The goal of this loop is to remove all subscriptions in
            // the epoll system to this socket. If it's unsubscribed already,
            // that's even better.
        }
        HLOGC(smlog.Debug, log << "close: removing E" << (*i) << " from back-subscribers of @" << m_SocketID);
    }

    // Not deleting elements from m_sPollID inside the loop because it invalidates
    // the control iterator of the loop. Instead, all will be removed at once.

    // IMPORTANT: there's theoretically little time between setting ERR readiness
    // and unsubscribing, however if there's an application waiting on this event,
    // it should be informed before this below instruction locks the epoll mutex.
    enterCS(s_UDTUnited.m_EPoll.m_EPollLock);
    m_sPollID.clear();
    leaveCS(s_UDTUnited.m_EPoll.m_EPollLock);

    // XXX What's this, could any of the above actions make it !m_bOpened?
    if (!m_bOpened)
    {
        return true;
    }

    // Inform the threads handler to stop.
    m_bClosing = true;

    HLOGC(smlog.Debug, log << CONID() << "CLOSING STATE. Acquiring connection lock");

    ScopedLock connectguard(m_ConnectionLock);

    // Signal the sender and recver if they are waiting for data.
    releaseSynch();

    HLOGC(smlog.Debug, log << CONID() << "CLOSING, removing from listener/connector");

    if (m_bListening)
    {
        m_bListening = false;
        m_pRcvQueue->removeListener(this);
    }
    else if (m_bConnecting)
    {
        m_pRcvQueue->removeConnector(m_SocketID);
    }

    if (m_bConnected)
    {
        if (!m_bShutdown)
        {
            HLOGC(smlog.Debug, log << CONID() << "CLOSING - sending SHUTDOWN to the peer");
            sendCtrl(UMSG_SHUTDOWN);
        }

        // Store current connection information.
        CInfoBlock ib;
        ib.m_iIPversion = m_PeerAddr.family();
        CInfoBlock::convert(m_PeerAddr, ib.m_piIP);
        ib.m_iSRTT      = m_iSRTT;
        ib.m_iBandwidth = m_iBandwidth;
        m_pCache->update(&ib);

#if SRT_DEBUG_RTT
    s_rtt_trace.trace(steady_clock::now(), "Cache", -1, -1,
                      m_bIsFirstRTTReceived, -1, m_iSRTT, -1);
#endif

        m_bConnected = false;
    }

    HLOGC(smlog.Debug, log << "CLOSING, joining send/receive threads");

    // waiting all send and recv calls to stop
    ScopedLock sendguard(m_SendLock);
    ScopedLock recvguard(m_RecvLock);

    // Locking m_RcvBufferLock to protect calling to m_pCryptoControl->decrypt((packet))
    // from the processData(...) function while resetting Crypto Control.
    enterCS(m_RcvBufferLock);
    if (m_pCryptoControl)
        m_pCryptoControl->close();

    m_pCryptoControl.reset();
    leaveCS(m_RcvBufferLock);

    m_uPeerSrtVersion        = SRT_VERSION_UNK;
    m_tsRcvPeerStartTime     = steady_clock::time_point();

    m_bOpened = false;

    return true;
}

int srt::CUDT::receiveBuffer(char *data, int len)
{
    if (!m_CongCtl->checkTransArgs(SrtCongestion::STA_BUFFER, SrtCongestion::STAD_RECV, data, len, SRT_MSGTTL_INF, false))
        throw CUDTException(MJ_NOTSUP, MN_INVALBUFFERAPI, 0);

    if (isOPT_TsbPd())
    {
        LOGP(arlog.Error, "recv: This function is not intended to be used in Live mode with TSBPD.");
        throw CUDTException(MJ_NOTSUP, MN_INVALBUFFERAPI, 0);
    }

    UniqueLock recvguard(m_RecvLock);

    if ((m_bBroken || m_bClosing) && !m_pRcvBuffer->isRcvDataReady())
    {
        if (m_bShutdown)
        {
            // For stream API, return 0 as a sign of EOF for transmission.
            // That's a bit controversial because theoretically the
            // UMSG_SHUTDOWN message may be lost as every UDP packet, although
            // another theory states that this will never happen because this
            // packet has a total size of 42 bytes and such packets are
            // declared as never dropped - but still, this is UDP so there's no
            // guarantee.

            // The most reliable way to inform the party that the transmission
            // has ended would be to send a single empty packet (that is,
            // a data packet that contains only an SRT header in the UDP
            // payload), which is a normal data packet that can undergo
            // normal sequence check and retransmission rules, so it's ensured
            // that this packet will be received. Receiving such a packet should
            // make this function return 0, potentially also without breaking
            // the connection and potentially also with losing no ability to
            // send some larger portion of data next time.
            HLOGC(arlog.Debug, log << "STREAM API, SHUTDOWN: marking as EOF");
            return 0;
        }
        HLOGC(arlog.Debug,
              log << (m_config.bMessageAPI ? "MESSAGE" : "STREAM") << " API, " << (m_bShutdown ? "" : "no")
                  << " SHUTDOWN. Reporting as BROKEN.");
        throw CUDTException(MJ_CONNECTION, MN_CONNLOST, 0);
    }

    CSync rcond  (m_RecvDataCond, recvguard);
    CSync tscond (m_RcvTsbPdCond, recvguard);
    if (!m_pRcvBuffer->isRcvDataReady())
    {
        if (!m_config.bSynRecving)
        {
            throw CUDTException(MJ_AGAIN, MN_RDAVAIL, 0);
        }
        else
        {
            /* Kick TsbPd thread to schedule next wakeup (if running) */
            if (m_config.iRcvTimeOut < 0)
            {
                THREAD_PAUSED();
                while (stillConnected() && !m_pRcvBuffer->isRcvDataReady())
                {
                    // Do not block forever, check connection status each 1 sec.
                    rcond.wait_for(seconds_from(1));
                }
                THREAD_RESUMED();
            }
            else
            {
                const steady_clock::time_point exptime =
                    steady_clock::now() + milliseconds_from(m_config.iRcvTimeOut);
                THREAD_PAUSED();
                while (stillConnected() && !m_pRcvBuffer->isRcvDataReady())
                {
                    if (!rcond.wait_until(exptime)) // NOT means "not received a signal"
                        break; // timeout
                }
                THREAD_RESUMED();
            }
        }
    }

    // throw an exception if not connected
    if (!m_bConnected)
        throw CUDTException(MJ_CONNECTION, MN_NOCONN, 0);

    if ((m_bBroken || m_bClosing) && !m_pRcvBuffer->isRcvDataReady())
    {
        // See at the beginning
        if (!m_config.bMessageAPI && m_bShutdown)
        {
            HLOGC(arlog.Debug, log << "STREAM API, SHUTDOWN: marking as EOF");
            return 0;
        }
        HLOGC(arlog.Debug,
              log << (m_config.bMessageAPI ? "MESSAGE" : "STREAM") << " API, " << (m_bShutdown ? "" : "no")
                  << " SHUTDOWN. Reporting as BROKEN.");

        throw CUDTException(MJ_CONNECTION, MN_CONNLOST, 0);
    }

    const int res = m_pRcvBuffer->readBuffer(data, len);

    /* Kick TsbPd thread to schedule next wakeup (if running) */
    if (m_bTsbPd)
    {
        HLOGP(tslog.Debug, "Ping TSBPD thread to schedule wakeup");
        tscond.signal_locked(recvguard);
    }
    else
    {
        HLOGP(tslog.Debug, "NOT pinging TSBPD - not set");
    }

    if (!m_pRcvBuffer->isRcvDataReady())
    {
        // read is not available any more
        s_UDTUnited.m_EPoll.update_events(m_SocketID, m_sPollID, SRT_EPOLL_IN, false);
    }

    if ((res <= 0) && (m_config.iRcvTimeOut >= 0))
        throw CUDTException(MJ_AGAIN, MN_XMTIMEOUT, 0);

    return res;
}

// [[using maybe_locked(CUDTGroup::m_GroupLock, m_parent->m_GroupOf != NULL)]];
// [[using locked(m_SendLock)]];
void srt::CUDT::checkNeedDrop(bool& w_bCongestion)
{
    if (!m_bPeerTLPktDrop)
        return;

    if (!m_config.bMessageAPI)
    {
        LOGC(aslog.Error, log << "The SRTO_TLPKTDROP flag can only be used with message API.");
        throw CUDTException(MJ_NOTSUP, MN_INVALBUFFERAPI, 0);
    }

    int bytes, timespan_ms;
    // (returns buffer size in buffer units, ignored)
    m_pSndBuffer->getCurrBufSize((bytes), (timespan_ms));

    // high threshold (msec) at tsbpd_delay plus sender/receiver reaction time (2 * 10ms)
    // Minimum value must accomodate an I-Frame (~8 x average frame size)
    // >>need picture rate or app to set min treshold
    // >>using 1 sec for worse case 1 frame using all bit budget.
    // picture rate would be useful in auto SRT setting for min latency
    // XXX Make SRT_TLPKTDROP_MINTHRESHOLD_MS option-configurable
    int threshold_ms = 0;
    if (m_config.iSndDropDelay >= 0)
    {
        threshold_ms = std::max(m_iPeerTsbPdDelay_ms + m_config.iSndDropDelay, +SRT_TLPKTDROP_MINTHRESHOLD_MS) +
                       (2 * COMM_SYN_INTERVAL_US / 1000);
    }

    if (threshold_ms && timespan_ms > threshold_ms)
    {
        // protect packet retransmission
        enterCS(m_RecvAckLock);
        int dbytes;
        int32_t first_msgno;
        int dpkts = m_pSndBuffer->dropLateData((dbytes), (first_msgno), steady_clock::now() - milliseconds_from(threshold_ms));
        if (dpkts > 0)
        {
            enterCS(m_StatsLock);
            m_stats.traceSndDrop += dpkts;
            m_stats.sndDropTotal += dpkts;
            m_stats.traceSndBytesDrop += dbytes;
            m_stats.sndBytesDropTotal += dbytes;
            leaveCS(m_StatsLock);

            IF_HEAVY_LOGGING(const int32_t realack = m_iSndLastDataAck);
            const int32_t fakeack = CSeqNo::incseq(m_iSndLastDataAck, dpkts);

            m_iSndLastAck     = fakeack;
            m_iSndLastDataAck = fakeack;

            int32_t minlastack = CSeqNo::decseq(m_iSndLastDataAck);
            m_pSndLossList->removeUpTo(minlastack);
            /* If we dropped packets not yet sent, advance current position */
            // THIS MEANS: m_iSndCurrSeqNo = MAX(m_iSndCurrSeqNo, m_iSndLastDataAck-1)
            if (CSeqNo::seqcmp(m_iSndCurrSeqNo, minlastack) < 0)
            {
                m_iSndCurrSeqNo = minlastack;
            }

            HLOGC(aslog.Debug, log << "SND-DROP: %(" << realack << "-" <<  m_iSndCurrSeqNo << ") n="
                    << dpkts << "pkt " <<  dbytes << "B, span=" <<  timespan_ms << " ms, FIRST #" << first_msgno);

#if ENABLE_EXPERIMENTAL_BONDING
            // This is done with a presumption that the group
            // exists and if this is not NULL, it means that this
            // function was called with locked m_GroupLock, as sendmsg2
            // function was called from inside CUDTGroup::send, which
            // locks the whole function.
            //
            // XXX This is true only because all existing groups are managed
            // groups, that is, sockets cannot be added or removed from group
            // manually, nor can send/recv operation be done on a single socket
            // from the API call directly. This should be extra verified, if that
            // changes in the future.
            //
            if (m_parent->m_GroupOf)
            {
                // What's important is that the lock on GroupLock cannot be applied
                // here, both because it might be applied already, that is, according
                // to the condition defined at this function's header, it is applied
                // under this condition. Hence ackMessage can be defined as 100% locked.
                m_parent->m_GroupOf->ackMessage(first_msgno);
            }
#endif
        }
        w_bCongestion = true;
        leaveCS(m_RecvAckLock);
    }
    else if (timespan_ms > (m_iPeerTsbPdDelay_ms / 2))
    {
        HLOGC(aslog.Debug,
              log << "cong, BYTES " << bytes << ", TMSPAN " << timespan_ms << "ms");

        w_bCongestion = true;
    }
}

int srt::CUDT::sendmsg(const char *data, int len, int msttl, bool inorder, int64_t srctime)
{
    SRT_MSGCTRL mctrl = srt_msgctrl_default;
    mctrl.msgttl      = msttl;
    mctrl.inorder     = inorder;
    mctrl.srctime     = srctime;
    return this->sendmsg2(data, len, (mctrl));
}

// [[using maybe_locked(CUDTGroup::m_GroupLock, m_parent->m_GroupOf != NULL)]]
// GroupLock is applied when this function is called from inside CUDTGroup::send,
// which is the only case when the m_parent->m_GroupOf is not NULL.
int srt::CUDT::sendmsg2(const char *data, int len, SRT_MSGCTRL& w_mctrl)
{
    bool         bCongestion = false;

    // throw an exception if not connected
    if (m_bBroken || m_bClosing)
        throw CUDTException(MJ_CONNECTION, MN_CONNLOST, 0);
    else if (!m_bConnected || !m_CongCtl.ready())
        throw CUDTException(MJ_CONNECTION, MN_NOCONN, 0);

    if (len <= 0)
    {
        LOGC(aslog.Error, log << "INVALID: Data size for sending declared with length: " << len);
        return 0;
    }

    if (w_mctrl.msgno != -1) // most unlikely, unless you use balancing groups
    {
        if (w_mctrl.msgno < 1 || w_mctrl.msgno > MSGNO_SEQ_MAX)
        {
            LOGC(aslog.Error, log << "INVALID forced msgno " << w_mctrl.msgno << ": can be -1 (trap) or <1..." << MSGNO_SEQ_MAX << ">");
            throw CUDTException(MJ_NOTSUP, MN_INVAL);
        }
    }

    int  msttl   = w_mctrl.msgttl;
    bool inorder = w_mctrl.inorder;

    // Sendmsg isn't restricted to the congctl type, however the congctl
    // may want to have something to say here.
    // NOTE: SrtCongestion is also allowed to throw CUDTException() by itself!
    {
        SrtCongestion::TransAPI api = SrtCongestion::STA_MESSAGE;
        CodeMinor               mn  = MN_INVALMSGAPI;
        if (!m_config.bMessageAPI)
        {
            api = SrtCongestion::STA_BUFFER;
            mn  = MN_INVALBUFFERAPI;
        }

        if (!m_CongCtl->checkTransArgs(api, SrtCongestion::STAD_SEND, data, len, msttl, inorder))
            throw CUDTException(MJ_NOTSUP, mn, 0);
    }

    // NOTE: the length restrictions differ in STREAM API and in MESSAGE API:

    // - STREAM API:
    //   At least 1 byte free sending buffer space is needed
    //   (in practice, one unit buffer of 1456 bytes).
    //   This function will send as much as possible, and return
    //   how much was actually sent.

    // - MESSAGE API:
    //   At least so many bytes free in the sending buffer is needed,
    //   as the length of the data, otherwise this function will block
    //   or return MJ_AGAIN until this condition is satisfied. The EXACTLY
    //   such number of data will be then written out, and this function
    //   will effectively return either -1 (error) or the value of 'len'.
    //   This call will be also rejected from upside when trying to send
    //   out a message of a length that exceeds the total size of the sending
    //   buffer (configurable by SRTO_SNDBUF).

    if (m_config.bMessageAPI && len > int(m_config.iSndBufSize * m_iMaxSRTPayloadSize))
    {
        LOGC(aslog.Error,
             log << "Message length (" << len << ") exceeds the size of sending buffer: "
                 << (m_config.iSndBufSize * m_iMaxSRTPayloadSize) << ". Use SRTO_SNDBUF if needed.");
        throw CUDTException(MJ_NOTSUP, MN_XSIZE, 0);
    }

    /* XXX
       This might be worth preserving for several occasions, but it
       must be at least conditional because it breaks backward compat.
    if (!m_pCryptoControl || !m_pCryptoControl->isSndEncryptionOK())
    {
        LOGC(aslog.Error, log << "Encryption is required, but the peer did not supply correct credentials. Sending
    rejected."); throw CUDTException(MJ_SETUP, MN_SECURITY, 0);
    }
    */

    UniqueLock sendguard(m_SendLock);

    if (m_pSndBuffer->empty())
    {
        // delay the EXP timer to avoid mis-fired timeout
        ScopedLock ack_lock(m_RecvAckLock);
        m_tsLastRspAckTime = steady_clock::now();
        m_iReXmitCount   = 1;
    }

    // checkNeedDrop(...) may lock m_RecvAckLock
    // to modify m_pSndBuffer and m_pSndLossList
    checkNeedDrop((bCongestion));

    int minlen = 1; // Minimum sender buffer space required for STREAM API
    if (m_config.bMessageAPI)
    {
        // For MESSAGE API the minimum outgoing buffer space required is
        // the size that can carry over the whole message as passed here.
        minlen = (len + m_iMaxSRTPayloadSize - 1) / m_iMaxSRTPayloadSize;
    }

    if (sndBuffersLeft() < minlen)
    {
        //>>We should not get here if SRT_ENABLE_TLPKTDROP
        // XXX Check if this needs to be removed, or put to an 'else' condition for m_bTLPktDrop.
        if (!m_config.bSynSending)
            throw CUDTException(MJ_AGAIN, MN_WRAVAIL, 0);

        {
            // wait here during a blocking sending
            UniqueLock sendblock_lock (m_SendBlockLock);

            if (m_config.iSndTimeOut < 0)
            {
                while (stillConnected() && sndBuffersLeft() < minlen && m_bPeerHealth)
                    m_SendBlockCond.wait(sendblock_lock);
            }
            else
            {
                const steady_clock::time_point exptime =
                    steady_clock::now() + milliseconds_from(m_config.iSndTimeOut);
                THREAD_PAUSED();
                while (stillConnected() && sndBuffersLeft() < minlen && m_bPeerHealth)
                {
                    if (!m_SendBlockCond.wait_until(sendblock_lock, exptime))
                        break;
                }
                THREAD_RESUMED();
            }
        }

        // check the connection status
        if (m_bBroken || m_bClosing)
            throw CUDTException(MJ_CONNECTION, MN_CONNLOST, 0);
        else if (!m_bConnected)
            throw CUDTException(MJ_CONNECTION, MN_NOCONN, 0);
        else if (!m_bPeerHealth)
        {
            m_bPeerHealth = true;
            throw CUDTException(MJ_PEERERROR);
        }

        /*
         * The code below is to return ETIMEOUT when blocking mode could not get free buffer in time.
         * If no free buffer available in non-blocking mode, we alredy returned. If buffer availaible,
         * we test twice if this code is outside the else section.
         * This fix move it in the else (blocking-mode) section
         */
        if (sndBuffersLeft() < minlen)
        {
            if (m_config.iSndTimeOut >= 0)
                throw CUDTException(MJ_AGAIN, MN_XMTIMEOUT, 0);

            // XXX This looks very weird here, however most likely
            // this will happen only in the following case, when
            // the above loop has been interrupted, which happens when:
            // 1. The buffers left gets enough for minlen - but this is excluded
            //    in the first condition here.
            // 2. In the case of sending timeout, the above loop was interrupted
            //    due to reaching timeout, but this is excluded by the second
            //    condition here
            // 3. The 'stillConnected()' or m_bPeerHealth condition is false, of which:
            //    - broken/closing status is checked and responded with CONNECTION/CONNLOST
            //    - not connected status is checked and responded with CONNECTION/NOCONN
            //    - m_bPeerHealth condition is checked and responded with PEERERROR
            //
            // ERGO: never happens?
            LOGC(aslog.Fatal,
                 log << "IPE: sendmsg: the loop exited, while not enough size, still connected, peer healthy. "
                        "Impossible.");

            return 0;
        }
    }

    // If the sender's buffer is empty,
    // record total time used for sending
    if (m_pSndBuffer->empty())
    {
        ScopedLock lock(m_StatsLock);
        m_stats.sndDurationCounter = steady_clock::now();
    }

    int size = len;
    if (!m_config.bMessageAPI)
    {
        // For STREAM API it's allowed to send less bytes than the given buffer.
        // Just return how many bytes were actually scheduled for writing.
        // XXX May be reasonable to add a flag that requires that the function
        // not return until the buffer is sent completely.
        size = min(len, sndBuffersLeft() * m_iMaxSRTPayloadSize);
    }

    {
        ScopedLock recvAckLock(m_RecvAckLock);
        // insert the user buffer into the sending list

        int32_t seqno = m_iSndNextSeqNo;
        IF_HEAVY_LOGGING(int32_t orig_seqno = seqno);
        IF_HEAVY_LOGGING(steady_clock::time_point ts_srctime =
                             steady_clock::time_point() + microseconds_from(w_mctrl.srctime));

#if ENABLE_EXPERIMENTAL_BONDING
        // Check if seqno has been set, in case when this is a group sender.
        // If the sequence is from the past towards the "next sequence",
        // simply return the size, pretending that it has been sent.

        // NOTE: it's assumed that if this is a group member, then
        // an attempt to call srt_sendmsg2 has been rejected, and so
        // the pktseq field has been set by the internal group sender function.
        if (m_parent->m_GroupOf
                && w_mctrl.pktseq != SRT_SEQNO_NONE
                && m_iSndNextSeqNo != SRT_SEQNO_NONE)
        {
            if (CSeqNo::seqcmp(w_mctrl.pktseq, seqno) < 0)
            {
                HLOGC(aslog.Debug, log << CONID() << "sock:SENDING (NOT): group-req %" << w_mctrl.pktseq
                        << " OLDER THAN next expected %" << seqno << " - FAKE-SENDING.");
                return size;
            }
        }
#endif

        // Set this predicted next sequence to the control information.
        // It's the sequence of the FIRST (!) packet from all packets used to send
        // this buffer. Values from this field will be monotonic only if you always
        // have one packet per buffer (as it's in live mode).
        w_mctrl.pktseq = seqno;

        // Now seqno is the sequence to which it was scheduled
        // XXX Conversion from w_mctrl.srctime -> steady_clock::time_point need not be accurrate.
        HLOGC(aslog.Debug, log << CONID() << "buf:SENDING (BEFORE) srctime:"
                << (w_mctrl.srctime ? FormatTime(ts_srctime) : "none")
                << " DATA SIZE: " << size << " sched-SEQUENCE: " << seqno
                << " STAMP: " << BufferStamp(data, size));

        if (w_mctrl.srctime && w_mctrl.srctime < count_microseconds(m_stats.tsStartTime.time_since_epoch()))
        {
            LOGC(aslog.Error,
                log << "Wrong source time was provided. Sending is rejected.");
            throw CUDTException(MJ_NOTSUP, MN_INVALMSGAPI);
        }

        if (w_mctrl.srctime && (!m_config.bMessageAPI || !m_bTsbPd))
        {
            HLOGC(aslog.Warn,
                log << "Source time can only be used with TSBPD and Message API enabled. Using default time instead.");
            w_mctrl.srctime = 0;
        }

        // w_mctrl.seqno is INPUT-OUTPUT value:
        // - INPUT: the current sequence number to be placed for the next scheduled packet
        // - OUTPUT: value of the sequence number to be put on the first packet at the next sendmsg2 call.
        // We need to supply to the output the value that was STAMPED ON THE PACKET,
        // which is seqno. In the output we'll get the next sequence number.
        m_pSndBuffer->addBuffer(data, size, (w_mctrl));
        m_iSndNextSeqNo = w_mctrl.pktseq;
        w_mctrl.pktseq = seqno;

        HLOGC(aslog.Debug, log << CONID() << "buf:SENDING srctime:" << FormatTime(ts_srctime)
              << " size=" << size << " #" << w_mctrl.msgno << " SCHED %" << orig_seqno
              << "(>> %" << seqno << ") !" << BufferStamp(data, size));

        if (sndBuffersLeft() < 1) // XXX Not sure if it should test if any space in the buffer, or as requried.
        {
            // write is not available any more
            s_UDTUnited.m_EPoll.update_events(m_SocketID, m_sPollID, SRT_EPOLL_OUT, false);
        }
    }

    // insert this socket to the snd list if it is not on the list yet
    // m_pSndUList->pop may lock CSndUList::m_ListLock and then m_RecvAckLock
    m_pSndQueue->m_pSndUList->update(this, CSndUList::rescheduleIf(bCongestion));

#ifdef SRT_ENABLE_ECN
    if (bCongestion)
    {
        LOGC(aslog.Error, log << "sendmsg2: CONGESTION; reporting error");
        throw CUDTException(MJ_AGAIN, MN_CONGESTION, 0);
    }
#endif /* SRT_ENABLE_ECN */

    HLOGC(aslog.Debug, log << CONID() << "sock:SENDING (END): success, size=" << size);
    return size;
}

int srt::CUDT::recv(char* data, int len)
{
    SRT_MSGCTRL mctrl = srt_msgctrl_default;
    return recvmsg2(data, len, (mctrl));
}

int srt::CUDT::recvmsg(char* data, int len, int64_t& srctime)
{
    SRT_MSGCTRL mctrl = srt_msgctrl_default;
    int res = recvmsg2(data, len, (mctrl));
    srctime = mctrl.srctime;
    return res;
}

// [[using maybe_locked(CUDTGroup::m_GroupLock, m_parent->m_GroupOf != NULL)]]
// GroupLock is applied when this function is called from inside CUDTGroup::recv,
// which is the only case when the m_parent->m_GroupOf is not NULL.
int srt::CUDT::recvmsg2(char* data, int len, SRT_MSGCTRL& w_mctrl)
{
    // Check if the socket is a member of a receiver group.
    // If so, then reading by receiveMessage is disallowed.

#if ENABLE_EXPERIMENTAL_BONDING
    if (m_parent->m_GroupOf && m_parent->m_GroupOf->isGroupReceiver())
    {
        LOGP(arlog.Error, "recv*: This socket is a receiver group member. Use group ID, NOT socket ID.");
        throw CUDTException(MJ_NOTSUP, MN_INVALMSGAPI, 0);
    }
#endif

    if (!m_bConnected || !m_CongCtl.ready())
        throw CUDTException(MJ_CONNECTION, MN_NOCONN, 0);

    if (len <= 0)
    {
        LOGC(arlog.Error, log << "Length of '" << len << "' supplied to srt_recvmsg.");
        throw CUDTException(MJ_NOTSUP, MN_INVAL, 0);
    }

    if (m_config.bMessageAPI)
        return receiveMessage(data, len, (w_mctrl));

    return receiveBuffer(data, len);
}

// int by_exception: accepts values of CUDTUnited::ErrorHandling:
// - 0 - by return value
// - 1 - by exception
// - 2 - by abort (unused)
int srt::CUDT::receiveMessage(char* data, int len, SRT_MSGCTRL& w_mctrl, int by_exception)
{
    // Recvmsg isn't restricted to the congctl type, it's the most
    // basic method of passing the data. You can retrieve data as
    // they come in, however you need to match the size of the buffer.

    // Note: if by_exception = ERH_RETURN, this would still break it
    // by exception. The intention of by_exception isn't to prevent
    // exceptions here, but to intercept the erroneous situation should
    // it be handled by the caller in a less than general way. As this
    // is only used internally, we state that the problem that would be
    // handled by exception here should not happen, and in case if it does,
    // it's a bug to fix, so the exception is nothing wrong.
    if (!m_CongCtl->checkTransArgs(SrtCongestion::STA_MESSAGE, SrtCongestion::STAD_RECV, data, len, SRT_MSGTTL_INF, false))
        throw CUDTException(MJ_NOTSUP, MN_INVALMSGAPI, 0);

    UniqueLock recvguard (m_RecvLock);
    CSync tscond     (m_RcvTsbPdCond,  recvguard);

    /* XXX DEBUG STUFF - enable when required
       char charbool[2] = {'0', '1'};
       char ptrn [] = "RECVMSG/BEGIN BROKEN 1 CONN 1 CLOSING 1 SYNCR 1 NMSG                                ";
       int pos [] = {21, 28, 38, 46, 53};
       ptrn[pos[0]] = charbool[m_bBroken];
       ptrn[pos[1]] = charbool[m_bConnected];
       ptrn[pos[2]] = charbool[m_bClosing];
       ptrn[pos[3]] = charbool[m_config.m_bSynRecving];
       int wrtlen = sprintf(ptrn + pos[4], "%d", m_pRcvBuffer->getRcvMsgNum());
       strcpy(ptrn + pos[4] + wrtlen, "\n");
       fputs(ptrn, stderr);
    // */

    if (m_bBroken || m_bClosing)
    {
        HLOGC(arlog.Debug, log << CONID() << "receiveMessage: CONNECTION BROKEN - reading from recv buffer just for formality");
        enterCS(m_RcvBufferLock);
        int res       = m_pRcvBuffer->readMsg(data, len);
        leaveCS(m_RcvBufferLock);
        w_mctrl.srctime = 0;

        // Kick TsbPd thread to schedule next wakeup (if running)
        if (m_bTsbPd)
        {
            HLOGP(tslog.Debug, "Ping TSBPD thread to schedule wakeup");
            tscond.signal_locked(recvguard);
        }
        else
        {
            HLOGP(tslog.Debug, "NOT pinging TSBPD - not set");
        }

        if (!m_pRcvBuffer->isRcvDataReady())
        {
            // read is not available any more
            s_UDTUnited.m_EPoll.update_events(m_SocketID, m_sPollID, SRT_EPOLL_IN, false);
        }

        if (res == 0)
        {
            if (!m_config.bMessageAPI && m_bShutdown)
                return 0;
            // Forced to return error instead of throwing exception.
            if (!by_exception)
                return APIError(MJ_CONNECTION, MN_CONNLOST, 0);
            throw CUDTException(MJ_CONNECTION, MN_CONNLOST, 0);
        }
        else
            return res;
    }

    const int seqdistance = -1;

    if (!m_config.bSynRecving)
    {
        HLOGC(arlog.Debug, log << CONID() << "receiveMessage: BEGIN ASYNC MODE. Going to extract payload size=" << len);
        enterCS(m_RcvBufferLock);
        const int res = m_pRcvBuffer->readMsg(data, len, (w_mctrl), seqdistance);
        leaveCS(m_RcvBufferLock);
        HLOGC(arlog.Debug, log << CONID() << "AFTER readMsg: (NON-BLOCKING) result=" << res);

        if (res == 0)
        {
            // read is not available any more
            // Kick TsbPd thread to schedule next wakeup (if running)
            if (m_bTsbPd)
            {
                HLOGP(arlog.Debug, "receiveMessage: nothing to read, kicking TSBPD, return AGAIN");
                tscond.signal_locked(recvguard);
            }
            else
            {
                HLOGP(arlog.Debug, "receiveMessage: nothing to read, return AGAIN");
            }

            // Shut up EPoll if no more messages in non-blocking mode
            s_UDTUnited.m_EPoll.update_events(m_SocketID, m_sPollID, SRT_EPOLL_IN, false);
            // Forced to return 0 instead of throwing exception, in case of AGAIN/READ
            if (!by_exception)
                return 0;
            throw CUDTException(MJ_AGAIN, MN_RDAVAIL, 0);
        }

        if (!m_pRcvBuffer->isRcvDataReady())
        {
            // Kick TsbPd thread to schedule next wakeup (if running)
            if (m_bTsbPd)
            {
                HLOGP(arlog.Debug, "receiveMessage: DATA READ, but nothing more - kicking TSBPD.");
                tscond.signal_locked(recvguard);
            }
            else
            {
                HLOGP(arlog.Debug, "receiveMessage: DATA READ, but nothing more");
            }

            // Shut up EPoll if no more messages in non-blocking mode
            s_UDTUnited.m_EPoll.update_events(m_SocketID, m_sPollID, SRT_EPOLL_IN, false);

            // After signaling the tsbpd for ready data, report the bandwidth.
#if ENABLE_HEAVY_LOGGING
            double bw = Bps2Mbps(int64_t(m_iBandwidth) * m_iMaxSRTPayloadSize );
            HLOGC(arlog.Debug, log << CONID() << "CURRENT BANDWIDTH: " << bw << "Mbps (" << m_iBandwidth << " buffers per second)");
#endif
        }
        return res;
    }

    HLOGC(arlog.Debug, log << CONID() << "receiveMessage: BEGIN SYNC MODE. Going to extract payload size max=" << len);

    int  res     = 0;
    bool timeout = false;
    // Do not block forever, check connection status each 1 sec.
    const steady_clock::duration recv_timeout = m_config.iRcvTimeOut < 0 ? seconds_from(1) : milliseconds_from(m_config.iRcvTimeOut);

    CSync recv_cond (m_RecvDataCond, recvguard);

    do
    {
        steady_clock::time_point tstime SRT_ATR_UNUSED;
        int32_t seqno;
        if (stillConnected() && !timeout && !m_pRcvBuffer->isRcvDataReady((tstime), (seqno), seqdistance))
        {
            /* Kick TsbPd thread to schedule next wakeup (if running) */
            if (m_bTsbPd)
            {
                // XXX Experimental, so just inform:
                // Check if the last check of isRcvDataReady has returned any "next time for a packet".
                // If so, then it means that TSBPD has fallen asleep only up to this time, so waking it up
                // would be "spurious". If a new packet comes ahead of the packet which's time is returned
                // in tstime (as TSBPD sleeps up to then), the procedure that receives it is responsible
                // of kicking TSBPD.
                // bool spurious = (tstime != 0);

                HLOGC(tslog.Debug, log << CONID() << "receiveMessage: KICK tsbpd" << (is_zero(tstime) ? " (SPURIOUS!)" : ""));
                tscond.signal_locked(recvguard);
            }

            THREAD_PAUSED();
            do
            {
                // `wait_for(recv_timeout)` wouldn't be correct here. Waiting should be
                // only until the time that is now + timeout since the first moment
                // when this started, or sliced-waiting for 1 second, if timtout is
                // higher than this.
                const steady_clock::time_point exptime = steady_clock::now() + recv_timeout;

                HLOGC(tslog.Debug,
                      log << CONID() << "receiveMessage: fall asleep up to TS=" << FormatTime(exptime)
                          << " lock=" << (&m_RecvLock) << " cond=" << (&m_RecvDataCond));

                if (!recv_cond.wait_until(exptime))
                {
                    if (m_config.iRcvTimeOut >= 0) // otherwise it's "no timeout set"
                        timeout = true;
                    HLOGP(tslog.Debug,
                          "receiveMessage: DATA COND: EXPIRED -- checking connection conditions and rolling again");
                }
                else
                {
                    HLOGP(tslog.Debug, "receiveMessage: DATA COND: KICKED.");
                }
            } while (stillConnected() && !timeout && (!m_pRcvBuffer->isRcvDataReady()));
            THREAD_RESUMED();

            HLOGC(tslog.Debug,
                  log << CONID() << "receiveMessage: lock-waiting loop exited: stillConntected=" << stillConnected()
                      << " timeout=" << timeout << " data-ready=" << m_pRcvBuffer->isRcvDataReady());
        }

        /* XXX DEBUG STUFF - enable when required
        LOGC(arlog.Debug, "RECVMSG/GO-ON BROKEN " << m_bBroken << " CONN " << m_bConnected
                << " CLOSING " << m_bClosing << " TMOUT " << timeout
                << " NMSG " << m_pRcvBuffer->getRcvMsgNum());
                */

        enterCS(m_RcvBufferLock);
        res = m_pRcvBuffer->readMsg((data), len, (w_mctrl), seqdistance);
        leaveCS(m_RcvBufferLock);
        HLOGC(arlog.Debug, log << CONID() << "AFTER readMsg: (BLOCKING) result=" << res);

        if (m_bBroken || m_bClosing)
        {
            // Forced to return 0 instead of throwing exception.
            if (!by_exception)
                return APIError(MJ_CONNECTION, MN_CONNLOST, 0);
            if (!m_config.bMessageAPI && m_bShutdown)
                return 0;
            throw CUDTException(MJ_CONNECTION, MN_CONNLOST, 0);
        }
        else if (!m_bConnected)
        {
            // Forced to return -1 instead of throwing exception.
            if (!by_exception)
                return APIError(MJ_CONNECTION, MN_NOCONN, 0);
            throw CUDTException(MJ_CONNECTION, MN_NOCONN, 0);
        }
    } while ((res == 0) && !timeout);

    if (!m_pRcvBuffer->isRcvDataReady())
    {
        // Falling here means usually that res == 0 && timeout == true.
        // res == 0 would repeat the above loop, unless there was also a timeout.
        // timeout has interrupted the above loop, but with res > 0 this condition
        // wouldn't be satisfied.

        // read is not available any more

        // Kick TsbPd thread to schedule next wakeup (if running)
        if (m_bTsbPd)
        {
            HLOGP(tslog.Debug, "recvmsg: KICK tsbpd() (buffer empty)");
            tscond.signal_locked(recvguard);
        }

        // Shut up EPoll if no more messages in non-blocking mode
        s_UDTUnited.m_EPoll.update_events(m_SocketID, m_sPollID, SRT_EPOLL_IN, false);
    }

    // Unblock when required
    // LOGC(tslog.Debug, "RECVMSG/EXIT RES " << res << " RCVTIMEOUT");

    if ((res <= 0) && (m_config.iRcvTimeOut >= 0))
    {
        // Forced to return -1 instead of throwing exception.
        if (!by_exception)
            return APIError(MJ_AGAIN, MN_XMTIMEOUT, 0);
        throw CUDTException(MJ_AGAIN, MN_XMTIMEOUT, 0);
    }

    return res;
}

int64_t srt::CUDT::sendfile(fstream &ifs, int64_t &offset, int64_t size, int block)
{
    if (m_bBroken || m_bClosing)
        throw CUDTException(MJ_CONNECTION, MN_CONNLOST, 0);
    else if (!m_bConnected || !m_CongCtl.ready())
        throw CUDTException(MJ_CONNECTION, MN_NOCONN, 0);

    if (size <= 0 && size != -1)
        return 0;

    if (!m_CongCtl->checkTransArgs(SrtCongestion::STA_FILE, SrtCongestion::STAD_SEND, 0, size, SRT_MSGTTL_INF, false))
        throw CUDTException(MJ_NOTSUP, MN_INVALBUFFERAPI, 0);

    if (!m_pCryptoControl || !m_pCryptoControl->isSndEncryptionOK())
    {
        LOGC(aslog.Error,
             log << "Encryption is required, but the peer did not supply correct credentials. Sending rejected.");
        throw CUDTException(MJ_SETUP, MN_SECURITY, 0);
    }

    ScopedLock sendguard (m_SendLock);

    if (m_pSndBuffer->empty())
    {
        // delay the EXP timer to avoid mis-fired timeout
        m_tsLastRspAckTime = steady_clock::now();
        m_iReXmitCount   = 1;
    }

    // positioning...
    try
    {
        if (size == -1)
        {
            ifs.seekg(0, std::ios::end);
            size = ifs.tellg();
            if (offset > size)
                throw 0; // let it be caught below
        }

        // This will also set the position back to the beginning
        // in case when it was moved to the end for measuring the size.
        // This will also fail if the offset exceeds size, so measuring
        // the size can be skipped if not needed.
        ifs.seekg((streamoff)offset);
        if (!ifs.good())
            throw 0;
    }
    catch (...)
    {
        // XXX It would be nice to note that this is reported
        // by exception only if explicitly requested by setting
        // the exception flags in the stream. Here it's fixed so
        // that when this isn't set, the exception is "thrown manually".
        throw CUDTException(MJ_FILESYSTEM, MN_SEEKGFAIL);
    }

    int64_t tosend = size;
    int     unitsize;

    // sending block by block
    while (tosend > 0)
    {
        if (ifs.fail())
            throw CUDTException(MJ_FILESYSTEM, MN_WRITEFAIL);

        if (ifs.eof())
            break;

        unitsize = int((tosend >= block) ? block : tosend);

        {
            UniqueLock lock(m_SendBlockLock);

            THREAD_PAUSED();
            while (stillConnected() && (sndBuffersLeft() <= 0) && m_bPeerHealth)
                m_SendBlockCond.wait(lock);
            THREAD_RESUMED();
        }

        if (m_bBroken || m_bClosing)
            throw CUDTException(MJ_CONNECTION, MN_CONNLOST, 0);
        else if (!m_bConnected)
            throw CUDTException(MJ_CONNECTION, MN_NOCONN, 0);
        else if (!m_bPeerHealth)
        {
            // reset peer health status, once this error returns, the app should handle the situation at the peer side
            m_bPeerHealth = true;
            throw CUDTException(MJ_PEERERROR);
        }

        // record total time used for sending
        if (m_pSndBuffer->empty())
        {
            ScopedLock lock(m_StatsLock);
            m_stats.sndDurationCounter = steady_clock::now();
        }

        {
            ScopedLock        recvAckLock(m_RecvAckLock);
            const int64_t sentsize = m_pSndBuffer->addBufferFromFile(ifs, unitsize);

            if (sentsize > 0)
            {
                tosend -= sentsize;
                offset += sentsize;
            }

            if (sndBuffersLeft() <= 0)
            {
                // write is not available any more
                s_UDTUnited.m_EPoll.update_events(m_SocketID, m_sPollID, SRT_EPOLL_OUT, false);
            }
        }

        // insert this socket to snd list if it is not on the list yet
        m_pSndQueue->m_pSndUList->update(this, CSndUList::DONT_RESCHEDULE);
    }

    return size - tosend;
}

int64_t srt::CUDT::recvfile(fstream &ofs, int64_t &offset, int64_t size, int block)
{
    if (!m_bConnected || !m_CongCtl.ready())
        throw CUDTException(MJ_CONNECTION, MN_NOCONN, 0);
    else if ((m_bBroken || m_bClosing) && !m_pRcvBuffer->isRcvDataReady())
    {
        if (!m_config.bMessageAPI && m_bShutdown)
            return 0;
        throw CUDTException(MJ_CONNECTION, MN_CONNLOST, 0);
    }

    if (size <= 0)
        return 0;

    if (!m_CongCtl->checkTransArgs(SrtCongestion::STA_FILE, SrtCongestion::STAD_RECV, 0, size, SRT_MSGTTL_INF, false))
        throw CUDTException(MJ_NOTSUP, MN_INVALBUFFERAPI, 0);

    if (isOPT_TsbPd())
    {
        LOGC(arlog.Error, log << "Reading from file is incompatible with TSBPD mode and would cause a deadlock\n");
        throw CUDTException(MJ_NOTSUP, MN_INVALBUFFERAPI, 0);
    }

    UniqueLock recvguard(m_RecvLock);

    // Well, actually as this works over a FILE (fstream), not just a stream,
    // the size can be measured anyway and predicted if setting the offset might
    // have a chance to work or not.

    // positioning...
    try
    {
        if (offset > 0)
        {
            // Don't do anything around here if the offset == 0, as this
            // is the default offset after opening. Whether this operation
            // is performed correctly, it highly depends on how the file
            // has been open. For example, if you want to overwrite parts
            // of an existing file, the file must exist, and the ios::trunc
            // flag must not be set. If the file is open for only ios::out,
            // then the file will be truncated since the offset position on
            // at the time when first written; if ios::in|ios::out, then
            // it won't be truncated, just overwritten.

            // What is required here is that if offset is 0, don't try to
            // change the offset because this might be impossible with
            // the current flag set anyway.

            // Also check the status and CAUSE exception manually because
            // you don't know, as well, whether the user has set exception
            // flags.

            ofs.seekp((streamoff)offset);
            if (!ofs.good())
                throw 0; // just to get caught :)
        }
    }
    catch (...)
    {
        // XXX It would be nice to note that this is reported
        // by exception only if explicitly requested by setting
        // the exception flags in the stream. For a case, when it's not,
        // an additional explicit throwing happens when failbit is set.
        throw CUDTException(MJ_FILESYSTEM, MN_SEEKPFAIL);
    }

    int64_t torecv   = size;
    int     unitsize = block;
    int     recvsize;

    // receiving... "recvfile" is always blocking
    while (torecv > 0)
    {
        if (ofs.fail())
        {
            // send the sender a signal so it will not be blocked forever
            int32_t err_code = CUDTException::EFILE;
            sendCtrl(UMSG_PEERERROR, &err_code);

            throw CUDTException(MJ_FILESYSTEM, MN_WRITEFAIL);
        }

        {
            CSync rcond (m_RecvDataCond, recvguard);

            THREAD_PAUSED();
            while (stillConnected() && !m_pRcvBuffer->isRcvDataReady())
                rcond.wait();
            THREAD_RESUMED();
        }

        if (!m_bConnected)
            throw CUDTException(MJ_CONNECTION, MN_NOCONN, 0);
        else if ((m_bBroken || m_bClosing) && !m_pRcvBuffer->isRcvDataReady())
        {
            if (!m_config.bMessageAPI && m_bShutdown)
                return 0;
            throw CUDTException(MJ_CONNECTION, MN_CONNLOST, 0);
        }

        unitsize = int((torecv > block) ? block : torecv);
        recvsize = m_pRcvBuffer->readBufferToFile(ofs, unitsize);

        if (recvsize > 0)
        {
            torecv -= recvsize;
            offset += recvsize;
        }
    }

    if (!m_pRcvBuffer->isRcvDataReady())
    {
        // read is not available any more
        s_UDTUnited.m_EPoll.update_events(m_SocketID, m_sPollID, SRT_EPOLL_IN, false);
    }

    return size - torecv;
}

void srt::CUDT::bstats(CBytePerfMon *perf, bool clear, bool instantaneous)
{
    if (!m_bConnected)
        throw CUDTException(MJ_CONNECTION, MN_NOCONN, 0);
    if (m_bBroken || m_bClosing)
        throw CUDTException(MJ_CONNECTION, MN_CONNLOST, 0);

    ScopedLock statsguard(m_StatsLock);

    const steady_clock::time_point currtime = steady_clock::now();

    perf->msTimeStamp          = count_milliseconds(currtime - m_stats.tsStartTime);
    perf->pktSent              = m_stats.traceSent;
    perf->pktSentUnique        = m_stats.traceSentUniq;
    perf->pktRecv              = m_stats.traceRecv;
    perf->pktRecvUnique        = m_stats.traceRecvUniq;
    perf->pktSndLoss           = m_stats.traceSndLoss;
    perf->pktRcvLoss           = m_stats.traceRcvLoss;
    perf->pktRetrans           = m_stats.traceRetrans;
    perf->pktRcvRetrans        = m_stats.traceRcvRetrans;
    perf->pktSentACK           = m_stats.sentACK;
    perf->pktRecvACK           = m_stats.recvACK;
    perf->pktSentNAK           = m_stats.sentNAK;
    perf->pktRecvNAK           = m_stats.recvNAK;
    perf->usSndDuration        = m_stats.sndDuration;
    perf->pktReorderDistance   = m_stats.traceReorderDistance;
    perf->pktReorderTolerance  = m_iReorderTolerance;
    perf->pktRcvAvgBelatedTime = m_stats.traceBelatedTime;
    perf->pktRcvBelated        = m_stats.traceRcvBelated;

    perf->pktSndFilterExtra  = m_stats.sndFilterExtra;
    perf->pktRcvFilterExtra  = m_stats.rcvFilterExtra;
    perf->pktRcvFilterSupply = m_stats.rcvFilterSupply;
    perf->pktRcvFilterLoss   = m_stats.rcvFilterLoss;

    /* perf byte counters include all headers (SRT+UDP+IP) */
    const int pktHdrSize = CPacket::HDR_SIZE + CPacket::UDP_HDR_SIZE;
    perf->byteSent       = m_stats.traceBytesSent + (m_stats.traceSent * pktHdrSize);
    perf->byteSentUnique = m_stats.traceBytesSentUniq + (m_stats.traceSentUniq * pktHdrSize);
    perf->byteRecv       = m_stats.traceBytesRecv + (m_stats.traceRecv * pktHdrSize);
    perf->byteRecvUnique = m_stats.traceBytesRecvUniq + (m_stats.traceRecvUniq * pktHdrSize);
    perf->byteRetrans    = m_stats.traceBytesRetrans + (m_stats.traceRetrans * pktHdrSize);
    perf->byteRcvLoss = m_stats.traceRcvBytesLoss + (m_stats.traceRcvLoss * pktHdrSize);

    perf->pktSndDrop  = m_stats.traceSndDrop;
    perf->pktRcvDrop  = m_stats.traceRcvDrop + m_stats.traceRcvUndecrypt;
    perf->byteSndDrop = m_stats.traceSndBytesDrop + (m_stats.traceSndDrop * pktHdrSize);
    perf->byteRcvDrop =
        m_stats.traceRcvBytesDrop + (m_stats.traceRcvDrop * pktHdrSize) + m_stats.traceRcvBytesUndecrypt;
    perf->pktRcvUndecrypt  = m_stats.traceRcvUndecrypt;
    perf->byteRcvUndecrypt = m_stats.traceRcvBytesUndecrypt;

    perf->pktSentTotal       = m_stats.sentTotal;
    perf->pktSentUniqueTotal = m_stats.sentUniqTotal;
    perf->pktRecvTotal       = m_stats.recvTotal;
    perf->pktRecvUniqueTotal = m_stats.recvUniqTotal;
    perf->pktSndLossTotal    = m_stats.sndLossTotal;
    perf->pktRcvLossTotal    = m_stats.rcvLossTotal;
    perf->pktRetransTotal    = m_stats.retransTotal;
    perf->pktSentACKTotal    = m_stats.sentACKTotal;
    perf->pktRecvACKTotal    = m_stats.recvACKTotal;
    perf->pktSentNAKTotal    = m_stats.sentNAKTotal;
    perf->pktRecvNAKTotal    = m_stats.recvNAKTotal;
    perf->usSndDurationTotal = m_stats.m_sndDurationTotal;

    perf->byteSentTotal           = m_stats.bytesSentTotal + (m_stats.sentTotal * pktHdrSize);
    perf->byteSentUniqueTotal     = m_stats.bytesSentUniqTotal + (m_stats.sentUniqTotal * pktHdrSize);
    perf->byteRecvTotal           = m_stats.bytesRecvTotal + (m_stats.recvTotal * pktHdrSize);
    perf->byteRecvUniqueTotal     = m_stats.bytesRecvUniqTotal + (m_stats.recvUniqTotal * pktHdrSize);
    perf->byteRetransTotal        = m_stats.bytesRetransTotal + (m_stats.retransTotal * pktHdrSize);
    perf->pktSndFilterExtraTotal  = m_stats.sndFilterExtraTotal;
    perf->pktRcvFilterExtraTotal  = m_stats.rcvFilterExtraTotal;
    perf->pktRcvFilterSupplyTotal = m_stats.rcvFilterSupplyTotal;
    perf->pktRcvFilterLossTotal   = m_stats.rcvFilterLossTotal;

    perf->byteRcvLossTotal = m_stats.rcvBytesLossTotal + (m_stats.rcvLossTotal * pktHdrSize);
    perf->pktSndDropTotal  = m_stats.sndDropTotal;
    perf->pktRcvDropTotal  = m_stats.rcvDropTotal + m_stats.m_rcvUndecryptTotal;
    perf->byteSndDropTotal = m_stats.sndBytesDropTotal + (m_stats.sndDropTotal * pktHdrSize);
    perf->byteRcvDropTotal =
        m_stats.rcvBytesDropTotal + (m_stats.rcvDropTotal * pktHdrSize) + m_stats.m_rcvBytesUndecryptTotal;
    perf->pktRcvUndecryptTotal  = m_stats.m_rcvUndecryptTotal;
    perf->byteRcvUndecryptTotal = m_stats.m_rcvBytesUndecryptTotal;

    const double interval     = (double) count_microseconds(currtime - m_stats.tsLastSampleTime);
    perf->mbpsSendRate        = double(perf->byteSent) * 8.0 / interval;
    perf->mbpsRecvRate        = double(perf->byteRecv) * 8.0 / interval;
    perf->usPktSndPeriod      = (double) count_microseconds(m_tdSendInterval);
    perf->pktFlowWindow       = m_iFlowWindowSize;
    perf->pktCongestionWindow = (int)m_dCongestionWindow;
    perf->pktFlightSize       = getFlightSpan();
    perf->msRTT               = (double)m_iSRTT / 1000.0;
    perf->msSndTsbPdDelay     = m_bPeerTsbPd ? m_iPeerTsbPdDelay_ms : 0;
    perf->msRcvTsbPdDelay     = isOPT_TsbPd() ? m_iTsbPdDelay_ms : 0;
    perf->byteMSS             = m_config.iMSS;

    perf->mbpsMaxBW = m_config.llMaxBW > 0 ? Bps2Mbps(m_config.llMaxBW)
                      : m_CongCtl.ready()    ? Bps2Mbps(m_CongCtl->sndBandwidth())
                                             : 0;

    const int64_t availbw = m_iBandwidth == 1 ? m_RcvTimeWindow.getBandwidth() : m_iBandwidth;

    perf->mbpsBandwidth = Bps2Mbps(availbw * (m_iMaxSRTPayloadSize + pktHdrSize));

    if (tryEnterCS(m_ConnectionLock))
    {
        if (m_pSndBuffer)
        {
            if (instantaneous)
            {
                /* Get instant SndBuf instead of moving average for application-based Algorithm
                   (such as NAE) in need of fast reaction to network condition changes. */
                perf->pktSndBuf = m_pSndBuffer->getCurrBufSize((perf->byteSndBuf), (perf->msSndBuf));
            }
            else
            {
                perf->pktSndBuf = m_pSndBuffer->getAvgBufSize((perf->byteSndBuf), (perf->msSndBuf));
            }
            perf->byteSndBuf += (perf->pktSndBuf * pktHdrSize);
            //<
            perf->byteAvailSndBuf = (m_config.iSndBufSize - perf->pktSndBuf) * m_config.iMSS;
        }
        else
        {
            perf->byteAvailSndBuf = 0;
            perf->pktSndBuf  = 0;
            perf->byteSndBuf = 0;
            perf->msSndBuf   = 0;
        }

        if (m_pRcvBuffer)
        {
            perf->byteAvailRcvBuf = m_pRcvBuffer->getAvailBufSize() * m_config.iMSS;
            if (instantaneous) // no need for historical API for Rcv side
            {
                perf->pktRcvBuf = m_pRcvBuffer->getRcvDataSize(perf->byteRcvBuf, perf->msRcvBuf);
            }
            else
            {
                perf->pktRcvBuf = m_pRcvBuffer->getRcvAvgDataSize(perf->byteRcvBuf, perf->msRcvBuf);
            }
        }
        else
        {
            perf->byteAvailRcvBuf = 0;
            perf->pktRcvBuf  = 0;
            perf->byteRcvBuf = 0;
            perf->msRcvBuf   = 0;
        }

        leaveCS(m_ConnectionLock);
    }
    else
    {
        perf->byteAvailSndBuf = 0;
        perf->byteAvailRcvBuf = 0;
        perf->pktSndBuf  = 0;
        perf->byteSndBuf = 0;
        perf->msSndBuf   = 0;
        perf->byteRcvBuf = 0;
        perf->msRcvBuf   = 0;
    }

    if (clear)
    {
        m_stats.traceSndDrop           = 0;
        m_stats.traceRcvDrop           = 0;
        m_stats.traceSndBytesDrop      = 0;
        m_stats.traceRcvBytesDrop      = 0;
        m_stats.traceRcvUndecrypt      = 0;
        m_stats.traceRcvBytesUndecrypt = 0;
        m_stats.traceBytesSent = m_stats.traceBytesRecv = m_stats.traceBytesRetrans = 0;
        m_stats.traceBytesSentUniq = m_stats.traceBytesRecvUniq = 0;
        m_stats.traceSent = m_stats.traceRecv
            = m_stats.traceSentUniq = m_stats.traceRecvUniq
            = m_stats.traceSndLoss = m_stats.traceRcvLoss = m_stats.traceRetrans
            = m_stats.sentACK = m_stats.recvACK = m_stats.sentNAK = m_stats.recvNAK = 0;
        m_stats.sndDuration                                                       = 0;
        m_stats.traceRcvRetrans                                                   = 0;
        m_stats.traceRcvBelated                                                   = 0;
        m_stats.traceRcvBytesLoss = 0;

        m_stats.sndFilterExtra = 0;
        m_stats.rcvFilterExtra = 0;

        m_stats.rcvFilterSupply = 0;
        m_stats.rcvFilterLoss   = 0;

        m_stats.tsLastSampleTime = currtime;
    }
}

bool srt::CUDT::updateCC(ETransmissionEvent evt, const EventVariant arg)
{
    // Special things that must be done HERE, not in SrtCongestion,
    // because it involves the input buffer in CUDT. It would be
    // slightly dangerous to give SrtCongestion access to it.

    // According to the rules, the congctl should be ready at the same
    // time when the sending buffer. For sanity check, check both first.
    if (!m_CongCtl.ready() || !m_pSndBuffer)
    {
        LOGC(rslog.Error,
             log << CONID() << "updateCC: CAN'T DO UPDATE - congctl " << (m_CongCtl.ready() ? "ready" : "NOT READY")
            << "; sending buffer " << (m_pSndBuffer ? "NOT CREATED" : "created"));

        return false;
    }

    HLOGC(rslog.Debug, log << "updateCC: EVENT:" << TransmissionEventStr(evt));

    if (evt == TEV_INIT)
    {
        // only_input uses:
        // 0: in the beginning and when SRTO_MAXBW was changed
        // 1: SRTO_INPUTBW was changed
        // 2: SRTO_OHEADBW was changed
        EInitEvent only_input = arg.get<EventVariant::INIT>();
        // false = TEV_INIT_RESET: in the beginning, or when MAXBW was changed.

        if (only_input && m_config.llMaxBW)
        {
            HLOGC(rslog.Debug, log << CONID() << "updateCC/TEV_INIT: non-RESET stage and m_config.llMaxBW already set to " << m_config.llMaxBW);
            // Don't change
        }
        else // either m_config.llMaxBW == 0 or only_input == TEV_INIT_RESET
        {
            // Use the values:
            // - if SRTO_MAXBW is >0, use it.
            // - if SRTO_MAXBW == 0, use SRTO_INPUTBW + SRTO_OHEADBW
            // - if SRTO_INPUTBW == 0, pass 0 to requst in-buffer sampling
            // Bytes/s
            const int64_t bw = m_config.llMaxBW != 0 ? m_config.llMaxBW :                   // When used SRTO_MAXBW
                               m_config.llInputBW != 0 ? withOverhead(m_config.llInputBW) : // SRTO_INPUTBW + SRT_OHEADBW
                               0; // When both MAXBW and INPUTBW are 0, request in-buffer sampling

            // Note: setting bw == 0 uses BW_INFINITE value in LiveCC
            m_CongCtl->updateBandwidth(m_config.llMaxBW, bw);

            if (only_input == TEV_INIT_OHEADBW)
            {
                // On updated SRTO_OHEADBW don't change input rate.
                // This only influences the call to withOverhead().
            }
            else
            {
                // No need to calculate input rate if the bandwidth is set
                const bool disable_in_rate_calc = (bw != 0);
                m_pSndBuffer->resetInputRateSmpPeriod(disable_in_rate_calc);
            }

            HLOGC(rslog.Debug,
                  log << CONID() << "updateCC/TEV_INIT: updating BW=" << m_config.llMaxBW
                      << (only_input == TEV_INIT_RESET
                              ? " (UNCHANGED)"
                              : only_input == TEV_INIT_OHEADBW ? " (only Overhead)" : " (updated sampling rate)"));
        }
    }

    // This part is also required only by LiveCC, however not
    // moved there due to that it needs access to CSndBuffer.
    if (evt == TEV_ACK || evt == TEV_LOSSREPORT || evt == TEV_CHECKTIMER)
    {
        // Specific part done when MaxBW is set to 0 (auto) and InputBW is 0.
        // This requests internal input rate sampling.
        if (m_config.llMaxBW == 0 && m_config.llInputBW == 0)
        {
            // Get auto-calculated input rate, Bytes per second
            const int64_t inputbw = m_pSndBuffer->getInputRate();

            /*
             * On blocked transmitter (tx full) and until connection closes,
             * auto input rate falls to 0 but there may be still lot of packet to retransmit
             * Calling updateBandwidth with 0 sets maxBW to default BW_INFINITE (1 Gbps)
             * and sendrate skyrockets for retransmission.
             * Keep previously set maximum in that case (inputbw == 0).
             */
            if (inputbw >= 0)
                m_CongCtl->updateBandwidth(0, withOverhead(std::max(m_config.llMinInputBW, inputbw))); // Bytes/sec
        }
    }

    HLOGC(rslog.Debug, log << CONID() << "updateCC: emitting signal for EVENT:" << TransmissionEventStr(evt));

    // Now execute a congctl-defined action for that event.
    EmitSignal(evt, arg);

    // This should be done with every event except ACKACK and SEND/RECEIVE
    // After any action was done by the congctl, update the congestion window and sending interval.
    if (evt != TEV_ACKACK && evt != TEV_SEND && evt != TEV_RECEIVE)
    {
        // This part comes from original UDT.
        // NOTE: THESE things come from CCC class:
        // - m_dPktSndPeriod
        // - m_dCWndSize
        m_tdSendInterval    = microseconds_from((int64_t)m_CongCtl->pktSndPeriod_us());
        m_dCongestionWindow = m_CongCtl->cgWindowSize();
#if ENABLE_HEAVY_LOGGING
        HLOGC(rslog.Debug,
              log << CONID() << "updateCC: updated values from congctl: interval=" << count_microseconds(m_tdSendInterval) << " us ("
                  << "tk (" << m_CongCtl->pktSndPeriod_us() << "us) cgwindow="
                  << std::setprecision(3) << m_dCongestionWindow);
#endif
    }

    HLOGC(rslog.Debug, log << "udpateCC: finished handling for EVENT:" << TransmissionEventStr(evt));

    return true;
}

void srt::CUDT::initSynch()
{
    setupMutex(m_SendBlockLock, "SendBlock");
    setupCond(m_SendBlockCond, "SendBlock");
    setupCond(m_RecvDataCond, "RecvData");
    setupMutex(m_SendLock, "Send");
    setupMutex(m_RecvLock, "Recv");
    setupMutex(m_RcvLossLock, "RcvLoss");
    setupMutex(m_RecvAckLock, "RecvAck");
    setupMutex(m_RcvBufferLock, "RcvBuffer");
    setupMutex(m_ConnectionLock, "Connection");
    setupMutex(m_StatsLock, "Stats");
    setupCond(m_RcvTsbPdCond, "RcvTsbPd");
}

void srt::CUDT::destroySynch()
{
    releaseMutex(m_SendBlockLock);

    // Just in case, signal the CV, on which some
    // other thread is possibly waiting, because a
    // process hanging on a pthread_cond_wait would
    // cause the call to destroy a CV hang up.
    m_SendBlockCond.notify_all();
    releaseCond(m_SendBlockCond);

    m_RecvDataCond.notify_all();
    releaseCond(m_RecvDataCond);
    releaseMutex(m_SendLock);
    releaseMutex(m_RecvLock);
    releaseMutex(m_RcvLossLock);
    releaseMutex(m_RecvAckLock);
    releaseMutex(m_RcvBufferLock);
    releaseMutex(m_ConnectionLock);
    releaseMutex(m_StatsLock);

    m_RcvTsbPdCond.notify_all();
    releaseCond(m_RcvTsbPdCond);
}

void srt::CUDT::releaseSynch()
{
    SRT_ASSERT(m_bClosing);
    // wake up user calls
    CSync::lock_signal(m_SendBlockCond, m_SendBlockLock);

    enterCS(m_SendLock);
    leaveCS(m_SendLock);

    // Awake tsbpd() and srt_recv*(..) threads for them to check m_bClosing.
    CSync::lock_signal(m_RecvDataCond, m_RecvLock);
    CSync::lock_signal(m_RcvTsbPdCond, m_RecvLock);

    // Azquiring m_RcvTsbPdStartupLock protects race in starting
    // the tsbpd() thread in CUDT::processData().
    // Wait for tsbpd() thread to finish.
    enterCS(m_RcvTsbPdStartupLock);
    if (m_RcvTsbPdThread.joinable())
    {
        m_RcvTsbPdThread.join();
    }
    leaveCS(m_RcvTsbPdStartupLock);

    // Acquiring the m_RecvLock it is assumed that both tsbpd()
    // and srt_recv*(..) threads will be aware about the state of m_bClosing.
    enterCS(m_RecvLock);
    leaveCS(m_RecvLock);
}

// [[using locked(m_RcvBufferLock)]];
int32_t srt::CUDT::ackDataUpTo(int32_t ack)
{
    int acksize = CSeqNo::seqoff(m_iRcvLastSkipAck, ack);

    HLOGC(xtlog.Debug, log << "ackDataUpTo: %" << ack << " vs. current %" << m_iRcvLastSkipAck
            << " (signing off " << acksize << " packets)");

    m_iRcvLastAck = ack;
    m_iRcvLastSkipAck = ack;

    // NOTE: This is new towards UDT and prevents spurious
    // wakeup of select/epoll functions when no new packets
    // were signed off for extraction.
    if (acksize > 0)
    {
        const int distance = m_pRcvBuffer->ackData(acksize);
        return CSeqNo::decseq(ack, distance);
    }

    // If nothing was confirmed, then use the current buffer span
    const int distance = m_pRcvBuffer->getRcvDataSize();
    if (distance > 0)
        return CSeqNo::decseq(ack, distance);
    return ack;
}

namespace srt {
#if ENABLE_HEAVY_LOGGING
static void DebugAck(string hdr, int prev, int ack)
{
    if (!prev)
    {
        HLOGC(xtlog.Debug, log << hdr << "ACK " << ack);
        return;
    }

    prev     = CSeqNo::incseq(prev);
    int diff = CSeqNo::seqoff(prev, ack);
    if (diff < 0)
    {
        HLOGC(xtlog.Debug, log << hdr << "ACK ERROR: " << prev << "-" << ack << "(diff " << diff << ")");
        return;
    }

    bool shorted = diff > 100; // sanity
    if (shorted)
        ack = CSeqNo::incseq(prev, 100);

    ostringstream ackv;
    for (; prev != ack; prev = CSeqNo::incseq(prev))
        ackv << prev << " ";
    if (shorted)
        ackv << "...";
    HLOGC(xtlog.Debug, log << hdr << "ACK (" << (diff + 1) << "): " << ackv.str() << ack);
}
#else
static inline void DebugAck(string, int, int) {}
#endif
}

void srt::CUDT::sendCtrl(UDTMessageType pkttype, const int32_t* lparam, void* rparam, int size)
{
    CPacket ctrlpkt;
    setPacketTS(ctrlpkt, steady_clock::now());

    int nbsent        = 0;

    switch (pkttype)
    {
    case UMSG_ACK: // 010 - Acknowledgement
    {
        nbsent = sendCtrlAck(ctrlpkt, size);
        break;
    }

    case UMSG_ACKACK: // 110 - Acknowledgement of Acknowledgement
        ctrlpkt.pack(pkttype, lparam);
        ctrlpkt.m_iID = m_PeerID;
        nbsent        = m_pSndQueue->sendto(m_PeerAddr, ctrlpkt);

        break;

    case UMSG_LOSSREPORT: // 011 - Loss Report
    {
        // Explicitly defined lost sequences
        if (rparam)
        {
            int32_t *lossdata = (int32_t *)rparam;

            size_t bytes = sizeof(*lossdata) * size;
            ctrlpkt.pack(pkttype, NULL, lossdata, bytes);

            ctrlpkt.m_iID = m_PeerID;
            nbsent        = m_pSndQueue->sendto(m_PeerAddr, ctrlpkt);

            enterCS(m_StatsLock);
            ++m_stats.sentNAK;
            ++m_stats.sentNAKTotal;
            leaveCS(m_StatsLock);
        }
        // Call with no arguments - get loss list from internal data.
        else if (m_pRcvLossList->getLossLength() > 0)
        {
            ScopedLock lock(m_RcvLossLock);
            // this is periodically NAK report; make sure NAK cannot be sent back too often

            // read loss list from the local receiver loss list
            int32_t *data = new int32_t[m_iMaxSRTPayloadSize / 4];
            int      losslen;
            m_pRcvLossList->getLossArray(data, losslen, m_iMaxSRTPayloadSize / 4);

            if (0 < losslen)
            {
                ctrlpkt.pack(pkttype, NULL, data, losslen * 4);
                ctrlpkt.m_iID = m_PeerID;
                nbsent        = m_pSndQueue->sendto(m_PeerAddr, ctrlpkt);

                enterCS(m_StatsLock);
                ++m_stats.sentNAK;
                ++m_stats.sentNAKTotal;
                leaveCS(m_StatsLock);
            }

            delete[] data;
        }

        // update next NAK time, which should wait enough time for the retansmission, but not too long
        m_tdNAKInterval = microseconds_from(m_iSRTT + 4 * m_iRTTVar);

        // Fix the NAKreport period according to the congctl
        m_tdNAKInterval =
            microseconds_from(m_CongCtl->updateNAKInterval(count_microseconds(m_tdNAKInterval),
                                                                      m_RcvTimeWindow.getPktRcvSpeed(),
                                                                      m_pRcvLossList->getLossLength()));

        // This is necessary because a congctl need not wish to define
        // its own minimum interval, in which case the default one is used.
        if (m_tdNAKInterval < m_tdMinNakInterval)
            m_tdNAKInterval = m_tdMinNakInterval;

        break;
    }

    case UMSG_CGWARNING: // 100 - Congestion Warning
        ctrlpkt.pack(pkttype);
        ctrlpkt.m_iID = m_PeerID;
        nbsent        = m_pSndQueue->sendto(m_PeerAddr, ctrlpkt);

        m_tsLastWarningTime = steady_clock::now();

        break;

    case UMSG_KEEPALIVE: // 001 - Keep-alive
        ctrlpkt.pack(pkttype);
        ctrlpkt.m_iID = m_PeerID;
        nbsent        = m_pSndQueue->sendto(m_PeerAddr, ctrlpkt);

        break;

    case UMSG_HANDSHAKE: // 000 - Handshake
        ctrlpkt.pack(pkttype, NULL, rparam, sizeof(CHandShake));
        ctrlpkt.m_iID = m_PeerID;
        nbsent        = m_pSndQueue->sendto(m_PeerAddr, ctrlpkt);

        break;

    case UMSG_SHUTDOWN: // 101 - Shutdown
        ctrlpkt.pack(pkttype);
        ctrlpkt.m_iID = m_PeerID;
        nbsent        = m_pSndQueue->sendto(m_PeerAddr, ctrlpkt);

        break;

    case UMSG_DROPREQ: // 111 - Msg drop request
        ctrlpkt.pack(pkttype, lparam, rparam, 8);
        ctrlpkt.m_iID = m_PeerID;
        nbsent        = m_pSndQueue->sendto(m_PeerAddr, ctrlpkt);

        break;

    case UMSG_PEERERROR: // 1000 - acknowledge the peer side a special error
        ctrlpkt.pack(pkttype, lparam);
        ctrlpkt.m_iID = m_PeerID;
        nbsent        = m_pSndQueue->sendto(m_PeerAddr, ctrlpkt);

        break;

    case UMSG_EXT: // 0x7FFF - Resevered for future use
        break;

    default:
        break;
    }

    // Fix keepalive
    if (nbsent)
        m_tsLastSndTime = steady_clock::now();
}

int srt::CUDT::sendCtrlAck(CPacket& ctrlpkt, int size)
{
    SRT_ASSERT(ctrlpkt.getMsgTimeStamp() != 0);
    int32_t ack;
    int nbsent = 0;
    int local_prevack = 0;

#if ENABLE_HEAVY_LOGGING
    struct SaveBack
    {
        int& target;
        const int& source;

        ~SaveBack() { target = source; }
    } l_saveback = { m_iDebugPrevLastAck, m_iRcvLastAck };
    (void)l_saveback; // kill compiler warning: unused variable `l_saveback` [-Wunused-variable]

    local_prevack = m_iDebugPrevLastAck;

    string reason = "first lost"; // just for "a reason" of giving particular % for ACK
#endif

    {
        // If there is no loss, the ACK is the current largest sequence number plus 1;
        // Otherwise it is the smallest sequence number in the receiver loss list.
        ScopedLock lock(m_RcvLossLock);
        ack = m_pRcvLossList->getFirstLostSeq();
    }

    // We don't need to check the length prematurely,
    // if length is 0, this will return SRT_SEQNO_NONE.
    // If so happened, simply use the latest received pkt + 1.
    if (ack == SRT_SEQNO_NONE)
    {
        ack = CSeqNo::incseq(m_iRcvCurrSeqNo);
        IF_HEAVY_LOGGING(reason = "expected next");
    }

    if (m_iRcvLastAckAck == ack)
    {
        HLOGC(xtlog.Debug, log << "sendCtrl(UMSG_ACK): last ACK %" << ack << "(" << reason << ") == last ACKACK");
        return nbsent;
    }

    // send out a lite ACK
    // to save time on buffer processing and bandwidth/AS measurement, a lite ACK only feeds back an ACK number
    if (size == SEND_LITE_ACK)
    {
        ctrlpkt.pack(UMSG_ACK, NULL, &ack, size);
        ctrlpkt.m_iID = m_PeerID;
        nbsent = m_pSndQueue->sendto(m_PeerAddr, ctrlpkt);
        DebugAck("sendCtrl(lite):" + CONID(), local_prevack, ack);
        return nbsent;
    }

    // There are new received packets to acknowledge, update related information.
    /* tsbpd thread may also call ackData when skipping packet so protect code */
    UniqueLock bufflock(m_RcvBufferLock);

    // IF ack %> m_iRcvLastAck
    if (CSeqNo::seqcmp(ack, m_iRcvLastAck) > 0)
    {
        const int32_t first_seq ATR_UNUSED = ackDataUpTo(ack);
        InvertedLock un_bufflock (m_RcvBufferLock);

#if ENABLE_EXPERIMENTAL_BONDING
        // This actually should be done immediately after the ACK pointers were
        // updated in this socket, but it can't be done inside this function due
        // to being run under a lock.

        // At this moment no locks are applied. The only lock used so far
        // was m_RcvBufferLock, but this was lifed above. At this moment
        // it is safe to apply any locks here. This function is affined
        // to CRcvQueue::worker thread, so it is free to apply locks as
        // required in the defined order. At present we only need the lock
        // on m_GlobControlLock to prevent the group from being deleted
        // in the meantime
        if (m_parent->m_GroupOf)
        {
            // Check is first done before locking to avoid unnecessary
            // mutex locking. The condition for this field is that it
            // can be either never set, already reset, or ever set
            // and possibly dangling. The re-check after lock eliminates
            // the dangling case.
            ScopedLock glock (s_UDTUnited.m_GlobControlLock);

            // Note that updateLatestRcv will lock m_GroupOf->m_GroupLock,
            // but this is an intended order.
            if (m_parent->m_GroupOf)
            {
                // A group may need to update the parallelly used idle links,
                // should it have any. Pass the current socket position in order
                // to skip it from the group loop.
                m_parent->m_GroupOf->updateLatestRcv(m_parent);
            }
        }
#endif
        IF_HEAVY_LOGGING(int32_t oldack = m_iRcvLastSkipAck);

        // If TSBPD is enabled, then INSTEAD OF signaling m_RecvDataCond,
        // signal m_RcvTsbPdCond. This will kick in the tsbpd thread, which
        // will signal m_RecvDataCond when there's time to play for particular
        // data packet.
        HLOGC(xtlog.Debug, log << "ACK: clip %" << oldack << "-%" << ack
            << ", REVOKED " << CSeqNo::seqoff(ack, m_iRcvLastAck) << " from RCV buffer");

        if (m_bTsbPd)
        {
            /* Newly acknowledged data, signal TsbPD thread */
            UniqueLock rcvlock(m_RecvLock);
            CSync tscond(m_RcvTsbPdCond, rcvlock);
            // m_bTsbPdAckWakeup is protected by m_RecvLock in the tsbpd() thread
            if (m_bTsbPdAckWakeup)
                tscond.signal_locked(rcvlock);
        }
        else
        {
            {
                UniqueLock rdlock (m_RecvLock);
                CSync      rdcond (m_RecvDataCond, rdlock);
                if (m_config.bSynRecving)
                {
                    // signal a waiting "recv" call if there is any data available
                    rdcond.signal_locked(rdlock);
                }
                // acknowledge any waiting epolls to read
                // fix SRT_EPOLL_IN event loss but rcvbuffer still have data：
                // 1. user call receive/receivemessage(about line number:6482)
                // 2. after read/receive, if rcvbuffer is empty, will set SRT_EPOLL_IN event to false
                // 3. but if we do not do some lock work here, will cause some sync problems between threads:
                //      (1) user thread: call receive/receivemessage
                //      (2) user thread: read data
                //      (3) user thread: no data in rcvbuffer, set SRT_EPOLL_IN event to false
                //      (4) receive thread: receive data and set SRT_EPOLL_IN to true
                //      (5) user thread: set SRT_EPOLL_IN to false
                // 4. so , m_RecvLock must be used here to protect epoll event
                s_UDTUnited.m_EPoll.update_events(m_SocketID, m_sPollID, SRT_EPOLL_IN, true);
            }
#if ENABLE_EXPERIMENTAL_BONDING
            if (m_parent->m_GroupOf)
            {
                // See above explanation for double-checking
                ScopedLock glock (s_UDTUnited.m_GlobControlLock);

                if (m_parent->m_GroupOf)
                {
                    // The current "APP reader" needs to simply decide as to whether
                    // the next CUDTGroup::recv() call should return with no blocking or not.
                    // When the group is read-ready, it should update its pollers as it sees fit.
                    m_parent->m_GroupOf->updateReadState(m_SocketID, first_seq);
                }
            }
#endif
            CGlobEvent::triggerEvent();
        }
    }
    else if (ack == m_iRcvLastAck)
    {
        // If the ACK was just sent already AND elapsed time did not exceed RTT,
        if ((steady_clock::now() - m_tsLastAckTime) <
            (microseconds_from(m_iSRTT + 4 * m_iRTTVar)))
        {
            HLOGC(xtlog.Debug, log << "sendCtrl(UMSG_ACK): ACK %" << ack << " just sent - too early to repeat");
            return nbsent;
        }
    }
    else
    {
        // Not possible (m_iRcvCurrSeqNo+1 <% m_iRcvLastAck ?)
        LOGC(xtlog.Error, log << "sendCtrl(UMSG_ACK): IPE: curr %" << ack
            << " <% last %" << m_iRcvLastAck);
        return nbsent;
    }

    // [[using assert( ack >= m_iRcvLastAck && is_periodic_ack ) ]];
    // [[using locked(m_RcvBufferLock)]];

    // Send out the ACK only if has not been received by the sender before
    if (CSeqNo::seqcmp(m_iRcvLastAck, m_iRcvLastAckAck) > 0)
    {
        // NOTE: The BSTATS feature turns on extra fields above size 6
        // also known as ACKD_TOTAL_SIZE_VER100.
        int32_t data[ACKD_TOTAL_SIZE];

        // Case you care, CAckNo::incack does exactly the same thing as
        // CSeqNo::incseq. Logically the ACK number is a different thing
        // than sequence number (it's a "journal" for ACK request-response,
        // and starts from 0, unlike sequence, which starts from a random
        // number), but still the numbers are from exactly the same domain.
        m_iAckSeqNo = CAckNo::incack(m_iAckSeqNo);
        data[ACKD_RCVLASTACK] = m_iRcvLastAck;
        data[ACKD_RTT] = m_iSRTT;
        data[ACKD_RTTVAR] = m_iRTTVar;
        data[ACKD_BUFFERLEFT] = m_pRcvBuffer->getAvailBufSize();
        // a minimum flow window of 2 is used, even if buffer is full, to break potential deadlock
        if (data[ACKD_BUFFERLEFT] < 2)
            data[ACKD_BUFFERLEFT] = 2;

        if (steady_clock::now() - m_tsLastAckTime > m_tdACKInterval)
        {
            int rcvRate;
            int ctrlsz = ACKD_TOTAL_SIZE_UDTBASE * ACKD_FIELD_SIZE; // Minimum required size

            data[ACKD_RCVSPEED] = m_RcvTimeWindow.getPktRcvSpeed((rcvRate));
            data[ACKD_BANDWIDTH] = m_RcvTimeWindow.getBandwidth();

            //>>Patch while incompatible (1.0.2) receiver floating around
            if (m_uPeerSrtVersion == SrtVersion(1, 0, 2))
            {
                data[ACKD_RCVRATE] = rcvRate;                                     // bytes/sec
                data[ACKD_XMRATE_VER102_ONLY] = data[ACKD_BANDWIDTH] * m_iMaxSRTPayloadSize; // bytes/sec
                ctrlsz = ACKD_FIELD_SIZE * ACKD_TOTAL_SIZE_VER102_ONLY;
            }
            else if (m_uPeerSrtVersion >= SrtVersion(1, 0, 3))
            {
                // Normal, currently expected version.
                data[ACKD_RCVRATE] = rcvRate; // bytes/sec
                ctrlsz = ACKD_FIELD_SIZE * ACKD_TOTAL_SIZE_VER101;
            }
            // ELSE: leave the buffer with ...UDTBASE size.

            ctrlpkt.pack(UMSG_ACK, &m_iAckSeqNo, data, ctrlsz);
            m_tsLastAckTime = steady_clock::now();
        }
        else
        {
            ctrlpkt.pack(UMSG_ACK, &m_iAckSeqNo, data, ACKD_FIELD_SIZE * ACKD_TOTAL_SIZE_SMALL);
        }

        ctrlpkt.m_iID = m_PeerID;
        setPacketTS(ctrlpkt, steady_clock::now());
        nbsent = m_pSndQueue->sendto(m_PeerAddr, ctrlpkt);
        DebugAck("sendCtrl(UMSG_ACK): " + CONID(), local_prevack, ack);

        m_ACKWindow.store(m_iAckSeqNo, m_iRcvLastAck);

        enterCS(m_StatsLock);
        ++m_stats.sentACK;
        ++m_stats.sentACKTotal;
        leaveCS(m_StatsLock);
    }
    else
    {
        HLOGC(xtlog.Debug, log << "sendCtrl(UMSG_ACK): " << CONID() << "ACK %" << m_iRcvLastAck
            << " <=%  ACKACK %" << m_iRcvLastAckAck << " - NOT SENDING ACK");
    }

    return nbsent;
}

void srt::CUDT::updateSndLossListOnACK(int32_t ackdata_seqno)
{
#if ENABLE_EXPERIMENTAL_BONDING
    // This is for the call of CSndBuffer::getMsgNoAt that returns
    // this value as a notfound-trap.
    int32_t msgno_at_last_acked_seq = SRT_MSGNO_CONTROL;
    bool is_group = m_parent->m_GroupOf;
#endif

    // Update sender's loss list and acknowledge packets in the sender's buffer
    {
        // m_RecvAckLock protects sender's loss list and epoll
        ScopedLock ack_lock(m_RecvAckLock);

        const int offset = CSeqNo::seqoff(m_iSndLastDataAck, ackdata_seqno);
        // IF distance between m_iSndLastDataAck and ack is nonempty...
        if (offset <= 0)
            return;

        // update sending variables
        m_iSndLastDataAck = ackdata_seqno;

#if ENABLE_EXPERIMENTAL_BONDING
        if (is_group)
        {
            // Get offset-1 because 'offset' points actually to past-the-end
            // of the sender buffer. We have already checked that offset is
            // at least 1.
            msgno_at_last_acked_seq = m_pSndBuffer->getMsgNoAt(offset-1);
            // Just keep this value prepared; it can't be updated exactly right
            // now because accessing the group needs some locks to be applied
            // with preserved the right locking order.
        }
#endif

        // remove any loss that predates 'ack' (not to be considered loss anymore)
        m_pSndLossList->removeUpTo(CSeqNo::decseq(m_iSndLastDataAck));

        // acknowledge the sending buffer (remove data that predate 'ack')
        m_pSndBuffer->ackData(offset);

        // acknowledde any waiting epolls to write
        s_UDTUnited.m_EPoll.update_events(m_SocketID, m_sPollID, SRT_EPOLL_OUT, true);
        CGlobEvent::triggerEvent();
    }

#if ENABLE_EXPERIMENTAL_BONDING
    if (is_group)
    {
        // m_RecvAckLock is ordered AFTER m_GlobControlLock, so this can only
        // be done now that m_RecvAckLock is unlocked.
        ScopedLock glock (s_UDTUnited.m_GlobControlLock);
        if (m_parent->m_GroupOf)
        {
            HLOGC(inlog.Debug, log << "ACK: acking group sender buffer for #" << msgno_at_last_acked_seq);

            // Guard access to m_iSndAckedMsgNo field
            // Note: This can't be done inside CUDTGroup::ackMessage
            // because this function is also called from CUDT::checkNeedDrop
            // called from CUDT::sendmsg2 called from CUDTGroup::send, which
            // applies the lock on m_GroupLock already.
            ScopedLock glk (*m_parent->m_GroupOf->exp_groupLock());

            // NOTE: ackMessage also accepts and ignores the trap representation
            // which is SRT_MSGNO_CONTROL.
            m_parent->m_GroupOf->ackMessage(msgno_at_last_acked_seq);
        }
    }
#endif

    // insert this socket to snd list if it is not on the list yet
    m_pSndQueue->m_pSndUList->update(this, CSndUList::DONT_RESCHEDULE);

    if (m_config.bSynSending)
    {
        CSync::lock_signal(m_SendBlockCond, m_SendBlockLock);
    }

    const steady_clock::time_point currtime = steady_clock::now();
    // record total time used for sending
    enterCS(m_StatsLock);
    m_stats.sndDuration += count_microseconds(currtime - m_stats.sndDurationCounter);
    m_stats.m_sndDurationTotal += count_microseconds(currtime - m_stats.sndDurationCounter);
    m_stats.sndDurationCounter = currtime;
    leaveCS(m_StatsLock);
}

void srt::CUDT::processCtrlAck(const CPacket &ctrlpkt, const steady_clock::time_point& currtime)
{
    const int32_t* ackdata       = (const int32_t*)ctrlpkt.m_pcData;
    const int32_t  ackdata_seqno = ackdata[ACKD_RCVLASTACK];

    // Check the value of ACK in case when it was some rogue peer
    if (ackdata_seqno < 0)
    {
        // This embraces all cases when the most significant bit is set,
        // as the variable is of a signed type. So, SRT_SEQNO_NONE is
        // included, but it also triggers for any other kind of invalid value.
        // This check MUST BE DONE before making any operation on this number.
        LOGC(inlog.Error, log << CONID() << "ACK: IPE/EPE: received invalid ACK value: " << ackdata_seqno
                << " " << std::hex << ackdata_seqno << " (IGNORED)");
        return;
    }

    const bool isLiteAck = ctrlpkt.getLength() == (size_t)SEND_LITE_ACK;
    HLOGC(inlog.Debug,
          log << CONID() << "ACK covers: " << m_iSndLastDataAck << " - " << ackdata_seqno << " [ACK=" << m_iSndLastAck
              << "]" << (isLiteAck ? "[LITE]" : "[FULL]"));

    updateSndLossListOnACK(ackdata_seqno);

    // Process a lite ACK
    if (isLiteAck)
    {
        if (CSeqNo::seqcmp(ackdata_seqno, m_iSndLastAck) >= 0)
        {
            ScopedLock ack_lock(m_RecvAckLock);
            m_iFlowWindowSize -= CSeqNo::seqoff(m_iSndLastAck, ackdata_seqno);
            m_iSndLastAck = ackdata_seqno;

            // TODO: m_tsLastRspAckTime should be protected with m_RecvAckLock
            // because the sendmsg2 may want to change it at the same time.
            m_tsLastRspAckTime = currtime;
            m_iReXmitCount         = 1; // Reset re-transmit count since last ACK
        }

        return;
    }

    // Decide to send ACKACK or not
    {
        // Sequence number of the ACK packet
        const int32_t ack_seqno = ctrlpkt.getAckSeqNo();

        // Send ACK acknowledgement (UMSG_ACKACK).
        // There can be less ACKACK packets in the stream, than the number of ACK packets.
        // Only send ACKACK every syn interval or if ACK packet with the sequence number
        // already acknowledged (with ACKACK) has come again, which probably means ACKACK was lost.
        if ((currtime - m_SndLastAck2Time > microseconds_from(COMM_SYN_INTERVAL_US)) || (ack_seqno == m_iSndLastAck2))
        {
            sendCtrl(UMSG_ACKACK, &ack_seqno);
            m_iSndLastAck2       = ack_seqno;
            m_SndLastAck2Time = currtime;
        }
    }

    //
    // Begin of the new code with TLPKTDROP.
    //

    // Protect packet retransmission
    enterCS(m_RecvAckLock);

    // Check the validation of the ack
    if (CSeqNo::seqcmp(ackdata_seqno, CSeqNo::incseq(m_iSndCurrSeqNo)) > 0)
    {
        leaveCS(m_RecvAckLock);
        // this should not happen: attack or bug
        LOGC(gglog.Error,
                log << CONID() << "ATTACK/IPE: incoming ack seq " << ackdata_seqno << " exceeds current "
                    << m_iSndCurrSeqNo << " by " << (CSeqNo::seqoff(m_iSndCurrSeqNo, ackdata_seqno) - 1) << "!");
        m_bBroken        = true;
        m_iBrokenCounter = 0;
        return;
    }

    if (CSeqNo::seqcmp(ackdata_seqno, m_iSndLastAck) >= 0)
    {
        // Update Flow Window Size, must update before and together with m_iSndLastAck
        m_iFlowWindowSize = ackdata[ACKD_BUFFERLEFT];
        m_iSndLastAck     = ackdata_seqno;
        m_tsLastRspAckTime  = currtime;
        m_iReXmitCount    = 1; // Reset re-transmit count since last ACK
    }

    /*
     * We must not ignore full ack received by peer
     * if data has been artificially acked by late packet drop.
     * Therefore, a distinct ack state is used for received Ack (iSndLastFullAck)
     * and ack position in send buffer (m_iSndLastDataAck).
     * Otherwise, when severe congestion causing packet drops (and m_iSndLastDataAck update)
     * occures, we drop received acks (as duplicates) and do not update stats like RTT,
     * which may go crazy and stay there, preventing proper stream recovery.
     */

    if (CSeqNo::seqoff(m_iSndLastFullAck, ackdata_seqno) <= 0)
    {
        // discard it if it is a repeated ACK
        leaveCS(m_RecvAckLock);
        return;
    }
    m_iSndLastFullAck = ackdata_seqno;

    //
    // END of the new code with TLPKTDROP
    //
    leaveCS(m_RecvAckLock);
#if ENABLE_EXPERIMENTAL_BONDING
    if (m_parent->m_GroupOf)
    {
        ScopedLock glock (s_UDTUnited.m_GlobControlLock);
        if (m_parent->m_GroupOf)
        {
            // Will apply m_GroupLock, ordered after m_GlobControlLock.
            // m_GlobControlLock is necessary for group existence.
            m_parent->m_GroupOf->updateWriteState();
        }
    }
#endif

    size_t acksize   = ctrlpkt.getLength(); // TEMPORARY VALUE FOR CHECKING
    bool   wrongsize = 0 != (acksize % ACKD_FIELD_SIZE);
    acksize          = acksize / ACKD_FIELD_SIZE; // ACTUAL VALUE

    if (wrongsize)
    {
        // Issue a log, but don't do anything but skipping the "odd" bytes from the payload.
        LOGC(inlog.Warn,
             log << CONID() << "Received UMSG_ACK payload is not evened up to 4-byte based field size - cutting to "
                 << acksize << " fields");
    }

    // Start with checking the base size.
    if (acksize < ACKD_TOTAL_SIZE_SMALL)
    {
        LOGC(inlog.Warn, log << CONID() << "Invalid ACK size " << acksize << " fields - less than minimum required!");
        // Ack is already interpreted, just skip further parts.
        return;
    }
    // This check covers fields up to ACKD_BUFFERLEFT.

    // Extract RTT estimate and RTTVar from the ACK packet.
    const int rtt    = ackdata[ACKD_RTT];
    const int rttvar = ackdata[ACKD_RTTVAR];

    // Update the values of smoothed RTT and the variation in RTT samples
    // on subsequent RTT estimates extracted from the ACK packets
    // (during transmission).
    if (m_bIsFirstRTTReceived)
    {
        // Suppose transmission is bidirectional if sender is also receiving
        // data packets.
        enterCS(m_StatsLock);
        const bool bPktsReceived = m_stats.recvTotal != 0;
        leaveCS(m_StatsLock);

        if (bPktsReceived)  // Transmission is bidirectional.
        {
            // RTT value extracted from the ACK packet (rtt) is already smoothed
            // RTT obtained at the receiver side. Apply EWMA anyway for the second
            // time on the sender side. Ignore initial values which might arrive
            // after the smoothed RTT on the sender side has been
            // reset to the very first RTT sample received from the receiver.
            // TODO: The case of bidirectional transmission requires further
            // improvements and testing. Double smoothing is applied here to be
            // consistent with the previous behavior.

            if (rtt != INITIAL_RTT && rttvar != INITIAL_RTTVAR)
            {
                m_iRTTVar = avg_iir<4>(m_iRTTVar, abs(rtt - m_iSRTT));
                m_iSRTT   = avg_iir<8>(m_iSRTT, rtt);
            }
        }
        else  // Transmission is unidirectional.
        {
            // Simply take the values of smoothed RTT and RTT variance from
            // the ACK packet.
            m_iSRTT   = rtt;
            m_iRTTVar = rttvar;
        }
    }
    // Reset the value of smoothed RTT to the first real RTT estimate extracted
    // from an ACK after initialization (at the beginning of transmission).
    // In case of resumed connection over the same network, the very first RTT
    // value sent within an ACK will be taken from cache and equal to previous
    // connection's final smoothed RTT value. The reception of such a value
    // will also trigger the smoothed RTT reset at the sender side.
    else if (rtt != INITIAL_RTT && rttvar != INITIAL_RTTVAR)
    {
        m_iSRTT               = rtt;
        m_iRTTVar             = rttvar;
        m_bIsFirstRTTReceived = true;
    }

#if SRT_DEBUG_RTT
    s_rtt_trace.trace(currtime, "ACK", rtt, rttvar, m_bIsFirstRTTReceived,
                      m_stats.recvTotal, m_iSRTT, m_iRTTVar);
#endif

    /* Version-dependent fields:
     * Original UDT (total size: ACKD_TOTAL_SIZE_SMALL):
     *   ACKD_RCVLASTACK
     *   ACKD_RTT
     *   ACKD_RTTVAR
     *   ACKD_BUFFERLEFT
     * Additional UDT fields, not always attached:
     *   ACKD_RCVSPEED
     *   ACKD_BANDWIDTH
     * SRT extension since v1.0.1:
     *   ACKD_RCVRATE
     * SRT extension in v1.0.2 only:
     *   ACKD_XMRATE_VER102_ONLY
     */

    if (acksize > ACKD_TOTAL_SIZE_SMALL)
    {
        // This means that ACKD_RCVSPEED and ACKD_BANDWIDTH fields are available.
        int pktps     = ackdata[ACKD_RCVSPEED];
        int bandwidth = ackdata[ACKD_BANDWIDTH];
        int bytesps;

        /* SRT v1.0.2 Bytes-based stats: bandwidth (pcData[ACKD_XMRATE_VER102_ONLY]) and delivery rate (pcData[ACKD_RCVRATE]) in
         * bytes/sec instead of pkts/sec */
        /* SRT v1.0.3 Bytes-based stats: only delivery rate (pcData[ACKD_RCVRATE]) in bytes/sec instead of pkts/sec */
        if (acksize > ACKD_TOTAL_SIZE_UDTBASE)
            bytesps = ackdata[ACKD_RCVRATE];
        else
            bytesps = pktps * m_iMaxSRTPayloadSize;

        m_iBandwidth        = avg_iir<8>(m_iBandwidth, bandwidth);
        m_iDeliveryRate     = avg_iir<8>(m_iDeliveryRate, pktps);
        m_iByteDeliveryRate = avg_iir<8>(m_iByteDeliveryRate, bytesps);

        // Update Estimated Bandwidth and packet delivery rate
        // m_iRcvRate = m_iDeliveryRate;
        // ^^ This has been removed because with the SrtCongestion class
        // instead of reading the m_iRcvRate local field this will read
        // cudt->deliveryRate() instead.
    }

    checkSndTimers(REGEN_KM);
    updateCC(TEV_ACK, EventVariant(ackdata_seqno));

    enterCS(m_StatsLock);
    ++m_stats.recvACK;
    ++m_stats.recvACKTotal;
    leaveCS(m_StatsLock);
}

void srt::CUDT::processCtrlAckAck(const CPacket& ctrlpkt, const time_point& tsArrival)
{
    int32_t ack = 0;

    // Calculate RTT estimate on the receiver side based on ACK/ACKACK pair.
    const int rtt = m_ACKWindow.acknowledge(ctrlpkt.getAckSeqNo(), ack, tsArrival);

    if (rtt == -1)
    {
        if (ctrlpkt.getAckSeqNo() > (m_iAckSeqNo - static_cast<int>(ACK_WND_SIZE)) && ctrlpkt.getAckSeqNo() <= m_iAckSeqNo)
        {
            LOGC(inlog.Warn,
                log << CONID() << "ACKACK out of order, skipping RTT calculation "
                << "(ACK number: " << ctrlpkt.getAckSeqNo() << ", last ACK sent: " << m_iAckSeqNo
                << ", RTT (EWMA): " << m_iSRTT << ")");
            return;
        }

        LOGC(inlog.Error,
            log << CONID() << "IPE: ACK record not found, can't estimate RTT "
            << "(ACK number: " << ctrlpkt.getAckSeqNo() << ", last ACK sent: " << m_iAckSeqNo
            << ", RTT (EWMA): " << m_iSRTT << ")");
        return;
    }

    if (rtt <= 0)
    {
        LOGC(inlog.Error,
            log << CONID() << "IPE: invalid RTT estimate " << rtt
            << ", possible time shift. Clock: " << SRT_SYNC_CLOCK_STR);
        return;
    }

    // If increasing delay is detected.
    //   sendCtrl(UMSG_CGWARNING);

    // Update the values of smoothed RTT and the variation in RTT samples
    // on subsequent RTT samples (during transmission).
    if (m_bIsFirstRTTReceived)
    {
        m_iRTTVar = avg_iir<4>(m_iRTTVar, abs(rtt - m_iSRTT));
        m_iSRTT   = avg_iir<8>(m_iSRTT, rtt);
    }
    // Reset the value of smoothed RTT on the first RTT sample after initialization
    // (at the beginning of transmission).
    // In case of resumed connection over the same network, the initial RTT
    // value will be taken from cache and equal to previous connection's
    // final smoothed RTT value.
    else
    {
        m_iSRTT               = rtt;
        m_iRTTVar             = rtt / 2;
        m_bIsFirstRTTReceived = true;
    }

#if SRT_DEBUG_RTT
    s_rtt_trace.trace(tsArrival, "ACKACK", rtt, -1, m_bIsFirstRTTReceived,
                      -1, m_iSRTT, m_iRTTVar);
#endif

    updateCC(TEV_ACKACK, EventVariant(ack));

    // This function will put a lock on m_RecvLock by itself, as needed.
    // It must be done inside because this function reads the current time
    // and if waiting for the lock has caused a delay, the time will be
    // inaccurate. Additionally it won't lock if TSBPD mode is off, and
    // won't update anything. Note that if you set TSBPD mode and use
    // srt_recvfile (which doesn't make any sense), you'll have a deadlock.
    if (m_config.bDriftTracer)
    {
        steady_clock::duration udrift(0);
        steady_clock::time_point newtimebase;
        const bool drift_updated ATR_UNUSED = m_pRcvBuffer->addRcvTsbPdDriftSample(ctrlpkt.getMsgTimeStamp(),
            rtt, (udrift), (newtimebase));
#if ENABLE_EXPERIMENTAL_BONDING
        if (drift_updated && m_parent->m_GroupOf)
        {
            ScopedLock glock(s_UDTUnited.m_GlobControlLock);
            if (m_parent->m_GroupOf)
            {
                m_parent->m_GroupOf->synchronizeDrift(this, udrift, newtimebase);
            }
        }
#endif
    }

    // Update last ACK that has been received by the sender
    if (CSeqNo::seqcmp(ack, m_iRcvLastAckAck) > 0)
        m_iRcvLastAckAck = ack;
}

void srt::CUDT::processCtrlLossReport(const CPacket& ctrlpkt)
{
    const int32_t* losslist = (int32_t*)(ctrlpkt.m_pcData);
    const size_t   losslist_len = ctrlpkt.getLength() / 4;

    bool secure = true;

    // This variable is used in "normal" logs, so it may cause a warning
    // when logging is forcefully off.
    int32_t wrong_loss SRT_ATR_UNUSED = CSeqNo::m_iMaxSeqNo;

    // protect packet retransmission
    {
        ScopedLock ack_lock(m_RecvAckLock);

        // decode loss list message and insert loss into the sender loss list
        for (int i = 0, n = (int)(ctrlpkt.getLength() / 4); i < n; ++i)
        {
            if (IsSet(losslist[i], LOSSDATA_SEQNO_RANGE_FIRST))
            {
                // Then it's this is a <lo, hi> specification with HI in a consecutive cell.
                const int32_t losslist_lo = SEQNO_VALUE::unwrap(losslist[i]);
                const int32_t losslist_hi = losslist[i + 1];
                // <lo, hi> specification means that the consecutive cell has been already interpreted.
                ++i;

                HLOGF(inlog.Debug,
                    "%sreceived UMSG_LOSSREPORT: %d-%d (%d packets)...", CONID().c_str(),
                    losslist_lo,
                    losslist_hi,
                    CSeqNo::seqoff(losslist_lo, losslist_hi) + 1);

                if ((CSeqNo::seqcmp(losslist_lo, losslist_hi) > 0) ||
                    (CSeqNo::seqcmp(losslist_hi, m_iSndCurrSeqNo) > 0))
                {
                    LOGC(inlog.Warn, log << CONID() << "rcv LOSSREPORT rng " << losslist_lo << " - " << losslist_hi
                        << " with last sent " << m_iSndCurrSeqNo << " - DISCARDING");
                    // seq_a must not be greater than seq_b; seq_b must not be greater than the most recent sent seq
                    secure = false;
                    wrong_loss = losslist_hi;
                    break;
                }

                int num = 0;
                //   IF losslist_lo %>= m_iSndLastAck
                if (CSeqNo::seqcmp(losslist_lo, m_iSndLastAck) >= 0)
                {
                    HLOGC(inlog.Debug, log << CONID() << "LOSSREPORT: adding "
                        << losslist_lo << " - " << losslist_hi << " to loss list");
                    num = m_pSndLossList->insert(losslist_lo, losslist_hi);
                }
                // ELSE IF losslist_hi %>= m_iSndLastAck
                else if (CSeqNo::seqcmp(losslist_hi, m_iSndLastAck) >= 0)
                {
                    // This should be theoretically impossible because this would mean
                    // that the received packet loss report informs about the loss that predates
                    // the ACK sequence.
                    // However, this can happen if the packet reordering has caused the earlier sent
                    // LOSSREPORT will be delivered after later sent ACK. Whatever, ACK should be
                    // more important, so simply drop the part that predates ACK.
                    HLOGC(inlog.Debug, log << CONID() << "LOSSREPORT: adding "
                        << m_iSndLastAck << "[ACK] - " << losslist_hi << " to loss list");
                    num = m_pSndLossList->insert(m_iSndLastAck, losslist_hi);
                }
                else
                {
                    // This should be treated as IPE, but this may happen in one situtation:
                    // - redundancy second link (ISN was screwed up initially, but late towards last sent)
                    // - initial DROPREQ was lost
                    // This just causes repeating DROPREQ, as when the receiver continues sending
                    // LOSSREPORT, it's probably UNAWARE OF THE SITUATION.
                    //
                    // When this DROPREQ gets lost in UDP again, the receiver will do one of these:
                    // - repeatedly send LOSSREPORT (as per NAKREPORT), so this will happen again
                    // - finally give up rexmit request as per TLPKTDROP (DROPREQ should make
                    //   TSBPD wake up should it still wait for new packets to get ACK-ed)

                    HLOGC(inlog.Debug, log << CONID() << "LOSSREPORT: IGNORED with SndLastAck=%"
                        << m_iSndLastAck << ": %" << losslist_lo << "-" << losslist_hi
                        << " - sending DROPREQ (IPE or DROPREQ lost with ISN screw)");

                    // This means that the loss touches upon a range that wasn't ever sent.
                    // Normally this should never happen, but this might be a case when the
                    // ISN FIX for redundant connection was missed.

                    // In distinction to losslist, DROPREQ has always a range
                    // always just one range, and the data are <LO, HI>, with no range bit.
                    int32_t seqpair[2] = { losslist_lo, losslist_hi };
                    const int32_t no_msgno = 0; // We don't know - this wasn't ever sent

                    sendCtrl(UMSG_DROPREQ, &no_msgno, seqpair, sizeof(seqpair));
                }

                enterCS(m_StatsLock);
                m_stats.traceSndLoss += num;
                m_stats.sndLossTotal += num;
                leaveCS(m_StatsLock);
            }
            else if (CSeqNo::seqcmp(losslist[i], m_iSndLastAck) >= 0)
            {
                if (CSeqNo::seqcmp(losslist[i], m_iSndCurrSeqNo) > 0)
                {
                    LOGC(inlog.Warn, log << CONID() << "rcv LOSSREPORT pkt %" << losslist[i]
                        << " with last sent %" << m_iSndCurrSeqNo << " - DISCARDING");
                    // seq_a must not be greater than the most recent sent seq
                    secure = false;
                    wrong_loss = losslist[i];
                    break;
                }

                HLOGC(inlog.Debug, log << CONID() << "rcv LOSSREPORT: %"
                    << losslist[i] << " (1 packet)");
                const int num = m_pSndLossList->insert(losslist[i], losslist[i]);

                enterCS(m_StatsLock);
                m_stats.traceSndLoss += num;
                m_stats.sndLossTotal += num;
                leaveCS(m_StatsLock);
            }
        }
    }

    updateCC(TEV_LOSSREPORT, EventVariant(losslist, losslist_len));

    if (!secure)
    {
        LOGC(inlog.Warn,
            log << CONID() << "out-of-band LOSSREPORT received; BUG or ATTACK - last sent %" << m_iSndCurrSeqNo
            << " vs loss %" << wrong_loss);
        // this should not happen: attack or bug
        m_bBroken = true;
        m_iBrokenCounter = 0;
        return;
    }

    // the lost packet (retransmission) should be sent out immediately
    m_pSndQueue->m_pSndUList->update(this, CSndUList::DO_RESCHEDULE);

    enterCS(m_StatsLock);
    ++m_stats.recvNAK;
    ++m_stats.recvNAKTotal;
    leaveCS(m_StatsLock);
}

void srt::CUDT::processCtrlHS(const CPacket& ctrlpkt)
{
    CHandShake req;
    req.load_from(ctrlpkt.m_pcData, ctrlpkt.getLength());

    HLOGC(inlog.Debug, log << CONID() << "processCtrl: got HS: " << req.show());

    if ((req.m_iReqType > URQ_INDUCTION_TYPES) // acually it catches URQ_INDUCTION and URQ_ERROR_* symbols...???
        || (m_config.bRendezvous && (req.m_iReqType != URQ_AGREEMENT))) // rnd sends AGREEMENT in rsp to CONCLUSION
    {
        // The peer side has not received the handshake message, so it keeps querying
        // resend the handshake packet

        // This condition embraces cases when:
        // - this is normal accept() and URQ_INDUCTION was received
        // - this is rendezvous accept() and there's coming any kind of URQ except AGREEMENT (should be RENDEZVOUS
        // or CONCLUSION)
        // - this is any of URQ_ERROR_* - well...
        CHandShake initdata;
        initdata.m_iISN = m_iISN;
        initdata.m_iMSS = m_config.iMSS;
        initdata.m_iFlightFlagSize = m_config.iFlightFlagSize;

        // For rendezvous we do URQ_WAVEAHAND/URQ_CONCLUSION --> URQ_AGREEMENT.
        // For client-server we do URQ_INDUCTION --> URQ_CONCLUSION.
        initdata.m_iReqType = (!m_config.bRendezvous) ? URQ_CONCLUSION : URQ_AGREEMENT;
        initdata.m_iID = m_SocketID;

        uint32_t kmdata[SRTDATA_MAXSIZE];
        size_t   kmdatasize = SRTDATA_MAXSIZE;
        bool     have_hsreq = false;
        if (req.m_iVersion > HS_VERSION_UDT4)
        {
            initdata.m_iVersion = HS_VERSION_SRT1; // if I remember correctly, this is induction/listener...
            const int hs_flags = SrtHSRequest::SRT_HSTYPE_HSFLAGS::unwrap(m_ConnRes.m_iType);
            if (hs_flags != 0) // has SRT extensions
            {
                HLOGC(inlog.Debug,
                    log << CONID() << "processCtrl/HS: got HS reqtype=" << RequestTypeStr(req.m_iReqType)
                    << " WITH SRT ext");
                have_hsreq = interpretSrtHandshake(req, ctrlpkt, (kmdata), (&kmdatasize));
                if (!have_hsreq)
                {
                    initdata.m_iVersion = 0;
                    m_RejectReason = SRT_REJ_ROGUE;
                    initdata.m_iReqType = URQFailure(m_RejectReason);
                }
                else
                {
                    // Extensions are added only in case of CONCLUSION (not AGREEMENT).
                    // Actually what is expected here is that this may either process the
                    // belated-repeated handshake from a caller (and then it's CONCLUSION,
                    // and should be added with HSRSP/KMRSP), or it's a belated handshake
                    // of Rendezvous when it has already considered itself connected.
                    // Sanity check - according to the rules, there should be no such situation
                    if (m_config.bRendezvous && m_SrtHsSide == HSD_RESPONDER)
                    {
                        LOGC(inlog.Error,
                            log << CONID() << "processCtrl/HS: IPE???: RESPONDER should receive all its handshakes in "
                            "handshake phase.");
                    }

                    // The 'extension' flag will be set from this variable; set it to false
                    // in case when the AGREEMENT response is to be sent.
                    have_hsreq = initdata.m_iReqType == URQ_CONCLUSION;
                    HLOGC(inlog.Debug,
                        log << CONID() << "processCtrl/HS: processing ok, reqtype=" << RequestTypeStr(initdata.m_iReqType)
                        << " kmdatasize=" << kmdatasize);
                }
            }
            else
            {
                HLOGC(inlog.Debug, log << CONID() << "processCtrl/HS: got HS reqtype=" << RequestTypeStr(req.m_iReqType));
            }
        }
        else
        {
            initdata.m_iVersion = HS_VERSION_UDT4;
            kmdatasize = 0; // HSv4 doesn't add any extensions, no KMX
        }

        initdata.m_extension = have_hsreq;

        HLOGC(inlog.Debug,
            log << CONID() << "processCtrl: responding HS reqtype=" << RequestTypeStr(initdata.m_iReqType)
            << (have_hsreq ? " WITH SRT HS response extensions" : ""));

        CPacket response;
        response.setControl(UMSG_HANDSHAKE);
        response.allocate(m_iMaxSRTPayloadSize);

        // If createSrtHandshake failed, don't send anything. Actually it can only fail on IPE.
        // There is also no possible IPE condition in case of HSv4 - for this version it will always return true.
        if (createSrtHandshake(SRT_CMD_HSRSP, SRT_CMD_KMRSP, kmdata, kmdatasize,
            (response), (initdata)))
        {
            response.m_iID = m_PeerID;
            setPacketTS(response, steady_clock::now());
            const int nbsent = m_pSndQueue->sendto(m_PeerAddr, response);
            if (nbsent)
            {
                m_tsLastSndTime = steady_clock::now();
            }
        }
    }
    else
    {
        HLOGC(inlog.Debug, log << CONID() << "processCtrl: ... not INDUCTION, not ERROR, not rendezvous - IGNORED.");
    }
}

void srt::CUDT::processCtrlDropReq(const CPacket& ctrlpkt)
{
    {
        const bool using_rexmit_flag = m_bPeerRexmitFlag;
        UniqueLock rlock(m_RecvLock);
        m_pRcvBuffer->dropMsg(ctrlpkt.getMsgSeq(using_rexmit_flag), using_rexmit_flag);
        // When the drop request was received, it means that there are
        // packets for which there will never be ACK sent; if the TSBPD thread
        // is currently in the ACK-waiting state, it may never exit.
        if (m_bTsbPd)
        {
            HLOGP(inlog.Debug, "DROPREQ: signal TSBPD");
            CSync cc(m_RcvTsbPdCond, rlock);
            cc.signal_locked(rlock);
        }
    }

    const int32_t* dropdata = (const int32_t*) ctrlpkt.m_pcData;

    dropFromLossLists(dropdata[0], dropdata[1]);

    // move forward with current recv seq no.
    // SYMBOLIC:
    // if (dropdata[0]  <=%  1 +% m_iRcvCurrSeqNo
    //   && dropdata[1] >% m_iRcvCurrSeqNo )
    if ((CSeqNo::seqcmp(dropdata[0], CSeqNo::incseq(m_iRcvCurrSeqNo)) <= 0)
        && (CSeqNo::seqcmp(dropdata[1], m_iRcvCurrSeqNo) > 0))
    {
        HLOGC(inlog.Debug, log << CONID() << "DROPREQ: dropping %"
            << dropdata[0] << "-" << dropdata[1] << " <-- set as current seq");
        m_iRcvCurrSeqNo = dropdata[1];
    }
    else
    {
        HLOGC(inlog.Debug, log << CONID() << "DROPREQ: dropping %"
            << dropdata[0] << "-" << dropdata[1] << " current %" << m_iRcvCurrSeqNo);
    }
}

void srt::CUDT::processCtrlShutdown()
{
    m_bShutdown = true;
    m_bClosing = true;
    m_bBroken = true;
    m_iBrokenCounter = 60;

    // This does the same as it would happen on connection timeout,
    // just we know about this state prematurely thanks to this message.
    updateBrokenConnection();
    completeBrokenConnectionDependencies(SRT_ECONNLOST); // LOCKS!
}

void srt::CUDT::processCtrlUserDefined(const CPacket& ctrlpkt)
{
    HLOGC(inlog.Debug, log << CONID() << "CONTROL EXT MSG RECEIVED:"
        << MessageTypeStr(ctrlpkt.getType(), ctrlpkt.getExtendedType())
        << ", value=" << ctrlpkt.getExtendedType());

    // This has currently two roles in SRT:
    // - HSv4 (legacy) handshake
    // - refreshed KMX (initial KMX is done still in the HS process in HSv5)
    const bool understood = processSrtMsg(&ctrlpkt);
    // CAREFUL HERE! This only means that this update comes from the UMSG_EXT
    // message received, REGARDLESS OF WHAT IT IS. This version doesn't mean
    // the handshake version, but the reason of calling this function.
    //
    // Fortunately, the only messages taken into account in this function
    // are HSREQ and HSRSP, which should *never* be interchanged when both
    // parties are HSv5.
    if (understood)
    {
        if (ctrlpkt.getExtendedType() == SRT_CMD_HSREQ || ctrlpkt.getExtendedType() == SRT_CMD_HSRSP)
        {
            updateAfterSrtHandshake(HS_VERSION_UDT4);
        }
    }
    else
    {
        updateCC(TEV_CUSTOM, EventVariant(&ctrlpkt));
    }
}

void srt::CUDT::processCtrl(const CPacket &ctrlpkt)
{
    // Just heard from the peer, reset the expiration count.
    m_iEXPCount = 1;
    const steady_clock::time_point currtime = steady_clock::now();
    m_tsLastRspTime = currtime;

    HLOGC(inlog.Debug,
          log << CONID() << "incoming UMSG:" << ctrlpkt.getType() << " ("
              << MessageTypeStr(ctrlpkt.getType(), ctrlpkt.getExtendedType()) << ") socket=%" << ctrlpkt.m_iID);

    switch (ctrlpkt.getType())
    {
    case UMSG_ACK: // 010 - Acknowledgement
        processCtrlAck(ctrlpkt, currtime);
        break;

    case UMSG_ACKACK: // 110 - Acknowledgement of Acknowledgement
        processCtrlAckAck(ctrlpkt, currtime);
        break;

    case UMSG_LOSSREPORT: // 011 - Loss Report
        processCtrlLossReport(ctrlpkt);
        break;

    case UMSG_CGWARNING: // 100 - Delay Warning
        // One way packet delay is increasing, so decrease the sending rate
        m_tdSendInterval = (m_tdSendInterval * 1125) / 1000;
        // XXX Note as interesting fact: this is only prepared for handling,
        // but nothing in the code is sending this message. Probably predicted
        // for a custom congctl. There's a predicted place to call it under
        // UMSG_ACKACK handling, but it's commented out.

        break;

    case UMSG_KEEPALIVE: // 001 - Keep-alive
        handleKeepalive(ctrlpkt.m_pcData, ctrlpkt.getLength());
        break;

    case UMSG_HANDSHAKE: // 000 - Handshake
        processCtrlHS(ctrlpkt);
        break;

    case UMSG_SHUTDOWN: // 101 - Shutdown
        processCtrlShutdown();
        break;

    case UMSG_DROPREQ: // 111 - Msg drop request
        processCtrlDropReq(ctrlpkt);
        break;

    case UMSG_PEERERROR: // 1000 - An error has happened to the peer side
        // int err_type = packet.getAddInfo();

        // currently only this error is signalled from the peer side
        // if recvfile() failes (e.g., due to disk fail), blcoked sendfile/send should return immediately
        // giving the app a chance to fix the issue
        m_bPeerHealth = false;

        break;

    case UMSG_EXT: // 0x7FFF - reserved and user defined messages
        processCtrlUserDefined(ctrlpkt);
        break;

    default:
        break;
    }
}

void srt::CUDT::updateSrtRcvSettings()
{
    // CHANGED: we need to apply the tsbpd delay only for socket TSBPD.
    // For Group TSBPD the buffer will have to deliver packets always on request
    // by sequence number, although the buffer will have to solve all the TSBPD
    // things internally anyway. Extracting by sequence number means only that
    // the packet can be retrieved from the buffer before its time to play comes
    // (unlike in normal situation when reading directly from socket), however
    // its time to play shall be properly defined.

    // XXX m_bGroupTsbPd is ignored with SRT_ENABLE_APP_READER
    if (m_bTsbPd || m_bGroupTsbPd)
    {
        /* We are TsbPd receiver */
        enterCS(m_RecvLock);
        m_pRcvBuffer->setRcvTsbPdMode(m_tsRcvPeerStartTime, milliseconds_from(m_iTsbPdDelay_ms));
        leaveCS(m_RecvLock);

        HLOGF(cnlog.Debug,
              "AFTER HS: Set Rcv TsbPd mode%s: delay=%u.%03us RCV START: %s",
              (m_bGroupTsbPd ? " (AS GROUP MEMBER)" : ""),
              m_iTsbPdDelay_ms/1000, // XXX use FormatDuration ?
              m_iTsbPdDelay_ms%1000,
              FormatTime(m_tsRcvPeerStartTime).c_str());
    }
    else
    {
        HLOGC(cnlog.Debug, log << "AFTER HS: Rcv TsbPd mode not set");
    }
}

void srt::CUDT::updateSrtSndSettings()
{
    if (m_bPeerTsbPd)
    {
        /* We are TsbPd sender */
        // XXX Check what happened here.
        // m_iPeerTsbPdDelay_ms = m_CongCtl->getSndPeerTsbPdDelay();// + ((m_iSRTT + (4 * m_iRTTVar)) / 1000);
        /*
         * For sender to apply Too-Late Packet Drop
         * option (m_bTLPktDrop) must be enabled and receiving peer shall support it
         */
        HLOGF(cnlog.Debug,
              "AFTER HS: Set Snd TsbPd mode %s TLPktDrop: delay=%d.%03ds START TIME: %s",
              m_bPeerTLPktDrop ? "with" : "without",
              m_iPeerTsbPdDelay_ms/1000, m_iPeerTsbPdDelay_ms%1000,
              FormatTime(m_stats.tsStartTime).c_str());
    }
    else
    {
        HLOGC(cnlog.Debug, log << "AFTER HS: Snd TsbPd mode not set");
    }
}

void srt::CUDT::updateAfterSrtHandshake(int hsv)
{
    HLOGC(cnlog.Debug, log << "updateAfterSrtHandshake: HS version " << hsv);
    // This is blocked from being run in the "app reader" version because here
    // every socket does its TsbPd independently, just the sequence screwup is
    // done and the application reader sorts out packets by sequence numbers,
    // but only when they are signed off by TsbPd.

    // The only possibility here is one of these two:
    // - Agent is RESPONDER and it receives HSREQ.
    // - Agent is INITIATOR and it receives HSRSP.
    //
    // In HSv4, INITIATOR is sender and RESPONDER is receiver.
    // In HSv5, both are sender AND receiver.
    //
    // This function will be called only ONCE in this
    // instance, through either HSREQ or HSRSP.
#if ENABLE_HEAVY_LOGGING
    const char* hs_side[] = { "DRAW", "INITIATOR", "RESPONDER" };
#if ENABLE_EXPERIMENTAL_BONDING
    string grpspec;

    if (m_parent->m_GroupOf)
    {
        ScopedLock glock (s_UDTUnited.m_GlobControlLock);
        grpspec = m_parent->m_GroupOf
            ? " group=$" + Sprint(m_parent->m_GroupOf->id())
            : string();
    }
#else
    const char* grpspec = "";
#endif

    HLOGC(cnlog.Debug, log << "updateAfterSrtHandshake: version="
            << m_ConnRes.m_iVersion << " side=" << hs_side[m_SrtHsSide]
            << grpspec);
#endif

    if (hsv > HS_VERSION_UDT4)
    {
        updateSrtRcvSettings();
        updateSrtSndSettings();
    }
    else if (m_SrtHsSide == HSD_INITIATOR)
    {
        // HSv4 INITIATOR is sender
        updateSrtSndSettings();
    }
    else
    {
        // HSv4 RESPONDER is receiver
        updateSrtRcvSettings();
    }
}

int srt::CUDT::packLostData(CPacket& w_packet, steady_clock::time_point& w_origintime)
{
    // protect m_iSndLastDataAck from updating by ACK processing
    UniqueLock ackguard(m_RecvAckLock);
    const steady_clock::time_point time_now = steady_clock::now();
    const steady_clock::time_point time_nak = time_now - microseconds_from(m_iSRTT - 4 * m_iRTTVar);

    while ((w_packet.m_iSeqNo = m_pSndLossList->popLostSeq()) >= 0)
    {
        // XXX See the note above the m_iSndLastDataAck declaration in core.h
        // This is the place where the important sequence numbers for
        // sender buffer are actually managed by this field here.
        const int offset = CSeqNo::seqoff(m_iSndLastDataAck, w_packet.m_iSeqNo);
        if (offset < 0)
        {
            // XXX Likely that this will never be executed because if the upper
            // sequence is not in the sender buffer, then most likely the loss 
            // was completely ignored.
            LOGC(qrlog.Error, log << "IPE/EPE: packLostData: LOST packet negative offset: seqoff(m_iSeqNo "
                << w_packet.m_iSeqNo << ", m_iSndLastDataAck " << m_iSndLastDataAck
                << ")=" << offset << ". Continue");

            // No matter whether this is right or not (maybe the attack case should be
            // considered, and some LOSSREPORT flood prevention), send the drop request
            // to the peer.
            int32_t seqpair[2] = {
                w_packet.m_iSeqNo,
                CSeqNo::decseq(m_iSndLastDataAck)
            };
            w_packet.m_iMsgNo = 0; // Message number is not known, setting all 32 bits to 0.

            HLOGC(qrlog.Debug, log << "PEER reported LOSS not from the sending buffer - requesting DROP: "
                    << "msg=" << MSGNO_SEQ::unwrap(w_packet.m_iMsgNo) << " SEQ:"
                    << seqpair[0] << " - " << seqpair[1] << "(" << (-offset) << " packets)");

            sendCtrl(UMSG_DROPREQ, &w_packet.m_iMsgNo, seqpair, sizeof(seqpair));
            continue;
        }

        if (m_bPeerNakReport && m_config.iRetransmitAlgo != 0)
        {
            const steady_clock::time_point tsLastRexmit = m_pSndBuffer->getPacketRexmitTime(offset);
            if (tsLastRexmit >= time_nak)
            {
                HLOGC(qrlog.Debug, log << CONID() << "REXMIT: ignoring seqno "
                    << w_packet.m_iSeqNo << ", last rexmit " << (is_zero(tsLastRexmit) ? "never" : FormatTime(tsLastRexmit))
                    << " RTT=" << m_iSRTT << " RTTVar=" << m_iRTTVar
                    << " now=" << FormatTime(time_now));
                continue;
            }
        }

        int msglen;

<<<<<<< HEAD
        const int payload = (ScopedLock(m_RecvAckLock), m_pSndBuffer->readData(offset, (w_packet), (w_origintime), (msglen)));
        SRT_ASSERT(payload != 0);
=======
        const int payload = m_pSndBuffer->readData(offset, (w_packet), (w_origintime), (msglen));
>>>>>>> 17fee159
        if (payload == -1)
        {
            int32_t seqpair[2];
            seqpair[0] = w_packet.m_iSeqNo;
            SRT_ASSERT(msglen >= 1);
            seqpair[1] = CSeqNo::incseq(seqpair[0], msglen - 1);

            HLOGC(qrlog.Debug, log << "IPE: loss-reported packets not found in SndBuf - requesting DROP: "
                    << "msg=" << MSGNO_SEQ::unwrap(w_packet.m_iMsgNo) << " msglen=" << msglen << " SEQ:"
                    << seqpair[0] << " - " << seqpair[1] << "(" << (-offset) << " packets)");
            sendCtrl(UMSG_DROPREQ, &w_packet.m_iMsgNo, seqpair, sizeof(seqpair));

            // only one msg drop request is necessary
            m_pSndLossList->removeUpTo(seqpair[1]);

            // skip all dropped packets
            m_iSndCurrSeqNo = CSeqNo::maxseq(m_iSndCurrSeqNo, seqpair[1]);

            continue;
        }
        else if (payload == 0)
            continue;

        // At this point we no longer need the ACK lock,
        // because we are going to return from the function.
        // Therefore unlocking in order not to block other threads.
        ackguard.unlock();

        enterCS(m_StatsLock);
        ++m_stats.traceRetrans;
        ++m_stats.retransTotal;
        m_stats.traceBytesRetrans += payload;
        m_stats.bytesRetransTotal += payload;
        leaveCS(m_StatsLock);

        // Despite the contextual interpretation of packet.m_iMsgNo around
        // CSndBuffer::readData version 2 (version 1 doesn't return -1), in this particular
        // case we can be sure that this is exactly the value of PH_MSGNO as a bitset.
        // So, set here the rexmit flag if the peer understands it.
        if (m_bPeerRexmitFlag)
        {
            w_packet.m_iMsgNo |= PACKET_SND_REXMIT;
        }

        return payload;
    }

    return 0;
}

std::pair<int, steady_clock::time_point> srt::CUDT::packData(CPacket& w_packet)
{
    int payload = 0;
    bool probe = false;
    steady_clock::time_point origintime;
    bool new_packet_packed = false;
    bool filter_ctl_pkt = false;

    int kflg = EK_NOENC;

    const steady_clock::time_point enter_time = steady_clock::now();

    if (!is_zero(m_tsNextSendTime) && enter_time > m_tsNextSendTime)
        m_tdSendTimeDiff += enter_time - m_tsNextSendTime;

    string reason = "reXmit";

    ScopedLock connectguard(m_ConnectionLock);
    // If a closing action is done simultaneously, then
    // m_bOpened should already be false, and it's set
    // just before releasing this lock.
    //
    // If this lock is caught BEFORE the closing could
    // start the dissolving process, this process will
    // not be started until this function is finished.
    if (!m_bOpened)
        return std::make_pair(0, enter_time);

    payload = packLostData((w_packet), (origintime));
    if (payload > 0)
    {
        reason = "reXmit";
    }
    else if (m_PacketFilter &&
             m_PacketFilter.packControlPacket(m_iSndCurrSeqNo, m_pCryptoControl->getSndCryptoFlags(), (w_packet)))
    {
        HLOGC(qslog.Debug, log << "filter: filter/CTL packet ready - packing instead of data.");
        payload        = (int) w_packet.getLength();
        reason         = "filter";
        filter_ctl_pkt = true; // Mark that this packet ALREADY HAS timestamp field and it should not be set

        // Stats
        {
            ScopedLock lg(m_StatsLock);
            ++m_stats.sndFilterExtra;
            ++m_stats.sndFilterExtraTotal;
        }
    }
    else
    {
        // If no loss, and no packetfilter control packet, pack a new packet.

        // Check the congestion/flow window limit
        const int cwnd    = std::min(int(m_iFlowWindowSize), int(m_dCongestionWindow));
        const int flightspan = getFlightSpan();
        if (cwnd > flightspan)
        {
            // XXX Here it's needed to set kflg to msgno_bitset in the block stored in the
            // send buffer. This should be somehow avoided, the crypto flags should be set
            // together with encrypting, and the packet should be sent as is, when rexmitting.
            // It would be nice to research as to whether CSndBuffer::Block::m_iMsgNoBitset field
            // isn't a useless redundant state copy. If it is, then taking the flags here can be removed.
            kflg    = m_pCryptoControl->getSndCryptoFlags();
            {
                // The `readData`, which may be not obvious by the name, REMOVES
                // packets being read from the buffer, so as the ACK activities
                // that happen in CRcvQueue::worker thread that might modify it,
                // even though from the other end, better be held here.
                ScopedLock lock_ack (m_RecvAckLock);
                payload = m_pSndBuffer->readData((w_packet), (origintime), kflg);
            }
            if (payload)
            {
                // A CHANGE. The sequence number is currently added to the packet
                // when scheduling, not when extracting. This is a inter-migration form,
                // so still override the value, but trace it.
                m_iSndCurrSeqNo = CSeqNo::incseq(m_iSndCurrSeqNo);

                // Do this checking only for groups and only at the very first moment,
                // when there's still nothing in the buffer. Otherwise there will be
                // a serious data discrepancy between the agent and the peer.
                // After increasing by 1, but being previously set as ISN-1, this should be == ISN,
                // if this is the very first packet to send.
#if ENABLE_EXPERIMENTAL_BONDING
                // Fortunately here is only the procedure that verifies if the extraction
                // sequence is moved due to the difference between ISN caught during the existing
                // transmission and the first sequence possible to be used at the first sending
                // instruction. The group itself isn't being accessed.
                if (m_parent->m_GroupOf && m_iSndCurrSeqNo != w_packet.m_iSeqNo && m_iSndCurrSeqNo == m_iISN)
                {
                    const int packetspan = CSeqNo::seqcmp(w_packet.m_iSeqNo, m_iSndCurrSeqNo);

                    HLOGC(qslog.Debug, log << CONID() << "packData: Fixing EXTRACTION sequence " << m_iSndCurrSeqNo
                            << " from SCHEDULING sequence " << w_packet.m_iSeqNo
                            << " DIFF: " << packetspan << " STAMP:" << BufferStamp(w_packet.m_pcData, w_packet.getLength()));

                    // This is the very first packet to be sent; so there's nothing in
                    // the sending buffer yet, and therefore we are in a situation as just
                    // after connection. No packets in the buffer, no packets are sent,
                    // no ACK to be awaited. We can screw up all the variables that are
                    // initialized from ISN just after connection.
                    //
                    // Additionally send the drop request to the peer so that it
                    // won't stupidly request the packets to be retransmitted.
                    // Don't do it if the difference isn't positive or exceeds the threshold.
                    if (packetspan > 0)
                    {
                        int32_t seqpair[2];
                        seqpair[0] = m_iSndCurrSeqNo;
                        seqpair[1] = w_packet.m_iSeqNo;
                        HLOGC(qslog.Debug, log << "... sending INITIAL DROP (ISN FIX): "
                                << "msg=" << MSGNO_SEQ::unwrap(w_packet.m_iMsgNo) << " SEQ:"
                                << seqpair[0] << " - " << seqpair[1] << "(" << packetspan << " packets)");
                        sendCtrl(UMSG_DROPREQ, &w_packet.m_iMsgNo, seqpair, sizeof(seqpair));

                        // In case when this message is lost, the peer will still get the
                        // UMSG_DROPREQ message when the agent realizes that the requested
                        // packet are not present in the buffer (preadte the send buffer).
                    }
                }
                else
#endif
                {
                    HLOGC(qslog.Debug, log << CONID() << "packData: Applying EXTRACTION sequence " << m_iSndCurrSeqNo
                            << " over SCHEDULING sequence " << w_packet.m_iSeqNo
                            << " DIFF: " << CSeqNo::seqcmp(m_iSndCurrSeqNo, w_packet.m_iSeqNo)
                            << " STAMP:" << BufferStamp(w_packet.m_pcData, w_packet.getLength()));

#if ENABLE_EXPERIMENTAL_BONDING
                    HLOGC(qslog.Debug, log << "... CONDITION: IN GROUP: " << (m_parent->m_GroupOf ? "yes":"no")
                            << " extraction-seq=" << m_iSndCurrSeqNo << " scheduling-seq=" << w_packet.m_iSeqNo << " ISN=" << m_iISN);
#endif

                    // Do this always when not in a group, 
                    w_packet.m_iSeqNo = m_iSndCurrSeqNo;
                }

                // every 16 (0xF) packets, a packet pair is sent
                if ((w_packet.m_iSeqNo & PUMASK_SEQNO_PROBE) == 0)
                    probe = true;

                new_packet_packed = true;
            }
            else
            {
                m_tsNextSendTime = steady_clock::time_point();
                m_tdSendTimeDiff = m_tdSendTimeDiff.zero();
                return std::make_pair(0, enter_time);
            }
        }
        else
        {
            HLOGC(qslog.Debug, log << "packData: CONGESTED: cwnd=min(" << m_iFlowWindowSize << "," << m_dCongestionWindow
                << ")=" << cwnd << " seqlen=(" << m_iSndLastAck << "-" << m_iSndCurrSeqNo << ")=" << flightspan);
            m_tsNextSendTime = steady_clock::time_point();
            m_tdSendTimeDiff = m_tdSendTimeDiff.zero();
            return std::make_pair(0, enter_time);
        }

        reason = "normal";
    }

    // Normally packet.m_iTimeStamp field is set exactly here,
    // usually as taken from m_stats.tsStartTime and current time, unless live
    // mode in which case it is based on 'origintime' as set during scheduling.
    // In case when this is a filter control packet, the m_iTimeStamp field already
    // contains the exactly needed value, and it's a timestamp clip, not a real
    // timestamp.
    if (!filter_ctl_pkt)
    {
        if (m_bPeerTsbPd)
        {
            /*
             * When timestamp is carried over in this sending stream from a received stream,
             * it may be older than the session start time causing a negative packet time
             * that may block the receiver's Timestamp-based Packet Delivery.
             * XXX Isn't it then better to not decrease it by m_stats.tsStartTime? As long as it
             * doesn't screw up the start time on the other side.
             */
            if (origintime >= m_stats.tsStartTime)
            {
                setPacketTS(w_packet, origintime);
            }
            else
            {
                setPacketTS(w_packet, steady_clock::now());
                LOGC(qslog.Warn, log << "packData: reference time=" << FormatTime(origintime)
                        << " is in the past towards start time=" << FormatTime(m_stats.tsStartTime)
                        << " - setting NOW as reference time for the data packet");
            }
        }
        else
        {
            setPacketTS(w_packet, steady_clock::now());
        }
    }

    w_packet.m_iID = m_PeerID;

    /* Encrypt if 1st time this packet is sent and crypto is enabled */
    if (kflg)
    {
        // XXX Encryption flags are already set on the packet before calling this.
        // See readData() above.
        if (m_pCryptoControl->encrypt((w_packet)))
        {
            // Encryption failed
            //>>Add stats for crypto failure
            LOGC(qslog.Warn, log << "ENCRYPT FAILED - packet won't be sent, size=" << payload);
            // Encryption failed
            return std::make_pair(-1, enter_time);
        }
        payload = (int) w_packet.getLength(); /* Cipher may change length */
        reason += " (encrypted)";
    }

    if (new_packet_packed && m_PacketFilter)
    {
        HLOGC(qslog.Debug, log << "filter: Feeding packet for source clip");
        m_PacketFilter.feedSource((w_packet));
    }

#if ENABLE_HEAVY_LOGGING // Required because of referring to MessageFlagStr()
    HLOGC(qslog.Debug,
          log << CONID() << "packData: " << reason << " packet seq=" << w_packet.m_iSeqNo << " (ACK=" << m_iSndLastAck
              << " ACKDATA=" << m_iSndLastDataAck << " MSG/FLAGS: " << w_packet.MessageFlagStr() << ")");
#endif

    // Fix keepalive
    m_tsLastSndTime = enter_time;

    considerLegacySrtHandshake(steady_clock::time_point());

    // WARNING: TEV_SEND is the only event that is reported from
    // the CSndQueue::worker thread. All others are reported from
    // CRcvQueue::worker. If you connect to this signal, make sure
    // that you are aware of prospective simultaneous access.
    updateCC(TEV_SEND, EventVariant(&w_packet));

    // XXX This was a blocked code also originally in UDT. Probably not required.
    // Left untouched for historical reasons.
    // Might be possible that it was because of that this is send from
    // different thread than the rest of the signals.
    // m_pSndTimeWindow->onPktSent(w_packet.m_iTimeStamp);

    enterCS(m_StatsLock);
    m_stats.traceBytesSent += payload;
    m_stats.bytesSentTotal += payload;
    ++m_stats.traceSent;
    ++m_stats.sentTotal;
    if (new_packet_packed)
    {
        ++m_stats.traceSentUniq;
        ++m_stats.sentUniqTotal;
        m_stats.traceBytesSentUniq += payload;
        m_stats.bytesSentUniqTotal += payload;
    }
    leaveCS(m_StatsLock);

    if (probe)
    {
        // sends out probing packet pair
        m_tsNextSendTime = enter_time;
        probe          = false;
    }
    else
    {
#if USE_BUSY_WAITING
        m_tsNextSendTime = enter_time + m_tdSendInterval;
#else
        if (m_tdSendTimeDiff >= m_tdSendInterval)
        {
            // Send immidiately
            m_tsNextSendTime = enter_time;
            m_tdSendTimeDiff -= m_tdSendInterval;
        }
        else
        {
            m_tsNextSendTime = enter_time + (m_tdSendInterval - m_tdSendTimeDiff);
            m_tdSendTimeDiff = m_tdSendTimeDiff.zero();
        }
#endif
    }

    return std::make_pair(payload, m_tsNextSendTime);
}

// This is a close request, but called from the
void srt::CUDT::processClose()
{
    sendCtrl(UMSG_SHUTDOWN);

    m_bShutdown      = true;
    m_bClosing       = true;
    m_bBroken        = true;
    m_iBrokenCounter = 60;

    HLOGP(smlog.Debug, "processClose: sent message and set flags");

    if (m_bTsbPd)
    {
        HLOGP(smlog.Debug, "processClose: lock-and-signal TSBPD");
        CSync::lock_signal(m_RcvTsbPdCond, m_RecvLock);
    }

    // Signal the sender and recver if they are waiting for data.
    releaseSynch();
    // Unblock any call so they learn the connection_broken error
    s_UDTUnited.m_EPoll.update_events(m_SocketID, m_sPollID, SRT_EPOLL_ERR, true);

    HLOGP(smlog.Debug, "processClose: triggering timer event to spread the bad news");
    CGlobEvent::triggerEvent();
}

void srt::CUDT::sendLossReport(const std::vector<std::pair<int32_t, int32_t> > &loss_seqs)
{
    typedef vector<pair<int32_t, int32_t> > loss_seqs_t;

    vector<int32_t> seqbuffer;
    seqbuffer.reserve(2 * loss_seqs.size()); // pessimistic
    for (loss_seqs_t::const_iterator i = loss_seqs.begin(); i != loss_seqs.end(); ++i)
    {
        if (i->first == i->second)
        {
            seqbuffer.push_back(i->first);
            HLOGF(qrlog.Debug, "lost packet %d: sending LOSSREPORT", i->first);
        }
        else
        {
            seqbuffer.push_back(i->first | LOSSDATA_SEQNO_RANGE_FIRST);
            seqbuffer.push_back(i->second);
            HLOGF(qrlog.Debug,
                  "lost packets %d-%d (%d packets): sending LOSSREPORT",
                  i->first,
                  i->second,
                  1 + CSeqNo::seqcmp(i->second, i->first));
        }
    }

    if (!seqbuffer.empty())
    {
        sendCtrl(UMSG_LOSSREPORT, NULL, &seqbuffer[0], (int) seqbuffer.size());
    }
}


bool srt::CUDT::overrideSndSeqNo(int32_t seq)
{
    // This function is intended to be called from the socket
    // group managmenet functions to synchronize the sequnece in
    // all sockes in the bonding group. THIS sequence given
    // here is the sequence TO BE STAMPED AT THE EXACTLY NEXT
    // sent payload. Therefore, screw up the ISN to exactly this
    // value, and the send sequence to the value one less - because
    // the m_iSndCurrSeqNo is increased by one immediately before
    // stamping it to the packet.

    // This function can only be called:
    // - from the operation on an idle socket in the socket group
    // - IMMEDIATELY after connection established and BEFORE the first payload
    // - The corresponding socket at the peer side must be also
    //   in this idle state!

    ScopedLock cg (m_RecvAckLock);

    // Both the scheduling and sending sequences should be fixed.
    // The new sequence normally should jump over several sequence numbers
    // towards what is currently in m_iSndCurrSeqNo.
    // Therefore it's not allowed that:
    // - the jump go backward: backward packets should be already there
    // - the jump go forward by a value larger than half the period: DISCREPANCY.
    const int diff = CSeqNo(seq) - CSeqNo(m_iSndCurrSeqNo);
    if (diff < 0 || diff > CSeqNo::m_iSeqNoTH)
    {
        LOGC(gslog.Error, log << CONID() << "IPE: Overridding with seq %" << seq << " DISCREPANCY against current %"
                << m_iSndCurrSeqNo << " and next sched %" << m_iSndNextSeqNo << " - diff=" << diff);
        return false;
    }

    //
    // The peer will have to do the same, as a reaction on perceived
    // packet loss. When it recognizes that this initial screwing up
    // has happened, it should simply ignore the loss and go on.
    // ISN isn't being changed here - it doesn't make much sense now.

    setInitialSndSeq(seq);

    // m_iSndCurrSeqNo will be most likely lower than m_iSndNextSeqNo because
    // the latter is ahead with the number of packets already scheduled, but
    // not yet sent.

    HLOGC(gslog.Debug, log << CONID() << "overrideSndSeqNo: sched-seq=" << m_iSndNextSeqNo << " send-seq=" << m_iSndCurrSeqNo
        << " (unchanged)"
        );
    return true;
}

int srt::CUDT::processData(CUnit* in_unit)
{
    if (m_bClosing)
        return -1;

    CPacket &packet = in_unit->m_Packet;

    // Just heard from the peer, reset the expiration count.
    m_iEXPCount = 1;
    m_tsLastRspTime = steady_clock::now();

    const bool need_tsbpd = m_bTsbPd || m_bGroupTsbPd;

    // We are receiving data, start tsbpd thread if TsbPd is enabled
    if (need_tsbpd && !m_RcvTsbPdThread.joinable())
    {
        ScopedLock lock(m_RcvTsbPdStartupLock);

        if (m_bClosing) // Check again to protect join() in CUDT::releaseSync()
            return -1;

        HLOGP(qrlog.Debug, "Spawning Socket TSBPD thread");
#if ENABLE_HEAVY_LOGGING
        std::ostringstream tns1, tns2;
        // Take the last 2 ciphers from the socket ID.
        tns1 << m_SocketID;
        std::string s = tns1.str();
        tns2 << "SRT:TsbPd:@" << s.substr(s.size()-2, 2);

        const string& tn = tns2.str();

        ThreadName tnkeep(tn.c_str());
        const char* thname = tn.c_str();
#else
        const char* thname = "SRT:TsbPd";
#endif
        if (!StartThread(m_RcvTsbPdThread, CUDT::tsbpd, this, thname))
            return -1;
    }

    const int pktrexmitflag = m_bPeerRexmitFlag ? (packet.getRexmitFlag() ? 1 : 0) : 2;
#if ENABLE_HEAVY_LOGGING
    static const char *const rexmitstat[] = {"ORIGINAL", "REXMITTED", "RXS-UNKNOWN"};
    string                   rexmit_reason;
#endif

    if (pktrexmitflag == 1)
    {
        // This packet was retransmitted
        enterCS(m_StatsLock);
        m_stats.traceRcvRetrans++;
        leaveCS(m_StatsLock);

#if ENABLE_HEAVY_LOGGING
        // Check if packet was retransmitted on request or on ack timeout
        // Search the sequence in the loss record.
        rexmit_reason = " by ";
        if (!m_pRcvLossList->find(packet.m_iSeqNo, packet.m_iSeqNo))
            rexmit_reason += "BLIND";
        else
            rexmit_reason += "NAKREPORT";
#endif
    }

#if ENABLE_HEAVY_LOGGING
   {
       steady_clock::duration tsbpddelay = milliseconds_from(m_iTsbPdDelay_ms); // (value passed to CRcvBuffer::setRcvTsbPdMode)

       // It's easier to remove the latency factor from this value than to add a function
       // that exposes the details basing on which this value is calculated.
       steady_clock::time_point pts = m_pRcvBuffer->getPktTsbPdTime(packet.getMsgTimeStamp());
       steady_clock::time_point ets = pts - tsbpddelay;

       HLOGC(qrlog.Debug, log << CONID() << "processData: RECEIVED DATA: size=" << packet.getLength()
           << " seq=" << packet.getSeqNo()
           // XXX FIX IT. OTS should represent the original sending time, but it's relative.
           //<< " OTS=" << FormatTime(packet.getMsgTimeStamp())
           << " ETS=" << FormatTime(ets)
           << " PTS=" << FormatTime(pts));
   }
#endif

    updateCC(TEV_RECEIVE, EventVariant(&packet));
    ++m_iPktCount;

    const int pktsz = (int) packet.getLength();
    // Update time information
    // XXX Note that this adds the byte size of a packet
    // of which we don't yet know as to whether this has
    // carried out some useful data or some excessive data
    // that will be later discarded.
    // FIXME: before adding this on the rcv time window,
    // make sure that this packet isn't going to be
    // effectively discarded, as repeated retransmission,
    // for example, burdens the link, but doesn't better the speed.
    m_RcvTimeWindow.onPktArrival(pktsz);

    // Probe the packet pair if needed.
    // Conditions and any extra data required for the packet
    // this function will extract and test as needed.

    const bool unordered = CSeqNo::seqcmp(packet.m_iSeqNo, m_iRcvCurrSeqNo) <= 0;
    const bool retransmitted = m_bPeerRexmitFlag && packet.getRexmitFlag();

    // Retransmitted and unordered packets do not provide expected measurement.
    // We expect the 16th and 17th packet to be sent regularly,
    // otherwise measurement must be rejected.
    m_RcvTimeWindow.probeArrival(packet, unordered || retransmitted);

    enterCS(m_StatsLock);
    m_stats.traceBytesRecv += pktsz;
    m_stats.bytesRecvTotal += pktsz;
    ++m_stats.traceRecv;
    ++m_stats.recvTotal;
    leaveCS(m_StatsLock);

    loss_seqs_t                             filter_loss_seqs;
    loss_seqs_t                             srt_loss_seqs;
    vector<CUnit *>                         incoming;
    bool                                    was_sent_in_order          = true;
    bool                                    reorder_prevent_lossreport = false;

    // If the peer doesn't understand REXMIT flag, send rexmit request
    // always immediately.
    int initial_loss_ttl = 0;
    if (m_bPeerRexmitFlag)
        initial_loss_ttl = m_iReorderTolerance;

    // After introduction of packet filtering, the "recordable loss detection"
    // does not exactly match the true loss detection. When a FEC filter is
    // working, for example, then getting one group filled with all packet but
    // the last one and the FEC control packet, in this special case this packet
    // won't be notified at all as lost because it will be recovered by the
    // filter immediately before anyone notices what happened (and the loss
    // detection for the further functionality is checked only afterwards,
    // and in this case the immediate recovery makes the loss to not be noticed
    // at all).
    //
    // Because of that the check for losses must happen BEFORE passing the packet
    // to the filter and before the filter could recover the packet before anyone
    // notices :)

    if (packet.getMsgSeq() != SRT_MSGNO_CONTROL) // disregard filter-control packets, their seq may mean nothing
    {
        int diff = CSeqNo::seqoff(m_iRcvCurrPhySeqNo, packet.m_iSeqNo);
       // Difference between these two sequence numbers is expected to be:
       // 0 - duplicated last packet (theory only)
       // 1 - subsequent packet (alright)
       // <0 - belated or recovered packet
       // >1 - jump over a packet loss (loss = seqdiff-1)
        if (diff > 1)
        {
            ScopedLock lg(m_StatsLock);
            int    loss = diff - 1; // loss is all that is above diff == 1
            m_stats.traceRcvLoss += loss;
            m_stats.rcvLossTotal += loss;
            const uint64_t avgpayloadsz = m_pRcvBuffer->getRcvAvgPayloadSize();
            const uint64_t lossbytes = loss * avgpayloadsz;
            m_stats.traceRcvBytesLoss += lossbytes;
            m_stats.rcvBytesLossTotal += lossbytes;
            HLOGC(qrlog.Debug,
                  log << "LOSS STATS: n=" << loss << " SEQ: [" << CSeqNo::incseq(m_iRcvCurrPhySeqNo) << " "
                      << CSeqNo::decseq(packet.m_iSeqNo) << "]");
        }

        if (diff > 0)
        {
            // Record if it was further than latest
            m_iRcvCurrPhySeqNo = packet.m_iSeqNo;
        }
    }

    bool need_notify_loss = true;

    // [[using locked()]];  // (NOTHING locked)

#if ENABLE_EXPERIMENTAL_BONDING
    // Switch to RUNNING even if there was a discrepancy, unless
    // it was long way forward.
    // XXX Important: This code is in the dead function defaultPacketArrival
    // but normally it should be called here regardless if the packet was
    // accepted or rejected because if it was belated it may result in a
    // "runaway train" problem as the IDLE links are being updated the base
    // reception sequence pointer stating that this link is not receiving.
    if (m_parent->m_GroupOf)
    {
        ScopedLock protect_group_existence (s_UDTUnited.m_GlobControlLock);
        groups::SocketData* gi = m_parent->m_GroupMemberData;

        // This check is needed as after getting the lock the socket
        // could be potentially removed. It is however granted that as long
        // as gi is non-NULL iterator, the group does exist and it does contain
        // this socket as member (that is, 'gi' cannot be a dangling iterator).
        if (gi != NULL)
        {
            if (gi->rcvstate < SRT_GST_RUNNING) // PENDING or IDLE, tho PENDING is unlikely
            {
                HLOGC(qrlog.Debug, log << "processData: IN-GROUP rcv state transition "
                        << srt_log_grp_state[gi->rcvstate]
                        << " -> RUNNING. NOT checking for loss");
                gi->rcvstate = SRT_GST_RUNNING;

                // The function unfortunately can't return here.
                // We just need to skip loss reporting.
                need_notify_loss = false;
            }
            else
            {
                HLOGC(qrlog.Debug, log << "processData: IN-GROUP rcv state transition NOT DONE - state:"
                        << srt_log_grp_state[gi->rcvstate]);
            }
        }
    }
#endif

    {
        // Start of offset protected section
        // Prevent TsbPd thread from modifying Ack position while adding data
        // offset from RcvLastAck in RcvBuffer must remain valid between seqoff() and addData()
        UniqueLock recvbuf_acklock(m_RcvBufferLock);

        // vector<CUnit*> undec_units;
        if (m_PacketFilter)
        {
            // Stuff this data into the filter
            m_PacketFilter.receive(in_unit, (incoming), (filter_loss_seqs));
            HLOGC(qrlog.Debug,
                  log << "(FILTER) fed data, received " << incoming.size() << " pkts, " << Printable(filter_loss_seqs)
                      << " loss to report, "
                      << (m_PktFilterRexmitLevel == SRT_ARQ_ALWAYS ? "FIND & REPORT LOSSES YOURSELF"
                                                                   : "REPORT ONLY THOSE"));
        }
        else
        {
            // Stuff in just one packet that has come in.
            incoming.push_back(in_unit);
        }

        bool excessive = true; // stays true unless it was successfully added

        // Needed for possibly check for needsQuickACK.
        bool incoming_belated = (CSeqNo::seqcmp(in_unit->m_Packet.m_iSeqNo, m_iRcvLastSkipAck) < 0);

        // Loop over all incoming packets that were filtered out.
        // In case when there is no filter, there's just one packet in 'incoming',
        // the one that came in the input of this function.
        for (vector<CUnit *>::iterator i = incoming.begin(); i != incoming.end(); ++i)
        {
            CUnit *  u    = *i;
            CPacket &rpkt = u->m_Packet;

            // m_iRcvLastSkipAck is the base sequence number for the receiver buffer.
            // This is the offset in the buffer; if this is negative, it means that
            // this sequence is already in the past and the buffer is not interested.
            // Meaning, this packet will be rejected, even if it could potentially be
            // one of missing packets in the transmission.
            int32_t offset = CSeqNo::seqoff(m_iRcvLastSkipAck, rpkt.m_iSeqNo);

            IF_HEAVY_LOGGING(const char *exc_type = "EXPECTED");

            if (offset < 0)
            {
                IF_HEAVY_LOGGING(exc_type = "BELATED");
                steady_clock::time_point tsbpdtime = m_pRcvBuffer->getPktTsbPdTime(rpkt.getMsgTimeStamp());
                const double bltime = (double) CountIIR<uint64_t>(
                        uint64_t(m_stats.traceBelatedTime) * 1000,
                        count_microseconds(steady_clock::now() - tsbpdtime), 0.2);

                enterCS(m_StatsLock);
                m_stats.traceBelatedTime = bltime / 1000.0;
                m_stats.traceRcvBelated++;
                leaveCS(m_StatsLock);
                HLOGC(qrlog.Debug,
                      log << CONID() << "RECEIVED: seq=" << packet.m_iSeqNo << " offset=" << offset << " (BELATED/"
                          << rexmitstat[pktrexmitflag] << rexmit_reason << ") FLAGS: " << packet.MessageFlagStr());
                continue;
            }

            const int avail_bufsize = m_pRcvBuffer->getAvailBufSize();
            if (offset >= avail_bufsize)
            {
                // This is already a sequence discrepancy. Probably there could be found
                // some way to make it continue reception by overriding the sequence and
                // make a kinda TLKPTDROP, but there has been found no reliable way to do this.
                if (m_bTsbPd && m_bTLPktDrop && m_pRcvBuffer->empty())
                {
                    // Only in live mode. In File mode this shall not be possible
                    // because the sender should stop sending in this situation.
                    // In Live mode this means that there is a gap between the
                    // lowest sequence in the empty buffer and the incoming sequence
                    // that exceeds the buffer size. Receiving data in this situation
                    // is no longer possible and this is a point of no return.

                    LOGC(qrlog.Error, log << CONID() <<
                            "SEQUENCE DISCREPANCY. BREAKING CONNECTION."
                            " seq=" << rpkt.m_iSeqNo
                            << " buffer=(" << m_iRcvLastSkipAck
                            << ":" << m_iRcvCurrSeqNo                   // -1 = size to last index
                            << "+" << CSeqNo::incseq(m_iRcvLastSkipAck, m_pRcvBuffer->capacity()-1)
                            << "), " << (offset-avail_bufsize+1)
                            << " past max. Reception no longer possible. REQUESTING TO CLOSE.");

                    // This is a scoped lock with AckLock, but for the moment
                    // when processClose() is called this lock must be taken out,
                    // otherwise this will cause a deadlock. We don't need this
                    // lock anymore, and at 'return' it will be unlocked anyway.
                    recvbuf_acklock.unlock();
                    processClose();
                    return -1;
                }
                else
                {
                    LOGC(qrlog.Warn, log << CONID() << "No room to store incoming packet seqno " << rpkt.m_iSeqNo
                        << ", insert offset " << offset << ". "
                        << m_pRcvBuffer->strFullnessState(steady_clock::now())
                    );

                    return -1;
                }
            }

            bool adding_successful = true;
            if (m_pRcvBuffer->addData(*i, offset) < 0)
            {
                // addData returns -1 if at the m_iLastAckPos+offset position there already is a packet.
                // So this packet is "redundant".
                IF_HEAVY_LOGGING(exc_type = "UNACKED");
                adding_successful = false;
            }
            else
            {
                IF_HEAVY_LOGGING(exc_type = "ACCEPTED");
                excessive = false;
                if (u->m_Packet.getMsgCryptoFlags())
                {
                    EncryptionStatus rc = m_pCryptoControl ? m_pCryptoControl->decrypt((u->m_Packet)) : ENCS_NOTSUP;
                    if (rc != ENCS_CLEAR)
                    {
                        // Could not decrypt
                        // Keep packet in received buffer
                        // Crypto flags are still set
                        // It will be acknowledged
                        {
                            ScopedLock lg(m_StatsLock);
                            m_stats.traceRcvUndecrypt += 1;
                            m_stats.traceRcvBytesUndecrypt += pktsz;
                            m_stats.m_rcvUndecryptTotal += 1;
                            m_stats.m_rcvBytesUndecryptTotal += pktsz;
                        }

                        // Log message degraded to debug because it may happen very often
                        HLOGC(qrlog.Debug, log << CONID() << "ERROR: packet not decrypted, dropping data.");
                        adding_successful = false;
                        IF_HEAVY_LOGGING(exc_type = "UNDECRYPTED");
                    }
                }
            }

            if (adding_successful)
            {
                ScopedLock statslock(m_StatsLock);
                ++m_stats.traceRecvUniq;
                ++m_stats.recvUniqTotal;
                m_stats.traceBytesRecvUniq += u->m_Packet.getLength();
                m_stats.bytesRecvUniqTotal += u->m_Packet.getLength();
            }

#if ENABLE_HEAVY_LOGGING
            std::ostringstream timebufspec;
            if (m_bTsbPd)
            {
                int dsize = m_pRcvBuffer->getRcvDataSize();
                timebufspec << "(" << FormatTime(m_pRcvBuffer->debugGetDeliveryTime(0))
                    << "-" << FormatTime(m_pRcvBuffer->debugGetDeliveryTime(dsize-1)) << ")";
            }

            std::ostringstream expectspec;
            if (excessive)
                expectspec << "EXCESSIVE(" << exc_type << rexmit_reason << ")";
            else
                expectspec << "ACCEPTED";

            LOGC(qrlog.Debug, log << CONID() << "RECEIVED: seq=" << rpkt.m_iSeqNo
                    << " offset=" << offset
                    << " BUFr=" << avail_bufsize
                    << " avail=" << m_pRcvBuffer->getAvailBufSize()
                    << " buffer=(" << m_iRcvLastSkipAck
                    << ":" << m_iRcvCurrSeqNo                   // -1 = size to last index
                    << "+" << CSeqNo::incseq(m_iRcvLastSkipAck, m_pRcvBuffer->capacity()-1)
                    << ") "
                    << " RSL=" << expectspec.str()
                    << " SN=" << rexmitstat[pktrexmitflag]
                    << " DLVTM=" << timebufspec.str()
                    << " FLAGS: "
                    << rpkt.MessageFlagStr());
#endif

            // Decryption should have made the crypto flags EK_NOENC.
            // Otherwise it's an error.
            if (adding_successful)
            {
                // XXX move this code do CUDT::defaultPacketArrival and call it from here:
                // srt_loss_seqs = CALLBACK_CALL(m_cbPacketArrival, rpkt);

                HLOGC(qrlog.Debug,
                      log << "CONTIGUITY CHECK: sequence distance: " << CSeqNo::seqoff(m_iRcvCurrSeqNo, rpkt.m_iSeqNo));

                if (need_notify_loss && CSeqNo::seqcmp(rpkt.m_iSeqNo, CSeqNo::incseq(m_iRcvCurrSeqNo)) > 0) // Loss detection.
                {
                    int32_t seqlo = CSeqNo::incseq(m_iRcvCurrSeqNo);
                    int32_t seqhi = CSeqNo::decseq(rpkt.m_iSeqNo);

                    srt_loss_seqs.push_back(make_pair(seqlo, seqhi));

                    if (initial_loss_ttl)
                    {
                        // pack loss list for (possibly belated) NAK
                        // The LOSSREPORT will be sent in a while.

                        for (loss_seqs_t::iterator i = srt_loss_seqs.begin(); i != srt_loss_seqs.end(); ++i)
                        {
                            m_FreshLoss.push_back(CRcvFreshLoss(i->first, i->second, initial_loss_ttl));
                        }
                        HLOGC(qrlog.Debug,
                              log << "FreshLoss: added sequences: " << Printable(srt_loss_seqs)
                                  << " tolerance: " << initial_loss_ttl);
                        reorder_prevent_lossreport = true;
                    }
                }
            }

            // Update the current largest sequence number that has been received.
            // Or it is a retransmitted packet, remove it from receiver loss list.
            if (CSeqNo::seqcmp(rpkt.m_iSeqNo, m_iRcvCurrSeqNo) > 0)
            {
                m_iRcvCurrSeqNo = rpkt.m_iSeqNo; // Latest possible received
            }
            else
            {
                unlose(rpkt); // was BELATED or RETRANSMITTED
                was_sent_in_order &= 0 != pktrexmitflag;
            }
        }

        // This is moved earlier after introducing filter because it shouldn't
        // be executed in case when the packet was rejected by the receiver buffer.
        // However now the 'excessive' condition may be true also in case when
        // a truly non-excessive packet has been received, just it has been temporarily
        // stored for better times by the filter module. This way 'excessive' is also true,
        // although the old condition that a packet with a newer sequence number has arrived
        // or arrived out of order may still be satisfied.
        if (!incoming_belated && was_sent_in_order)
        {
            // Basing on some special case in the packet, it might be required
            // to enforce sending ACK immediately (earlier than normally after
            // a given period).
            if (m_CongCtl->needsQuickACK(packet))
            {
                m_tsNextACKTime = steady_clock::now();
            }
        }

        if (excessive)
        {
            return -1;
        }
    } // End of recvbuf_acklock

    if (m_bClosing)
    {
        // RcvQueue worker thread can call processData while closing (or close while processData)
        // This race condition exists in the UDT design but the protection against TsbPd thread
        // (with AckLock) and decryption enlarged the probability window.
        // Application can crash deep in decrypt stack since crypto context is deleted in close.
        // RcvQueue worker thread will not necessarily be deleted with this connection as it can be
        // used by others (socket multiplexer).
        return -1;
    }

    if (incoming.empty())
    {
        // Treat as excessive. This is when a filter cumulates packets
        // until the loss is rebuilt, or eats up a filter control packet
        return -1;
    }

    if (!srt_loss_seqs.empty())
    {
        // A loss is detected
        {
            // TODO: Can unlock rcvloss after m_pRcvLossList->insert(...)?
            // And probably protect m_FreshLoss as well.

            HLOGC(qrlog.Debug, log << "processData: LOSS DETECTED, %: " << Printable(srt_loss_seqs) << " - RECORDING.");
            // if record_loss == false, nothing will be contained here
            // Insert lost sequence numbers to the receiver loss list
            ScopedLock lg(m_RcvLossLock);
            for (loss_seqs_t::iterator i = srt_loss_seqs.begin(); i != srt_loss_seqs.end(); ++i)
            {
                // If loss found, insert them to the receiver loss list
                m_pRcvLossList->insert(i->first, i->second);
            }
        }

        const bool report_recorded_loss = !m_PacketFilter || m_PktFilterRexmitLevel == SRT_ARQ_ALWAYS;
        if (!reorder_prevent_lossreport && report_recorded_loss)
        {
            HLOGC(qrlog.Debug, log << "WILL REPORT LOSSES (SRT): " << Printable(srt_loss_seqs));
            sendLossReport(srt_loss_seqs);
        }

        if (m_bTsbPd)
        {
            HLOGC(qrlog.Debug, log << "loss: signaling TSBPD cond");
            CSync::lock_signal(m_RcvTsbPdCond, m_RecvLock);
        }
        else
        {
            HLOGC(qrlog.Debug, log << "loss: socket is not TSBPD, not signaling");
        }
    }

    // Separately report loss records of those reported by a filter.
    // ALWAYS report whatever has been reported back by a filter. Note that
    // the filter never reports anything when rexmit fallback level is ALWAYS or NEVER.
    // With ALWAYS only those are reported that were recorded here by SRT.
    // With NEVER, nothing is to be reported.
    if (!filter_loss_seqs.empty())
    {
        HLOGC(qrlog.Debug, log << "WILL REPORT LOSSES (filter): " << Printable(filter_loss_seqs));
        sendLossReport(filter_loss_seqs);

        if (m_bTsbPd)
        {
            HLOGC(qrlog.Debug, log << "loss: signaling TSBPD cond");
            CSync::lock_signal(m_RcvTsbPdCond, m_RecvLock);
        }
    }

    // Now review the list of FreshLoss to see if there's any "old enough" to send UMSG_LOSSREPORT to it.

    // PERFORMANCE CONSIDERATIONS:
    // This list is quite inefficient as a data type and finding the candidate to send UMSG_LOSSREPORT
    // is linear time. On the other hand, there are some special cases that are important for performance:
    // - only the first (plus some following) could have had TTL drown to 0
    // - the only (little likely) possibility that the next-to-first record has TTL=0 is when there was
    //   a loss range split (due to dropFromLossLists() of one sequence)
    // - first found record with TTL>0 means end of "ready to LOSSREPORT" records
    // So:
    // All you have to do is:
    //  - start with first element and continue with next elements, as long as they have TTL=0
    //    If so, send the loss report and remove this element.
    //  - Since the first element that has TTL>0, iterate until the end of container and decrease TTL.
    //
    // This will be efficient becase the loop to increment one field (without any condition check)
    // can be quite well optimized.

    vector<int32_t> lossdata;
    {
        ScopedLock lg(m_RcvLossLock);

        // XXX There was a mysterious crash around m_FreshLoss. When the initial_loss_ttl is 0
        // (that is, "belated loss report" feature is off), don't even touch m_FreshLoss.
        if (initial_loss_ttl && !m_FreshLoss.empty())
        {
            deque<CRcvFreshLoss>::iterator i = m_FreshLoss.begin();

            // Phase 1: take while TTL <= 0.
            // There can be more than one record with the same TTL, if it has happened before
            // that there was an 'unlost' (@c dropFromLossLists) sequence that has split one detected loss
            // into two records.
            for (; i != m_FreshLoss.end() && i->ttl <= 0; ++i)
            {
                HLOGF(qrlog.Debug,
                      "Packet seq %d-%d (%d packets) considered lost - sending LOSSREPORT",
                      i->seq[0],
                      i->seq[1],
                      CSeqNo::seqoff(i->seq[0], i->seq[1]) + 1);
                addLossRecord(lossdata, i->seq[0], i->seq[1]);
            }

            // Remove elements that have been processed and prepared for lossreport.
            if (i != m_FreshLoss.begin())
            {
                m_FreshLoss.erase(m_FreshLoss.begin(), i);
                i = m_FreshLoss.begin();
            }

            if (m_FreshLoss.empty())
            {
                HLOGP(qrlog.Debug, "NO MORE FRESH LOSS RECORDS.");
            }
            else
            {
                HLOGF(qrlog.Debug,
                      "STILL %" PRIzu " FRESH LOSS RECORDS, FIRST: %d-%d (%d) TTL: %d",
                      m_FreshLoss.size(),
                      i->seq[0],
                      i->seq[1],
                      1 + CSeqNo::seqoff(i->seq[0], i->seq[1]),
                      i->ttl);
            }

            // Phase 2: rest of the records should have TTL decreased.
            for (; i != m_FreshLoss.end(); ++i)
                --i->ttl;
        }
    }
    if (!lossdata.empty())
    {
        sendCtrl(UMSG_LOSSREPORT, NULL, &lossdata[0], (int) lossdata.size());
    }

    // was_sent_in_order means either of:
    // - packet was sent in order (first if branch above)
    // - packet was sent as old, but was a retransmitted packet

    if (m_bPeerRexmitFlag && was_sent_in_order)
    {
        ++m_iConsecOrderedDelivery;
        if (m_iConsecOrderedDelivery >= 50)
        {
            m_iConsecOrderedDelivery = 0;
            if (m_iReorderTolerance > 0)
            {
                m_iReorderTolerance--;
                enterCS(m_StatsLock);
                m_stats.traceReorderDistance--;
                leaveCS(m_StatsLock);
                HLOGF(qrlog.Debug,
                      "ORDERED DELIVERY of 50 packets in a row - decreasing tolerance to %d",
                      m_iReorderTolerance);
            }
        }
    }

    return 0;
}

#if ENABLE_EXPERIMENTAL_BONDING
void srt::CUDT::updateIdleLinkFrom(CUDT* source)
{
    ScopedLock lg (m_RecvLock);

    if (!m_pRcvBuffer->empty())
    {
        HLOGC(grlog.Debug, log << "grp: NOT updating rcv-seq in @" << m_SocketID << ": receiver buffer not empty");
        return;
    }

    // XXX Try to optimize this. Note that here happens:
    // - decseq just to have a value to compare directly
    // - seqcmp with that value
    // - if passed, in setInitialRcvSeq there's the same decseq again
    int32_t new_last_rcv = CSeqNo::decseq(source->m_iRcvLastSkipAck);

    // if (new_last_rcv <% m_iRcvCurrSeqNo)
    if (CSeqNo::seqcmp(new_last_rcv, m_iRcvCurrSeqNo) < 0)
    {
        // Reject the change because that would shift the reception pointer backwards.
        HLOGC(grlog.Debug, log << "grp: NOT updating rcv-seq in @" << m_SocketID
                << ": backward setting rejected: %" << m_iRcvCurrSeqNo
                << " -> %" << new_last_rcv);
        return;
    }

    HLOGC(grlog.Debug, log << "grp: updating rcv-seq in @" << m_SocketID
            << " from @" << source->m_SocketID << ": %" << source->m_iRcvLastSkipAck);
    setInitialRcvSeq(source->m_iRcvLastSkipAck);
}

// XXX This function is currently unused. It should be fixed and put into use.
// See the blocked call in CUDT::processData().
// XXX REVIEW LOCKS WHEN REACTIVATING!
srt::CUDT::loss_seqs_t srt::CUDT::defaultPacketArrival(void* vself, CPacket& pkt)
{
// [[using affinity(m_pRcvBuffer->workerThread())]];
    CUDT* self = (CUDT*)vself;
    loss_seqs_t output;

    // XXX When an alternative packet arrival callback is installed
    // in case of groups, move this part to the groupwise version.

    if (self->m_parent->m_GroupOf)
    {
        groups::SocketData* gi = self->m_parent->m_GroupMemberData;
        if (gi->rcvstate < SRT_GST_RUNNING) // PENDING or IDLE, tho PENDING is unlikely
        {
            HLOGC(qrlog.Debug, log << "defaultPacketArrival: IN-GROUP rcv state transition to RUNNING. NOT checking for loss");
            gi->rcvstate = SRT_GST_RUNNING;
            return output;
        }
    }

    const int initial_loss_ttl = (self->m_bPeerRexmitFlag) ? self->m_iReorderTolerance : 0;

    int seqdiff = CSeqNo::seqcmp(pkt.m_iSeqNo, self->m_iRcvCurrSeqNo);

    HLOGC(qrlog.Debug, log << "defaultPacketArrival: checking sequence " << pkt.m_iSeqNo
            << " against latest " << self->m_iRcvCurrSeqNo << " (distance: " << seqdiff << ")");

    // Loss detection.
    if (seqdiff > 1) // packet is later than the very subsequent packet
    {
        const int32_t seqlo = CSeqNo::incseq(self->m_iRcvCurrSeqNo);
        const int32_t seqhi = CSeqNo::decseq(pkt.m_iSeqNo);

        {
            // If loss found, insert them to the receiver loss list
            ScopedLock lg (self->m_RcvLossLock);
            self->m_pRcvLossList->insert(seqlo, seqhi);

            if (initial_loss_ttl)
            {
                // pack loss list for (possibly belated) NAK
                // The LOSSREPORT will be sent in a while.
                self->m_FreshLoss.push_back(CRcvFreshLoss(seqlo, seqhi, initial_loss_ttl));
                HLOGF(qrlog.Debug, "defaultPacketArrival: added loss sequence %d-%d (%d) with tolerance %d", seqlo, seqhi,
                        1+CSeqNo::seqcmp(seqhi, seqlo), initial_loss_ttl);
            }
        }

        if (!initial_loss_ttl)
        {
            // old code; run immediately when tolerance = 0
            // or this feature isn't used because of the peer
            output.push_back(make_pair(seqlo, seqhi));
        }
    }

    return output;
}
#endif

/// This function is called when a packet has arrived, which was behind the current
/// received sequence - that is, belated or retransmitted. Try to remove the packet
/// from both loss records: the general loss record and the fresh loss record.
///
/// Additionally, check - if supported by the peer - whether the "latecoming" packet
/// has been sent due to retransmission or due to reordering, by checking the rexmit
/// support flag and rexmit flag itself. If this packet was surely ORIGINALLY SENT
/// it means that the current network connection suffers of packet reordering. This
/// way try to introduce a dynamic tolerance by calculating the difference between
/// the current packet reception sequence and this packet's sequence. This value
/// will be set to the tolerance value, which means that later packet retransmission
/// will not be required immediately, but only after receiving N next packets that
/// do not include the lacking packet.
/// The tolerance is not increased infinitely - it's bordered by iMaxReorderTolerance.
/// This value can be set in options - SRT_LOSSMAXTTL.
void srt::CUDT::unlose(const CPacket &packet)
{
    ScopedLock lg(m_RcvLossLock);
    int32_t sequence = packet.m_iSeqNo;
    m_pRcvLossList->remove(sequence);

    // Rest of this code concerns only the "belated lossreport" feature.

    bool has_increased_tolerance = false;
    bool was_reordered           = false;

    if (m_bPeerRexmitFlag)
    {
        // If the peer understands the REXMIT flag, it means that the REXMIT flag is contained
        // in the PH_MSGNO field.

        // The packet is considered coming originally (just possibly out of order), if REXMIT
        // flag is NOT set.
        was_reordered = !packet.getRexmitFlag();
        if (was_reordered)
        {
            HLOGF(qrlog.Debug, "received out-of-band packet seq %d", sequence);

            const int seqdiff = abs(CSeqNo::seqcmp(m_iRcvCurrSeqNo, packet.m_iSeqNo));
            enterCS(m_StatsLock);
            m_stats.traceReorderDistance = max(seqdiff, m_stats.traceReorderDistance);
            leaveCS(m_StatsLock);
            if (seqdiff > m_iReorderTolerance)
            {
                const int new_tolerance = min(seqdiff, m_config.iMaxReorderTolerance);
                HLOGF(qrlog.Debug,
                      "Belated by %d seqs - Reorder tolerance %s %d",
                      seqdiff,
                      (new_tolerance == m_iReorderTolerance) ? "REMAINS with" : "increased to",
                      new_tolerance);
                m_iReorderTolerance = new_tolerance;
                has_increased_tolerance =
                    true; // Yes, even if reorder tolerance is already at maximum - this prevents decreasing tolerance.
            }
        }
        else
        {
            HLOGC(qrlog.Debug, log << CONID() << "received reXmitted packet seq=" << sequence);
        }
    }
    else
    {
        HLOGF(qrlog.Debug, "received reXmitted or belated packet seq %d (distinction not supported by peer)", sequence);
    }

    // Don't do anything if "belated loss report" feature is not used.
    // In that case the FreshLoss list isn't being filled in at all, the
    // loss report is sent directly.
    // Note that this condition blocks two things being done in this function:
    // - remove given sequence from the fresh loss record
    //   (in this case it's empty anyway)
    // - decrease current reorder tolerance based on whether packets come in order
    //   (current reorder tolerance is 0 anyway)
    if (m_bPeerRexmitFlag == 0 || m_iReorderTolerance == 0)
        return;

    size_t i       = 0;
    int    had_ttl = 0;
    for (i = 0; i < m_FreshLoss.size(); ++i)
    {
        had_ttl = m_FreshLoss[i].ttl;
        switch (m_FreshLoss[i].revoke(sequence))
        {
        case CRcvFreshLoss::NONE:
            continue; // Not found. Search again.

        case CRcvFreshLoss::STRIPPED:
            goto breakbreak; // Found and the modification is applied. We're done here.

        case CRcvFreshLoss::DELETE:
            // No more elements. Kill it.
            m_FreshLoss.erase(m_FreshLoss.begin() + i);
            // Every loss is unique. We're done here.
            goto breakbreak;

        case CRcvFreshLoss::SPLIT:
            // Oh, this will be more complicated. This means that it was in between.
            {
                // So create a new element that will hold the upper part of the range,
                // and this one modify to be the lower part of the range.

                // Keep the current end-of-sequence value for the second element
                int32_t next_end = m_FreshLoss[i].seq[1];

                // seq-1 set to the end of this element
                m_FreshLoss[i].seq[1] = CSeqNo::decseq(sequence);
                // seq+1 set to the begin of the next element
                int32_t next_begin = CSeqNo::incseq(sequence);

                // Use position of the NEXT element because insertion happens BEFORE pointed element.
                // Use the same TTL (will stay the same in the other one).
                m_FreshLoss.insert(m_FreshLoss.begin() + i + 1,
                                   CRcvFreshLoss(next_begin, next_end, m_FreshLoss[i].ttl));
            }
            goto breakbreak;
        }
    }

    // Could have made the "return" instruction instead of goto, but maybe there will be something
    // to add in future, so keeping that.
breakbreak:;

    if (i != m_FreshLoss.size())
    {
        HLOGF(qrlog.Debug, "sequence %d removed from belated lossreport record", sequence);
    }

    if (was_reordered)
    {
        m_iConsecOrderedDelivery = 0;
        if (has_increased_tolerance)
        {
            m_iConsecEarlyDelivery = 0; // reset counter
        }
        else if (had_ttl > 2)
        {
            ++m_iConsecEarlyDelivery; // otherwise, and if it arrived quite earlier, increase counter
            HLOGF(qrlog.Debug, "... arrived at TTL %d case %d", had_ttl, m_iConsecEarlyDelivery);

            // After 10 consecutive
            if (m_iConsecEarlyDelivery >= 10)
            {
                m_iConsecEarlyDelivery = 0;
                if (m_iReorderTolerance > 0)
                {
                    m_iReorderTolerance--;
                    enterCS(m_StatsLock);
                    m_stats.traceReorderDistance--;
                    leaveCS(m_StatsLock);
                    HLOGF(qrlog.Debug,
                          "... reached %d times - decreasing tolerance to %d",
                          m_iConsecEarlyDelivery,
                          m_iReorderTolerance);
                }
            }
        }
        // If hasn't increased tolerance, but the packet appeared at TTL less than 2, do nothing.
    }
}

void srt::CUDT::dropFromLossLists(int32_t from, int32_t to)
{
    ScopedLock lg(m_RcvLossLock);
    m_pRcvLossList->remove(from, to);

    HLOGF(qrlog.Debug, "%sTLPKTDROP seq %d-%d (%d packets)", CONID().c_str(), from, to, CSeqNo::seqoff(from, to));

    if (m_bPeerRexmitFlag == 0 || m_iReorderTolerance == 0)
        return;

    // All code below concerns only "belated lossreport" feature.

    // It's highly unlikely that this is waiting to send a belated UMSG_LOSSREPORT,
    // so treat it rather as a sanity check.

    // It's enough to check if the first element of the list starts with a sequence older than 'to'.
    // If not, just do nothing.

    size_t delete_index = 0;
    for (size_t i = 0; i < m_FreshLoss.size(); ++i)
    {
        CRcvFreshLoss::Emod result = m_FreshLoss[i].revoke(from, to);
        switch (result)
        {
        case CRcvFreshLoss::DELETE:
            delete_index = i + 1; // PAST THE END
            continue;             // There may be further ranges that are included in this one, so check on.

        case CRcvFreshLoss::NONE:
        case CRcvFreshLoss::STRIPPED:
            break; // THIS BREAKS ONLY 'switch', not 'for'!

        case CRcvFreshLoss::SPLIT:; // This function never returns it. It's only a compiler shut-up.
        }

        break; // Now this breaks also FOR.
    }

    m_FreshLoss.erase(m_FreshLoss.begin(),
                      m_FreshLoss.begin() + delete_index); // with delete_index == 0 will do nothing
}

// This function, as the name states, should bake a new cookie.
int32_t srt::CUDT::bake(const sockaddr_any& addr, int32_t current_cookie, int correction)
{
    static unsigned int distractor = 0;
    unsigned int        rollover   = distractor + 10;

    for (;;)
    {
        // SYN cookie
        char clienthost[NI_MAXHOST];
        char clientport[NI_MAXSERV];
        getnameinfo(addr.get(),
                    addr.size(),
                    clienthost,
                    sizeof(clienthost),
                    clientport,
                    sizeof(clientport),
                    NI_NUMERICHOST | NI_NUMERICSERV);
        int64_t timestamp = (count_microseconds(steady_clock::now() - m_stats.tsStartTime) / 60000000) + distractor -
                            correction; // secret changes every one minute
        stringstream cookiestr;
        cookiestr << clienthost << ":" << clientport << ":" << timestamp;
        union {
            unsigned char cookie[16];
            int32_t       cookie_val;
        };
        CMD5::compute(cookiestr.str().c_str(), cookie);

        if (cookie_val != current_cookie)
            return cookie_val;

        ++distractor;

        // This is just to make the loop formally breakable,
        // but this is virtually impossible to happen.
        if (distractor == rollover)
            return cookie_val;
    }
}

// XXX This is quite a mystery, why this function has a return value
// and what the purpose for it was. There's just one call of this
// function in the whole code and in that call the return value is
// ignored. Actually this call happens in the CRcvQueue::worker thread,
// where it makes a response for incoming UDP packet that might be
// a connection request. Should any error occur in this process, there
// is no way to "report error" that happened here. Basing on that
// these values in original UDT code were quite like the values
// for m_iReqType, they have been changed to URQ_* symbols, which
// may mean that the intent for the return value was to send this
// value back as a control packet back to the connector.
//
// This function is run when the CRcvQueue object is reading packets
// from the multiplexer (@c CRcvQueue::worker_RetrieveUnit) and the
// target socket ID is 0.
//
// XXX Make this function return EConnectStatus enum type (extend if needed),
// and this will be directly passed to the caller.

// [[using locked(m_pRcvQueue->m_LSLock)]];
int srt::CUDT::processConnectRequest(const sockaddr_any& addr, CPacket& packet)
{
    // XXX ASSUMPTIONS:
    // [[using assert(packet.m_iID == 0)]]

    HLOGC(cnlog.Debug, log << "processConnectRequest: received a connection request");

    if (m_bClosing)
    {
        m_RejectReason = SRT_REJ_CLOSE;
        HLOGC(cnlog.Debug, log << "processConnectRequest: ... NOT. Rejecting because closing.");
        return m_RejectReason;
    }

    /*
     * Closing a listening socket only set bBroken
     * If a connect packet is received while closing it gets through
     * processing and crashes later.
     */
    if (m_bBroken)
    {
        m_RejectReason = SRT_REJ_CLOSE;
        HLOGC(cnlog.Debug, log << "processConnectRequest: ... NOT. Rejecting because broken.");
        return m_RejectReason;
    }
    size_t exp_len =
        CHandShake::m_iContentSize; // When CHandShake::m_iContentSize is used in log, the file fails to link!

    // NOTE!!! Old version of SRT code checks if the size of the HS packet
    // is EQUAL to the above CHandShake::m_iContentSize.

    // Changed to < exp_len because we actually need that the packet
    // be at least of a size for handshake, although it may contain
    // more data, depending on what's inside.
    if (packet.getLength() < exp_len)
    {
        m_RejectReason = SRT_REJ_ROGUE;
        HLOGC(cnlog.Debug,
              log << "processConnectRequest: ... NOT. Wrong size: " << packet.getLength() << " (expected: " << exp_len
                  << ")");
        return m_RejectReason;
    }

    // Dunno why the original UDT4 code only MUCH LATER was checking if the packet was UMSG_HANDSHAKE.
    // It doesn't seem to make sense to deserialize it into the handshake structure if we are not
    // sure that the packet contains the handshake at all!
    if (!packet.isControl(UMSG_HANDSHAKE))
    {
        m_RejectReason = SRT_REJ_ROGUE;
        LOGC(cnlog.Error, log << "processConnectRequest: the packet received as handshake is not a handshake message");
        return m_RejectReason;
    }

    CHandShake hs;
    hs.load_from(packet.m_pcData, packet.getLength());

    // XXX MOST LIKELY this hs should be now copied into m_ConnRes field, which holds
    // the handshake structure sent from the peer (no matter the role or mode).
    // This should simplify the createSrtHandshake() function which can this time
    // simply write the crafted handshake structure into m_ConnReq, which needs no
    // participation of the local handshake and passing it as a parameter through
    // newConnection() -> acceptAndRespond() -> createSrtHandshake(). This is also
    // required as a source of the peer's information used in processing in other
    // structures.

    int32_t cookie_val = bake(addr);

    HLOGC(cnlog.Debug, log << "processConnectRequest: new cookie: " << hex << cookie_val);

    // REQUEST:INDUCTION.
    // Set a cookie, a target ID, and send back the same as
    // RESPONSE:INDUCTION.
    if (hs.m_iReqType == URQ_INDUCTION)
    {
        HLOGC(cnlog.Debug, log << "processConnectRequest: received type=induction, sending back with cookie+socket");

        // XXX That looks weird - the calculated md5 sum out of the given host/port/timestamp
        // is 16 bytes long, but CHandShake::m_iCookie has 4 bytes. This then effectively copies
        // only the first 4 bytes. Moreover, it's dangerous on some platforms because the char
        // array need not be aligned to int32_t - changed to union in a hope that using int32_t
        // inside a union will enforce whole union to be aligned to int32_t.
        hs.m_iCookie = cookie_val;
        packet.m_iID = hs.m_iID;

        // Ok, now's the time. The listener sets here the version 5 handshake,
        // even though the request was 4. This is because the old client would
        // simply return THE SAME version, not even looking into it, giving the
        // listener false impression as if it supported version 5.
        //
        // If the caller was really HSv4, it will simply ignore the version 5 in INDUCTION;
        // it will respond with CONCLUSION, but with its own set version, which is version 4.
        //
        // If the caller was really HSv5, it will RECOGNIZE this version 5 in INDUCTION, so
        // it will respond with version 5 when sending CONCLUSION.

        hs.m_iVersion = HS_VERSION_SRT1;

        // Additionally, set this field to a MAGIC value. This field isn't used during INDUCTION
        // by HSv4 client, HSv5 client can use it to additionally verify that this is a HSv5 listener.
        // In this field we also advertise the PBKEYLEN value. When 0, it's considered not advertised.
        hs.m_iType = SrtHSRequest::wrapFlags(true /*put SRT_MAGIC_CODE in HSFLAGS*/, m_config.iSndCryptoKeyLen);
        bool whether SRT_ATR_UNUSED = m_config.iSndCryptoKeyLen != 0;
        HLOGC(cnlog.Debug,
              log << "processConnectRequest: " << (whether ? "" : "NOT ")
                  << " Advertising PBKEYLEN - value = " << m_config.iSndCryptoKeyLen);

        size_t size = packet.getLength();
        hs.store_to((packet.m_pcData), (size));
        setPacketTS(packet, steady_clock::now());

        // Display the HS before sending it to peer
        HLOGC(cnlog.Debug, log << "processConnectRequest: SENDING HS (i): " << hs.show());

        m_pSndQueue->sendto(addr, packet);
        return SRT_REJ_UNKNOWN; // EXCEPTION: this is a "no-error" code.
    }

    // Otherwise this should be REQUEST:CONCLUSION.
    // Should then come with the correct cookie that was
    // set in the above INDUCTION, in the HS_VERSION_SRT1
    // should also contain extra data.

    if (!hs.valid())
    {
        LOGC(cnlog.Error, log << "processConnectRequest: ROGUE HS RECEIVED. Rejecting");
        m_RejectReason = SRT_REJ_ROGUE;
        return SRT_REJ_ROGUE;
    }

    HLOGC(cnlog.Debug,
          log << "processConnectRequest: received type=" << RequestTypeStr(hs.m_iReqType) << " - checking cookie...");
    if (hs.m_iCookie != cookie_val)
    {
        cookie_val = bake(addr, cookie_val, -1); // SHOULD generate an earlier, distracted cookie

        if (hs.m_iCookie != cookie_val)
        {
            m_RejectReason = SRT_REJ_RDVCOOKIE;
            HLOGC(cnlog.Debug, log << "processConnectRequest: ...wrong cookie " << hex << cookie_val << ". Ignoring.");
            return m_RejectReason;
        }

        HLOGC(cnlog.Debug, log << "processConnectRequest: ... correct (FIXED) cookie. Proceeding.");
    }
    else
    {
        HLOGC(cnlog.Debug, log << "processConnectRequest: ... correct (ORIGINAL) cookie. Proceeding.");
    }

    int32_t id = hs.m_iID;

    // HANDSHAKE: The old client sees the version that does not match HS_VERSION_UDT4 (5).
    // In this case it will respond with URQ_ERROR_REJECT. Rest of the data are the same
    // as in the handshake request. When this message is received, the connector side should
    // switch itself to the version number HS_VERSION_UDT4 and continue the old way (that is,
    // continue sending URQ_INDUCTION, but this time with HS_VERSION_UDT4).

    bool accepted_hs = true;

    if (hs.m_iVersion == HS_VERSION_SRT1)
    {
        // No further check required.
        // The m_iType contains handshake extension flags.
    }
    else if (hs.m_iVersion == HS_VERSION_UDT4)
    {
        // In UDT, and so in older SRT version, the hs.m_iType field should contain
        // the socket type, although SRT only allowed this field to be UDT_DGRAM.
        // Older SRT version contained that value in a field, but now that this can
        // only contain UDT_DGRAM the field itself has been abandoned.
        // For the sake of any old client that reports version 4 handshake, interpret
        // this hs.m_iType field as a socket type and check if it's UDT_DGRAM.

        // Note that in HSv5 hs.m_iType contains extension flags.
        if (hs.m_iType != UDT_DGRAM)
        {
            m_RejectReason = SRT_REJ_ROGUE;
            accepted_hs    = false;
        }
    }
    else
    {
        // Unsupported version
        // (NOTE: This includes "version=0" which is a rejection flag).
        m_RejectReason = SRT_REJ_VERSION;
        accepted_hs    = false;
    }

    if (!accepted_hs)
    {
        HLOGC(cnlog.Debug,
              log << "processConnectRequest: version/type mismatch. Sending REJECT code:" << m_RejectReason
              << " MSG: " << srt_rejectreason_str(m_RejectReason));
        // mismatch, reject the request
        hs.m_iReqType = URQFailure(m_RejectReason);
        size_t size   = CHandShake::m_iContentSize;
        hs.store_to((packet.m_pcData), (size));
        packet.m_iID        = id;
        setPacketTS(packet, steady_clock::now());
        HLOGC(cnlog.Debug, log << "processConnectRequest: SENDING HS (e): " << hs.show());
        m_pSndQueue->sendto(addr, packet);
    }
    else
    {
        int error  = SRT_REJ_UNKNOWN;
        CUDT* acpu = NULL;
        int result = s_UDTUnited.newConnection(m_SocketID, addr, packet, (hs), (error), (acpu));

        // This is listener - m_RejectReason need not be set
        // because listener has no functionality of giving the app
        // insight into rejected callers.

        // --->
        //        (global.) CUDTUnited::updateListenerMux
        //        (new Socket.) CUDT::acceptAndRespond
        if (result == -1)
        {
            hs.m_iReqType = URQFailure(error);
            LOGF(cnlog.Warn, "processConnectRequest: rsp(REJECT): %d - %s", hs.m_iReqType, srt_rejectreason_str(error));
        }

        // CONFUSION WARNING!
        //
        // The newConnection() will call acceptAndRespond() if the processing
        // was successful - IN WHICH CASE THIS PROCEDURE SHOULD DO NOTHING.
        // Ok, almost nothing - see update_events below.
        //
        // If newConnection() failed, acceptAndRespond() will not be called.
        // Ok, more precisely, the thing that acceptAndRespond() is expected to do
        // will not be done (this includes sending any response to the peer).
        //
        // Now read CAREFULLY. The newConnection() will return:
        //
        // - -1: The connection processing failed due to errors like:
        //       - memory alloation error
        //       - listen backlog exceeded
        //       - any error propagated from CUDT::open and CUDT::acceptAndRespond
        // - 0: The connection already exists
        // - 1: Connection accepted.
        //
        // So, update_events is called only if the connection is established.
        // Both 0 (repeated) and -1 (error) require that a response be sent.
        // The CPacket object that has arrived as a connection request is here
        // reused for the connection rejection response (see URQ_ERROR_REJECT set
        // as m_iReqType).

        // The 'acpu' should be set to a new socket, if found;
        // this means simultaneously that result == 0, but it's safest to
        // check this condition only. This means that 'newConnection' found
        // that the connection attempt has already been accepted, just the
        // caller side somehow didn't get the answer. The rule is that every
        // connection request HS must be completed with a symmetric HS response,
        // so craft one here.

        // Note that this function runs in the listener socket context, while 'acpu'
        // is the CUDT entity for the accepted socket.
        if (acpu)
        {
            // This is an existing connection, so the handshake is only needed
            // because of the rule that every handshake request must be covered
            // by the handshake response. It wouldn't be good to call interpretSrtHandshake
            // here because the data from the handshake have been already interpreted
            // and recorded. We just need to craft a response.
            HLOGC(cnlog.Debug,
                  log << CONID() << "processConnectRequest: sending REPEATED handshake response req="
                      << RequestTypeStr(hs.m_iReqType));

            // Rewrite already updated previously data in acceptAndRespond
            acpu->rewriteHandshakeData(acpu->m_PeerAddr, (hs));

            uint32_t kmdata[SRTDATA_MAXSIZE];
            size_t   kmdatasize = SRTDATA_MAXSIZE;
            EConnectStatus conn = CONN_ACCEPT;

            if (hs.m_iVersion >= HS_VERSION_SRT1)
            {
                // Always attach extension.
                hs.m_extension = true;
                conn = acpu->craftKmResponse((kmdata), (kmdatasize));
            }
            else
            {
                kmdatasize = 0;
            }

            if (conn != CONN_ACCEPT)
                return conn;

            packet.setLength(m_iMaxSRTPayloadSize);
            if (!acpu->createSrtHandshake(SRT_CMD_HSRSP, SRT_CMD_KMRSP,
                        kmdata, kmdatasize,
                        (packet), (hs)))
            {
                HLOGC(cnlog.Debug,
                        log << "processConnectRequest: rejecting due to problems in createSrtHandshake.");
                result = -1; // enforce fallthrough for the below condition!
                hs.m_iReqType = URQFailure(m_RejectReason == SRT_REJ_UNKNOWN ? SRT_REJ_IPE : m_RejectReason);
            }
            else
            {
                // Send the crafted handshake
                HLOGC(cnlog.Debug, log << "processConnectRequest: SENDING (repeated) HS (a): " << hs.show());
                acpu->addressAndSend((packet));
            }
        }

        // send back a response if connection failed or connection already existed
        // (or the above procedure failed)
        if (result == -1)
        {
            if (hs.m_iVersion < HS_VERSION_SRT1)
            {
                HLOGC(cnlog.Debug, log << CONID() << "processConnectRequest: HSv4 caller, sending SHUTDOWN after rejection with "
                        << RequestTypeStr(hs.m_iReqType));
                // The HSv4 clients do not interpret the error handshake response correctly.
                // In order to really disallow them to connect there's needed the shutdown response.
                CPacket rsp;
                setPacketTS((rsp), steady_clock::now());
                rsp.pack(UMSG_SHUTDOWN);
                rsp.m_iID = m_PeerID;
                m_pSndQueue->sendto(addr, rsp);
            }
            else
            {
                HLOGC(cnlog.Debug,
                        log << CONID() << "processConnectRequest: sending ABNORMAL handshake info req="
                        << RequestTypeStr(hs.m_iReqType));
                size_t size = CHandShake::m_iContentSize;
                hs.store_to((packet.m_pcData), (size));
                packet.setLength(size);
                packet.m_iID        = id;
                setPacketTS(packet, steady_clock::now());
                HLOGC(cnlog.Debug, log << "processConnectRequest: SENDING HS (a): " << hs.show());
                m_pSndQueue->sendto(addr, packet);
            }
        }
        // new connection response should be sent in acceptAndRespond()
        // turn the socket writable if this is the first time when this was found out.
        else
        {
            // a new connection has been created, enable epoll for write
           HLOGC(cnlog.Debug, log << "processConnectRequest: @" << m_SocketID
                   << " connected, setting epoll to connect:");

           // Note: not using SRT_EPOLL_CONNECT symbol because this is a procedure
           // executed for the accepted socket.
           s_UDTUnited.m_EPoll.update_events(m_SocketID, m_sPollID, SRT_EPOLL_OUT, true);
        }
    }
    LOGC(cnlog.Note, log << "listen ret: " << hs.m_iReqType << " - " << RequestTypeStr(hs.m_iReqType));

    return RejectReasonForURQ(hs.m_iReqType);
}

void srt::CUDT::addLossRecord(std::vector<int32_t> &lr, int32_t lo, int32_t hi)
{
    if (lo == hi)
        lr.push_back(lo);
    else
    {
        lr.push_back(lo | LOSSDATA_SEQNO_RANGE_FIRST);
        lr.push_back(hi);
    }
}

int srt::CUDT::checkACKTimer(const steady_clock::time_point &currtime)
{
    int because_decision = BECAUSE_NO_REASON;
    if (currtime > m_tsNextACKTime  // ACK time has come
                                  // OR the number of sent packets since last ACK has reached
                                  // the congctl-defined value of ACK Interval
                                  // (note that none of the builtin congctls defines ACK Interval)
        || (m_CongCtl->ACKMaxPackets() > 0 && m_iPktCount >= m_CongCtl->ACKMaxPackets()))
    {
        // ACK timer expired or ACK interval is reached
        sendCtrl(UMSG_ACK);

        const steady_clock::duration ack_interval = m_CongCtl->ACKTimeout_us() > 0
            ? microseconds_from(m_CongCtl->ACKTimeout_us())
            : m_tdACKInterval;
        m_tsNextACKTime = currtime + ack_interval;

        m_iPktCount      = 0;
        m_iLightACKCount = 1;
        because_decision = BECAUSE_ACK;
    }

    // Or the transfer rate is so high that the number of packets
    // have reached the value of SelfClockInterval * LightACKCount before
    // the time has come according to m_tsNextACKTime. In this case a "lite ACK"
    // is sent, which doesn't contain statistical data and nothing more
    // than just the ACK number. The "fat ACK" packets will be still sent
    // normally according to the timely rules.
    else if (m_iPktCount >= SELF_CLOCK_INTERVAL * m_iLightACKCount)
    {
        // send a "light" ACK
        sendCtrl(UMSG_ACK, NULL, NULL, SEND_LITE_ACK);
        ++m_iLightACKCount;
        because_decision = BECAUSE_LITEACK;
    }

    return because_decision;
}

int srt::CUDT::checkNAKTimer(const steady_clock::time_point& currtime)
{
    // XXX The problem with working NAKREPORT with SRT_ARQ_ONREQ
    // is not that it would be inappropriate, but because it's not
    // implemented. The reason for it is that the structure of the
    // loss list container (m_pRcvLossList) is such that it is expected
    // that the loss records are ordered by sequence numbers (so
    // that two ranges sticking together are merged in place).
    // Unfortunately in case of SRT_ARQ_ONREQ losses must be recorded
    // as before, but they should not be reported, until confirmed
    // by the filter. By this reason they appear often out of order
    // and for adding them properly the loss list container wasn't
    // prepared. This then requires some more effort to implement.
    if (!m_config.bRcvNakReport || m_PktFilterRexmitLevel != SRT_ARQ_ALWAYS)
        return BECAUSE_NO_REASON;

    /*
     * m_config.bRcvNakReport enables NAK reports for SRT.
     * Retransmission based on timeout is bandwidth consuming,
     * not knowing what to retransmit when the only NAK sent by receiver is lost,
     * all packets past last ACK are retransmitted (rexmitMethod() == SRM_FASTREXMIT).
     */
    const int loss_len = m_pRcvLossList->getLossLength();
    SRT_ASSERT(loss_len >= 0);
    int debug_decision = BECAUSE_NO_REASON;

    if (loss_len > 0)
    {
        if (currtime <= m_tsNextNAKTime)
            return BECAUSE_NO_REASON; // wait for next NAK time

        sendCtrl(UMSG_LOSSREPORT);
        debug_decision = BECAUSE_NAKREPORT;
    }

    m_tsNextNAKTime = currtime + m_tdNAKInterval;
    return debug_decision;
}

bool srt::CUDT::checkExpTimer(const steady_clock::time_point& currtime, int check_reason ATR_UNUSED)
{
    // VERY HEAVY LOGGING
#if ENABLE_HEAVY_LOGGING & 1
    static const char* const decisions [] = {
        "ACK",
        "LITE-ACK",
        "NAKREPORT"
    };

    string decision = "NOTHING";
    if (check_reason)
    {
        ostringstream decd;
        decision = "";
        for (int i = 0; i < LAST_BECAUSE_BIT; ++i)
        {
            int flag = 1 << i;
            if (check_reason & flag)
                decd << decisions[i] << " ";
        }
        decision = decd.str();
    }
    HLOGC(xtlog.Debug, log << CONID() << "checkTimer: ACTIVITIES PERFORMED: " << decision);
#endif

    // In UDT the m_bUserDefinedRTO and m_iRTO were in CCC class.
    // There's nothing in the original code that alters these values.

    steady_clock::time_point next_exp_time;
    if (m_CongCtl->RTO())
    {
        next_exp_time = m_tsLastRspTime + microseconds_from(m_CongCtl->RTO());
    }
    else
    {
        steady_clock::duration exp_timeout =
            microseconds_from(m_iEXPCount * (m_iSRTT + 4 * m_iRTTVar) + COMM_SYN_INTERVAL_US);
        if (exp_timeout < (m_iEXPCount * m_tdMinExpInterval))
            exp_timeout = m_iEXPCount * m_tdMinExpInterval;
        next_exp_time = m_tsLastRspTime + exp_timeout;
    }

    if (currtime <= next_exp_time && !m_bBreakAsUnstable)
        return false;

    // ms -> us
    const int PEER_IDLE_TMO_US = m_config.iPeerIdleTimeout * 1000;
    // Haven't received any information from the peer, is it dead?!
    // timeout: at least 16 expirations and must be greater than 5 seconds
    if (m_bBreakAsUnstable || ((m_iEXPCount > COMM_RESPONSE_MAX_EXP) &&
        (currtime - m_tsLastRspTime > microseconds_from(PEER_IDLE_TMO_US))))
    {
        //
        // Connection is broken.
        // UDT does not signal any information about this instead of to stop quietly.
        // Application will detect this when it calls any UDT methods next time.
        //
        HLOGC(xtlog.Debug,
              log << "CONNECTION EXPIRED after " << count_milliseconds(currtime - m_tsLastRspTime) << "ms");
        m_bClosing       = true;
        m_bBroken        = true;
        m_iBrokenCounter = 30;

        // update snd U list to remove this socket
        m_pSndQueue->m_pSndUList->update(this, CSndUList::DO_RESCHEDULE);

        updateBrokenConnection();
        completeBrokenConnectionDependencies(SRT_ECONNLOST); // LOCKS!

        return true;
    }

    HLOGC(xtlog.Debug,
          log << "EXP TIMER: count=" << m_iEXPCount << "/" << (+COMM_RESPONSE_MAX_EXP) << " elapsed="
              << (count_microseconds(currtime - m_tsLastRspTime)) << "/" << (+PEER_IDLE_TMO_US) << "us");

    ++m_iEXPCount;

    /*
     * (keepalive fix)
     * duB:
     * It seems there is confusion of the direction of the Response here.
     * lastRspTime is supposed to be when receiving (data/ctrl) from peer
     * as shown in processCtrl and processData,
     * Here we set because we sent something?
     *
     * Disabling this code that prevent quick reconnection when peer disappear
     */
    // Reset last response time since we've just sent a heart-beat.
    // (fixed) m_tsLastRspTime = currtime_tk;

    return false;
}

void srt::CUDT::checkRexmitTimer(const steady_clock::time_point& currtime)
{
    /* There are two algorithms of blind packet retransmission: LATEREXMIT and FASTREXMIT.
     *
     * LATEREXMIT is only used with FileCC.
     * The mode is triggered when some time has passed since the last ACK from
     * the receiver, while there is still some unacknowledged data in the sender's buffer,
     * and the loss list is empty.
     *
     * FASTREXMIT is only used with LiveCC.
     * The mode is triggered if the receiver does not send periodic NAK reports,
     * when some time has passed since the last ACK from the receiver,
     * while there is still some unacknowledged data in the sender's buffer.
     *
     * In case the above conditions are met, the unacknowledged packets
     * in the sender's buffer will be added to loss list and retransmitted.
     */

    const uint64_t rtt_syn = (m_iSRTT + 4 * m_iRTTVar + 2 * COMM_SYN_INTERVAL_US);
    const uint64_t exp_int_us = (m_iReXmitCount * rtt_syn + COMM_SYN_INTERVAL_US);

    if (currtime <= (m_tsLastRspAckTime + microseconds_from(exp_int_us)))
        return;

    // If there is no unacknowledged data in the sending buffer,
    // then there is nothing to retransmit.
    if (m_pSndBuffer->getCurrBufSize() <= 0)
        return;

    const bool is_laterexmit = m_CongCtl->rexmitMethod() == SrtCongestion::SRM_LATEREXMIT;
    const bool is_fastrexmit = m_CongCtl->rexmitMethod() == SrtCongestion::SRM_FASTREXMIT;

    // If the receiver will send periodic NAK reports, then FASTREXMIT (live) is inactive.
    // TODO: Probably some method of "blind rexmit" MUST BE DONE, when TLPKTDROP is off.
    if (is_fastrexmit && m_bPeerNakReport)
        return;

    // Schedule for retransmission IF:
    // - there are packets in flight (getFlightSpan() > 0);
    // - in case of LATEREXMIT (File Mode): the sender loss list is empty
    //   (the receiver didn't send any LOSSREPORT, or LOSSREPORT was lost on track).
    // - in case of FASTREXMIT (Live Mode): there is the latency constraint, therefore
    //   schedule unacknowledged packets for retransmission regardless of the loss list emptiness.
    if (getFlightSpan() > 0 && (!is_laterexmit || m_pSndLossList->getLossLength() == 0))
    {
        // Sender: Insert all the packets sent after last received acknowledgement into the sender loss list.
        ScopedLock acklock(m_RecvAckLock); // Protect packet retransmission
        // Resend all unacknowledged packets on timeout, but only if there is no packet in the loss list
        const int32_t csn = m_iSndCurrSeqNo;
        const int     num = m_pSndLossList->insert(m_iSndLastAck, csn);
        if (num > 0)
        {
            enterCS(m_StatsLock);
            m_stats.traceSndLoss += num;
            m_stats.sndLossTotal += num;
            leaveCS(m_StatsLock);

            HLOGC(xtlog.Debug,
                  log << CONID() << "ENFORCED " << (is_laterexmit ? "LATEREXMIT" : "FASTREXMIT")
                      << " by ACK-TMOUT (scheduling): " << CSeqNo::incseq(m_iSndLastAck) << "-" << csn << " ("
                      << CSeqNo::seqoff(m_iSndLastAck, csn) << " packets)");
        }
    }

    ++m_iReXmitCount;

    checkSndTimers(DONT_REGEN_KM);
    const ECheckTimerStage stage = is_fastrexmit ? TEV_CHT_FASTREXMIT : TEV_CHT_REXMIT;
    updateCC(TEV_CHECKTIMER, EventVariant(stage));

    // immediately restart transmission
    m_pSndQueue->m_pSndUList->update(this, CSndUList::DO_RESCHEDULE);
}

void srt::CUDT::checkTimers()
{
    // update CC parameters
    updateCC(TEV_CHECKTIMER, EventVariant(TEV_CHT_INIT));

    const steady_clock::time_point currtime = steady_clock::now();

    // This is a very heavy log, unblock only for temporary debugging!
#if 0
    HLOGC(xtlog.Debug, log << CONID() << "checkTimers: nextacktime=" << FormatTime(m_tsNextACKTime)
        << " AckInterval=" << m_iACKInterval
        << " pkt-count=" << m_iPktCount << " liteack-count=" << m_iLightACKCount);
#endif

    // Check if it is time to send ACK
    int debug_decision = checkACKTimer(currtime);

    // Check if it is time to send a loss report
    debug_decision |= checkNAKTimer(currtime);

    // Check if the connection is expired
    if (checkExpTimer(currtime, debug_decision))
        return;

    // Check if FAST or LATE packet retransmission is required
    checkRexmitTimer(currtime);

    if (currtime > m_tsLastSndTime + microseconds_from(COMM_KEEPALIVE_PERIOD_US))
    {
        sendCtrl(UMSG_KEEPALIVE);
#if ENABLE_EXPERIMENTAL_BONDING
        if (m_parent->m_GroupOf)
        {
            ScopedLock glock (s_UDTUnited.m_GlobControlLock);
            if (m_parent->m_GroupOf)
            {
                // Pass socket ID because it's about changing group socket data
                m_parent->m_GroupOf->internalKeepalive(m_parent->m_GroupMemberData);
                // NOTE: GroupLock is unnecessary here because the only data read and
                // modified is the target of the iterator from m_GroupMemberData. The
                // iterator will be valid regardless of any container modifications.
            }
        }
#endif
        HLOGP(xtlog.Debug, "KEEPALIVE");
    }
}

void srt::CUDT::updateBrokenConnection()
{
    m_bClosing = true;
    releaseSynch();
    // app can call any UDT API to learn the connection_broken error
    s_UDTUnited.m_EPoll.update_events(m_SocketID, m_sPollID, SRT_EPOLL_IN | SRT_EPOLL_OUT | SRT_EPOLL_ERR, true);
    CGlobEvent::triggerEvent();
}

void srt::CUDT::completeBrokenConnectionDependencies(int errorcode)
{
    int token = -1;

#if ENABLE_EXPERIMENTAL_BONDING
    bool pending_broken = false;
    {
        ScopedLock guard_group_existence (s_UDTUnited.m_GlobControlLock);
        if (m_parent->m_GroupOf)
        {
            token = m_parent->m_GroupMemberData->token;
            if (m_parent->m_GroupMemberData->sndstate == SRT_GST_PENDING)
            {
                HLOGC(gmlog.Debug, log << "updateBrokenConnection: a pending link was broken - will be removed");
                pending_broken = true;
            }
            else
            {
                HLOGC(gmlog.Debug, log << "updateBrokenConnection: state=" << CUDTGroup::StateStr(m_parent->m_GroupMemberData->sndstate) << " a used link was broken - not closing automatically");
            }

            m_parent->m_GroupMemberData->sndstate = SRT_GST_BROKEN;
            m_parent->m_GroupMemberData->rcvstate = SRT_GST_BROKEN;
        }
    }
#endif

    if (m_cbConnectHook)
    {
        CALLBACK_CALL(m_cbConnectHook, m_SocketID, errorcode, m_PeerAddr.get(), token);
    }

#if ENABLE_EXPERIMENTAL_BONDING
    {
        // Lock GlobControlLock in order to make sure that
        // the state if the socket having the group and the
        // existence of the group will not be changed during
        // the operation. The attempt of group deletion will
        // have to wait until this operation completes.
        ScopedLock lock(s_UDTUnited.m_GlobControlLock);
        CUDTGroup* pg = m_parent->m_GroupOf;
        if (pg)
        {
            // Bound to one call because this requires locking
            pg->updateFailedLink();
        }
    }

    // Sockets that never succeeded to connect must be deleted
    // explicitly, otherwise they will never be deleted.
    if (pending_broken)
    {
        // XXX This somehow can cause a deadlock
        // s_UDTUnited.close(m_parent);
        m_parent->setBrokenClosed();
    }
#endif
}

void srt::CUDT::addEPoll(const int eid)
{
    enterCS(s_UDTUnited.m_EPoll.m_EPollLock);
    m_sPollID.insert(eid);
    leaveCS(s_UDTUnited.m_EPoll.m_EPollLock);

    if (!stillConnected())
        return;

    enterCS(m_RecvLock);
    if (m_pRcvBuffer->isRcvDataReady())
    {
        s_UDTUnited.m_EPoll.update_events(m_SocketID, m_sPollID, SRT_EPOLL_IN, true);
    }
    leaveCS(m_RecvLock);

    if (m_config.iSndBufSize > m_pSndBuffer->getCurrBufSize())
    {
        s_UDTUnited.m_EPoll.update_events(m_SocketID, m_sPollID, SRT_EPOLL_OUT, true);
    }
}

void srt::CUDT::removeEPollEvents(const int eid)
{
    // clear IO events notifications;
    // since this happens after the epoll ID has been removed, they cannot be set again
    set<int> remove;
    remove.insert(eid);
    s_UDTUnited.m_EPoll.update_events(m_SocketID, remove, SRT_EPOLL_IN | SRT_EPOLL_OUT, false);
}

void srt::CUDT::removeEPollID(const int eid)
{
    enterCS(s_UDTUnited.m_EPoll.m_EPollLock);
    m_sPollID.erase(eid);
    leaveCS(s_UDTUnited.m_EPoll.m_EPollLock);
}

void srt::CUDT::ConnectSignal(ETransmissionEvent evt, EventSlot sl)
{
    if (evt >= TEV_E_SIZE)
        return; // sanity check

    m_Slots[evt].push_back(sl);
}

void srt::CUDT::DisconnectSignal(ETransmissionEvent evt)
{
    if (evt >= TEV_E_SIZE)
        return; // sanity check

    m_Slots[evt].clear();
}

void srt::CUDT::EmitSignal(ETransmissionEvent tev, EventVariant var)
{
    for (std::vector<EventSlot>::iterator i = m_Slots[tev].begin(); i != m_Slots[tev].end(); ++i)
    {
        i->emit(tev, var);
    }
}

int srt::CUDT::getsndbuffer(SRTSOCKET u, size_t *blocks, size_t *bytes)
{
    CUDTSocket *s = s_UDTUnited.locateSocket(u);
    if (!s || !s->m_pUDT)
        return -1;

    CSndBuffer *b = s->m_pUDT->m_pSndBuffer;

    if (!b)
        return -1;

    int bytecount, timespan;
    int count = b->getCurrBufSize((bytecount), (timespan));

    if (blocks)
        *blocks = count;

    if (bytes)
        *bytes = bytecount;

    return std::abs(timespan);
}

int srt::CUDT::rejectReason(SRTSOCKET u)
{
    CUDTSocket* s = s_UDTUnited.locateSocket(u);
    if (!s || !s->m_pUDT)
        return SRT_REJ_UNKNOWN;

    return s->m_pUDT->m_RejectReason;
}

int srt::CUDT::rejectReason(SRTSOCKET u, int value)
{
    CUDTSocket* s = s_UDTUnited.locateSocket(u);
    if (!s || !s->m_pUDT)
        return APIError(MJ_NOTSUP, MN_SIDINVAL);

    if (value < SRT_REJC_PREDEFINED)
        return APIError(MJ_NOTSUP, MN_INVAL);

    s->m_pUDT->m_RejectReason = value;
    return 0;
}

int64_t srt::CUDT::socketStartTime(SRTSOCKET u)
{
    CUDTSocket* s = s_UDTUnited.locateSocket(u);
    if (!s || !s->m_pUDT)
        return APIError(MJ_NOTSUP, MN_SIDINVAL);

    return count_microseconds(s->m_pUDT->m_stats.tsStartTime.time_since_epoch());
}

bool srt::CUDT::runAcceptHook(CUDT *acore, const sockaddr* peer, const CHandShake& hs, const CPacket& hspkt)
{
    // Prepare the information for the hook.

    // We need streamid.
    char target[CSrtConfig::MAX_SID_LENGTH + 1];
    memset((target), 0, CSrtConfig::MAX_SID_LENGTH + 1);

    // Just for a case, check the length.
    // This wasn't done before, and we could risk memory crash.
    // In case of error, this will remain unset and the empty
    // string will be passed as streamid.

    int ext_flags = SrtHSRequest::SRT_HSTYPE_HSFLAGS::unwrap(hs.m_iType);

#if ENABLE_EXPERIMENTAL_BONDING
    bool have_group = false;
    SRT_GROUP_TYPE gt = SRT_GTYPE_UNDEFINED;
#endif

    // This tests if there are any extensions.
    if (hspkt.getLength() > CHandShake::m_iContentSize + 4 && IsSet(ext_flags, CHandShake::HS_EXT_CONFIG))
    {
        uint32_t *begin = reinterpret_cast<uint32_t *>(hspkt.m_pcData + CHandShake::m_iContentSize);
        size_t    size  = hspkt.getLength() - CHandShake::m_iContentSize; // Due to previous cond check we grant it's >0
        uint32_t *next  = 0;
        size_t    length   = size / sizeof(uint32_t);
        size_t    blocklen = 0;

        for (;;) // ONE SHOT, but continuable loop
        {
            int cmd = FindExtensionBlock(begin, length, (blocklen), (next));

            const size_t bytelen = blocklen * sizeof(uint32_t);

            if (cmd == SRT_CMD_SID)
            {
                if (!bytelen || bytelen > CSrtConfig::MAX_SID_LENGTH)
                {
                    LOGC(cnlog.Error,
                         log << "interpretSrtHandshake: STREAMID length " << bytelen << " is 0 or > " << +CSrtConfig::MAX_SID_LENGTH
                             << " - PROTOCOL ERROR, REJECTING");
                    return false;
                }
                // See comment at CUDT::interpretSrtHandshake().
                memcpy((target), begin + 1, bytelen);

                // Un-swap on big endian machines
                ItoHLA(((uint32_t *)target), (uint32_t *)target, blocklen);
            }
#if ENABLE_EXPERIMENTAL_BONDING
            else if (cmd == SRT_CMD_GROUP)
            {
                uint32_t* groupdata = begin + 1;
                have_group = true; // Even if parse error happes
                if (bytelen / sizeof(int32_t) >= GRPD_E_SIZE)
                {
                    uint32_t gd = groupdata[GRPD_GROUPDATA];
                    gt = SRT_GROUP_TYPE(SrtHSRequest::HS_GROUP_TYPE::unwrap(gd));
                }
            }
#endif
            else if (cmd == SRT_CMD_NONE)
            {
                // End of blocks
                break;
            }

            // Any other kind of message extracted. Search on.
            if (!NextExtensionBlock((begin), next, (length)))
                break;
        }
    }

#if ENABLE_EXPERIMENTAL_BONDING
    if (have_group && acore->m_config.iGroupConnect == 0)
    {
        HLOGC(cnlog.Debug, log << "runAcceptHook: REJECTING connection WITHOUT calling the hook - groups not allowed");
        return false;
    }

    // Update the groupconnect flag
    acore->m_config.iGroupConnect = have_group ? 1 : 0;
    acore->m_HSGroupType = gt;
#endif

    try
    {
        int result = CALLBACK_CALL(m_cbAcceptHook, acore->m_SocketID, hs.m_iVersion, peer, target);
        if (result == -1)
            return false;
    }
    catch (...)
    {
        LOGP(cnlog.Warn, "runAcceptHook: hook interrupted by exception");
        return false;
    }

    return true;
}

void srt::CUDT::handleKeepalive(const char* /*data*/, size_t /*size*/)
{
    // Here can be handled some protocol definition
    // for extra data sent through keepalive.

#if ENABLE_EXPERIMENTAL_BONDING
    if (m_parent->m_GroupOf)
    {
        // Lock GlobControlLock in order to make sure that
        // the state if the socket having the group and the
        // existence of the group will not be changed during
        // the operation. The attempt of group deletion will
        // have to wait until this operation completes.
        ScopedLock lock(s_UDTUnited.m_GlobControlLock);
        CUDTGroup* pg = m_parent->m_GroupOf;
        if (pg)
        {
            // Whether anything is to be done with this socket
            // about the fact that keepalive arrived, let the
            // group handle it
            pg->handleKeepalive(m_parent->m_GroupMemberData);
        }
    }
#endif
}<|MERGE_RESOLUTION|>--- conflicted
+++ resolved
@@ -8881,12 +8881,7 @@
 
         int msglen;
 
-<<<<<<< HEAD
         const int payload = (ScopedLock(m_RecvAckLock), m_pSndBuffer->readData(offset, (w_packet), (w_origintime), (msglen)));
-        SRT_ASSERT(payload != 0);
-=======
-        const int payload = m_pSndBuffer->readData(offset, (w_packet), (w_origintime), (msglen));
->>>>>>> 17fee159
         if (payload == -1)
         {
             int32_t seqpair[2];
