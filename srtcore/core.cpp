/*
 * SRT - Secure, Reliable, Transport
 * Copyright (c) 2018 Haivision Systems Inc.
 *
 * This Source Code Form is subject to the terms of the Mozilla Public
 * License, v. 2.0. If a copy of the MPL was not distributed with this
 * file, You can obtain one at http://mozilla.org/MPL/2.0/.
 *
 */

/*****************************************************************************
Copyright (c) 2001 - 2011, The Board of Trustees of the University of Illinois.
All rights reserved.

Redistribution and use in source and binary forms, with or without
modification, are permitted provided that the following conditions are
met:

* Redistributions of source code must retain the above
  copyright notice, this list of conditions and the
  following disclaimer.

* Redistributions in binary form must reproduce the
  above copyright notice, this list of conditions
  and the following disclaimer in the documentation
  and/or other materials provided with the distribution.

* Neither the name of the University of Illinois
  nor the names of its contributors may be used to
  endorse or promote products derived from this
  software without specific prior written permission.

THIS SOFTWARE IS PROVIDED BY THE COPYRIGHT HOLDERS AND CONTRIBUTORS "AS
IS" AND ANY EXPRESS OR IMPLIED WARRANTIES, INCLUDING, BUT NOT LIMITED TO,
THE IMPLIED WARRANTIES OF MERCHANTABILITY AND FITNESS FOR A PARTICULAR
PURPOSE ARE DISCLAIMED. IN NO EVENT SHALL THE COPYRIGHT OWNER OR
CONTRIBUTORS BE LIABLE FOR ANY DIRECT, INDIRECT, INCIDENTAL, SPECIAL,
EXEMPLARY, OR CONSEQUENTIAL DAMAGES (INCLUDING, BUT NOT LIMITED TO,
PROCUREMENT OF SUBSTITUTE GOODS OR SERVICES; LOSS OF USE, DATA, OR
PROFITS; OR BUSINESS INTERRUPTION) HOWEVER CAUSED AND ON ANY THEORY OF
LIABILITY, WHETHER IN CONTRACT, STRICT LIABILITY, OR TORT (INCLUDING
NEGLIGENCE OR OTHERWISE) ARISING IN ANY WAY OUT OF THE USE OF THIS
SOFTWARE, EVEN IF ADVISED OF THE POSSIBILITY OF SUCH DAMAGE.
*****************************************************************************/

/*****************************************************************************
written by
   Yunhong Gu, last updated 02/28/2012
modified by
   Haivision Systems Inc.
*****************************************************************************/

#include "platform_sys.h"

// For crash-asserts
#if ENABLE_THREAD_LOGGING
#include <stdexcept>
#endif

#include <cmath>
#include <sstream>
#include "srt.h"
#include "queue.h"
#include "api.h"
#include "core.h"
#include "logging.h"
#include "crypto.h"
#include "logging_api.h" // Required due to containing extern srt_logger_config

// Again, just in case when some "smart guy" provided such a global macro
#ifdef min
#undef min
#endif
#ifdef max
#undef max
#endif

using namespace std;

namespace srt_logging
{

struct AllFaOn
{
    LogConfig::fa_bitset_t allfa;

    AllFaOn()
    {
        //        allfa.set(SRT_LOGFA_BSTATS, true);
        allfa.set(SRT_LOGFA_CONTROL, true);
        allfa.set(SRT_LOGFA_DATA, true);
        allfa.set(SRT_LOGFA_TSBPD, true);
        allfa.set(SRT_LOGFA_REXMIT, true);
        allfa.set(SRT_LOGFA_CONGEST, true);
#if ENABLE_HAICRYPT_LOGGING
        allfa.set(SRT_LOGFA_HAICRYPT, true);
#endif
    }
} logger_fa_all;

} // namespace srt_logging

// We need it outside the namespace to preserve the global name.
// It's a part of "hidden API" (used by applications)
SRT_API srt_logging::LogConfig srt_logger_config(srt_logging::logger_fa_all.allfa);

namespace srt_logging
{

Logger glog(SRT_LOGFA_GENERAL, srt_logger_config, "SRT.g");
// Unused. If not found useful, maybe reuse for another FA.
// Logger blog(SRT_LOGFA_BSTATS, srt_logger_config, "SRT.b");
Logger mglog(SRT_LOGFA_CONTROL, srt_logger_config, "SRT.c");
Logger dlog(SRT_LOGFA_DATA, srt_logger_config, "SRT.d");
Logger tslog(SRT_LOGFA_TSBPD, srt_logger_config, "SRT.t");
Logger rxlog(SRT_LOGFA_REXMIT, srt_logger_config, "SRT.r");
Logger cclog(SRT_LOGFA_CONGEST, srt_logger_config, "SRT.cc");

} // namespace srt_logging

using namespace srt_logging;

CUDTUnited CUDT::s_UDTUnited;

const SRTSOCKET UDT::INVALID_SOCK = CUDT::INVALID_SOCK;
const int       UDT::ERROR        = CUDT::ERROR;

// SRT Version constants
#define SRT_VERSION_UNK     0
#define SRT_VERSION_MAJ1    0x010000            /* Version 1 major */
#define SRT_VERSION_MAJ(v) (0xFF0000 & (v))     /* Major number ensuring backward compatibility */
#define SRT_VERSION_MIN(v) (0x00FF00 & (v))
#define SRT_VERSION_PCH(v) (0x0000FF & (v))

// NOTE: SRT_VERSION is primarily defined in the build file.
const int32_t SRT_DEF_VERSION = SrtParseVersion(SRT_VERSION);

//#define SRT_CMD_HSREQ       1           /* SRT Handshake Request (sender) */
#define SRT_CMD_HSREQ_MINSZ 8 /* Minumum Compatible (1.x.x) packet size (bytes) */
#define SRT_CMD_HSREQ_SZ 12   /* Current version packet size */
#if SRT_CMD_HSREQ_SZ > SRT_CMD_MAXSZ
#error SRT_CMD_MAXSZ too small
#endif
/*      Handshake Request (Network Order)
        0[31..0]:   SRT version     SRT_DEF_VERSION
        1[31..0]:   Options         0 [ | SRT_OPT_TSBPDSND ][ | SRT_OPT_HAICRYPT ]
        2[31..16]:  TsbPD resv      0
        2[15..0]:   TsbPD delay     [0..60000] msec
*/

//#define SRT_CMD_HSRSP       2           /* SRT Handshake Response (receiver) */
#define SRT_CMD_HSRSP_MINSZ 8 /* Minumum Compatible (1.x.x) packet size (bytes) */
#define SRT_CMD_HSRSP_SZ 12   /* Current version packet size */
#if SRT_CMD_HSRSP_SZ > SRT_CMD_MAXSZ
#error SRT_CMD_MAXSZ too small
#endif
/*      Handshake Response (Network Order)
        0[31..0]:   SRT version     SRT_DEF_VERSION
        1[31..0]:   Options         0 [ | SRT_OPT_TSBPDRCV [| SRT_OPT_TLPKTDROP ]][ | SRT_OPT_HAICRYPT]
                                      [ | SRT_OPT_NAKREPORT ] [ | SRT_OPT_REXMITFLG ]
        2[31..16]:  TsbPD resv      0
        2[15..0]:   TsbPD delay     [0..60000] msec
*/

void CUDT::construct()
{
    m_pSndBuffer           = NULL;
    m_pRcvBuffer           = NULL;
    m_pSndLossList         = NULL;
    m_pRcvLossList         = NULL;
    m_iReorderTolerance    = 0;
    m_iMaxReorderTolerance = 0; // Sensible optimal value is 10, 0 preserves old behavior
    m_iConsecEarlyDelivery = 0; // how many times so far the packet considered lost has been received before TTL expires
    m_iConsecOrderedDelivery = 0;

    m_pSndQueue = NULL;
    m_pRcvQueue = NULL;
    m_pSNode    = NULL;
    m_pRNode    = NULL;

    m_ullSndHsLastTime_us = 0;
    m_iSndHsRetryCnt      = SRT_MAX_HSRETRY + 1; // Will be reset to 0 for HSv5, this value is important for HSv4

    // Initial status
    m_bOpened             = false;
    m_bListening          = false;
    m_bConnecting         = false;
    m_bConnected          = false;
    m_bClosing            = false;
    m_bShutdown           = false;
    m_bBroken             = false;
    m_bPeerHealth         = true;
    m_RejectReason        = SRT_REJ_UNKNOWN;
    m_ullLingerExpiration = 0;
    m_llLastReqTime       = 0;

    m_lSrtVersion            = SRT_DEF_VERSION;
    m_lPeerSrtVersion        = 0; // not defined until connected.
    m_lMinimumPeerSrtVersion = SRT_VERSION_MAJ1;

    m_iTsbPdDelay_ms     = 0;
    m_iPeerTsbPdDelay_ms = 0;

    m_bPeerTsbPd         = false;
    m_iPeerTsbPdDelay_ms = 0;
    m_bTsbPd             = false;
    m_bTsbPdAckWakeup    = false;
    m_bGroupTsbPd = false;
    m_bPeerTLPktDrop     = false;

    m_uKmRefreshRatePkt = 0;
    m_uKmPreAnnouncePkt = 0;

    // Initilize mutex and condition variables
    initSynch();

    // Default: 
    m_cbPacketArrival.set(this, &CUDT::defaultPacketArrival);
}

CUDT::CUDT(CUDTSocket* parent): m_parent(parent)
{
    construct();

    (void)SRT_DEF_VERSION;

    // Default UDT configurations
    m_iMSS            = DEF_MSS;
    m_bSynSending     = true;
    m_bSynRecving     = true;
    m_iFlightFlagSize = DEF_FLIGHT_SIZE;
    m_iSndBufSize     = DEF_BUFFER_SIZE;
    m_iRcvBufSize     = DEF_BUFFER_SIZE;
    m_iUDPSndBufSize  = DEF_UDP_BUFFER_SIZE;
   
    // Linger: LIVE mode defaults, please refer to `SRTO_TRANSTYPE` option
    // for other modes.
    m_Linger.l_onoff  = 0;
    m_Linger.l_linger = 0;
    m_iUDPRcvBufSize  = m_iRcvBufSize * m_iMSS;
    m_bRendezvous     = false;
#ifdef SRT_ENABLE_CONNTIMEO
    m_iConnTimeOut = DEF_CONNTIMEO;
#endif
    m_iSndTimeOut = -1;
    m_iRcvTimeOut = -1;
    m_bReuseAddr  = true;
    m_llMaxBW     = -1;
#ifdef SRT_ENABLE_IPOPTS
    m_iIpTTL = -1;
    m_iIpToS = -1;
#endif
    m_CryptoSecret.len = 0;
    m_iSndCryptoKeyLen = 0;
    // Cfg
    m_bDataSender           = false; // Sender only if true: does not recv data
    m_bOPT_TsbPd            = true;  // Enable TsbPd on sender
    m_iOPT_TsbPdDelay       = SRT_LIVE_DEF_LATENCY_MS;
    m_iOPT_PeerTsbPdDelay   = 0; // Peer's TsbPd delay as receiver (here is its minimum value, if used)
    m_bOPT_TLPktDrop        = true;
    m_iOPT_SndDropDelay     = 0;
    m_bOPT_StrictEncryption = true;
    m_iOPT_PeerIdleTimeout  = COMM_RESPONSE_TIMEOUT_MS;
   m_bOPT_GroupConnect = false;
    m_bTLPktDrop            = true; // Too-late Packet Drop
    m_bMessageAPI           = true;
    m_zOPT_ExpPayloadSize   = SRT_LIVE_DEF_PLSIZE;
    m_iIpV6Only             = -1;
    // Runtime
    m_bRcvNakReport             = true; // Receiver's Periodic NAK Reports
    m_llInputBW                 = 0;    // Application provided input bandwidth (internal input rate sampling == 0)
    m_iOverheadBW               = 25;   // Percent above input stream rate (applies if m_llMaxBW == 0)
    m_OPT_PktFilterConfigString = "";

    m_pCache = NULL;

    // Default congctl is "live".
    // Available builtin congctl: "file".
    // Other congctls can be registerred.

    // Note that 'select' returns false if there's no such congctl.
    // If so, congctl becomes unselected. Calling 'configure' on an
    // unselected congctl results in exception.
    m_CongCtl.select("live");
}

CUDT::CUDT(CUDTSocket* parent, const CUDT& ancestor): m_parent(parent)
{
    construct();

    // XXX Consider all below fields (except m_bReuseAddr) to be put
    // into a separate class for easier copying.

    // Default UDT configurations
    m_iMSS            = ancestor.m_iMSS;
    m_bSynSending     = ancestor.m_bSynSending;
    m_bSynRecving     = ancestor.m_bSynRecving;
    m_iFlightFlagSize = ancestor.m_iFlightFlagSize;
    m_iSndBufSize     = ancestor.m_iSndBufSize;
    m_iRcvBufSize     = ancestor.m_iRcvBufSize;
    m_Linger          = ancestor.m_Linger;
    m_iUDPSndBufSize  = ancestor.m_iUDPSndBufSize;
    m_iUDPRcvBufSize  = ancestor.m_iUDPRcvBufSize;
    m_bRendezvous     = ancestor.m_bRendezvous;
   m_SrtHsSide = ancestor.m_SrtHsSide; // actually it sets it to HSD_RESPONDER
#ifdef SRT_ENABLE_CONNTIMEO
    m_iConnTimeOut = ancestor.m_iConnTimeOut;
#endif
    m_iSndTimeOut = ancestor.m_iSndTimeOut;
    m_iRcvTimeOut = ancestor.m_iRcvTimeOut;
    m_bReuseAddr  = true; // this must be true, because all accepted sockets share the same port with the listener
    m_llMaxBW     = ancestor.m_llMaxBW;
#ifdef SRT_ENABLE_IPOPTS
    m_iIpTTL = ancestor.m_iIpTTL;
    m_iIpToS = ancestor.m_iIpToS;
#endif
    m_llInputBW             = ancestor.m_llInputBW;
    m_iOverheadBW           = ancestor.m_iOverheadBW;
    m_bDataSender           = ancestor.m_bDataSender;
    m_bOPT_TsbPd            = ancestor.m_bOPT_TsbPd;
    m_iOPT_TsbPdDelay       = ancestor.m_iOPT_TsbPdDelay;
    m_iOPT_PeerTsbPdDelay   = ancestor.m_iOPT_PeerTsbPdDelay;
    m_bOPT_TLPktDrop        = ancestor.m_bOPT_TLPktDrop;
    m_iOPT_SndDropDelay     = ancestor.m_iOPT_SndDropDelay;
    m_bOPT_StrictEncryption = ancestor.m_bOPT_StrictEncryption;
    m_iOPT_PeerIdleTimeout  = ancestor.m_iOPT_PeerIdleTimeout;
   m_bOPT_GroupConnect = ancestor.m_bOPT_GroupConnect;
    m_zOPT_ExpPayloadSize   = ancestor.m_zOPT_ExpPayloadSize;
    m_bTLPktDrop            = ancestor.m_bTLPktDrop;
    m_bMessageAPI           = ancestor.m_bMessageAPI;
    m_iIpV6Only             = ancestor.m_iIpV6Only;
    m_iReorderTolerance     = ancestor.m_iMaxReorderTolerance;  // Initialize with maximum value
    m_iMaxReorderTolerance  = ancestor.m_iMaxReorderTolerance;
    // Runtime
    m_bRcvNakReport             = ancestor.m_bRcvNakReport;
    m_OPT_PktFilterConfigString = ancestor.m_OPT_PktFilterConfigString;

    m_CryptoSecret     = ancestor.m_CryptoSecret;
    m_iSndCryptoKeyLen = ancestor.m_iSndCryptoKeyLen;

    m_uKmRefreshRatePkt = ancestor.m_uKmRefreshRatePkt;
    m_uKmPreAnnouncePkt = ancestor.m_uKmPreAnnouncePkt;

    m_pCache = ancestor.m_pCache;

    // SrtCongestion's copy constructor copies the selection,
    // but not the underlying congctl object. After
    // copy-constructed, the 'configure' must be called on it again.
    m_CongCtl = ancestor.m_CongCtl;
}

CUDT::~CUDT()
{
    // release mutex/condtion variables
    destroySynch();

    // Wipeout critical data
    memset(&m_CryptoSecret, 0, sizeof(m_CryptoSecret));

    // destroy the data structures
    delete m_pSndBuffer;
    delete m_pRcvBuffer;
    delete m_pSndLossList;
    delete m_pRcvLossList;
    delete m_pSNode;
    delete m_pRNode;
}

// This function is to make it possible for both C and C++
// API to accept both bool and int types for boolean options.
// (it's not that C couldn't use <stdbool.h>, it's that people
// often forget to use correct type).
static bool bool_int_value(const void* optval, int optlen)
{
    if (optlen == sizeof(bool))
    {
        return *(bool*)optval;
    }

    if (optlen == sizeof(int))
    {
        return 0 != *(int*)optval; // 0!= is a windows warning-killer int-to-bool conversion
    }
    return false;
}

void CUDT::setOpt(SRT_SOCKOPT optName, const void* optval, int optlen)
{
    if (m_bBroken || m_bClosing)
        throw CUDTException(MJ_CONNECTION, MN_CONNLOST, 0);

    CGuard cg(m_ConnectionLock, "conn");
    CGuard sendguard(m_SendLock, "send");
    CGuard recvguard(m_RecvLock, "recv");

    HLOGC(mglog.Debug,
          log << CONID() << "OPTION: #" << optName << " value:" << FormatBinaryString((uint8_t*)optval, optlen));

    switch (optName)
    {
    case SRTO_MSS:
        if (m_bOpened)
            throw CUDTException(MJ_NOTSUP, MN_ISBOUND, 0);

        if (*(int*)optval < int(CPacket::UDP_HDR_SIZE + CHandShake::m_iContentSize))
            throw CUDTException(MJ_NOTSUP, MN_INVAL, 0);

        m_iMSS = *(int*)optval;

        // Packet size cannot be greater than UDP buffer size
        if (m_iMSS > m_iUDPSndBufSize)
            m_iMSS = m_iUDPSndBufSize;
        if (m_iMSS > m_iUDPRcvBufSize)
            m_iMSS = m_iUDPRcvBufSize;

        break;

    case SRTO_SNDSYN:
        m_bSynSending = bool_int_value(optval, optlen);
        break;

    case SRTO_RCVSYN:
        m_bSynRecving = bool_int_value(optval, optlen);
        break;

    case SRTO_FC:
        if (m_bConnecting || m_bConnected)
            throw CUDTException(MJ_NOTSUP, MN_ISCONNECTED, 0);

        if (*(int*)optval < 1)
            throw CUDTException(MJ_NOTSUP, MN_INVAL);

        // Mimimum recv flight flag size is 32 packets
        if (*(int*)optval > 32)
            m_iFlightFlagSize = *(int*)optval;
        else
            m_iFlightFlagSize = 32;

        break;

    case SRTO_SNDBUF:
        if (m_bOpened)
            throw CUDTException(MJ_NOTSUP, MN_ISBOUND, 0);

        if (*(int*)optval <= 0)
            throw CUDTException(MJ_NOTSUP, MN_INVAL, 0);

        m_iSndBufSize = *(int*)optval / (m_iMSS - CPacket::UDP_HDR_SIZE);

        break;

    case SRTO_RCVBUF:
        if (m_bOpened)
            throw CUDTException(MJ_NOTSUP, MN_ISBOUND, 0);

        if (*(int*)optval <= 0)
            throw CUDTException(MJ_NOTSUP, MN_INVAL, 0);

        {
            // This weird cast through int is required because
            // API requires 'int', and internals require 'size_t';
            // their size is different on 64-bit systems.
            size_t val = size_t(*(int*)optval);

            // Mimimum recv buffer size is 32 packets
            size_t mssin_size = m_iMSS - CPacket::UDP_HDR_SIZE;

            // XXX This magic 32 deserves some constant
            if (val > mssin_size * 32)
                m_iRcvBufSize = val / mssin_size;
            else
                m_iRcvBufSize = 32;

            // recv buffer MUST not be greater than FC size
            if (m_iRcvBufSize > m_iFlightFlagSize)
                m_iRcvBufSize = m_iFlightFlagSize;
        }

        break;

    case SRTO_LINGER:
        m_Linger = *(linger*)optval;
        break;

    case SRTO_UDP_SNDBUF:
        if (m_bOpened)
            throw CUDTException(MJ_NOTSUP, MN_ISBOUND, 0);

        m_iUDPSndBufSize = *(int*)optval;

        if (m_iUDPSndBufSize < m_iMSS)
            m_iUDPSndBufSize = m_iMSS;

        break;

    case SRTO_UDP_RCVBUF:
        if (m_bOpened)
            throw CUDTException(MJ_NOTSUP, MN_ISBOUND, 0);

        m_iUDPRcvBufSize = *(int*)optval;

        if (m_iUDPRcvBufSize < m_iMSS)
            m_iUDPRcvBufSize = m_iMSS;

        break;

    case SRTO_RENDEZVOUS:
        if (m_bConnecting || m_bConnected)
            throw CUDTException(MJ_NOTSUP, MN_ISBOUND, 0);
        m_bRendezvous = bool_int_value(optval, optlen);
        break;

    case SRTO_SNDTIMEO:
        m_iSndTimeOut = *(int*)optval;
        break;

    case SRTO_RCVTIMEO:
        m_iRcvTimeOut = *(int*)optval;
        break;

    case SRTO_REUSEADDR:
        if (m_bOpened)
            throw CUDTException(MJ_NOTSUP, MN_ISBOUND, 0);
        m_bReuseAddr = bool_int_value(optval, optlen);
        break;

    case SRTO_MAXBW:
        m_llMaxBW = *(int64_t*)optval;

        // This can be done on both connected and unconnected socket.
        // When not connected, this will do nothing, however this
        // event will be repeated just after connecting anyway.
        if (m_bConnected)
            updateCC(TEV_INIT, TEV_INIT_RESET);
        break;

#ifdef SRT_ENABLE_IPOPTS
    case SRTO_IPTTL:
        if (m_bOpened)
            throw CUDTException(MJ_NOTSUP, MN_ISBOUND, 0);
        if (!(*(int*)optval == -1) && !((*(int*)optval >= 1) && (*(int*)optval <= 255)))
            throw CUDTException(MJ_NOTSUP, MN_INVAL, 0);
        m_iIpTTL = *(int*)optval;
        break;

    case SRTO_IPTOS:
        if (m_bOpened)
            throw CUDTException(MJ_NOTSUP, MN_ISBOUND, 0);
        m_iIpToS = *(int*)optval;
        break;
#endif

    case SRTO_INPUTBW:
        m_llInputBW = *(int64_t*)optval;
        // (only if connected; if not, then the value
        // from m_iOverheadBW will be used initially)
        if (m_bConnected)
            updateCC(TEV_INIT, TEV_INIT_INPUTBW);
        break;

    case SRTO_OHEADBW:
        if ((*(int*)optval < 5) || (*(int*)optval > 100))
            throw CUDTException(MJ_NOTSUP, MN_INVAL, 0);
        m_iOverheadBW = *(int*)optval;

        // Changed overhead BW, so spread the change
        // (only if connected; if not, then the value
        // from m_iOverheadBW will be used initially)
        if (m_bConnected)
            updateCC(TEV_INIT, TEV_INIT_OHEADBW);
        break;

    case SRTO_SENDER:
        if (m_bConnected)
            throw CUDTException(MJ_NOTSUP, MN_ISCONNECTED, 0);
        m_bDataSender = bool_int_value(optval, optlen);
        break;

    case SRTO_TSBPDMODE:
        if (m_bConnected)
            throw CUDTException(MJ_NOTSUP, MN_ISCONNECTED, 0);
        m_bOPT_TsbPd = bool_int_value(optval, optlen);
        break;

    case SRTO_LATENCY:
        if (m_bConnected)
            throw CUDTException(MJ_NOTSUP, MN_ISCONNECTED, 0);
        m_iOPT_TsbPdDelay     = *(int*)optval;
        m_iOPT_PeerTsbPdDelay = *(int*)optval;
        break;

    case SRTO_RCVLATENCY:
        if (m_bConnected)
            throw CUDTException(MJ_NOTSUP, MN_ISCONNECTED, 0);
        m_iOPT_TsbPdDelay = *(int*)optval;
        break;

    case SRTO_PEERLATENCY:
        if (m_bConnected)
            throw CUDTException(MJ_NOTSUP, MN_ISCONNECTED, 0);
        m_iOPT_PeerTsbPdDelay = *(int*)optval;
        break;

    case SRTO_TLPKTDROP:
        if (m_bConnected)
            throw CUDTException(MJ_NOTSUP, MN_ISCONNECTED, 0);
        m_bOPT_TLPktDrop = bool_int_value(optval, optlen);
        break;

    case SRTO_SNDDROPDELAY:
        // Surprise: you may be connected to alter this option.
        // The application may manipulate this option on sender while transmitting.
        m_iOPT_SndDropDelay = *(int*)optval;
        break;

    case SRTO_PASSPHRASE:
        // For consistency, throw exception when connected,
        // no matter if otherwise the password can be set.
        if (m_bConnected)
            throw CUDTException(MJ_NOTSUP, MN_ISCONNECTED, 0);

#ifdef SRT_ENABLE_ENCRYPTION
        // Password must be 10-80 characters.
        // Or it can be empty to clear the password.
        if ((optlen != 0) && (optlen < 10 || optlen > HAICRYPT_SECRET_MAX_SZ))
            throw CUDTException(MJ_NOTSUP, MN_INVAL, 0);

        memset(&m_CryptoSecret, 0, sizeof(m_CryptoSecret));
        m_CryptoSecret.typ = HAICRYPT_SECTYP_PASSPHRASE;
        m_CryptoSecret.len = (optlen <= (int)sizeof(m_CryptoSecret.str) ? optlen : (int)sizeof(m_CryptoSecret.str));
        memcpy(m_CryptoSecret.str, optval, m_CryptoSecret.len);
#else
        if (optlen == 0)
            break;

        LOGC(mglog.Error, log << "SRTO_PASSPHRASE: encryption not enabled at compile time");
        throw CUDTException(MJ_NOTSUP, MN_INVAL, 0);
#endif
        break;

    case SRTO_PBKEYLEN:
    case _DEPRECATED_SRTO_SNDPBKEYLEN:
        if (m_bConnected)
            throw CUDTException(MJ_NOTSUP, MN_ISCONNECTED, 0);
#ifdef SRT_ENABLE_ENCRYPTION
        {
            int v          = *(int*)optval;
            int allowed[4] = {
                0,  // Default value, if this results for initiator, defaults to 16. See below.
                16, // AES-128
                24, // AES-192
                32  // AES-256
            };
            int* allowed_end = allowed + 4;
            if (find(allowed, allowed_end, v) == allowed_end)
            {
                LOGC(mglog.Error,
                     log << "Invalid value for option SRTO_PBKEYLEN: " << v << "; allowed are: 0, 16, 24, 32");
                throw CUDTException(MJ_NOTSUP, MN_INVAL, 0);
            }

            // Note: This works a little different in HSv4 and HSv5.

            // HSv4:
            // The party that is set SRTO_SENDER will send KMREQ, and it will
            // use default value 16, if SRTO_PBKEYLEN is the default value 0.
            // The responder that receives KMRSP has nothing to say about
            // PBKEYLEN anyway and it will take the length of the key from
            // the initiator (sender) as a good deal.
            //
            // HSv5:
            // The initiator (independently on the sender) will send KMREQ,
            // and as it should be the sender to decide about the PBKEYLEN.
            // Your application should do the following then:
            // 1. The sender should set PBKEYLEN to the required value.
            // 2. If the sender is initiator, it will create the key using
            //    its preset PBKEYLEN (or default 16, if not set) and the
            //    receiver-responder will take it as a good deal.
            // 3. Leave the PBKEYLEN value on the receiver as default 0.
            // 4. If sender is responder, it should then advertise the PBKEYLEN
            //    value in the initial handshake messages (URQ_INDUCTION if
            //    listener, and both URQ_WAVEAHAND and URQ_CONCLUSION in case
            //    of rendezvous, as it is the matter of luck who of them will
            //    eventually become the initiator). This way the receiver
            //    being an initiator will set m_iSndCryptoKeyLen before setting
            //    up KMREQ for sending to the sender-responder.
            //
            // Note that in HSv5 if both sides set PBKEYLEN, the responder
            // wins, unless the initiator is a sender (the effective PBKEYLEN
            // will be the one advertised by the responder). If none sets,
            // PBKEYLEN will default to 16.

            m_iSndCryptoKeyLen = v;
        }
#else
        LOGC(mglog.Error, log << "SRTO_PBKEYLEN: encryption not enabled at compile time");
        throw CUDTException(MJ_NOTSUP, MN_INVAL, 0);
#endif
        break;

    case SRTO_NAKREPORT:
        if (m_bConnected)
            throw CUDTException(MJ_NOTSUP, MN_ISCONNECTED, 0);
        m_bRcvNakReport = bool_int_value(optval, optlen);
        break;

#ifdef SRT_ENABLE_CONNTIMEO
    case SRTO_CONNTIMEO:
        m_iConnTimeOut = *(int*)optval;
        break;
#endif

    case SRTO_LOSSMAXTTL:
        m_iMaxReorderTolerance = *(int*)optval;
        if (!m_bConnected)
            m_iReorderTolerance = m_iMaxReorderTolerance;
        break;

    case SRTO_VERSION:
        if (m_bConnected)
            throw CUDTException(MJ_NOTSUP, MN_ISCONNECTED, 0);
        m_lSrtVersion = *(uint32_t*)optval;
        break;

    case SRTO_MINVERSION:
        if (m_bConnected)
            throw CUDTException(MJ_NOTSUP, MN_ISCONNECTED, 0);
        m_lMinimumPeerSrtVersion = *(uint32_t*)optval;
        break;

    case SRTO_STREAMID:
        if (m_bConnected)
            throw CUDTException(MJ_NOTSUP, MN_ISCONNECTED, 0);

        if (size_t(optlen) > MAX_SID_LENGTH)
            throw CUDTException(MJ_NOTSUP, MN_INVAL, 0);

        m_sStreamName.assign((const char*)optval, optlen);
        break;

    case SRTO_CONGESTION:
        if (m_bConnected)
            throw CUDTException(MJ_NOTSUP, MN_ISCONNECTED, 0);

        {
            string val;
            if (optlen == -1)
                val = (const char*)optval;
            else
                val.assign((const char*)optval, optlen);

            // Translate alias
            if (val == "vod")
                val = "file";

            bool res = m_CongCtl.select(val);
            if (!res)
                throw CUDTException(MJ_NOTSUP, MN_INVAL, 0);
        }
        break;

    case SRTO_MESSAGEAPI:
        if (m_bConnected)
            throw CUDTException(MJ_NOTSUP, MN_ISCONNECTED, 0);

        m_bMessageAPI = bool_int_value(optval, optlen);
        break;

    case SRTO_PAYLOADSIZE:
        if (m_bConnected)
            throw CUDTException(MJ_NOTSUP, MN_ISCONNECTED, 0);

        if (*(int*)optval > SRT_LIVE_MAX_PLSIZE)
        {
            LOGC(mglog.Error, log << "SRTO_PAYLOADSIZE: value exceeds SRT_LIVE_MAX_PLSIZE, maximum payload per MTU.");
            throw CUDTException(MJ_NOTSUP, MN_INVAL, 0);
        }

        if (m_OPT_PktFilterConfigString != "")
        {
            // This means that the filter might have been installed before,
            // and the fix to the maximum payload size was already applied.
            // This needs to be checked now.
            SrtFilterConfig fc;
            if (!ParseFilterConfig(m_OPT_PktFilterConfigString, fc))
            {
                // Break silently. This should not happen
                LOGC(mglog.Error, log << "SRTO_PAYLOADSIZE: IPE: failing filter configuration installed");
                throw CUDTException(MJ_NOTSUP, MN_INVAL, 0);
            }

            size_t efc_max_payload_size = SRT_LIVE_MAX_PLSIZE - fc.extra_size;
            if (m_zOPT_ExpPayloadSize > efc_max_payload_size)
            {
                LOGC(mglog.Error,
                     log << "SRTO_PAYLOADSIZE: value exceeds SRT_LIVE_MAX_PLSIZE decreased by " << fc.extra_size
                         << " required for packet filter header");
                throw CUDTException(MJ_NOTSUP, MN_INVAL, 0);
            }
        }

        m_zOPT_ExpPayloadSize = *(int*)optval;
        break;

    case SRTO_TRANSTYPE:
        if (m_bConnected)
            throw CUDTException(MJ_NOTSUP, MN_ISCONNECTED, 0);

        // XXX Note that here the configuration for SRTT_LIVE
        // is the same as DEFAULT VALUES for these fields set
        // in CUDT::CUDT.
        switch (*(SRT_TRANSTYPE*)optval)
        {
        case SRTT_LIVE:
            // Default live options:
            // - tsbpd: on
            // - latency: 120ms
            // - linger: off
            // - congctl: live
            // - extraction method: message (reading call extracts one message)
            m_bOPT_TsbPd          = true;
            m_iOPT_TsbPdDelay     = SRT_LIVE_DEF_LATENCY_MS;
            m_iOPT_PeerTsbPdDelay = 0;
            m_bOPT_TLPktDrop      = true;
            m_iOPT_SndDropDelay   = 0;
            m_bMessageAPI         = true;
            m_bRcvNakReport       = true;
            m_zOPT_ExpPayloadSize = SRT_LIVE_DEF_PLSIZE;
            m_Linger.l_onoff      = 0;
            m_Linger.l_linger     = 0;
            m_CongCtl.select("live");
            break;

        case SRTT_FILE:
            // File transfer mode:
            // - tsbpd: off
            // - latency: 0
            // - linger: 2 minutes (180s)
            // - congctl: file (original UDT congestion control)
            // - extraction method: stream (reading call extracts as many bytes as available and fits in buffer)
            m_bOPT_TsbPd          = false;
            m_iOPT_TsbPdDelay     = 0;
            m_iOPT_PeerTsbPdDelay = 0;
            m_bOPT_TLPktDrop      = false;
            m_iOPT_SndDropDelay   = -1;
            m_bMessageAPI         = false;
            m_bRcvNakReport       = false;
            m_zOPT_ExpPayloadSize = 0; // use maximum
            m_Linger.l_onoff      = 1;
            m_Linger.l_linger = DEF_LINGER;
            m_CongCtl.select("file");
            break;

        default:
            throw CUDTException(MJ_NOTSUP, MN_INVAL, 0);
        }
        break;


   case SRTO_GROUPCONNECT:
        if (m_bConnected)
            throw CUDTException(MJ_NOTSUP, MN_ISCONNECTED, 0);
        m_bOPT_GroupConnect = bool_int_value(optval, optlen);
        break;

    case SRTO_KMREFRESHRATE:
        if (m_bConnected)
            throw CUDTException(MJ_NOTSUP, MN_ISCONNECTED, 0);

        // If you first change the KMREFRESHRATE, KMPREANNOUNCE
        // will be set to the maximum allowed value
        m_uKmRefreshRatePkt = *(int*)optval;
        if (m_uKmPreAnnouncePkt == 0 || m_uKmPreAnnouncePkt > (m_uKmRefreshRatePkt - 1) / 2)
        {
            m_uKmPreAnnouncePkt = (m_uKmRefreshRatePkt - 1) / 2;
            LOGC(mglog.Warn,
                 log << "SRTO_KMREFRESHRATE=0x" << hex << m_uKmRefreshRatePkt << ": setting SRTO_KMPREANNOUNCE=0x"
                     << hex << m_uKmPreAnnouncePkt);
        }
        break;

    case SRTO_KMPREANNOUNCE:
        if (m_bConnected)
            throw CUDTException(MJ_NOTSUP, MN_ISCONNECTED, 0);
        {
            int val   = *(int*)optval;
            int kmref = m_uKmRefreshRatePkt == 0 ? HAICRYPT_DEF_KM_REFRESH_RATE : m_uKmRefreshRatePkt;
            if (val > (kmref - 1) / 2)
            {
                LOGC(mglog.Error,
                     log << "SRTO_KMPREANNOUNCE=0x" << hex << val << " exceeds KmRefresh/2, 0x" << ((kmref - 1) / 2)
                         << " - OPTION REJECTED.");
                throw CUDTException(MJ_NOTSUP, MN_INVAL, 0);
            }

            m_uKmPreAnnouncePkt = val;
        }
        break;

    case SRTO_ENFORCEDENCRYPTION:
        if (m_bConnected)
            throw CUDTException(MJ_NOTSUP, MN_ISCONNECTED, 0);

        m_bOPT_StrictEncryption = bool_int_value(optval, optlen);
        break;

    case SRTO_PEERIDLETIMEO:

        if (m_bConnected)
            throw CUDTException(MJ_NOTSUP, MN_ISCONNECTED, 0);
        m_iOPT_PeerIdleTimeout = *(int*)optval;
        break;

    case SRTO_IPV6ONLY:
        if (m_bConnected)
            throw CUDTException(MJ_NOTSUP, MN_ISCONNECTED, 0);

        m_iIpV6Only = *(int*)optval;
        break;

    case SRTO_PACKETFILTER:
        if (m_bConnected)
            throw CUDTException(MJ_NOTSUP, MN_ISCONNECTED, 0);

        {
            string arg((char*)optval, optlen);
            // Parse the configuration string prematurely
            SrtFilterConfig fc;
            if (!ParseFilterConfig(arg, fc))
            {
                LOGC(mglog.Error,
                     log << "SRTO_FILTER: Incorrect syntax. Use: FILTERTYPE[,KEY:VALUE...]. "
                            "FILTERTYPE ("
                         << fc.type << ") must be installed (or builtin)");
                throw CUDTException(MJ_NOTSUP, MN_INVAL, 0);
            }

            size_t efc_max_payload_size = SRT_LIVE_MAX_PLSIZE - fc.extra_size;
            if (m_zOPT_ExpPayloadSize > efc_max_payload_size)
            {
                LOGC(mglog.Warn,
                     log << "Due to filter-required extra " << fc.extra_size << " bytes, SRTO_PAYLOADSIZE fixed to "
                         << efc_max_payload_size << " bytes");
                m_zOPT_ExpPayloadSize = efc_max_payload_size;
            }

            m_OPT_PktFilterConfigString = arg;
        }
        break;

    default:
        throw CUDTException(MJ_NOTSUP, MN_INVAL, 0);
    }
}

void CUDT::getOpt(SRT_SOCKOPT optName, void* optval, ref_t<int> r_optlen)
{
   int& optlen = *r_optlen;
   
    CGuard cg(m_ConnectionLock, "conn");

    switch (optName)
    {
    case SRTO_MSS:
        *(int*)optval = m_iMSS;
        optlen        = sizeof(int);
        break;

    case SRTO_SNDSYN:
        *(bool*)optval = m_bSynSending;
        optlen         = sizeof(bool);
        break;

    case SRTO_RCVSYN:
        *(bool*)optval = m_bSynRecving;
        optlen         = sizeof(bool);
        break;

    case SRTO_ISN:
        *(int*)optval = m_iISN;
        optlen        = sizeof(int);
        break;

    case SRTO_FC:
        *(int*)optval = m_iFlightFlagSize;
        optlen        = sizeof(int);
        break;

    case SRTO_SNDBUF:
        *(int*)optval = m_iSndBufSize * (m_iMSS - CPacket::UDP_HDR_SIZE);
        optlen        = sizeof(int);
        break;

    case SRTO_RCVBUF:
        *(int*)optval = m_iRcvBufSize * (m_iMSS - CPacket::UDP_HDR_SIZE);
        optlen        = sizeof(int);
        break;

    case SRTO_LINGER:
        if (optlen < (int)(sizeof(linger)))
            throw CUDTException(MJ_NOTSUP, MN_INVAL, 0);

        *(linger*)optval = m_Linger;
        optlen           = sizeof(linger);
        break;

    case SRTO_UDP_SNDBUF:
        *(int*)optval = m_iUDPSndBufSize;
        optlen        = sizeof(int);
        break;

    case SRTO_UDP_RCVBUF:
        *(int*)optval = m_iUDPRcvBufSize;
        optlen        = sizeof(int);
        break;

    case SRTO_RENDEZVOUS:
        *(bool*)optval = m_bRendezvous;
        optlen         = sizeof(bool);
        break;

    case SRTO_SNDTIMEO:
        *(int*)optval = m_iSndTimeOut;
        optlen        = sizeof(int);
        break;

    case SRTO_RCVTIMEO:
        *(int*)optval = m_iRcvTimeOut;
        optlen        = sizeof(int);
        break;

    case SRTO_REUSEADDR:
        *(bool*)optval = m_bReuseAddr;
        optlen         = sizeof(bool);
        break;

    case SRTO_MAXBW:
        *(int64_t*)optval = m_llMaxBW;
        optlen            = sizeof(int64_t);
        break;

    case SRTO_STATE:
        *(int32_t*)optval = s_UDTUnited.getStatus(m_SocketID);
        optlen            = sizeof(int32_t);
        break;

    case SRTO_EVENT:
    {
        int32_t event = 0;
        if (m_bBroken)
            event |= SRT_EPOLL_ERR;
        else
        {
            CGuard::enterCS(m_RecvLock, "recv");
            if (m_pRcvBuffer && m_pRcvBuffer->isRcvDataReady())
                event |= SRT_EPOLL_IN;
            CGuard::leaveCS(m_RecvLock, "recv");
            if (m_pSndBuffer && (m_iSndBufSize > m_pSndBuffer->getCurrBufSize()))
                event |= SRT_EPOLL_OUT;
        }
        *(int32_t*)optval = event;
        optlen            = sizeof(int32_t);
        break;
    }

    case SRTO_SNDDATA:
        if (m_pSndBuffer)
            *(int32_t*)optval = m_pSndBuffer->getCurrBufSize();
        else
            *(int32_t*)optval = 0;
        optlen = sizeof(int32_t);
        break;

    case SRTO_RCVDATA:
        if (m_pRcvBuffer)
        {
            CGuard::enterCS(m_RecvLock, "recv");
            *(int32_t*)optval = m_pRcvBuffer->getRcvDataSize();
            CGuard::leaveCS(m_RecvLock, "recv");
        }
        else
            *(int32_t*)optval = 0;
        optlen = sizeof(int32_t);
        break;

#ifdef SRT_ENABLE_IPOPTS
    case SRTO_IPTTL:
        if (m_bOpened)
            *(int32_t*)optval = m_pSndQueue->getIpTTL();
        else
            *(int32_t*)optval = m_iIpTTL;
        optlen = sizeof(int32_t);
        break;

    case SRTO_IPTOS:
        if (m_bOpened)
            *(int32_t*)optval = m_pSndQueue->getIpToS();
        else
            *(int32_t*)optval = m_iIpToS;
        optlen = sizeof(int32_t);
        break;
#endif

    case SRTO_SENDER:
        *(int32_t*)optval = m_bDataSender;
        optlen            = sizeof(int32_t);
        break;

    case SRTO_TSBPDMODE:
        *(int32_t*)optval = m_bOPT_TsbPd;
        optlen            = sizeof(int32_t);
        break;

    case SRTO_LATENCY:
    case SRTO_RCVLATENCY:
        *(int32_t*)optval = m_iTsbPdDelay_ms;
        optlen            = sizeof(int32_t);
        break;

    case SRTO_PEERLATENCY:
        *(int32_t*)optval = m_iPeerTsbPdDelay_ms;
        optlen            = sizeof(int32_t);
        break;

    case SRTO_TLPKTDROP:
        *(int32_t*)optval = m_bTLPktDrop;
        optlen            = sizeof(int32_t);
        break;

    case SRTO_SNDDROPDELAY:
        *(int32_t*)optval = m_iOPT_SndDropDelay;
        optlen            = sizeof(int32_t);
        break;

    case SRTO_PBKEYLEN:
        if (m_pCryptoControl)
            *(int32_t*)optval = m_pCryptoControl->KeyLen(); // Running Key length.
        else
            *(int32_t*)optval = m_iSndCryptoKeyLen; // May be 0.
        optlen = sizeof(int32_t);
        break;

    case SRTO_KMSTATE:
        if (!m_pCryptoControl)
            *(int32_t*)optval = SRT_KM_S_UNSECURED;
        else if (m_bDataSender)
            *(int32_t*)optval = m_pCryptoControl->m_SndKmState;
        else
            *(int32_t*)optval = m_pCryptoControl->m_RcvKmState;
        optlen = sizeof(int32_t);
        break;

    case SRTO_SNDKMSTATE: // State imposed by Agent depending on PW and KMX
        if (m_pCryptoControl)
            *(int32_t*)optval = m_pCryptoControl->m_SndKmState;
        else
            *(int32_t*)optval = SRT_KM_S_UNSECURED;
        optlen = sizeof(int32_t);
        break;

    case SRTO_RCVKMSTATE: // State returned by Peer as informed during KMX
        if (m_pCryptoControl)
            *(int32_t*)optval = m_pCryptoControl->m_RcvKmState;
        else
            *(int32_t*)optval = SRT_KM_S_UNSECURED;
        optlen = sizeof(int32_t);
        break;

    case SRTO_LOSSMAXTTL:
        *(int32_t*)optval = m_iMaxReorderTolerance;
        optlen = sizeof(int32_t);
        break;

    case SRTO_NAKREPORT:
        *(bool*)optval = m_bRcvNakReport;
        optlen         = sizeof(bool);
        break;

    case SRTO_VERSION:
        *(int32_t*)optval = m_lSrtVersion;
        optlen            = sizeof(int32_t);
        break;

    case SRTO_PEERVERSION:
        *(int32_t*)optval = m_lPeerSrtVersion;
        optlen            = sizeof(int32_t);
        break;

#ifdef SRT_ENABLE_CONNTIMEO
    case SRTO_CONNTIMEO:
        *(int*)optval = m_iConnTimeOut;
        optlen        = sizeof(int);
        break;
#endif

    case SRTO_MINVERSION:
        *(uint32_t*)optval = m_lMinimumPeerSrtVersion;
        optlen             = sizeof(uint32_t);
        break;

    case SRTO_STREAMID:
        if (size_t(optlen) < m_sStreamName.size() + 1)
            throw CUDTException(MJ_NOTSUP, MN_INVAL, 0);

        strcpy((char*)optval, m_sStreamName.c_str());
        optlen = m_sStreamName.size();
        break;

    case SRTO_CONGESTION:
    {
        string tt = m_CongCtl.selected_name();
        strcpy((char*)optval, tt.c_str());
        optlen = tt.size();
    }
    break;

    case SRTO_MESSAGEAPI:
        optlen         = sizeof(bool);
        *(bool*)optval = m_bMessageAPI;
        break;

    case SRTO_PAYLOADSIZE:
        optlen        = sizeof(int);
        *(int*)optval = m_zOPT_ExpPayloadSize;
        break;

    case SRTO_ENFORCEDENCRYPTION:
        optlen            = sizeof(int32_t); // also with TSBPDMODE and SENDER
        *(int32_t*)optval = m_bOPT_StrictEncryption;
        break;

    case SRTO_IPV6ONLY:
        optlen        = sizeof(int);
        *(int*)optval = m_iIpV6Only;
        break;

    case SRTO_PEERIDLETIMEO:
        *(int*)optval = m_iOPT_PeerIdleTimeout;
        optlen        = sizeof(int);
        break;

    case SRTO_PACKETFILTER:
        if (size_t(optlen) < m_OPT_PktFilterConfigString.size() + 1)
            throw CUDTException(MJ_NOTSUP, MN_INVAL, 0);

        strcpy((char*)optval, m_OPT_PktFilterConfigString.c_str());
        optlen = m_OPT_PktFilterConfigString.size();
        break;

    default:
        throw CUDTException(MJ_NOTSUP, MN_NONE, 0);
    }
}

bool CUDT::setstreamid(SRTSOCKET u, const std::string& sid)
{
    CUDT* that = getUDTHandle(u);
    if (!that)
        return false;

    if (sid.size() > MAX_SID_LENGTH)
        return false;

    if (that->m_bConnected)
        return false;

    that->m_sStreamName = sid;
    return true;
}

std::string CUDT::getstreamid(SRTSOCKET u)
{
    CUDT* that = getUDTHandle(u);
    if (!that)
        return "";

    return that->m_sStreamName;
}

// XXX REFACTOR: Make common code for CUDT constructor and clearData,
// possibly using CUDT::construct.
void CUDT::clearData()
{
    // Initial sequence number, loss, acknowledgement, etc.
    int udpsize = m_iMSS - CPacket::UDP_HDR_SIZE;

    m_iMaxSRTPayloadSize = udpsize - CPacket::HDR_SIZE;

    HLOGC(mglog.Debug, log << "clearData: PAYLOAD SIZE: " << m_iMaxSRTPayloadSize);

    m_iEXPCount  = 1;
    m_iBandwidth = 1; // pkts/sec
    // XXX use some constant for this 16
    m_iDeliveryRate     = 16;
    m_iByteDeliveryRate = 16 * m_iMaxSRTPayloadSize;
    m_iAckSeqNo         = 0;
    m_ullLastAckTime_tk = 0;

    // trace information
    CGuard::enterCS(m_StatsLock, "Stats");
    m_stats.startTime = CTimer::getTime();
    m_stats.sentTotal = m_stats.recvTotal = m_stats.sndLossTotal = m_stats.rcvLossTotal = m_stats.retransTotal =
        m_stats.sentACKTotal = m_stats.recvACKTotal = m_stats.sentNAKTotal = m_stats.recvNAKTotal = 0;
    m_stats.lastSampleTime                                                                        = CTimer::getTime();
    m_stats.traceSent = m_stats.traceRecv = m_stats.traceSndLoss = m_stats.traceRcvLoss = m_stats.traceRetrans =
        m_stats.sentACK = m_stats.recvACK = m_stats.sentNAK = m_stats.recvNAK = 0;
    m_stats.traceRcvRetrans                                                   = 0;
    m_stats.traceReorderDistance                                              = 0;
    m_stats.traceBelatedTime                                                  = 0.0;
    m_stats.traceRcvBelated                                                   = 0;

    m_stats.sndDropTotal = 0;
    m_stats.traceSndDrop = 0;
    m_stats.rcvDropTotal = 0;
    m_stats.traceRcvDrop = 0;

    m_stats.m_rcvUndecryptTotal = 0;
    m_stats.traceRcvUndecrypt   = 0;

    m_stats.bytesSentTotal    = 0;
    m_stats.bytesRecvTotal    = 0;
    m_stats.bytesRetransTotal = 0;
    m_stats.traceBytesSent    = 0;
    m_stats.traceBytesRecv    = 0;
    m_stats.sndFilterExtra    = 0;
    m_stats.rcvFilterExtra    = 0;
    m_stats.rcvFilterSupply   = 0;
    m_stats.rcvFilterLoss     = 0;

    m_stats.traceBytesRetrans = 0;
#ifdef SRT_ENABLE_LOSTBYTESCOUNT
    m_stats.traceRcvBytesLoss = 0;
#endif
    m_stats.sndBytesDropTotal        = 0;
    m_stats.rcvBytesDropTotal        = 0;
    m_stats.traceSndBytesDrop        = 0;
    m_stats.traceRcvBytesDrop        = 0;
    m_stats.m_rcvBytesUndecryptTotal = 0;
    m_stats.traceRcvBytesUndecrypt   = 0;

    m_stats.sndDuration = m_stats.m_sndDurationTotal = 0;
    CGuard::leaveCS(m_StatsLock, "Stats");

    // Resetting these data because this happens when agent isn't connected.
    m_bPeerTsbPd         = false;
    m_iPeerTsbPdDelay_ms = 0;

    // These both should be set to FALSE here.
    // Only when the HSREQ handshake is exchanged,
    // should they be set to possibly true.
    m_bTsbPd = false;
    m_bGroupTsbPd = false;
    m_iTsbPdDelay_ms = m_iOPT_TsbPdDelay;
    m_bTLPktDrop     = m_bOPT_TLPktDrop;
    m_bPeerTLPktDrop = false;

    m_bPeerNakReport = false;

    m_bPeerRexmitFlag = false;

    m_RdvState            = CHandShake::RDV_INVALID;
    m_ullRcvPeerStartTime = 0;
}

void CUDT::open()
{
    CGuard cg(m_ConnectionLock, "conn");

    clearData();

    // structures for queue
    if (m_pSNode == NULL)
        m_pSNode = new CSNode;
    m_pSNode->m_pUDT           = this;
    m_pSNode->m_llTimeStamp_tk = 1;
    m_pSNode->m_iHeapLoc       = -1;

    if (m_pRNode == NULL)
        m_pRNode = new CRNode;
    m_pRNode->m_pUDT           = this;
    m_pRNode->m_llTimeStamp_tk = 1;
    m_pRNode->m_pPrev = m_pRNode->m_pNext = NULL;
    m_pRNode->m_bOnList                   = false;

    m_iRTT            = 10 * COMM_SYN_INTERVAL_US;
    m_iRTTVar         = m_iRTT >> 1;
    m_ullCPUFrequency = CTimer::getCPUFrequency();

    // set minimum NAK and EXP timeout to 300ms
    /*
       XXX This code is blocked because the value of
       m_ullMinNakInt_tk will be overwritten again in setupCC.
       And in setupCC it will have an opportunity to make the
       value overridden according to the statements in the SrtCongestion.

 #ifdef SRT_ENABLE_NAKREPORT
    if (m_bRcvNakReport)
       m_ullMinNakInt_tk = m_iMinNakInterval_us * m_ullCPUFrequency;
    else
 #endif
 */
    // Set up timers
    m_ullMinNakInt_tk = 300000 * m_ullCPUFrequency;
    m_ullMinExpInt_tk = 300000 * m_ullCPUFrequency;

    m_ullACKInt_tk = COMM_SYN_INTERVAL_US * m_ullCPUFrequency;
    m_ullNAKInt_tk = m_ullMinNakInt_tk;

    uint64_t currtime_tk;
    CTimer::rdtsc(currtime_tk);
    m_ullLastRspTime_tk    = currtime_tk;
    m_ullNextACKTime_tk    = currtime_tk + m_ullACKInt_tk;
    m_ullNextNAKTime_tk    = currtime_tk + m_ullNAKInt_tk;
    m_ullLastRspAckTime_tk = currtime_tk;
    m_ullLastSndTime_tk    = currtime_tk;
    m_iReXmitCount         = 1;

    m_iPktCount      = 0;
    m_iLightACKCount = 1;

    m_ullTargetTime_tk = 0;
    m_ullTimeDiff_tk   = 0;

    // Now UDT is opened.
    m_bOpened = true;
}

void CUDT::setListenState()
{
    CGuard cg(m_ConnectionLock, "conn");

    if (!m_bOpened)
        throw CUDTException(MJ_NOTSUP, MN_NONE, 0);

    if (m_bConnecting || m_bConnected)
        throw CUDTException(MJ_NOTSUP, MN_ISCONNECTED, 0);

    // listen can be called more than once
    if (m_bListening)
        return;

    // if there is already another socket listening on the same port
    if (m_pRcvQueue->setListener(this) < 0)
        throw CUDTException(MJ_NOTSUP, MN_BUSY, 0);

    m_bListening = true;
}

size_t CUDT::fillSrtHandshake(uint32_t* srtdata, size_t srtlen, int msgtype, int hs_version)
{
    if (srtlen < SRT_HS__SIZE)
    {
        LOGC(mglog.Fatal,
             log << "IPE: fillSrtHandshake: buffer too small: " << srtlen << " (expected: " << SRT_HS__SIZE << ")");
        return 0;
    }

    srtlen = SRT_HS__SIZE; // We use only that much space.

    memset(srtdata, 0, sizeof(uint32_t) * srtlen);
    /* Current version (1.x.x) SRT handshake */
    srtdata[SRT_HS_VERSION] = m_lSrtVersion; /* Required version */
    srtdata[SRT_HS_FLAGS] |= SrtVersionCapabilities();

    switch (msgtype)
    {
    case SRT_CMD_HSREQ:
        return fillSrtHandshake_HSREQ(srtdata, srtlen, hs_version);
    case SRT_CMD_HSRSP:
        return fillSrtHandshake_HSRSP(srtdata, srtlen, hs_version);
    default:
        LOGC(mglog.Fatal, log << "IPE: fillSrtHandshake/sendSrtMsg called with value " << msgtype);
        return 0;
    }
}

size_t CUDT::fillSrtHandshake_HSREQ(uint32_t* srtdata, size_t /* srtlen - unused */, int hs_version)
{
    // INITIATOR sends HSREQ.

    // The TSBPD(SND|RCV) options are being set only if the TSBPD is set in the current agent.
    // The agent has a decisive power only in the range of RECEIVING the data, however it can
    // also influence the peer's latency. If agent doesn't set TSBPD mode, it doesn't send any
    // latency flags, although the peer might still want to do Rx with TSBPD. When agent sets
    // TsbPd mode, it defines latency values for Rx (itself) and Tx (peer's Rx). If peer does
    // not set TsbPd mode, it will simply ignore the proposed latency (PeerTsbPdDelay), although
    // if it has received the Rx latency as well, it must honor it and respond accordingly
    // (the latter is only in case of HSv5 and bidirectional connection).
    if (m_bOPT_TsbPd)
    {
        m_iTsbPdDelay_ms     = m_iOPT_TsbPdDelay;
        m_iPeerTsbPdDelay_ms = m_iOPT_PeerTsbPdDelay;
        /*
         * Sent data is real-time, use Time-based Packet Delivery,
         * set option bit and configured delay
         */
        srtdata[SRT_HS_FLAGS] |= SRT_OPT_TSBPDSND;

        if (hs_version < CUDT::HS_VERSION_SRT1)
        {
            // HSv4 - this uses only one value.
            srtdata[SRT_HS_LATENCY] = SRT_HS_LATENCY_LEG::wrap(m_iPeerTsbPdDelay_ms);
        }
        else
        {
            // HSv5 - this will be understood only since this version when this exists.
            srtdata[SRT_HS_LATENCY] = SRT_HS_LATENCY_SND::wrap(m_iPeerTsbPdDelay_ms);

            // And in the reverse direction.
            srtdata[SRT_HS_FLAGS] |= SRT_OPT_TSBPDRCV;
            srtdata[SRT_HS_LATENCY] |= SRT_HS_LATENCY_RCV::wrap(m_iTsbPdDelay_ms);

            // This wasn't there for HSv4, this setting is only for the receiver.
            // HSv5 is bidirectional, so every party is a receiver.

            if (m_bTLPktDrop)
                srtdata[SRT_HS_FLAGS] |= SRT_OPT_TLPKTDROP;
        }
    }

    if (m_bRcvNakReport)
        srtdata[SRT_HS_FLAGS] |= SRT_OPT_NAKREPORT;

    // I support SRT_OPT_REXMITFLG. Do you?
    srtdata[SRT_HS_FLAGS] |= SRT_OPT_REXMITFLG;

    // Declare the API used. The flag is set for "stream" API because
    // the older versions will never set this flag, but all old SRT versions use message API.
    if (!m_bMessageAPI)
        srtdata[SRT_HS_FLAGS] |= SRT_OPT_STREAM;

    HLOGC(mglog.Debug,
          log << "HSREQ/snd: LATENCY[SND:" << SRT_HS_LATENCY_SND::unwrap(srtdata[SRT_HS_LATENCY])
              << " RCV:" << SRT_HS_LATENCY_RCV::unwrap(srtdata[SRT_HS_LATENCY]) << "] FLAGS["
              << SrtFlagString(srtdata[SRT_HS_FLAGS]) << "]");

    return 3;
}

size_t CUDT::fillSrtHandshake_HSRSP(uint32_t* srtdata, size_t /* srtlen - unused */, int hs_version)
{
    // Setting m_ullRcvPeerStartTime is done in processSrtMsg_HSREQ(), so
    // this condition will be skipped only if this function is called without
    // getting first received HSREQ. Doesn't look possible in both HSv4 and HSv5.
    if (m_ullRcvPeerStartTime != 0)
    {
        // If Agent doesn't set TSBPD, it will not set the TSBPD flag back to the Peer.
        // The peer doesn't have be disturbed by it anyway.
        if (isOPT_TsbPd())
        {
            /*
             * We got and transposed peer start time (HandShake request timestamp),
             * we can support Timestamp-based Packet Delivery
             */
            srtdata[SRT_HS_FLAGS] |= SRT_OPT_TSBPDRCV;

            if (hs_version < HS_VERSION_SRT1)
            {
                // HSv4 - this uses only one value
                srtdata[SRT_HS_LATENCY] = SRT_HS_LATENCY_LEG::wrap(m_iTsbPdDelay_ms);
            }
            else
            {
                // HSv5 - this puts "agent's" latency into RCV field and "peer's" -
                // into SND field.
                srtdata[SRT_HS_LATENCY] = SRT_HS_LATENCY_RCV::wrap(m_iTsbPdDelay_ms);
            }
        }
        else
        {
            HLOGC(mglog.Debug, log << "HSRSP/snd: TSBPD off, NOT responding TSBPDRCV flag.");
        }

        // Hsv5, only when peer has declared TSBPD mode.
        // The flag was already set, and the value already "maximized" in processSrtMsg_HSREQ().
        if (m_bPeerTsbPd && hs_version >= HS_VERSION_SRT1)
        {
            // HSv5 is bidirectional - so send the TSBPDSND flag, and place also the
            // peer's latency into SND field.
            srtdata[SRT_HS_FLAGS] |= SRT_OPT_TSBPDSND;
            srtdata[SRT_HS_LATENCY] |= SRT_HS_LATENCY_SND::wrap(m_iPeerTsbPdDelay_ms);

            HLOGC(mglog.Debug,
                  log << "HSRSP/snd: HSv5 peer uses TSBPD, responding TSBPDSND latency=" << m_iPeerTsbPdDelay_ms);
        }
        else
        {
            HLOGC(mglog.Debug,
                  log << "HSRSP/snd: HSv" << (hs_version == CUDT::HS_VERSION_UDT4 ? 4 : 5)
                      << " with peer TSBPD=" << (m_bPeerTsbPd ? "on" : "off") << " - NOT responding TSBPDSND");
        }

        if (m_bTLPktDrop)
            srtdata[SRT_HS_FLAGS] |= SRT_OPT_TLPKTDROP;
    }
    else
    {
        LOGC(mglog.Fatal, log << "IPE: fillSrtHandshake_HSRSP: m_ullRcvPeerStartTime NOT SET!");
        return 0;
    }

    if (m_bRcvNakReport)
    {
        // HSv5: Note that this setting is independent on the value of
        // m_bPeerNakReport, which represent this setting in the peer.

        srtdata[SRT_HS_FLAGS] |= SRT_OPT_NAKREPORT;
        /*
         * NAK Report is so efficient at controlling bandwidth that sender TLPktDrop
         * is not needed. SRT 1.0.5 to 1.0.7 sender TLPktDrop combined with SRT 1.0
         * Timestamp-Based Packet Delivery was not well implemented and could drop
         * big I-Frame tail before sending once on low latency setups.
         * Disabling TLPktDrop in the receiver SRT Handshake Reply prevents the sender
         * from enabling Too-Late Packet Drop.
         */
        if (m_lPeerSrtVersion <= SrtVersion(1, 0, 7))
            srtdata[SRT_HS_FLAGS] &= ~SRT_OPT_TLPKTDROP;
    }

    if (m_lSrtVersion >= SrtVersion(1, 2, 0))
    {
        if (!m_bPeerRexmitFlag)
        {
            // Peer does not request to use rexmit flag, if so,
            // we won't use as well.
            HLOGC(mglog.Debug, log << "HSRSP/snd: AGENT understands REXMIT flag, but PEER DOES NOT. NOT setting.");
        }
        else
        {
            // Request that the rexmit bit be used as a part of msgno.
            srtdata[SRT_HS_FLAGS] |= SRT_OPT_REXMITFLG;
            HLOGF(mglog.Debug, "HSRSP/snd: AGENT UNDERSTANDS REXMIT flag and PEER reported that it does, too.");
        }
    }
    else
    {
        // Since this is now in the code, it can occur only in case when you change the
        // version specification in the build configuration.
        HLOGF(mglog.Debug, "HSRSP/snd: AGENT DOES NOT UNDERSTAND REXMIT flag");
    }

    HLOGC(mglog.Debug,
          log << "HSRSP/snd: LATENCY[SND:" << SRT_HS_LATENCY_SND::unwrap(srtdata[SRT_HS_LATENCY])
              << " RCV:" << SRT_HS_LATENCY_RCV::unwrap(srtdata[SRT_HS_LATENCY]) << "] FLAGS["
              << SrtFlagString(srtdata[SRT_HS_FLAGS]) << "]");

    return 3;
}

size_t CUDT::prepareSrtHsMsg(int cmd, uint32_t* srtdata, size_t size)
{
    size_t srtlen = fillSrtHandshake(srtdata, size, cmd, handshakeVersion());
    HLOGF(mglog.Debug,
          "CMD:%s(%d) Len:%d Version: %s Flags: %08X (%s) sdelay:%d",
          MessageTypeStr(UMSG_EXT, cmd).c_str(),
          cmd,
          (int)(srtlen * sizeof(int32_t)),
          SrtVersionString(srtdata[SRT_HS_VERSION]).c_str(),
          srtdata[SRT_HS_FLAGS],
          SrtFlagString(srtdata[SRT_HS_FLAGS]).c_str(),
          srtdata[SRT_HS_LATENCY]);

    return srtlen;
}

void CUDT::sendSrtMsg(int cmd, uint32_t* srtdata_in, int srtlen_in)
{
    CPacket srtpkt;
    int32_t srtcmd = (int32_t)cmd;

    static const size_t SRTDATA_MAXSIZE = SRT_CMD_MAXSZ / sizeof(int32_t);

    // This is in order to issue a compile error if the SRT_CMD_MAXSZ is
    // too small to keep all the data. As this is "static const", declaring
    // an array of such specified size in C++ isn't considered VLA.
    static const int SRTDATA_SIZE = SRTDATA_MAXSIZE >= SRT_HS__SIZE ? SRTDATA_MAXSIZE : -1;

    // This will be effectively larger than SRT_HS__SIZE, but it will be also used
    // for incoming data. We have a guarantee that it won't be larger than SRTDATA_MAXSIZE.
    uint32_t srtdata[SRTDATA_SIZE];

    int srtlen = 0;

    if (cmd == SRT_CMD_REJECT)
    {
        // This is a value returned by processSrtMsg underlying layer, potentially
        // to be reported here. Should this happen, just send a rejection message.
        cmd                     = SRT_CMD_HSRSP;
        srtdata[SRT_HS_VERSION] = 0;
    }

    switch (cmd)
    {
    case SRT_CMD_HSREQ:
    case SRT_CMD_HSRSP:
        srtlen = prepareSrtHsMsg(cmd, srtdata, SRTDATA_SIZE);
        break;

    case SRT_CMD_KMREQ: // Sender
    case SRT_CMD_KMRSP: // Receiver
        srtlen = srtlen_in;
        /* Msg already in network order
         * But CChannel:sendto will swap again (assuming 32-bit fields)
         * Pre-swap to cancel it.
         */
        HtoNLA(srtdata, srtdata_in, srtlen);
        m_pCryptoControl->updateKmState(cmd, srtlen); // <-- THIS function can't be moved to CUDT

        break;

    default:
        LOGF(mglog.Error, "sndSrtMsg: cmd=%d unsupported", cmd);
        break;
    }

    if (srtlen > 0)
    {
        /* srtpkt.pack will set message data in network order */
        srtpkt.pack(UMSG_EXT, &srtcmd, srtdata, srtlen * sizeof(int32_t));
        addressAndSend(srtpkt);
    }
}

// PREREQUISITE:
// pkt must be set the buffer and configured for UMSG_HANDSHAKE.
// Note that this function replaces also serialization for the HSv4.
bool CUDT::createSrtHandshake(ref_t<CPacket>    r_pkt,
                              ref_t<CHandShake> r_hs,
                              int               srths_cmd,
                              int               srtkm_cmd,
                              const uint32_t*   kmdata,
                              size_t            kmdata_wordsize /* IN WORDS, NOT BYTES!!! */)
{
    CPacket&    pkt = *r_pkt;
    CHandShake& hs  = *r_hs;

    // This function might be called before the opposite version was recognized.
    // Check if the version is exactly 4 because this means that the peer has already
    // sent something - asynchronously, and usually in rendezvous - and we already know
    // that the peer is version 4. In this case, agent must behave as HSv4, til the end.
    if (m_ConnRes.m_iVersion == HS_VERSION_UDT4)
    {
        hs.m_iVersion = HS_VERSION_UDT4;
        hs.m_iType    = UDT_DGRAM;
        if (hs.m_extension)
        {
            // Should be impossible
            LOGC(mglog.Error, log << "createSrtHandshake: IPE: EXTENSION SET WHEN peer reports version 4 - fixing...");
            hs.m_extension = false;
        }
    }
    else
    {
        hs.m_iType = 0; // Prepare it for flags
    }

    HLOGC(mglog.Debug,
          log << "createSrtHandshake: buf size=" << pkt.getLength() << " hsx=" << MessageTypeStr(UMSG_EXT, srths_cmd)
              << " kmx=" << MessageTypeStr(UMSG_EXT, srtkm_cmd) << " kmdata_wordsize=" << kmdata_wordsize
              << " version=" << hs.m_iVersion);

    // Once you are certain that the version is HSv5, set the enc type flags
    // to advertise pbkeylen. Otherwise make sure that the old interpretation
    // will correctly pick up the type field. PBKEYLEN should be advertized
    // regardless of what URQ stage the handshake is (note that in case of rendezvous
    // CONCLUSION might be the FIRST MESSAGE EVER RECEIVED by a party).
    if (hs.m_iVersion > HS_VERSION_UDT4)
    {
        // Check if there was a failure to receie HSREQ before trying to craft HSRSP.
        // If fillSrtHandshake_HSRSP catches the condition of m_ullRcvPeerStartTime == 0,
        // it will return size 0, which will mess up with further extension procedures;
        // PREVENT THIS HERE.
        if (hs.m_iReqType == URQ_CONCLUSION && srths_cmd == SRT_CMD_HSRSP && m_ullRcvPeerStartTime == 0)
        {
            LOGC(mglog.Error,
                 log << "createSrtHandshake: IPE (non-fatal): Attempting to craft HSRSP without received HSREQ. "
                        "BLOCKING extensions.");
            hs.m_extension = false;
        }

        // The situation when this function is called without requested extensions
        // is URQ_CONCLUSION in rendezvous mode in some of the transitions.
        // In this case for version 5 just clear the m_iType field, as it has
        // different meaning in HSv5 and contains extension flags.
        //
        // Keep 0 in the SRT_HSTYPE_HSFLAGS field, but still advertise PBKEYLEN
        // in the SRT_HSTYPE_ENCFLAGS field.
        hs.m_iType                  = SrtHSRequest::wrapFlags(false /*no magic in HSFLAGS*/, m_iSndCryptoKeyLen);
        bool whether SRT_ATR_UNUSED = m_iSndCryptoKeyLen != 0;
        HLOGC(mglog.Debug,
              log << "createSrtHandshake: " << (whether ? "" : "NOT ")
                  << " Advertising PBKEYLEN - value = " << m_iSndCryptoKeyLen);

        // Note: This is required only when sending a HS message without SRT extensions.
        // When this is to be sent with SRT extensions, then KMREQ will be attached here
        // and the PBKEYLEN will be extracted from it. If this is going to attach KMRSP
        // here, it's already too late (it should've been advertised before getting the first
        // handshake message with KMREQ).
    }
    else
    {
        hs.m_iType = UDT_DGRAM;
    }

    // values > URQ_CONCLUSION include also error types
    // if (hs.m_iVersion == HS_VERSION_UDT4 || hs.m_iReqType > URQ_CONCLUSION) <--- This condition was checked b4 and
    // it's only valid for caller-listener mode
    if (!hs.m_extension)
    {
        // Serialize only the basic handshake, if this is predicted for
        // Hsv4 peer or this is URQ_INDUCTION or URQ_WAVEAHAND.
        size_t hs_size = pkt.getLength();
        hs.store_to(pkt.m_pcData, Ref(hs_size));
        pkt.setLength(hs_size);
        HLOGC(mglog.Debug, log << "createSrtHandshake: (no ext) size=" << hs_size << " data: " << hs.show());
        return true;
    }

    // Sanity check, applies to HSv5 only cases.
    if (srths_cmd == SRT_CMD_HSREQ && m_SrtHsSide == HSD_RESPONDER)
    {
        m_RejectReason = SRT_REJ_IPE;
        LOGC(mglog.Fatal, log << "IPE: SRT_CMD_HSREQ was requested to be sent in HSv5 by an INITIATOR side!");
        return false; // should cause rejection
    }

    string logext = "HSX";

    bool have_kmreq   = false;
    bool have_sid     = false;
    bool have_congctl = false;
    bool have_filter  = false;
    bool have_group = false;

    // Install the SRT extensions
    hs.m_iType |= CHandShake::HS_EXT_HSREQ;

    if (srths_cmd == SRT_CMD_HSREQ)
    {
        if (m_sStreamName != "")
        {
            have_sid = true;
            hs.m_iType |= CHandShake::HS_EXT_CONFIG;
            logext += ",SID";
        }
    }

    // If this is a response, we have also information
    // on the peer. If Peer is NOT filter capable, don't
    // put filter config, even if agent is capable.
    bool peer_filter_capable = true;
    if (srths_cmd == SRT_CMD_HSRSP)
    {
        if (m_sPeerPktFilterConfigString != "")
        {
            peer_filter_capable = true;
        }
        else if (IsSet(m_lPeerSrtFlags, SRT_OPT_FILTERCAP))
        {
            peer_filter_capable = true;
        }
        else
        {
            peer_filter_capable = false;
        }
    }

    // Now, if this is INITIATOR, then it has its
    // filter config already set, if configured, otherwise
    // it should not attach the filter config extension.

    // If this is a RESPONDER, then it has already received
    // the filter config string from the peer and therefore
    // possibly confronted with the contents of m_OPT_FECConfigString,
    // and if it decided to go with filter, it will be nonempty.
    if (peer_filter_capable && m_OPT_PktFilterConfigString != "")
    {
        have_filter = true;
        hs.m_iType |= CHandShake::HS_EXT_CONFIG;
        logext += ",filter";
    }

    string sm = m_CongCtl.selected_name();
    if (sm != "" && sm != "live")
    {
        have_congctl = true;
        hs.m_iType |= CHandShake::HS_EXT_CONFIG;
        logext += ",CONGCTL";
    }

    // Prevent adding KMRSP only in case when BOTH:
    // - Agent has set no password
    // - no KMREQ has arrived from Peer
    // KMRSP must be always sent when:
    // - Agent set a password, Peer did not send KMREQ: Agent sets snd=NOSECRET.
    // - Agent set no password, but Peer sent KMREQ: Ageng sets rcv=NOSECRET.
    if (m_CryptoSecret.len > 0 || kmdata_wordsize > 0)
    {
        have_kmreq = true;
        hs.m_iType |= CHandShake::HS_EXT_KMREQ;
        logext += ",KMX";
    }

    if (m_parent->m_IncludedGroup)
    {
        // Whatever group this socket belongs to, the information about
        // the group is always sent the same way with the handshake.
        have_group = true;
        hs.m_iType |= CHandShake::HS_EXT_CONFIG;
        logext += ",GROUP";
    }

    HLOGC(mglog.Debug, log << "createSrtHandshake: (ext: " << logext << ") data: " << hs.show());

    // NOTE: The HSREQ is practically always required, although may happen
    // in future that CONCLUSION can be sent multiple times for a separate
    // stream encryption support, and this way it won't enclose HSREQ.
    // Also, KMREQ may occur multiple times.

    // So, initially store the UDT legacy handshake.
    size_t hs_size = pkt.getLength(), total_ra_size = (hs_size / sizeof(uint32_t)); // Maximum size of data
    hs.store_to(pkt.m_pcData, Ref(hs_size));                                        // hs_size is updated

    size_t ra_size = hs_size / sizeof(int32_t);

    // Now attach the SRT handshake for HSREQ
    size_t    offset = ra_size;
    uint32_t* p      = reinterpret_cast<uint32_t*>(pkt.m_pcData);
    // NOTE: since this point, ra_size has a size in int32_t elements, NOT BYTES.

    // The first 4-byte item is the CMD/LENGTH spec.
    uint32_t* pcmdspec = p + offset; // Remember the location to be filled later, when we know the length
    ++offset;

    // Now use the original function to store the actual SRT_HS data
    // ra_size after that
    // NOTE: so far, ra_size is m_iMaxSRTPayloadSize expressed in number of elements.
    // WILL BE CHANGED HERE.
    ra_size   = fillSrtHandshake(p + offset, total_ra_size - offset, srths_cmd, HS_VERSION_SRT1);
    *pcmdspec = HS_CMDSPEC_CMD::wrap(srths_cmd) | HS_CMDSPEC_SIZE::wrap(ra_size);

    HLOGC(mglog.Debug,
          log << "createSrtHandshake: after HSREQ: offset=" << offset << " HSREQ size=" << ra_size
              << " space left: " << (total_ra_size - offset));

    if (have_sid)
    {
        // Use only in REQ phase and only if stream name is set
        offset += ra_size;
        pcmdspec = p + offset;
        ++offset;

        // Now prepare the string with 4-byte alignment. The string size is limited
        // to half the payload size. Just a sanity check to not pack too much into
        // the conclusion packet.
        size_t size_limit = m_iMaxSRTPayloadSize / 2;

        if (m_sStreamName.size() >= size_limit)
        {
            m_RejectReason = SRT_REJ_ROGUE;
            LOGC(mglog.Error,
                 log << "createSrtHandshake: stream id too long, limited to " << (size_limit - 1) << " bytes");
            return false;
        }

        size_t wordsize         = (m_sStreamName.size() + 3) / 4;
        size_t aligned_bytesize = wordsize * 4;

        memset(p + offset, 0, aligned_bytesize);
        memcpy(p + offset, m_sStreamName.data(), m_sStreamName.size());
        // Preswap to little endian (in place due to possible padding zeros)
        HtoILA((uint32_t*)(p + offset), (uint32_t*)(p + offset), wordsize);

        ra_size   = wordsize;
        *pcmdspec = HS_CMDSPEC_CMD::wrap(SRT_CMD_SID) | HS_CMDSPEC_SIZE::wrap(ra_size);

        HLOGC(mglog.Debug,
              log << "createSrtHandshake: after SID [" << m_sStreamName << "] length=" << m_sStreamName.size()
                  << " alignedln=" << aligned_bytesize << ": offset=" << offset << " SID size=" << ra_size
                  << " space left: " << (total_ra_size - offset));
    }

    if (have_congctl)
    {
        // Pass the congctl to the other side as informational.
        // The other side should reject connection if it uses a different congctl.
        // The other side should also respond with the congctl it uses, if its non-default (for backward compatibility).

        // XXX Consider change the congctl settings in the listener socket to "adaptive"
        // congctl and also "adaptive" value of CUDT::m_bMessageAPI so that the caller
        // may ask for whatever kind of transmission it wants, or select transmission
        // type differently for different connections, however with the same listener.

        offset += ra_size;
        pcmdspec = p + offset;
        ++offset;

        size_t wordsize         = (sm.size() + 3) / 4;
        size_t aligned_bytesize = wordsize * 4;

        memset(p + offset, 0, aligned_bytesize);

        memcpy(p + offset, sm.data(), sm.size());
        // Preswap to little endian (in place due to possible padding zeros)
        HtoILA((uint32_t*)(p + offset), (uint32_t*)(p + offset), wordsize);

        ra_size   = wordsize;
        *pcmdspec = HS_CMDSPEC_CMD::wrap(SRT_CMD_CONGESTION) | HS_CMDSPEC_SIZE::wrap(ra_size);

        HLOGC(mglog.Debug,
              log << "createSrtHandshake: after CONGCTL [" << sm << "] length=" << sm.size()
                  << " alignedln=" << aligned_bytesize << ": offset=" << offset << " CONGCTL size=" << ra_size
                  << " space left: " << (total_ra_size - offset));
    }

    if (have_filter)
    {
        offset += ra_size;
        pcmdspec = p + offset;
        ++offset;

        size_t wordsize         = (m_OPT_PktFilterConfigString.size() + 3) / 4;
        size_t aligned_bytesize = wordsize * 4;

        memset(p + offset, 0, aligned_bytesize);
        memcpy(p + offset, m_OPT_PktFilterConfigString.data(), m_OPT_PktFilterConfigString.size());

        ra_size   = wordsize;
        *pcmdspec = HS_CMDSPEC_CMD::wrap(SRT_CMD_FILTER) | HS_CMDSPEC_SIZE::wrap(ra_size);

        HLOGC(mglog.Debug,
              log << "createSrtHandshake: after filter [" << m_OPT_PktFilterConfigString << "] length="
                  << m_OPT_PktFilterConfigString.size() << " alignedln=" << aligned_bytesize << ": offset=" << offset
                  << " filter size=" << ra_size << " space left: " << (total_ra_size - offset));
    }

    // Note that this will fire in both cases:
    // - When the group has been set by the user on a socket (or socket was created as a part of the group),
    //   and the handshake request is to be sent with informing the peer that this conenction belongs to a group
    // - When the agent received a HS request with a group, has created its mirror group on its side, and
    //   now sends the HS response to the peer, with ITS OWN group id (the mirror one).
    //
    // XXX Probably a condition should be checked here around the group type.
    // The time synchronization should be done only on any kind of parallel sending group.
    // This is, for example, for redundancy group or bonding group, but not distribution group.
    while (have_group)
    {
        CGuard grd(m_parent->m_ControlLock, "control");
        if (!m_parent->m_IncludedGroup)
        {
            HLOGC(mglog.Fatal, log << "GROUP DISAPPEARED. Socket not capable of continuing HS");
            break;
        }
        offset += ra_size;
        pcmdspec = p+offset;
        ++offset;

        SRTSOCKET id = m_parent->m_IncludedGroup->id();
        SRT_GROUP_TYPE tp = m_parent->m_IncludedGroup->type();
        SRTSOCKET master_peerid;
        int32_t master_tdiff SRT_ATR_UNUSED;
        uint64_t master_st;

        // "Master" is the first found running connection. Will be false, if
        // there's no other connection yet. When any connection is found, specify this
        // as a determined master connection, and extract its id.
        if ( !m_parent->m_IncludedGroup->getMasterData(m_SocketID, Ref(master_peerid), Ref(master_st)) )
        {
            master_peerid = -1;
            master_tdiff = 0;
            HLOGC(mglog.Debug, log << CONID() << "NO GROUP MASTER LINK found for group: $" << m_parent->m_IncludedGroup->id());
        }
        else
        {
            // The returned master_st is the master's start time. Calculate the
            // differene time.
            master_tdiff = m_stats.startTime - master_st;
            HLOGC(mglog.Debug, log << CONID() << "FOUND GROUP MASTER LINK: peer=$" << master_peerid << " - start time diff: " << master_tdiff);
        }
        // (this function will not fill the variables with anything, if no master is found)

        int32_t storedata [GRPD__SIZE] = { id, tp, /*master_peerid, master_tdiff*/ };
        memcpy(p+offset, storedata, sizeof storedata);

        ra_size = Size(storedata);
        *pcmdspec = HS_CMDSPEC_CMD::wrap(SRT_CMD_GROUP) | HS_CMDSPEC_SIZE::wrap(ra_size);

        HLOGC(mglog.Debug, log << "createSrtHandshake: after GROUP [" << sm << "] length=" << sm.size()
            << ": offset=" << offset << " GROUP size=" << ra_size << " space left: " << (total_ra_size - offset));

        break;
    }

    // When encryption turned on
    if (have_kmreq)
    {
        HLOGC(mglog.Debug,
              log << "createSrtHandshake: "
                  << (m_CryptoSecret.len > 0 ? "Agent uses ENCRYPTION" : "Peer requires ENCRYPTION"));
        if (srtkm_cmd == SRT_CMD_KMREQ)
        {
            bool have_any_keys = false;
            for (size_t ki = 0; ki < 2; ++ki)
            {
                // Skip those that have expired
                if (!m_pCryptoControl->getKmMsg_needSend(ki, false))
                    continue;

                m_pCryptoControl->getKmMsg_markSent(ki, false);

                offset += ra_size;

                size_t msglen = m_pCryptoControl->getKmMsg_size(ki);
                // Make ra_size back in element unit
                // Add one extra word if the size isn't aligned to 32-bit.
                ra_size = (msglen / sizeof(uint32_t)) + (msglen % sizeof(uint32_t) ? 1 : 0);

                // Store the CMD + SIZE in the next field
                *(p + offset) = HS_CMDSPEC_CMD::wrap(srtkm_cmd) | HS_CMDSPEC_SIZE::wrap(ra_size);
                ++offset;

                // Copy the key - do the endian inversion because another endian inversion
                // will be done for every control message before sending, and this KM message
                // is ALREADY in network order.
                const uint32_t* keydata = reinterpret_cast<const uint32_t*>(m_pCryptoControl->getKmMsg_data(ki));

                HLOGC(mglog.Debug,
                      log << "createSrtHandshake: KMREQ: adding key #" << ki << " length=" << ra_size
                          << " words (KmMsg_size=" << msglen << ")");
                // XXX INSECURE ": [" << FormatBinaryString((uint8_t*)keydata, msglen) << "]";

                // Yes, I know HtoNLA and NtoHLA do exactly the same operation, but I want
                // to be clear about the true intention.
                NtoHLA(p + offset, keydata, ra_size);
                have_any_keys = true;
            }

            if (!have_any_keys)
            {
                m_RejectReason = SRT_REJ_IPE;
                LOGC(mglog.Error, log << "createSrtHandshake: IPE: all keys have expired, no KM to send.");
                return false;
            }
        }
        else if (srtkm_cmd == SRT_CMD_KMRSP)
        {
            uint32_t        failure_kmrsp[] = {SRT_KM_S_UNSECURED};
            const uint32_t* keydata         = 0;

            // Shift the starting point with the value of previously added block,
            // to start with the new one.
            offset += ra_size;

            if (kmdata_wordsize == 0)
            {
                LOGC(mglog.Error,
                     log << "createSrtHandshake: Agent has PW, but Peer sent no KMREQ. Sending error KMRSP response");
                ra_size = 1;
                keydata = failure_kmrsp;

                // Update the KM state as well
                m_pCryptoControl->m_SndKmState = SRT_KM_S_NOSECRET;  // Agent has PW, but Peer won't decrypt
                m_pCryptoControl->m_RcvKmState = SRT_KM_S_UNSECURED; // Peer won't encrypt as well.
            }
            else
            {
                if (!kmdata)
                {
                    m_RejectReason = SRT_REJ_IPE;
                    LOGC(mglog.Fatal, log << "createSrtHandshake: IPE: srtkm_cmd=SRT_CMD_KMRSP and no kmdata!");
                    return false;
                }
                ra_size = kmdata_wordsize;
                keydata = reinterpret_cast<const uint32_t*>(kmdata);
            }

            *(p + offset) = HS_CMDSPEC_CMD::wrap(srtkm_cmd) | HS_CMDSPEC_SIZE::wrap(ra_size);
            ++offset; // Once cell, containting CMD spec and size
            HLOGC(mglog.Debug,
                  log << "createSrtHandshake: KMRSP: applying returned key length="
                      << ra_size); // XXX INSECURE << " words: [" << FormatBinaryString((uint8_t*)kmdata,
                                   // kmdata_wordsize*sizeof(uint32_t)) << "]";

            NtoHLA(p + offset, keydata, ra_size);
        }
        else
        {
            m_RejectReason = SRT_REJ_IPE;
            LOGC(mglog.Fatal, log << "createSrtHandshake: IPE: wrong value of srtkm_cmd: " << srtkm_cmd);
            return false;
        }
    }

    // ra_size + offset has a value in element unit.
    // Switch it again to byte unit.
    pkt.setLength((ra_size + offset) * sizeof(int32_t));

    HLOGC(mglog.Debug,
          log << "createSrtHandshake: filled HSv5 handshake flags: " << CHandShake::ExtensionFlagStr(hs.m_iType)
              << " length: " << pkt.getLength() << " bytes");

    return true;
}

static int
FindExtensionBlock(uint32_t* begin, size_t total_length, ref_t<size_t> r_out_len, ref_t<uint32_t*> r_next_block)
{
    // Check if there's anything to process
    if (total_length == 0)
    {
        *r_next_block = NULL;
        *r_out_len    = 0;
        return SRT_CMD_NONE;
    }

    size_t&    out_len    = *r_out_len;
    uint32_t*& next_block = *r_next_block;
    // This function extracts the block command from the block and its length.
    // The command value is returned as a function result.
    // The size of that command block is stored into out_len.
    // The beginning of the prospective next block is stored in next_block.

    // The caller must be aware that:
    // - exactly one element holds the block header (cmd+size), so the actual data are after this one.
    // - the returned size is the number of uint32_t elements since that first data element
    // - the remaining size should be manually calculated as total_length - 1 - out_len, or
    // simply, as next_block - begin.

    // Note that if the total_length is too short to extract the whole block, it will return
    // SRT_CMD_NONE. Note that total_length includes this first CMDSPEC word.
    //
    // When SRT_CMD_NONE is returned, it means that nothing has been extracted and nothing else
    // can be further extracted from this block.

    int    cmd  = HS_CMDSPEC_CMD::unwrap(*begin);
    size_t size = HS_CMDSPEC_SIZE::unwrap(*begin);

    if (size + 1 > total_length)
        return SRT_CMD_NONE;

    out_len = size;

    if (total_length == size + 1)
        next_block = NULL;
    else
        next_block = begin + 1 + size;

    return cmd;
}

static inline bool NextExtensionBlock(ref_t<uint32_t*> begin, uint32_t* next, ref_t<size_t> length)
{
    if (!next)
        return false;

    *length = *length - (next - *begin);
    *begin  = next;
    return true;
}

bool CUDT::processSrtMsg(const CPacket* ctrlpkt)
{
    uint32_t* srtdata = (uint32_t*)ctrlpkt->m_pcData;
    size_t    len     = ctrlpkt->getLength();
    int       etype   = ctrlpkt->getExtendedType();
    uint32_t  ts      = ctrlpkt->m_iTimeStamp;

    int res = SRT_CMD_NONE;

    HLOGC(mglog.Debug, log << "Dispatching message type=" << etype << " data length=" << (len / sizeof(int32_t)));
    switch (etype)
    {
    case SRT_CMD_HSREQ:
    {
        res = processSrtMsg_HSREQ(srtdata, len, ts, CUDT::HS_VERSION_UDT4);
        break;
    }
    case SRT_CMD_HSRSP:
    {
        res = processSrtMsg_HSRSP(srtdata, len, ts, CUDT::HS_VERSION_UDT4);
        break;
    }
    case SRT_CMD_KMREQ:
        // Special case when the data need to be processed here
        // and the appropriate message must be constructed for sending.
        // No further processing required
        {
            uint32_t srtdata_out[SRTDATA_MAXSIZE];
            size_t   len_out = 0;
            res = m_pCryptoControl->processSrtMsg_KMREQ(srtdata, len, srtdata_out, Ref(len_out), CUDT::HS_VERSION_UDT4);
            if (res == SRT_CMD_KMRSP)
            {
                if (len_out == 1)
                {
                    if (m_bOPT_StrictEncryption)
                    {
                        LOGC(mglog.Error,
                             log << "KMREQ FAILURE: " << KmStateStr(SRT_KM_STATE(srtdata_out[0]))
                                 << " - rejecting per strict encryption");
                        return false;
                    }
                    HLOGC(mglog.Debug,
                          log << "MKREQ -> KMRSP FAILURE state: " << KmStateStr(SRT_KM_STATE(srtdata_out[0])));
                }
                else
                {
                    HLOGC(mglog.Debug, log << "KMREQ -> requested to send KMRSP length=" << len_out);
                }
                sendSrtMsg(SRT_CMD_KMRSP, srtdata_out, len_out);
            }
            // XXX Dead code. processSrtMsg_KMREQ now doesn't return any other value now.
            // Please review later.
            else
            {
                LOGC(mglog.Error, log << "KMREQ failed to process the request - ignoring");
            }

            return true; // already done what's necessary
        }

    case SRT_CMD_KMRSP:
    {
        // KMRSP doesn't expect any following action
        m_pCryptoControl->processSrtMsg_KMRSP(srtdata, len, CUDT::HS_VERSION_UDT4);
        return true; // nothing to do
    }

    default:
        return false;
    }

    if (res == SRT_CMD_NONE)
        return true;

    // Send the message that the message handler requested.
    sendSrtMsg(res);

    return true;
}

int CUDT::processSrtMsg_HSREQ(const uint32_t* srtdata, size_t len, uint32_t ts, int hsv)
{
    // Set this start time in the beginning, regardless as to whether TSBPD is being
    // used or not. This must be done in the Initiator as well as Responder.

    /*
     * Compute peer StartTime in our time reference
     * This takes time zone, time drift into account.
     * Also includes current packet transit time (rtt/2)
     */
#if 0 // Debug PeerStartTime if not 1st HS packet
    {
        uint64_t oldPeerStartTime = m_ullRcvPeerStartTime;
        m_ullRcvPeerStartTime = CTimer::getTime() - (uint64_t)((uint32_t)ts);
        if (oldPeerStartTime) {
            LOGC(mglog.Note, log << "rcvSrtMsg: 2nd PeerStartTime diff=" <<  
                    (m_ullRcvPeerStartTime - oldPeerStartTime) << " usec");

        }
    }
#else
    m_ullRcvPeerStartTime = CTimer::getTime() - (uint64_t)((uint32_t)ts);
    // (in case of redundancy group, this value will be OVERWRITTEN
    // later in CUDT::interpretGroup).
#endif

    // Prepare the initial runtime values of latency basing on the option values.
    // They are going to get the value fixed HERE.
    m_iTsbPdDelay_ms     = m_iOPT_TsbPdDelay;
    m_iPeerTsbPdDelay_ms = m_iOPT_PeerTsbPdDelay;

    if (len < SRT_CMD_HSREQ_MINSZ)
    {
        m_RejectReason = SRT_REJ_ROGUE;
        /* Packet smaller than minimum compatible packet size */
        LOGF(mglog.Error, "HSREQ/rcv: cmd=%d(HSREQ) len=%" PRIzu " invalid", SRT_CMD_HSREQ, len);
        return SRT_CMD_NONE;
    }

    LOGF(mglog.Note,
         "HSREQ/rcv: cmd=%d(HSREQ) len=%" PRIzu " vers=0x%x opts=0x%x delay=%d",
         SRT_CMD_HSREQ,
         len,
         srtdata[SRT_HS_VERSION],
         srtdata[SRT_HS_FLAGS],
         SRT_HS_LATENCY_RCV::unwrap(srtdata[SRT_HS_LATENCY]));

    m_lPeerSrtVersion = srtdata[SRT_HS_VERSION];
    m_lPeerSrtFlags   = srtdata[SRT_HS_FLAGS];

    if (hsv == CUDT::HS_VERSION_UDT4)
    {
        if (m_lPeerSrtVersion >= SRT_VERSION_FEAT_HSv5)
        {
            m_RejectReason = SRT_REJ_ROGUE;
            LOGC(mglog.Error,
                 log << "HSREQ/rcv: With HSv4 version >= " << SrtVersionString(SRT_VERSION_FEAT_HSv5)
                     << " is not acceptable.");
            return SRT_CMD_REJECT;
        }
    }
    else
    {
        if (m_lPeerSrtVersion < SRT_VERSION_FEAT_HSv5)
        {
            m_RejectReason = SRT_REJ_ROGUE;
            LOGC(mglog.Error,
                 log << "HSREQ/rcv: With HSv5 version must be >= " << SrtVersionString(SRT_VERSION_FEAT_HSv5) << " .");
            return SRT_CMD_REJECT;
        }
    }

    // Check also if the version satisfies the minimum required version
    if (m_lPeerSrtVersion < m_lMinimumPeerSrtVersion)
    {
        m_RejectReason = SRT_REJ_VERSION;
        LOGC(mglog.Error,
             log << "HSREQ/rcv: Peer version: " << SrtVersionString(m_lPeerSrtVersion)
                 << " is too old for requested: " << SrtVersionString(m_lMinimumPeerSrtVersion) << " - REJECTING");
        return SRT_CMD_REJECT;
    }

    HLOGC(mglog.Debug,
          log << "HSREQ/rcv: PEER Version: " << SrtVersionString(m_lPeerSrtVersion) << " Flags: " << m_lPeerSrtFlags
              << "(" << SrtFlagString(m_lPeerSrtFlags) << ")");

    m_bPeerRexmitFlag = IsSet(m_lPeerSrtFlags, SRT_OPT_REXMITFLG);
    HLOGF(mglog.Debug, "HSREQ/rcv: peer %s REXMIT flag", m_bPeerRexmitFlag ? "UNDERSTANDS" : "DOES NOT UNDERSTAND");

    // Check if both use the same API type. Reject if not.
    bool peer_message_api = !IsSet(m_lPeerSrtFlags, SRT_OPT_STREAM);
    if (peer_message_api != m_bMessageAPI)
    {
        m_RejectReason = SRT_REJ_MESSAGEAPI;
        LOGC(mglog.Error,
             log << "HSREQ/rcv: Agent uses " << (m_bMessageAPI ? "MESSAGE" : "STREAM") << " API, but the Peer declares "
                 << (peer_message_api ? "MESSAGE" : "STREAM") << " API. Not compatible transmission type, rejecting.");
        return SRT_CMD_REJECT;
    }

    if (len < SRT_HS_LATENCY + 1)
    {
        // 3 is the size when containing VERSION, FLAGS and LATENCY. Less size
        // makes it contain only the first two. Let's make it acceptable, as long
        // as the latency flags aren't set.
        if (IsSet(m_lPeerSrtFlags, SRT_OPT_TSBPDSND) || IsSet(m_lPeerSrtFlags, SRT_OPT_TSBPDRCV))
        {
            m_RejectReason = SRT_REJ_ROGUE;
            LOGC(mglog.Error,
                 log << "HSREQ/rcv: Peer sent only VERSION + FLAGS HSREQ, but TSBPD flags are set. Rejecting.");
            return SRT_CMD_REJECT;
        }

        LOGC(mglog.Warn, log << "HSREQ/rcv: Peer sent only VERSION + FLAGS HSREQ, not getting any TSBPD settings.");
        // Don't process any further settings in this case. Turn off TSBPD, just for a case.
        m_bTsbPd     = false;
        m_bPeerTsbPd = false;
        return SRT_CMD_HSRSP;
    }

    uint32_t latencystr = srtdata[SRT_HS_LATENCY];

    if (IsSet(m_lPeerSrtFlags, SRT_OPT_TSBPDSND))
    {
        // TimeStamp-based Packet Delivery feature enabled
        if (!isOPT_TsbPd())
        {
            LOGC(mglog.Warn, log << "HSREQ/rcv: Agent did not set rcv-TSBPD - ignoring proposed latency from peer");

            // Note: also don't set the peer TSBPD flag HERE because
            // - in HSv4 it will be a sender, so it doesn't matter anyway
            // - in HSv5 if it's going to receive, the TSBPDRCV flag will define it.
        }
        else
        {
            int peer_decl_latency;
            if (hsv < CUDT::HS_VERSION_SRT1)
            {
                // In HSv4 there is only one value and this is the latency
                // that the sender peer proposes for the agent.
                peer_decl_latency = SRT_HS_LATENCY_LEG::unwrap(latencystr);
            }
            else
            {
                // In HSv5 there are latency declared for sending and receiving separately.

                // SRT_HS_LATENCY_SND is the value that the peer proposes to be the
                // value used by agent when receiving data. We take this as a local latency value.
                peer_decl_latency = SRT_HS_LATENCY_SND::unwrap(srtdata[SRT_HS_LATENCY]);
            }

            // Use the maximum latency out of latency from our settings and the latency
            // "proposed" by the peer.
            int maxdelay = std::max(m_iTsbPdDelay_ms, peer_decl_latency);
            HLOGC(mglog.Debug,
                  log << "HSREQ/rcv: LOCAL/RCV LATENCY: Agent:" << m_iTsbPdDelay_ms << " Peer:" << peer_decl_latency
                      << "  Selecting:" << maxdelay);
            m_iTsbPdDelay_ms = maxdelay;
            m_bTsbPd = true;
        }
    }
    else
    {
        std::string how_about_agent = isOPT_TsbPd() ? "BUT AGENT DOES" : "and nor does Agent";
        HLOGC(mglog.Debug, log << "HSREQ/rcv: Peer DOES NOT USE latency for sending - " << how_about_agent);
    }

    // This happens when the HSv5 RESPONDER receives the HSREQ message; it declares
    // that the peer INITIATOR will receive the data and informs about its predefined
    // latency. We need to maximize this with our setting of the peer's latency and
    // record as peer's latency, which will be then sent back with HSRSP.
    if (hsv > CUDT::HS_VERSION_UDT4 && IsSet(m_lPeerSrtFlags, SRT_OPT_TSBPDRCV))
    {
        // So, PEER uses TSBPD, set the flag.
        // NOTE: it doesn't matter, if AGENT uses TSBPD.
        m_bPeerTsbPd = true;

        // SRT_HS_LATENCY_RCV is the value that the peer declares as to be
        // used by it when receiving data. We take this as a peer's value,
        // and select the maximum of this one and our proposed latency for the peer.
        int peer_decl_latency = SRT_HS_LATENCY_RCV::unwrap(latencystr);
        int maxdelay          = std::max(m_iPeerTsbPdDelay_ms, peer_decl_latency);
        HLOGC(mglog.Debug,
              log << "HSREQ/rcv: PEER/RCV LATENCY: Agent:" << m_iPeerTsbPdDelay_ms << " Peer:" << peer_decl_latency
                  << " Selecting:" << maxdelay);
        m_iPeerTsbPdDelay_ms = maxdelay;
    }
    else
    {
        std::string how_about_agent = isOPT_TsbPd() ? "BUT AGENT DOES" : "and nor does Agent";
        HLOGC(mglog.Debug, log << "HSREQ/rcv: Peer DOES NOT USE latency for receiving - " << how_about_agent);
    }

    if (hsv > CUDT::HS_VERSION_UDT4)
    {
        // This is HSv5, do the same things as required for the sending party in HSv4,
        // as in HSv5 this can also be a sender.
        if (IsSet(m_lPeerSrtFlags, SRT_OPT_TLPKTDROP))
        {
            // Too late packets dropping feature supported
            m_bPeerTLPktDrop = true;
        }
        if (IsSet(m_lPeerSrtFlags, SRT_OPT_NAKREPORT))
        {
            // Peer will send Periodic NAK Reports
            m_bPeerNakReport = true;
        }
    }

    return SRT_CMD_HSRSP;
}

int CUDT::processSrtMsg_HSRSP(const uint32_t* srtdata, size_t len, uint32_t ts, int hsv)
{
    // XXX Check for mis-version
    // With HSv4 we accept only version less than 1.3.0
    if (hsv == CUDT::HS_VERSION_UDT4 && srtdata[SRT_HS_VERSION] >= SRT_VERSION_FEAT_HSv5)
    {
        LOGC(mglog.Error, log << "HSRSP/rcv: With HSv4 version >= 1.2.0 is not acceptable.");
        return SRT_CMD_NONE;
    }

    if (len < SRT_CMD_HSRSP_MINSZ)
    {
        /* Packet smaller than minimum compatible packet size */
        LOGF(mglog.Error, "HSRSP/rcv: cmd=%d(HSRSP) len=%" PRIzu " invalid", SRT_CMD_HSRSP, len);
        return SRT_CMD_NONE;
    }

    // Set this start time in the beginning, regardless as to whether TSBPD is being
    // used or not. This must be done in the Initiator as well as Responder. In case when
    // agent is sender only (HSv4) this value simply won't be used.

    /*
     * Compute peer StartTime in our time reference
     * This takes time zone, time drift into account.
     * Also includes current packet transit time (rtt/2)
     */
#if 0 // Debug PeerStartTime if not 1st HS packet
    {
        uint64_t oldPeerStartTime = m_ullRcvPeerStartTime;
        m_ullRcvPeerStartTime = CTimer::getTime() - (uint64_t)((uint32_t)ts);
        if (oldPeerStartTime) {
            LOGC(mglog.Note, log << "rcvSrtMsg: 2nd PeerStartTime diff=" <<  
                    (m_ullRcvPeerStartTime - oldPeerStartTime) << " usec");

        }
    }
#else
    if (m_ullRcvPeerStartTime == 0)
    {
        // Do not set this time when it's already set, which may be the case
        // if the agent has this value already "borrowed" from a master socket
        // that was in the group at the time when it was added.
        m_ullRcvPeerStartTime = CTimer::getTime() - uint64_t(ts);
        HLOGC(mglog.Debug, log << "HSRSP/rcv: PEER START TIME not yet defined, setting: " << FormatTime(m_ullRcvPeerStartTime));
    }
    else
    {
        HLOGC(mglog.Debug, log << "HSRSP/rcv: PEER START TIME already set (derived): " << FormatTime(m_ullRcvPeerStartTime));
    }
#endif

    m_lPeerSrtVersion = srtdata[SRT_HS_VERSION];
    m_lPeerSrtFlags   = srtdata[SRT_HS_FLAGS];

    HLOGF(mglog.Debug,
          "HSRSP/rcv: Version: %s Flags: SND:%08X (%s)",
          SrtVersionString(m_lPeerSrtVersion).c_str(),
          m_lPeerSrtFlags,
          SrtFlagString(m_lPeerSrtFlags).c_str());

    if (hsv == CUDT::HS_VERSION_UDT4)
    {
        // The old HSv4 way: extract just one value and put it under peer.
        if (IsSet(m_lPeerSrtFlags, SRT_OPT_TSBPDRCV))
        {
            // TsbPd feature enabled
            m_bPeerTsbPd         = true;
            m_iPeerTsbPdDelay_ms = SRT_HS_LATENCY_LEG::unwrap(srtdata[SRT_HS_LATENCY]);
            HLOGC(mglog.Debug,
                  log << "HSRSP/rcv: LATENCY: Peer/snd:" << m_iPeerTsbPdDelay_ms
                      << " (Agent: declared:" << m_iTsbPdDelay_ms << " rcv:" << m_iTsbPdDelay_ms << ")");
        }
        // TSBPDSND isn't set in HSv4 by the RESPONDER, because HSv4 RESPONDER is always RECEIVER.
    }
    else
    {
        // HSv5 way: extract the receiver latency and sender latency, if used.

        // PEER WILL RECEIVE TSBPD == AGENT SHALL SEND TSBPD.
        if (IsSet(m_lPeerSrtFlags, SRT_OPT_TSBPDRCV))
        {
            // TsbPd feature enabled
            m_bPeerTsbPd         = true;
            m_iPeerTsbPdDelay_ms = SRT_HS_LATENCY_RCV::unwrap(srtdata[SRT_HS_LATENCY]);
            HLOGC(mglog.Debug, log << "HSRSP/rcv: LATENCY: Peer/snd:" << m_iPeerTsbPdDelay_ms << "ms");
        }
        else
        {
            HLOGC(mglog.Debug, log << "HSRSP/rcv: Peer (responder) DOES NOT USE latency");
        }

        // PEER WILL SEND TSBPD == AGENT SHALL RECEIVE TSBPD.
        if (IsSet(m_lPeerSrtFlags, SRT_OPT_TSBPDSND))
        {
            if (!isOPT_TsbPd())
            {
                LOGC(mglog.Warn,
                     log << "HSRSP/rcv: BUG? Peer (responder) declares sending latency, but Agent turned off TSBPD.");
            }
            else
            {
                m_bTsbPd = true; // NOTE: in case of Group TSBPD receiving, this field will be SWITCHED TO m_bGroupTsbPd.
                // Take this value as a good deal. In case when the Peer did not "correct" the latency
                // because it has TSBPD turned off, just stay with the present value defined in options.
                m_iTsbPdDelay_ms = SRT_HS_LATENCY_SND::unwrap(srtdata[SRT_HS_LATENCY]);
                HLOGC(mglog.Debug, log << "HSRSP/rcv: LATENCY Agent/rcv: " << m_iTsbPdDelay_ms << "ms");
            }
        }
    }

    if ((m_lSrtVersion >= SrtVersion(1, 0, 5)) && IsSet(m_lPeerSrtFlags, SRT_OPT_TLPKTDROP))
    {
        // Too late packets dropping feature supported
        m_bPeerTLPktDrop = true;
    }

    if ((m_lSrtVersion >= SrtVersion(1, 1, 0)) && IsSet(m_lPeerSrtFlags, SRT_OPT_NAKREPORT))
    {
        // Peer will send Periodic NAK Reports
        m_bPeerNakReport = true;
    }

    if (m_lSrtVersion >= SrtVersion(1, 2, 0))
    {
        if (IsSet(m_lPeerSrtFlags, SRT_OPT_REXMITFLG))
        {
            // Peer will use REXMIT flag in packet retransmission.
            m_bPeerRexmitFlag = true;
            HLOGP(mglog.Debug, "HSRSP/rcv: 1.2.0+ Agent understands REXMIT flag and so does peer.");
        }
        else
        {
            HLOGP(mglog.Debug, "HSRSP/rcv: Agent understands REXMIT flag, but PEER DOES NOT");
        }
    }
    else
    {
        HLOGF(mglog.Debug, "HSRSP/rcv: <1.2.0 Agent DOESN'T understand REXMIT flag");
    }

    handshakeDone();

    return SRT_CMD_NONE;
}

// This function is called only when the URQ_CONCLUSION handshake has been received from the peer.
bool CUDT::interpretSrtHandshake(const CHandShake& hs,
                                 const CPacket&    hspkt,
                                 uint32_t* out_data SRT_ATR_UNUSED,
                                 size_t*            out_len)
{
    // Initialize out_len to 0 to handle the unencrypted case
    if (out_len)
        *out_len = 0;

    // The version=0 statement as rejection is used only since HSv5.
    // The HSv4 sends the AGREEMENT handshake message with version=0, do not misinterpret it.
    if (m_ConnRes.m_iVersion > HS_VERSION_UDT4 && hs.m_iVersion == 0)
    {
        m_RejectReason = SRT_REJ_PEER;
        LOGC(mglog.Error, log << "HS VERSION = 0, meaning the handshake has been rejected.");
        return false;
    }

    if (hs.m_iVersion < HS_VERSION_SRT1)
        return true; // do nothing

    // Anyway, check if the handshake contains any extra data.
    if (hspkt.getLength() <= CHandShake::m_iContentSize)
    {
        m_RejectReason = SRT_REJ_ROGUE;
        // This would mean that the handshake was at least HSv5, but somehow no extras were added.
        // Dismiss it then, however this has to be logged.
        LOGC(mglog.Error, log << "HS VERSION=" << hs.m_iVersion << " but no handshake extension found!");
        return false;
    }

    // We still believe it should work, let's check the flags.
    int ext_flags = SrtHSRequest::SRT_HSTYPE_HSFLAGS::unwrap(hs.m_iType);
    if (ext_flags == 0)
    {
        m_RejectReason = SRT_REJ_ROGUE;
        LOGC(mglog.Error, log << "HS VERSION=" << hs.m_iVersion << " but no handshake extension flags are set!");
        return false;
    }

    HLOGC(mglog.Debug,
          log << "HS VERSION=" << hs.m_iVersion << " EXTENSIONS: " << CHandShake::ExtensionFlagStr(ext_flags));

    // Ok, now find the beginning of an int32_t array that follows the UDT handshake.
    uint32_t* p    = reinterpret_cast<uint32_t*>(hspkt.m_pcData + CHandShake::m_iContentSize);
    size_t    size = hspkt.getLength() - CHandShake::m_iContentSize; // Due to previous cond check we grant it's >0

    int hsreq_type_cmd = SRT_CMD_NONE;

    if (IsSet(ext_flags, CHandShake::HS_EXT_HSREQ))
    {
        HLOGC(mglog.Debug, log << "interpretSrtHandshake: extracting HSREQ/RSP type extension");
        uint32_t* begin    = p;
        uint32_t* next     = 0;
        size_t    length   = size / sizeof(uint32_t);
        size_t    blocklen = 0;

        for (;;) // this is ONE SHOT LOOP
        {
            int cmd = FindExtensionBlock(begin, length, Ref(blocklen), Ref(next));

            size_t bytelen = blocklen * sizeof(uint32_t);

            if (cmd == SRT_CMD_HSREQ)
            {
                hsreq_type_cmd = cmd;
                // Set is the size as it should, then give it for interpretation for
                // the proper function.
                if (blocklen < SRT_HS__SIZE)
                {
                    m_RejectReason = SRT_REJ_ROGUE;
                    LOGC(mglog.Error,
                         log << "HS-ext HSREQ found but invalid size: " << bytelen << " (expected: " << SRT_HS__SIZE
                             << ")");
                    return false; // don't interpret
                }

                int rescmd = processSrtMsg_HSREQ(begin + 1, bytelen, hspkt.m_iTimeStamp, HS_VERSION_SRT1);
                // Interpreted? Then it should be responded with SRT_CMD_HSRSP.
                if (rescmd != SRT_CMD_HSRSP)
                {
                    // m_RejectReason already set
                    LOGC(mglog.Error,
                         log << "interpretSrtHandshake: process HSREQ returned unexpected value " << rescmd);
                    return false;
                }
                handshakeDone();
                updateAfterSrtHandshake(SRT_CMD_HSREQ, HS_VERSION_SRT1);
            }
            else if (cmd == SRT_CMD_HSRSP)
            {
                hsreq_type_cmd = cmd;
                // Set is the size as it should, then give it for interpretation for
                // the proper function.
                if (blocklen < SRT_HS__SIZE)
                {
                    m_RejectReason = SRT_REJ_ROGUE;
                    LOGC(mglog.Error,
                         log << "HS-ext HSRSP found but invalid size: " << bytelen << " (expected: " << SRT_HS__SIZE
                             << ")");

                    return false; // don't interpret
                }

                int rescmd = processSrtMsg_HSRSP(begin + 1, bytelen, hspkt.m_iTimeStamp, HS_VERSION_SRT1);
                // Interpreted? Then it should be responded with SRT_CMD_NONE.
                // (nothing to be responded for HSRSP, unless there was some kinda problem)
                if (rescmd != SRT_CMD_NONE)
                {
                    // Just formally; the current code doesn't seem to return anything else.
                    m_RejectReason = SRT_REJ_ROGUE;
                    LOGC(mglog.Error,
                         log << "interpretSrtHandshake: process HSRSP returned unexpected value " << rescmd);
                    return false;
                }
                handshakeDone();
                updateAfterSrtHandshake(SRT_CMD_HSRSP, HS_VERSION_SRT1);
            }
            else if (cmd == SRT_CMD_NONE)
            {
                m_RejectReason = SRT_REJ_ROGUE;
                LOGC(mglog.Error, log << "interpretSrtHandshake: no HSREQ/HSRSP block found in the handshake msg!");
                // This means that there can be no more processing done by FindExtensionBlock().
                // And we haven't found what we need - otherwise one of the above cases would pass
                // and lead to exit this loop immediately.
                return false;
            }
            else
            {
                // Any other kind of message extracted. Search on.
                length -= (next - begin);
                begin = next;
                if (begin)
                    continue;
            }

            break;
        }
    }

    HLOGC(mglog.Debug, log << "interpretSrtHandshake: HSREQ done, checking KMREQ");

    // Now check the encrypted

    bool encrypted = false;

    if (IsSet(ext_flags, CHandShake::HS_EXT_KMREQ))
    {
        HLOGC(mglog.Debug, log << "interpretSrtHandshake: extracting KMREQ/RSP type extension");

#ifdef SRT_ENABLE_ENCRYPTION
        if (!m_pCryptoControl->hasPassphrase())
        {
            if (m_bOPT_StrictEncryption)
            {
                m_RejectReason = SRT_REJ_UNSECURE;
                LOGC(
                    mglog.Error,
                    log << "HS KMREQ: Peer declares encryption, but agent does not - rejecting per strict requirement");
                return false;
            }

            LOGC(mglog.Error,
                 log << "HS KMREQ: Peer declares encryption, but agent does not - still allowing connection.");

            // Still allow for connection, and allow Agent to send unencrypted stream to the peer.
            // Also normally allow the key to be processed; worst case it will send the failure response.
        }

        uint32_t* begin    = p;
        uint32_t* next     = 0;
        size_t    length   = size / sizeof(uint32_t);
        size_t    blocklen = 0;

        for (;;) // This is one shot loop, unless REPEATED by 'continue'.
        {
            int cmd = FindExtensionBlock(begin, length, Ref(blocklen), Ref(next));

            HLOGC(mglog.Debug,
                  log << "interpretSrtHandshake: found extension: (" << cmd << ") " << MessageTypeStr(UMSG_EXT, cmd));

            size_t bytelen = blocklen * sizeof(uint32_t);
            if (cmd == SRT_CMD_KMREQ)
            {
                if (!out_data || !out_len)
                {
                    m_RejectReason = SRT_REJ_IPE;
                    LOGC(mglog.Fatal, log << "IPE: HS/KMREQ extracted without passing target buffer!");
                    return false;
                }

                int res =
                    m_pCryptoControl->processSrtMsg_KMREQ(begin + 1, bytelen, out_data, Ref(*out_len), HS_VERSION_SRT1);
                if (res != SRT_CMD_KMRSP)
                {
                    m_RejectReason = SRT_REJ_IPE;
                    // Something went wrong.
                    HLOGC(mglog.Debug,
                          log << "interpretSrtHandshake: IPE/EPE KMREQ processing failed - returned " << res);
                    return false;
                }
                if (*out_len == 1)
                {
                    // This means that there was an abnormal encryption situation occurred.
                    // This is inacceptable in case of strict encryption.
                    if (m_bOPT_StrictEncryption)
                    {
                        if (m_pCryptoControl->m_RcvKmState == SRT_KM_S_BADSECRET)
                        {
                            m_RejectReason = SRT_REJ_BADSECRET;
                        }
                        else
                        {
                            m_RejectReason = SRT_REJ_UNSECURE;
                        }
                        LOGC(mglog.Error,
                             log << "interpretSrtHandshake: KMREQ result abnornal - rejecting per strict encryption");
                        return false;
                    }
                }
                encrypted = true;
            }
            else if (cmd == SRT_CMD_KMRSP)
            {
                int res = m_pCryptoControl->processSrtMsg_KMRSP(begin + 1, bytelen, HS_VERSION_SRT1);
                if (m_bOPT_StrictEncryption && res == -1)
                {
                    m_RejectReason = SRT_REJ_UNSECURE;
                    LOGC(mglog.Error, log << "KMRSP failed - rejecting connection as per strict encryption.");
                    return false;
                }
                encrypted = true;
            }
            else if (cmd == SRT_CMD_NONE)
            {
                m_RejectReason = SRT_REJ_ROGUE;
                LOGC(mglog.Error, log << "HS KMREQ expected - none found!");
                return false;
            }
            else
            {
                HLOGC(mglog.Debug, log << "interpretSrtHandshake: ... skipping " << MessageTypeStr(UMSG_EXT, cmd));
                if (NextExtensionBlock(Ref(begin), next, Ref(length)))
                    continue;
            }

            break;
        }
#else
        // When encryption is not enabled at compile time, behave as if encryption wasn't set,
        // so accordingly to StrictEncryption flag.

        if (m_bOPT_StrictEncryption)
        {
            m_RejectReason = SRT_REJ_UNSECURE;
            LOGC(mglog.Error,
                 log << "HS KMREQ: Peer declares encryption, but agent didn't enable it at compile time - rejecting "
                        "per strict requirement");
            return false;
        }

        LOGC(mglog.Error,
             log << "HS KMREQ: Peer declares encryption, but agent didn't enable it at compile time - still allowing "
                    "connection.");
        encrypted = true;
#endif
    }

    bool   have_congctl = false;
    bool   have_filter  = false;
    string agsm         = m_CongCtl.selected_name();
    if (agsm == "")
    {
        agsm = "live";
        m_CongCtl.select("live");
    }

    bool have_group = false;

    if (IsSet(ext_flags, CHandShake::HS_EXT_CONFIG))
    {
        HLOGC(mglog.Debug, log << "interpretSrtHandshake: extracting various CONFIG extensions");

        uint32_t* begin    = p;
        uint32_t* next     = 0;
        size_t    length   = size / sizeof(uint32_t);
        size_t    blocklen = 0;

        for (;;) // This is one shot loop, unless REPEATED by 'continue'.
        {
            int cmd = FindExtensionBlock(begin, length, Ref(blocklen), Ref(next));

            HLOGC(mglog.Debug,
                  log << "interpretSrtHandshake: found extension: (" << cmd << ") " << MessageTypeStr(UMSG_EXT, cmd));

            const size_t bytelen = blocklen * sizeof(uint32_t);
            if (cmd == SRT_CMD_SID)
            {
                if (!bytelen || bytelen > MAX_SID_LENGTH)
                {
                    LOGC(mglog.Error,
                         log << "interpretSrtHandshake: STREAMID length " << bytelen << " is 0 or > " << +MAX_SID_LENGTH
                             << " - PROTOCOL ERROR, REJECTING");
                    return false;
                }
                // Copied through a cleared array. This is because the length is aligned to 4
                // where the padding is filled by zero bytes. For the case when the string is
                // exactly of a 4-divisible length, we make a big array with maximum allowed size
                // filled with zeros. Copying to this array should then copy either only the valid
                // characters of the string (if the lenght is divisible by 4), or the string with
                // padding zeros. In all these cases in the resulting array we should have all
                // subsequent characters of the string plus at least one '\0' at the end. This will
                // make it a perfect NUL-terminated string, to be used to initialize a string.
                char target[MAX_SID_LENGTH + 1];
                memset(target, 0, MAX_SID_LENGTH + 1);
                memcpy(target, begin + 1, bytelen);

                // Un-swap on big endian machines
                ItoHLA((uint32_t*)target, (uint32_t*)target, blocklen);

                m_sStreamName = target;
                HLOGC(mglog.Debug,
                      log << "CONNECTOR'S REQUESTED SID [" << m_sStreamName << "] (bytelen=" << bytelen
                          << " blocklen=" << blocklen << ")");
            }
            else if (cmd == SRT_CMD_CONGESTION)
            {
                if (have_congctl)
                {
                    m_RejectReason = SRT_REJ_ROGUE;
                    LOGC(mglog.Error, log << "CONGCTL BLOCK REPEATED!");
                    return false;
                }

                if (!bytelen || bytelen > MAX_SID_LENGTH)
                {
                    LOGC(mglog.Error,
                         log << "interpretSrtHandshake: CONGESTION-control type length " << bytelen << " is 0 or > "
                             << +MAX_SID_LENGTH << " - PROTOCOL ERROR, REJECTING");
                    return false;
                }
                // Declare that congctl has been received
                have_congctl = true;

                char target[MAX_SID_LENGTH + 1];
                memset(target, 0, MAX_SID_LENGTH + 1);
                memcpy(target, begin + 1, bytelen);
                // Un-swap on big endian machines
                ItoHLA((uint32_t*)target, (uint32_t*)target, blocklen);

                string sm = target;

                // As the congctl has been declared by the peer,
                // check if your congctl is compatible.
                // sm cannot be empty, but the agent's sm can be empty meaning live.
                if (sm != agsm)
                {
                    m_RejectReason = SRT_REJ_CONGESTION;
                    LOGC(mglog.Error,
                         log << "PEER'S CONGCTL '" << sm << "' does not match AGENT'S CONGCTL '" << agsm << "'");
                    return false;
                }

                HLOGC(mglog.Debug,
                      log << "CONNECTOR'S CONGCTL [" << sm << "] (bytelen=" << bytelen << " blocklen=" << blocklen
                          << ")");
            }
            else if (cmd == SRT_CMD_FILTER)
            {
                if (have_filter)
                {
                    m_RejectReason = SRT_REJ_FILTER;
                    LOGC(mglog.Error, log << "FILTER BLOCK REPEATED!");
                    return false;
                }
                // Declare that filter has been received
                have_filter = true;

                // XXX This is the maximum string, but filter config
                // shall be normally limited somehow, especially if used
                // together with SID!
                char target[MAX_SID_LENGTH + 1];
                memset(target, 0, MAX_SID_LENGTH + 1);
                memcpy(target, begin + 1, bytelen);
                string fltcfg = target;

                HLOGC(mglog.Debug,
                      log << "PEER'S FILTER CONFIG [" << fltcfg << "] (bytelen=" << bytelen << " blocklen=" << blocklen
                          << ")");

                if (!checkApplyFilterConfig(fltcfg))
                {
                    LOGC(mglog.Error, log << "PEER'S FILTER CONFIG [" << fltcfg << "] has been rejected");
                    return false;
                }
            }
            else if ( cmd == SRT_CMD_GROUP )
            {
                // Note that this will fire in both cases:
                // - When receiving HS request from the Initiator, which belongs to a group, and agent must
                //   create the mirror group on his side (or join the existing one, if there's already
                //   a mirror group for that group ID).
                // - When receiving HS response from the Responder, with its mirror group ID, so the agent
                //   must put the group into his peer group data
                int32_t groupdata[GRPD__SIZE];
                if ( bytelen < GRPD__SIZE * GRPD_FIELD_SIZE)
                {
                    m_RejectReason = SRT_REJ_ROGUE;
                    LOGC(mglog.Error, log << "PEER'S GROUP wrong size: " << (bytelen/GRPD_FIELD_SIZE));
                    return false;
                }

                memcpy(groupdata, begin+1, bytelen);
                if ( !interpretGroup(groupdata, hsreq_type_cmd) )
                {
                    // m_RejectReason handled inside interpretGroup().
                    return false;
                }

                have_group = true;
                HLOGC(mglog.Debug, log << "CONNECTOR'S PEER GROUP [" << groupdata[0] << "] (bytelen=" << bytelen << " blocklen=" << blocklen << ")");
            }
            else if (cmd == SRT_CMD_NONE)
            {
                break;
            }
            else
            {
                // Found some block that is not interesting here. Skip this and get the next one.
                HLOGC(mglog.Debug, log << "interpretSrtHandshake: ... skipping " << MessageTypeStr(UMSG_EXT, cmd));
            }

            if (!NextExtensionBlock(Ref(begin), next, Ref(length)))
                break;
        }
    }

    // Post-checks
    // Check if peer declared encryption
    if (!encrypted && m_CryptoSecret.len > 0)
    {
        if (m_bOPT_StrictEncryption)
        {
            m_RejectReason = SRT_REJ_UNSECURE;
            LOGC(mglog.Error,
                 log << "HS EXT: Agent declares encryption, but Peer does not - rejecting connection per strict "
                        "requirement.");
            return false;
        }

        LOGC(mglog.Error,
             log << "HS EXT: Agent declares encryption, but Peer does not (Agent can still receive unencrypted packets "
                    "from Peer).");

        // This is required so that the sender is still allowed to send data, when encryption is required,
        // just this will be for waste because the receiver won't decrypt them anyway.
        m_pCryptoControl->createFakeSndContext();
        m_pCryptoControl->m_SndKmState = SRT_KM_S_NOSECRET;  // Because Peer did not send KMX, though Agent has pw
        m_pCryptoControl->m_RcvKmState = SRT_KM_S_UNSECURED; // Because Peer has no PW, as has sent no KMREQ.
        return true;
    }

    // If agent has set some nondefault congctl, then congctl is expected from the peer.
    if (agsm != "live" && !have_congctl)
    {
        m_RejectReason = SRT_REJ_CONGESTION;
        LOGC(mglog.Error,
             log << "HS EXT: Agent uses '" << agsm << "' congctl, but peer DID NOT DECLARE congctl (assuming 'live').");
        return false;
    }

    if (m_SrtHsSide == HSD_INITIATOR && m_parent->m_IncludedGroup)
    {
        // XXX Later probably needs to check if this group REQUIRES the group
        // response. Currently this implements the redundancy group, and this
        // always requires that the listener respond with the group id, otherwise
        // it probably DID NOT UNDERSTAND THE GROUP, so the connection should be rejected.
        if (!have_group)
        {
            m_RejectReason = SRT_REJ_GROUP;
            LOGC(mglog.Error, log << "HS EXT: agent is a group member, but the listener did not respond with group ID. Rejecting.");
            return false;
        }
    }

    // Ok, finished, for now.
    return true;
}

bool CUDT::checkApplyFilterConfig(const std::string& confstr)
{
    SrtFilterConfig cfg;
    if (!ParseFilterConfig(confstr, cfg))
        return false;

    // Now extract the type, if present, and
    // check if you have this type of corrector available.
    if (!PacketFilter::correctConfig(cfg))
        return false;

    // Now parse your own string, if you have it.
    if (m_OPT_PktFilterConfigString != "")
    {
        // - for rendezvous, both must be exactly the same, or only one side specified.
        if (m_bRendezvous && m_OPT_PktFilterConfigString != confstr)
        {
            return false;
        }

        SrtFilterConfig mycfg;
        if (!ParseFilterConfig(m_OPT_PktFilterConfigString, mycfg))
            return false;

        // Check only if both have set a filter of the same type.
        if (mycfg.type != cfg.type)
            return false;

        // If so, then:
        // - for caller-listener configuration, accept the listener version.
        if (m_SrtHsSide == HSD_INITIATOR)
        {
            // This is a caller, this should apply all parameters received
            // from the listener, forcefully.
            for (map<string, string>::iterator x = cfg.parameters.begin(); x != cfg.parameters.end(); ++x)
            {
                mycfg.parameters[x->first] = x->second;
            }
        }
        else
        {
            // On a listener, only apply those that you haven't set
            for (map<string, string>::iterator x = cfg.parameters.begin(); x != cfg.parameters.end(); ++x)
            {
                if (!mycfg.parameters.count(x->first))
                    mycfg.parameters[x->first] = x->second;
            }
        }

        HLOGC(mglog.Debug,
              log << "checkApplyFilterConfig: param: LOCAL: " << Printable(mycfg.parameters)
                  << " FORGN: " << Printable(cfg.parameters));

        ostringstream myos;
        myos << mycfg.type;
        for (map<string, string>::iterator x = mycfg.parameters.begin(); x != mycfg.parameters.end(); ++x)
        {
            myos << "," << x->first << ":" << x->second;
        }

        m_OPT_PktFilterConfigString = myos.str();

        HLOGC(mglog.Debug, log << "checkApplyFilterConfig: Effective config: " << m_OPT_PktFilterConfigString);
    }
    else
    {
        // Take the foreign configuration as a good deal.
        HLOGC(mglog.Debug, log << "checkApplyFilterConfig: Good deal config: " << m_OPT_PktFilterConfigString);
        m_OPT_PktFilterConfigString = confstr;
    }

    size_t efc_max_payload_size = SRT_LIVE_MAX_PLSIZE - cfg.extra_size;
    if (m_zOPT_ExpPayloadSize > efc_max_payload_size)
    {
        LOGC(mglog.Warn,
             log << "Due to filter-required extra " << cfg.extra_size << " bytes, SRTO_PAYLOADSIZE fixed to "
                 << efc_max_payload_size << " bytes");
        m_zOPT_ExpPayloadSize = efc_max_payload_size;
    }

    return true;
}

bool CUDT::interpretGroup(const int32_t groupdata[], int hsreq_type_cmd SRT_ATR_UNUSED)
{
    SRTSOCKET grpid = groupdata[GRPD_GROUPID];
    SRT_GROUP_TYPE gtp = SRT_GROUP_TYPE(groupdata[GRPD_GROUPTYPE]);
    //SRTSOCKET master_peerid = groupdata[GRPD_MASTERID];
    //int32_t tdiff = groupdata[GRPD_MASTERTDIFF];

    if (!m_bOPT_GroupConnect)
    {
        m_RejectReason = SRT_REJ_GROUP;
        LOGC(mglog.Error, log << "HS/GROUP: this socket is not predicted for group connect.");
        return false;
    }

    // This is called when the group ID has come in in the handshake.
    if (gtp >= SRT_GTYPE__END)
    {
        m_RejectReason = SRT_REJ_GROUP;
        LOGC(mglog.Error, log << "HS/GROUP: incorrect group type value " << gtp << " (max is " << SRT_GTYPE__END << ")");
        return false;
    }

    if ( (grpid & SRTGROUP_MASK) == 0)
    {
        m_RejectReason = SRT_REJ_ROGUE;
        LOGC(mglog.Error, log << "HS/GROUP: socket ID passed as a group ID is not a group ID");
        return false;
    }

    // We have the group, now take appropriate action.
    // The redundancy group requires to make a mirror group
    // on this side, and the newly created socket should
    // be made belong to it.

#if ENABLE_HEAVY_LOGGING
    static const char* hs_side_name[] = {"draw", "initiator", "responder"};
    HLOGC(mglog.Debug, log << "interpretGroup: STATE: HsSide=" << hs_side_name[m_SrtHsSide] << " HS MSG: " << MessageTypeStr(UMSG_EXT, hsreq_type_cmd));
#endif

    // XXX Here are two separate possibilities:
    //
    // 1. This is a HS request and this is a newly created socket not yet part of any group.
    // 2. This is a HS response and the group is the mirror group for the group to which the agent belongs; we need to pin the mirror group as peer group
    //
    // These two situations can be only distinguished by the HS side.
    if (m_SrtHsSide == HSD_DRAW)
    {
        m_RejectReason = SRT_REJ_IPE;
        LOGC(mglog.Error, log << "IPE: interpretGroup: The HS side should have been already decided; it's still DRAW. Grouping rejected.");
        return false;
    }

    if (m_SrtHsSide == HSD_INITIATOR)
    {
        // This is a connection initiator that has requested the peer to make a
        // mirror group and join it, then respond its mirror group id. The
        // `grpid` variable contains this group ID; map this as your peer
        // group. If your group already has a peer group set, check if this is
        // the same id, otherwise the connection should be rejected.

        // So, first check the group of the current socket and see if a peer is set.
        CUDTGroup* pg = m_parent->m_IncludedGroup;
        if (!pg)
        {
            // This means that the responder has responded with a group membership,
            // but the initiator did not request any group membership presence.
            // Currently impossible situation.
            m_RejectReason = SRT_REJ_IPE;
            LOGC(mglog.Error, log << "IPE: HS/RSP: group membership responded, while not requested.");
            return false;
        }

        SRTSOCKET peer = pg->peerid();
        if (peer == -1)
        {
            // This is the first connection within this group, so this group
            // has just been informed about the peer membership. Accept it.
            pg->peerid(grpid);
            HLOGC(mglog.Debug, log << "HS/RSP: group $" << pg->id() << " mapped to peer mirror $" << pg->peerid());
        }
        // Otherwise the peer id must be the same as existing, otherwise
        // this group is considered already bound to another peer group.
        // (Note that the peer group is peer-specific, and peer id numbers
        // may repeat among sockets connected to groups established on
        // different peers).
        else if (pg->peerid() != grpid)
        {
            LOGC(mglog.Error, log << "IPE: HS/RSP: group membership responded for peer $" << grpid << " but the current socket's group $" << pg->id()
                << " has already a peer $" << peer);
        }
        else
        {
            HLOGC(mglog.Debug, log << "HS/RSP: group $" << pg->id() << " ALREADY MAPPED to peer mirror $" << pg->peerid());
        }
    }
    else
    {
        // This is a connection responder that has been requested to make a
        // mirror group and join it. Later on, the HS response will be sent
        // and its group ID will be added to the HS extensions as mirror group
        // ID to the peer.

        SRTSOCKET lgid = makeMePeerOf(grpid, gtp);
        if (!lgid)
            return true; // already done

        if (lgid == -1)
        {
            // NOTE: This error currently isn't reported by makeMePeerOf,
            // so this is left to handle a possible error introduced in future.
            m_RejectReason = SRT_REJ_GROUP;
            return false; // error occurred
        }

        if ( !m_parent->m_IncludedGroup )
        {
            // Strange, we just added it...
            m_RejectReason = SRT_REJ_IPE;
            LOGC(mglog.Fatal, log << "IPE: socket not in group after adding to it");
            return false;
        }
    }

    /*

    // Synchronize the TSBPD PEER start time with the existing connection,
    // if there exists the connection with given peer.
    if (master_peerid != -1)
    {
        // Here "I am a peer", so this is the socket ID of local socket of a parallel connection.
        // Check if it exists, if not, reject the connection.
        CUDTSocket* master = s_UDTUnited.locateSocket(master_peerid, s_UDTUnited.ERH_RETURN);
        if (!master)
        {
            LOGC(mglog.Error, log << "HS/GROUP: master parallel connection socket not found: $" << master_peerid);
            return false;
        }

        // The value of the time difference is the difference between m_stats.startTime of this
        // socket's peer and the 'master_peerid' socket's peer. This time should be identical
        // with the time difference in m_ullRcvPeerStartTime between master_peerid and *this.
        //
        // Note that this value should have been set before by interpreting HSREQ/HSRSP,
        // so it's only being fixed here.

        uint64_t new_start_time = master->core().m_ullRcvPeerStartTime + tdiff;
        HLOGC(mglog.Debug, log << "HS/GROUP: master reported as $" << master_peerid
            << " distant to slave: " << tdiff << "ms - setting peer start time: " << FormatTime(new_start_time)
            << " (fixed by " << (m_ullRcvPeerStartTime - new_start_time) << "ms)");

        m_ullRcvPeerStartTime = new_start_time;
        // m_ullRcvPeerStartTime: this state has two indicators, one here, the other in the
        // CRcvBuffer object. This one is the master indicator that is being set during
        // the handshake, the below function synchronizes it to the CRcvBuffer object.
        updateSrtRcvSettings();
    }
    */

    m_parent->m_IncludedGroup->debugGroup();

    // That's all. For specific things concerning group
    // types, this will be later.
    return true;
}

#if ENABLE_HEAVY_LOGGING
void CUDTGroup::debugGroup()
{
    CGuard gg(m_GroupLock, "group");

    HLOGC(mglog.Debug, log << "GROUP MEMBER STATUS - $" << id());

    for (gli_t gi = m_Group.begin(); gi != m_Group.end(); ++gi)
    {
        HLOGC(mglog.Debug, log << " ... id=@" << gi->id << " peer=@" << gi->ps->m_PeerID);
    }
}
#endif

// NOTE: This function is called only in one place and it's done
// exclusively on the listener side (HSD_RESPONDER, HSv5+).
SRTSOCKET CUDT::makeMePeerOf(SRTSOCKET peergroup, SRT_GROUP_TYPE gtp)
{
    CUDTSocket* s = m_parent;
    CGuard cg(s->m_ControlLock, "sock.control");
    // Check if there exists a group that this one is a peer of.
    CUDTGroup* gp = s_UDTUnited.findPeerGroup(peergroup);
    bool was_empty = true;
    if (gp)
    {
        if (gp->type() != gtp)
        {
            LOGC(mglog.Error, log << "HS: GROUP TYPE COLLISION: peer group=$" << peergroup << " type " << gtp
                << " agent group=$" << gp->id() << " type" << gp->type());
            return -1;
        }

        HLOGC(mglog.Debug, log << "makeMePeerOf: group for peer=$" << peergroup << " found: $" << gp->id());

        if (!gp->empty())
            was_empty = false;
    }
    else
    {
        gp = &newGroup(gtp);
        gp->peerid(peergroup);

        // This can only happen on a listener (it's only called on a site that is
        // HSD_RESPONDER), so it was a response for a groupwise connection.
        // Therefore such a group shall always be considered opened.
        gp->setOpen();

        HLOGC(mglog.Debug, log << "makeMePeerOf: no group has peer=$" << peergroup << " - creating new mirror group $" << gp->id());
    }


    if (was_empty)
    {
        CGuard glock(*gp->exp_groupLock(), "group");
        gp->syncWithSocket(s->core());
    }

    // Setting non-blocking reading for group socket.
    s->core().m_bSynRecving = false;
    s->core().m_bSynSending = false;

    // Copy of addSocketToGroup. No idea how many parts could be common, not much.

    // Check if the socket already is in the group
    CUDTGroup::gli_t f = gp->find(m_SocketID);
    if (f != CUDTGroup::gli_NULL())
    {
        // XXX This is internal error. Report it, but continue
        // (A newly created socket from acceptAndRespond should not have any group membership yet)
        LOGC(mglog.Error, log << "IPE (non-fatal): the socket is in the group, but has no clue about it!");
        s->m_IncludedGroup = gp;
        s->m_IncludedIter = f;
        return 0;
    }

    s->m_IncludedGroup = gp;
    s->m_IncludedIter = gp->add(gp->prepareData(s));

    return gp->id();
}

void CUDT::synchronizeWithGroup(CUDTGroup* gp)
{
    CGuard gl(*gp->exp_groupLock(), "group");
    CUDTGroup::gli_t first = gp->begin();
    if (first != gp->end())
    {
        m_stats.startTime = first->ps->core().m_stats.startTime;
        m_ullRcvPeerStartTime = first->ps->core().m_ullRcvPeerStartTime;
    }
}

bool CUDTGroup::getMasterData(SRTSOCKET slave, ref_t<SRTSOCKET> r_mpeer, ref_t<uint64_t> r_st)
{
    // Find at least one connection, which is running. Note that this function is called
    // from within a handshake process, so the socket that undergoes this process is at best
    // currently in GST_PENDING state and it's going to be in GST_IDLE state at the
    // time when the connection process is done, until the first reading/writing happens.
    CGuard cg(m_GroupLock, "group");

    for (gli_t gi = m_Group.begin(); gi != m_Group.end(); ++gi)
    {
        if (gi->sndstate == GST_RUNNING)
        {
            // Found it. Get the socket's peer's ID and this socket's
            // Start Time. Once it's delivered, this can be used to calculate
            // the Master-to-Slave start time difference.
            *r_mpeer = gi->ps->m_PeerID;
            *r_st = gi->ps->core().socketStartTime();
            HLOGC(mglog.Debug, log << "getMasterData: found RUNNING master @" << gi->id
                << " - reporting master's peer $" << *r_mpeer << " starting at "
                << FormatTime(*r_st));
            return true;
        }
    }

    // If no running one found, then take the first socket in any other
    // state than broken, except the slave. This is for a case when a user
    // has prepared one link already, but hasn't sent anything through it yet.
    for (gli_t gi = m_Group.begin(); gi != m_Group.end(); ++gi)
    {
        if (gi->sndstate == GST_BROKEN)
            continue;

        if (gi->id == slave)
            continue;

        // Found it. Get the socket's peer's ID and this socket's
        // Start Time. Once it's delivered, this can be used to calculate
        // the Master-to-Slave start time difference.
        *r_mpeer = gi->ps->core().m_PeerID;
        *r_st = gi->ps->core().socketStartTime();
        HLOGC(mglog.Debug, log << "getMasterData: found IDLE/PENDING master @" << gi->id
            << " - reporting master's peer @" << *r_mpeer << " starting at "
            << FormatTime(*r_st));
        return true;
    }

    HLOGC(mglog.Debug, log << "getMasterData: no link found suitable as master for $" << slave);
    return false;
}

void CUDT::startConnect(const sockaddr_any& serv_addr, int32_t forced_isn)
{
    CGuard cg(m_ConnectionLock, "conn");

    HLOGC(mglog.Debug, log << CONID() << "startConnect: -> " << SockaddrToString(serv_addr)
            << (m_bSynRecving ? " (SYNCHRONOUS)" : " (ASYNCHRONOUS)") << "...");

    if (!m_bOpened)
        throw CUDTException(MJ_NOTSUP, MN_NONE, 0);

    if (m_bListening)
        throw CUDTException(MJ_NOTSUP, MN_ISCONNECTED, 0);

    if (m_bConnecting || m_bConnected)
        throw CUDTException(MJ_NOTSUP, MN_ISCONNECTED, 0);

    // record peer/server address
    m_PeerAddr = sockaddr_any(serv_addr);

    // register this socket in the rendezvous queue
    // RendezevousQueue is used to temporarily store incoming handshake, non-rendezvous connections also require this
    // function
#ifdef SRT_ENABLE_CONNTIMEO
    uint64_t ttl = m_iConnTimeOut * uint64_t(1000);
#else
    uint64_t ttl = 3000000;
#endif
    // XXX DEBUG
    // ttl = 0x1000000000000000;
    // XXX
    if (m_bRendezvous)
        ttl *= 10;
    ttl += CTimer::getTime();
    m_pRcvQueue->registerConnector(m_SocketID, this, serv_addr, ttl);

    // The m_iType is used in the INDUCTION for nothing. This value is only regarded
    // in CONCLUSION handshake, however this must be created after the handshake version
    // is already known. UDT_DGRAM is the value that was the only valid in the old SRT
    // with HSv4 (it supported only live transmission), for HSv5 it will be changed to
    // handle handshake extension flags.
    m_ConnReq.m_iType = UDT_DGRAM;

    // This is my current configuration
    if (m_bRendezvous)
    {
        // For rendezvous, use version 5 in the waveahand and the cookie.
        // In case when you get the version 4 waveahand, simply switch to
        // the legacy HSv4 rendezvous and this time send version 4 CONCLUSION.

        // The HSv4 client simply won't check the version nor the cookie and it
        // will be sending its waveahands with version 4. Only when the party
        // has sent version 5 waveahand should the agent continue with HSv5
        // rendezvous.
        m_ConnReq.m_iVersion = HS_VERSION_SRT1;
        // m_ConnReq.m_iVersion = HS_VERSION_UDT4; // <--- Change in order to do regression test.
        m_ConnReq.m_iReqType = URQ_WAVEAHAND;
        m_ConnReq.m_iCookie  = bake(serv_addr);

        // This will be also passed to a HSv4 rendezvous, but fortunately the old
        // SRT didn't read this field from URQ_WAVEAHAND message, only URQ_CONCLUSION.
        m_ConnReq.m_iType           = SrtHSRequest::wrapFlags(false /* no MAGIC here */, m_iSndCryptoKeyLen);
        bool whether SRT_ATR_UNUSED = m_iSndCryptoKeyLen != 0;
        HLOGC(mglog.Debug,
              log << "startConnect (rnd): " << (whether ? "" : "NOT ")
                  << " Advertising PBKEYLEN - value = " << m_iSndCryptoKeyLen);
        m_RdvState  = CHandShake::RDV_WAVING;
        m_SrtHsSide = HSD_DRAW; // initially not resolved.
    }
    else
    {
        // For caller-listener configuration, set the version 4 for INDUCTION
        // due to a serious problem in UDT code being also in the older SRT versions:
        // the listener peer simply sents the EXACT COPY of the caller's induction
        // handshake, except the cookie, which means that when the caller sents version 5,
        // the listener will respond with version 5, which is a false information. Therefore
        // HSv5 clients MUST send HS_VERSION_UDT4 from the caller, regardless of currently
        // supported handshake version.
        //
        // The HSv5 listener should only respond with INDUCTION with m_iVersion == HS_VERSION_SRT1.
        m_ConnReq.m_iVersion = HS_VERSION_UDT4;
        m_ConnReq.m_iReqType = URQ_INDUCTION;
        m_ConnReq.m_iCookie  = 0;
        m_RdvState           = CHandShake::RDV_INVALID;
    }

    m_ConnReq.m_iMSS            = m_iMSS;
    m_ConnReq.m_iFlightFlagSize = (m_iRcvBufSize < m_iFlightFlagSize) ? m_iRcvBufSize : m_iFlightFlagSize;
    m_ConnReq.m_iID             = m_SocketID;
    CIPAddress::ntop(serv_addr, m_ConnReq.m_piPeerIP);

    if (forced_isn == 0)
    {
        // Random Initial Sequence Number (normal mode)
        srand((unsigned int)CTimer::getTime());
        m_iISN = m_ConnReq.m_iISN = (int32_t)(CSeqNo::m_iMaxSeqNo * (double(rand()) / RAND_MAX));
    }
    else
    {
        // Predefined ISN (for debug purposes)
        m_iISN = m_ConnReq.m_iISN = forced_isn;
    }

    setInitialSndSeq(m_iISN);
    m_ullSndLastAck2Time = CTimer::getTime();

    // Inform the server my configurations.
    CPacket reqpkt;
    reqpkt.setControl(UMSG_HANDSHAKE);
    reqpkt.allocate(m_iMaxSRTPayloadSize);
    // XXX NOTE: Now the memory for the payload part is allocated automatically,
    // and such allocated memory is also automatically deallocated in the
    // destructor. If you use CPacket::allocate, remember that you must not:
    // - delete this memory
    // - assign to m_pcData.
    // If you use only manual assignment to m_pCData, this is then manual
    // allocation and so it won't be deallocated in the destructor.
    //
    // (Desired would be to disallow modification of m_pcData outside the
    // control of methods.)

    // ID = 0, connection request
    reqpkt.m_iID = 0;

    size_t hs_size = m_iMaxSRTPayloadSize;
    m_ConnReq.store_to(reqpkt.m_pcData, Ref(hs_size));

    // Note that CPacket::allocate() sets also the size
    // to the size of the allocated buffer, which not
    // necessarily is to be the size of the data.
    reqpkt.setLength(hs_size);

    uint64_t now        = CTimer::getTime();
    setPacketTS(reqpkt, now);

    HLOGC(mglog.Debug,
          log << CONID() << "CUDT::startConnect: REQ-TIME set HIGH (" << now << "). SENDING HS: " << m_ConnReq.show());

    /*
     * Race condition if non-block connect response thread scheduled before we set m_bConnecting to true?
     * Connect response will be ignored and connecting will wait until timeout.
     * Maybe m_ConnectionLock handling problem? Not used in CUDT::connect(const CPacket& response)
     */
    m_llLastReqTime = now;
    m_bConnecting   = true;

    // At this point m_SourceAddr is probably default-any, but this function
    // now requires that the address be specified here because there will be
    // no possibility to do it at any next stage of sending.
    m_pSndQueue->sendto(serv_addr, reqpkt, m_SourceAddr);

    //
    ///
    ////  ---> CONTINUE TO: <PEER>.CUDT::processConnectRequest()
    ///        (Take the part under condition: hs.m_iReqType == URQ_INDUCTION)
    ////  <--- RETURN WHEN: m_pSndQueue->sendto() is called.
    ////  .... SKIP UNTIL m_pRcvQueue->recvfrom() HERE....
    ////       (the first "sendto" will not be called due to being too early)
    ///
    //

    //////////////////////////////////////////////////////
    // SYNCHRO BAR
    //////////////////////////////////////////////////////
    if (!m_bSynRecving)
    {
        HLOGC(mglog.Debug, log << CONID() << "startConnect: ASYNC MODE DETECTED. Deferring the process to RcvQ:worker");
        return;
    }

    // Below this bar, rest of function maintains only and exclusively
    // the SYNCHRONOUS (blocking) connection process. 

    // Wait for the negotiated configurations from the peer side.

    // This packet only prepares the storage where we will read the
    // next incoming packet.
    CPacket response;
    response.setControl(UMSG_HANDSHAKE);
    response.allocate(m_iMaxSRTPayloadSize);

    CUDTException  e;
    EConnectStatus cst = CONN_CONTINUE;
    // This is a temporary place to store the DESTINATION IP from the incoming packet.
    // We can't record this address yet until the cookie-confirmation is done, for safety reasons.
    sockaddr_any use_source_adr(m_PeerAddr.family());

    while (!m_bClosing)
    {
        int64_t tdiff = CTimer::getTime() - m_llLastReqTime;
        // avoid sending too many requests, at most 1 request per 250ms

        // SHORT VERSION:
        // The immediate first run of this loop WILL SKIP THIS PART, so
        // the processing really begins AFTER THIS CONDITION.
        //
        // Note that some procedures inside may set m_llLastReqTime to 0,
        // which will result of this condition to trigger immediately in
        // the next iteration.
        if (tdiff > 250000)
        {
            HLOGC(mglog.Debug,
                  log << "startConnect: LOOP: time to send (" << tdiff << " > 250000). size=" << reqpkt.getLength());

            if (m_bRendezvous)
                reqpkt.m_iID = m_ConnRes.m_iID;

            now = CTimer::getTime();
#if ENABLE_HEAVY_LOGGING
            {
                CHandShake debughs;
                debughs.load_from(reqpkt.m_pcData, reqpkt.getLength());
                HLOGC(mglog.Debug,
                      log << CONID() << "startConnect: REQ-TIME HIGH (" << now
                          << "). cont/sending HS to peer: " << debughs.show());
            }
#endif

            m_llLastReqTime     = now;
            setPacketTS(reqpkt, now);
            m_pSndQueue->sendto(serv_addr, reqpkt, use_source_adr);
        }
        else
        {
            HLOGC(mglog.Debug, log << "startConnect: LOOP: too early to send - " << tdiff << " < 250000");
        }

        cst = CONN_CONTINUE;
        response.setLength(m_iMaxSRTPayloadSize);
        if (m_pRcvQueue->recvfrom(m_SocketID, Ref(response)) > 0)
        {
            use_source_adr = response.udpDestAddr();

            HLOGC(mglog.Debug, log << CONID() << "startConnect: got response for connect request");
            cst = processConnectResponse(response, &e, COM_SYNCHRO);

            HLOGC(mglog.Debug, log << CONID() << "startConnect: response processing result: " << ConnectStatusStr(cst));

            // Expected is that:
            // - the peer responded with URQ_INDUCTION + cookie. This above function
            //   should check that and craft the URQ_CONCLUSION handshake, in which
            //   case this function returns CONN_CONTINUE. As an extra action taken
            //   for that case, we set the SECURING mode if encryption requested,
            //   and serialize again the handshake, possibly together with HS extension
            //   blocks, if HSv5 peer responded. The serialized handshake will be then
            //   sent again, as the loop is repeated.
            // - the peer responded with URQ_CONCLUSION. This handshake was accepted
            //   as a connection, and for >= HSv5 the HS extension blocks have been
            //   also read and interpreted. In this case this function returns:
            //   - CONN_ACCEPT, if everything was correct - break this loop and return normally
            //   - CONN_REJECT in case of any problems with the delivered handshake
            //     (incorrect data or data conflict) - throw error exception
            // - the peer responded with any of URQ_ERROR_*.  - throw error exception
            //
            // The error exception should make the API connect() function fail, if blocking
            // or mark the failure for that socket in epoll, if non-blocking.

            if (cst == CONN_RENDEZVOUS)
            {
                // When this function returned CONN_RENDEZVOUS, this requires
                // very special processing for the Rendezvous-v5 algorithm. This MAY
                // involve also preparing a new handshake form, also interpreting the
                // SRT handshake extension and crafting SRT handshake extension for the
                // peer, which should be next sent. When this function returns CONN_CONTINUE,
                // it means that it has done all that was required, however none of the below
                // things has to be done (this function will do it by itself if needed).
                // Otherwise the handshake rolling can be interrupted and considered complete.
                cst = processRendezvous(Ref(reqpkt), response, serv_addr, true /*synchro*/, RST_OK);
                if (cst == CONN_CONTINUE)
                    continue;
                break;
            }

            if (cst == CONN_REJECT)
                sendCtrl(UMSG_SHUTDOWN);

            if (cst != CONN_CONTINUE && cst != CONN_CONFUSED)
                break; // --> OUTSIDE-LOOP

            // IMPORTANT
            // [[using assert(m_pCryptoControl != nullptr)]];

            // new request/response should be sent out immediately on receving a response
            HLOGC(mglog.Debug,
                  log << "startConnect: SYNC CONNECTION STATUS:" << ConnectStatusStr(cst) << ", REQ-TIME: LOW.");
            m_llLastReqTime = 0;

            // Now serialize the handshake again to the existing buffer so that it's
            // then sent later in this loop.

            // First, set the size back to the original size, m_iMaxSRTPayloadSize because
            // this is the size of the originally allocated space. It might have been
            // shrunk by serializing the INDUCTION handshake (which was required before
            // sending this packet to the output queue) and therefore be too
            // small to store the CONCLUSION handshake (with HSv5 extensions).
            reqpkt.setLength(m_iMaxSRTPayloadSize);

            HLOGC(mglog.Debug, log << "startConnect: creating HS CONCLUSION: buffer size=" << reqpkt.getLength());

            // NOTE: BUGFIX: SERIALIZE AGAIN.
            // The original UDT code didn't do it, so it was theoretically
            // turned into conclusion, but was sending still the original
            // induction handshake challenge message. It was working only
            // thanks to that simultaneously there were being sent handshake
            // messages from a separate thread (CSndQueue::worker) from
            // RendezvousQueue, this time serialized properly, which caused
            // that with blocking mode there was a kinda initial "drunk
            // passenger with taxi driver talk" until the RendezvousQueue sends
            // (when "the time comes") the right CONCLUSION handshake
            // challenge message.
            //
            // Now that this is fixed, the handshake messages from RendezvousQueue
            // are sent only when there is a rendezvous mode or non-blocking mode.
            if (!createSrtHandshake(Ref(reqpkt), Ref(m_ConnReq), SRT_CMD_HSREQ, SRT_CMD_KMREQ, 0, 0))
            {
                LOGC(mglog.Error, log << "createSrtHandshake failed - REJECTING.");
                cst = CONN_REJECT;
                break;
            }
            // These last 2 parameters designate the buffer, which is in use only for SRT_CMD_KMRSP.
            // If m_ConnReq.m_iVersion == HS_VERSION_UDT4, this function will do nothing,
            // except just serializing the UDT handshake.
            // The trick is that the HS challenge is with version HS_VERSION_UDT4, but the
            // listener should respond with HS_VERSION_SRT1, if it is HSv5 capable.
        }

        HLOGC(mglog.Debug,
              log << "startConnect: timeout from Q:recvfrom, looping again; cst=" << ConnectStatusStr(cst));

#if ENABLE_HEAVY_LOGGING
        // Non-fatal assertion
        if (cst == CONN_REJECT) // Might be returned by processRendezvous
        {
            LOGC(mglog.Error,
                 log << "startConnect: IPE: cst=REJECT NOT EXPECTED HERE, the loop should've been interrupted!");
            break;
        }
#endif

        if (CTimer::getTime() > ttl)
        {
            // timeout
            e = CUDTException(MJ_SETUP, MN_TIMEOUT, 0);
            break;
        }
    }

    // <--- OUTSIDE-LOOP
    // Here will fall the break when not CONN_CONTINUE.
    // CONN_RENDEZVOUS is handled by processRendezvous.
    // CONN_ACCEPT will skip this and pass on.
    if (cst == CONN_REJECT)
    {
        e = CUDTException(MJ_SETUP, MN_REJECTED, 0);
    }

    if (e.getErrorCode() == 0)
    {
        if (m_bClosing)                                    // if the socket is closed before connection...
            e = CUDTException(MJ_SETUP);                   // XXX NO MN ?
        else if (m_ConnRes.m_iReqType > URQ_FAILURE_TYPES) // connection request rejected
        {
            m_RejectReason = RejectReasonForURQ(m_ConnRes.m_iReqType);
            e              = CUDTException(MJ_SETUP, MN_REJECTED, 0);
        }
        else if ((!m_bRendezvous) && (m_ConnRes.m_iISN != m_iISN)) // secuity check
            e = CUDTException(MJ_SETUP, MN_SECURITY, 0);
    }

    if (e.getErrorCode() != 0)
    {
        m_bConnecting = false;
        // The process is to be abnormally terminated, remove the connector
        // now because most likely no other processing part has done anything with it.
        m_pRcvQueue->removeConnector(m_SocketID);
        throw e;
    }

    HLOGC(mglog.Debug,
          log << CONID() << "startConnect: handshake exchange succeeded. sourceIP=" << SockaddrToString(m_SourceAddr));

    // Parameters at the end.
    HLOGC(mglog.Debug,
          log << "startConnect: END. Parameters:"
                 " mss="
              << m_iMSS << " max-cwnd-size=" << m_CongCtl->cgWindowMaxSize()
              << " cwnd-size=" << m_CongCtl->cgWindowSize() << " rtt=" << m_iRTT << " bw=" << m_iBandwidth);
}

// Asynchronous connection
EConnectStatus CUDT::processAsyncConnectResponse(const CPacket& pkt) ATR_NOEXCEPT
{
    EConnectStatus cst = CONN_CONTINUE;
    CUDTException  e;

    CGuard cg(m_ConnectionLock, "conn"); // FIX
    HLOGC(mglog.Debug, log << CONID() << "processAsyncConnectResponse: got response for connect request, processing");
    cst = processConnectResponse(pkt, &e, COM_ASYNCHRO);

    HLOGC(mglog.Debug,
          log << CONID() << "processAsyncConnectResponse: response processing result: " << ConnectStatusStr(cst)
              << "REQ-TIME LOW to enforce immediate response");
    m_llLastReqTime = 0;

    return cst;
}

bool CUDT::processAsyncConnectRequest(EReadStatus         rst,
                                      EConnectStatus      cst,
                                      const CPacket&      response,
                                      const sockaddr_any& serv_addr)
{
    // IMPORTANT!

    // This function is called, still asynchronously, but in the order
    // of call just after the call to the above processAsyncConnectResponse.
    // This should have got the original value returned from
    // processConnectResponse through processAsyncConnectResponse.

    CPacket request;
    request.setControl(UMSG_HANDSHAKE);
    request.allocate(m_iMaxSRTPayloadSize);
    uint64_t now         = CTimer::getTime();
    setPacketTS(request, now);

    HLOGC(mglog.Debug,
          log << "processAsyncConnectRequest: REQ-TIME: HIGH (" << now << "). Should prevent too quick responses.");
    m_llLastReqTime = now;
    // ID = 0, connection request
    request.m_iID = !m_bRendezvous ? 0 : m_ConnRes.m_iID;

    bool status = true;

    if (cst == CONN_RENDEZVOUS)
    {
        HLOGC(mglog.Debug, log << "processAsyncConnectRequest: passing to processRendezvous");
        cst = processRendezvous(Ref(request), response, serv_addr, false /*asynchro*/, rst);
        if (cst == CONN_ACCEPT)
        {
            HLOGC(mglog.Debug,
                  log << "processAsyncConnectRequest: processRendezvous completed the process and responded by itself. "
                         "Done.");
            return true;
        }

        if (cst != CONN_CONTINUE)
        {
            // processRendezvous already set the reject reason
            LOGC(mglog.Error,
                 log << "processAsyncConnectRequest: REJECT reported from processRendezvous, not processing further.");
            status = false;
        }
    }
    else if (cst == CONN_REJECT)
    {
        // m_RejectReason already set at worker_ProcessAddressedPacket.
        LOGC(mglog.Error,
             log << "processAsyncConnectRequest: REJECT reported from HS processing, not processing further.");
        return false;
    }
    else
    {
        // (this procedure will be also run for HSv4 rendezvous)
        HLOGC(mglog.Debug, log << "processAsyncConnectRequest: serializing HS: buffer size=" << request.getLength());
        if (!createSrtHandshake(Ref(request), Ref(m_ConnReq), SRT_CMD_HSREQ, SRT_CMD_KMREQ, 0, 0))
        {
            // All 'false' returns from here are IPE-type, mostly "invalid argument" plus "all keys expired".
            LOGC(mglog.Error, log << "IPE: processAsyncConnectRequest: createSrtHandshake failed, dismissing.");
            status = false;
        }
        else
        {
            HLOGC(mglog.Debug,
                  log << "processAsyncConnectRequest: sending HS reqtype=" << RequestTypeStr(m_ConnReq.m_iReqType)
                      << " to socket " << request.m_iID << " size=" << request.getLength());
        }
    }

    if (!status)
    {
        return false;
        /* XXX Shouldn't it send a single response packet for the rejection?
        // Set the version to 0 as "handshake rejection" status and serialize it
        CHandShake zhs;
        size_t size = request.getLength();
        zhs.store_to(request.m_pcData, Ref(size));
        request.setLength(size);
        */
    }

    HLOGC(mglog.Debug, log << "processAsyncConnectRequest: setting REQ-TIME HIGH, SENDING HS:" << m_ConnReq.show());
    m_llLastReqTime = CTimer::getTime();
    m_pSndQueue->sendto(serv_addr, request, m_SourceAddr);
    return status;
}

void CUDT::cookieContest()
{
    if (m_SrtHsSide != HSD_DRAW)
        return;

    HLOGC(mglog.Debug, log << "cookieContest: agent=" << m_ConnReq.m_iCookie << " peer=" << m_ConnRes.m_iCookie);

    if (m_ConnReq.m_iCookie == 0 || m_ConnRes.m_iCookie == 0)
    {
        // Note that it's virtually impossible that Agent's cookie is not ready, this
        // shall be considered IPE.
        // Not all cookies are ready, don't start the contest.
        return;
    }

    // INITIATOR/RESPONDER role is resolved by COOKIE CONTEST.
    //
    // The cookie contest must be repeated every time because it
    // may change the state at some point.
    int better_cookie = m_ConnReq.m_iCookie - m_ConnRes.m_iCookie;

    if (better_cookie > 0)
    {
        m_SrtHsSide = HSD_INITIATOR;
        return;
    }

    if (better_cookie < 0)
    {
        m_SrtHsSide = HSD_RESPONDER;
        return;
    }

    // DRAW! The only way to continue would be to force the
    // cookies to be regenerated and to start over. But it's
    // not worth a shot - this is an extremely rare case.
    // This can simply do reject so that it can be started again.

    // Pretend then that the cookie contest wasn't done so that
    // it's done again. Cookies are baked every time anew, however
    // the successful initial contest remains valid no matter how
    // cookies will change.

    m_SrtHsSide = HSD_DRAW;
}

EConnectStatus CUDT::processRendezvous(
    ref_t<CPacket> reqpkt, const CPacket& response, const sockaddr_any& serv_addr, bool synchro, EReadStatus rst)
{
    if (m_RdvState == CHandShake::RDV_CONNECTED)
    {
        HLOGC(mglog.Debug, log << "processRendezvous: already in CONNECTED state.");
        return CONN_ACCEPT;
    }

    uint32_t kmdata[SRTDATA_MAXSIZE];
    size_t   kmdatasize = SRTDATA_MAXSIZE;
    CPacket& rpkt       = *reqpkt;

    cookieContest();

    // We know that the other side was contacted and the other side has sent
    // the handshake message - we know then both cookies. If it's a draw, it's
    // a very rare case of creating identical cookies.
    if (m_SrtHsSide == HSD_DRAW)
    {
        m_RejectReason = SRT_REJ_RDVCOOKIE;
        LOGC(mglog.Error,
             log << "COOKIE CONTEST UNRESOLVED: can't assign connection roles, please wait another minute.");
        return CONN_REJECT;
    }

    UDTRequestType rsp_type = URQ_FAILURE_TYPES; // just to track uninitialized errors

    // We can assume that the Handshake packet received here as 'response'
    // is already serialized in m_ConnRes. Check extra flags that are meaningful
    // for further processing here.

    int  ext_flags       = SrtHSRequest::SRT_HSTYPE_HSFLAGS::unwrap(m_ConnRes.m_iType);
    bool needs_extension = ext_flags != 0; // Initial value: received HS has extensions.
    bool needs_hsrsp;
    rendezvousSwitchState(Ref(rsp_type), Ref(needs_extension), Ref(needs_hsrsp));
    if (rsp_type > URQ_FAILURE_TYPES)
    {
        m_RejectReason = RejectReasonForURQ(rsp_type);
        HLOGC(mglog.Debug,
              log << "processRendezvous: rejecting due to switch-state response: " << RequestTypeStr(rsp_type));
        return CONN_REJECT;
    }
    checkUpdateCryptoKeyLen("processRendezvous", m_ConnRes.m_iType);

    // We have three possibilities here as it comes to HSREQ extensions:

    // 1. The agent is loser in attention state, it sends EMPTY conclusion (without extensions)
    // 2. The agent is loser in initiated state, it interprets incoming HSREQ and creates HSRSP
    // 3. The agent is winner in attention or fine state, it sends HSREQ extension
    m_ConnReq.m_iReqType  = rsp_type;
    m_ConnReq.m_extension = needs_extension;

    // This must be done before prepareConnectionObjects().
    applyResponseSettings(response);

    // This must be done before interpreting and creating HSv5 extensions.
    if (!prepareConnectionObjects(m_ConnRes, m_SrtHsSide, 0))
    {
        // m_RejectReason already handled
        HLOGC(mglog.Debug, log << "processRendezvous: rejecting due to problems in prepareConnectionObjects.");
        return CONN_REJECT;
    }

    // Case 2.
    if (needs_hsrsp)
    {
        // This means that we have received HSREQ extension with the handshake, so we need to interpret
        // it and craft the response.
        if (rst == RST_OK)
        {
            // We have JUST RECEIVED packet in this session (not that this is called as periodic update).
            // Sanity check
            m_llLastReqTime = 0;
            if (response.getLength() == size_t(-1))
            {
                m_RejectReason = SRT_REJ_IPE;
                LOGC(mglog.Fatal,
                     log << "IPE: rst=RST_OK, but the packet has set -1 length - REJECTING (REQ-TIME: LOW)");
                return CONN_REJECT;
            }

            if (!interpretSrtHandshake(m_ConnRes, response, kmdata, &kmdatasize))
            {
                HLOGC(mglog.Debug,
                      log << "processRendezvous: rejecting due to problems in interpretSrtHandshake REQ-TIME: LOW.");
                return CONN_REJECT;
            }

            // Pass on, inform about the shortened response-waiting period.
            HLOGC(mglog.Debug, log << "processRendezvous: setting REQ-TIME: LOW. Forced to respond immediately.");
        }
        else
        {
            // If the last CONCLUSION message didn't contain the KMX extension, there's
            // no key recorded yet, so it can't be extracted. Mark this kmdatasize empty though.
            int hs_flags = SrtHSRequest::SRT_HSTYPE_HSFLAGS::unwrap(m_ConnRes.m_iType);
            if (IsSet(hs_flags, CHandShake::HS_EXT_KMREQ))
            {
                // This is a periodic handshake update, so you need to extract the KM data from the
                // first message, provided that it is there.
                size_t msgsize = m_pCryptoControl->getKmMsg_size(0);
                if (msgsize == 0)
                {
                    switch (m_pCryptoControl->m_RcvKmState)
                    {
                        // If the KMX process ended up with a failure, the KMX is not recorded.
                        // In this case as the KMRSP answer the "failure status" should be crafted.
                    case SRT_KM_S_NOSECRET:
                    case SRT_KM_S_BADSECRET:
                    {
                        HLOGC(mglog.Debug,
                              log << "processRendezvous: No KMX recorded, status = NOSECRET. Respond with NOSECRET.");

                        // Just do the same thing as in CCryptoControl::processSrtMsg_KMREQ for that case,
                        // that is, copy the NOSECRET code into KMX message.
                        memcpy(kmdata, &m_pCryptoControl->m_RcvKmState, sizeof(int32_t));
                        kmdatasize = 1;
                    }
                    break;

                    default:
                        // Remaining values:
                        // UNSECURED: should not fall here at alll
                        // SECURING: should not happen in HSv5
                        // SECURED: should have received the recorded KMX correctly (getKmMsg_size(0) > 0)
                        {
                            m_RejectReason = SRT_REJ_IPE;
                            // Remaining situations:
                            // - password only on this site: shouldn't be considered to be sent to a no-password site
                            LOGC(mglog.Error,
                                 log << "processRendezvous: IPE: PERIODIC HS: NO KMREQ RECORDED KMSTATE: RCV="
                                     << KmStateStr(m_pCryptoControl->m_RcvKmState)
                                     << " SND=" << KmStateStr(m_pCryptoControl->m_SndKmState));
                            return CONN_REJECT;
                        }
                        break;
                    }
                }
                else
                {
                    kmdatasize = msgsize / 4;
                    if (msgsize > kmdatasize * 4)
                    {
                        // Sanity check
                        LOGC(mglog.Error, log << "IPE: KMX data not aligned to 4 bytes! size=" << msgsize);
                        memset(kmdata + (kmdatasize * 4), 0, msgsize - (kmdatasize * 4));
                        ++kmdatasize;
                    }

                    HLOGC(mglog.Debug,
                          log << "processRendezvous: getting KM DATA from the fore-recorded KMX from KMREQ, size="
                              << kmdatasize);
                    memcpy(kmdata, m_pCryptoControl->getKmMsg_data(0), msgsize);
                }
            }
            else
            {
                HLOGC(mglog.Debug, log << "processRendezvous: no KMX flag - not extracting KM data for KMRSP");
                kmdatasize = 0;
            }
        }

        // No matter the value of needs_extension, the extension is always needed
        // when HSREQ was interpreted (to store HSRSP extension).
        m_ConnReq.m_extension = true;

        HLOGC(mglog.Debug,
              log << "processRendezvous: HSREQ extension ok, creating HSRSP response. kmdatasize=" << kmdatasize);

        rpkt.setLength(m_iMaxSRTPayloadSize);
        if (!createSrtHandshake(reqpkt, Ref(m_ConnReq), SRT_CMD_HSRSP, SRT_CMD_KMRSP, kmdata, kmdatasize))
        {
            HLOGC(mglog.Debug,
                  log << "processRendezvous: rejecting due to problems in createSrtHandshake. REQ-TIME: LOW");
            m_llLastReqTime = 0;
            return CONN_REJECT;
        }

        // This means that it has received URQ_CONCLUSION with HSREQ, agent is then in RDV_FINE
        // state, it sends here URQ_CONCLUSION with HSREQ/KMREQ extensions and it awaits URQ_AGREEMENT.
        return CONN_CONTINUE;
    }

    // Special case: if URQ_AGREEMENT is to be sent, when this side is INITIATOR,
    // then it must have received HSRSP, so it must interpret it. Otherwise it would
    // end up with URQ_DONE, which means that it is the other side to interpret HSRSP.
    if (m_SrtHsSide == HSD_INITIATOR && m_ConnReq.m_iReqType == URQ_AGREEMENT)
    {
        // The same is done in CUDT::postConnect(), however this section will
        // not be done in case of rendezvous. The section in postConnect() is
        // predicted to run only in regular CALLER handling.

        if (rst != RST_OK || response.getLength() == size_t(-1))
        {
            // Actually the -1 length would be an IPE, but it's likely that this was reported already.
            HLOGC(
                mglog.Debug,
                log << "processRendezvous: no INCOMING packet, NOT interpreting extensions (relying on exising data)");
        }
        else
        {
            HLOGC(mglog.Debug,
                  log << "processRendezvous: INITIATOR, will send AGREEMENT - interpreting HSRSP extension");
            if (!interpretSrtHandshake(m_ConnRes, response, 0, 0))
            {
                // m_RejectReason is already set, so set the reqtype accordingly
                m_ConnReq.m_iReqType = URQFailure(m_RejectReason);
            }
        }
        // This should be false, make a kinda assert here.
        if (needs_extension)
        {
            LOGC(mglog.Fatal, log << "IPE: INITIATOR responding AGREEMENT should declare no extensions to HS");
            m_ConnReq.m_extension = false;
        }
    }

    HLOGC(mglog.Debug,
          log << CONID() << "processRendezvous: COOKIES Agent/Peer: " << m_ConnReq.m_iCookie << "/"
              << m_ConnRes.m_iCookie << " HSD:" << (m_SrtHsSide == HSD_INITIATOR ? "initiator" : "responder")
              << " STATE:" << CHandShake::RdvStateStr(m_RdvState) << " ...");

    if (rsp_type == URQ_DONE)
    {
        HLOGC(mglog.Debug, log << "... WON'T SEND any response, both sides considered connected");
    }
    else
    {
        HLOGC(mglog.Debug,
              log << "... WILL SEND " << RequestTypeStr(rsp_type) << " " << (m_ConnReq.m_extension ? "with" : "without")
                  << " SRT HS extensions");
    }

    // This marks the information for the serializer that
    // the SRT handshake extension is required.
    // Rest of the data will be filled together with
    // serialization.
    m_ConnReq.m_extension = needs_extension;

    rpkt.setLength(m_iMaxSRTPayloadSize);
    if (m_RdvState == CHandShake::RDV_CONNECTED)
    {
        // When synchro=false, don't lock a mutex for rendezvous queue.
        // This is required when this function is called in the
        // receive queue worker thread - it would lock itself.
        int cst = postConnect(response, true, 0, synchro);
        if (cst == CONN_REJECT)
        {
            // m_RejectReason already set
            HLOGC(mglog.Debug, log << "processRendezvous: rejecting due to problems in postConnect.");
            return CONN_REJECT;
        }
    }

    // URQ_DONE or URQ_AGREEMENT can be the result if the state is RDV_CONNECTED.
    // If URQ_DONE, then there's nothing to be done, when URQ_AGREEMENT then return
    // CONN_CONTINUE to make the caller send again the contents if the packet buffer,
    // this time with URQ_AGREEMENT message, but still consider yourself connected.
    if (rsp_type == URQ_DONE)
    {
        HLOGC(mglog.Debug, log << "processRendezvous: rsp=DONE, reporting ACCEPT (nothing to respond)");
        return CONN_ACCEPT;
    }

    // createSrtHandshake moved here because if the above conditions are satisfied,
    // no response is going to be send, so nothing needs to be "created".

    // needs_extension here distinguishes between cases 1 and 3.
    // NOTE: in case when interpretSrtHandshake was run under the conditions above (to interpret HSRSP),
    // then createSrtHandshake below will create only empty AGREEMENT message.
    if (!createSrtHandshake(reqpkt, Ref(m_ConnReq), SRT_CMD_HSREQ, SRT_CMD_KMREQ, 0, 0))
    {
        // m_RejectReason already set
        LOGC(mglog.Error, log << "createSrtHandshake failed (IPE?), connection rejected. REQ-TIME: LOW");
        m_llLastReqTime = 0;
        return CONN_REJECT;
    }

    if (rsp_type == URQ_AGREEMENT && m_RdvState == CHandShake::RDV_CONNECTED)
    {
        // We are using our own serialization method (not the one called after
        // processConnectResponse, this is skipped in case when this function
        // is called), so we can also send this immediately. Agreement must be
        // sent just once and the party must switch into CONNECTED state - in
        // contrast to CONCLUSION messages, which should be sent in loop repeatedly.
        //
        // Even though in theory the AGREEMENT message sent just once may miss
        // the target (as normal thing in UDP), this is little probable to happen,
        // and this doesn't matter much because even if the other party doesn't
        // get AGREEMENT, but will get payload or KEEPALIVE messages, it will
        // turn into connected state as well. The AGREEMENT is rather kinda
        // catalyzer here and may turn the entity on the right track faster. When
        // AGREEMENT is missed, it may have kinda initial tearing.

        const uint64_t now = CTimer::getTime();
        m_llLastReqTime    = now;
        setPacketTS(rpkt, now);
        HLOGC(mglog.Debug,
              log << "processRendezvous: rsp=AGREEMENT, reporting ACCEPT and sending just this one, REQ-TIME HIGH ("
                  << now << ").");

        m_pSndQueue->sendto(serv_addr, rpkt, m_SourceAddr);
        return CONN_ACCEPT;
    }

    if (rst == RST_OK)
    {
        // the request time must be updated so that the next handshake can be sent out immediately
        HLOGC(mglog.Debug,
              log << "processRendezvous: rsp=" << RequestTypeStr(m_ConnReq.m_iReqType)
                  << " REQ-TIME: LOW to send immediately, consider yourself conencted");
        m_llLastReqTime = 0;
    }
    else
    {
        HLOGC(mglog.Debug, log << "processRendezvous: REQ-TIME: remains previous value, consider yourself connected");
    }
    return CONN_CONTINUE;
}

EConnectStatus CUDT::processConnectResponse(const CPacket& response, CUDTException* eout, EConnectMethod synchro) ATR_NOEXCEPT
{
    // NOTE: ASSUMED LOCK ON: m_ConnectionLock.

    // this is the 2nd half of a connection request. If the connection is setup successfully this returns 0.
    // Returned values:
    // - CONN_REJECT: there was some error when processing the response, connection should be rejected
    // - CONN_ACCEPT: the handshake is done and finished correctly
    // - CONN_CONTINUE: the induction handshake has been processed correctly, and expects CONCLUSION handshake

    if (!m_bConnecting)
        return CONN_REJECT;

    // This is required in HSv5 rendezvous, in which it should send the URQ_AGREEMENT message to
    // the peer, however switch to connected state.
    HLOGC(mglog.Debug,
          log << "processConnectResponse: TYPE:"
              << (response.isControl() ? MessageTypeStr(response.getType(), response.getExtendedType())
                                       : string("DATA")));
    // ConnectStatus res = CONN_REJECT; // used later for status - must be declared here due to goto POST_CONNECT.

    // For HSv4, the data sender is INITIATOR, and the data receiver is RESPONDER,
    // regardless of the connecting side affiliation. This will be changed for HSv5.
    bool          bidirectional = false;
    HandshakeSide hsd           = m_bDataSender ? HSD_INITIATOR : HSD_RESPONDER;
    // (defined here due to 'goto' below).

    // SRT peer may send the SRT handshake private message (type 0x7fff) before a keep-alive.

    // This condition is checked when the current agent is trying to do connect() in rendezvous mode,
    // but the peer was faster to send a handshake packet earlier. This makes it continue with connecting
    // process if the peer is already behaving as if the connection was already established.

    // This value will check either the initial value, which is less than SRT1, or
    // the value previously loaded to m_ConnReq during the previous handshake response.
    // For the initial form this value should not be checked.
    bool hsv5 = m_ConnRes.m_iVersion >= HS_VERSION_SRT1;

    if (m_bRendezvous &&
        (m_RdvState == CHandShake::RDV_CONNECTED   // somehow Rendezvous-v5 switched it to CONNECTED.
         || !response.isControl()                  // WAS A PAYLOAD PACKET.
         || (response.getType() == UMSG_KEEPALIVE) // OR WAS A UMSG_KEEPALIVE message.
         || (response.getType() == UMSG_EXT) // OR WAS a CONTROL packet of some extended type (i.e. any SRT specific)
         )
        // This may happen if this is an initial state in which the socket type was not yet set.
        // If this is a field that holds the response handshake record from the peer, this means that it wasn't received
        // yet. HSv5: added version check because in HSv5 the m_iType field has different meaning and it may be 0 in
        // case when the handshake does not carry SRT extensions.
        && (hsv5 || m_ConnRes.m_iType != UDT_UNDEFINED))
    {
        // a data packet or a keep-alive packet comes, which means the peer side is already connected
        // in this situation, the previously recorded response will be used
        // In HSv5 this situation is theoretically possible if this party has missed the URQ_AGREEMENT message.
        HLOGC(mglog.Debug, log << CONID() << "processConnectResponse: already connected - pinning in");
        if (hsv5)
        {
            m_RdvState = CHandShake::RDV_CONNECTED;
        }

        return postConnect(response, hsv5, eout, synchro);
    }

    if (!response.isControl(UMSG_HANDSHAKE))
    {
        m_RejectReason = SRT_REJ_ROGUE;
        if (!response.isControl())
        {
            LOGC(mglog.Error, log << CONID() << "processConnectResponse: received DATA while HANDSHAKE expected");
        }
        else
        {
            LOGC(mglog.Error,
                 log << CONID()
                     << "processConnectResponse: CONFUSED: expected UMSG_HANDSHAKE as connection not yet established, "
                        "got: "
                     << MessageTypeStr(response.getType(), response.getExtendedType()));
        }
        return CONN_CONFUSED;
    }

    if (m_bRendezvous)
    {
        m_SourceAddr = response.udpDestAddr();
    }

    if (m_ConnRes.load_from(response.m_pcData, response.getLength()) == -1)
    {
        m_RejectReason = SRT_REJ_ROGUE;
        // Handshake data were too small to reach the Handshake structure. Reject.
        LOGC(mglog.Error,
             log << CONID()
                 << "processConnectResponse: HANDSHAKE data buffer too small - possible blueboxing. Rejecting.");
        return CONN_REJECT;
    }

    HLOGC(mglog.Debug, log << CONID() << "processConnectResponse: HS RECEIVED: " << m_ConnRes.show());
    if (m_ConnRes.m_iReqType > URQ_FAILURE_TYPES)
    {
        m_RejectReason = RejectReasonForURQ(m_ConnRes.m_iReqType);
        return CONN_REJECT;
    }

    if (size_t(m_ConnRes.m_iMSS) > CPacket::ETH_MAX_MTU_SIZE)
    {
        // Yes, we do abort to prevent buffer overrun. Set your MSS correctly
        // and you'll avoid problems.
        m_RejectReason = SRT_REJ_ROGUE;
        LOGC(mglog.Fatal, log << "MSS size " << m_iMSS << "exceeds MTU size!");
        return CONN_REJECT;
    }

    // (see createCrypter() call below)
    //
    // The CCryptoControl attached object must be created early
    // because it will be required to create a conclusion handshake in HSv5
    //
    if (m_bRendezvous)
    {
        // SANITY CHECK: A rendezvous socket should reject any caller requests (it's not a listener)
        if (m_ConnRes.m_iReqType == URQ_INDUCTION)
        {
            m_RejectReason = SRT_REJ_ROGUE;
            LOGC(mglog.Error,
                 log << CONID()
                     << "processConnectResponse: Rendezvous-point received INDUCTION handshake (expected WAVEAHAND). "
                        "Rejecting.");
            return CONN_REJECT;
        }

        // The procedure for version 5 is completely different and changes the states
        // differently, so the old code will still maintain HSv4 the old way.

        if (m_ConnRes.m_iVersion > HS_VERSION_UDT4)
        {
            HLOGC(mglog.Debug, log << CONID() << "processConnectResponse: Rendezvous HSv5 DETECTED.");
            return CONN_RENDEZVOUS; // --> will continue in CUDT::processRendezvous().
        }

        HLOGC(mglog.Debug, log << CONID() << "processConnectResponse: Rendsezvous HSv4 DETECTED.");
        // So, here it has either received URQ_WAVEAHAND handshake message (while it should be in URQ_WAVEAHAND itself)
        // or it has received URQ_CONCLUSION/URQ_AGREEMENT message while this box has already sent URQ_WAVEAHAND to the
        // peer, and DID NOT send the URQ_CONCLUSION yet.

        if (m_ConnReq.m_iReqType == URQ_WAVEAHAND || m_ConnRes.m_iReqType == URQ_WAVEAHAND)
        {
            HLOGC(mglog.Debug,
                  log << CONID() << "processConnectResponse: REQ-TIME LOW. got HS RDV. Agent state:"
                      << RequestTypeStr(m_ConnReq.m_iReqType) << " Peer HS:" << m_ConnRes.show());

            // Here we could have received WAVEAHAND or CONCLUSION.
            // For HSv4 simply switch to CONCLUSION for the sake of further handshake rolling.
            // For HSv5, make the cookie contest and basing on this decide, which party
            // should provide the HSREQ/KMREQ attachment.

            if (!createCrypter(hsd, false /* unidirectional */))
            {
                m_RejectReason       = SRT_REJ_RESOURCE;
                m_ConnReq.m_iReqType = URQFailure(SRT_REJ_RESOURCE);
                // the request time must be updated so that the next handshake can be sent out immediately.
                m_llLastReqTime = 0;
                return CONN_REJECT;
            }

            m_ConnReq.m_iReqType = URQ_CONCLUSION;
            // the request time must be updated so that the next handshake can be sent out immediately.
            m_llLastReqTime = 0;
            return CONN_CONTINUE;
        }
        else
        {
            HLOGC(mglog.Debug, log << CONID() << "processConnectResponse: Rendezvous HSv4 PAST waveahand");
        }
    }
    else
    {
        // set cookie
        if (m_ConnRes.m_iReqType == URQ_INDUCTION)
        {
            HLOGC(mglog.Debug,
                  log << CONID() << "processConnectResponse: REQ-TIME LOW; got INDUCTION HS response (cookie:" << hex
                      << m_ConnRes.m_iCookie << " version:" << dec << m_ConnRes.m_iVersion
                      << "), sending CONCLUSION HS with this cookie");

            m_ConnReq.m_iCookie  = m_ConnRes.m_iCookie;
            m_ConnReq.m_iReqType = URQ_CONCLUSION;

            // Here test if the LISTENER has responded with version HS_VERSION_SRT1,
            // it means that it is HSv5 capable. It can still accept the HSv4 handshake.
            if (m_ConnRes.m_iVersion > HS_VERSION_UDT4)
            {
                int hs_flags = SrtHSRequest::SRT_HSTYPE_HSFLAGS::unwrap(m_ConnRes.m_iType);

                if (hs_flags != SrtHSRequest::SRT_MAGIC_CODE)
                {
                    LOGC(mglog.Warn, log << "processConnectResponse: Listener HSv5 did not set the SRT_MAGIC_CODE");
                }

                checkUpdateCryptoKeyLen("processConnectResponse", m_ConnRes.m_iType);

                // This will catch HS_VERSION_SRT1 and any newer.
                // Set your highest version.
                m_ConnReq.m_iVersion = HS_VERSION_SRT1;
                // CONTROVERSIAL: use 0 as m_iType according to the meaning in HSv5.
                // The HSv4 client might not understand it, which means that agent
                // must switch itself to HSv4 rendezvous, and this time iType sould
                // be set to UDT_DGRAM value.
                m_ConnReq.m_iType = 0;

                // This marks the information for the serializer that
                // the SRT handshake extension is required.
                // Rest of the data will be filled together with
                // serialization.
                m_ConnReq.m_extension = true;

                // For HSv5, the caller is INITIATOR and the listener is RESPONDER.
                // The m_bDataSender value should be completely ignored and the
                // connection is always bidirectional.
                bidirectional = true;
                hsd           = HSD_INITIATOR;
             m_SrtHsSide = hsd;
            }
            m_llLastReqTime = 0;
            if (!createCrypter(hsd, bidirectional))
            {
                m_RejectReason = SRT_REJ_RESOURCE;
                return CONN_REJECT;
            }
            // NOTE: This setup sets URQ_CONCLUSION and appropriate data in the handshake structure.
            // The full handshake to be sent will be filled back in the caller function -- CUDT::startConnect().
            return CONN_CONTINUE;
        }
    }

    return postConnect(response, false, eout, synchro);
}

void CUDT::applyResponseSettings(const CPacket& hspkt)
{
    // Re-configure according to the negotiated values.
    m_iMSS               = m_ConnRes.m_iMSS;
    m_iFlowWindowSize    = m_ConnRes.m_iFlightFlagSize;
    int udpsize          = m_iMSS - CPacket::UDP_HDR_SIZE;
    m_iMaxSRTPayloadSize = udpsize - CPacket::HDR_SIZE;
    m_iPeerISN           = m_ConnRes.m_iISN;

    setInitialRcvSeq(m_iPeerISN);

    m_iRcvCurrPhySeqNo = m_ConnRes.m_iISN - 1;
    m_PeerID           = m_ConnRes.m_iID;
    memcpy(m_piSelfIP, m_ConnRes.m_piPeerIP, 16);
    m_SourceAddr = hspkt.udpDestAddr();

    HLOGC(mglog.Debug,
          log << CONID() << "applyResponseSettings: HANSHAKE CONCLUDED. SETTING: payload-size=" << m_iMaxSRTPayloadSize
              << " mss=" << m_ConnRes.m_iMSS << " flw=" << m_ConnRes.m_iFlightFlagSize << " isn=" << m_ConnRes.m_iISN
              << " peerID=" << m_ConnRes.m_iID << " sourceIP=" << SockaddrToString(m_SourceAddr));
}

EConnectStatus CUDT::postConnect(const CPacket& response, bool rendezvous, CUDTException* eout, bool synchro)
{
    if (m_ConnRes.m_iVersion < HS_VERSION_SRT1)
        m_ullRcvPeerStartTime = 0; // will be set correctly in SRT HS.

    // This procedure isn't being executed in rendezvous because
    // in rendezvous it's completed before calling this function.
    if (!rendezvous)
    {
        // NOTE: THIS function must be called before calling prepareConnectionObjects.
        // The reason why it's not part of prepareConnectionObjects is that the activities
        // done there are done SIMILAR way in acceptAndRespond, which also calls this
        // function. In fact, prepareConnectionObjects() represents the code that was
        // done separately in processConnectResponse() and acceptAndRespond(), so this way
        // this code is now common. Now acceptAndRespond() does "manually" something similar
        // to applyResponseSettings(), just a little bit differently. This SHOULD be made
        // common as a part of refactoring job, just needs a bit more time.
        //
        // Currently just this function must be called always BEFORE prepareConnectionObjects
        // everywhere except acceptAndRespond().
        applyResponseSettings(response);

        // This will actually be done also in rendezvous HSv4,
        // however in this case the HSREQ extension will not be attached,
        // so it will simply go the "old way".
        bool ok = prepareConnectionObjects(m_ConnRes, m_SrtHsSide, eout);
        // May happen that 'response' contains a data packet that was sent in rendezvous mode.
        // In this situation the interpretation of handshake was already done earlier.
        if (ok && response.isControl())
        {
            ok = interpretSrtHandshake(m_ConnRes, response, 0, 0);
            if (!ok && eout)
            {
                *eout = CUDTException(MJ_SETUP, MN_REJECTED, 0);
            }
        }
        if (!ok) // m_RejectReason already set
            return CONN_REJECT;
    }

    CInfoBlock ib;
    ib.m_iFamily = m_PeerAddr.family();
    CInfoBlock::convert(m_PeerAddr, ib.m_piIP);
    if (m_pCache->lookup(&ib) >= 0)
    {
        m_iRTT       = ib.m_iRTT;
        m_iBandwidth = ib.m_iBandwidth;
    }

    SRT_REJECT_REASON rr = setupCC();
    if (rr != SRT_REJ_UNKNOWN)
    {
        m_RejectReason = rr;
        return CONN_REJECT;
    }

    // And, I am connected too.
    m_bConnecting = false;
    m_bConnected  = true;

    // register this socket for receiving data packets
    m_pRNode->m_bOnList = true;
    m_pRcvQueue->setNewEntry(this);

    // XXX Problem around CONN_CONFUSED!
    // If some too-eager packets were received from a listener
    // that thinks it's connected, but his last handshake was missed,
    // they are collected by CRcvQueue::storePkt. The removeConnector
    // function will want to delete them all, so it would be nice
    // if these packets can be re-delivered. Of course the listener
    // should be prepared to resend them (as every packet can be lost
    // on UDP), but it's kinda overkill when we have them already and
    // can dispatch them.

    // Remove from rendezvous queue (in this particular case it's
    // actually removing the socket that undergoes asynchronous HS processing).
    // Removing at THIS point because since when setNewEntry is called,
    // the next iteration in the CRcvQueue::worker loop will be dispatching
    // packets normally, as within-connection, so the "connector" won't
    // play any role since this time.
    // The connector, however, must stay alive until the setNewEntry is called
    // because otherwise the packets that are coming for this socket before the
    // connection process is complete will be rejected as "attack", instead of
    // being enqueued for later pickup from the queue.
    m_pRcvQueue->removeConnector(m_SocketID, synchro);

    // acknowledge the management module.
    CUDTSocket* s = s_UDTUnited.locateSocket(m_SocketID);
    if (!s)
    {
        if (eout)
        {
            *eout = CUDTException(MJ_NOTSUP, MN_SIDINVAL, 0);
        }

        m_RejectReason = SRT_REJ_CLOSE;
        return CONN_REJECT;
    }

    // copy address information of local node
    // the local port must be correctly assigned BEFORE CUDT::startConnect(),
    // otherwise if startConnect() fails, the multiplexer cannot be located
    // by garbage collection and will cause leak
    s->m_pUDT->m_pSndQueue->m_pChannel->getSockAddr(Ref(s->m_SelfAddr));
    CIPAddress::pton(Ref(s->m_SelfAddr), s->m_pUDT->m_piSelfIP, s->m_SelfAddr.family());

    s->m_Status = SRTS_CONNECTED;

    // acknowledde any waiting epolls to write
    s_UDTUnited.m_EPoll.update_events(m_SocketID, m_sPollID, SRT_EPOLL_OUT, true);

    {
        CGuard cl(s_UDTUnited.m_GlobControlLock, "GlobControl");
        CUDTGroup* g = m_parent->m_IncludedGroup;
        if (g)
        {
            // XXX this might require another check of group type.
            // For redundancy group, at least, update the status in the group.
            g->setFreshConnected(m_parent);
        }
    }

    LOGC(mglog.Note, log << CONID() << "Connection established to: " << SockaddrToString(m_PeerAddr));

    return CONN_ACCEPT;
}

void CUDTGroup::setFreshConnected(CUDTSocket* sock)
{
    CGuard glock(m_GroupLock, "group");

    HLOGC(mglog.Debug, log << "group: Socket @" << sock->m_SocketID << " fresh connected, setting IDLE");

    gli_t gi = sock->m_IncludedIter;
    gi->sndstate = CUDTGroup::GST_IDLE;
    gi->rcvstate = CUDTGroup::GST_IDLE;
    gi->laststatus = SRTS_CONNECTED;

    if (!m_bConnected)
    {
        // Switch to connected state and give appropriate signal
        m_pGlobal->m_EPoll.update_events(id(), m_sPollID, SRT_EPOLL_OUT, true);
        m_bConnected = true;
    }
}

void CUDT::checkUpdateCryptoKeyLen(const char* loghdr SRT_ATR_UNUSED, int32_t typefield)
{
    int enc_flags = SrtHSRequest::SRT_HSTYPE_ENCFLAGS::unwrap(typefield);

    // potentially 0-7 values are possible.
    // When 0, don't change anything - it should rely on the value 0.
    // When 1, 5, 6, 7, this is kinda internal error - ignore.
    if (enc_flags >= 2 && enc_flags <= 4) // 2 = 128, 3 = 192, 4 = 256
    {
        int rcv_pbkeylen = SrtHSRequest::SRT_PBKEYLEN_BITS::wrap(enc_flags);
        if (m_iSndCryptoKeyLen == 0)
        {
            m_iSndCryptoKeyLen = rcv_pbkeylen;
            HLOGC(mglog.Debug, log << loghdr << ": PBKEYLEN adopted from advertised value: " << m_iSndCryptoKeyLen);
        }
        else if (m_iSndCryptoKeyLen != rcv_pbkeylen)
        {
            // Conflict. Use SRTO_SENDER flag to check if this side should accept
            // the enforcement, otherwise simply let it win.
            if (!m_bDataSender)
            {
                LOGC(mglog.Warn,
                     log << loghdr << ": PBKEYLEN conflict - OVERRIDDEN " << m_iSndCryptoKeyLen << " by "
                         << rcv_pbkeylen << " from PEER (as AGENT is not SRTO_SENDER)");
                m_iSndCryptoKeyLen = rcv_pbkeylen;
            }
            else
            {
                LOGC(mglog.Warn,
                     log << loghdr << ": PBKEYLEN conflict - keep " << m_iSndCryptoKeyLen
                         << "; peer-advertised PBKEYLEN " << rcv_pbkeylen << " rejected because Agent is SRTO_SENDER");
            }
        }
    }
    else if (enc_flags != 0)
    {
        LOGC(mglog.Error, log << loghdr << ": IPE: enc_flags outside allowed 2, 3, 4: " << enc_flags);
    }
    else
    {
        HLOGC(mglog.Debug, log << loghdr << ": No encryption flags found in type field: " << typefield);
    }
}

// Rendezvous
void CUDT::rendezvousSwitchState(ref_t<UDTRequestType> rsptype, ref_t<bool> needs_extension, ref_t<bool> needs_hsrsp)
{
    UDTRequestType req           = m_ConnRes.m_iReqType;
    int            hs_flags      = SrtHSRequest::SRT_HSTYPE_HSFLAGS::unwrap(m_ConnRes.m_iType);
    bool           has_extension = !!hs_flags; // it holds flags, if no flags, there are no extensions.

    const HandshakeSide& hsd = m_SrtHsSide;
    // Note important possibilities that are considered here:

    // 1. The serial arrangement. This happens when one party has missed the
    // URQ_WAVEAHAND message, it sent its own URQ_WAVEAHAND message, and then the
    // firstmost message it received from the peer is URQ_CONCLUSION, as a response
    // for agent's URQ_WAVEAHAND.
    //
    // In this case, Agent switches to RDV_FINE state and Peer switches to RDV_ATTENTION state.
    //
    // 2. The parallel arrangement. This happens when the URQ_WAVEAHAND message sent
    // by both parties are almost in a perfect synch (a rare, but possible case). In this
    // case, both parties receive one another's URQ_WAVEAHAND message and both switch to
    // RDV_ATTENTION state.
    //
    // It's not possible to predict neither which arrangement will happen, or which
    // party will be RDV_FINE in case when the serial arrangement has happened. What
    // will actually happen will depend on random conditions.
    //
    // No matter this randomity, we have a limited number of possible conditions:
    //
    // Stating that "agent" is the party that has received the URQ_WAVEAHAND in whatever
    // arrangement, we are certain, that "agent" switched to RDV_ATTENTION, and peer:
    //
    // - switched to RDV_ATTENTION state (so, both are in the same state independently)
    // - switched to RDV_FINE state (so, the message interchange is actually more-less sequenced)
    //
    // In particular, there's no possibility of a situation that both are in RDV_FINE state
    // because the agent can switch to RDV_FINE state only if it received URQ_CONCLUSION from
    // the peer, while the peer could not send URQ_CONCLUSION without switching off RDV_WAVING
    // (actually to RDV_ATTENTION). There's also no exit to RDV_FINE from RDV_ATTENTION.

    // DEFAULT STATEMENT: don't attach extensions to URQ_CONCLUSION, neither HSREQ nor HSRSP.
    *needs_extension = false;
    *needs_hsrsp     = false;

    string reason;

#if ENABLE_HEAVY_LOGGING

    HLOGC(mglog.Debug, log << "rendezvousSwitchState: HS: " << m_ConnRes.show());

    struct LogAtTheEnd
    {
        CHandShake::RendezvousState        ost;
        UDTRequestType                     orq;
        const CHandShake::RendezvousState& nst;
        const UDTRequestType&              nrq;
        bool&                              needext;
        bool&                              needrsp;
        string&                            reason;

        ~LogAtTheEnd()
        {
            HLOGC(mglog.Debug,
                  log << "rendezvousSwitchState: STATE[" << CHandShake::RdvStateStr(ost) << "->"
                      << CHandShake::RdvStateStr(nst) << "] REQTYPE[" << RequestTypeStr(orq) << "->"
                      << RequestTypeStr(nrq) << "] "
                      << "ext:" << (needext ? (needrsp ? "HSRSP" : "HSREQ") : "NONE")
                      << (reason == "" ? string() : "reason:" + reason));
        }
    } l_logend = {m_RdvState, req, m_RdvState, *rsptype, *needs_extension, *needs_hsrsp, reason};

#endif

    switch (m_RdvState)
    {
    case CHandShake::RDV_INVALID:
        return;

    case CHandShake::RDV_WAVING:
    {
        if (req == URQ_WAVEAHAND)
        {
            m_RdvState = CHandShake::RDV_ATTENTION;

            // NOTE: if this->isWinner(), attach HSREQ
            *rsptype = URQ_CONCLUSION;
            if (hsd == HSD_INITIATOR)
                *needs_extension = true;
            return;
        }

        if (req == URQ_CONCLUSION)
        {
            m_RdvState = CHandShake::RDV_FINE;
            *rsptype   = URQ_CONCLUSION;

            *needs_extension = true; // (see below - this needs to craft either HSREQ or HSRSP)
            // if this->isWinner(), then craft HSREQ for that response.
            // if this->isLoser(), then this packet should bring HSREQ, so craft HSRSP for the response.
            if (hsd == HSD_RESPONDER)
                *needs_hsrsp = true;
            return;
        }
    }
        reason = "WAVING -> WAVEAHAND or CONCLUSION";
        break;

    case CHandShake::RDV_ATTENTION:
    {
        if (req == URQ_WAVEAHAND)
        {
            // This is only possible if the URQ_CONCLUSION sent to the peer
            // was lost on track. The peer is then simply unaware that the
            // agent has switched to ATTENTION state and continues sending
            // waveahands. In this case, just remain in ATTENTION state and
            // retry with URQ_CONCLUSION, as normally.
            *rsptype = URQ_CONCLUSION;
            if (hsd == HSD_INITIATOR)
                *needs_extension = true;
            return;
        }

        if (req == URQ_CONCLUSION)
        {
            // We have two possibilities here:
            //
            // WINNER (HSD_INITIATOR): send URQ_AGREEMENT
            if (hsd == HSD_INITIATOR)
            {
                // WINNER should get a response with HSRSP, otherwise this is kinda empty conclusion.
                // If no HSRSP attached, stay in this state.
                if (hs_flags == 0)
                {
                    HLOGC(
                        mglog.Debug,
                        log << "rendezvousSwitchState: "
                               "{INITIATOR}[ATTENTION] awaits CONCLUSION+HSRSP, got CONCLUSION, remain in [ATTENTION]");
                    *rsptype         = URQ_CONCLUSION;
                    *needs_extension = true; // If you expect to receive HSRSP, continue sending HSREQ
                    return;
                }
                m_RdvState = CHandShake::RDV_CONNECTED;
                *rsptype   = URQ_AGREEMENT;
                return;
            }

            // LOSER (HSD_RESPONDER): send URQ_CONCLUSION and attach HSRSP extension, then expect URQ_AGREEMENT
            if (hsd == HSD_RESPONDER)
            {
                // If no HSREQ attached, stay in this state.
                // (Although this seems completely impossible).
                if (hs_flags == 0)
                {
                    LOGC(
                        mglog.Warn,
                        log << "rendezvousSwitchState: (IPE!)"
                               "{RESPONDER}[ATTENTION] awaits CONCLUSION+HSREQ, got CONCLUSION, remain in [ATTENTION]");
                    *rsptype         = URQ_CONCLUSION;
                    *needs_extension = false; // If you received WITHOUT extensions, respond WITHOUT extensions (wait
                                              // for the right message)
                    return;
                }
                m_RdvState       = CHandShake::RDV_INITIATED;
                *rsptype         = URQ_CONCLUSION;
                *needs_extension = true;
                *needs_hsrsp     = true;
                return;
            }

            LOGC(mglog.Error, log << "RENDEZVOUS COOKIE DRAW! Cannot resolve to a valid state.");
            // Fallback for cookie draw
            m_RdvState = CHandShake::RDV_INVALID;
            *rsptype   = URQFailure(SRT_REJ_RDVCOOKIE);
            return;
        }

        if (req == URQ_AGREEMENT)
        {
            // This means that the peer has received our URQ_CONCLUSION, but
            // the agent missed the peer's URQ_CONCLUSION (received only initial
            // URQ_WAVEAHAND).
            if (hsd == HSD_INITIATOR)
            {
                // In this case the missed URQ_CONCLUSION was sent without extensions,
                // whereas the peer received our URQ_CONCLUSION with HSREQ, and therefore
                // it sent URQ_AGREEMENT already with HSRSP. This isn't a problem for
                // us, we can go on with it, especially that the peer is already switched
                // into CHandShake::RDV_CONNECTED state.
                m_RdvState = CHandShake::RDV_CONNECTED;

                // Both sides are connected, no need to send anything anymore.
                *rsptype = URQ_DONE;
                return;
            }

            if (hsd == HSD_RESPONDER)
            {
                // In this case the missed URQ_CONCLUSION was sent with extensions, so
                // we have to request this once again. Send URQ_CONCLUSION in order to
                // inform the other party that we need the conclusion message once again.
                // The ATTENTION state should be maintained.
                *rsptype         = URQ_CONCLUSION;
                *needs_extension = true;
                *needs_hsrsp     = true;
                return;
            }
        }
    }
        reason = "ATTENTION -> WAVEAHAND(conclusion), CONCLUSION(agreement/conclusion), AGREEMENT (done/conclusion)";
        break;

    case CHandShake::RDV_FINE:
    {
        // In FINE state we can't receive URQ_WAVEAHAND because if the peer has already
        // sent URQ_CONCLUSION, it's already in CHandShake::RDV_ATTENTION, and in this state it can
        // only send URQ_CONCLUSION, whereas when it isn't in CHandShake::RDV_ATTENTION, it couldn't
        // have sent URQ_CONCLUSION, and if it didn't, the agent wouldn't be in CHandShake::RDV_FINE state.

        if (req == URQ_CONCLUSION)
        {
            // There's only one case when it should receive CONCLUSION in FINE state:
            // When it's the winner. If so, it should then contain HSREQ extension.
            // In case of loser, it shouldn't receive CONCLUSION at all - it should
            // receive AGREEMENT.

            // The winner case, received CONCLUSION + HSRSP - switch to CONNECTED and send AGREEMENT.
            // So, check first if HAS EXTENSION

            bool correct_switch = false;
            if (hsd == HSD_INITIATOR && !has_extension)
            {
                // Received REPEATED empty conclusion that has initially switched it into FINE state.
                // To exit FINE state we need the CONCLUSION message with HSRSP.
                HLOGC(mglog.Debug,
                      log << "rendezvousSwitchState: {INITIATOR}[FINE] <CONCLUSION without HSRSP. Stay in [FINE], "
                             "await CONCLUSION+HSRSP");
            }
            else if (hsd == HSD_RESPONDER)
            {
                // In FINE state the RESPONDER expects only to be sent AGREEMENT.
                // It has previously received CONCLUSION in WAVING state and this has switched
                // it to FINE state. That CONCLUSION message should have contained extension,
                // so if this is a repeated CONCLUSION+HSREQ, it should be responded with
                // CONCLUSION+HSRSP.
                HLOGC(mglog.Debug,
                      log << "rendezvousSwitchState: {RESPONDER}[FINE] <CONCLUSION. Stay in [FINE], await AGREEMENT");
            }
            else
            {
                correct_switch = true;
            }

            if (!correct_switch)
            {
                *rsptype = URQ_CONCLUSION;
                // initiator should send HSREQ, responder HSRSP,
                // in both cases extension is needed
                *needs_extension = true;
                *needs_hsrsp     = hsd == HSD_RESPONDER;
                return;
            }

            m_RdvState = CHandShake::RDV_CONNECTED;
            *rsptype   = URQ_AGREEMENT;
            return;
        }

        if (req == URQ_AGREEMENT)
        {
            // The loser case, the agreement was sent in response to conclusion that
            // already carried over the HSRSP extension.

            // There's a theoretical case when URQ_AGREEMENT can be received in case of
            // parallel arrangement, while the agent is already in CHandShake::RDV_CONNECTED state.
            // This will be dispatched in the main loop and discarded.

            m_RdvState = CHandShake::RDV_CONNECTED;
            *rsptype   = URQ_DONE;
            return;
        }
    }

        reason = "FINE -> CONCLUSION(agreement), AGREEMENT(done)";
        break;
    case CHandShake::RDV_INITIATED:
    {
        // In this state we just wait for URQ_AGREEMENT, which should cause it to
        // switch to CONNECTED. No response required.
        if (req == URQ_AGREEMENT)
        {
            // No matter in which state we'd be, just switch to connected.
            if (m_RdvState == CHandShake::RDV_CONNECTED)
            {
                HLOGC(mglog.Debug, log << "<-- AGREEMENT: already connected");
            }
            else
            {
                HLOGC(mglog.Debug, log << "<-- AGREEMENT: switched to connected");
            }
            m_RdvState = CHandShake::RDV_CONNECTED;
            *rsptype   = URQ_DONE;
            return;
        }

        if (req == URQ_CONCLUSION)
        {
            // Receiving conclusion in this state means that the other party
            // didn't get our conclusion, so send it again, the same as when
            // exiting the ATTENTION state.
            *rsptype = URQ_CONCLUSION;
            if (hsd == HSD_RESPONDER)
            {
                HLOGC(mglog.Debug,
                      log << "rendezvousSwitchState: "
                             "{RESPONDER}[INITIATED] awaits AGREEMENT, "
                             "got CONCLUSION, sending CONCLUSION+HSRSP");
                *needs_extension = true;
                *needs_hsrsp     = true;
                return;
            }

            // Loser, initiated? This may only happen in parallel arrangement, where
            // the agent exchanges empty conclusion messages with the peer, simultaneously
            // exchanging HSREQ-HSRSP conclusion messages. Check if THIS message contained
            // HSREQ, and set responding HSRSP in that case.
            if (hs_flags == 0)
            {
                HLOGC(mglog.Debug,
                      log << "rendezvousSwitchState: "
                             "{INITIATOR}[INITIATED] awaits AGREEMENT, "
                             "got empty CONCLUSION, STILL RESPONDING CONCLUSION+HSRSP");
            }
            else
            {

                HLOGC(mglog.Debug,
                      log << "rendezvousSwitchState: "
                             "{INITIATOR}[INITIATED] awaits AGREEMENT, "
                             "got CONCLUSION+HSREQ, responding CONCLUSION+HSRSP");
            }
            *needs_extension = true;
            *needs_hsrsp     = true;
            return;
        }
    }

        reason = "INITIATED -> AGREEMENT(done)";
        break;

    case CHandShake::RDV_CONNECTED:
        // Do nothing. This theoretically should never happen.
        *rsptype = URQ_DONE;
        return;
    }

    HLOGC(mglog.Debug, log << "rendezvousSwitchState: INVALID STATE TRANSITION, result: INVALID");
    // All others are treated as errors
    m_RdvState = CHandShake::RDV_WAVING;
    *rsptype   = URQFailure(SRT_REJ_ROGUE);
}

/*
 * Timestamp-based Packet Delivery (TsbPd) thread
 * This thread runs only if TsbPd mode is enabled
 * Hold received packets until its time to 'play' them, at PktTimeStamp + TsbPdDelay.
 */
void* CUDT::tsbpd(void* param)
{
    CUDT* self = (CUDT*)param;

    THREAD_STATE_INIT("SRT:TsbPd");

    CGuard        recv_gl(self->m_RecvLock, "recv");
    CCondDelegate recvdata_cc(self->m_RecvDataCond, recv_gl, "RecvDataCond");
    CCondDelegate tsbpd_cc(self->m_RcvTsbPdCond, recv_gl, "RcvTsbPdCond");

    self->m_bTsbPdAckWakeup = true;
    while (!self->m_bClosing)
    {
        int32_t  current_pkt_seq = 0;
        uint64_t tsbpdtime       = 0;
        bool     rxready         = false;

        CGuard::enterCS(self->m_RcvBufferLock, "RecvBuffer");

#ifdef SRT_ENABLE_RCVBUFSZ_MAVG
        self->m_pRcvBuffer->updRcvAvgDataSize(CTimer::getTime());
#endif

        if (self->m_bTLPktDrop)
        {
            int32_t skiptoseqno = -1;
            bool    passack     = true; // Get next packet to wait for even if not acked

            rxready = self->m_pRcvBuffer->getRcvFirstMsg(
                Ref(tsbpdtime), Ref(passack), Ref(skiptoseqno), Ref(current_pkt_seq));

            HLOGC(tslog.Debug,
                  log << boolalpha << "NEXT PKT CHECK: rdy=" << rxready << " passack=" << passack << " skipto=%"
                      << skiptoseqno << " current=%" << current_pkt_seq << " buf-base=%" << self->m_iRcvLastSkipAck);
            /*
             * VALUES RETURNED:
             *
             * rxready:     if true, packet at head of queue ready to play
             * tsbpdtime:   timestamp of packet at head of queue, ready or not. 0 if none.
             * passack:     if true, ready head of queue not yet acknowledged
             * skiptoseqno: sequence number of packet at head of queue if ready to play but
             *              some preceeding packets are missing (need to be skipped). -1 if none.
             */
            if (rxready)
            {
                /* Packet ready to play according to time stamp but... */
                int seqlen = CSeqNo::seqoff(self->m_iRcvLastSkipAck, skiptoseqno);

                if (skiptoseqno != -1 && seqlen > 0)
                {
                    /*
                     * skiptoseqno != -1,
                     * packet ready to play but preceeded by missing packets (hole).
                     */

                    self->updateForgotten(seqlen, self->m_iRcvLastSkipAck, skiptoseqno);
                    self->m_pRcvBuffer->skipData(seqlen);

                    self->m_iRcvLastSkipAck = skiptoseqno;

#if ENABLE_LOGGING
                    int64_t timediff = 0;
                    if (tsbpdtime)
                        timediff = int64_t(CTimer::getTime()) -  int64_t(tsbpdtime);
#if ENABLE_HEAVY_LOGGING
                    HLOGC(tslog.Debug,
                          log << self->CONID() << "tsbpd: DROPSEQ: up to seq=" << CSeqNo::decseq(skiptoseqno) << " ("
                              << seqlen << " packets) playable at " << FormatTime(tsbpdtime) << " delayed "
                              << (timediff / 1000) << "." << (timediff % 1000) << " ms");
#endif
                    LOGC(dlog.Warn, log << "RCV-DROPPED packet delay=" << (timediff/1000) << "ms");
#endif

                    tsbpdtime = 0; // Next sent ack will unblock
                    rxready   = false;
                }
                else if (passack)
                {
                    /* Packets ready to play but not yet acknowledged (should happen within 10ms) */
                    rxready   = false;
                    tsbpdtime = 0; // Next sent ack will unblock
                }                  /* else packet ready to play */
            }                      /* else packets not ready to play */
        }
        else
        {
            rxready = self->m_pRcvBuffer->isRcvDataReady(Ref(tsbpdtime), Ref(current_pkt_seq));
        }
        CGuard::leaveCS(self->m_RcvBufferLock, "RecvBuffer");

        if (rxready)
        {
            HLOGC(tslog.Debug,
                  log << self->CONID() << "tsbpd: PLAYING PACKET seq=" << current_pkt_seq << " (belated "
                      << ((CTimer::getTime() - tsbpdtime) / 1000.0) << "ms)");
            /*
             * There are packets ready to be delivered
             * signal a waiting "recv" call if there is any data available
             */
            if (self->m_bSynRecving)
            {
                recvdata_cc.signal_locked(recv_gl);
            }
            /*
             * Set EPOLL_IN to wakeup any thread waiting on epoll
             */
            self->s_UDTUnited.m_EPoll.update_events(self->m_SocketID, self->m_sPollID, SRT_EPOLL_IN, true);
            CTimer::triggerEvent();
            tsbpdtime = 0;
        }

        if (tsbpdtime != 0)
        {
            int64_t timediff = int64_t(tsbpdtime) - int64_t(CTimer::getTime());
            /*
             * Buffer at head of queue is not ready to play.
             * Schedule wakeup when it will be.
             */
            self->m_bTsbPdAckWakeup = false;
            THREAD_PAUSED();
            HLOGC(tslog.Debug,
                  log << self->CONID() << "tsbpd: FUTURE PACKET seq=" << current_pkt_seq
                      << " T=" << FormatTime(tsbpdtime) << " - waiting " << (timediff / 1000.0) << "ms");
            tsbpd_cc.wait_for(timediff);
            THREAD_RESUMED();
        }
        else
        {
            /*
             * We have just signaled epoll; or
             * receive queue is empty; or
             * next buffer to deliver is not in receive queue (missing packet in sequence).
             *
             * Block until woken up by one of the following event:
             * - All ready-to-play packets have been pulled and EPOLL_IN cleared (then loop to block until next pkt time
             * if any)
             * - New buffers ACKed
             * - Closing the connection
             */
            HLOGC(tslog.Debug, log << self->CONID() << "tsbpd: no data, scheduling wakeup at ack");
            self->m_bTsbPdAckWakeup = true;
            THREAD_PAUSED();
            tsbpd_cc.wait();
            THREAD_RESUMED();
        }

        HLOGC(tslog.Debug, log << self->CONID() << "tsbpd: WAKE UP!!!");
    }
    // m_RecvLock will be unlocked in ~CGuard.
    THREAD_EXIT();
    HLOGC(tslog.Debug, log << self->CONID() << "tsbpd: EXITING");
    return NULL;
}

void CUDT::updateForgotten(int seqlen, int32_t lastack, int32_t skiptoseqno)
{
    /* Update drop/skip stats */
    CGuard::enterCS(m_StatsLock);
    m_stats.rcvDropTotal += seqlen;
    m_stats.traceRcvDrop += seqlen;
    /* Estimate dropped/skipped bytes from average payload */
    int avgpayloadsz = m_pRcvBuffer->getRcvAvgPayloadSize();
    m_stats.rcvBytesDropTotal += seqlen * avgpayloadsz;
    m_stats.traceRcvBytesDrop += seqlen * avgpayloadsz;
    CGuard::leaveCS(m_StatsLock);

    dropFromLossLists(lastack, CSeqNo::decseq(skiptoseqno)); //remove(from,to-inclusive)
}

bool CUDT::prepareConnectionObjects(const CHandShake& hs, HandshakeSide hsd, CUDTException* eout)
{
    // This will be lazily created due to being the common
    // code with HSv5 rendezvous, in which this will be run
    // in a little bit "randomly selected" moment, but must
    // be run once in the whole connection process.
    if (m_pSndBuffer)
    {
        HLOGC(mglog.Debug, log << "prepareConnectionObjects: (lazy) already created.");
        return true;
    }

    bool bidirectional = false;
    if (hs.m_iVersion > HS_VERSION_UDT4)
    {
        bidirectional = true; // HSv5 is always bidirectional
    }

    // HSD_DRAW is received only if this side is listener.
    // If this side is caller with HSv5, HSD_INITIATOR should be passed.
    // If this is a rendezvous connection with HSv5, the handshake role
    // is taken from m_SrtHsSide field.
    if (hsd == HSD_DRAW)
    {
        if (bidirectional)
        {
            hsd = HSD_RESPONDER; // In HSv5, listener is always RESPONDER and caller always INITIATOR.
        }
        else
        {
            hsd = m_bDataSender ? HSD_INITIATOR : HSD_RESPONDER;
        }
    }

    try
    {
        m_pSndBuffer = new CSndBuffer(32, m_iMaxSRTPayloadSize);
        m_pRcvBuffer = new CRcvBuffer(&(m_pRcvQueue->m_UnitQueue), m_iRcvBufSize);
        // after introducing lite ACK, the sndlosslist may not be cleared in time, so it requires twice space.
        m_pSndLossList = new CSndLossList(m_iFlowWindowSize * 2);
        m_pRcvLossList = new CRcvLossList(m_iFlightFlagSize);
    }
    catch (...)
    {
        // Simply reject.
        if (eout)
        {
            *eout = CUDTException(MJ_SYSTEMRES, MN_MEMORY, 0);
        }
        m_RejectReason = SRT_REJ_RESOURCE;
        return false;
    }

    if (!createCrypter(hsd, bidirectional)) // Make sure CC is created (lazy)
    {
        m_RejectReason = SRT_REJ_RESOURCE;
        return false;
    }

    return true;
}

void CUDT::acceptAndRespond(const sockaddr_any& peer, CHandShake* hs, const CPacket& hspkt)
{
    HLOGC(mglog.Debug, log << "acceptAndRespond: setting up data according to handshake");

    CGuard cg(m_ConnectionLock, "conn");

    m_ullRcvPeerStartTime = 0; // will be set correctly at SRT HS

    // Uses the smaller MSS between the peers
    if (hs->m_iMSS > m_iMSS)
        hs->m_iMSS = m_iMSS;
    else
        m_iMSS = hs->m_iMSS;

    // exchange info for maximum flow window size
    m_iFlowWindowSize     = hs->m_iFlightFlagSize;
    hs->m_iFlightFlagSize = (m_iRcvBufSize < m_iFlightFlagSize) ? m_iRcvBufSize : m_iFlightFlagSize;

    m_iPeerISN = hs->m_iISN;

   setInitialRcvSeq(m_iPeerISN);
    m_iRcvCurrPhySeqNo = hs->m_iISN - 1;

    m_PeerID  = hs->m_iID;
    hs->m_iID = m_SocketID;

    // use peer's ISN and send it back for security check
    m_iISN = hs->m_iISN;

   setInitialSndSeq(m_iISN);
    m_ullSndLastAck2Time = CTimer::getTime();

    // this is a reponse handshake
    hs->m_iReqType = URQ_CONCLUSION;

    if (hs->m_iVersion > HS_VERSION_UDT4)
    {
        // The version is agreed; this code is executed only in case
        // when AGENT is listener. In this case, conclusion response
        // must always contain HSv5 handshake extensions.
        hs->m_extension = true;
    }

    // get local IP address and send the peer its IP address (because UDP cannot get local IP address)
    memcpy(m_piSelfIP, hs->m_piPeerIP, sizeof m_piSelfIP);
    CIPAddress::ntop(peer, hs->m_piPeerIP);

    int udpsize          = m_iMSS - CPacket::UDP_HDR_SIZE;
    m_iMaxSRTPayloadSize = udpsize - CPacket::HDR_SIZE;
    HLOGC(mglog.Debug, log << "acceptAndRespond: PAYLOAD SIZE: " << m_iMaxSRTPayloadSize);

    // Prepare all structures
    if (!prepareConnectionObjects(*hs, HSD_DRAW, 0))
    {
        HLOGC(mglog.Debug, log << "acceptAndRespond: prepareConnectionObjects failed - responding with REJECT.");
        // If the SRT Handshake extension was provided and wasn't interpreted
        // correctly, the connection should be rejected.
        //
        // Respond with the rejection message and exit with exception
        // so that the caller will know that this new socket should be deleted.
        hs->m_iReqType = URQFailure(m_RejectReason);
        throw CUDTException(MJ_SETUP, MN_REJECTED, 0);
    }
    // Since now you can use m_pCryptoControl

    CInfoBlock ib;
    ib.m_iFamily = peer.family();
    CInfoBlock::convert(peer, ib.m_piIP);
    if (m_pCache->lookup(&ib) >= 0)
    {
        m_iRTT       = ib.m_iRTT;
        m_iBandwidth = ib.m_iBandwidth;
    }

    // This should extract the HSREQ and KMREQ portion in the handshake packet.
    // This could still be a HSv4 packet and contain no such parts, which will leave
    // this entity as "non-SRT-handshaken", and await further HSREQ and KMREQ sent
    // as UMSG_EXT.
    uint32_t kmdata[SRTDATA_MAXSIZE];
    size_t   kmdatasize = SRTDATA_MAXSIZE;
    if (!interpretSrtHandshake(*hs, hspkt, kmdata, &kmdatasize))
    {
        HLOGC(mglog.Debug, log << "acceptAndRespond: interpretSrtHandshake failed - responding with REJECT.");
        // If the SRT Handshake extension was provided and wasn't interpreted
        // correctly, the connection should be rejected.
        //
        // Respond with the rejection message and return false from
        // this function so that the caller will know that this new
        // socket should be deleted.
        hs->m_iReqType = URQFailure(m_RejectReason);
        throw CUDTException(MJ_SETUP, MN_REJECTED, 0);
    }

    SRT_REJECT_REASON rr = setupCC();
    // UNKNOWN used as a "no error" value
    if (rr != SRT_REJ_UNKNOWN)
    {
        hs->m_iReqType = URQFailure(rr);
        m_RejectReason = rr;
        throw CUDTException(MJ_SETUP, MN_REJECTED, 0);
    }

    m_PeerAddr = peer;

    // And of course, it is connected.
    m_bConnected = true;

    // register this socket for receiving data packets
    m_pRNode->m_bOnList = true;
    m_pRcvQueue->setNewEntry(this);

    // send the response to the peer, see listen() for more discussions about this
    // XXX Here create CONCLUSION RESPONSE with:
    // - just the UDT handshake, if HS_VERSION_UDT4,
    // - if higher, the UDT handshake, the SRT HSRSP, the SRT KMRSP
    size_t size = m_iMaxSRTPayloadSize;
    // Allocate the maximum possible memory for an SRT payload.
    // This is a maximum you can send once.
    CPacket response;
    response.setControl(UMSG_HANDSHAKE);
    response.allocate(size);

    // This will serialize the handshake according to its current form.
    HLOGC(mglog.Debug,
          log << "acceptAndRespond: creating CONCLUSION response (HSv5: with HSRSP/KMRSP) buffer size=" << size);
    if (!createSrtHandshake(Ref(response), Ref(*hs), SRT_CMD_HSRSP, SRT_CMD_KMRSP, kmdata, kmdatasize))
    {
        LOGC(mglog.Error, log << "acceptAndRespond: error creating handshake response");
        throw CUDTException(MJ_SETUP, MN_REJECTED, 0);
    }

    // Set target socket ID to the value from received handshake's source ID.
    response.m_iID = m_PeerID;

    // We can safely assign it here stating that this has passed the cookie test.
    m_SourceAddr = hspkt.udpDestAddr();

#if ENABLE_HEAVY_LOGGING
    {
        // To make sure what REALLY is being sent, parse back the handshake
        // data that have been just written into the buffer.
        CHandShake debughs;
        debughs.load_from(response.m_pcData, response.getLength());
        HLOGC(mglog.Debug,
              log << CONID() << "acceptAndRespond: sending HS from agent @"
                << debughs.m_iID << " to peer @" << response.m_iID
                << "HS:" << debughs.show() << " sourceIP=" << SockaddrToString(m_SourceAddr));
    }
#endif
    // NOTE: BLOCK THIS instruction in order to cause the final
    // handshake to be missed and cause the problem solved in PR #417.
    // When missed this message, the caller should not accept packets
    // coming as connected, but continue repeated handshake until finally
    // received the listener's handshake.
    m_pSndQueue->sendto(peer, response, m_SourceAddr);
}

// This function is required to be called when a caller receives an INDUCTION
// response from the listener and would like to create a CONCLUSION that includes
// the SRT handshake extension. This extension requires that the crypter object
// be created, but it's still too early for it to be completely configured.
// This function then precreates the object so that the handshake extension can
// be created, as this happens before the completion of the connection (and
// therefore configuration of the crypter object), which can only take place upon
// reception of CONCLUSION response from the listener.
bool CUDT::createCrypter(HandshakeSide side, bool bidirectional)
{
    // Lazy initialization
    if (m_pCryptoControl)
        return true;

    // Write back this value, when it was just determined.
    m_SrtHsSide = side;

    m_pCryptoControl.reset(new CCryptoControl(this, m_SocketID));

    // XXX These below are a little bit controversial.
    // These data should probably be filled only upon
    // reception of the conclusion handshake - otherwise
    // they have outdated values.
    m_pCryptoControl->setCryptoSecret(m_CryptoSecret);

    if (bidirectional || m_bDataSender)
    {
        HLOGC(mglog.Debug, log << "createCrypter: setting RCV/SND KeyLen=" << m_iSndCryptoKeyLen);
        m_pCryptoControl->setCryptoKeylen(m_iSndCryptoKeyLen);
    }

    return m_pCryptoControl->init(side, bidirectional);
}

SRT_REJECT_REASON CUDT::setupCC()
{
    // Prepare configuration object,
    // Create the CCC object and configure it.

    // UDT also sets back the congestion window: ???
    // m_dCongestionWindow = m_pCC->m_dCWndSize;

    // XXX Not sure about that. May happen that AGENT wants
    // tsbpd mode, but PEER doesn't, even in bidirectional mode.
    // This way, the reception side should get precedense.
    // if (bidirectional || m_bDataSender || m_bTwoWayData)
    //    m_bPeerTsbPd = m_bOPT_TsbPd;

    // SrtCongestion will retrieve whatever parameters it needs
    // from *this.
    if (!m_CongCtl.configure(this))
    {
        return SRT_REJ_CONGESTION;
    }

    // Configure filter module
    if (m_OPT_PktFilterConfigString != "")
    {
        // This string, when nonempty, defines that the corrector shall be
        // configured. Otherwise it's left uninitialized.

        // At this point we state everything is checked and the appropriate
        // corrector type is already selected, so now create it.
        HLOGC(mglog.Debug, log << "filter: Configuring Corrector: " << m_OPT_PktFilterConfigString);
        if (!m_PacketFilter.configure(this, m_pRcvBuffer->getUnitQueue(), m_OPT_PktFilterConfigString))
        {
            return SRT_REJ_FILTER;
        }

        m_PktFilterRexmitLevel = m_PacketFilter.arqLevel();
    }
    else
    {
        // When we have no filter, ARQ should work in ALWAYS mode.
        m_PktFilterRexmitLevel = SRT_ARQ_ALWAYS;
    }

    // Override the value of minimum NAK interval, per SrtCongestion's wish.
    // When default 0 value is returned, the current value set by CUDT
    // is preserved.
    uint64_t min_nak_tk = m_CongCtl->minNAKInterval();
    if (min_nak_tk)
        m_ullMinNakInt_tk = min_nak_tk;

    // Update timers
    uint64_t currtime_tk;
    CTimer::rdtsc(currtime_tk);
    m_ullLastRspTime_tk    = currtime_tk;
    m_ullNextACKTime_tk    = currtime_tk + m_ullACKInt_tk;
    m_ullNextNAKTime_tk    = currtime_tk + m_ullNAKInt_tk;
    m_ullLastRspAckTime_tk = currtime_tk;
    m_ullLastSndTime_tk    = currtime_tk;

    HLOGC(mglog.Debug,
          log << "setupCC: setting parameters: mss=" << m_iMSS << " maxCWNDSize/FlowWindowSize=" << m_iFlowWindowSize
              << " rcvrate=" << m_iDeliveryRate << "p/s (" << m_iByteDeliveryRate << "B/S)"
              << " rtt=" << m_iRTT << " bw=" << m_iBandwidth);

    if (!updateCC(TEV_INIT, TEV_INIT_RESET))
    {
        LOGC(mglog.Error, log << "setupCC: IPE: resrouces not yet initialized!");
        return SRT_REJ_IPE;
    }
    return SRT_REJ_UNKNOWN;
}

void CUDT::considerLegacySrtHandshake(uint64_t timebase)
{
    // Do a fast pre-check first - this simply declares that agent uses HSv5
    // and the legacy SRT Handshake is not to be done. Second check is whether
    // agent is sender (=initiator in HSv4).
    if (!isOPT_TsbPd() || !m_bDataSender)
        return;

    if (m_iSndHsRetryCnt <= 0)
    {
        HLOGC(mglog.Debug, log << "Legacy HSREQ: not needed, expire counter=" << m_iSndHsRetryCnt);
        return;
    }

    uint64_t now = CTimer::getTime();
    if (timebase != 0)
    {
        // Then this should be done only if it's the right time,
        // the TSBPD mode is on, and when the counter is "still rolling".
        /*
         * SRT Handshake with peer:
         * If...
         * - we want TsbPd mode; and
         * - we have not tried more than CSRTCC_MAXRETRY times (peer may not be SRT); and
         * - and did not get answer back from peer
         * - last sent handshake req should have been replied (RTT*1.5 elapsed); and
         * then (re-)send handshake request.
         */
        if (timebase > now) // too early
        {
            HLOGC(mglog.Debug, log << "Legacy HSREQ: TOO EARLY, will still retry " << m_iSndHsRetryCnt << " times");
            return;
        }
    }
    // If 0 timebase, it means that this is the initial sending with the very first
    // payload packet sent. Send only if this is still set to maximum+1 value.
    else if (m_iSndHsRetryCnt < SRT_MAX_HSRETRY + 1)
    {
        HLOGC(mglog.Debug,
              log << "Legacy HSREQ: INITIAL, REPEATED, so not to be done. Will repeat on sending " << m_iSndHsRetryCnt
                  << " times");
        return;
    }

    HLOGC(mglog.Debug, log << "Legacy HSREQ: SENDING, will repeat " << m_iSndHsRetryCnt << " times if no response");
    m_iSndHsRetryCnt--;
    m_ullSndHsLastTime_us = now;
    sendSrtMsg(SRT_CMD_HSREQ);
}

void CUDT::checkSndTimers(Whether2RegenKm regen)
{
    if (m_SrtHsSide == HSD_INITIATOR)
    {
        HLOGC(mglog.Debug, log << "checkSndTimers: HS SIDE: INITIATOR, considering legacy handshake with timebase");
        // Legacy method for HSREQ, only if initiator.
        considerLegacySrtHandshake(m_ullSndHsLastTime_us + m_iRTT * 3 / 2);
    }
    else
    {
        HLOGC(mglog.Debug,
              log << "checkSndTimers: HS SIDE: " << (m_SrtHsSide == HSD_RESPONDER ? "RESPONDER" : "DRAW (IPE?)")
                  << " - not considering legacy handshake");
    }

    // This must be done always on sender, regardless of HS side.
    // When regen == DONT_REGEN_KM, it's a handshake call, so do
    // it only for initiator.
    if (regen || m_SrtHsSide == HSD_INITIATOR)
    {
        // Don't call this function in "non-regen mode" (sending only),
        // if this side is RESPONDER. This shall be called only with
        // regeneration request, which is required by the sender.
        if (m_pCryptoControl)
            m_pCryptoControl->sendKeysToPeer(regen);
    }
}

void CUDT::addressAndSend(CPacket& pkt)
{
    pkt.m_iID        = m_PeerID;
    setPacketTS(pkt, CTimer::getTime());
    m_pSndQueue->sendto(m_PeerAddr, pkt, m_SourceAddr);
}

bool CUDT::close()
{
    // NOTE: this function is called from within the garbage collector thread.

    if (!m_bOpened)
    {
        return false;
    }

    HLOGC(mglog.Debug, log << CONID() << " - closing socket:");

    if (m_Linger.l_onoff != 0)
    {
        uint64_t entertime = CTimer::getTime();

        HLOGC(mglog.Debug, log << CONID() << " ... (linger)");
        while (!m_bBroken && m_bConnected && (m_pSndBuffer->getCurrBufSize() > 0) &&
               (CTimer::getTime() - entertime < m_Linger.l_linger * uint64_t(1000000)))
        {
            // linger has been checked by previous close() call and has expired
            if (m_ullLingerExpiration >= entertime)
                break;

            if (!m_bSynSending)
            {
                // if this socket enables asynchronous sending, return immediately and let GC to close it later
                if (m_ullLingerExpiration == 0)
                    m_ullLingerExpiration = entertime + m_Linger.l_linger * uint64_t(1000000);

                HLOGC(mglog.Debug,
                      log << "CUDT::close: linger-nonblocking, setting expire time T="
                          << FormatTime(m_ullLingerExpiration));

                return false;
            }

#ifndef _WIN32
            timespec ts;
            ts.tv_sec  = 0;
            ts.tv_nsec = 1000000;
            nanosleep(&ts, NULL);
#else
            Sleep(1);
#endif
        }
    }

    // remove this socket from the snd queue
    if (m_bConnected)
        m_pSndQueue->m_pSndUList->remove(this);

    /*
     * update_events below useless
     * removing usock for EPolls right after (remove_usocks) clears it (in other HAI patch).
     *
     * What is in EPoll shall be the responsibility of the application, if it want local close event,
     * it would remove the socket from the EPoll after close.
     */
    // trigger any pending IO events.
    s_UDTUnited.m_EPoll.update_events(m_SocketID, m_sPollID, SRT_EPOLL_ERR, true);
    // then remove itself from all epoll monitoring
    try
    {
        for (set<int>::iterator i = m_sPollID.begin(); i != m_sPollID.end(); ++i)
            s_UDTUnited.m_EPoll.remove_usock(*i, m_SocketID);
    }
    catch (...)
    {
    }

    // XXX What's this, could any of the above actions make it !m_bOpened?
    if (!m_bOpened)
    {
        return true;
    }

    // Inform the threads handler to stop.
    m_bClosing = true;

    HLOGC(mglog.Debug, log << CONID() << "CLOSING STATE. Acquiring connection lock");

    CGuard cg(m_ConnectionLock, "conn");

    // Signal the sender and recver if they are waiting for data.
    releaseSynch();

    HLOGC(mglog.Debug, log << CONID() << "CLOSING, removing from listener/connector");

    if (m_bListening)
    {
        m_bListening = false;
        m_pRcvQueue->removeListener(this);
    }
    else if (m_bConnecting)
    {
        m_pRcvQueue->removeConnector(m_SocketID);
    }

    if (m_bConnected)
    {
        if (!m_bShutdown)
        {
            HLOGC(mglog.Debug, log << CONID() << "CLOSING - sending SHUTDOWN to the peer");
            sendCtrl(UMSG_SHUTDOWN);
        }

        // Store current connection information.
        CInfoBlock ib;
        ib.m_iFamily = m_PeerAddr.family();
        CInfoBlock::convert(m_PeerAddr, ib.m_piIP);
        ib.m_iRTT       = m_iRTT;
        ib.m_iBandwidth = m_iBandwidth;
        m_pCache->update(&ib);

        m_bConnected = false;
    }

    if (m_pCryptoControl)
        m_pCryptoControl->close();

   if (isOPT_TsbPd() && CGuard::isthread(m_RcvTsbPdThread))
    {
        HLOGC(mglog.Debug, log << "CLOSING, joining TSBPD thread...");
        // void* retval; used?
        bool ret SRT_ATR_UNUSED = CGuard::join(m_RcvTsbPdThread);
        HLOGC(mglog.Debug, log << "... " << (ret ? "SUCCEEDED" : "FAILED"));
    }

    HLOGC(mglog.Debug, log << "CLOSING, joining send/receive threads");

    // waiting all send and recv calls to stop
    CGuard sendguard(m_SendLock, "send");
    CGuard recvguard(m_RecvLock, "recv");

    // Locking m_RcvBufferLock to protect calling to m_pCryptoControl->decrypt(Ref(packet))
    // from the processData(...) function while resetting Crypto Control.
    CGuard::enterCS(m_RcvBufferLock, "RcvBuffer");
    m_pCryptoControl.reset();
    CGuard::leaveCS(m_RcvBufferLock, "RcvBuffer");

    m_lSrtVersion            = SRT_DEF_VERSION;
    m_lPeerSrtVersion        = SRT_VERSION_UNK;
    m_lMinimumPeerSrtVersion = SRT_VERSION_MAJ1;
    m_ullRcvPeerStartTime    = 0;

    m_bOpened = false;

    return true;
}

/*
 Old, mostly original UDT based version of CUDT::send.
 Left for historical reasons.

int CUDT::send(const char* data, int len)
{
   // throw an exception if not connected
   if (m_bBroken || m_bClosing)
      throw CUDTException(MJ_CONNECTION, MN_CONNLOST, 0);
   else if (!m_bConnected || !m_CongCtl.ready())
      throw CUDTException(MJ_CONNECTION, MN_NOCONN, 0);

   if (len <= 0)
      return 0;

   // Check if the current congctl accepts the call with given parameters.
   if (!m_CongCtl->checkTransArgs(SrtCongestion::STA_BUFFER, SrtCongestion::STAD_SEND, data, len, -1, false))
      throw CUDTException(MJ_NOTSUP, MN_INVALBUFFERAPI, 0);

   CGuard sendguard(m_SendLock, "send");

   if (m_pSndBuffer->getCurrBufSize() == 0)
   {
      // delay the EXP timer to avoid mis-fired timeout
      uint64_t currtime_tk;
      CTimer::rdtsc(currtime_tk);
      // (fix keepalive) m_ullLastRspTime_tk = currtime_tk;
      m_ullLastRspAckTime_tk = currtime_tk;
      m_iReXmitCount = 1;
   }
   if (sndBuffersLeft() <= 0)
   {
      if (!m_bSynSending)
         throw CUDTException(MJ_AGAIN, MN_WRAVAIL, 0);
      else
      {
          {
              // wait here during a blocking sending
              CGuard sendblock_lock(m_SendBlockLock, "sendblock");
              if (m_iSndTimeOut < 0)
              {
                  while (stillConnected() && (sndBuffersLeft() <= 0) && m_bPeerHealth)
                      pthread_cond_wait(&m_SendBlockCond, &m_SendBlockLock);
              }
              else
              {
                  uint64_t exptime = CTimer::getTime() + m_iSndTimeOut * uint64_t(1000);
                  timespec locktime;

                  locktime.tv_sec = exptime / 1000000;
                  locktime.tv_nsec = (exptime % 1000000) * 1000;

                  while (stillConnected() && (sndBuffersLeft() <= 0) && m_bPeerHealth && (CTimer::getTime() < exptime))
                      pthread_cond_timedwait(&m_SendBlockCond, &m_SendBlockLock, &locktime);
              }
          }

         // check the connection status
         if (m_bBroken || m_bClosing)
            throw CUDTException(MJ_CONNECTION, MN_CONNLOST, 0);
         else if (!m_bConnected)
            throw CUDTException(MJ_CONNECTION, MN_NOCONN, 0);
         else if (!m_bPeerHealth)
         {
            m_bPeerHealth = true;
            throw CUDTException(MJ_PEERERROR);
         }
      }
   }

   if (sndBuffersLeft() <= 0)
   {
      if (m_iSndTimeOut >= 0)
         throw CUDTException(MJ_AGAIN, MN_XMTIMEOUT, 0);

      return 0;
   }

   int size = min(len, sndBuffersLeft() * m_iMaxSRTPayloadSize);

   // record total time used for sending
   if (m_pSndBuffer->getCurrBufSize() == 0)
      m_llSndDurationCounter = CTimer::getTime();

   // insert the user buffer into the sending list
   m_pSndBuffer->addBuffer(data, size); // inorder=false, ttl=-1

   // insert this socket to snd list if it is not on the list yet
   m_pSndQueue->m_pSndUList->update(this, CSndUList::DONT_RESCHEDULE);

   if (sndBuffersLeft() <= 0)
   {
      // write is not available any more
      s_UDTUnited.m_EPoll.update_events(m_SocketID, m_sPollID, SRT_EPOLL_OUT, false);
   }

   return size;
}
*/

int CUDT::receiveBuffer(char* data, int len)
{
    if (!m_CongCtl->checkTransArgs(SrtCongestion::STA_BUFFER, SrtCongestion::STAD_RECV, data, len, -1, false))
        throw CUDTException(MJ_NOTSUP, MN_INVALBUFFERAPI, 0);

    if (isOPT_TsbPd())
    {
        LOGP(mglog.Error, "recv: This function is not intended to be used in Live mode with TSBPD.");
        throw CUDTException(MJ_NOTSUP, MN_INVALBUFFERAPI, 0);
    }

    CGuard recvguard(m_RecvLock, "recv");

    if ((m_bBroken || m_bClosing) && !m_pRcvBuffer->isRcvDataReady())
    {
        if (m_bShutdown)
        {
            // For stream API, return 0 as a sign of EOF for transmission.
            // That's a bit controversial because theoretically the
            // UMSG_SHUTDOWN message may be lost as every UDP packet, although
            // another theory states that this will never happen because this
            // packet has a total size of 42 bytes and such packets are
            // declared as never dropped - but still, this is UDP so there's no
            // guarantee.

            // The most reliable way to inform the party that the transmission
            // has ended would be to send a single empty packet (that is,
            // a data packet that contains only an SRT header in the UDP
            // payload), which is a normal data packet that can undergo
            // normal sequence check and retransmission rules, so it's ensured
            // that this packet will be received. Receiving such a packet should
            // make this function return 0, potentially also without breaking
            // the connection and potentially also with losing no ability to
            // send some larger portion of data next time.
            HLOGC(mglog.Debug, log << "STREAM API, SHUTDOWN: marking as EOF");
            return 0;
        }
        HLOGC(mglog.Debug,
              log << (m_bMessageAPI ? "MESSAGE" : "STREAM") << " API, " << (m_bShutdown ? "" : "no")
                  << " SHUTDOWN. Reporting as BROKEN.");
        throw CUDTException(MJ_CONNECTION, MN_CONNLOST, 0);
    }

    CCondDelegate rcond(m_RecvDataCond, recvguard, "RecvDataCond");
    CCondDelegate tscond(m_RcvTsbPdCond, recvguard, "RcvTsbPdCond");
    if (!m_pRcvBuffer->isRcvDataReady())
    {
        if (!m_bSynRecving)
        {
            throw CUDTException(MJ_AGAIN, MN_RDAVAIL, 0);
        }
        else
        {
            /* Kick TsbPd thread to schedule next wakeup (if running) */
            if (m_iRcvTimeOut < 0)
            {
                while (stillConnected() && !m_pRcvBuffer->isRcvDataReady())
                {
                    // Do not block forever, check connection status each 1 sec.
                    rcond.wait_for(1000000);
                }
            }
            else
            {
                uint64_t exptime = CTimer::getTime() + m_iRcvTimeOut * 1000;
                while (stillConnected() && !m_pRcvBuffer->isRcvDataReady())
                {
                    rcond.wait_until(exptime);
                    if (CTimer::getTime() >= exptime)
                        break;
                }
            }
        }
    }

    // throw an exception if not connected
    if (!m_bConnected)
        throw CUDTException(MJ_CONNECTION, MN_NOCONN, 0);

    if ((m_bBroken || m_bClosing) && !m_pRcvBuffer->isRcvDataReady())
    {
        // See at the beginning
        if (!m_bMessageAPI && m_bShutdown)
        {
            HLOGC(mglog.Debug, log << "STREAM API, SHUTDOWN: marking as EOF");
            return 0;
        }
        HLOGC(mglog.Debug,
              log << (m_bMessageAPI ? "MESSAGE" : "STREAM") << " API, " << (m_bShutdown ? "" : "no")
                  << " SHUTDOWN. Reporting as BROKEN.");

        throw CUDTException(MJ_CONNECTION, MN_CONNLOST, 0);
    }

    const int res = m_pRcvBuffer->readBuffer(data, len);

    /* Kick TsbPd thread to schedule next wakeup (if running) */
    if (m_bTsbPd)
    {
        HLOGP(tslog.Debug, "Ping TSBPD thread to schedule wakeup");
        tscond.signal_locked(recvguard);
    }

    if (!m_pRcvBuffer->isRcvDataReady())
    {
        // read is not available any more
        s_UDTUnited.m_EPoll.update_events(m_SocketID, m_sPollID, SRT_EPOLL_IN, false);
    }

    if ((res <= 0) && (m_iRcvTimeOut >= 0))
        throw CUDTException(MJ_AGAIN, MN_XMTIMEOUT, 0);

    return res;
}

void CUDT::checkNeedDrop(ref_t<bool> bCongestion)
{
    if (!m_bPeerTLPktDrop)
        return;

    if (!m_bMessageAPI)
    {
        LOGC(dlog.Error, log << "The SRTO_TLPKTDROP flag can only be used with message API.");
        throw CUDTException(MJ_NOTSUP, MN_INVALBUFFERAPI, 0);
    }

    int bytes, timespan_ms;
    // (returns buffer size in buffer units, ignored)
    m_pSndBuffer->getCurrBufSize(Ref(bytes), Ref(timespan_ms));

    // high threshold (msec) at tsbpd_delay plus sender/receiver reaction time (2 * 10ms)
    // Minimum value must accomodate an I-Frame (~8 x average frame size)
    // >>need picture rate or app to set min treshold
    // >>using 1 sec for worse case 1 frame using all bit budget.
    // picture rate would be useful in auto SRT setting for min latency
    // XXX Make SRT_TLPKTDROP_MINTHRESHOLD_MS option-configurable
    int threshold_ms = 0;
    if (m_iOPT_SndDropDelay >= 0)
    {
        threshold_ms = std::max(m_iPeerTsbPdDelay_ms + m_iOPT_SndDropDelay, +SRT_TLPKTDROP_MINTHRESHOLD_MS) +
                       (2 * COMM_SYN_INTERVAL_US / 1000);
    }

    if (threshold_ms && timespan_ms > threshold_ms)
    {
        // protect packet retransmission
        CGuard::enterCS(m_RecvAckLock, "RecvAck");
        int dbytes;
        int dpkts = m_pSndBuffer->dropLateData(dbytes, CTimer::getTime() - (threshold_ms * 1000));
        if (dpkts > 0)
        {
            CGuard::enterCS(m_StatsLock, "Stats");
            m_stats.traceSndDrop += dpkts;
            m_stats.sndDropTotal += dpkts;
            m_stats.traceSndBytesDrop += dbytes;
            m_stats.sndBytesDropTotal += dbytes;
            CGuard::leaveCS(m_StatsLock, "Stats");

#if ENABLE_HEAVY_LOGGING
            int32_t realack = m_iSndLastDataAck;
#endif
            int32_t fakeack = CSeqNo::incseq(m_iSndLastDataAck, dpkts);

            m_iSndLastAck     = fakeack;
            m_iSndLastDataAck = fakeack;

            int32_t minlastack = CSeqNo::decseq(m_iSndLastDataAck);
            m_pSndLossList->remove(minlastack);
            /* If we dropped packets not yet sent, advance current position */
            // THIS MEANS: m_iSndCurrSeqNo = MAX(m_iSndCurrSeqNo, m_iSndLastDataAck-1)
            if (CSeqNo::seqcmp(m_iSndCurrSeqNo, minlastack) < 0)
            {
                m_iSndCurrSeqNo = minlastack;
            }
            LOGC(dlog.Error, log << "SND-DROPPED " << dpkts << " packets - lost delaying for " << timespan_ms << "ms");

            HLOGC(dlog.Debug,
                  log << "drop,now " << CTimer::getTime() << "us," << realack << "-" << m_iSndCurrSeqNo << " seqs,"
                      << dpkts << " pkts," << dbytes << " bytes," << timespan_ms << " ms");
        }
        *bCongestion = true;
        CGuard::leaveCS(m_RecvAckLock, "RecvAck");
    }
    else if (timespan_ms > (m_iPeerTsbPdDelay_ms / 2))
    {
        HLOGC(mglog.Debug,
              log << "cong, NOW: " << CTimer::getTime() << "us, BYTES " << bytes << ", TMSPAN " << timespan_ms << "ms");

        *bCongestion = true;
    }
}

int CUDT::sendmsg(const char* data, int len, int msttl, bool inorder, uint64_t srctime)
{
    SRT_MSGCTRL mctrl = srt_msgctrl_default;
    mctrl.msgttl      = msttl;
    mctrl.inorder     = inorder;
    mctrl.srctime     = srctime;
    return this->sendmsg2(data, len, Ref(mctrl));
}

int CUDT::sendmsg2(const char* data, int len, ref_t<SRT_MSGCTRL> r_mctrl)
{
    SRT_MSGCTRL& mctrl       = *r_mctrl;
    bool         bCongestion = false;

    // throw an exception if not connected
    if (m_bBroken || m_bClosing)
        throw CUDTException(MJ_CONNECTION, MN_CONNLOST, 0);
    else if (!m_bConnected || !m_CongCtl.ready())
        throw CUDTException(MJ_CONNECTION, MN_NOCONN, 0);

    if (len <= 0)
    {
        LOGC(dlog.Error, log << "INVALID: Data size for sending declared with length: " << len);
        return 0;
    }

    int  msttl   = mctrl.msgttl;
    bool inorder = mctrl.inorder;

    // Sendmsg isn't restricted to the congctl type, however the congctl
    // may want to have something to say here.
    // NOTE: SrtCongestion is also allowed to throw CUDTException() by itself!
    {
        SrtCongestion::TransAPI api = SrtCongestion::STA_MESSAGE;
        CodeMinor               mn  = MN_INVALMSGAPI;
        if (!m_bMessageAPI)
        {
            api = SrtCongestion::STA_BUFFER;
            mn  = MN_INVALBUFFERAPI;
        }

        if (!m_CongCtl->checkTransArgs(api, SrtCongestion::STAD_SEND, data, len, msttl, inorder))
            throw CUDTException(MJ_NOTSUP, mn, 0);
    }

    // NOTE: the length restrictions differ in STREAM API and in MESSAGE API:

    // - STREAM API:
    //   At least 1 byte free sending buffer space is needed
    //   (in practice, one unit buffer of 1456 bytes).
    //   This function will send as much as possible, and return
    //   how much was actually sent.

    // - MESSAGE API:
    //   At least so many bytes free in the sending buffer is needed,
    //   as the length of the data, otherwise this function will block
    //   or return MJ_AGAIN until this condition is satisfied. The EXACTLY
    //   such number of data will be then written out, and this function
    //   will effectively return either -1 (error) or the value of 'len'.
    //   This call will be also rejected from upside when trying to send
    //   out a message of a length that exceeds the total size of the sending
    //   buffer (configurable by SRTO_SNDBUF).

    if (m_bMessageAPI && len > int(m_iSndBufSize * m_iMaxSRTPayloadSize))
    {
        LOGC(dlog.Error,
             log << "Message length (" << len << ") exceeds the size of sending buffer: "
                 << (m_iSndBufSize * m_iMaxSRTPayloadSize) << ". Use SRTO_SNDBUF if needed.");
        throw CUDTException(MJ_NOTSUP, MN_XSIZE, 0);
    }

    /* XXX
       This might be worth preserving for several occasions, but it
       must be at least conditional because it breaks backward compat.
    if (!m_pCryptoControl || !m_pCryptoControl->isSndEncryptionOK())
    {
        LOGC(dlog.Error, log << "Encryption is required, but the peer did not supply correct credentials. Sending
    rejected."); throw CUDTException(MJ_SETUP, MN_SECURITY, 0);
    }
    */

    CGuard sendguard(m_SendLock, "send");

    if (m_pSndBuffer->getCurrBufSize() == 0)
    {
        // delay the EXP timer to avoid mis-fired timeout
        uint64_t currtime_tk;
        CTimer::rdtsc(currtime_tk);

        CGuard ack_lock(m_RecvAckLock);
        m_ullLastRspAckTime_tk = currtime_tk; // (fix keepalive)
        m_iReXmitCount         = 1; // can be modified in checkRexmitTimer and processCtrlAck (receiver's thread)
    }

    // checkNeedDrop(...) may lock m_RecvAckLock
    // to modify m_pSndBuffer and m_pSndLossList
    checkNeedDrop(Ref(bCongestion));

    int minlen = 1; // Minimum sender buffer space required for STREAM API
    if (m_bMessageAPI)
    {
        // For MESSAGE API the minimum outgoing buffer space required is
        // the size that can carry over the whole message as passed here.
        minlen = (len + m_iMaxSRTPayloadSize - 1) / m_iMaxSRTPayloadSize;
    }

    if (sndBuffersLeft() < minlen)
    {
        //>>We should not get here if SRT_ENABLE_TLPKTDROP
        // XXX Check if this needs to be removed, or put to an 'else' condition for m_bTLPktDrop.
        if (!m_bSynSending)
            throw CUDTException(MJ_AGAIN, MN_WRAVAIL, 0);

        {
            // wait here during a blocking sending
            CGuard        sendblock_lock(m_SendBlockLock, "sendblock");
            CCondDelegate sendcond(m_SendBlockCond, sendblock_lock, "SendBlockCond");

            if (m_iSndTimeOut < 0)
            {
                while (stillConnected() && sndBuffersLeft() < minlen && m_bPeerHealth)
                    sendcond.wait();
            }
            else
            {
                const uint64_t exptime = CTimer::getTime() + m_iSndTimeOut * uint64_t(1000);

                while (stillConnected() && sndBuffersLeft() < minlen && m_bPeerHealth && exptime > CTimer::getTime())
                    sendcond.wait_until(exptime);
            }
        }

        // check the connection status
        if (m_bBroken || m_bClosing)
            throw CUDTException(MJ_CONNECTION, MN_CONNLOST, 0);
        else if (!m_bConnected)
            throw CUDTException(MJ_CONNECTION, MN_NOCONN, 0);
        else if (!m_bPeerHealth)
        {
            m_bPeerHealth = true;
            throw CUDTException(MJ_PEERERROR);
        }

        /*
         * The code below is to return ETIMEOUT when blocking mode could not get free buffer in time.
         * If no free buffer available in non-blocking mode, we alredy returned. If buffer availaible,
         * we test twice if this code is outside the else section.
         * This fix move it in the else (blocking-mode) section
         */
        if (sndBuffersLeft() < minlen)
        {
            if (m_iSndTimeOut >= 0)
                throw CUDTException(MJ_AGAIN, MN_XMTIMEOUT, 0);

            // XXX This looks very weird here, however most likely
            // this will happen only in the following case, when
            // the above loop has been interrupted, which happens when:
            // 1. The buffers left gets enough for minlen - but this is excluded
            //    in the first condition here.
            // 2. In the case of sending timeout, the above loop was interrupted
            //    due to reaching timeout, but this is excluded by the second
            //    condition here
            // 3. The 'stillConnected()' or m_bPeerHealth condition is false, of which:
            //    - broken/closing status is checked and responded with CONNECTION/CONNLOST
            //    - not connected status is checked and responded with CONNECTION/NOCONN
            //    - m_bPeerHealth condition is checked and responded with PEERERROR
            //
            // ERGO: never happens?
            LOGC(mglog.Fatal,
                 log << "IPE: sendmsg: the loop exited, while not enough size, still connected, peer healthy. "
                        "Impossible.");

            return 0;
        }
    }

    // If the sender's buffer is empty,
    // record total time used for sending
    if (m_pSndBuffer->getCurrBufSize() == 0)
    {
        CGuard::enterCS(m_StatsLock, "Stats");
        m_stats.sndDurationCounter = CTimer::getTime();
        CGuard::leaveCS(m_StatsLock, "Stats");
    }

    int size = len;
    if (!m_bMessageAPI)
    {
        // For STREAM API it's allowed to send less bytes than the given buffer.
        // Just return how many bytes were actually scheduled for writing.
        // XXX May be reasonable to add a flag that requires that the function
        // not return until the buffer is sent completely.
        size = min(len, sndBuffersLeft() * m_iMaxSRTPayloadSize);
    }

    {
        CGuard recvAckLock(m_RecvAckLock);
        // insert the user buffer into the sending list

    int32_t seqno = m_iSndNextSeqNo;
#if ENABLE_HEAVY_LOGGING
    int32_t orig_seqno = seqno;
#endif

    // Set this predicted next sequence to the control information.
    // It's the sequence of the FIRST (!) packet from all packets used to send
    // this buffer. Values from this field will be monotonic only if you always
    // have one packet per buffer (as it's in live mode).
    mctrl.pktseq = seqno;

    HLOGC(dlog.Debug, log << CONID() << "sock:SENDING (BEFORE) srctime:" << FormatTime(mctrl.srctime)
        << " DATA SIZE: " << size << " sched-SEQUENCE: " << seqno
        << " STAMP: " << BufferStamp(data, size));

    // seqno is INPUT-OUTPUT value:
    // - INPUT: the current sequence number to be placed for the next scheduled packet
    // - OUTPUT: value of the sequence number to be put on the first packet at the next sendmsg2 call.
    m_pSndBuffer->addBuffer(data, size, mctrl.msgttl, mctrl.inorder, mctrl.srctime, Ref(seqno), Ref(mctrl.msgno));
    m_iSndNextSeqNo = seqno;

    HLOGC(dlog.Debug, log << CONID() << "sock:SENDING srctime:" << FormatTime(mctrl.srctime)
        << " DATA SIZE: " << size << " sched-SEQUENCE: " << orig_seqno << "(>>" << seqno << ")"
        << " STAMP: " << BufferStamp(data, size));

        if (sndBuffersLeft() < 1) // XXX Not sure if it should test if any space in the buffer, or as requried.
        {
            // write is not available any more
            s_UDTUnited.m_EPoll.update_events(m_SocketID, m_sPollID, SRT_EPOLL_OUT, false);
        }
    }

    // insert this socket to the snd list if it is not on the list yet
    // m_pSndUList->pop may lock CSndUList::m_ListLock and then m_RecvAckLock
    m_pSndQueue->m_pSndUList->update(this, CSndUList::rescheduleIf(bCongestion));

#ifdef SRT_ENABLE_ECN
    if (bCongestion)
        throw CUDTException(MJ_AGAIN, MN_CONGESTION, 0);
#endif /* SRT_ENABLE_ECN */
    return size;
}

int CUDT::recv(char* data, int len)
{
    if (!m_bConnected || !m_CongCtl.ready())
        throw CUDTException(MJ_CONNECTION, MN_NOCONN, 0);

    if (len <= 0)
    {
        LOGC(dlog.Error, log << "Length of '" << len << "' supplied to srt_recv.");
        throw CUDTException(MJ_NOTSUP, MN_INVAL, 0);
    }

    if (m_bMessageAPI)
    {
        SRT_MSGCTRL mctrl = srt_msgctrl_default;
        return receiveMessage(data, len, Ref(mctrl));
    }

    return receiveBuffer(data, len);
}

int CUDT::recvmsg(char* data, int len, uint64_t& srctime)
{
    if (!m_bConnected || !m_CongCtl.ready())
        throw CUDTException(MJ_CONNECTION, MN_NOCONN, 0);

    if (len <= 0)
    {
        LOGC(dlog.Error, log << "Length of '" << len << "' supplied to srt_recvmsg.");
        throw CUDTException(MJ_NOTSUP, MN_INVAL, 0);
    }

    if (m_bMessageAPI)
    {
        SRT_MSGCTRL mctrl = srt_msgctrl_default;
        int         ret   = receiveMessage(data, len, Ref(mctrl));
        srctime           = mctrl.srctime;
        return ret;
    }

    return receiveBuffer(data, len);
}

int CUDT::recvmsg2(char* data, int len, ref_t<SRT_MSGCTRL> mctrl)
{
    if (!m_bConnected || !m_CongCtl.ready())
        throw CUDTException(MJ_CONNECTION, MN_NOCONN, 0);

    if (len <= 0)
    {
        LOGC(dlog.Error, log << "Length of '" << len << "' supplied to srt_recvmsg.");
        throw CUDTException(MJ_NOTSUP, MN_INVAL, 0);
    }

    if (m_bMessageAPI)
        return receiveMessage(data, len, mctrl);

    return receiveBuffer(data, len);
}

int CUDT::receiveMessage(char* data, int len, ref_t<SRT_MSGCTRL> r_mctrl)
{
    SRT_MSGCTRL& mctrl = *r_mctrl;
    // Recvmsg isn't restricted to the congctl type, it's the most
    // basic method of passing the data. You can retrieve data as
    // they come in, however you need to match the size of the buffer.
    if (!m_CongCtl->checkTransArgs(SrtCongestion::STA_MESSAGE, SrtCongestion::STAD_RECV, data, len, -1, false))
        throw CUDTException(MJ_NOTSUP, MN_INVALMSGAPI, 0);

    // Check if the socket is a member of a receiver group.
    // If so, then reading by receiveMessage is disallowed.

    if (m_parent->m_IncludedGroup && m_parent->m_IncludedGroup->isGroupReceiver())
    {
        LOGP(mglog.Error, "recvmsg: This socket is a receiver group member. Use group ID, NOT socket ID.");
        throw CUDTException(MJ_NOTSUP, MN_INVALMSGAPI, 0);
    }

    CGuard        recvguard(m_RecvLock, "recv");
    CCondDelegate tscond(m_RcvTsbPdCond, recvguard, "RcvTsbPdCond");

    /* XXX DEBUG STUFF - enable when required
       char charbool[2] = {'0', '1'};
       char ptrn [] = "RECVMSG/BEGIN BROKEN 1 CONN 1 CLOSING 1 SYNCR 1 NMSG                                ";
       int pos [] = {21, 28, 38, 46, 53};
       ptrn[pos[0]] = charbool[m_bBroken];
       ptrn[pos[1]] = charbool[m_bConnected];
       ptrn[pos[2]] = charbool[m_bClosing];
       ptrn[pos[3]] = charbool[m_bSynRecving];
       int wrtlen = sprintf(ptrn + pos[4], "%d", m_pRcvBuffer->getRcvMsgNum());
       strcpy(ptrn + pos[4] + wrtlen, "\n");
       fputs(ptrn, stderr);
    // */

    if (m_bBroken || m_bClosing)
    {
        HLOGC(mglog.Debug, log << CONID() << "receiveMessage: CONNECTION BROKEN - reading from recv buffer just for formality");
        int res       = m_pRcvBuffer->readMsg(data, len);
        mctrl.srctime = 0;

        // Kick TsbPd thread to schedule next wakeup (if running)
        if (m_bTsbPd)
        {
            HLOGP(tslog.Debug, "Ping TSBPD thread to schedule wakeup");
            tscond.signal_locked(recvguard);
        }
        else
        {
            HLOGP(tslog.Debug, "NOT pinging TSBPD - not set");
        }

        if (!m_pRcvBuffer->isRcvDataReady())
        {
            // read is not available any more
            s_UDTUnited.m_EPoll.update_events(m_SocketID, m_sPollID, SRT_EPOLL_IN, false);
        }

        if (res == 0)
        {
            if (!m_bMessageAPI && m_bShutdown)
                return 0;
            throw CUDTException(MJ_CONNECTION, MN_CONNLOST, 0);
        }
        else
            return res;
    }

    if (!m_bSynRecving)
    {
        HLOGC(dlog.Debug, log << CONID() << "receiveMessage: BEGIN ASYNC MODE. Going to extract payload size=" << len);

        int res = m_pRcvBuffer->readMsg(data, len, r_mctrl);
        if (res == 0)
        {
            // read is not available any more
            // Kick TsbPd thread to schedule next wakeup (if running)
            if (m_bTsbPd)
            {
                HLOGP(dlog.Debug, "receiveMessage: nothing to read, kicking TSBPD, return AGAIN");
                tscond.signal_locked(recvguard);
            }
            else
            {
                HLOGP(dlog.Debug, "receiveMessage: nothing to read, return AGAIN");
            }

            // Shut up EPoll if no more messages in non-blocking mode
            s_UDTUnited.m_EPoll.update_events(m_SocketID, m_sPollID, SRT_EPOLL_IN, false);
            throw CUDTException(MJ_AGAIN, MN_RDAVAIL, 0);
        }

        if (!m_pRcvBuffer->isRcvDataReady())
        {
            // Kick TsbPd thread to schedule next wakeup (if running)
            if (m_bTsbPd)
            {
                HLOGP(dlog.Debug, "receiveMessage: DATA READ, but nothing more - kicking TSBPD.");
                tscond.signal_locked(recvguard);
            }
            else
            {
                HLOGP(dlog.Debug, "receiveMessage: DATA READ, but nothing more");
            }

            // Shut up EPoll if no more messages in non-blocking mode
            s_UDTUnited.m_EPoll.update_events(m_SocketID, m_sPollID, SRT_EPOLL_IN, false);

            // After signaling the tsbpd for ready data, report the bandwidth.
#if ENABLE_HEAVY_LOGGING
            double bw = Bps2Mbps( m_iBandwidth * m_iMaxSRTPayloadSize );
            HLOGC(mglog.Debug, log << CONID() << "CURRENT BANDWIDTH: " << bw << "Mbps (" << m_iBandwidth << " buffers per second)");
#endif
        }
        return res;
    }

    HLOGC(dlog.Debug, log << "receiveMessage: BEGIN SYNC MODE. Going to extract payload size=" << len);

    int  res     = 0;
    bool timeout = false;
    // Do not block forever, check connection status each 1 sec.
    uint64_t recvtmo = m_iRcvTimeOut < 0 ? 1000 : m_iRcvTimeOut;

    CCondDelegate recv_cond(m_RecvDataCond, recvguard, "RecvDataCond");

    do
    {
        uint64_t tstime SRT_ATR_UNUSED;
        int32_t seqno;
        if (stillConnected() && !timeout && (!m_pRcvBuffer->isRcvDataReady(Ref(tstime), Ref(seqno))))
        {
            /* Kick TsbPd thread to schedule next wakeup (if running) */
            if (m_bTsbPd)
            {
                // XXX Experimental, so just inform:
                // Check if the last check of isRcvDataReady has returned any "next time for a packet".
                // If so, then it means that TSBPD has fallen asleep only up to this time, so waking it up
                // would be "spurious". If a new packet comes ahead of the packet which's time is returned
                // in tstime (as TSBPD sleeps up to then), the procedure that receives it is responsible
                // of kicking TSBPD.
                // bool spurious = (tstime != 0);

                HLOGC(tslog.Debug, log << "receiveMessage: KICK tsbpd" << (tstime ? " (SPURIOUS!)" : ""));
                tscond.signal_locked(recvguard);
            }

            do
            {
                uint64_t exptime = CTimer::getTime() + (recvtmo * uint64_t(1000));

                HLOGC(tslog.Debug,
                      log << CONID() << "receiveMessage: fall asleep up to TS=" << FormatTime(exptime) << " lock=" << (&m_RecvLock)
                          << " cond=" << (&m_RecvDataCond));

                if (!recv_cond.wait_until(exptime))
                {
                    if (!(m_iRcvTimeOut < 0))
                        timeout = true;
                    HLOGP(tslog.Debug,
                          "receiveMessage: DATA COND: EXPIRED -- checking connection conditions and rolling again");
                }
                else
                {
                    HLOGP(tslog.Debug, "receiveMessage: DATA COND: KICKED.");
                }
            } while (stillConnected() && !timeout && (!m_pRcvBuffer->isRcvDataReady()));

            HLOGC(tslog.Debug,
                  log << CONID() << "receiveMessage: lock-waiting loop exited: stillConntected=" << stillConnected()
                      << " timeout=" << timeout << " data-ready=" << m_pRcvBuffer->isRcvDataReady());
        }

        /* XXX DEBUG STUFF - enable when required
        LOGC(dlog.Debug, "RECVMSG/GO-ON BROKEN " << m_bBroken << " CONN " << m_bConnected
                << " CLOSING " << m_bClosing << " TMOUT " << timeout
                << " NMSG " << m_pRcvBuffer->getRcvMsgNum());
                */

        res = m_pRcvBuffer->readMsg(data, len, r_mctrl);

        if (m_bBroken || m_bClosing)
        {
            if (!m_bMessageAPI && m_bShutdown)
                return 0;
            throw CUDTException(MJ_CONNECTION, MN_CONNLOST, 0);
        }
        else if (!m_bConnected)
            throw CUDTException(MJ_CONNECTION, MN_NOCONN, 0);
    } while ((res == 0) && !timeout);

    if (!m_pRcvBuffer->isRcvDataReady())
    {
        // Falling here means usually that res == 0 && timeout == true.
        // res == 0 would repeat the above loop, unless there was also a timeout.
        // timeout has interrupted the above loop, but with res > 0 this condition
        // wouldn't be satisfied.

        // read is not available any more

        // Kick TsbPd thread to schedule next wakeup (if running)
        if (m_bTsbPd)
        {
            HLOGP(tslog.Debug, "recvmsg: KICK tsbpd() (buffer empty)");
            tscond.signal_locked(recvguard);
        }

        // Shut up EPoll if no more messages in non-blocking mode
        s_UDTUnited.m_EPoll.update_events(m_SocketID, m_sPollID, SRT_EPOLL_IN, false);
    }

    // Unblock when required
    // LOGC(tslog.Debug, "RECVMSG/EXIT RES " << res << " RCVTIMEOUT");

    if ((res <= 0) && (m_iRcvTimeOut >= 0))
        throw CUDTException(MJ_AGAIN, MN_XMTIMEOUT, 0);

    return res;
}

int64_t CUDT::sendfile(fstream& ifs, int64_t& offset, int64_t size, int block)
{
    if (m_bBroken || m_bClosing)
        throw CUDTException(MJ_CONNECTION, MN_CONNLOST, 0);
    else if (!m_bConnected || !m_CongCtl.ready())
        throw CUDTException(MJ_CONNECTION, MN_NOCONN, 0);

    if (size <= 0 && size != -1)
        return 0;

    if (!m_CongCtl->checkTransArgs(SrtCongestion::STA_FILE, SrtCongestion::STAD_SEND, 0, size, -1, false))
        throw CUDTException(MJ_NOTSUP, MN_INVALBUFFERAPI, 0);

    if (!m_pCryptoControl || !m_pCryptoControl->isSndEncryptionOK())
    {
        LOGC(dlog.Error,
             log << "Encryption is required, but the peer did not supply correct credentials. Sending rejected.");
        throw CUDTException(MJ_SETUP, MN_SECURITY, 0);
    }

    CGuard sendguard(m_SendLock, "send");

    if (m_pSndBuffer->getCurrBufSize() == 0)
    {
        // delay the EXP timer to avoid mis-fired timeout
        uint64_t currtime_tk;
        CTimer::rdtsc(currtime_tk);
        // (fix keepalive) m_ullLastRspTime_tk = currtime_tk;
        m_ullLastRspAckTime_tk = currtime_tk;
        m_iReXmitCount         = 1;
    }

    // positioning...
    try
    {
        if (size == -1)
        {
            ifs.seekg(0, std::ios::end);
            size = ifs.tellg();
            if (offset > size)
                throw 0; // let it be caught below
        }

        // This will also set the position back to the beginning
        // in case when it was moved to the end for measuring the size.
        // This will also fail if the offset exceeds size, so measuring
        // the size can be skipped if not needed.
        ifs.seekg((streamoff)offset);
        if (!ifs.good())
            throw 0;
    }
    catch (...)
    {
        // XXX It would be nice to note that this is reported
        // by exception only if explicitly requested by setting
        // the exception flags in the stream. Here it's fixed so
        // that when this isn't set, the exception is "thrown manually".
        throw CUDTException(MJ_FILESYSTEM, MN_SEEKGFAIL);
    }

    int64_t tosend = size;
    int     unitsize;

    // sending block by block
    while (tosend > 0)
    {
        if (ifs.fail())
            throw CUDTException(MJ_FILESYSTEM, MN_WRITEFAIL);

        if (ifs.eof())
            break;

        unitsize = int((tosend >= block) ? block : tosend);

        {
            CGuard        lk(m_SendBlockLock, "sendblock");
            CCondDelegate sendcond(m_SendBlockCond, lk, "SendBlockCond");

            while (stillConnected() && (sndBuffersLeft() <= 0) && m_bPeerHealth)
                sendcond.wait();
        }

        if (m_bBroken || m_bClosing)
            throw CUDTException(MJ_CONNECTION, MN_CONNLOST, 0);
        else if (!m_bConnected)
            throw CUDTException(MJ_CONNECTION, MN_NOCONN, 0);
        else if (!m_bPeerHealth)
        {
            // reset peer health status, once this error returns, the app should handle the situation at the peer side
            m_bPeerHealth = true;
            throw CUDTException(MJ_PEERERROR);
        }

        // record total time used for sending
        if (m_pSndBuffer->getCurrBufSize() == 0)
        {
            CGuard::enterCS(m_StatsLock, "Stats");
            m_stats.sndDurationCounter = CTimer::getTime();
            CGuard::leaveCS(m_StatsLock, "Stats");
        }

        {
            CGuard        recvAckLock(m_RecvAckLock);
            const int64_t sentsize = m_pSndBuffer->addBufferFromFile(ifs, unitsize);

            if (sentsize > 0)
            {
                tosend -= sentsize;
                offset += sentsize;
            }

            if (sndBuffersLeft() <= 0)
            {
                // write is not available any more
        s_UDTUnited.m_EPoll.update_events(m_SocketID, m_sPollID, SRT_EPOLL_OUT, false);
            }
        }

        // insert this socket to snd list if it is not on the list yet
        m_pSndQueue->m_pSndUList->update(this, CSndUList::DONT_RESCHEDULE);
    }

    return size - tosend;
}

int64_t CUDT::recvfile(fstream& ofs, int64_t& offset, int64_t size, int block)
{
    if (!m_bConnected || !m_CongCtl.ready())
        throw CUDTException(MJ_CONNECTION, MN_NOCONN, 0);
    else if ((m_bBroken || m_bClosing) && !m_pRcvBuffer->isRcvDataReady())
    {
        if (!m_bMessageAPI && m_bShutdown)
            return 0;
        throw CUDTException(MJ_CONNECTION, MN_CONNLOST, 0);
    }

    if (size <= 0)
        return 0;

    if (!m_CongCtl->checkTransArgs(SrtCongestion::STA_FILE, SrtCongestion::STAD_RECV, 0, size, -1, false))
        throw CUDTException(MJ_NOTSUP, MN_INVALBUFFERAPI, 0);

    if (isOPT_TsbPd())
    {
        LOGC(dlog.Error, log << "Reading from file is incompatible with TSBPD mode and would cause a deadlock\n");
        throw CUDTException(MJ_NOTSUP, MN_INVALBUFFERAPI, 0);
    }

    CGuard recvguard(m_RecvLock, "recv");

    // Well, actually as this works over a FILE (fstream), not just a stream,
    // the size can be measured anyway and predicted if setting the offset might
    // have a chance to work or not.

    // positioning...
    try
    {
        if (offset > 0)
        {
            // Don't do anything around here if the offset == 0, as this
            // is the default offset after opening. Whether this operation
            // is performed correctly, it highly depends on how the file
            // has been open. For example, if you want to overwrite parts
            // of an existing file, the file must exist, and the ios::trunc
            // flag must not be set. If the file is open for only ios::out,
            // then the file will be truncated since the offset position on
            // at the time when first written; if ios::in|ios::out, then
            // it won't be truncated, just overwritten.

            // What is required here is that if offset is 0, don't try to
            // change the offset because this might be impossible with
            // the current flag set anyway.

            // Also check the status and CAUSE exception manually because
            // you don't know, as well, whether the user has set exception
            // flags.

            ofs.seekp((streamoff)offset);
            if (!ofs.good())
                throw 0; // just to get caught :)
        }
    }
    catch (...)
    {
        // XXX It would be nice to note that this is reported
        // by exception only if explicitly requested by setting
        // the exception flags in the stream. For a case, when it's not,
        // an additional explicit throwing happens when failbit is set.
        throw CUDTException(MJ_FILESYSTEM, MN_SEEKPFAIL);
    }

    int64_t torecv   = size;
    int     unitsize = block;
    int     recvsize;

    // receiving... "recvfile" is always blocking
    while (torecv > 0)
    {
        if (ofs.fail())
        {
            // send the sender a signal so it will not be blocked forever
            int32_t err_code = CUDTException::EFILE;
            sendCtrl(UMSG_PEERERROR, &err_code);

            throw CUDTException(MJ_FILESYSTEM, MN_WRITEFAIL);
        }

        {
            CGuard        gl(m_RecvDataLock, "recvdata");
            CCondDelegate rcond(m_RecvDataCond, gl, "RecvDataCond");

            while (stillConnected() && !m_pRcvBuffer->isRcvDataReady())
                rcond.wait();
        }

        if (!m_bConnected)
            throw CUDTException(MJ_CONNECTION, MN_NOCONN, 0);
        else if ((m_bBroken || m_bClosing) && !m_pRcvBuffer->isRcvDataReady())
        {

            if (!m_bMessageAPI && m_bShutdown)
                return 0;
            throw CUDTException(MJ_CONNECTION, MN_CONNLOST, 0);
        }

        unitsize = int((torecv == -1 || torecv >= block) ? block : torecv);
        recvsize = m_pRcvBuffer->readBufferToFile(ofs, unitsize);

        if (recvsize > 0)
        {
            torecv -= recvsize;
            offset += recvsize;
        }
    }

    if (!m_pRcvBuffer->isRcvDataReady())
    {
        // read is not available any more
        s_UDTUnited.m_EPoll.update_events(m_SocketID, m_sPollID, SRT_EPOLL_IN, false);
    }

    return size - torecv;
}

void CUDT::bstats(CBytePerfMon* perf, bool clear, bool instantaneous)
{
    if (!m_bConnected)
        throw CUDTException(MJ_CONNECTION, MN_NOCONN, 0);
    if (m_bBroken || m_bClosing)
        throw CUDTException(MJ_CONNECTION, MN_CONNLOST, 0);

    CGuard statsguard(m_StatsLock, "stats");

    uint64_t currtime = CTimer::getTime();
    perf->msTimeStamp = (currtime - m_stats.startTime) / 1000;

    perf->pktSent              = m_stats.traceSent;
    perf->pktRecv              = m_stats.traceRecv;
    perf->pktSndLoss           = m_stats.traceSndLoss;
    perf->pktRcvLoss           = m_stats.traceRcvLoss;
    perf->pktRetrans           = m_stats.traceRetrans;
    perf->pktRcvRetrans        = m_stats.traceRcvRetrans;
    perf->pktSentACK           = m_stats.sentACK;
    perf->pktRecvACK           = m_stats.recvACK;
    perf->pktSentNAK           = m_stats.sentNAK;
    perf->pktRecvNAK           = m_stats.recvNAK;
    perf->usSndDuration        = m_stats.sndDuration;
    perf->pktReorderDistance   = m_stats.traceReorderDistance;
    perf->pktReorderTolerance  = m_iReorderTolerance;
    perf->pktRcvAvgBelatedTime = m_stats.traceBelatedTime;
    perf->pktRcvBelated        = m_stats.traceRcvBelated;

    perf->pktSndFilterExtra  = m_stats.sndFilterExtra;
    perf->pktRcvFilterExtra  = m_stats.rcvFilterExtra;
    perf->pktRcvFilterSupply = m_stats.rcvFilterSupply;
    perf->pktRcvFilterLoss   = m_stats.rcvFilterLoss;

    /* perf byte counters include all headers (SRT+UDP+IP) */
    const int pktHdrSize = CPacket::HDR_SIZE + CPacket::UDP_HDR_SIZE;
    perf->byteSent       = m_stats.traceBytesSent + (m_stats.traceSent * pktHdrSize);
    perf->byteRecv       = m_stats.traceBytesRecv + (m_stats.traceRecv * pktHdrSize);
    perf->byteRetrans    = m_stats.traceBytesRetrans + (m_stats.traceRetrans * pktHdrSize);
#ifdef SRT_ENABLE_LOSTBYTESCOUNT
    perf->byteRcvLoss = m_stats.traceRcvBytesLoss + (m_stats.traceRcvLoss * pktHdrSize);
#endif

    perf->pktSndDrop  = m_stats.traceSndDrop;
    perf->pktRcvDrop  = m_stats.traceRcvDrop + m_stats.traceRcvUndecrypt;
    perf->byteSndDrop = m_stats.traceSndBytesDrop + (m_stats.traceSndDrop * pktHdrSize);
    perf->byteRcvDrop =
        m_stats.traceRcvBytesDrop + (m_stats.traceRcvDrop * pktHdrSize) + m_stats.traceRcvBytesUndecrypt;
    perf->pktRcvUndecrypt  = m_stats.traceRcvUndecrypt;
    perf->byteRcvUndecrypt = m_stats.traceRcvBytesUndecrypt;

    perf->pktSentTotal       = m_stats.sentTotal;
    perf->pktRecvTotal       = m_stats.recvTotal;
    perf->pktSndLossTotal    = m_stats.sndLossTotal;
    perf->pktRcvLossTotal    = m_stats.rcvLossTotal;
    perf->pktRetransTotal    = m_stats.retransTotal;
    perf->pktSentACKTotal    = m_stats.sentACKTotal;
    perf->pktRecvACKTotal    = m_stats.recvACKTotal;
    perf->pktSentNAKTotal    = m_stats.sentNAKTotal;
    perf->pktRecvNAKTotal    = m_stats.recvNAKTotal;
    perf->usSndDurationTotal = m_stats.m_sndDurationTotal;

    perf->byteSentTotal           = m_stats.bytesSentTotal + (m_stats.sentTotal * pktHdrSize);
    perf->byteRecvTotal           = m_stats.bytesRecvTotal + (m_stats.recvTotal * pktHdrSize);
    perf->byteRetransTotal        = m_stats.bytesRetransTotal + (m_stats.retransTotal * pktHdrSize);
    perf->pktSndFilterExtraTotal  = m_stats.sndFilterExtraTotal;
    perf->pktRcvFilterExtraTotal  = m_stats.rcvFilterExtraTotal;
    perf->pktRcvFilterSupplyTotal = m_stats.rcvFilterSupplyTotal;
    perf->pktRcvFilterLossTotal   = m_stats.rcvFilterLossTotal;

#ifdef SRT_ENABLE_LOSTBYTESCOUNT
    perf->byteRcvLossTotal = m_stats.rcvBytesLossTotal + (m_stats.rcvLossTotal * pktHdrSize);
#endif
    perf->pktSndDropTotal  = m_stats.sndDropTotal;
    perf->pktRcvDropTotal  = m_stats.rcvDropTotal + m_stats.m_rcvUndecryptTotal;
    perf->byteSndDropTotal = m_stats.sndBytesDropTotal + (m_stats.sndDropTotal * pktHdrSize);
    perf->byteRcvDropTotal =
        m_stats.rcvBytesDropTotal + (m_stats.rcvDropTotal * pktHdrSize) + m_stats.m_rcvBytesUndecryptTotal;
    perf->pktRcvUndecryptTotal  = m_stats.m_rcvUndecryptTotal;
    perf->byteRcvUndecryptTotal = m_stats.m_rcvBytesUndecryptTotal;
    //<

    double interval = double(currtime - m_stats.lastSampleTime);

    //>mod
    perf->mbpsSendRate = double(perf->byteSent) * 8.0 / interval;
    perf->mbpsRecvRate = double(perf->byteRecv) * 8.0 / interval;
    //<

    perf->usPktSndPeriod      = m_ullInterval_tk / double(m_ullCPUFrequency);
    perf->pktFlowWindow       = m_iFlowWindowSize;
    perf->pktCongestionWindow = (int)m_dCongestionWindow;
    perf->pktFlightSize       = CSeqNo::seqlen(m_iSndLastAck, CSeqNo::incseq(m_iSndCurrSeqNo)) - 1;
    perf->msRTT               = (double)m_iRTT / 1000.0;
    //>new
    perf->msSndTsbPdDelay = m_bPeerTsbPd ? m_iPeerTsbPdDelay_ms : 0;
    perf->msRcvTsbPdDelay = isOPT_TsbPd() ? m_iTsbPdDelay_ms : 0;
    perf->byteMSS         = m_iMSS;

    perf->mbpsMaxBW = m_llMaxBW > 0 ? Bps2Mbps(m_llMaxBW) : m_CongCtl.ready() ? Bps2Mbps(m_CongCtl->sndBandwidth()) : 0;

    //<
    uint32_t availbw = (uint64_t)(m_iBandwidth == 1 ? m_RcvTimeWindow.getBandwidth() : m_iBandwidth);

    perf->mbpsBandwidth = Bps2Mbps(availbw * (m_iMaxSRTPayloadSize + pktHdrSize));

    if (CGuard::enterCS(m_ConnectionLock, "conn", false) == 0)
    {
        if (m_pSndBuffer)
        {
#ifdef SRT_ENABLE_SNDBUFSZ_MAVG
            if (instantaneous)
            {
                /* Get instant SndBuf instead of moving average for application-based Algorithm
                   (such as NAE) in need of fast reaction to network condition changes. */
                perf->pktSndBuf = m_pSndBuffer->getCurrBufSize(Ref(perf->byteSndBuf), Ref(perf->msSndBuf));
            }
            else
            {
                perf->pktSndBuf = m_pSndBuffer->getAvgBufSize(Ref(perf->byteSndBuf), Ref(perf->msSndBuf));
            }
#else
            perf->pktSndBuf = m_pSndBuffer->getCurrBufSize(Ref(perf->byteSndBuf), Ref(perf->msSndBuf));
#endif
            perf->byteSndBuf += (perf->pktSndBuf * pktHdrSize);
            //<
            perf->byteAvailSndBuf = (m_iSndBufSize - perf->pktSndBuf) * m_iMSS;
        }
        else
        {
            perf->byteAvailSndBuf = 0;
            // new>
            perf->pktSndBuf  = 0;
            perf->byteSndBuf = 0;
            perf->msSndBuf   = 0;
            //<
        }

        if (m_pRcvBuffer)
        {
            perf->byteAvailRcvBuf = m_pRcvBuffer->getAvailBufSize() * m_iMSS;
            // new>
#ifdef SRT_ENABLE_RCVBUFSZ_MAVG
            if (instantaneous) // no need for historical API for Rcv side
            {
                perf->pktRcvBuf = m_pRcvBuffer->getRcvDataSize(perf->byteRcvBuf, perf->msRcvBuf);
            }
            else
            {
                perf->pktRcvBuf = m_pRcvBuffer->getRcvAvgDataSize(perf->byteRcvBuf, perf->msRcvBuf);
            }
#else
            perf->pktRcvBuf = m_pRcvBuffer->getRcvDataSize(perf->byteRcvBuf, perf->msRcvBuf);
#endif
            //<
        }
        else
        {
            perf->byteAvailRcvBuf = 0;
            // new>
            perf->pktRcvBuf  = 0;
            perf->byteRcvBuf = 0;
            perf->msRcvBuf   = 0;
            //<
        }

        CGuard::leaveCS(m_ConnectionLock, "conn");
    }
    else
    {
        perf->byteAvailSndBuf = 0;
        perf->byteAvailRcvBuf = 0;
        // new>
        perf->pktSndBuf  = 0;
        perf->byteSndBuf = 0;
        perf->msSndBuf   = 0;

        perf->byteRcvBuf = 0;
        perf->msRcvBuf   = 0;
        //<
    }

    if (clear)
    {
        m_stats.traceSndDrop           = 0;
        m_stats.traceRcvDrop           = 0;
        m_stats.traceSndBytesDrop      = 0;
        m_stats.traceRcvBytesDrop      = 0;
        m_stats.traceRcvUndecrypt      = 0;
        m_stats.traceRcvBytesUndecrypt = 0;
        // new>
        m_stats.traceBytesSent = m_stats.traceBytesRecv = m_stats.traceBytesRetrans = 0;
        //<
        m_stats.traceSent = m_stats.traceRecv = m_stats.traceSndLoss = m_stats.traceRcvLoss = m_stats.traceRetrans =
            m_stats.sentACK = m_stats.recvACK = m_stats.sentNAK = m_stats.recvNAK = 0;
        m_stats.sndDuration                                                       = 0;
        m_stats.traceRcvRetrans                                                   = 0;
        m_stats.traceRcvBelated                                                   = 0;
#ifdef SRT_ENABLE_LOSTBYTESCOUNT
        m_stats.traceRcvBytesLoss = 0;
#endif

        m_stats.sndFilterExtra = 0;
        m_stats.rcvFilterExtra = 0;

        m_stats.rcvFilterSupply = 0;
        m_stats.rcvFilterLoss   = 0;

        m_stats.lastSampleTime = currtime;
    }
}

bool CUDT::updateCC(ETransmissionEvent evt, EventVariant arg)
{
    // Special things that must be done HERE, not in SrtCongestion,
    // because it involves the input buffer in CUDT. It would be
    // slightly dangerous to give SrtCongestion access to it.

    // According to the rules, the congctl should be ready at the same
    // time when the sending buffer. For sanity check, check both first.
    if (!m_CongCtl.ready() || !m_pSndBuffer)
    {
        LOGC(mglog.Error,
             log << CONID() << "updateCC: CAN'T DO UPDATE - congctl " << (m_CongCtl.ready() ? "ready" : "NOT READY")
            << "; sending buffer " << (m_pSndBuffer ? "NOT CREATED" : "created"));

        return false;
    }

    HLOGC(mglog.Debug, log << "updateCC: EVENT:" << TransmissionEventStr(evt));

    if (evt == TEV_INIT)
    {
        // only_input uses:
        // 0: in the beginning and when SRTO_MAXBW was changed
        // 1: SRTO_INPUTBW was changed
        // 2: SRTO_OHEADBW was changed
        EInitEvent only_input = arg.get<EventVariant::INIT>();
        // false = TEV_INIT_RESET: in the beginning, or when MAXBW was changed.

        if (only_input && m_llMaxBW)
        {
            HLOGC(mglog.Debug, log << CONID() << "updateCC/TEV_INIT: non-RESET stage and m_llMaxBW already set to " << m_llMaxBW);
            // Don't change
        }
        else // either m_llMaxBW == 0 or only_input == TEV_INIT_RESET
        {
            // Use the values:
            // - if SRTO_MAXBW is >0, use it.
            // - if SRTO_MAXBW == 0, use SRTO_INPUTBW + SRTO_OHEADBW
            // - if SRTO_INPUTBW == 0, pass 0 to requst in-buffer sampling
            // Bytes/s
            int bw = m_llMaxBW != 0 ? m_llMaxBW :                       // When used SRTO_MAXBW
                         m_llInputBW != 0 ? withOverhead(m_llInputBW) : // SRTO_INPUTBW + SRT_OHEADBW
                             0; // When both MAXBW and INPUTBW are 0, request in-buffer sampling

            // Note: setting bw == 0 uses BW_INFINITE value in LiveCC
            m_CongCtl->updateBandwidth(m_llMaxBW, bw);

            if (only_input == TEV_INIT_OHEADBW)
            {
                // On updated SRTO_OHEADBW don't change input rate.
                // This only influences the call to withOverhead().
            }
            else
            {
                // No need to calculate input reate if the bandwidth is set
                const bool disable_in_rate_calc = (bw != 0);
                m_pSndBuffer->resetInputRateSmpPeriod(disable_in_rate_calc);
            }

            HLOGC(mglog.Debug,
                  log << CONID() << "updateCC/TEV_INIT: updating BW=" << m_llMaxBW
                      << (only_input == TEV_INIT_RESET
                              ? " (UNCHANGED)"
                              : only_input == TEV_INIT_OHEADBW ? " (only Overhead)" : " (updated sampling rate)"));
        }
    }

    // This part is also required only by LiveCC, however not
    // moved there due to that it needs access to CSndBuffer.
    if (evt == TEV_ACK || evt == TEV_LOSSREPORT || evt == TEV_CHECKTIMER)
    {
        // Specific part done when MaxBW is set to 0 (auto) and InputBW is 0.
        // This requests internal input rate sampling.
        if (m_llMaxBW == 0 && m_llInputBW == 0)
        {
            // Get auto-calculated input rate, Bytes per second
            const int64_t inputbw = m_pSndBuffer->getInputRate();

            /*
             * On blocked transmitter (tx full) and until connection closes,
             * auto input rate falls to 0 but there may be still lot of packet to retransmit
             * Calling updateBandwidth with 0 sets maxBW to default BW_INFINITE (1 Gbps)
             * and sendrate skyrockets for retransmission.
             * Keep previously set maximum in that case (inputbw == 0).
             */
            if (inputbw != 0)
                m_CongCtl->updateBandwidth(0, withOverhead(inputbw)); // Bytes/sec
        }
    }

    HLOGC(mglog.Debug, log << CONID() << "updateCC: emitting signal for EVENT:" << TransmissionEventStr(evt));

    // Now execute a congctl-defined action for that event.
    EmitSignal(evt, arg);

    // This should be done with every event except ACKACK and SEND/RECEIVE
    // After any action was done by the congctl, update the congestion window and sending interval.
    if (evt != TEV_ACKACK && evt != TEV_SEND && evt != TEV_RECEIVE)
    {
        // This part comes from original UDT.
        // NOTE: THESE things come from CCC class:
        // - m_dPktSndPeriod
        // - m_dCWndSize
        m_ullInterval_tk    = (uint64_t)(m_CongCtl->pktSndPeriod_us() * m_ullCPUFrequency);
        m_dCongestionWindow = m_CongCtl->cgWindowSize();
#if ENABLE_HEAVY_LOGGING
        HLOGC(mglog.Debug,
              log << CONID() << "updateCC: updated values from congctl: interval=" << m_ullInterval_tk
                  << "tk (" << m_CongCtl->pktSndPeriod_us() << "us) cgwindow="
                  << std::setprecision(3) << m_dCongestionWindow);
#endif
    }

    HLOGC(mglog.Debug, log << "udpateCC: finished handling for EVENT:" << TransmissionEventStr(evt));

#if 0 // debug
    static int callcnt = 0;
    if (!(callcnt++ % 250)) cerr << "SndPeriod=" << (m_ullInterval_tk/m_ullCPUFrequency) << "\n");

#endif

    return true;
}

void CUDT::initSynch()
{
    CGuard::createMutex(m_SendBlockLock);
    CGuard::createCond(m_SendBlockCond);
    CGuard::createMutex(m_RecvDataLock);
    CGuard::createCond(m_RecvDataCond);
    CGuard::createMutex(m_SendLock);
    CGuard::createMutex(m_RecvLock);
    CGuard::createMutex(m_RcvLossLock);
    CGuard::createMutex(m_RecvAckLock);
    CGuard::createMutex(m_RcvBufferLock);
    CGuard::createMutex(m_ConnectionLock);
    CGuard::createMutex(m_StatsLock);

    memset(&m_RcvTsbPdThread, 0, sizeof m_RcvTsbPdThread);
    CGuard::createCond(m_RcvTsbPdCond);
}

void CUDT::destroySynch()
{
    CGuard::releaseMutex(m_SendBlockLock);
    CGuard::releaseCond(m_SendBlockCond);
    CGuard::releaseMutex(m_RecvDataLock);
    CGuard::releaseCond(m_RecvDataCond);
    CGuard::releaseMutex(m_SendLock);
    CGuard::releaseMutex(m_RecvLock);
    CGuard::releaseMutex(m_RcvLossLock);
    CGuard::releaseMutex(m_RecvAckLock);
    CGuard::releaseMutex(m_RcvBufferLock);
    CGuard::releaseMutex(m_ConnectionLock);
    CGuard::releaseMutex(m_StatsLock);
    CGuard::releaseCond(m_RcvTsbPdCond);
}

void CUDT::releaseSynch()
{
    // wake up user calls
    CCondDelegate sndblock(m_SendBlockCond, m_SendBlockLock, CCondDelegate::NOLOCK, "SendBlock", "SendBlock");
    sndblock.lock_signal();

    CGuard::enterCS(m_SendLock, "send");
    CGuard::leaveCS(m_SendLock, "send");

    CCondDelegate rdcond(m_RecvDataCond, m_RecvDataLock, CCondDelegate::NOLOCK, "RecvData", "RecvData");
    rdcond.lock_signal();

    CCondDelegate tscond(m_RcvTsbPdCond, m_RecvLock, CCondDelegate::NOLOCK, "RcvTsbPd", "Recv");
    tscond.lock_signal();

    CGuard::enterCS(m_RecvDataLock, "RecvDataLock");
    if (CGuard::isthread(m_RcvTsbPdThread))
    {
        CGuard::join(m_RcvTsbPdThread);
    }
    CGuard::leaveCS(m_RecvDataLock, "RecvDataLock");

    CGuard::enterCS(m_RecvLock, "recv");
    CGuard::leaveCS(m_RecvLock, "recv");
}

void CUDT::ackDataUpTo(int32_t ack)
{
    int acksize = CSeqNo::seqoff(m_iRcvLastSkipAck, ack);

    HLOGC(mglog.Debug, log << "ackDataUpTo: %" << ack << " vs. current %" << m_iRcvLastSkipAck
            << " (signing off " << acksize << " packets)");

    m_iRcvLastAck = ack;
    m_iRcvLastSkipAck = ack;

    // NOTE: This is new towards UDT and prevents spurious
    // wakeup of select/epoll functions when no new packets
    // were signed off for extraction.
    if (acksize > 0)
    {
        m_pRcvBuffer->ackData(acksize);

        // Signal threads waiting in CTimer::waitForEvent(),
        // which are select(), selectEx() and epoll_wait().
        CTimer::triggerEvent();
    }
}

#if ENABLE_HEAVY_LOGGING
static void DebugAck(string hdr, int prev, int ack)
{
    if (!prev)
    {
        HLOGC(mglog.Debug, log << hdr << "ACK " << ack);
        return;
    }

    prev     = CSeqNo::incseq(prev);
    int diff = CSeqNo::seqoff(prev, ack);
    if (diff < 0)
    {
        HLOGC(mglog.Debug, log << hdr << "ACK ERROR: " << prev << "-" << ack << "(diff " << diff << ")");
        return;
    }

    bool shorted = diff > 100; // sanity
    if (shorted)
        ack = CSeqNo::incseq(prev, 100);

    ostringstream ackv;
    for (; prev != ack; prev = CSeqNo::incseq(prev))
        ackv << prev << " ";
    if (shorted)
        ackv << "...";
    HLOGC(mglog.Debug, log << hdr << "ACK (" << (diff + 1) << "): " << ackv.str() << ack);
}
#else
static inline void DebugAck(string, int, int) {}
#endif

void CUDT::sendCtrl(UDTMessageType pkttype, const void* lparam, void* rparam, int size)
{
    CPacket  ctrlpkt;
    uint64_t currtime_tk;
    CTimer::rdtsc(currtime_tk);

    setPacketTS(ctrlpkt, CTimer::getTime());

    int nbsent        = 0;
    int local_prevack = 0;

#if ENABLE_HEAVY_LOGGING
    struct SaveBack
    {
        int&       target;
        const int& source;

        ~SaveBack() { target = source; }
    } l_saveback = {m_iDebugPrevLastAck, m_iRcvLastAck};
    (void)l_saveback; // kill compiler warning: unused variable `l_saveback` [-Wunused-variable]

    local_prevack = m_iDebugPrevLastAck;

    string reason; // just for "a reason"
#endif

    switch (pkttype)
    {
    case UMSG_ACK: // 010 - Acknowledgement
    {
        int32_t ack;

        // If there is no loss, the ACK is the current largest sequence number plus 1;
        // Otherwise it is the smallest sequence number in the receiver loss list.
        if (m_pRcvLossList->getLossLength() == 0)
        {
            ack = CSeqNo::incseq(m_iRcvCurrSeqNo);
#if ENABLE_HEAVY_LOGGING
            reason = "expected next";
#endif
        }
        else
        {
            ack = m_pRcvLossList->getFirstLostSeq();
#if ENABLE_HEAVY_LOGGING
            reason = "first lost";
#endif
        }

        if (m_iRcvLastAckAck == ack)
        {
            HLOGC(mglog.Debug, log << "sendCtrl(UMSG_ACK): last ACK %" << ack << " == last ACKACK (" << reason << ")");
            break;
        }

        // send out a lite ACK
        // to save time on buffer processing and bandwidth/AS measurement, a lite ACK only feeds back an ACK number
        if (size == SEND_LITE_ACK)
        {
            ctrlpkt.pack(pkttype, NULL, &ack, size);
            ctrlpkt.m_iID = m_PeerID;
            nbsent        = m_pSndQueue->sendto(m_PeerAddr, ctrlpkt, m_SourceAddr);
            DebugAck("sendCtrl(lite):" + CONID(), local_prevack, ack);
            break;
        }

        // There are new received packets to acknowledge, update related information.
        /* tsbpd thread may also call ackData when skipping packet so protect code */
        CGuard::enterCS(m_RcvBufferLock, "RcvBuffer");

        // IF ack %> m_iRcvLastAck
        if (CSeqNo::seqcmp(ack, m_iRcvLastAck) > 0)
        {
            ackDataUpTo(ack);
            CGuard::leaveCS(m_RcvBufferLock, "RcvBuffer");
            IF_HEAVY_LOGGING(int32_t oldack = m_iRcvLastSkipAck);

            // If TSBPD is enabled, then INSTEAD OF signaling m_RecvDataCond,
            // signal m_RcvTsbPdCond. This will kick in the tsbpd thread, which
            // will signal m_RecvDataCond when there's time to play for particular
            // data packet.
            HLOGC(dlog.Debug, log << "ACK: clip %" << oldack << "-%" << ack
                    << ", REVOKED " << CSeqNo::seqoff(ack, m_iRcvLastAck) << " from RCV buffer");

            if (m_bTsbPd)
            {
                /* Newly acknowledged data, signal TsbPD thread */
                CGuard        rlock(m_RecvLock, "recv");
                CCondDelegate cc(m_RcvTsbPdCond, rlock, "RcvTsbPdCond");
                if (m_bTsbPdAckWakeup)
                    cc.signal_locked(rlock);
            }
            else
            {
                if (m_bSynRecving)
                {
                    // signal a waiting "recv" call if there is any data available
                    CGuard        rlock(m_RecvDataLock, "recvdata");
                    CCondDelegate cc(m_RecvDataCond, rlock, "RecvDataCond");
                    cc.signal_locked(rlock);
                }
                // acknowledge any waiting epolls to read
                s_UDTUnited.m_EPoll.update_events(m_SocketID, m_sPollID, SRT_EPOLL_IN, true);
                CTimer::triggerEvent();
            }
            CGuard::enterCS(m_RcvBufferLock, "RcvBuffer");
        }
        else if (ack == m_iRcvLastAck)
        {
            // If the ACK was just sent already AND elapsed time did not exceed RTT,
            if ((currtime_tk - m_ullLastAckTime_tk) < ((m_iRTT + 4 * m_iRTTVar) * m_ullCPUFrequency))
            {
                HLOGC(mglog.Debug, log << "sendCtrl(UMSG_ACK): ACK %" << ack << " just sent - too early to repeat");
                CGuard::leaveCS(m_RcvBufferLock, "RcvBuffer");
                break;
            }
        }
        else
        {
            // Not possible (m_iRcvCurrSeqNo+1 < m_iRcvLastAck ?)
            LOGC(mglog.Error, log << "sendCtrl(UMSG_ACK): IPE: curr %" << m_iRcvLastAck
                  << " <% last %" << m_iRcvLastAck);
            CGuard::leaveCS(m_RcvBufferLock, "RcvBuffer");

            break;
        }

        // [[using assert( ack >= m_iRcvLastAck && is_periodic_ack ) ]]

        // Send out the ACK only if has not been received by the sender before
        if (CSeqNo::seqcmp(m_iRcvLastAck, m_iRcvLastAckAck) > 0)
        {
            // NOTE: The BSTATS feature turns on extra fields above size 6
            // also known as ACKD_TOTAL_SIZE_VER100.
            int32_t data[ACKD_TOTAL_SIZE];

            // Case you care, CAckNo::incack does exactly the same thing as
            // CSeqNo::incseq. Logically the ACK number is a different thing
            // than sequence number (it's a "journal" for ACK request-response,
            // and starts from 0, unlike sequence, which starts from a random
            // number), but still the numbers are from exactly the same domain.
            m_iAckSeqNo           = CAckNo::incack(m_iAckSeqNo);
            data[ACKD_RCVLASTACK] = m_iRcvLastAck;
            data[ACKD_RTT]        = m_iRTT;
            data[ACKD_RTTVAR]     = m_iRTTVar;
            data[ACKD_BUFFERLEFT] = m_pRcvBuffer->getAvailBufSize();
            // a minimum flow window of 2 is used, even if buffer is full, to break potential deadlock
            if (data[ACKD_BUFFERLEFT] < 2)
                data[ACKD_BUFFERLEFT] = 2;

            // NOTE: m_CongCtl->ACKTimeout_us() should be taken into account.
            if (currtime_tk - m_ullLastAckTime_tk > m_ullACKInt_tk)
            {
                int rcvRate;
                int ctrlsz = ACKD_TOTAL_SIZE_UDTBASE * ACKD_FIELD_SIZE; // Minimum required size

                data[ACKD_RCVSPEED]  = m_RcvTimeWindow.getPktRcvSpeed(Ref(rcvRate));
                data[ACKD_BANDWIDTH] = m_RcvTimeWindow.getBandwidth();

                //>>Patch while incompatible (1.0.2) receiver floating around
                if (m_lPeerSrtVersion == SrtVersion(1, 0, 2))
                {
                    data[ACKD_RCVRATE] = rcvRate;                                     // bytes/sec
                    data[ACKD_XMRATE]  = data[ACKD_BANDWIDTH] * m_iMaxSRTPayloadSize; // bytes/sec
                    ctrlsz             = ACKD_FIELD_SIZE * ACKD_TOTAL_SIZE_VER102;
                }
                else if (m_lPeerSrtVersion >= SrtVersion(1, 0, 3))
                {
                    // Normal, currently expected version.
                    data[ACKD_RCVRATE] = rcvRate; // bytes/sec
                    ctrlsz             = ACKD_FIELD_SIZE * ACKD_TOTAL_SIZE_VER101;
                }
                // ELSE: leave the buffer with ...UDTBASE size.

                ctrlpkt.pack(pkttype, &m_iAckSeqNo, data, ctrlsz);
                CTimer::rdtsc(m_ullLastAckTime_tk);
            }
            else
            {
                ctrlpkt.pack(pkttype, &m_iAckSeqNo, data, ACKD_FIELD_SIZE * ACKD_TOTAL_SIZE_SMALL);
            }

            ctrlpkt.m_iID        = m_PeerID;
         setPacketTS(ctrlpkt, CTimer::getTime());
            nbsent               = m_pSndQueue->sendto(m_PeerAddr, ctrlpkt, m_SourceAddr);
            DebugAck("sendCtrl: " + CONID(), local_prevack, ack);

            m_ACKWindow.store(m_iAckSeqNo, m_iRcvLastAck);

            CGuard::enterCS(m_StatsLock, "Stats");
            ++m_stats.sentACK;
            ++m_stats.sentACKTotal;
            CGuard::leaveCS(m_StatsLock, "Stats");
        }
        else
        {
            HLOGC(mglog.Debug, log << "sendCtrl(UMSG_ACK): " << CONID() << "ACK %" << m_iRcvLastAck
                    << " <=%  ACKACK %" << m_iRcvLastAckAck << " - NOT SENDING ACK");
        }
        CGuard::leaveCS(m_RcvBufferLock, "RcvBuffer");

        break;
    }

    case UMSG_ACKACK: // 110 - Acknowledgement of Acknowledgement
        ctrlpkt.pack(pkttype, lparam);
        ctrlpkt.m_iID = m_PeerID;
        nbsent        = m_pSndQueue->sendto(m_PeerAddr, ctrlpkt, m_SourceAddr);

        break;

    case UMSG_LOSSREPORT: // 011 - Loss Report
    {
        // Explicitly defined lost sequences
        if (rparam)
        {
            int32_t* lossdata = (int32_t*)rparam;

            size_t bytes = sizeof(*lossdata) * size;
            ctrlpkt.pack(pkttype, NULL, lossdata, bytes);

            ctrlpkt.m_iID = m_PeerID;
            nbsent        = m_pSndQueue->sendto(m_PeerAddr, ctrlpkt, m_SourceAddr);

            CGuard::enterCS(m_StatsLock, "Stats");
            ++m_stats.sentNAK;
            ++m_stats.sentNAKTotal;
            CGuard::leaveCS(m_StatsLock, "Stats");
        }
        // Call with no arguments - get loss list from internal data.
        else if (m_pRcvLossList->getLossLength() > 0)
        {
            // this is periodically NAK report; make sure NAK cannot be sent back too often

            // read loss list from the local receiver loss list
            int32_t* data = new int32_t[m_iMaxSRTPayloadSize / 4];
            int      losslen;
            m_pRcvLossList->getLossArray(data, losslen, m_iMaxSRTPayloadSize / 4);

            if (0 < losslen)
            {
                ctrlpkt.pack(pkttype, NULL, data, losslen * 4);
                ctrlpkt.m_iID = m_PeerID;
                nbsent        = m_pSndQueue->sendto(m_PeerAddr, ctrlpkt, m_SourceAddr);

                CGuard::enterCS(m_StatsLock, "Stats");
                ++m_stats.sentNAK;
                ++m_stats.sentNAKTotal;
                CGuard::leaveCS(m_StatsLock, "Stats");
            }

            delete[] data;
        }

        // update next NAK time, which should wait enough time for the retansmission, but not too long
        m_ullNAKInt_tk = (m_iRTT + 4 * m_iRTTVar) * m_ullCPUFrequency;

        // Fix the NAKreport period according to the congctl
        m_ullNAKInt_tk = m_CongCtl->updateNAKInterval(
            m_ullNAKInt_tk, m_RcvTimeWindow.getPktRcvSpeed(), m_pRcvLossList->getLossLength());

        // This is necessary because a congctl need not wish to define
        // its own minimum interval, in which case the default one is used.
        if (m_ullNAKInt_tk < m_ullMinNakInt_tk)
            m_ullNAKInt_tk = m_ullMinNakInt_tk;

        break;
    }

    case UMSG_CGWARNING: // 100 - Congestion Warning
        ctrlpkt.pack(pkttype);
        ctrlpkt.m_iID = m_PeerID;
        nbsent        = m_pSndQueue->sendto(m_PeerAddr, ctrlpkt, m_SourceAddr);

        CTimer::rdtsc(m_ullLastWarningTime);

        break;

    case UMSG_KEEPALIVE: // 001 - Keep-alive
        ctrlpkt.pack(pkttype);
        ctrlpkt.m_iID = m_PeerID;
        nbsent        = m_pSndQueue->sendto(m_PeerAddr, ctrlpkt, m_SourceAddr);

        break;

    case UMSG_HANDSHAKE: // 000 - Handshake
        ctrlpkt.pack(pkttype, NULL, rparam, sizeof(CHandShake));
        ctrlpkt.m_iID = m_PeerID;
        nbsent        = m_pSndQueue->sendto(m_PeerAddr, ctrlpkt, m_SourceAddr);

        break;

    case UMSG_SHUTDOWN: // 101 - Shutdown
        ctrlpkt.pack(pkttype);
        ctrlpkt.m_iID = m_PeerID;
        nbsent        = m_pSndQueue->sendto(m_PeerAddr, ctrlpkt, m_SourceAddr);

        break;

    case UMSG_DROPREQ: // 111 - Msg drop request
        ctrlpkt.pack(pkttype, lparam, rparam, 8);
        ctrlpkt.m_iID = m_PeerID;
        nbsent        = m_pSndQueue->sendto(m_PeerAddr, ctrlpkt, m_SourceAddr);

        break;

    case UMSG_PEERERROR: // 1000 - acknowledge the peer side a special error
        ctrlpkt.pack(pkttype, lparam);
        ctrlpkt.m_iID = m_PeerID;
        nbsent        = m_pSndQueue->sendto(m_PeerAddr, ctrlpkt, m_SourceAddr);

        break;

    case UMSG_EXT: // 0x7FFF - Resevered for future use
        break;

    default:
        break;
    }

    // Fix keepalive
    if (nbsent)
        m_ullLastSndTime_tk = currtime_tk;
}

void CUDT::updateSndLossListOnACK(int32_t ackdata_seqno)
{
    // Update sender's loss list and acknowledge packets in the sender's buffer
    {
        // m_RecvAckLock protects sender's loss list and epoll
        CGuard ack_lock(m_RecvAckLock);

        const int offset = CSeqNo::seqoff(m_iSndLastDataAck, ackdata_seqno);
        // IF distance between m_iSndLastDataAck and ack is nonempty...
        if (offset <= 0)
            return;

        // update sending variables
        m_iSndLastDataAck = ackdata_seqno;

        // remove any loss that predates 'ack' (not to be considered loss anymore)
        m_pSndLossList->remove(CSeqNo::decseq(m_iSndLastDataAck));

        // acknowledge the sending buffer (remove data that predate 'ack')
        m_pSndBuffer->ackData(offset);

        // acknowledde any waiting epolls to write
        s_UDTUnited.m_EPoll.update_events(m_SocketID, m_sPollID, UDT_EPOLL_OUT, true);
    }

    // insert this socket to snd list if it is not on the list yet
    m_pSndQueue->m_pSndUList->update(this, CSndUList::DONT_RESCHEDULE);

    if (m_bSynSending)
    {
        CCondDelegate cc(m_SendBlockCond, m_SendBlockLock, CCondDelegate::NOLOCK, "SendBlock", "SendBlock");
        cc.lock_signal();
    }

    const int64_t currtime = CTimer::getTime();
    // record total time used for sending
    CGuard::enterCS(m_StatsLock, "Stats");
    m_stats.sndDuration += currtime - m_stats.sndDurationCounter;
    m_stats.m_sndDurationTotal += currtime - m_stats.sndDurationCounter;
    m_stats.sndDurationCounter = currtime;
    CGuard::leaveCS(m_StatsLock, "Stats");
}

void CUDT::processCtrlAck(const CPacket& ctrlpkt, const uint64_t currtime_tk)
{
    const int32_t* ackdata       = (const int32_t*)ctrlpkt.m_pcData;
    const int32_t  ackdata_seqno = ackdata[ACKD_RCVLASTACK];

    const bool isLiteAck = ctrlpkt.getLength() == (size_t)SEND_LITE_ACK;
    HLOGC(mglog.Debug,
          log << CONID() << "ACK covers: " << m_iSndLastDataAck << " - " << ackdata_seqno << " [ACK=" << m_iSndLastAck
              << "]" << (isLiteAck ? "[LITE]" : "[FULL]"));

    updateSndLossListOnACK(ackdata_seqno);

    // Process a lite ACK
    if (isLiteAck)
    {
        if (CSeqNo::seqcmp(ackdata_seqno, m_iSndLastAck) >= 0)
        {
            CGuard ack_lock(m_RecvAckLock);
            m_iFlowWindowSize -= CSeqNo::seqoff(m_iSndLastAck, ackdata_seqno);
            m_iSndLastAck = ackdata_seqno;

            // TODO: m_ullLastRspAckTime_tk should be protected with m_RecvAckLock
            // because the sendmsg2 may want to change it at the same time.
            m_ullLastRspAckTime_tk = currtime_tk;
            m_iReXmitCount         = 1; // Reset re-transmit count since last ACK
        }

        return;
    }

    // Decide to send ACKACK or not
    {
        // Sequence number of the ACK packet
        const int32_t ack_seqno = ctrlpkt.getAckSeqNo();

        // Send ACK acknowledgement (UMSG_ACKACK).
        // There can be less ACKACK packets in the stream, than the number of ACK packets.
        // Only send ACKACK every syn interval or if ACK packet with the sequence number
        // already acknowledged (with ACKACK) has come again, which probably means ACKACK was lost.
        const uint64_t now = CTimer::getTime();
        if ((now - m_ullSndLastAck2Time > (uint64_t)COMM_SYN_INTERVAL_US) || (ack_seqno == m_iSndLastAck2))
        {
            sendCtrl(UMSG_ACKACK, &ack_seqno);
            m_iSndLastAck2       = ack_seqno;
            m_ullSndLastAck2Time = now;
        }
    }

    //
    // Begin of the new code with TLPKTDROP.
    //

    // Protect packet retransmission
    CGuard::enterCS(m_RecvAckLock, "RecvAck");

    // Check the validation of the ack
    if (CSeqNo::seqcmp(ackdata_seqno, CSeqNo::incseq(m_iSndCurrSeqNo)) > 0)
    {
        CGuard::leaveCS(m_RecvAckLock, "RecvAck");
        // this should not happen: attack or bug
        LOGC(glog.Error,
             log << CONID() << "ATTACK/IPE: incoming ack seq " << ackdata_seqno << " exceeds current "
                 << m_iSndCurrSeqNo << " by " << (CSeqNo::seqoff(m_iSndCurrSeqNo, ackdata_seqno) - 1) << "!");
        m_bBroken        = true;
        m_iBrokenCounter = 0;
        return;
    }

    if (CSeqNo::seqcmp(ackdata_seqno, m_iSndLastAck) >= 0)
    {
        // Update Flow Window Size, must update before and together with m_iSndLastAck
        m_iFlowWindowSize      = ackdata[ACKD_BUFFERLEFT];
        m_iSndLastAck          = ackdata_seqno;
        m_ullLastRspAckTime_tk = currtime_tk; // Should be protected with m_RecvAckLock
        m_iReXmitCount         = 1;           // Reset re-transmit count since last ACK
    }

    /*
     * We must not ignore full ack received by peer
     * if data has been artificially acked by late packet drop.
     * Therefore, a distinct ack state is used for received Ack (iSndLastFullAck)
     * and ack position in send buffer (m_iSndLastDataAck).
     * Otherwise, when severe congestion causing packet drops (and m_iSndLastDataAck update)
     * occures, we drop received acks (as duplicates) and do not update stats like RTT,
     * which may go crazy and stay there, preventing proper stream recovery.
     */

    if (CSeqNo::seqoff(m_iSndLastFullAck, ackdata_seqno) <= 0)
    {
        // discard it if it is a repeated ACK
        CGuard::leaveCS(m_RecvAckLock, "RecvAck");
        return;
    }
    m_iSndLastFullAck = ackdata_seqno;

    //
    // END of the new code with TLPKTDROP
    //
    CGuard::leaveCS(m_RecvAckLock, "RecvAck");

    size_t acksize   = ctrlpkt.getLength(); // TEMPORARY VALUE FOR CHECKING
    bool   wrongsize = 0 != (acksize % ACKD_FIELD_SIZE);
    acksize          = acksize / ACKD_FIELD_SIZE; // ACTUAL VALUE

    if (wrongsize)
    {
        // Issue a log, but don't do anything but skipping the "odd" bytes from the payload.
        LOGC(mglog.Error,
             log << CONID() << "Received UMSG_ACK payload is not evened up to 4-byte based field size - cutting to "
                 << acksize << " fields");
    }

    // Start with checking the base size.
    if (acksize < ACKD_TOTAL_SIZE_SMALL)
    {
        LOGC(mglog.Error, log << CONID() << "Invalid ACK size " << acksize << " fields - less than minimum required!");
        // Ack is already interpreted, just skip further parts.
        return;
    }
    // This check covers fields up to ACKD_BUFFERLEFT.

    // Update RTT
    // m_iRTT = ackdata[ACKD_RTT];
    // m_iRTTVar = ackdata[ACKD_RTTVAR];
    // XXX These ^^^ commented-out were blocked in UDT;
    // the current RTT calculations are exactly the same as in UDT4.
    const int rtt = ackdata[ACKD_RTT];

    m_iRTTVar = avg_iir<4>(m_iRTTVar, abs(rtt - m_iRTT));
    m_iRTT    = avg_iir<8>(m_iRTT, rtt);

    /* Version-dependent fields:
     * Original UDT (total size: ACKD_TOTAL_SIZE_SMALL):
     *   ACKD_RCVLASTACK
     *   ACKD_RTT
     *   ACKD_RTTVAR
     *   ACKD_BUFFERLEFT
     * Additional UDT fields, not always attached:
     *   ACKD_RCVSPEED
     *   ACKD_BANDWIDTH
     * SRT extension version 1.0.2 (bstats):
     *   ACKD_RCVRATE
     * SRT extension version 1.0.4:
     *   ACKD_XMRATE
     */

    if (acksize > ACKD_TOTAL_SIZE_SMALL)
    {
        // This means that ACKD_RCVSPEED and ACKD_BANDWIDTH fields are available.
        int pktps     = ackdata[ACKD_RCVSPEED];
        int bandwidth = ackdata[ACKD_BANDWIDTH];
        int bytesps;

        /* SRT v1.0.2 Bytes-based stats: bandwidth (pcData[ACKD_XMRATE]) and delivery rate (pcData[ACKD_RCVRATE]) in
         * bytes/sec instead of pkts/sec */
        /* SRT v1.0.3 Bytes-based stats: only delivery rate (pcData[ACKD_RCVRATE]) in bytes/sec instead of pkts/sec */
        if (acksize > ACKD_TOTAL_SIZE_UDTBASE)
            bytesps = ackdata[ACKD_RCVRATE];
        else
            bytesps = pktps * m_iMaxSRTPayloadSize;

        m_iBandwidth        = avg_iir<8>(m_iBandwidth, bandwidth);
        m_iDeliveryRate     = avg_iir<8>(m_iDeliveryRate, pktps);
        m_iByteDeliveryRate = avg_iir<8>(m_iByteDeliveryRate, bytesps);
        // XXX not sure if ACKD_XMRATE is of any use. This is simply
        // calculated as ACKD_BANDWIDTH * m_iMaxSRTPayloadSize.

        // Update Estimated Bandwidth and packet delivery rate
        // m_iRcvRate = m_iDeliveryRate;
        // ^^ This has been removed because with the SrtCongestion class
        // instead of reading the m_iRcvRate local field this will read
        // cudt->deliveryRate() instead.
    }

    checkSndTimers(REGEN_KM);
    updateCC(TEV_ACK, ackdata_seqno);

    CGuard::enterCS(m_StatsLock, "Stats");
    ++m_stats.recvACK;
    ++m_stats.recvACKTotal;
    CGuard::leaveCS(m_StatsLock, "Stats");
}

void CUDT::processCtrl(CPacket& ctrlpkt)
{
    // Just heard from the peer, reset the expiration count.
    m_iEXPCount = 1;
    uint64_t currtime_tk;
    CTimer::rdtsc(currtime_tk);
    m_ullLastRspTime_tk    = currtime_tk;
    bool using_rexmit_flag = m_bPeerRexmitFlag;

    HLOGC(mglog.Debug,
          log << CONID() << "incoming UMSG:" << ctrlpkt.getType() << " ("
              << MessageTypeStr(ctrlpkt.getType(), ctrlpkt.getExtendedType()) << ") socket=%" << ctrlpkt.m_iID);

    switch (ctrlpkt.getType())
    {
    case UMSG_ACK: // 010 - Acknowledgement
        processCtrlAck(ctrlpkt, currtime_tk);
        break;

    case UMSG_ACKACK: // 110 - Acknowledgement of Acknowledgement
    {
        int32_t ack = 0;
        int     rtt = -1;

        // update RTT
        rtt = m_ACKWindow.acknowledge(ctrlpkt.getAckSeqNo(), ack);
        if (rtt <= 0)
        {
            LOGC(mglog.Error,
                 log << CONID() << "IPE: ACK node overwritten when acknowledging " << ctrlpkt.getAckSeqNo()
                     << " (ack extracted: " << ack << ")");
            break;
        }

        // if increasing delay detected...
        //   sendCtrl(UMSG_CGWARNING);

        // RTT EWMA
        m_iRTTVar = avg_iir<4>(m_iRTTVar, abs(rtt - m_iRTT));
        m_iRTT = avg_iir<8>(m_iRTT, rtt);

        updateCC(TEV_ACKACK, ack);

        // This function will put a lock on m_RecvLock by itself, as needed.
        // It must be done inside because this function reads the current time
        // and if waiting for the lock has caused a delay, the time will be
        // inaccurate. Additionally it won't lock if TSBPD mode is off, and
        // won't update anything. Note that if you set TSBPD mode and use
        // srt_recvfile (which doesn't make any sense), you'll have a deadlock.
        m_pRcvBuffer->addRcvTsbPdDriftSample(ctrlpkt.getMsgTimeStamp(), m_RecvLock);

        // update last ACK that has been received by the sender
        if (CSeqNo::seqcmp(ack, m_iRcvLastAckAck) > 0)
            m_iRcvLastAckAck = ack;

        break;
    }

    case UMSG_LOSSREPORT: // 011 - Loss Report
    {
        int32_t* losslist     = (int32_t*)(ctrlpkt.m_pcData);
        size_t   losslist_len = ctrlpkt.getLength() / 4;

        bool secure = true;

        // This variable is used in "normal" logs, so it may cause a warning
        // when logging is forcefully off.
        int32_t wrong_loss SRT_ATR_UNUSED = CSeqNo::m_iMaxSeqNo;

        // protect packet retransmission
        {
            CGuard ack_lock(m_RecvAckLock, "RecvAck");

            // decode loss list message and insert loss into the sender loss list
            for (int i = 0, n = (int)(ctrlpkt.getLength() / 4); i < n; ++i)
            {
                if (IsSet(losslist[i], LOSSDATA_SEQNO_RANGE_FIRST))
                {
                    // Then it's this is a <lo, hi> specification with HI in a consecutive cell.
                    int32_t losslist_lo = SEQNO_VALUE::unwrap(losslist[i]);
                    int32_t losslist_hi = losslist[i + 1];
                    // <lo, hi> specification means that the consecutive cell has been already interpreted.
                    ++i;

                    HLOGF(mglog.Debug,
                          "%sreceived UMSG_LOSSREPORT: %d-%d (%d packets)...", CONID().c_str(),
                          losslist_lo,
                          losslist_hi,
                          CSeqNo::seqoff(losslist_lo, losslist_hi) + 1);

                    if ((CSeqNo::seqcmp(losslist_lo, losslist_hi) > 0) ||
                        (CSeqNo::seqcmp(losslist_hi, m_iSndCurrSeqNo) > 0))
                    {
                        LOGC(mglog.Error, log << CONID() << "rcv LOSSREPORT rng " << losslist_lo << " - " << losslist_hi
                                << " with last sent " << m_iSndCurrSeqNo << " - DISCARDING");
                        // seq_a must not be greater than seq_b; seq_b must not be greater than the most recent sent seq
                        secure     = false;
                        wrong_loss = losslist_hi;
                        break;
                    }

                    int num = 0;
                    //   IF losslist_lo %>= m_iSndLastAck
                    if (CSeqNo::seqcmp(losslist_lo, m_iSndLastAck) >= 0)
                    {
                        HLOGC(mglog.Debug, log << CONID() << "LOSSREPORT: adding "
                                << losslist_lo << " - " << losslist_hi << " to loss list");
                        num = m_pSndLossList->insert(losslist_lo, losslist_hi);
                    }
                    // ELSE IF losslist_hi %>= m_iSndLastAck
                    else if (CSeqNo::seqcmp(losslist_hi, m_iSndLastAck) >= 0)
                    {
                        // This should be theoretically impossible because this would mean
                        // that the received packet loss report informs about the loss that predates
                        // the ACK sequence.
                        // However, this can happen if the packet reordering has caused the earlier sent
                        // LOSSREPORT will be delivered after later sent ACK. Whatever, ACK should be
                        // more important, so simply drop the part that predates ACK.
                        HLOGC(mglog.Debug, log << CONID() << "LOSSREPORT: adding "
                                << m_iSndLastAck << "[ACK] - " << losslist_hi << " to loss list");
                        num = m_pSndLossList->insert(m_iSndLastAck, losslist_hi);
                    }
                    else
                    {
                        // This should be treated as IPE, but this may happen in one situtation:
                        // - redundancy second link (ISN was screwed up initially, but late towards last sent)
                        // - initial DROPREQ was lost
                        // This just causes repeating DROPREQ as when the receiver continues sending
                        // LOSSREPORT it's probably UNAWARE OF THE SITUATION.
                        //
                        // When this DROPREQ gets lost in UDP again, the receiver will do one of these:
                        // - repeatedly send LOSSREPORT (as per NAKREPORT), so this will happen again
                        // - finally give up rexmit request as per TLPKTDROP (DROPREQ should make
                        //   TSBPD wake up should it still wait for new packets to get ACK-ed)

                        HLOGC(mglog.Debug, log << CONID() << "LOSSREPORT: IGNORED with SndLastAck=%"
                                << m_iSndLastAck << ": %" << losslist_lo << "-" << losslist_hi
                                << " - sending DROPREQ (IPE or DROPREQ lost with ISN screw)");

                        // This means that the loss touches upon a range that wasn't ever sent.
                        // Normally this should never happen, but this might be a case when the
                        // ISN FIX for redundant connection was missed.

                        // In distinction to losslist, DROPREQ has always a range
                        // always just one range, and the data are <LO, HI>, with no range bit.
                        int32_t seqpair[2] = {losslist_lo, losslist_hi};
                        int32_t no_msgno = 0; // We don't know - this wasn't ever sent
#ifndef SRT_TEST_DISABLE_KEY_CONTROL_PACKETS
                        sendCtrl(UMSG_DROPREQ, &no_msgno, seqpair, sizeof(seqpair));
#endif
                    }

                    CGuard::enterCS(m_StatsLock, "Stats");
                    m_stats.traceSndLoss += num;
                    m_stats.sndLossTotal += num;
                    CGuard::leaveCS(m_StatsLock, "Stats");
                }
                else if (CSeqNo::seqcmp(losslist[i], m_iSndLastAck) >= 0)
                {
                    if (CSeqNo::seqcmp(losslist[i], m_iSndCurrSeqNo) > 0)
                    {
                        LOGC(mglog.Error, log << CONID() << "rcv LOSSREPORT pkt " << losslist[i]
                                << " with last sent " << m_iSndCurrSeqNo << " - DISCARDING");
                        // seq_a must not be greater than the most recent sent seq
                        secure     = false;
                        wrong_loss = losslist[i];
                        break;
                    }

                    HLOGC(mglog.Debug, log << CONID() << "received UMSG_LOSSREPORT: "
                            << losslist[i] << " (1 packet)");
                    int num = m_pSndLossList->insert(losslist[i], losslist[i]);

                    CGuard::enterCS(m_StatsLock, "Stats");
                    m_stats.traceSndLoss += num;
                    m_stats.sndLossTotal += num;
                    CGuard::leaveCS(m_StatsLock, "Stats");
                }
            }
        }

        updateCC(TEV_LOSSREPORT, EventVariant(losslist, losslist_len));

        if (!secure)
        {
            LOGC(mglog.Warn,
                 log << CONID() << "out-of-band LOSSREPORT received; BUG or ATTACK - last sent %" << m_iSndCurrSeqNo
                     << " vs loss %" << wrong_loss);
            // this should not happen: attack or bug
            m_bBroken        = true;
            m_iBrokenCounter = 0;
            break;
        }

        // the lost packet (retransmission) should be sent out immediately
        m_pSndQueue->m_pSndUList->update(this, CSndUList::DO_RESCHEDULE);

        CGuard::enterCS(m_StatsLock, "Stats");
        ++m_stats.recvNAK;
        ++m_stats.recvNAKTotal;
        CGuard::leaveCS(m_StatsLock, "Stats");

        break;
    }

    case UMSG_CGWARNING: // 100 - Delay Warning
        // One way packet delay is increasing, so decrease the sending rate
        m_ullInterval_tk = (uint64_t)ceil(m_ullInterval_tk * 1.125);
<<<<<<< HEAD
      // XXX The use of this field hasn't been found; a field with the
      // same name is found in FileSmoother (created after CUDTCC from UDT)
      // and it's updated with the value of m_iSndCurrSeqNo upon necessity.
      //m_iLastDecSeq = m_iSndCurrSeqNo;
=======
        // XXX The use of this field hasn't been found; a field with the
        // same name is found in FileSmoother (created after CUDTCC from UDT)
        // and it's updated with the value of m_iSndCurrSeqNo upon necessity.
        m_iLastDecSeq    = m_iSndCurrSeqNo;
>>>>>>> 1ce2237d
        // XXX Note as interesting fact: this is only prepared for handling,
        // but nothing in the code is sending this message. Probably predicted
        // for a custom congctl. There's a predicted place to call it under
        // UMSG_ACKACK handling, but it's commented out.

        break;

    case UMSG_KEEPALIVE: // 001 - Keep-alive
        // The only purpose of keep-alive packet is to tell that the peer is still alive
        // nothing needs to be done.

        break;

    case UMSG_HANDSHAKE: // 000 - Handshake
    {
        CHandShake req;
        req.load_from(ctrlpkt.m_pcData, ctrlpkt.getLength());

      HLOGC(mglog.Debug, log << CONID() << "processCtrl: got HS: " << req.show());

        if ((req.m_iReqType > URQ_INDUCTION_TYPES) // acually it catches URQ_INDUCTION and URQ_ERROR_* symbols...???
            || (m_bRendezvous && (req.m_iReqType != URQ_AGREEMENT))) // rnd sends AGREEMENT in rsp to CONCLUSION
        {
            // The peer side has not received the handshake message, so it keeps querying
            // resend the handshake packet

            // This condition embraces cases when:
            // - this is normal accept() and URQ_INDUCTION was received
            // - this is rendezvous accept() and there's coming any kind of URQ except AGREEMENT (should be RENDEZVOUS
            // or CONCLUSION)
            // - this is any of URQ_ERROR_* - well...
            CHandShake initdata;
            initdata.m_iISN            = m_iISN;
            initdata.m_iMSS            = m_iMSS;
            initdata.m_iFlightFlagSize = m_iFlightFlagSize;

            // For rendezvous we do URQ_WAVEAHAND/URQ_CONCLUSION --> URQ_AGREEMENT.
            // For client-server we do URQ_INDUCTION --> URQ_CONCLUSION.
            initdata.m_iReqType = (!m_bRendezvous) ? URQ_CONCLUSION : URQ_AGREEMENT;
            initdata.m_iID      = m_SocketID;

            uint32_t kmdata[SRTDATA_MAXSIZE];
            size_t   kmdatasize = SRTDATA_MAXSIZE;
            bool     have_hsreq = false;
            if (req.m_iVersion > HS_VERSION_UDT4)
            {
                initdata.m_iVersion = HS_VERSION_SRT1; // if I remember correctly, this is induction/listener...
                int hs_flags        = SrtHSRequest::SRT_HSTYPE_HSFLAGS::unwrap(m_ConnRes.m_iType);
                if (hs_flags != 0) // has SRT extensions
                {
                    HLOGC(mglog.Debug,
                          log << CONID() << "processCtrl/HS: got HS reqtype=" << RequestTypeStr(req.m_iReqType)
                              << " WITH SRT ext");
                    have_hsreq = interpretSrtHandshake(req, ctrlpkt, kmdata, &kmdatasize);
                    if (!have_hsreq)
                    {
                        initdata.m_iVersion = 0;
                        m_RejectReason      = SRT_REJ_ROGUE;
                        initdata.m_iReqType = URQFailure(m_RejectReason);
                    }
                    else
                    {
                        // Extensions are added only in case of CONCLUSION (not AGREEMENT).
                        // Actually what is expected here is that this may either process the
                        // belated-repeated handshake from a caller (and then it's CONCLUSION,
                        // and should be added with HSRSP/KMRSP), or it's a belated handshake
                        // of Rendezvous when it has already considered itself connected.
                        // Sanity check - according to the rules, there should be no such situation
                        if (m_bRendezvous && m_SrtHsSide == HSD_RESPONDER)
                        {
                            LOGC(mglog.Error,
                                 log << CONID() << "processCtrl/HS: IPE???: RESPONDER should receive all its handshakes in "
                                        "handshake phase.");
                        }

                        // The 'extension' flag will be set from this variable; set it to false
                        // in case when the AGREEMENT response is to be sent.
                        have_hsreq = initdata.m_iReqType == URQ_CONCLUSION;
                        HLOGC(mglog.Debug,
                              log << CONID() << "processCtrl/HS: processing ok, reqtype=" << RequestTypeStr(initdata.m_iReqType)
                                  << " kmdatasize=" << kmdatasize);
                    }
                }
                else
                {
                 HLOGC(mglog.Debug, log << CONID() << "processCtrl/HS: got HS reqtype=" << RequestTypeStr(req.m_iReqType));
                }
            }
            else
            {
                initdata.m_iVersion = HS_VERSION_UDT4;
            }

            initdata.m_extension = have_hsreq;

            HLOGC(mglog.Debug,
                  log << CONID() << "processCtrl: responding HS reqtype=" << RequestTypeStr(initdata.m_iReqType)
                      << (have_hsreq ? " WITH SRT HS response extensions" : ""));

            // XXX here interpret SRT handshake extension
            CPacket response;
            response.setControl(UMSG_HANDSHAKE);
            response.allocate(m_iMaxSRTPayloadSize);

            // If createSrtHandshake failed, don't send anything. Actually it can only fail on IPE.
            // There is also no possible IPE condition in case of HSv4 - for this version it will always return true.
            if (createSrtHandshake(Ref(response), Ref(initdata), SRT_CMD_HSRSP, SRT_CMD_KMRSP, kmdata, kmdatasize))
            {
                response.m_iID        = m_PeerID;
                setPacketTS(response, CTimer::getTime());
                int nbsent            = m_pSndQueue->sendto(m_PeerAddr, response, m_SourceAddr);
                if (nbsent)
                {
                    uint64_t currtime_tk;
                    CTimer::rdtsc(currtime_tk);
                    m_ullLastSndTime_tk = currtime_tk;
                }
            }
        }
        else
        {
            HLOGC(mglog.Debug, log << CONID() << "processCtrl: ... not INDUCTION, not ERROR, not rendezvous - IGNORED.");
        }

        break;
    }

    case UMSG_SHUTDOWN: // 101 - Shutdown
        m_bShutdown      = true;
        m_bClosing       = true;
        m_bBroken        = true;
        m_iBrokenCounter = 60;

        // Signal the sender and recver if they are waiting for data.
        releaseSynch();
        // Unblock any call so they learn the connection_broken error
        s_UDTUnited.m_EPoll.update_events(m_SocketID, m_sPollID, SRT_EPOLL_ERR, true);

        CTimer::triggerEvent();

        break;

    case UMSG_DROPREQ: // 111 - Msg drop request
        {
            CGuard rlock(m_RecvLock, "recv");
            m_pRcvBuffer->dropMsg(ctrlpkt.getMsgSeq(using_rexmit_flag), using_rexmit_flag);

            // When the drop request was received, it means that there are
            // packets for which there will never be ACK sent; if the TSBPD thread
            // is currently in the ACK-waiting state, it may never exit.
            if (m_bTsbPd)
            {
                HLOGP(mglog.Debug, "DROPREQ: signal TSBPD");
                CCondDelegate cc(m_RcvTsbPdCond, rlock, "RcvTsbPdCond");
                cc.signal_locked(rlock);
            }
        }

        {
            int32_t* dropdata = (int32_t*)ctrlpkt.m_pcData;

            dropFromLossLists(dropdata[0], dropdata[1]);

            // move forward with current recv seq no.
            // SYMBOLIC:
            // if (dropdata[0]  <=%  1 +% m_iRcvCurrSeqNo
            //   && dropdata[1] >% m_iRcvCurrSeqNo )
            if ((CSeqNo::seqcmp(dropdata[0], CSeqNo::incseq(m_iRcvCurrSeqNo)) <= 0)
                    && (CSeqNo::seqcmp(dropdata[1], m_iRcvCurrSeqNo) > 0))
            {
                HLOGC(mglog.Debug, log << CONID() << "DROPREQ: dropping %"
                        << dropdata[0] << "-" << dropdata[1] << " <-- set as current seq");
                m_iRcvCurrSeqNo = dropdata[1];
            }
            else
            {
                HLOGC(mglog.Debug, log << CONID() << "DROPREQ: dropping %"
                        << dropdata[0] << "-" << dropdata[1] << " current %" << m_iRcvCurrSeqNo);
            }

        }

        break;

    case UMSG_PEERERROR: // 1000 - An error has happened to the peer side
        // int err_type = packet.getAddInfo();

        // currently only this error is signalled from the peer side
        // if recvfile() failes (e.g., due to disk fail), blcoked sendfile/send should return immediately
        // giving the app a chance to fix the issue

        m_bPeerHealth = false;

        break;

    case UMSG_EXT: // 0x7FFF - reserved and user defined messages
        HLOGC(mglog.Debug, log << CONID() << "CONTROL EXT MSG RECEIVED:"
                << MessageTypeStr(ctrlpkt.getType(), ctrlpkt.getExtendedType())
                << ", value=" << ctrlpkt.getExtendedType());
        {
            // This has currently two roles in SRT:
            // - HSv4 (legacy) handshake
            // - refreshed KMX (initial KMX is done still in the HS process in HSv5)
            bool understood = processSrtMsg(&ctrlpkt);
            // CAREFUL HERE! This only means that this update comes from the UMSG_EXT
            // message received, REGARDLESS OF WHAT IT IS. This version doesn't mean
            // the handshake version, but the reason of calling this function.
            //
            // Fortunately, the only messages taken into account in this function
            // are HSREQ and HSRSP, which should *never* be interchanged when both
            // parties are HSv5.
            if (understood)
            {
                updateAfterSrtHandshake(ctrlpkt.getExtendedType(), HS_VERSION_UDT4);
            }
            else
            {
                updateCC(TEV_CUSTOM, &ctrlpkt);
            }
        }
        break;

    default:
        break;
    }
}

void CUDT::updateSrtRcvSettings()
{
    // CHANGED: we need to apply the tsbpd delay only for socket TSBPD.
    // For Group TSBPD the buffer will have to deliver packets always on request
    // by sequence number, although the buffer will have to solve all the TSBPD
    // things internally anyway. Extracting by sequence number means only that
    // the packet can be retrieved from the buffer before its time to play comes
    // (unlike in normal situation when reading directly from socket), however
    // its time to play shall be properly defined.

    // XXX m_bGroupTsbPd is ignored with SRT_ENABLE_APP_READER
    if (m_bTsbPd || m_bGroupTsbPd)
    {
        /* We are TsbPd receiver */
        CGuard::enterCS(m_RecvLock, "recv");
        m_pRcvBuffer->setRcvTsbPdMode(m_ullRcvPeerStartTime, m_iTsbPdDelay_ms * 1000);
        CGuard::leaveCS(m_RecvLock, "recv");

        HLOGF(mglog.Debug,
              "AFTER HS: Set Rcv TsbPd mode%s: delay=%u.%03us RCV START: %s",
              (m_bGroupTsbPd ? " (AS GROUP MEMBER)" : ""),
              m_iTsbPdDelay_ms/1000,
              m_iTsbPdDelay_ms%1000,
              FormatTime(m_ullRcvPeerStartTime).c_str());
    }
    else
    {
        HLOGC(mglog.Debug, log << "AFTER HS: Rcv TsbPd mode not set");
    }
}

void CUDT::updateSrtSndSettings()
{
    if (m_bPeerTsbPd)
    {
        /* We are TsbPd sender */
        // XXX Check what happened here.
        // m_iPeerTsbPdDelay_ms = m_CongCtl->getSndPeerTsbPdDelay();// + ((m_iRTT + (4 * m_iRTTVar)) / 1000);
        /*
         * For sender to apply Too-Late Packet Drop
         * option (m_bTLPktDrop) must be enabled and receiving peer shall support it
         */
        HLOGF(mglog.Debug,
              "AFTER HS: Set Snd TsbPd mode %s TLPktDrop: delay=%d.%03ds START TIME: %s",
              m_bPeerTLPktDrop ? "with" : "without",
              m_iPeerTsbPdDelay_ms/1000, m_iPeerTsbPdDelay_ms%1000,
              FormatTime(m_stats.startTime).c_str());
    }
    else
    {
        HLOGC(mglog.Debug, log << "AFTER HS: Snd TsbPd mode not set");
    }
}

void CUDT::updateAfterSrtHandshake(int srt_cmd, int hsv)
{

    switch (srt_cmd)
    {
    case SRT_CMD_HSREQ:
    case SRT_CMD_HSRSP:
        break;
    default:
        return;
    }

    // Update settings from options. This is to prevent TSBPD thread from
    // starting too early when HSv4 is in use. Must be done here though
    // before the buffers are created and get settings from here.
    if (m_bTsbPd && m_parent->m_IncludedGroup && m_parent->m_IncludedGroup->isGroupReceiver())
    {
        HLOGP(mglog.Debug, "prepareBuffers: GROUP RECEIVER DETECTED with set TSBPD - switching to group receiver");
        m_bTsbPd = false;
        m_bGroupTsbPd = true;
    }

    // The only possibility here is one of these two:
    // - Agent is RESPONDER and it receives HSREQ.
    // - Agent is INITIATOR and it receives HSRSP.
    //
    // In HSv4, INITIATOR is sender and RESPONDER is receiver.
    // In HSv5, both are sender AND receiver.
    //
    // This function will be called only ONCE in this
    // instance, through either HSREQ or HSRSP.
#if ENABLE_HEAVY_LOGGING
    const char* hs_side[] = { "DRAW", "INITIATOR", "RESPONDER" };
    HLOGC(mglog.Debug, log << "updateAfterSrtHandshake: version="
            << m_ConnRes.m_iVersion << " side=" << hs_side[m_SrtHsSide]
            << " group=$"
            << (m_parent->m_IncludedGroup ? Sprint(m_parent->m_IncludedGroup->id()) : string("NONE")));
#endif

    if (hsv > HS_VERSION_UDT4)
    {
        updateSrtRcvSettings();
        updateSrtSndSettings();
    }
    else if (srt_cmd == SRT_CMD_HSRSP)
    {
        // HSv4 INITIATOR is sender
        updateSrtSndSettings();
    }
    else
    {
        // HSv4 RESPONDER is receiver
        updateSrtRcvSettings();
    }
}

int CUDT::packLostData(ref_t<CPacket> r_packet, ref_t<uint64_t> r_origintime)
{
    CPacket& packet = *r_packet;
    uint64_t& origintime = *r_origintime;

    // protect m_iSndLastDataAck from updating by ACK processing
    CGuard ackguard(m_RecvAckLock, "RecvAck");

    while ((packet.m_iSeqNo = m_pSndLossList->popLostSeq()) >= 0)
    {
        // XXX See comment at m_iSndLastDataAck field.
        const int offset = CSeqNo::seqoff(m_iSndLastDataAck, packet.m_iSeqNo);
        if (offset < 0)
        {
            // XXX Likely that this will never be executed because if the upper
            // sequence is not in the sender buffer, then most likely the loss 
            // was completely ignored.
            LOGC(dlog.Error, log << "IPE/EPE: packLostData: LOST packet negative offset: seqoff(m_iSeqNo "
                << packet.m_iSeqNo << ", m_iSndLastDataAck " << m_iSndLastDataAck
                << ")=" << offset << ". Continue");

            // No matter whether this is right or not (maybe the attack case should be
            // considered, and some LOSSREPORT flood prevention), send the drop request
            // to the peer.
            int32_t seqpair[2];
            seqpair[0] = packet.m_iSeqNo;
            seqpair[1] = m_iSndLastDataAck;

            HLOGC(mglog.Debug, log << "PEER reported LOSS not from the sending buffer - requesting DROP: "
                    << "msg=" << MSGNO_SEQ::unwrap(packet.m_iMsgNo) << " SEQ:"
                    << seqpair[0] << " - " << seqpair[1] << "(" << (-offset) << " packets)");
#ifndef SRT_TEST_DISABLE_KEY_CONTROL_PACKETS
            sendCtrl(UMSG_DROPREQ, &packet.m_iMsgNo, seqpair, sizeof(seqpair));
#endif
            continue;
        }

        int msglen;

        const int payload = m_pSndBuffer->readData(offset, r_packet, Ref(origintime), Ref(msglen));
        SRT_ASSERT(payload != 0);
        if (payload == -1)
        {
            int32_t seqpair[2];
            seqpair[0] = packet.m_iSeqNo;
            seqpair[1] = CSeqNo::incseq(seqpair[0], msglen);

            HLOGC(mglog.Debug, log << "IPE: loss-reported packets not found in SndBuf - requesting DROP: "
                    << "msg=" << MSGNO_SEQ::unwrap(packet.m_iMsgNo) << " SEQ:"
                    << seqpair[0] << " - " << seqpair[1] << "(" << (-offset) << " packets)");
#ifndef SRT_TEST_DISABLE_KEY_CONTROL_PACKETS
            sendCtrl(UMSG_DROPREQ, &packet.m_iMsgNo, seqpair, sizeof(seqpair));
#endif
            // only one msg drop request is necessary
            m_pSndLossList->remove(seqpair[1]);

            // skip all dropped packets
            m_iSndCurrSeqNo = CSeqNo::maxseq(m_iSndCurrSeqNo, CSeqNo::incseq(seqpair[1]));

            continue;
        }
        // NOTE: This is just a sanity check. Returning 0 is impossible to happen
        // in case of retransmission. If the offset was a positive value, then the
        // block must exist in the old blocks because it wasn't yet cut off by ACK
        // and has been already recorded as sent (otherwise the peer wouldn't send
        // back the loss report). May something happen here in case when the send
        // loss record has been updated by the FASTREXMIT.
        else if (payload == 0)
            continue;

        // At this point we no longer need the ACK lock,
        // because we are going to return from the function.
        // Therefore unlocking in order not to block other threads.
        ackguard.forceUnlock();

        CGuard::enterCS(m_StatsLock, "Stats");
        ++m_stats.traceRetrans;
        ++m_stats.retransTotal;
        m_stats.traceBytesRetrans += payload;
        m_stats.bytesRetransTotal += payload;
        CGuard::leaveCS(m_StatsLock, "Stats");

        // Despite the contextual interpretation of packet.m_iMsgNo around
        // CSndBuffer::readData version 2 (version 1 doesn't return -1), in this particular
        // case we can be sure that this is exactly the value of PH_MSGNO as a bitset.
        // So, set here the rexmit flag if the peer understands it.
        if (m_bPeerRexmitFlag)
        {
            packet.m_iMsgNo |= PACKET_SND_REXMIT;
        }

        return payload;
    }

    return 0;
}

// [[using thread("SRT:SndQ:worker")]]
int CUDT::packData(ref_t<CPacket> r_packet, ref_t<uint64_t> r_ts_tk, ref_t<sockaddr_any> r_src_adr)
{
    /// XXX THREAD_CHECK_AFFINITY(m_pSndQueue->threadId());
    CPacket&  packet            = *r_packet;
    uint64_t& ts_tk             = *r_ts_tk;
    int       payload           = 0;
    bool      probe             = false;
    uint64_t  origintime        = 0;
    bool      new_packet_packed = false;
    bool      filter_ctl_pkt    = false;

    int kflg = EK_NOENC;

    uint64_t entertime_tk;
    CTimer::rdtsc(entertime_tk);

#if 0 // debug: TimeDiff histogram
   static int lldiffhisto[23] = {0};
   static int llnodiff = 0;
   if (m_ullTargetTime_tk != 0)
   {
      int ofs = 11 + ((entertime_tk - m_ullTargetTime_tk)/(int64_t)m_ullCPUFrequency)/1000;
      if (ofs < 0) ofs = 0;
      else if (ofs > 22) ofs = 22;
      lldiffhisto[ofs]++;
   }
   else if(m_ullTargetTime_tk == 0)
   {
      llnodiff++;
   }
   static int callcnt = 0;
   if (!(callcnt++ % 5000)) {
      fprintf(stderr, "%6d %6d %6d %6d %6d %6d %6d %6d %6d %6d %6d %6d\n",
        lldiffhisto[0],lldiffhisto[1],lldiffhisto[2],lldiffhisto[3],lldiffhisto[4],lldiffhisto[5],
        lldiffhisto[6],lldiffhisto[7],lldiffhisto[8],lldiffhisto[9],lldiffhisto[10],lldiffhisto[11]);
      fprintf(stderr, "%6d %6d %6d %6d %6d %6d %6d %6d %6d %6d %6d %6d\n",
        lldiffhisto[12],lldiffhisto[13],lldiffhisto[14],lldiffhisto[15],lldiffhisto[16],lldiffhisto[17],
        lldiffhisto[18],lldiffhisto[19],lldiffhisto[20],lldiffhisto[21],lldiffhisto[21],llnodiff);
   }
#endif
    if ((0 != m_ullTargetTime_tk) && (entertime_tk > m_ullTargetTime_tk))
        m_ullTimeDiff_tk += entertime_tk - m_ullTargetTime_tk;

    string reason;

    payload = packLostData(r_packet, Ref(origintime));
    if (payload > 0)
    {
        reason = "reXmit";
    }
    else if (m_PacketFilter &&
             m_PacketFilter.packControlPacket(Ref(packet), m_iSndCurrSeqNo, m_pCryptoControl->getSndCryptoFlags()))
    {
        HLOGC(mglog.Debug, log << "filter: filter/CTL packet ready - packing instead of data.");
        payload        = packet.getLength();
        reason         = "filter";
        filter_ctl_pkt = true; // Mark that this packet ALREADY HAS timestamp field and it should not be set

        // Stats

        {
            CGuard lg(m_StatsLock, "stats");
            ++m_stats.sndFilterExtra;
            ++m_stats.sndFilterExtraTotal;
        }
    }
    else
    {
        // If no loss, and no packetfilter control packet, pack a new packet.

        // check congestion/flow window limit
        int cwnd    = std::min(int(m_iFlowWindowSize), int(m_dCongestionWindow));
        int seqdiff = CSeqNo::seqlen(m_iSndLastAck, CSeqNo::incseq(m_iSndCurrSeqNo));
        if (cwnd >= seqdiff)
        {
            // XXX Here it's needed to set kflg to msgno_bitset in the block stored in the
            // send buffer. This should be somehow avoided, the crypto flags should be set
            // together with encrypting, and the packet should be sent as is, when rexmitting.
            // It would be nice to research as to whether CSndBuffer::Block::m_iMsgNoBitset field
            // isn't a useless redundant state copy. If it is, then taking the flags here can be removed.
            kflg    = m_pCryptoControl->getSndCryptoFlags();
            payload = m_pSndBuffer->readData(r_packet, Ref(origintime), kflg);
            if (payload)
            {
             // A CHANGE. The sequence number is currently added to the packet
             // when scheduling, not when extracting. This is a inter-migration form,
             // so still override the value, but trace it.
             m_iSndCurrSeqNo = CSeqNo::incseq(m_iSndCurrSeqNo);

             // Do this checking only for groups and only at the very first moment,
             // when there's still nothing in the buffer. Otherwise there will be
             // a serious data discrepancy between the agent and the peer.
             // After increasing by 1, but being previously set as ISN-1, this should be == ISN,
             // if this is the very first packet to send.
             if (m_parent->m_IncludedGroup && m_iSndCurrSeqNo != packet.m_iSeqNo && m_iSndCurrSeqNo == m_iISN)
             {
                 int seqdiff = CSeqNo::seqcmp(packet.m_iSeqNo, m_iSndCurrSeqNo);

                 HLOGC(mglog.Debug, log << CONID() << "packData: Fixing EXTRACTION sequence " << m_iSndCurrSeqNo
                     << " from SCHEDULING sequence " << packet.m_iSeqNo
                     << " DIFF: " << seqdiff << " STAMP:" << BufferStamp(packet.m_pcData, packet.getLength()));

                 // This is the very first packet to be sent; so there's nothing in
                 // the sending buffer yet, and therefore we are in a situation as just
                 // after connection. No packets in the buffer, no packets are sent,
                 // no ACK to be awaited. We can screw up all the variables that are
                 // initialized from ISN just after connection.
                 //
                 // Additionally send the drop request to the peer so that it
                 // won't stupidly request the packets to be retransmitted.
                 // Don't do it if the difference isn't positive or exceeds the threshold.
                 if (seqdiff > 0)
                 {
                     int32_t seqpair[2];
                     seqpair[0] = m_iSndCurrSeqNo;
                     seqpair[1] = packet.m_iSeqNo;
                     HLOGC(mglog.Debug, log << "... sending INITIAL DROP (ISN FIX): "
                             << "msg=" << MSGNO_SEQ::unwrap(packet.m_iMsgNo) << " SEQ:"
                             << seqpair[0] << " - " << seqpair[1] << "(" << seqdiff << " packets)");
                     sendCtrl(UMSG_DROPREQ, &packet.m_iMsgNo, seqpair, sizeof(seqpair));

                     // In case when this message is lost, the peer will still get the
                     // UMSG_DROPREQ message when the agent realizes that the requested
                     // packet are not present in the buffer (preadte the send buffer).
                 }
             }
             else
             {
                HLOGC(mglog.Debug, log << CONID() << "packData: Applying EXTRACTION sequence " << m_iSndCurrSeqNo
                     << " over SCHEDULING sequence " << packet.m_iSeqNo
                     << " DIFF: " << CSeqNo::seqcmp(m_iSndCurrSeqNo, packet.m_iSeqNo)
                     << " STAMP:" << BufferStamp(packet.m_pcData, packet.getLength()));

                HLOGC(mglog.Debug, log << "... CONDITION: IN GROUP: " << (m_parent->m_IncludedGroup ? "yes":"no")
                    << " extraction-seq=" << m_iSndCurrSeqNo << " scheduling-seq=" << packet.m_iSeqNo << " ISN=" << m_iISN);

                // Do this always when not in a group, 
                packet.m_iSeqNo = m_iSndCurrSeqNo;
             }

                // every 16 (0xF) packets, a packet pair is sent
                if ((packet.m_iSeqNo & PUMASK_SEQNO_PROBE) == 0)
                    probe = true;

                new_packet_packed = true;
            }
            else
            {
                m_ullTargetTime_tk = 0;
                m_ullTimeDiff_tk   = 0;
                ts_tk              = 0;
                return 0;
            }
        }
        else
        {
            HLOGC(dlog.Debug,
                  log << "packData: CONGESTED: cwnd=min(" << m_iFlowWindowSize << "," << m_dCongestionWindow
                      << ")=" << cwnd << " seqlen=(" << m_iSndLastAck << "-" << m_iSndCurrSeqNo << ")=" << seqdiff);
            m_ullTargetTime_tk = 0;
            m_ullTimeDiff_tk   = 0;
            ts_tk              = 0;
            return 0;
        }

        reason = "normal";
    }

    // Normally packet.m_iTimeStamp field is set exactly here,
    // usually as taken from m_StartTime and current time, unless live
    // mode in which case it is based on 'origintime' as set during scheduling.
    // In case when this is a filter control packet, the m_iTimeStamp field already
    // contains the exactly needed value, and it's a timestamp clip, not a real
    // timestamp.
    if (!filter_ctl_pkt)
    {
        if (m_bPeerTsbPd)
        {
            /*
             * When timestamp is carried over in this sending stream from a received stream,
             * it may be older than the session start time causing a negative packet time
             * that may block the receiver's Timestamp-based Packet Delivery.
             * XXX Isn't it then better to not decrease it by m_stats.startTime? As long as it
             * doesn't screw up the start time on the other side.
             */
            if (origintime >= m_stats.startTime)
            {
                setPacketTS(packet, origintime);
            }
            else
            {
                setPacketTS(packet, CTimer::getTime());
                LOGC(dlog.Error, log << "packData: reference time=" << FormatTime(origintime)
                        << " is in the past towards start time=" << FormatTime(m_stats.startTime)
                        << " - setting NOW as reference time for the data packet");
            }
        }
        else
        {
            setPacketTS(packet, CTimer::getTime());
        }
    }

    packet.m_iID = m_PeerID;

   // Redundant. This is now properly set in both rexmit and normal
   // cases just after setting the m_pcData field.
   //packet.setLength(payload);

    /* Encrypt if 1st time this packet is sent and crypto is enabled */
    if (kflg)
    {
        // XXX Encryption flags are already set on the packet before calling this.
        // See readData() above.
        if (m_pCryptoControl->encrypt(Ref(packet)))
        {
            // Encryption failed
            //>>Add stats for crypto failure
            ts_tk = 0;
            LOGC(dlog.Error, log << "ENCRYPT FAILED - packet won't be sent, size=" << payload);
            return -1; // Encryption failed
        }
        payload = packet.getLength(); /* Cipher may change length */
        reason += " (encrypted)";
    }

    if (new_packet_packed && m_PacketFilter)
    {
        HLOGC(mglog.Debug, log << "filter: Feeding packet for source clip");
        m_PacketFilter.feedSource(Ref(packet));
    }

#if ENABLE_HEAVY_LOGGING // Required because of referring to MessageFlagStr()
    HLOGC(mglog.Debug,
          log << CONID() << "packData: " << reason << " packet seq=" << packet.m_iSeqNo << " (ACK=" << m_iSndLastAck
              << " ACKDATA=" << m_iSndLastDataAck << " MSG/FLAGS: " << packet.MessageFlagStr() << ")");
#endif

    // Fix keepalive
    m_ullLastSndTime_tk = entertime_tk;

    considerLegacySrtHandshake(0);

    // WARNING: TEV_SEND is the only event that is reported from
    // the CSndQueue::worker thread. All others are reported from
    // CRcvQueue::worker. If you connect to this signal, make sure
    // that you are aware of prospective simultaneous access.
    updateCC(TEV_SEND, &packet);

    // XXX This was a blocked code also originally in UDT. Probably not required.
    // Left untouched for historical reasons.
    // Might be possible that it was because of that this is send from
    // different thread than the rest of the signals.
    // m_pSndTimeWindow->onPktSent(packet.m_iTimeStamp);

    CGuard::enterCS(m_StatsLock, "Stats");
    m_stats.traceBytesSent += payload;
    m_stats.bytesSentTotal += payload;
    ++m_stats.traceSent;
    ++m_stats.sentTotal;
    CGuard::leaveCS(m_StatsLock, "Stats");

    if (probe)
    {
        // sends out probing packet pair
        ts_tk = entertime_tk;
        probe = false;
    }
    else
    {
#if USE_BUSY_WAITING
        ts_tk = entertime_tk + m_ullInterval_tk;
#else
        if (m_ullTimeDiff_tk >= m_ullInterval_tk)
        {
            ts_tk = entertime_tk;
            m_ullTimeDiff_tk -= m_ullInterval_tk;
        }
        else
        {
            ts_tk = entertime_tk + m_ullInterval_tk - m_ullTimeDiff_tk;
            m_ullTimeDiff_tk = 0;
        }
#endif
    }

    m_ullTargetTime_tk = ts_tk;

    HLOGC(mglog.Debug, log << "packData: Setting source address: " << SockaddrToString(&m_SourceAddr));
    *r_src_adr = m_SourceAddr;

    return payload;
}

// This is a close request, but called from the
void CUDT::processClose()
{
    sendCtrl(UMSG_SHUTDOWN);

    m_bShutdown      = true;
    m_bClosing       = true;
    m_bBroken        = true;
    m_iBrokenCounter = 60;

    HLOGP(mglog.Debug, "processClose: sent message and set flags");

    if (m_bTsbPd)
    {
        HLOGP(mglog.Debug, "processClose: lock-and-signal TSBPD");
        CCondDelegate cc(m_RcvTsbPdCond, m_RecvLock, CCondDelegate::NOLOCK, "RcvTsbPd", "Recv");
        cc.lock_signal();
    }

    // Signal the sender and recver if they are waiting for data.
    releaseSynch();
    // Unblock any call so they learn the connection_broken error
    s_UDTUnited.m_EPoll.update_events(m_SocketID, m_sPollID, SRT_EPOLL_ERR, true);

    HLOGP(mglog.Debug, "processClose: triggering timer event to spread the bad news");
    CTimer::triggerEvent();
}

void CUDT::sendLossReport(const std::vector<std::pair<int32_t, int32_t> >& loss_seqs)
{
    typedef vector<pair<int32_t, int32_t> > loss_seqs_t;

    vector<int32_t> seqbuffer;
    seqbuffer.reserve(2 * loss_seqs.size()); // pessimistic
    for (loss_seqs_t::const_iterator i = loss_seqs.begin(); i != loss_seqs.end(); ++i)
    {
        if (i->first == i->second)
        {
            seqbuffer.push_back(i->first);
            HLOGF(mglog.Debug, "lost packet %d: sending LOSSREPORT", i->first);
        }
        else
        {
            seqbuffer.push_back(i->first | LOSSDATA_SEQNO_RANGE_FIRST);
            seqbuffer.push_back(i->second);
            HLOGF(mglog.Debug,
                  "lost packets %d-%d (%d packets): sending LOSSREPORT",
                  i->first,
                  i->second,
                  1 + CSeqNo::seqcmp(i->second, i->first));
        }
    }

    if (!seqbuffer.empty())
    {
        sendCtrl(UMSG_LOSSREPORT, NULL, &seqbuffer[0], seqbuffer.size());
    }
}

inline void ThreadCheckAffinity(const char* function SRT_ATR_UNUSED, pthread_t thr SRT_ATR_UNUSED)
{
#if ENABLE_THREAD_LOGGING
    if (thr == pthread_self())
        return;

    LOGC(mglog.Fatal, log << "IPE: '" << function << "' should not be executed in this thread!");
    throw std::runtime_error("INTERNAL ERROR: incorrect function affinity");
#endif
}

#define THREAD_CHECK_AFFINITY(thr) ThreadCheckAffinity(__FUNCTION__, thr)



bool CUDT::overrideSndSeqNo(int32_t seq)
{
    // This function is predicted to be called from the socket
    // group managmenet functions to synchronize the sequnece in
    // all sockes in the redundancy group. THIS sequence given
    // here is the sequence TO BE STAMPED AT THE EXACTLY NEXT
    // sent payload. Therefore, screw up the ISN to exactly this
    // value, and the send sequence to the value one less - because
    // the m_iSndCurrSeqNo is increased by one immediately before
    // stamping it to the packet.

    // This function can only be called:
    // - from the operation on an idle socket in the socket group
    // - IMMEDIATELY after connection established and BEFORE the first payload
    // - The corresponding socket at the peer side must be also
    //   in this idle state!

    CGuard cg(m_RecvAckLock, "RecvAck");

    // Both the scheduling and sending sequences should be fixed.
    // The new sequence normally should jump over several sequence numbers
    // towards what is currently in m_iSndCurrSeqNo.
    int diff = CSeqNo::seqcmp(seq, m_iSndNextSeqNo);
    if (diff < 0 || diff > CSeqNo::m_iSeqNoTH)
    {
        LOGC(mglog.Error, log << "IPE: Overridding seq %" << seq << " DISCREPANCY against current next sched %" << m_iSndNextSeqNo);
        return false;
    }

    //
    // The peer will have to do the same, as a reaction on perceived
    // packet loss. When it recognizes that this initial screwing up
    // has happened, it should simply ignore the loss and go on.
    // ISN isn't being changed here - it doesn't make much sense now.

    setInitialSndSeq(seq);

    // m_iSndCurrSeqNo will be most likely lower than m_iSndNextSeqNo because
    // the latter is ahead with the number of packets already scheduled, but
    // not yet sent.

    HLOGC(mglog.Debug, log << CONID() << "overrideSndSeqNo: sched-seq=" << m_iSndNextSeqNo << " send-seq=" << m_iSndCurrSeqNo
        << " (unchanged)"
        );
    return true;
}

#if ENABLE_HEAVY_LOGGING
static std::string DisplayLossArray(const vector<int32_t>& a)
{
    std::ostringstream os;

    for (size_t i = 0; i < a.size(); ++i)
    {
        int32_t seq = a[i];
        if (IsSet(seq, LOSSDATA_SEQNO_RANGE_FIRST))
            os << (seq & ~LOSSDATA_SEQNO_RANGE_FIRST) << "-";
        else
            os << seq << ",";
    }

    std::string out = os.str();
    if (out[out.size()-1] != ',')
        return out + "???";
    return out.substr(0, out.size()-1);
}
#else
inline static std::string DisplayLossArray(const vector<int32_t>&) { return std::string(); }
#endif

int CUDT::processData(CUnit* in_unit)
{
    THREAD_CHECK_AFFINITY(m_pRcvQueue->threadId());

    if (m_bClosing)
        return -1;

    CPacket& packet = in_unit->m_Packet;

    // XXX This should be called (exclusively) here:
    // m_pRcvBuffer->addLocalTsbPdDriftSample(packet.getMsgTimeStamp());
    // Just heard from the peer, reset the expiration count.
    m_iEXPCount = 1;
    uint64_t currtime_tk;
    CTimer::rdtsc(currtime_tk);
    m_ullLastRspTime_tk = currtime_tk;

    // We are receiving data, start tsbpd thread if TsbPd is enabled
    if (m_bTsbPd && !CGuard::isthread(m_RcvTsbPdThread))
    {
       HLOGP(mglog.Debug, "Spawning Socket TSBPD thread");
        int st = 0;
        {
            ThreadName tn("SRT:TsbPd");
            st = pthread_create(&m_RcvTsbPdThread, NULL, CUDT::tsbpd, this);
        }
        if (st != 0)
        {
            LOGC(mglog.Error, log << "processData: PROBLEM SPAWNING TSBPD thread: " << st);
            return -1;
        }
    }
   // NOTE: In case of group TSBPD, this facility will be started
   // in different place.

    const int pktrexmitflag = m_bPeerRexmitFlag ? (packet.getRexmitFlag() ? 1 : 0) : 2;
#if ENABLE_HEAVY_LOGGING
    static const char* const rexmitstat[] = {"ORIGINAL", "REXMITTED", "RXS-UNKNOWN"};
    string                   rexmit_reason;
#endif

    if (pktrexmitflag == 1)
    {
        // This packet was retransmitted
        CGuard::enterCS(m_StatsLock, "Stats");
        m_stats.traceRcvRetrans++;
        CGuard::leaveCS(m_StatsLock, "Stats");

#if ENABLE_HEAVY_LOGGING
        // Check if packet was retransmitted on request or on ack timeout
        // Search the sequence in the loss record.
        rexmit_reason = " by ";
        if (!m_pRcvLossList->find(packet.m_iSeqNo, packet.m_iSeqNo))
            rexmit_reason += "REQUEST";
        else
           rexmit_reason += "NAKREPORT";
#endif
    }

#if ENABLE_HEAVY_LOGGING
   {
       int tsbpddelay = m_iTsbPdDelay_ms*1000; // (value passed to CRcvBuffer::setRcvTsbPdMode)

       // It's easier to remove the latency factor from this value than to add a function
       // that exposes the details basing on which this value is calculated.
       uint64_t pts = m_pRcvBuffer->getPktTsbPdTime(packet.getMsgTimeStamp());
       uint64_t ets = pts - tsbpddelay;

       HLOGC(dlog.Debug, log << CONID() << "processData: RECEIVED DATA: size=" << packet.getLength()
           << " seq=" << packet.getSeqNo()
           << " OTS=" << FormatTime(packet.getMsgTimeStamp())
           << " ETS=" << FormatTime(ets)
           << " PTS=" << FormatTime(pts));
   }
#endif

    updateCC(TEV_RECEIVE, &packet);
    ++m_iPktCount;

    const int pktsz = packet.getLength();
    // Update time information
   // XXX Note that this adds the byte size of a packet
   // of which we don't yet know as to whether this has
   // carried out some useful data or some excessive data
   // that will be later discarded.
   // FIXME: before adding this on the rcv time window,
   // make sure that this packet isn't going to be
   // effectively discarded, as repeated retransmission,
   // for example, burdens the link, but doesn't better the speed.
    m_RcvTimeWindow.onPktArrival(pktsz);

   // Probe the packet pair if needed.
   // Conditions and any extra data required for the packet
   // this function will extract and test as needed.

    const bool unordered = CSeqNo::seqcmp(packet.m_iSeqNo, m_iRcvCurrSeqNo) <= 0;
    const bool retransmitted = m_bPeerRexmitFlag && packet.getRexmitFlag();

    // Retransmitted and unordered packets do not provide expected measurement.
    // We expect the 16th and 17th packet to be sent regularly,
    // otherwise measurement must be rejected.
    m_RcvTimeWindow.probeArrival(packet, unordered || retransmitted);

    CGuard::enterCS(m_StatsLock, "Stats");
    m_stats.traceBytesRecv += pktsz;
    m_stats.bytesRecvTotal += pktsz;
    ++m_stats.traceRecv;
    ++m_stats.recvTotal;
    CGuard::leaveCS(m_StatsLock, "Stats");

    loss_seqs_t                             filter_loss_seqs;
    loss_seqs_t                             srt_loss_seqs;
    vector<CUnit*>                          incoming;
    bool                                    was_sent_in_order          = true;
    bool                                    reorder_prevent_lossreport = false;

    // If the peer doesn't understand REXMIT flag, send rexmit request
    // always immediately.
    int initial_loss_ttl = 0;
    if (m_bPeerRexmitFlag)
        initial_loss_ttl = m_iReorderTolerance;

    // After introduction of packet filtering, the "recordable loss detection"
    // does not exactly match the true loss detection. When a FEC filter is
    // working, for example, then getting one group filled with all packet but
    // the last one and the FEC control packet, in this special case this packet
    // won't be notified at all as lost because it will be recovered by the
    // filter immediately before anyone notices what happened (and the loss
    // detection for the further functionality is checked only afterwards,
    // and in this case the immediate recovery makes the loss to not be noticed
    // at all).
    //
    // Because of that the check for losses must happen BEFORE passing the packet
    // to the filter and before the filter could recover the packet before anyone
    // notices :)

    if (packet.getMsgSeq() != 0) // disregard filter-control packets, their seq may mean nothing
    {
        int diff = CSeqNo::seqoff(m_iRcvCurrPhySeqNo, packet.m_iSeqNo);
       // Difference between these two sequence numbers is expected to be:
       // 0 - duplicated last packet (theory only)
       // 1 - subsequent packet (alright)
       // <0 - belated or recovered packet
       // >1 - jump over a packet loss (loss = seqdiff-1)
        if (diff > 1)
        {
            CGuard lg(m_StatsLock, "stats");
            int    loss = diff - 1; // loss is all that is above diff == 1
            m_stats.traceRcvLoss += loss;
            m_stats.rcvLossTotal += loss;
            uint64_t lossbytes = loss * m_pRcvBuffer->getRcvAvgPayloadSize();
            m_stats.traceRcvBytesLoss += lossbytes;
            m_stats.rcvBytesLossTotal += lossbytes;
            HLOGC(mglog.Debug,
                  log << "LOSS STATS: n=" << loss << " SEQ: [" << CSeqNo::incseq(m_iRcvCurrPhySeqNo) << " "
                      << CSeqNo::decseq(packet.m_iSeqNo) << "]");
        }

        if (diff > 0)
        {
            // Record if it was further than latest
            m_iRcvCurrPhySeqNo = packet.m_iSeqNo;
        }
    }

    {
        // Start of offset protected section
        // Prevent TsbPd thread from modifying Ack position while adding data
        // offset from RcvLastAck in RcvBuffer must remain valid between seqoff() and addData()
        CGuard recvbuf_acklock(m_RcvBufferLock, "RcvBuffer");

        // vector<CUnit*> undec_units;
        if (m_PacketFilter)
        {
            // Stuff this data into the filter
            m_PacketFilter.receive(in_unit, Ref(incoming), Ref(filter_loss_seqs));
            HLOGC(mglog.Debug,
                  log << "(FILTER) fed data, received " << incoming.size() << " pkts, " << Printable(filter_loss_seqs)
                      << " loss to report, "
                      << (m_PktFilterRexmitLevel == SRT_ARQ_ALWAYS ? "FIND & REPORT LOSSES YOURSELF"
                                                                   : "REPORT ONLY THOSE"));
        }
        else
        {
            // Stuff in just one packet that has come in.
            incoming.push_back(in_unit);
        }

        bool excessive = true; // stays true unless it was successfully added

        // Needed for possibly check for needsQuickACK.
        bool incoming_belated = (CSeqNo::seqcmp(in_unit->m_Packet.m_iSeqNo, m_iRcvLastSkipAck) < 0);

        // Loop over all incoming packets that were filtered out.
        // In case when there is no filter, there's just one packet in 'incoming',
        // the one that came in the input of this function.
        for (vector<CUnit*>::iterator i = incoming.begin(); i != incoming.end(); ++i)
        {
            CUnit*   u    = *i;
            CPacket& rpkt = u->m_Packet;

            // m_iRcvLastSkipAck is the base sequence number for the receiver buffer.
            // This is the offset in the buffer; if this is negative, it means that
            // this sequence is already in the past and the buffer is not interested.
            // Meaning, this packet will be rejected, even if it could potentially be
            // one of missing packets in the transmission.
            int32_t offset = CSeqNo::seqoff(m_iRcvLastSkipAck, rpkt.m_iSeqNo);

            IF_HEAVY_LOGGING(const char* exc_type = "EXPECTED");

            if (offset < 0)
            {
                IF_HEAVY_LOGGING(exc_type = "BELATED");
                uint64_t tsbpdtime = m_pRcvBuffer->getPktTsbPdTime(rpkt.getMsgTimeStamp());
                uint64_t bltime =
                    CountIIR(uint64_t(m_stats.traceBelatedTime) * 1000, CTimer::getTime() - tsbpdtime, 0.2);

                CGuard::enterCS(m_StatsLock, "Stats");
                m_stats.traceBelatedTime = double(bltime) / 1000.0;
                m_stats.traceRcvBelated++;
                CGuard::leaveCS(m_StatsLock, "Stats");
                HLOGC(mglog.Debug,
                      log << CONID() << "RECEIVED: seq=" << packet.m_iSeqNo << " offset=" << offset << " (BELATED/"
                          << rexmitstat[pktrexmitflag] << rexmit_reason << ") FLAGS: " << packet.MessageFlagStr());
                continue;
            }

            const int avail_bufsize = m_pRcvBuffer->getAvailBufSize();
            if (offset >= avail_bufsize)
            {
                // This is already a sequence discrepancy. Probably there could be found
                // some way to make it continue reception by overriding the sequence and
                // make a kinda TLKPTDROP, but there has been found no reliable way to do this.
                if (m_bTsbPd && m_bTLPktDrop && m_pRcvBuffer->empty())
                {
                    // Only in live mode. In File mode this shall not be possible
                    // because the sender should stop sending in this situation.
                    // In Live mode this means that there is a gap between the
                    // lowest sequence in the empty buffer and the incoming sequence
                    // that exceeds the buffer size. Receiving data in this situation
                    // is no longer possible and this is a point of no return.

                    LOGC(mglog.Error, log << CONID() <<
                            "SEQUENCE DISCREPANCY. BREAKING CONNECTION."
                            " seq=" << rpkt.m_iSeqNo
                            << " buffer=(" << m_iRcvLastSkipAck
                            << ":" << m_iRcvCurrSeqNo                   // -1 = size to last index
                            << "+" << CSeqNo::incseq(m_iRcvLastSkipAck, m_pRcvBuffer->capacity()-1)
                            << "), " << (offset-avail_bufsize+1)
                            << " past max. Reception no longer possible. REQUESTING TO CLOSE.");

                    // This is a scoped lock with AckLock, but for the moment
                    // when processClose() is called this lock must be taken out,
                    // otherwise this will cause a deadlock. We don't need this
                    // lock anymore, and at 'return' it will be unlocked anyway.
                    recvbuf_acklock.forceUnlock();
                    processClose();
                    return -1;
                }
                else
                {
                    LOGC(mglog.Error,
                         log << CONID() << "No room to store incoming packet: offset=" << offset
                             << " avail=" << avail_bufsize << " ack.seq=" << m_iRcvLastSkipAck
                             << " pkt.seq=" << rpkt.m_iSeqNo << " rcv-remain=" << m_pRcvBuffer->debugGetSize());
                    return -1;
                }
            }

            bool adding_successful = true;
            if (m_pRcvBuffer->addData(*i, offset) < 0)
            {
                // addData returns -1 if at the m_iLastAckPos+offset position there already is a packet.
                // So this packet is "redundant".
                IF_HEAVY_LOGGING(exc_type = "UNACKED");
                adding_successful = false;
            }
            else
            {
                IF_HEAVY_LOGGING(exc_type = "ACCEPTED");
                excessive = false;
                if (u->m_Packet.getMsgCryptoFlags())
                {
                    EncryptionStatus rc = m_pCryptoControl ? m_pCryptoControl->decrypt(Ref(u->m_Packet)) : ENCS_NOTSUP;
                    if (rc != ENCS_CLEAR)
                    {
                        // Could not decrypt
                        // Keep packet in received buffer
                        // Crypto flags are still set
                        // It will be acknowledged
                        {
                            CGuard lg(m_StatsLock, "stats");
                            m_stats.traceRcvUndecrypt += 1;
                            m_stats.traceRcvBytesUndecrypt += pktsz;
                            m_stats.m_rcvUndecryptTotal += 1;
                            m_stats.m_rcvBytesUndecryptTotal += pktsz;
                        }

                        // Log message degraded to debug because it may happen very often
                        HLOGC(dlog.Debug, log << CONID() << "ERROR: packet not decrypted, dropping data.");
                        adding_successful = false;
                        IF_HEAVY_LOGGING(exc_type = "UNDECRYPTED");
                    }
                }
            }
#if ENABLE_HEAVY_LOGGING
      std::ostringstream timebufspec;
      if (m_bTsbPd)
      {
          int dsize = m_pRcvBuffer->getRcvDataSize();
          timebufspec << "(" << FormatTime(m_pRcvBuffer->debugGetDeliveryTime(0))
              << "-" << FormatTime(m_pRcvBuffer->debugGetDeliveryTime(dsize-1)) << ")";
      }

      std::ostringstream expectspec;
      if (excessive)
          expectspec << "EXCESSIVE(" << exc_type << rexmit_reason << ")";
      else
          expectspec << "ACCEPTED";
#endif

      HLOGC(mglog.Debug, log << CONID() << "RECEIVED: seq=" << rpkt.m_iSeqNo
              << " offset=" << offset
              << " BUFr=" << avail_bufsize
              << " avail=" << m_pRcvBuffer->getAvailBufSize()
              << " buffer=(" << m_iRcvLastSkipAck
              << ":" << m_iRcvCurrSeqNo                   // -1 = size to last index
              << "+" << CSeqNo::incseq(m_iRcvLastSkipAck, m_pRcvBuffer->capacity()-1)
              << ") "
              << " RSL=" << expectspec.str()
              << " SN=" << rexmitstat[pktrexmitflag]
              << " DLVTM=" << timebufspec.str()
              << " FLAGS: "
              << rpkt.MessageFlagStr());

            // Decryption should have made the crypto flags EK_NOENC.
            // Otherwise it's an error.
            if (adding_successful)
            {
                // XXX move this code do CUDT::defaultPacketArrival and call it from here:

                // srt_loss_seqs = CALLBACK_CALL(m_cbPacketArrival, rpkt);

                HLOGC(dlog.Debug,
                      log << "CONTIGUITY CHECK: sequence distance: " << CSeqNo::seqoff(m_iRcvCurrSeqNo, rpkt.m_iSeqNo));
                if (CSeqNo::seqcmp(rpkt.m_iSeqNo, CSeqNo::incseq(m_iRcvCurrSeqNo)) > 0) // Loss detection.
                {
                    int32_t seqlo = CSeqNo::incseq(m_iRcvCurrSeqNo);
                    int32_t seqhi = CSeqNo::decseq(rpkt.m_iSeqNo);

                    srt_loss_seqs.push_back(make_pair(seqlo, seqhi));

                    if (initial_loss_ttl)
                    {
                        // pack loss list for (possibly belated) NAK
                        // The LOSSREPORT will be sent in a while.

                        for (loss_seqs_t::iterator i = srt_loss_seqs.begin(); i != srt_loss_seqs.end(); ++i)
                        {
                            m_FreshLoss.push_back(CRcvFreshLoss(i->first, i->second, initial_loss_ttl));
                        }
                        HLOGC(mglog.Debug,
                              log << "FreshLoss: added sequences: " << Printable(srt_loss_seqs)
                                  << " tolerance: " << initial_loss_ttl);
                        reorder_prevent_lossreport = true;
                    }
                }
            }

            // Update the current largest sequence number that has been received.
            // Or it is a retransmitted packet, remove it from receiver loss list.
            if (CSeqNo::seqcmp(rpkt.m_iSeqNo, m_iRcvCurrSeqNo) > 0)
            {
                m_iRcvCurrSeqNo = rpkt.m_iSeqNo; // Latest possible received
            }
            else
            {
                unlose(rpkt); // was BELATED or RETRANSMITTED
                was_sent_in_order &= 0 != pktrexmitflag;
            }
        }

        // This is moved earlier after introducing filter because it shouldn't
        // be executed in case when the packet was rejected by the receiver buffer.
        // However now the 'excessive' condition may be true also in case when
        // a truly non-excessive packet has been received, just it has been temporarily
        // stored for better times by the filter module. This way 'excessive' is also true,
        // although the old condition that a packet with a newer sequence number has arrived
        // or arrived out of order may still be satisfied.
        if (!incoming_belated && was_sent_in_order)
        {
            // Basing on some special case in the packet, it might be required
            // to enforce sending ACK immediately (earlier than normally after
            // a given period).
            if (m_CongCtl->needsQuickACK(packet))
            {
                CTimer::rdtsc(m_ullNextACKTime_tk);
            }
        }

        if (excessive)
        {
            return -1;
        }

    } // End of recvbuf_acklock

    if (m_bClosing)
    {
        // RcvQueue worker thread can call processData while closing (or close while processData)
        // This race condition exists in the UDT design but the protection against TsbPd thread
        // (with AckLock) and decryption enlarged the probability window.
        // Application can crash deep in decrypt stack since crypto context is deleted in close.
        // RcvQueue worker thread will not necessarily be deleted with this connection as it can be
        // used by others (socket multiplexer).
        return -1;
    }

    if (incoming.empty())
    {
        // Treat as excessive. This is when a filter cumulates packets
        // until the loss is rebuilt, or eats up a filter control packet
        return -1;
    }

    if (!srt_loss_seqs.empty())
    {
        // A loss is detected
        {
            // TODO: Can unlock rcvloss after m_pRcvLossList->insert(...)?
            // And probably protect m_FreshLoss as well.

            HLOGC(mglog.Debug, log << "processData: LOSS DETECTED, %: " << Printable(srt_loss_seqs) << " - RECORDING.");
            // if record_loss == false, nothing will be contained here
            // Insert lost sequence numbers to the receiver loss list
            CGuard lg(m_RcvLossLock, "RcvLoss");
            for (loss_seqs_t::iterator i = srt_loss_seqs.begin(); i != srt_loss_seqs.end(); ++i)
            {
                // If loss found, insert them to the receiver loss list
                m_pRcvLossList->insert(i->first, i->second);
            }
        }

        const bool report_recorded_loss = !m_PacketFilter || m_PktFilterRexmitLevel == SRT_ARQ_ALWAYS;
        if (!reorder_prevent_lossreport && report_recorded_loss)
        {
            HLOGC(mglog.Debug, log << "WILL REPORT LOSSES (SRT): " << Printable(srt_loss_seqs));
            sendLossReport(srt_loss_seqs);
        }

        if (m_bTsbPd)
        {
           HLOGC(mglog.Debug, log << "loss: signaling TSBPD cond");
           CCondDelegate cond(m_RcvTsbPdCond, m_RecvLock, CCondDelegate::NOLOCK, "RcvTsbPd", "Recv");
           cond.lock_signal();
        }
    }

    // Separately report loss records of those reported by a filter.
    // ALWAYS report whatever has been reported back by a filter. Note that
    // the filter never reports anything when rexmit fallback level is ALWAYS or NEVER.
    // With ALWAYS only those are reported that were recorded here by SRT.
    // With NEVER, nothing is to be reported.
    if (!filter_loss_seqs.empty())
    {
        HLOGC(mglog.Debug, log << "WILL REPORT LOSSES (filter): " << Printable(filter_loss_seqs));
        sendLossReport(filter_loss_seqs);

        if (m_bTsbPd)
        {
            HLOGC(mglog.Debug, log << "loss: signaling TSBPD cond");
            CCondDelegate cond(m_RcvTsbPdCond, m_RecvLock, CCondDelegate::NOLOCK);
            cond.lock_signal();
        }
    }

    // Now review the list of FreshLoss to see if there's any "old enough" to send UMSG_LOSSREPORT to it.

    // PERFORMANCE CONSIDERATIONS:
    // This list is quite inefficient as a data type and finding the candidate to send UMSG_LOSSREPORT
    // is linear time. On the other hand, there are some special cases that are important for performance:
    // - only the first (plus some following) could have had TTL drown to 0
    // - the only (little likely) possibility that the next-to-first record has TTL=0 is when there was
    //   a loss range split (due to dropFromLossLists() of one sequence)
    // - first found record with TTL>0 means end of "ready to LOSSREPORT" records
    // So:
    // All you have to do is:
    //  - start with first element and continue with next elements, as long as they have TTL=0
    //    If so, send the loss report and remove this element.
    //  - Since the first element that has TTL>0, iterate until the end of container and decrease TTL.
    //
    // This will be efficient becase the loop to increment one field (without any condition check)
    // can be quite well optimized.

    vector<int32_t> lossdata;
    {
        CGuard lg(m_RcvLossLock, "rcvloss");

        // XXX There was a mysterious crash around m_FreshLoss. When the initial_loss_ttl is 0
        // (that is, "belated loss report" feature is off), don't even touch m_FreshLoss.
        if (initial_loss_ttl && !m_FreshLoss.empty())
        {
            deque<CRcvFreshLoss>::iterator i = m_FreshLoss.begin();

            // Phase 1: take while TTL <= 0.
            // There can be more than one record with the same TTL, if it has happened before
            // that there was an 'unlost' (@c dropFromLossLists) sequence that has split one detected loss
            // into two records.
            for (; i != m_FreshLoss.end() && i->ttl <= 0; ++i)
            {
                HLOGF(mglog.Debug,
                      "Packet seq %d-%d (%d packets) considered lost - sending LOSSREPORT",
                      i->seq[0],
                      i->seq[1],
                      CSeqNo::seqoff(i->seq[0], i->seq[1]) + 1);
                addLossRecord(lossdata, i->seq[0], i->seq[1]);
            }

            // Remove elements that have been processed and prepared for lossreport.
            if (i != m_FreshLoss.begin())
            {
                m_FreshLoss.erase(m_FreshLoss.begin(), i);
                i = m_FreshLoss.begin();
            }

            if (m_FreshLoss.empty())
            {
                HLOGP(mglog.Debug, "NO MORE FRESH LOSS RECORDS.");
            }
            else
            {
                HLOGF(mglog.Debug,
                      "STILL %" PRIzu " FRESH LOSS RECORDS, FIRST: %d-%d (%d) TTL: %d",
                      m_FreshLoss.size(),
                      i->seq[0],
                      i->seq[1],
                      1 + CSeqNo::seqoff(i->seq[0], i->seq[1]),
                      i->ttl);
            }

            // Phase 2: rest of the records should have TTL decreased.
            for (; i != m_FreshLoss.end(); ++i)
                --i->ttl;
        }
    }
    if (!lossdata.empty())
    {
        sendCtrl(UMSG_LOSSREPORT, NULL, &lossdata[0], lossdata.size());
    }

    // was_sent_in_order means either of:
    // - packet was sent in order (first if branch above)
    // - packet was sent as old, but was a retransmitted packet

    if (m_bPeerRexmitFlag && was_sent_in_order)
    {
        ++m_iConsecOrderedDelivery;
        if (m_iConsecOrderedDelivery >= 50)
        {
            m_iConsecOrderedDelivery = 0;
            if (m_iReorderTolerance > 0)
            {
                m_iReorderTolerance--;
                CGuard::enterCS(m_StatsLock, "Stats");
                m_stats.traceReorderDistance--;
                CGuard::leaveCS(m_StatsLock, "Stats");
                HLOGF(mglog.Debug,
                      "ORDERED DELIVERY of 50 packets in a row - decreasing tolerance to %d",
                      m_iReorderTolerance);
            }
        }
    }

    return 0;
}


// XXX This function is currently unused. It should be fixed and put into use.
// See the blocked call in CUDT::processData().
CUDT::loss_seqs_t CUDT::defaultPacketArrival(void* vself, CPacket& pkt)
{
// [[using affinity(m_pRcvBuffer->workerThread())]];
    CUDT* self = (CUDT*)vself;
    loss_seqs_t output;

    int initial_loss_ttl = 0;
    if ( self->m_bPeerRexmitFlag )
        initial_loss_ttl = self->m_iReorderTolerance;

    int seqdiff = CSeqNo::seqcmp(pkt.m_iSeqNo, self->m_iRcvCurrSeqNo);

    HLOGC(mglog.Debug, log << "defaultPacketArrival: checking sequence " << pkt.m_iSeqNo
            << " against latest " << self->m_iRcvCurrSeqNo << " (distance: " << seqdiff << ")");

    // Loss detection.
    if (seqdiff > 1) // packet is later than the very subsequent packet
    {
        int32_t seqlo = CSeqNo::incseq(self->m_iRcvCurrSeqNo);
        int32_t seqhi = CSeqNo::decseq(pkt.m_iSeqNo);

        {
            // If loss found, insert them to the receiver loss list
            CGuard lg(self->m_RcvLossLock, "rcvloss");
            self->m_pRcvLossList->insert(seqlo, seqhi);

            if (initial_loss_ttl)
            {
                // pack loss list for (possibly belated) NAK
                // The LOSSREPORT will be sent in a while.
                self->m_FreshLoss.push_back(CRcvFreshLoss(seqlo, seqhi, initial_loss_ttl));
                HLOGF(mglog.Debug, "defaultPacketArrival: added loss sequence %d-%d (%d) with tolerance %d", seqlo, seqhi,
                        1+CSeqNo::seqcmp(seqhi, seqlo), initial_loss_ttl);
            }
        }

        if (!initial_loss_ttl)
        {
            // old code; run immediately when tolerance = 0
            // or this feature isn't used because of the peer
            output.push_back(make_pair(seqlo, seqhi));
        }
    }

    return output;
}

/// This function is called when a packet has arrived, which was behind the current
/// received sequence - that is, belated or retransmitted. Try to remove the packet
/// from both loss records: the general loss record and the fresh loss record.
///
/// Additionally, check - if supported by the peer - whether the "latecoming" packet
/// has been sent due to retransmission or due to reordering, by checking the rexmit
/// support flag and rexmit flag itself. If this packet was surely ORIGINALLY SENT
/// it means that the current network connection suffers of packet reordering. This
/// way try to introduce a dynamic tolerance by calculating the difference between
/// the current packet reception sequence and this packet's sequence. This value
/// will be set to the tolerance value, which means that later packet retransmission
/// will not be required immediately, but only after receiving N next packets that
/// do not include the lacking packet.
/// The tolerance is not increased infinitely - it's bordered by m_iMaxReorderTolerance.
/// This value can be set in options - SRT_LOSSMAXTTL.
void CUDT::unlose(const CPacket& packet)
{
    CGuard  lg(m_RcvLossLock, "rcvloss");
    int32_t sequence = packet.m_iSeqNo;
    m_pRcvLossList->remove(sequence);

    // Rest of this code concerns only the "belated lossreport" feature.

    bool has_increased_tolerance = false;
    bool was_reordered           = false;

    if (m_bPeerRexmitFlag)
    {
        // If the peer understands the REXMIT flag, it means that the REXMIT flag is contained
        // in the PH_MSGNO field.

        // The packet is considered coming originally (just possibly out of order), if REXMIT
        // flag is NOT set.
        was_reordered = !packet.getRexmitFlag();
        if (was_reordered)
        {
            HLOGF(mglog.Debug, "received out-of-band packet seq %d", sequence);

            const int seqdiff = abs(CSeqNo::seqcmp(m_iRcvCurrSeqNo, packet.m_iSeqNo));
            CGuard::enterCS(m_StatsLock, "Stats");
            m_stats.traceReorderDistance = max(seqdiff, m_stats.traceReorderDistance);
            CGuard::leaveCS(m_StatsLock, "Stats");
            if (seqdiff > m_iReorderTolerance)
            {
                const int new_tolerance = min(seqdiff, m_iMaxReorderTolerance);
                HLOGF(mglog.Debug,
                      "Belated by %d seqs - Reorder tolerance %s %d",
                      seqdiff,
                      (new_tolerance == m_iReorderTolerance) ? "REMAINS with" : "increased to",
                      new_tolerance);
                m_iReorderTolerance = new_tolerance;
                has_increased_tolerance =
                    true; // Yes, even if reorder tolerance is already at maximum - this prevents decreasing tolerance.
            }
        }
        else
        {
            HLOGC(mglog.Debug, log << CONID() << "received reXmitted packet seq=" << sequence);
        }
    }
    else
    {
        HLOGF(mglog.Debug, "received reXmitted or belated packet seq %d (distinction not supported by peer)", sequence);
    }

    // Don't do anything if "belated loss report" feature is not used.
    // In that case the FreshLoss list isn't being filled in at all, the
    // loss report is sent directly.
    // Note that this condition blocks two things being done in this function:
    // - remove given sequence from the fresh loss record
    //   (in this case it's empty anyway)
    // - decrease current reorder tolerance based on whether packets come in order
    //   (current reorder tolerance is 0 anyway)
    if (m_bPeerRexmitFlag == 0 || m_iReorderTolerance == 0)
        return;

    size_t i       = 0;
    int    had_ttl = 0;
    for (i = 0; i < m_FreshLoss.size(); ++i)
    {
        had_ttl = m_FreshLoss[i].ttl;
        switch (m_FreshLoss[i].revoke(sequence))
        {
        case CRcvFreshLoss::NONE:
            continue; // Not found. Search again.

        case CRcvFreshLoss::STRIPPED:
            goto breakbreak; // Found and the modification is applied. We're done here.

        case CRcvFreshLoss::DELETE:
            // No more elements. Kill it.
            m_FreshLoss.erase(m_FreshLoss.begin() + i);
            // Every loss is unique. We're done here.
            goto breakbreak;

        case CRcvFreshLoss::SPLIT:
            // Oh, this will be more complicated. This means that it was in between.
            {
                // So create a new element that will hold the upper part of the range,
                // and this one modify to be the lower part of the range.

                // Keep the current end-of-sequence value for the second element
                int32_t next_end = m_FreshLoss[i].seq[1];

                // seq-1 set to the end of this element
                m_FreshLoss[i].seq[1] = CSeqNo::decseq(sequence);
                // seq+1 set to the begin of the next element
                int32_t next_begin = CSeqNo::incseq(sequence);

                // Use position of the NEXT element because insertion happens BEFORE pointed element.
                // Use the same TTL (will stay the same in the other one).
                m_FreshLoss.insert(m_FreshLoss.begin() + i + 1,
                                   CRcvFreshLoss(next_begin, next_end, m_FreshLoss[i].ttl));
            }
            goto breakbreak;
        }
    }

    // Could have made the "return" instruction instead of goto, but maybe there will be something
    // to add in future, so keeping that.
breakbreak:;

    if (i != m_FreshLoss.size())
    {
        HLOGF(mglog.Debug, "sequence %d removed from belated lossreport record", sequence);
    }

    if (was_reordered)
    {
        m_iConsecOrderedDelivery = 0;
        if (has_increased_tolerance)
        {
            m_iConsecEarlyDelivery = 0; // reset counter
        }
        else if (had_ttl > 2)
        {
            ++m_iConsecEarlyDelivery; // otherwise, and if it arrived quite earlier, increase counter
            HLOGF(mglog.Debug, "... arrived at TTL %d case %d", had_ttl, m_iConsecEarlyDelivery);

            // After 10 consecutive
            if (m_iConsecEarlyDelivery >= 10)
            {
                m_iConsecEarlyDelivery = 0;
                if (m_iReorderTolerance > 0)
                {
                    m_iReorderTolerance--;
                    CGuard::enterCS(m_StatsLock, "Stats");
                    m_stats.traceReorderDistance--;
                    CGuard::leaveCS(m_StatsLock, "Stats");
                    HLOGF(mglog.Debug,
                          "... reached %d times - decreasing tolerance to %d",
                          m_iConsecEarlyDelivery,
                          m_iReorderTolerance);
                }
            }
        }
        // If hasn't increased tolerance, but the packet appeared at TTL less than 2, do nothing.
    }
}

void CUDT::dropFromLossLists(int32_t from, int32_t to)
{
    CGuard lg(m_RcvLossLock, "rcvloss");
    m_pRcvLossList->remove(from, to);

    HLOGF(mglog.Debug, "%sTLPKTDROP seq %d-%d (%d packets)", CONID().c_str(), from, to, CSeqNo::seqoff(from, to));

    if (m_bPeerRexmitFlag == 0 || m_iReorderTolerance == 0)
        return;

    // All code below concerns only "belated lossreport" feature.

    // It's highly unlikely that this is waiting to send a belated UMSG_LOSSREPORT,
    // so treat it rather as a sanity check.

    // It's enough to check if the first element of the list starts with a sequence older than 'to'.
    // If not, just do nothing.

    size_t delete_index = 0;
    for (size_t i = 0; i < m_FreshLoss.size(); ++i)
    {
        CRcvFreshLoss::Emod result = m_FreshLoss[i].revoke(from, to);
        switch (result)
        {
        case CRcvFreshLoss::DELETE:
            delete_index = i + 1; // PAST THE END
            continue;             // There may be further ranges that are included in this one, so check on.

        case CRcvFreshLoss::NONE:
        case CRcvFreshLoss::STRIPPED:
            break; // THIS BREAKS ONLY 'switch', not 'for'!

        case CRcvFreshLoss::SPLIT:; // This function never returns it. It's only a compiler shut-up.
        }

        break; // Now this breaks also FOR.
    }

    m_FreshLoss.erase(m_FreshLoss.begin(),
            m_FreshLoss.begin() + delete_index); // with delete_index == 0 will do nothing
}

// This function, as the name states, should bake a new cookie.
int32_t CUDT::bake(const sockaddr_any& addr, int32_t current_cookie, int correction)
{
    static unsigned int distractor = 0;
    unsigned int        rollover   = distractor + 10;

    for (;;)
    {
        // SYN cookie
        char clienthost[NI_MAXHOST];
        char clientport[NI_MAXSERV];
        getnameinfo(&addr,
                addr.size(),
                clienthost,
                sizeof(clienthost),
                clientport,
                sizeof(clientport),
                NI_NUMERICHOST | NI_NUMERICSERV);
        int64_t timestamp = ((CTimer::getTime() - m_stats.startTime) / 60000000) + distractor -
            correction; // secret changes every one minute
        stringstream cookiestr;
        cookiestr << clienthost << ":" << clientport << ":" << timestamp;
        union {
            unsigned char cookie[16];
            int32_t       cookie_val;
        };
        CMD5::compute(cookiestr.str().c_str(), cookie);

        if (cookie_val != current_cookie)
            return cookie_val;

        ++distractor;

        // This is just to make the loop formally breakable,
        // but this is virtually impossible to happen.
        if (distractor == rollover)
            return cookie_val;
    }
}

// XXX This is quite a mystery, why this function has a return value
// and what the purpose for it was. There's just one call of this
// function in the whole code and in that call the return value is
// ignored. Actually this call happens in the CRcvQueue::worker thread,
// where it makes a response for incoming UDP packet that might be
// a connection request. Should any error occur in this process, there
// is no way to "report error" that happened here. Basing on that
// these values in original UDT code were quite like the values
// for m_iReqType, they have been changed to URQ_* symbols, which
// may mean that the intent for the return value was to send this
// value back as a control packet back to the connector.
//
// This function is run when the CRcvQueue object is reading packets
// from the multiplexer (@c CRcvQueue::worker_RetrieveUnit) and the
// target socket ID is 0.
//
// XXX Make this function return EConnectStatus enum type (extend if needed),
// and this will be directly passed to the caller.
SRT_REJECT_REASON CUDT::processConnectRequest(const sockaddr_any& addr, CPacket& packet)
{
    // XXX ASSUMPTIONS:
    // [[using assert(packet.m_iID == 0)]]

    HLOGC(mglog.Debug, log << "processConnectRequest: received a connection request");

    if (m_bClosing)
    {
        m_RejectReason = SRT_REJ_CLOSE;
        HLOGC(mglog.Debug, log << "processConnectRequest: ... NOT. Rejecting because closing.");
        return m_RejectReason;
    }

    /*
     * Closing a listening socket only set bBroken
     * If a connect packet is received while closing it gets through
     * processing and crashes later.
     */
    if (m_bBroken)
    {
        m_RejectReason = SRT_REJ_CLOSE;
        HLOGC(mglog.Debug, log << "processConnectRequest: ... NOT. Rejecting because broken.");
        return m_RejectReason;
    }
    size_t exp_len =
        CHandShake::m_iContentSize; // When CHandShake::m_iContentSize is used in log, the file fails to link!

    // NOTE!!! Old version of SRT code checks if the size of the HS packet
    // is EQUAL to the above CHandShake::m_iContentSize.

    // Changed to < exp_len because we actually need that the packet
    // be at least of a size for handshake, although it may contain
    // more data, depending on what's inside.
    if (packet.getLength() < exp_len)
    {
        m_RejectReason = SRT_REJ_ROGUE;
        HLOGC(mglog.Debug,
                log << "processConnectRequest: ... NOT. Wrong size: " << packet.getLength() << " (expected: " << exp_len
                << ")");
        return m_RejectReason;
    }

    // Dunno why the original UDT4 code only MUCH LATER was checking if the packet was UMSG_HANDSHAKE.
    // It doesn't seem to make sense to deserialize it into the handshake structure if we are not
    // sure that the packet contains the handshake at all!
    if (!packet.isControl(UMSG_HANDSHAKE))
    {
        m_RejectReason = SRT_REJ_ROGUE;
        LOGC(mglog.Error, log << "processConnectRequest: the packet received as handshake is not a handshake message");
        return m_RejectReason;
    }

    CHandShake hs;
    hs.load_from(packet.m_pcData, packet.getLength());

    // XXX MOST LIKELY this hs should be now copied into m_ConnRes field, which holds
    // the handshake structure sent from the peer (no matter the role or mode).
    // This should simplify the createSrtHandshake() function which can this time
    // simply write the crafted handshake structure into m_ConnReq, which needs no
    // participation of the local handshake and passing it as a parameter through
    // newConnection() -> acceptAndRespond() -> createSrtHandshake(). This is also
    // required as a source of the peer's information used in processing in other
    // structures.

    int32_t cookie_val = bake(addr);

    HLOGC(mglog.Debug, log << "processConnectRequest: new cookie: " << hex << cookie_val);

    // Remember and use the incoming destination address here
    // and use it as a source address when responding. It's not possible
    // to record this address yet because this happens still in the frames
    // of the listener socket. Only when processing switches to the newly
    // spawned accepted socket can the address be recorded in its
    // m_SourceAddr field.
    sockaddr_any use_source_addr = packet.udpDestAddr();

    // REQUEST:INDUCTION.
    // Set a cookie, a target ID, and send back the same as
    // RESPONSE:INDUCTION.
    if (hs.m_iReqType == URQ_INDUCTION)
    {
        HLOGC(mglog.Debug, log << "processConnectRequest: received type=induction, sending back with cookie+socket");

        // XXX That looks weird - the calculated md5 sum out of the given host/port/timestamp
        // is 16 bytes long, but CHandShake::m_iCookie has 4 bytes. This then effectively copies
        // only the first 4 bytes. Moreover, it's dangerous on some platforms because the char
        // array need not be aligned to int32_t - changed to union in a hope that using int32_t
        // inside a union will enforce whole union to be aligned to int32_t.
        hs.m_iCookie = cookie_val;
        packet.m_iID = hs.m_iID;

        // Ok, now's the time. The listener sets here the version 5 handshake,
        // even though the request was 4. This is because the old client would
        // simply return THE SAME version, not even looking into it, giving the
        // listener false impression as if it supported version 5.
        //
        // If the caller was really HSv4, it will simply ignore the version 5 in INDUCTION;
        // it will respond with CONCLUSION, but with its own set version, which is version 4.
        //
        // If the caller was really HSv5, it will RECOGNIZE this version 5 in INDUCTION, so
        // it will respond with version 5 when sending CONCLUSION.

        hs.m_iVersion = HS_VERSION_SRT1;

        // Additionally, set this field to a MAGIC value. This field isn't used during INDUCTION
        // by HSv4 client, HSv5 client can use it to additionally verify that this is a HSv5 listener.
        // In this field we also advertise the PBKEYLEN value. When 0, it's considered not advertised.
        hs.m_iType = SrtHSRequest::wrapFlags(true /*put SRT_MAGIC_CODE in HSFLAGS*/, m_iSndCryptoKeyLen);
        bool whether SRT_ATR_UNUSED = m_iSndCryptoKeyLen != 0;
        HLOGC(mglog.Debug,
                log << "processConnectRequest: " << (whether ? "" : "NOT ")
                << " Advertising PBKEYLEN - value = " << m_iSndCryptoKeyLen);

        size_t size = packet.getLength();
        hs.store_to(packet.m_pcData, Ref(size));
        setPacketTS(packet, CTimer::getTime());

        // Display the HS before sending it to peer
        HLOGC(mglog.Debug, log << "processConnectRequest: SENDING HS (i): " << hs.show());

        m_pSndQueue->sendto(addr, packet, use_source_addr);
        return SRT_REJ_UNKNOWN; // EXCEPTION: this is a "no-error" code.
    }

    // Otherwise this should be REQUEST:CONCLUSION.
    // Should then come with the correct cookie that was
    // set in the above INDUCTION, in the HS_VERSION_SRT1
    // should also contain extra data.

    HLOGC(mglog.Debug,
            log << "processConnectRequest: received type=" << RequestTypeStr(hs.m_iReqType) << " - checking cookie...");
    if (hs.m_iCookie != cookie_val)
    {
        cookie_val = bake(addr, cookie_val, -1); // SHOULD generate an earlier, distracted cookie

        if (hs.m_iCookie != cookie_val)
        {
            m_RejectReason = SRT_REJ_RDVCOOKIE;
            HLOGC(mglog.Debug, log << "processConnectRequest: ...wrong cookie " << hex << cookie_val << ". Ignoring.");
            return m_RejectReason;
        }

        HLOGC(mglog.Debug, log << "processConnectRequest: ... correct (FIXED) cookie. Proceeding.");
    }
    else
    {
        HLOGC(mglog.Debug, log << "processConnectRequest: ... correct (ORIGINAL) cookie. Proceeding.");
    }

    int32_t id = hs.m_iID;

    // HANDSHAKE: The old client sees the version that does not match HS_VERSION_UDT4 (5).
    // In this case it will respond with URQ_ERROR_REJECT. Rest of the data are the same
    // as in the handshake request. When this message is received, the connector side should
    // switch itself to the version number HS_VERSION_UDT4 and continue the old way (that is,
    // continue sending URQ_INDUCTION, but this time with HS_VERSION_UDT4).

    bool accepted_hs = true;

    if (hs.m_iVersion == HS_VERSION_SRT1)
    {
        // No further check required.
        // The m_iType contains handshake extension flags.
    }
    else if (hs.m_iVersion == HS_VERSION_UDT4)
    {
        // In UDT, and so in older SRT version, the hs.m_iType field should contain
        // the socket type, although SRT only allowed this field to be UDT_DGRAM.
        // Older SRT version contained that value in a field, but now that this can
        // only contain UDT_DGRAM the field itself has been abandoned.
        // For the sake of any old client that reports version 4 handshake, interpret
        // this hs.m_iType field as a socket type and check if it's UDT_DGRAM.

        // Note that in HSv5 hs.m_iType contains extension flags.
        if (hs.m_iType != UDT_DGRAM)
        {
            m_RejectReason = SRT_REJ_ROGUE;
            accepted_hs    = false;
        }
    }
    else
    {
        // Unsupported version
        // (NOTE: This includes "version=0" which is a rejection flag).
        m_RejectReason = SRT_REJ_VERSION;
        accepted_hs    = false;
    }

    if (!accepted_hs)
    {
        HLOGC(mglog.Debug,
                log << "processConnectRequest: version/type mismatch. Sending REJECT code:" << m_RejectReason
                << " MSG: " << srt_rejectreason_str(m_RejectReason));
        // mismatch, reject the request
        hs.m_iReqType = URQFailure(m_RejectReason);
        size_t size   = CHandShake::m_iContentSize;
        hs.store_to(packet.m_pcData, Ref(size));
        packet.m_iID        = id;
        setPacketTS(packet, CTimer::getTime());
        HLOGC(mglog.Debug, log << "processConnectRequest: SENDING HS (e): " << hs.show());
        m_pSndQueue->sendto(addr, packet, use_source_addr);
    }
    else
    {
        SRT_REJECT_REASON error  = SRT_REJ_UNKNOWN;
        int               result = s_UDTUnited.newConnection(m_SocketID, addr, &hs, packet, Ref(error));

        // This is listener - m_RejectReason need not be set
        // because listener has no functionality of giving the app
        // insight into rejected callers.

        // --->
        //        (global.) CUDTUnited::updateListenerMux
        //        (new Socket.) CUDT::acceptAndRespond
        if (result == -1)
        {
            hs.m_iReqType = URQFailure(error);
            LOGF(mglog.Error, "UU:newConnection: rsp(REJECT): %d - %s", hs.m_iReqType, srt_rejectreason_str(error));
        }

        // CONFUSION WARNING!
        //
        // The newConnection() will call acceptAndRespond() if the processing
        // was successful - IN WHICH CASE THIS PROCEDURE SHOULD DO NOTHING.
        // Ok, almost nothing - see update_events below.
        //
        // If newConnection() failed, acceptAndRespond() will not be called.
        // Ok, more precisely, the thing that acceptAndRespond() is expected to do
        // will not be done (this includes sending any response to the peer).
        //
        // Now read CAREFULLY. The newConnection() will return:
        //
        // - -1: The connection processing failed due to errors like:
        //       - memory alloation error
        //       - listen backlog exceeded
        //       - any error propagated from CUDT::open and CUDT::acceptAndRespond
        // - 0: The connection already exists
        // - 1: Connection accepted.
        //
        // So, update_events is called only if the connection is established.
        // Both 0 (repeated) and -1 (error) require that a response be sent.
        // The CPacket object that has arrived as a connection request is here
        // reused for the connection rejection response (see URQ_ERROR_REJECT set
        // as m_iReqType).

        // send back a response if connection failed or connection already existed
        // new connection response should be sent in acceptAndRespond()
        if (result != 1)
        {
            HLOGC(mglog.Debug,
                    log << CONID() << "processConnectRequest: sending ABNORMAL handshake info req="
                    << RequestTypeStr(hs.m_iReqType));
            size_t size = CHandShake::m_iContentSize;
            hs.store_to(packet.m_pcData, Ref(size));
            packet.m_iID        = id;
            setPacketTS(packet, CTimer::getTime());
            HLOGC(mglog.Debug, log << "processConnectRequest: SENDING HS (a): " << hs.show());
            m_pSndQueue->sendto(addr, packet, use_source_addr);
        }
        else
        {
            // a new connection has been created, enable epoll for write
           s_UDTUnited.m_EPoll.update_events(m_SocketID, m_sPollID, SRT_EPOLL_OUT, true);
        }
    }
    LOGC(mglog.Note, log << "listen ret: " << hs.m_iReqType << " - " << RequestTypeStr(hs.m_iReqType));

    return RejectReasonForURQ(hs.m_iReqType);
}

void CUDT::addLossRecord(std::vector<int32_t>& lr, int32_t lo, int32_t hi)
{
    if (lo == hi)
        lr.push_back(lo);
    else
    {
        lr.push_back(lo | LOSSDATA_SEQNO_RANGE_FIRST);
        lr.push_back(hi);
    }
}

void CUDT::checkACKTimer(uint64_t currtime_tk)
{
    if (currtime_tk > m_ullNextACKTime_tk // ACK time has come
                                          // OR the number of sent packets since last ACK has reached
                                          // the congctl-defined value of ACK Interval
                                          // (note that none of the builtin congctls defines ACK Interval)
        || (m_CongCtl->ACKMaxPackets() > 0 && m_iPktCount >= m_CongCtl->ACKMaxPackets()))
    {
        // ACK timer expired or ACK interval is reached
        sendCtrl(UMSG_ACK);
        CTimer::rdtsc(currtime_tk);

        const int ack_interval_tk =
            m_CongCtl->ACKTimeout_us() > 0 ? m_CongCtl->ACKTimeout_us() * m_ullCPUFrequency : m_ullACKInt_tk;
        m_ullNextACKTime_tk = currtime_tk + ack_interval_tk;

        m_iPktCount      = 0;
        m_iLightACKCount = 1;
    }
    // Or the transfer rate is so high that the number of packets
    // have reached the value of SelfClockInterval * LightACKCount before
    // the time has come according to m_ullNextACKTime_tk. In this case a "lite ACK"
    // is sent, which doesn't contain statistical data and nothing more
    // than just the ACK number. The "fat ACK" packets will be still sent
    // normally according to the timely rules.
    else if (m_iPktCount >= SELF_CLOCK_INTERVAL * m_iLightACKCount)
    {
        // send a "light" ACK
        sendCtrl(UMSG_ACK, NULL, NULL, SEND_LITE_ACK);
        ++m_iLightACKCount;
    }
}

void CUDT::checkNAKTimer(uint64_t currtime_tk)
{
    // XXX The problem with working NAKREPORT with SRT_ARQ_ONREQ
    // is not that it would be inappropriate, but because it's not
    // implemented. The reason for it is that the structure of the
    // loss list container (m_pRcvLossList) is such that it is expected
    // that the loss records are ordered by sequence numbers (so
    // that two ranges sticking together are merged in place).
    // Unfortunately in case of SRT_ARQ_ONREQ losses must be recorded
    // as before, but they should not be reported, until confirmed
    // by the filter. By this reason they appear often out of order
    // and for adding them properly the loss list container wasn't
    // prepared. This then requires some more effort to implement.
    if (!m_bRcvNakReport || m_PktFilterRexmitLevel != SRT_ARQ_ALWAYS)
        return;

    /*
     * m_bRcvNakReport enables NAK reports for SRT.
     * Retransmission based on timeout is bandwidth consuming,
     * not knowing what to retransmit when the only NAK sent by receiver is lost,
     * all packets past last ACK are retransmitted (rexmitMethod() == SRM_FASTREXMIT).
     */
    const int loss_len = m_pRcvLossList->getLossLength();
    SRT_ASSERT(loss_len >= 0);

    if (loss_len > 0)
    {
        if (currtime_tk <= m_ullNextNAKTime_tk)
            return; // wait for next NAK time

        sendCtrl(UMSG_LOSSREPORT);
    }

    m_ullNextNAKTime_tk = currtime_tk + m_ullNAKInt_tk;
}

bool CUDT::checkExpTimer(uint64_t currtime_tk)
{
    // In UDT the m_bUserDefinedRTO and m_iRTO were in CCC class.
    // There's nothing in the original code that alters these values.

    uint64_t next_exp_time_tk;
    if (m_CongCtl->RTO())
    {
        next_exp_time_tk = m_ullLastRspTime_tk + m_CongCtl->RTO() * m_ullCPUFrequency;
    }
    else
    {
        uint64_t exp_int_tk = (m_iEXPCount * (m_iRTT + 4 * m_iRTTVar) + COMM_SYN_INTERVAL_US) * m_ullCPUFrequency;
        if (exp_int_tk < m_iEXPCount * m_ullMinExpInt_tk)
            exp_int_tk = m_iEXPCount * m_ullMinExpInt_tk;
        next_exp_time_tk = m_ullLastRspTime_tk + exp_int_tk;
    }

    if (currtime_tk <= next_exp_time_tk)
        return false;

    // ms -> us
    const int PEER_IDLE_TMO_US = m_iOPT_PeerIdleTimeout * 1000;
    // Haven't received any information from the peer, is it dead?!
    // timeout: at least 16 expirations and must be greater than 5 seconds
    if ((m_iEXPCount > COMM_RESPONSE_MAX_EXP) &&
        (currtime_tk - m_ullLastRspTime_tk > PEER_IDLE_TMO_US * m_ullCPUFrequency))
    {
        //
        // Connection is broken.
        // UDT does not signal any information about this instead of to stop quietly.
        // Application will detect this when it calls any UDT methods next time.
        //
        HLOGC(mglog.Debug,
              log << "CONNECTION EXPIRED after " << ((currtime_tk - m_ullLastRspTime_tk) / m_ullCPUFrequency) << "ms");
        m_bClosing       = true;
        m_bBroken        = true;
        m_iBrokenCounter = 30;

        // update snd U list to remove this socket
        m_pSndQueue->m_pSndUList->update(this, CSndUList::DO_RESCHEDULE);

        releaseSynch();

        // app can call any UDT API to learn the connection_broken error
        s_UDTUnited.m_EPoll.update_events(m_SocketID, m_sPollID, SRT_EPOLL_IN | SRT_EPOLL_OUT | SRT_EPOLL_ERR, true);

        CTimer::triggerEvent();

        return true;
    }

    HLOGC(mglog.Debug,
          log << "EXP TIMER: count=" << m_iEXPCount << "/" << (+COMM_RESPONSE_MAX_EXP) << " elapsed="
              << ((currtime_tk - m_ullLastRspTime_tk) / m_ullCPUFrequency) << "/" << (+PEER_IDLE_TMO_US) << "us");

    ++m_iEXPCount;

    /*
     * (keepalive fix)
     * duB:
     * It seems there is confusion of the direction of the Response here.
     * LastRspTime is supposed to be when receiving (data/ctrl) from peer
     * as shown in processCtrl and processData,
     * Here we set because we sent something?
     *
     * Disabling this code that prevent quick reconnection when peer disappear
     */
    // Reset last response time since we've just sent a heart-beat.
    // (fixed) m_ullLastRspTime_tk = currtime_tk;

    return false;
}

void CUDT::checkRexmitTimer(uint64_t currtime_tk)
{
    /* There are two algorithms of blind packet retransmission: LATEREXMIT and FASTREXMIT.
     *
     * LATEREXMIT is only used with FileCC.
     * The mode is triggered when some time has passed since the last ACK from
     * the receiver, while there is still some unacknowledged data in the sender's buffer,
     * and the loss list is empty.
     *
     * FASTREXMIT is only used with LiveCC.
     * The mode is triggered if the receiver does not send periodic NAK reports,
     * when some time has passed since the last ACK from the receiver,
     * while there is still some unacknowledged data in the sender's buffer.
     *
     * In case the above conditions are met, the unacknowledged packets
     * in the sender's buffer will be added to loss list and retransmitted.
     */

    const uint64_t rtt_syn = (m_iRTT + 4 * m_iRTTVar + 2 * COMM_SYN_INTERVAL_US);
    const uint64_t exp_int = (m_iReXmitCount * rtt_syn + COMM_SYN_INTERVAL_US) * m_ullCPUFrequency;

    if (currtime_tk <= (m_ullLastRspAckTime_tk + exp_int))
        return;

    // If there is no unacknowledged data in the sending buffer,
    // then there is nothing to retransmit.
    if (m_pSndBuffer->getCurrBufSize() <= 0)
        return;

    const bool is_laterexmit = m_CongCtl->rexmitMethod() == SrtCongestion::SRM_LATEREXMIT;
    const bool is_fastrexmit = m_CongCtl->rexmitMethod() == SrtCongestion::SRM_FASTREXMIT;

    // If the receiver will send periodic NAK reports, then FASTREXMIT is inactive.
    // MIND that probably some method of "blind rexmit" MUST BE DONE, when TLPKTDROP is off.
    if (is_fastrexmit && m_bPeerNakReport)
        return;

    // We need to retransmit only when the data in the sender's buffer was already sent.
    // Otherwise it might still be sent regulary.
    bool retransmit = false;
    // - the sender loss list is empty (the receiver didn't send any LOSSREPORT, or LOSSREPORT was lost on track)
    if (is_laterexmit && (CSeqNo::incseq(m_iSndCurrSeqNo) != m_iSndLastAck) && m_pSndLossList->getLossLength() == 0)
        retransmit = true;

    if (is_fastrexmit && (CSeqNo::seqoff(m_iSndLastAck, CSeqNo::incseq(m_iSndCurrSeqNo)) > 0))
        retransmit = true;

    if (retransmit)
    {
        // Sender: Insert all the packets sent after last received acknowledgement into the sender loss list.
        CGuard acklock(m_RecvAckLock, "RecvAck"); // Protect packet retransmission
        // Resend all unacknowledged packets on timeout, but only if there is no packet in the loss list
        const int32_t csn = m_iSndCurrSeqNo;
        const int     num = m_pSndLossList->insert(m_iSndLastAck, csn);
        if (num > 0)
        {
            CGuard::enterCS(m_StatsLock, "stats");
            m_stats.traceSndLoss += num;
            m_stats.sndLossTotal += num;
            CGuard::leaveCS(m_StatsLock, "stats");

            HLOGC(mglog.Debug,
                  log << CONID() << "ENFORCED " << (is_laterexmit ? "LATEREXMIT" : "FASTREXMIT")
                      << " by ACK-TMOUT (scheduling): " << CSeqNo::incseq(m_iSndLastAck) << "-" << csn << " ("
                      << CSeqNo::seqoff(m_iSndLastAck, csn) << " packets)");
        }
    }

    ++m_iReXmitCount;

    checkSndTimers(DONT_REGEN_KM);
    const ECheckTimerStage stage = is_fastrexmit ? TEV_CHT_FASTREXMIT : TEV_CHT_REXMIT;
    updateCC(TEV_CHECKTIMER, stage);

    // immediately restart transmission
    m_pSndQueue->m_pSndUList->update(this, CSndUList::DO_RESCHEDULE);
}

void CUDT::checkTimers()
{
    // update CC parameters
    updateCC(TEV_CHECKTIMER, TEV_CHT_INIT);
    // uint64_t minint = (uint64_t)(m_ullCPUFrequency * m_pSndTimeWindow->getMinPktSndInt() * 0.9);
    // if (m_ullInterval_tk < minint)
    //   m_ullInterval_tk = minint;
    // NOTE: This commented-out ^^^ code was commented out in original UDT. Leaving for historical reasons

    uint64_t currtime_tk;
    CTimer::rdtsc(currtime_tk);

    // This is a very heavy log, unblock only for temporary debugging!
#if 0
    HLOGC(mglog.Debug, log << CONID() << "checkTimers: nextacktime=" << FormatTime(m_ullNextACKTime_tk)
        << " AckInterval=" << m_iACKInterval
        << " pkt-count=" << m_iPktCount << " liteack-count=" << m_iLightACKCount);
#endif

    // Check if it is time to send ACK
    checkACKTimer(currtime_tk);

    // Check if it is time to send a loss report
    checkNAKTimer(currtime_tk);

    // Check if the connection is expired
    if (checkExpTimer(currtime_tk))
        return;

    // Check if FAST or LATE packet retransmission is required
    checkRexmitTimer(currtime_tk);

    //   uint64_t exp_int = (m_iRTT + 4 * m_iRTTVar + COMM_SYN_INTERVAL_US) * m_ullCPUFrequency;
    if (currtime_tk > m_ullLastSndTime_tk + (COMM_KEEPALIVE_PERIOD_US * m_ullCPUFrequency))
    {
        sendCtrl(UMSG_KEEPALIVE);
        HLOGP(mglog.Debug, "KEEPALIVE");
    }
}

void CUDT::addEPoll(const int eid)
{
    CGuard::enterCS(s_UDTUnited.m_EPoll.m_EPollLock, "glob.epoll");
    m_sPollID.insert(eid);
    CGuard::leaveCS(s_UDTUnited.m_EPoll.m_EPollLock, "glob.epoll");

    if (!stillConnected())
        return;

    CGuard::enterCS(m_RecvLock, "recv");
    if (m_pRcvBuffer->isRcvDataReady())
    {
        s_UDTUnited.m_EPoll.update_events(m_SocketID, m_sPollID, SRT_EPOLL_IN, true);
    }
    CGuard::leaveCS(m_RecvLock, "recv");

    if (m_iSndBufSize > m_pSndBuffer->getCurrBufSize())
    {
        s_UDTUnited.m_EPoll.update_events(m_SocketID, m_sPollID, SRT_EPOLL_OUT, true);
    }
}

void CUDT::removeEPoll(const int eid)
{
    // clear IO events notifications;
    // since this happens after the epoll ID has been removed, they cannot be set again
    set<int> remove;
    remove.insert(eid);
    s_UDTUnited.m_EPoll.update_events(m_SocketID, remove, SRT_EPOLL_IN | SRT_EPOLL_OUT, false);

    CGuard::enterCS(s_UDTUnited.m_EPoll.m_EPollLock, "glob.epoll");
    m_sPollID.erase(eid);
    CGuard::leaveCS(s_UDTUnited.m_EPoll.m_EPollLock, "glob.epoll");
}

void CUDTGroup::addEPoll(int eid)
{
   CGuard::enterCS(m_pGlobal->m_EPoll.m_EPollLock, "glob.epoll");
   m_sPollID.insert(eid);
   CGuard::leaveCS(m_pGlobal->m_EPoll.m_EPollLock, "glob.epoll");

   bool any_read = false;
   bool any_write = false;
   bool any_broken = false;
   bool any_pending = false;

   {
       // Check all member sockets
       CGuard gl(m_GroupLock, "group");

       // We only need to know if there is any socket that is
       // ready to get a payload and ready to receive from.

       for (gli_t i = m_Group.begin(); i != m_Group.end(); ++i)
       {
           if (i->sndstate == GST_IDLE || i->sndstate == GST_RUNNING)
           {
               any_write |= i->ps->writeReady();
           }

           if (i->rcvstate == GST_IDLE || i->rcvstate == GST_RUNNING)
           {
               any_read |= i->ps->readReady();
           }

           if (i->ps->broken())
               any_broken |= true;
           else
               any_pending |= true;
       }
   }

   // This is stupid, but we don't have any other interface to epoll
   // internals. Actually we don't have to check if id() is in m_sPollID
   // because we know it is, as we just added it. But it's not performance
   // critical, sockets are not being often added during transmission.
   if (any_read)
       m_pGlobal->m_EPoll.update_events(id(), m_sPollID, SRT_EPOLL_IN, true);

   if (any_write)
       m_pGlobal->m_EPoll.update_events(id(), m_sPollID, SRT_EPOLL_OUT, true);

   // Set broken if none is non-broken (pending, read-ready or write-ready)
   if (any_broken && !any_pending)
       m_pGlobal->m_EPoll.update_events(id(), m_sPollID, SRT_EPOLL_ERR, true);
}

void CUDTGroup::removeEPoll(const int eid)
{
   // clear IO events notifications;
   // since this happens after the epoll ID has been removed, they cannot be set again
   set<int> remove;
   remove.insert(eid);
   m_pGlobal->m_EPoll.update_events(id(), remove, SRT_EPOLL_IN | SRT_EPOLL_OUT, false);

   CGuard::enterCS(m_pGlobal->m_EPoll.m_EPollLock, "glob.epoll");
   m_sPollID.erase(eid);
   CGuard::leaveCS(m_pGlobal->m_EPoll.m_EPollLock, "glob.epoll");
}

void CUDT::ConnectSignal(ETransmissionEvent evt, EventSlot sl)
{
    if (evt >= TEV__SIZE)
        return; // sanity check

    m_Slots[evt].push_back(sl);
}

void CUDT::DisconnectSignal(ETransmissionEvent evt)
{
    if (evt >= TEV__SIZE)
        return; // sanity check

    m_Slots[evt].clear();
}

void CUDT::EmitSignal(ETransmissionEvent tev, EventVariant var)
{
    for (std::vector<EventSlot>::iterator i = m_Slots[tev].begin(); i != m_Slots[tev].end(); ++i)
    {
        i->emit(tev, var);
    }
}

int CUDT::getsndbuffer(SRTSOCKET u, size_t* blocks, size_t* bytes)
{
    CUDTSocket* s = s_UDTUnited.locateSocket(u);
    if (!s || !s->m_pUDT)
        return -1;

    CSndBuffer* b = s->m_pUDT->m_pSndBuffer;

    if (!b)
        return -1;

    int bytecount, timespan;
    int count = b->getCurrBufSize(Ref(bytecount), Ref(timespan));

    if (blocks)
        *blocks = count;

    if (bytes)
        *bytes = bytecount;

    return std::abs(timespan);
}

SRT_REJECT_REASON CUDT::rejectReason(SRTSOCKET u)
{
    CUDTSocket* s = s_UDTUnited.locateSocket(u);
    if (!s || !s->m_pUDT)
        return SRT_REJ_UNKNOWN;

    return s->m_pUDT->m_RejectReason;
}
bool CUDT::runAcceptHook(CUDT* acore, const sockaddr* peer, const CHandShake* hs, const CPacket& hspkt)
{
    // Prepare the information for the hook.

    // We need streamid.
    char target[MAX_SID_LENGTH + 1];
    memset(target, 0, MAX_SID_LENGTH + 1);

    // Just for a case, check the length.
    // This wasn't done before, and we could risk memory crash.
    // In case of error, this will remain unset and the empty
    // string will be passed as streamid.

    int ext_flags = SrtHSRequest::SRT_HSTYPE_HSFLAGS::unwrap(hs->m_iType);

    // This tests if there are any extensions.
    if (hspkt.getLength() > CHandShake::m_iContentSize + 4 && IsSet(ext_flags, CHandShake::HS_EXT_CONFIG))
    {
        uint32_t* begin = reinterpret_cast<uint32_t*>(hspkt.m_pcData + CHandShake::m_iContentSize);
        size_t    size  = hspkt.getLength() - CHandShake::m_iContentSize; // Due to previous cond check we grant it's >0
        uint32_t* next  = 0;
        size_t    length   = size / sizeof(uint32_t);
        size_t    blocklen = 0;

        for (;;) // ONE SHOT, but continuable loop
        {
            int cmd = FindExtensionBlock(begin, length, Ref(blocklen), Ref(next));

            const size_t bytelen = blocklen * sizeof(uint32_t);

            if (cmd == SRT_CMD_SID)
            {
                if (!bytelen || bytelen > MAX_SID_LENGTH)
                {
                    LOGC(mglog.Error,
                         log << "interpretSrtHandshake: STREAMID length " << bytelen << " is 0 or > " << +MAX_SID_LENGTH
                             << " - PROTOCOL ERROR, REJECTING");
                    return false;
                }
                // See comment at CUDT::interpretSrtHandshake().
                memcpy(target, begin + 1, bytelen);

                // Un-swap on big endian machines
                ItoHLA((uint32_t*)target, (uint32_t*)target, blocklen);

                // Nothing more expected from connection block.
                break;
            }
            else if (cmd == SRT_CMD_NONE)
            {
                // End of blocks
                break;
            }
            else
            {
                // Any other kind of message extracted. Search on.
                length -= (next - begin);
                begin = next;
                if (begin)
                    continue;
            }

            break;
        }
    }

    try
    {
        int result = CALLBACK_CALL(m_cbAcceptHook, acore->m_SocketID, hs->m_iVersion, peer, target);
        if (result == -1)
            return false;
    }
    catch (...)
    {
        LOGP(mglog.Error, "runAcceptHook: hook interrupted by exception");
        return false;
    }

    return true;
}


// GROUP


std::list<CUDTGroup::SocketData> CUDTGroup::s_NoGroup;


CUDTGroup::gli_t CUDTGroup::add(SocketData data)
{
    CGuard g(m_GroupLock, "group");
    m_Group.push_back(data);
    gli_t end = m_Group.end();
    if (m_iMaxPayloadSize == -1)
    {
        int plsize = data.ps->m_pUDT->OPT_PayloadSize();
        HLOGC(mglog.Debug, log << "CUDTGroup::add: taking MAX payload size from socket %" << data.ps->m_SocketID << ": " << plsize
            << " " << (plsize ? "(explicit)" : "(unspecified = fallback to 1456)"));
        if (plsize == 0)
            plsize = SRT_LIVE_MAX_PLSIZE;
        // It is stated that the payload size
        // is taken from first, and every next one
        // will get the same.
        m_iMaxPayloadSize = plsize;
    }

    return --end;
}

CUDTGroup::SocketData CUDTGroup::prepareData(CUDTSocket* s)
{
    // This uses default GST_BROKEN because when the group operation is done,
    // then the GST_IDLE state automatically turns into GST_RUNNING. This is
    // recognized as an initial state of the fresh added socket to the group,
    // so some "initial configuration" must be done on it, after which it's
    // turned into GST_RUNNING, that is, it's treated as all others. When
    // set to GST_BROKEN, this socket is disregarded. This socket isn't cleaned
    // up, however, unless the status is simultaneously SRTS_BROKEN.

    // The order of operations is then:
    // - add the socket to the group in this "broken" initial state
    // - connect the socket (or get it extracted from accept)
    // - update the socket state (should be SRTS_CONNECTED)
    // - once the connection is established (may take time with connect), set GST_IDLE
    // - the next operation of send/recv will automatically turn it into GST_RUNNING
    SocketData sd = {s->m_SocketID, s, SRTS_INIT, GST_BROKEN, GST_BROKEN, sockaddr_any(), sockaddr_any(), false, false, false };
    return sd;
}

CUDTGroup::CUDTGroup():
        m_pGlobal(), // will be set after creation
        m_GroupID(-1),
        m_PeerGroupID(-1),
        m_selfManaged(true),
        m_type(SRT_GTYPE_UNDEFINED),
        m_listener(),
        m_iMaxPayloadSize(-1), // This is "undefined"; will become defined when adding the first socket
        m_bSynRecving(true),
        m_bSynSending(true),
        m_bTsbPd(true),
        m_bTLPktDrop(true),
        m_iTsbPdDelay_us(0),
        m_iSndTimeOut(-1),
        m_iRcvTimeOut(-1),
        m_StartTime(0),
        m_RcvPeerStartTime(0),
        m_bOpened(false),
        m_bConnected(false),
        m_bClosing(false),
        m_iLastSchedSeqNo(0)
{
    CGuard::createMutex(m_GroupLock);
    CGuard::createMutex(m_RcvDataLock);
    CGuard::createCond(m_RcvDataCond);
}

CUDTGroup::~CUDTGroup()
{
    CGuard::releaseMutex(m_GroupLock);
    CGuard::releaseMutex(m_RcvDataLock);
    CGuard::releaseCond(m_RcvDataCond);
}

void CUDTGroup::setOpt(SRT_SOCKOPT optName, const void* optval, int optlen)
{
    switch (optName)
    {
    case SRTO_RCVSYN:
        m_bSynRecving = bool_int_value(optval, optlen);
        break;

        break;

        // Other options to be specificallty interpreted by group may follow.
        // All others must be simply stored for setting on a socket.

    default:
        if (m_bOpened)
        {
            throw CUDTException(MJ_NOTSUP, MN_ISCONNECTED, 0);
        }

        m_config.push_back(ConfigItem(optName, optval, optlen));
        break;
    }
}

void CUDTGroup::getOpt(SRT_SOCKOPT optname, void* optval, ref_t<int> r_optlen)
{
    int& optlen = *r_optlen;

    switch (optname)
    {
    case SRTO_RCVSYN:
        *(bool*)optval = m_bSynRecving;
        optlen = sizeof(bool);
        break;

    default:
        // Extract the "wishful thining" from the storage.
        // XXX What about default values, not stored before?

        {
            for (vector<ConfigItem>::iterator i = m_config.begin(); i != m_config.end(); ++i)
            {
                if (i->so == optname)
                {
                    if (optlen >= int(i->value.size()))
                    {
                        copy(i->value.begin(), i->value.end(), (unsigned char*)optval);
                    }
                    optlen = i->value.size();
                    return;
                }
            }

            // Not set before, simply fill in zeros
            // XXX This is just a stub implementation!
            memset(optval, 0, optlen);
            return;
        }
    }
}

struct HaveState: public unary_function< pair<SRTSOCKET, SRT_SOCKSTATUS>, bool >
{
    SRT_SOCKSTATUS s;
    HaveState(SRT_SOCKSTATUS ss):s(ss){}
    bool operator()(pair<SRTSOCKET, SRT_SOCKSTATUS> i) const { return i.second == s; }
};

SRT_SOCKSTATUS CUDTGroup::getStatus()
{
    typedef vector< pair<SRTSOCKET, SRT_SOCKSTATUS> > states_t;
    states_t states;

    {
        CGuard cg(m_GroupLock, "group");
        for (gli_t gi = m_Group.begin(); gi != m_Group.end(); ++gi)
        {
            switch (gi->sndstate)
            {
                // Check only sndstate. If this machine is ONLY receiving,
                // then rcvstate will turn into GST_RUNNING, while
                // sndstate will remain GST_IDLE, but still this may only
                // happen if the socket is connected.
            case GST_IDLE:
            case GST_RUNNING:
                states.push_back(make_pair(gi->id, SRTS_CONNECTED));
                break;

            case GST_BROKEN:
                states.push_back(make_pair(gi->id, SRTS_BROKEN));
                break;

            default: // (pending, or whatever will be added in future)
                {
                    SRT_SOCKSTATUS st = m_pGlobal->getStatus(gi->id);
                    states.push_back(make_pair(gi->id, st));
                }
            }
        }
    }

    // If at least one socket is connected, the state is connected.
    if (find_if(states.begin(), states.end(), HaveState(SRTS_CONNECTED)) != states.end())
        return SRTS_CONNECTED;

    // Otherwise find at least one socket, which's state isn't broken.
    // If none found, return SRTS_BROKEN.
    states_t::iterator p = find_if(states.begin(), states.end(), not1(HaveState(SRTS_BROKEN)));
    if (p != states.end())
    {
        // Return that state as group state
        return p->second;
    }

    return SRTS_BROKEN;
}

void CUDTGroup::syncWithSocket(const CUDT& core)
{
    // [[using locked(m_GroupLock)]];

    currentSchedSequence(core.ISN());
    setInitialRxSequence(core.m_iPeerISN);

    // Get the latency (possibly fixed against the opposite side)
    // from the first socket.
    latency(core.m_iTsbPdDelay_ms*int64_t(1000));
}

void CUDTGroup::close()
{
    // Close all descriptors, then delete the group.

    CGuard g(m_GroupLock);

    // A non-managed group may only be closed if there are no
    // sockets in the group.
    if (!m_selfManaged && !m_Group.empty())
        throw CUDTException(MJ_NOTSUP, MN_BUSY, 0);
    else
    {
        // A managed group should first close all member sockets.
        for (gli_t ig = m_Group.begin(), ig_next = ig; ig != m_Group.end(); ig = ig_next)
        {
            ++ig_next; // Increment before it WOULD BE deleted here.
            m_pGlobal->close(ig->id);
            m_Group.erase(ig);
        }
    }

    m_PeerGroupID = -1;
    // This takes care of the internal part.
    // The external part will be done in Global (CUDTUnited)
}


int CUDTGroup::send(const char* buf, int len, ref_t<SRT_MSGCTRL> r_mc)
{
    vector<gli_t> wipeme;
    vector<gli_t> idlers;
    SRT_MSGCTRL& mc = *r_mc;

    int32_t curseq = 0;

    int rstat = -1;

        int stat = 0;
        SRT_ATR_UNUSED CUDTException cx (MJ_SUCCESS, MN_NONE, 0);

    CGuard guard(m_GroupLock);

    // XXX G make a distinction here for an exact group type of managed sending.
    // The below procedure implements only redundancy.
    // For bonding there should be a different procedure that selects
    // the current least burdened link (the link which's burden value has
    // longest distance to its predicted usage percentage) and send only through
    // this link.

    // This simply requires the payload to be sent through every socket in the group
    for (gli_t d = m_Group.begin(); d != m_Group.end(); ++d)
    {
        // Check socket sndstate before sending
        if (d->sndstate == GST_BROKEN)
        {
            HLOGC(dlog.Debug, log << "CUDTGroup::send: socket in BROKEN state: %" << d->id);
            // Check if broken permanently
            if (!d->ps || d->ps->m_Status == SRTS_BROKEN)
            {
                HLOGC(dlog.Debug, log << "... permanently. Will delete it from group %" << id());
                wipeme.push_back(d);
            }
            continue;
        }

        if (d->sndstate == GST_IDLE)
        {
            HLOGC(dlog.Debug, log << "CUDTGroup::send: socket in IDLE state: %" << d->id << " - will activate it");
            // This is idle, we'll take care of them next time
            // Might be that:
            // - this socket is idle, while some NEXT socket is running
            // - we need at least one running socket to work BEFORE activating the idle one.
            // - if ALL SOCKETS ARE IDLE, then we simply activate the first from the list,
            //   and all others will be activated using the ISN from the first one.
            idlers.push_back(d);
            continue;
        }

        HLOGC(dlog.Debug, log << "CUDTGroup::send: socket in RUNNING state: %" << d->id << " - will send a payload");
        // Remaining sndstate is GST_RUNNING. Send a payload through it.
        try
        {
            // This must be wrapped in try-catch because on error it throws an exception.
            // Possible return values are only 0, in case of some stupid error, or a positive
            // >0 value that defines the size of the data that it has sent, that is, in case
            // of Live mode, equal to 'len'.
            stat = d->ps->core().sendmsg2(buf, len, r_mc);
        }
        catch (CUDTException& e)
        {
            cx = e;
            stat = -1;
        }

        if (stat != len)
        {
#if ENABLE_HEAVY_LOGGING
            string errmsg;
            if (stat == -1)
                errmsg = cx.getErrorString();
            else
                errmsg = "Sent size: " + Sprint(stat);
            HLOGC(dlog.Debug, log << "... sending FAILED (" << errmsg << "). Setting this socket broken status.");
#endif
            // Turn this link broken
            d->sndstate = GST_BROKEN;
            d->laststatus = d->ps->getStatus();
            // However don't delete the socket right now.
            continue;
        }
        curseq = mc.pktseq;

        HLOGC(dlog.Debug, log << "... sending SUCCESSFUL, seq=" << curseq);

        // Succeeded status, write it to the returned status
        // and grab the data.
        rstat = stat;
    }

    // Here we need to activate all links that are found as IDLE.
    // Some portion of logical exclusions:
    //
    // - sockets that were broken in the beginning are already wiped out
    // - broken sockets are checked first, so they can't be simultaneously idle
    // - idle sockets can't get broken because there's no operation done on them
    // - running sockets are the only one that could change sndstate here
    // - running sockets can either remain running or turn to broken
    // In short: Running and Broken sockets can't become idle,
    // although Running sockets can become Broken.

    // There's no certainty here as to whether at least one link was
    // running and it has successfully performed the operation.
    // Might have even happened that we had 2 running links that
    // got broken and 3 other links so far in idle sndstate that just connected
    // at that very moment. In this case we have 3 idle links to activate,
    // but there is no sequence base to overwrite their ISN with. If this
    // happens, then the first link that should be activated goes with
    // whatever ISN it has, whereas every next idle link should use that
    // exactly ISN.
    //
    // If it has additionally happened that the first link got broken at
    // that very moment of sending, the second one has a chance to succeed
    // and therefore take over the leading role in setting the ISN. If the
    // second one fails, too, then the only remaining idle link will simply
    // go with its own original sequence.
    //
    // On the opposite side the reader should know that the link is inactive
    // so the first received payload activates it. Activation of an idle link
    // means that the very first packet arriving is TAKEN AS A GOOD DEAL, that is,
    // no LOSSREPORT is sent even if the sequence looks like a "jumped over".
    // Only for activated links is the LOSSREPORT sent upon seqhole detection.

    // NOTE: This is a "vector of list iterators". Every element here
    // is an iterator to another container.
    // Note that "list" is THE ONLY container in standard C++ library,
    // for which NO ITERATORS ARE INVALIDATED after a node at particular
    // iterator has been removed, except for that iterator itself.
    for (vector<gli_t>::iterator i = idlers.begin(); i != idlers.end(); ++i)
    {
        gli_t d = *i;
        int lastseq = d->ps->core().schedSeqNo();
        if (curseq != 0 && curseq != lastseq)
        {
            HLOGC(mglog.Debug, log << "CUDTGroup::send: socket %" << d->id
                << ": override snd sequence " << lastseq
                << " with " << curseq << " (diff by "
                << CSeqNo::seqcmp(curseq, lastseq) << "); SENDING PAYLOAD");
            d->ps->core().overrideSndSeqNo(curseq);
        }
        else
        {
            HLOGC(mglog.Debug, log << "CUDTGroup::send: socket %" << d->id
                << ": sequence remains with original value: " << lastseq
                << "; SENDING PAYLOAD");
        }

        // Now send and check the status
        // The link could have got broken

        try
        {
            stat = d->ps->core().sendmsg2(buf, len, r_mc);
        }
        catch (CUDTException& e)
        {
            cx = e;
            stat = -1;
        }

        d->laststatus = d->ps->getStatus();

        // Check the status to sndstate whether this link is still active
        if (stat != len)
        {
#if ENABLE_HEAVY_LOGGING
            string errmsg;
            if (stat == -1)
                errmsg = cx.getErrorString();
            else
                errmsg = "Sent size: " + Sprint(stat);
            HLOGC(dlog.Debug, log << "... sending FAILED (" << errmsg << "). Setting this socket broken status.");
#endif
            // Turn this link broken
            d->sndstate = GST_BROKEN;
            // However don't delete the socket right now.
            continue;
        }

        d->sndstate = GST_RUNNING;
        rstat = stat;

        // Succeeded, so we can take the sequence as a good deal,
        // should that be still unset.
        if (curseq == 0)
        {
            curseq = mc.pktseq;
            // This will cause overriding ISN in every next
            // socket processed in this loop.
        }
        HLOGC(dlog.Debug, log << "... sending SUCCESSFUL, seq=" << curseq);
    }

    if (curseq != 0)
    {
        HLOGC(dlog.Debug, log << "CUDTGroup::send: updating current scheduling sequence=" << curseq);
        m_iLastSchedSeqNo = curseq;
    }

    // delete all sockets that were broken at the entrance
    for (vector<gli_t>::iterator i = wipeme.begin(); i != wipeme.end(); ++i)
    {
        // XXX send-blocking should be probably immediately turned off,
        // at least in case when this is a managed group. We don't want
        // to make a socket linger. OTOH this need not make sense because
        // the socket is closed here only if the connection got broken.
        CUDT::s_UDTUnited.close((*i)->ps);
        m_Group.erase(*i);
    }

    // Now fill in the socket table. Check if the size is enough, if not,
    // then set the pointer to NULL and set the correct size.

    // Note that list::size() is linear time, however this shouldn't matter,
    // as with the increased number of links in the redundancy group the
    // impossibility of using that many of them grows exponentally.
    size_t grpsize = m_Group.size();

    if (mc.grpdata_size < grpsize)
    {
        mc.grpdata_size = grpsize;
        mc.grpdata = NULL;
        return rstat;
    }

    // Enough space to fill
    size_t i = 0;
    for (gli_t d = m_Group.begin(); d != m_Group.end(); ++d, ++i)
    {
        mc.grpdata[i].id = d->id;
        mc.grpdata[i].status = d->laststatus;

        if (d->sndstate == GST_RUNNING)
            mc.grpdata[i].result = rstat; // The same result for all sockets, if running
        else if (d->sndstate == GST_IDLE)
            mc.grpdata[i].result = 0;
        else
            mc.grpdata[i].result = -1;

        memcpy(&mc.grpdata[i].peeraddr, &d->peer, d->peer.size());
    }
    mc.grpdata_size = i;
    return rstat;
}

int CUDTGroup::getGroupData(SRT_SOCKGROUPDATA* pdata, size_t* psize)
{
    CGuard gl(m_GroupLock, "group");

    size_t size = *psize;
    // Rewrite correct size
    *psize = m_Group.size();

    if (m_Group.size() > size)
    {
        // Not enough space to retrieve the data.
        return SRT_ERROR;
    }

    size_t i = 0;
    for (gli_t d = m_Group.begin(); d != m_Group.end(); ++d, ++i)
    {
        pdata[i].id = d->id;
        pdata[i].status = d->laststatus;

        if (d->sndstate == GST_RUNNING)
            pdata[i].result = 0; // Just "success", no operation was performed
        else if (d->sndstate == GST_IDLE)
            pdata[i].result = 0;
        else
            pdata[i].result = -1;

        memcpy(&pdata[i].peeraddr, &d->peer, d->peer.size());
    }

    return 0;
}
/* Temporarily eclipsed

void CUDTGroup::tsbpd()
{
    while (m_bOpened)
    {
        // Roll over all CUDTs and extract packets from them,
        // if they are in order. Leave non-ordered packets in the buffer.
        // The freshest read sequence number should be updated to
        // all others.

        int32_t current_pkt_seq = 0;
        uint64_t tsbpdtime = 0;
        bool rxready = false;
        int32_t top_sequence = 0;

        {
            CGuard gg(m_GroupLock, "group");
            for (gli_t gi = m_Group.begin(); gi != m_Group.end(); ++gi)
            {
                int32_t skiptoseqno = -1;
                bool passack = true; //Get next packet to wait for even if not acked

                // XXX mutex lock
                rxready = gi->ps->core()->m_pRcvBuffer->getRcvFirstMsg(Ref(tsbpdtime), Ref(passack), Ref(skiptoseqno), Ref(current_pkt_seq));

                if (rxready)
                {
                    // This packet is ready for extraction.
                    if (!passack)
                    {
                        // A subsequent packet. Put it on a queue, together with the time.
                        TimedUnit tu;
                        tu.playtime = tsbpdtime;

                        // This extracts the single-UDP-packet message. The message is
                        // removed from the buffer, but it still is marked as GOOD (or PASSACK).
                        // The unit will be "freed" only when the user read it through
                        // an API function.
                        tu.unit = gi->ps->core()->m_pRcvBuffer->extractMsg();

                        if (!tu.unit)
                        {
                            // XXX some fallback - this shouldn't happen
                        }

                        m_GroupReaderQueue.push(tu);
                    }
                }
            }
        }
    }
}


void CUDTGroup::readerThread()
{
    // Lock for the whole time of running; the lock will be
    // lifted up only temporarily when waiting on the CV.
    CGuard gg(m_GroupLock, "group");

    bool running = false;

    vector<gli_t> failures;

    for (;;)
    {
        bool again = true;
        // If something is ready to read now, read it.
        if (m_ReadyRead)
        {
            again = false;

            // Clear this pointer as a sign that you caught it
            //CUDTSocket* s = const_cast<CUDTSocket*>(m_ReadyRead); // Takes out volatile.
            CUDTSocket* s = m_ReadyRead;
            HLOGC(mglog.Debug, log << "CLEARING ReadyRead");
            m_ReadyRead = NULL;

            Payload pl;
            pl.data.resize(m_iMaxPayloadSize);
            // Do read from it.
            pl.result = s->m_pUDT->receiveMessage(&pl.data[0], m_iMaxPayloadSize, Ref(pl.ctrl));
            s->m_IncludedIter->laststatus = s->getStatus();

            // Access the group-characteristic data of the socket. Clear the reading.
            s->m_IncludedIter->ready_read = false;
            if (pl.result == -1)
            {
                s->m_IncludedIter->ready_error = true;
                pl.data.clear();
            }
            else
            {
                // If less data were returned, remove the excess buffer from the size.
                pl.data.resize(pl.result);
                HLOGC(dlog.Debug, log << "GROUP:recv:%" << s->m_SocketID << " size=" << pl.result << " #" << pl.ctrl.pktseq
                    << " SRC.TS=" <<  FormatTime(pl.ctrl.srctime) << " STAMP:" << BufferStamp(&pl.data[0], pl.data.size()));


                if (!running)
                {
                    // Take the sequence whatever it is, as a good deal.
                    m_iRcvDeliveredSeqNo = pl.ctrl.pktseq;
                    HLOGC(mglog.Debug, log << "GROUP: first packet - good deal: #" << m_iRcvDeliveredSeqNo);
                    running = true;
                }
                else
                {
                    int seq_exp = CSeqNo::incseq(m_iRcvDeliveredSeqNo);
                    int seqdiff = CSeqNo::seqcmp(pl.ctrl.pktseq, seq_exp);
                    HLOGC(mglog.Debug, log << "GROUP: incoming=#" << pl.ctrl.pktseq << " expected=#" << seq_exp
                        << " diff=" << seqdiff);

                    // EXPECTED CASE:
                    if (seqdiff == 0)
                    {
                        HLOGC(mglog.Debug, log << "GROUP: subsequent packet seq=" << pl.ctrl.pktseq);
                        m_iRcvDeliveredSeqNo = pl.ctrl.pktseq;
                    }
                    else if (seqdiff < 0)
                    {
                        // This sequence is already delivered. Behave as if no payload
                        // was available.
                        again = true;
                        HLOGC(mglog.Debug, log << "GROUP: redundant packet seq=" << pl.ctrl.pktseq << " - dropping");
                    }
                    else
                    {
                        // Do not buffer aheadcoming packages.
                        // XXX may happen that some "elephanting prevention" must
                        // be done somehow and some extra delay applied for the last chance
                        // to deliver the right package. This will apply additional small
                        // time on the packet, just to buffer one packet.
                        //
                        // Currently just inform about that the packet was jumped over.
                        LOGC(mglog.Warn, log << "GROUP: aheadcoming: expected=" << seq_exp << " have=" << pl.ctrl.pktseq
                            << " diff=" << seqdiff << " - IGNORING PACKET.");
                        // m_iRcvDeliveredSeqNo = pl.ctrl.pktseq; < --- to force-drop packets
                        again = true;
                    }
                }
            }

            if (!again)
            {
                // Put on a queue and signal the reader
                // (even if this was an error and the buffer is empty)

                // Create an EMPTY PAYLOAD on top, then swap it with
                // the currently read payload. This trick is to avoid
                // copying the data buffer. In C++11 it would simply use push(move(pl)).
                m_PayloadQ.push(Payload());
                std::swap(m_PayloadQ.back(), pl);

                HLOGC(mglog.Debug, log << "GROUP: signaling the application read readiness");

                // And signal the reader.
                pthread_cond_signal(&m_PayloadReadAvail);
            }
        }

        // Here it's 100% certainty that m_ReadyRead == NULL.
        // This loop should then wait on a signal, but it should
        // also check all sockets if all are still running. For
        // a managed group, broken sockets should be closed and
        // removed.

        // After this operation was done or not, review all sockets
        // in the group, mark the current receiving sequence number,
        // and check if an error occurred that made it broken.

        // NOTE: A socket might got BROKEN as a result of this operation.

        // NOTE: the socket status are filled in BEFORE any sockets
        // are going to be closed due to read error.
        // Sockets that got error during this operation are
        // immediately closed and removed, if this is a managed group,
        // although socket IDs ("dangling" this time) are still
        // present in the status table so that the application knows
        // to delete immediately all resources associated with them.

        // Do it only on SelfManaged. Otherwise the user will have
        // to close sockets and remove them from the group manually.
        if (m_selfManaged)
        {
            // SAFE LOOP: a helper ig_next keeps the pre-incremented iterator
            // which is valid even if the current ig was erased.
            for (gli_t ig = m_Group.begin(), ig_next = ig; ig != m_Group.end(); ig = ig_next)
            {
                ++ig_next; // Increment before it WOULD BE deleted here.
                if (ig->laststatus != SRTS_CONNECTED)
                {
                    m_pGlobal->close(ig->id);
                    m_Group.erase(ig);
                }
            }
        }

        if (m_Group.empty())
        {
            // Group got dissolved. Exit.
            m_GroupReaderThread = pthread_t();
            return;
        }

        // Wait for the next time to read. Check sockets periodically.
        uint64_t recvtmo = 1000*1000;
        // Wait for any socket ready to read
        uint64_t exptime = CTimer::getTime() + (recvtmo * 1000ULL);
        timespec locktime;

        locktime.tv_sec = exptime / 1000000;
        locktime.tv_nsec = (exptime % 1000000) * 1000;

        // This unlocks the GroupLock, giving it a chance to add the payload.
        // Note that if this function has in its own loop signaled the reading
        // function (m_PayloadAvail), this unlock will be now taken over by the
        // reading function. Unless the next pending mutex lock candidate is the
        // socket that has currently fresh payload to deliver. No matter who will
        // take this mutex over first, this function will buffer (or reject) this
        // payload, or it will be the reading function to pick up the buffer from
        // the payload queue.

        for (;;)
        {
            if (pthread_cond_timedwait(&m_GroupReadAvail, &m_GroupLock, &locktime) == ETIMEDOUT)
            {
                HLOGP(tslog.Debug, "CUDTGroup::readerThread: still no socket ready to read");
                break;
            }
            else
            {
                if (!m_ReadyRead)
                {
                    HLOGC(tslog.Debug, log << "CUDTGroup::readerThread: SPURIOUS WAKEUP - still waiting");
                }
                else
                {
                    HLOGC(tslog.Debug, log << "CUDTGroup::readerThread: socket %" << m_ReadyRead->m_SocketID << " READY TO READ");
                    break;
                }
            }
        }
    }
}
*/

void CUDTGroup::getGroupCount(ref_t<size_t> r_size, ref_t<bool> r_still_alive)
{
    CGuard gg(m_GroupLock, "group");

    // Note: linear time, but no way to avoid it.
    // Fortunately the size of the redundancy group is even
    // in the craziest possible implementation at worst 4 members long.
    size_t group_list_size = 0;

    // In managed group, if all sockets made a failure, all
    // were removed, so the loop won't even run once. In
    // non-managed, simply no socket found here would have a
    // connected status.
    bool still_alive = false;

    for (gli_t gi = m_Group.begin(); gi != m_Group.end(); ++gi)
    {
        if (gi->laststatus == SRTS_CONNECTED)
        {
            still_alive = true;
        }
        ++group_list_size;
    }

    // If no socket is found connected, don't update any status.
    *r_size = group_list_size;
    *r_still_alive = still_alive;
}

void CUDTGroup::getMemberStatus(ref_t< vector<SRT_SOCKGROUPDATA> > r_gd, SRTSOCKET wasread, int result, bool again)
{
    vector<SRT_SOCKGROUPDATA>& gd = *r_gd;

    CGuard gg(m_GroupLock, "group");

    for (gli_t ig = m_Group.begin(); ig != m_Group.end(); ++ig)
    {
        SRT_SOCKGROUPDATA grpdata;

        grpdata.id = ig->id;
        grpdata.status = ig->ps->getStatus();
        const sockaddr_any& padr = ig->ps->core().peerAddr();
        memcpy(&grpdata.peeraddr, &padr, padr.size());

        if (!again && ig->id == wasread)
        {
            grpdata.result = result;
        }
        else if (ig->ready_error)
        {
            grpdata.result = -1;
            ig->ready_error = false;
        }
        else
        {
            // 0 simply means "nothing was done, but no error occurred"
            grpdata.result = 0;
        }
        gd.push_back(grpdata);
    }
}

int CUDTGroup::recv(char* buf, int len, ref_t<SRT_MSGCTRL> r_mc)
{
    /* Leaving empty body, to be implemented */
    return -1;
}



string CUDTGroup::StateStr(CUDTGroup::GroupState st)
{
    static string states [] = { "PENDING", "IDLE", "RUNNING", "BROKEN" };
    if (int(st) < 5)
        return states[st];
    return string("UNKNOWN");
}<|MERGE_RESOLUTION|>--- conflicted
+++ resolved
@@ -8244,17 +8244,10 @@
     case UMSG_CGWARNING: // 100 - Delay Warning
         // One way packet delay is increasing, so decrease the sending rate
         m_ullInterval_tk = (uint64_t)ceil(m_ullInterval_tk * 1.125);
-<<<<<<< HEAD
-      // XXX The use of this field hasn't been found; a field with the
-      // same name is found in FileSmoother (created after CUDTCC from UDT)
-      // and it's updated with the value of m_iSndCurrSeqNo upon necessity.
-      //m_iLastDecSeq = m_iSndCurrSeqNo;
-=======
         // XXX The use of this field hasn't been found; a field with the
         // same name is found in FileSmoother (created after CUDTCC from UDT)
         // and it's updated with the value of m_iSndCurrSeqNo upon necessity.
-        m_iLastDecSeq    = m_iSndCurrSeqNo;
->>>>>>> 1ce2237d
+        //m_iLastDecSeq = m_iSndCurrSeqNo;
         // XXX Note as interesting fact: this is only prepared for handling,
         // but nothing in the code is sending this message. Probably predicted
         // for a custom congctl. There's a predicted place to call it under
@@ -9148,7 +9141,7 @@
     // We are receiving data, start tsbpd thread if TsbPd is enabled
     if (m_bTsbPd && !CGuard::isthread(m_RcvTsbPdThread))
     {
-       HLOGP(mglog.Debug, "Spawning Socket TSBPD thread");
+        HLOGP(mglog.Debug, "Spawning Socket TSBPD thread");
         int st = 0;
         {
             ThreadName tn("SRT:TsbPd");
@@ -9183,7 +9176,7 @@
         if (!m_pRcvLossList->find(packet.m_iSeqNo, packet.m_iSeqNo))
             rexmit_reason += "REQUEST";
         else
-           rexmit_reason += "NAKREPORT";
+            rexmit_reason += "NAKREPORT";
 #endif
     }
 
@@ -9209,19 +9202,19 @@
 
     const int pktsz = packet.getLength();
     // Update time information
-   // XXX Note that this adds the byte size of a packet
-   // of which we don't yet know as to whether this has
-   // carried out some useful data or some excessive data
-   // that will be later discarded.
-   // FIXME: before adding this on the rcv time window,
-   // make sure that this packet isn't going to be
-   // effectively discarded, as repeated retransmission,
-   // for example, burdens the link, but doesn't better the speed.
+    // XXX Note that this adds the byte size of a packet
+    // of which we don't yet know as to whether this has
+    // carried out some useful data or some excessive data
+    // that will be later discarded.
+    // FIXME: before adding this on the rcv time window,
+    // make sure that this packet isn't going to be
+    // effectively discarded, as repeated retransmission,
+    // for example, burdens the link, but doesn't better the speed.
     m_RcvTimeWindow.onPktArrival(pktsz);
 
-   // Probe the packet pair if needed.
-   // Conditions and any extra data required for the packet
-   // this function will extract and test as needed.
+    // Probe the packet pair if needed.
+    // Conditions and any extra data required for the packet
+    // this function will extract and test as needed.
 
     const bool unordered = CSeqNo::seqcmp(packet.m_iSeqNo, m_iRcvCurrSeqNo) <= 0;
     const bool retransmitted = m_bPeerRexmitFlag && packet.getRexmitFlag();
