/*
 * SRT - Secure, Reliable, Transport
 * Copyright (c) 2018 Haivision Systems Inc.
 *
 * This Source Code Form is subject to the terms of the Mozilla Public
 * License, v. 2.0. If a copy of the MPL was not distributed with this
 * file, You can obtain one at http://mozilla.org/MPL/2.0/.
 *
 */

/*****************************************************************************
Copyright (c) 2001 - 2011, The Board of Trustees of the University of Illinois.
All rights reserved.

Redistribution and use in source and binary forms, with or without
modification, are permitted provided that the following conditions are
met:

* Redistributions of source code must retain the above
  copyright notice, this list of conditions and the
  following disclaimer.

* Redistributions in binary form must reproduce the
  above copyright notice, this list of conditions
  and the following disclaimer in the documentation
  and/or other materials provided with the distribution.

* Neither the name of the University of Illinois
  nor the names of its contributors may be used to
  endorse or promote products derived from this
  software without specific prior written permission.

THIS SOFTWARE IS PROVIDED BY THE COPYRIGHT HOLDERS AND CONTRIBUTORS "AS
IS" AND ANY EXPRESS OR IMPLIED WARRANTIES, INCLUDING, BUT NOT LIMITED TO,
THE IMPLIED WARRANTIES OF MERCHANTABILITY AND FITNESS FOR A PARTICULAR
PURPOSE ARE DISCLAIMED. IN NO EVENT SHALL THE COPYRIGHT OWNER OR
CONTRIBUTORS BE LIABLE FOR ANY DIRECT, INDIRECT, INCIDENTAL, SPECIAL,
EXEMPLARY, OR CONSEQUENTIAL DAMAGES (INCLUDING, BUT NOT LIMITED TO,
PROCUREMENT OF SUBSTITUTE GOODS OR SERVICES; LOSS OF USE, DATA, OR
PROFITS; OR BUSINESS INTERRUPTION) HOWEVER CAUSED AND ON ANY THEORY OF
LIABILITY, WHETHER IN CONTRACT, STRICT LIABILITY, OR TORT (INCLUDING
NEGLIGENCE OR OTHERWISE) ARISING IN ANY WAY OUT OF THE USE OF THIS
SOFTWARE, EVEN IF ADVISED OF THE POSSIBILITY OF SUCH DAMAGE.
*****************************************************************************/

/*****************************************************************************
written by
   Yunhong Gu, last updated 02/28/2012
modified by
   Haivision Systems Inc.
*****************************************************************************/

#include "platform_sys.h"

#include <cmath>
#include <sstream>
#include "srt.h"
#include "queue.h"
#include "core.h"
#include "logging.h"
#include "crypto.h"
#include "logging_api.h" // Required due to containing extern srt_logger_config

// Again, just in case when some "smart guy" provided such a global macro
#ifdef min
#undef min
#endif
#ifdef max
#undef max
#endif

using namespace std;
using namespace srt::sync;

namespace srt_logging
{

struct AllFaOn
{
    LogConfig::fa_bitset_t allfa;

    AllFaOn()
    {
        //        allfa.set(SRT_LOGFA_BSTATS, true);
        allfa.set(SRT_LOGFA_CONTROL, true);
        allfa.set(SRT_LOGFA_DATA, true);
        allfa.set(SRT_LOGFA_TSBPD, true);
        allfa.set(SRT_LOGFA_REXMIT, true);
        allfa.set(SRT_LOGFA_CONGEST, true);
#if ENABLE_HAICRYPT_LOGGING
        allfa.set(SRT_LOGFA_HAICRYPT, true);
#endif
    }
} logger_fa_all;

} // namespace srt_logging

// We need it outside the namespace to preserve the global name.
// It's a part of "hidden API" (used by applications)
SRT_API srt_logging::LogConfig srt_logger_config(srt_logging::logger_fa_all.allfa);

namespace srt_logging
{

Logger glog(SRT_LOGFA_GENERAL, srt_logger_config, "SRT.g");
// Unused. If not found useful, maybe reuse for another FA.
// Logger blog(SRT_LOGFA_BSTATS, srt_logger_config, "SRT.b");
Logger mglog(SRT_LOGFA_CONTROL, srt_logger_config, "SRT.c");
Logger dlog(SRT_LOGFA_DATA, srt_logger_config, "SRT.d");
Logger tslog(SRT_LOGFA_TSBPD, srt_logger_config, "SRT.t");
Logger rxlog(SRT_LOGFA_REXMIT, srt_logger_config, "SRT.r");
Logger cclog(SRT_LOGFA_CONGEST, srt_logger_config, "SRT.cc");

} // namespace srt_logging

using namespace srt_logging;

CUDTUnited CUDT::s_UDTUnited;

const SRTSOCKET UDT::INVALID_SOCK = CUDT::INVALID_SOCK;
const int       UDT::ERROR        = CUDT::ERROR;

// SRT Version constants
#define SRT_VERSION_UNK     0
#define SRT_VERSION_MAJ1    0x010000            /* Version 1 major */
#define SRT_VERSION_MAJ(v) (0xFF0000 & (v))     /* Major number ensuring backward compatibility */
#define SRT_VERSION_MIN(v) (0x00FF00 & (v))
#define SRT_VERSION_PCH(v) (0x0000FF & (v))

// NOTE: SRT_VERSION is primarily defined in the build file.
const int32_t SRT_DEF_VERSION = SrtParseVersion(SRT_VERSION);

//#define SRT_CMD_HSREQ       1           /* SRT Handshake Request (sender) */
#define SRT_CMD_HSREQ_MINSZ 8 /* Minumum Compatible (1.x.x) packet size (bytes) */
#define SRT_CMD_HSREQ_SZ 12   /* Current version packet size */
#if SRT_CMD_HSREQ_SZ > SRT_CMD_MAXSZ
#error SRT_CMD_MAXSZ too small
#endif
/*      Handshake Request (Network Order)
        0[31..0]:   SRT version     SRT_DEF_VERSION
        1[31..0]:   Options         0 [ | SRT_OPT_TSBPDSND ][ | SRT_OPT_HAICRYPT ]
        2[31..16]:  TsbPD resv      0
        2[15..0]:   TsbPD delay     [0..60000] msec
*/

//#define SRT_CMD_HSRSP       2           /* SRT Handshake Response (receiver) */
#define SRT_CMD_HSRSP_MINSZ 8 /* Minumum Compatible (1.x.x) packet size (bytes) */
#define SRT_CMD_HSRSP_SZ 12   /* Current version packet size */
#if SRT_CMD_HSRSP_SZ > SRT_CMD_MAXSZ
#error SRT_CMD_MAXSZ too small
#endif
/*      Handshake Response (Network Order)
        0[31..0]:   SRT version     SRT_DEF_VERSION
        1[31..0]:   Options         0 [ | SRT_OPT_TSBPDRCV [| SRT_OPT_TLPKTDROP ]][ | SRT_OPT_HAICRYPT]
                                      [ | SRT_OPT_NAKREPORT ] [ | SRT_OPT_REXMITFLG ]
        2[31..16]:  TsbPD resv      0
        2[15..0]:   TsbPD delay     [0..60000] msec
*/

void CUDT::construct()
{
    m_pSndBuffer           = NULL;
    m_pRcvBuffer           = NULL;
    m_pSndLossList         = NULL;
    m_pRcvLossList         = NULL;
    m_iReorderTolerance    = 0;
    m_iMaxReorderTolerance = 0; // Sensible optimal value is 10, 0 preserves old behavior
    m_iConsecEarlyDelivery = 0; // how many times so far the packet considered lost has been received before TTL expires
    m_iConsecOrderedDelivery = 0;

    m_pSndQueue = NULL;
    m_pRcvQueue = NULL;
    m_pSNode    = NULL;
    m_pRNode    = NULL;

    m_iSndHsRetryCnt      = SRT_MAX_HSRETRY + 1; // Will be reset to 0 for HSv5, this value is important for HSv4

    // Initial status
    m_bOpened             = false;
    m_bListening          = false;
    m_bConnecting         = false;
    m_bConnected          = false;
    m_bClosing            = false;
    m_bShutdown           = false;
    m_bBroken             = false;
    m_bPeerHealth         = true;
    m_RejectReason        = SRT_REJ_UNKNOWN;
    m_tsLastReqTime         = steady_clock::time_point();

    m_lSrtVersion            = SRT_DEF_VERSION;
    m_lPeerSrtVersion        = 0; // not defined until connected.
    m_lMinimumPeerSrtVersion = SRT_VERSION_MAJ1;

    m_iTsbPdDelay_ms     = 0;
    m_iPeerTsbPdDelay_ms = 0;

    m_bPeerTsbPd         = false;
    m_iPeerTsbPdDelay_ms = 0;
    m_bTsbPd             = false;
    m_bTsbPdAckWakeup    = false;
    m_bPeerTLPktDrop     = false;

    m_uKmRefreshRatePkt = 0;
    m_uKmPreAnnouncePkt = 0;

    // Initilize mutex and condition variables
    initSynch();
}

CUDT::CUDT()
{
    construct();

    (void)SRT_DEF_VERSION;

    // Default UDT configurations
    m_iMSS            = 1500;
    m_bSynSending     = true;
    m_bSynRecving     = true;
    m_iFlightFlagSize = 25600;
    m_iSndBufSize     = 8192;
    m_iRcvBufSize     = 8192; // Rcv buffer MUST NOT be bigger than Flight Flag size

    // Linger: LIVE mode defaults, please refer to `SRTO_TRANSTYPE` option
    // for other modes.
    m_Linger.l_onoff  = 0;
    m_Linger.l_linger = 0;
    m_iUDPSndBufSize  = 65536;
    m_iUDPRcvBufSize  = m_iRcvBufSize * m_iMSS;
    m_bRendezvous     = false;
#ifdef SRT_ENABLE_CONNTIMEO
    m_tdConnTimeOut = seconds_from(3);
#endif
    m_iSndTimeOut = -1;
    m_iRcvTimeOut = -1;
    m_bReuseAddr  = true;
    m_llMaxBW     = -1;
#ifdef SRT_ENABLE_IPOPTS
    m_iIpTTL = -1;
    m_iIpToS = -1;
#endif
    m_CryptoSecret.len = 0;
    m_iSndCryptoKeyLen = 0;
    // Cfg
    m_bDataSender           = false; // Sender only if true: does not recv data
    m_bOPT_TsbPd            = true;  // Enable TsbPd on sender
    m_iOPT_TsbPdDelay       = SRT_LIVE_DEF_LATENCY_MS;
    m_iOPT_PeerTsbPdDelay   = 0; // Peer's TsbPd delay as receiver (here is its minimum value, if used)
    m_bOPT_TLPktDrop        = true;
    m_iOPT_SndDropDelay     = 0;
    m_bOPT_StrictEncryption = true;
    m_iOPT_PeerIdleTimeout  = COMM_RESPONSE_TIMEOUT_MS;
    m_bTLPktDrop            = true; // Too-late Packet Drop
    m_bMessageAPI           = true;
    m_zOPT_ExpPayloadSize   = SRT_LIVE_DEF_PLSIZE;
    m_iIpV6Only             = -1;
    // Runtime
    m_bRcvNakReport             = true; // Receiver's Periodic NAK Reports
    m_llInputBW                 = 0;    // Application provided input bandwidth (internal input rate sampling == 0)
    m_iOverheadBW               = 25;   // Percent above input stream rate (applies if m_llMaxBW == 0)
    m_OPT_PktFilterConfigString = "";

    m_pCache = NULL;

    // Default congctl is "live".
    // Available builtin congctl: "file".
    // Other congctls can be registerred.

    // Note that 'select' returns false if there's no such congctl.
    // If so, congctl becomes unselected. Calling 'configure' on an
    // unselected congctl results in exception.
    m_CongCtl.select("live");
}

CUDT::CUDT(const CUDT &ancestor)
{
    construct();

    // XXX Consider all below fields (except m_bReuseAddr) to be put
    // into a separate class for easier copying.

    // Default UDT configurations
    m_iMSS            = ancestor.m_iMSS;
    m_bSynSending     = ancestor.m_bSynSending;
    m_bSynRecving     = ancestor.m_bSynRecving;
    m_iFlightFlagSize = ancestor.m_iFlightFlagSize;
    m_iSndBufSize     = ancestor.m_iSndBufSize;
    m_iRcvBufSize     = ancestor.m_iRcvBufSize;
    m_Linger          = ancestor.m_Linger;
    m_iUDPSndBufSize  = ancestor.m_iUDPSndBufSize;
    m_iUDPRcvBufSize  = ancestor.m_iUDPRcvBufSize;
    m_bRendezvous     = ancestor.m_bRendezvous;
#ifdef SRT_ENABLE_CONNTIMEO
    m_tdConnTimeOut = ancestor.m_tdConnTimeOut;
#endif
    m_iSndTimeOut = ancestor.m_iSndTimeOut;
    m_iRcvTimeOut = ancestor.m_iRcvTimeOut;
    m_bReuseAddr  = true; // this must be true, because all accepted sockets share the same port with the listener
    m_llMaxBW     = ancestor.m_llMaxBW;
#ifdef SRT_ENABLE_IPOPTS
    m_iIpTTL = ancestor.m_iIpTTL;
    m_iIpToS = ancestor.m_iIpToS;
#endif
    m_llInputBW             = ancestor.m_llInputBW;
    m_iOverheadBW           = ancestor.m_iOverheadBW;
    m_bDataSender           = ancestor.m_bDataSender;
    m_bOPT_TsbPd            = ancestor.m_bOPT_TsbPd;
    m_iOPT_TsbPdDelay       = ancestor.m_iOPT_TsbPdDelay;
    m_iOPT_PeerTsbPdDelay   = ancestor.m_iOPT_PeerTsbPdDelay;
    m_bOPT_TLPktDrop        = ancestor.m_bOPT_TLPktDrop;
    m_iOPT_SndDropDelay     = ancestor.m_iOPT_SndDropDelay;
    m_bOPT_StrictEncryption = ancestor.m_bOPT_StrictEncryption;
    m_iOPT_PeerIdleTimeout  = ancestor.m_iOPT_PeerIdleTimeout;
    m_zOPT_ExpPayloadSize   = ancestor.m_zOPT_ExpPayloadSize;
    m_bTLPktDrop            = ancestor.m_bTLPktDrop;
    m_bMessageAPI           = ancestor.m_bMessageAPI;
    m_iIpV6Only             = ancestor.m_iIpV6Only;
    m_iReorderTolerance     = ancestor.m_iMaxReorderTolerance;  // Initialize with maximum value
    m_iMaxReorderTolerance  = ancestor.m_iMaxReorderTolerance;
    // Runtime
    m_bRcvNakReport             = ancestor.m_bRcvNakReport;
    m_OPT_PktFilterConfigString = ancestor.m_OPT_PktFilterConfigString;

    m_CryptoSecret     = ancestor.m_CryptoSecret;
    m_iSndCryptoKeyLen = ancestor.m_iSndCryptoKeyLen;

    m_uKmRefreshRatePkt = ancestor.m_uKmRefreshRatePkt;
    m_uKmPreAnnouncePkt = ancestor.m_uKmPreAnnouncePkt;

    m_pCache = ancestor.m_pCache;

    // SrtCongestion's copy constructor copies the selection,
    // but not the underlying congctl object. After
    // copy-constructed, the 'configure' must be called on it again.
    m_CongCtl = ancestor.m_CongCtl;
}

CUDT::~CUDT()
{
    // release mutex/condtion variables
    destroySynch();

    // Wipeout critical data
    memset(&m_CryptoSecret, 0, sizeof(m_CryptoSecret));

    // destroy the data structures
    delete m_pSndBuffer;
    delete m_pRcvBuffer;
    delete m_pSndLossList;
    delete m_pRcvLossList;
    delete m_pSNode;
    delete m_pRNode;
}

// This function is to make it possible for both C and C++
// API to accept both bool and int types for boolean options.
// (it's not that C couldn't use <stdbool.h>, it's that people
// often forget to use correct type).
static bool bool_int_value(const void *optval, int optlen)
{
    if (optlen == sizeof(bool))
    {
        return *(bool *)optval;
    }

    if (optlen == sizeof(int))
    {
        return 0 != *(int *)optval; // 0!= is a windows warning-killer int-to-bool conversion
    }
    return false;
}

void CUDT::setOpt(SRT_SOCKOPT optName, const void *optval, int optlen)
{
    if (m_bBroken || m_bClosing)
        throw CUDTException(MJ_CONNECTION, MN_CONNLOST, 0);

    CGuard cg(m_ConnectionLock);
    CGuard sendguard(m_SendLock);
    CGuard recvguard(m_RecvLock);

    switch (optName)
    {
    case SRTO_MSS:
        if (m_bOpened)
            throw CUDTException(MJ_NOTSUP, MN_ISBOUND, 0);

        if (*(int *)optval < int(CPacket::UDP_HDR_SIZE + CHandShake::m_iContentSize))
            throw CUDTException(MJ_NOTSUP, MN_INVAL, 0);

        m_iMSS = *(int *)optval;

        // Packet size cannot be greater than UDP buffer size
        if (m_iMSS > m_iUDPSndBufSize)
            m_iMSS = m_iUDPSndBufSize;
        if (m_iMSS > m_iUDPRcvBufSize)
            m_iMSS = m_iUDPRcvBufSize;

        break;

    case SRTO_SNDSYN:
        m_bSynSending = bool_int_value(optval, optlen);
        break;

    case SRTO_RCVSYN:
        m_bSynRecving = bool_int_value(optval, optlen);
        break;

    case SRTO_FC:
        if (m_bConnecting || m_bConnected)
            throw CUDTException(MJ_NOTSUP, MN_ISCONNECTED, 0);

        if (*(int *)optval < 1)
            throw CUDTException(MJ_NOTSUP, MN_INVAL);

        // Mimimum recv flight flag size is 32 packets
        if (*(int *)optval > 32)
            m_iFlightFlagSize = *(int *)optval;
        else
            m_iFlightFlagSize = 32;

        break;

    case SRTO_SNDBUF:
        if (m_bOpened)
            throw CUDTException(MJ_NOTSUP, MN_ISBOUND, 0);

        if (*(int *)optval <= 0)
            throw CUDTException(MJ_NOTSUP, MN_INVAL, 0);

        m_iSndBufSize = *(int *)optval / (m_iMSS - CPacket::UDP_HDR_SIZE);

        break;

    case SRTO_RCVBUF:
        if (m_bOpened)
            throw CUDTException(MJ_NOTSUP, MN_ISBOUND, 0);

        if (*(int *)optval <= 0)
            throw CUDTException(MJ_NOTSUP, MN_INVAL, 0);

        {
            // This weird cast through int is required because
            // API requires 'int', and internals require 'size_t';
            // their size is different on 64-bit systems.
            size_t val = size_t(*(int *)optval);

            // Mimimum recv buffer size is 32 packets
            size_t mssin_size = m_iMSS - CPacket::UDP_HDR_SIZE;

            // XXX This magic 32 deserves some constant
            if (val > mssin_size * 32)
                m_iRcvBufSize = val / mssin_size;
            else
                m_iRcvBufSize = 32;

            // recv buffer MUST not be greater than FC size
            if (m_iRcvBufSize > m_iFlightFlagSize)
                m_iRcvBufSize = m_iFlightFlagSize;
        }

        break;

    case SRTO_LINGER:
        m_Linger = *(linger *)optval;
        break;

    case SRTO_UDP_SNDBUF:
        if (m_bOpened)
            throw CUDTException(MJ_NOTSUP, MN_ISBOUND, 0);

        m_iUDPSndBufSize = *(int *)optval;

        if (m_iUDPSndBufSize < m_iMSS)
            m_iUDPSndBufSize = m_iMSS;

        break;

    case SRTO_UDP_RCVBUF:
        if (m_bOpened)
            throw CUDTException(MJ_NOTSUP, MN_ISBOUND, 0);

        m_iUDPRcvBufSize = *(int *)optval;

        if (m_iUDPRcvBufSize < m_iMSS)
            m_iUDPRcvBufSize = m_iMSS;

        break;

    case SRTO_RENDEZVOUS:
        if (m_bConnecting || m_bConnected)
            throw CUDTException(MJ_NOTSUP, MN_ISBOUND, 0);
        m_bRendezvous = bool_int_value(optval, optlen);
        break;

    case SRTO_SNDTIMEO:
        m_iSndTimeOut = *(int *)optval;
        break;

    case SRTO_RCVTIMEO:
        m_iRcvTimeOut = *(int *)optval;
        break;

    case SRTO_REUSEADDR:
        if (m_bOpened)
            throw CUDTException(MJ_NOTSUP, MN_ISBOUND, 0);
        m_bReuseAddr = bool_int_value(optval, optlen);
        break;

    case SRTO_MAXBW:
        m_llMaxBW = *(int64_t *)optval;

        // This can be done on both connected and unconnected socket.
        // When not connected, this will do nothing, however this
        // event will be repeated just after connecting anyway.
        if (m_bConnected)
            updateCC(TEV_INIT, TEV_INIT_RESET);
        break;

#ifdef SRT_ENABLE_IPOPTS
    case SRTO_IPTTL:
        if (m_bOpened)
            throw CUDTException(MJ_NOTSUP, MN_ISBOUND, 0);
        if (!(*(int *)optval == -1) && !((*(int *)optval >= 1) && (*(int *)optval <= 255)))
            throw CUDTException(MJ_NOTSUP, MN_INVAL, 0);
        m_iIpTTL = *(int *)optval;
        break;

    case SRTO_IPTOS:
        if (m_bOpened)
            throw CUDTException(MJ_NOTSUP, MN_ISBOUND, 0);
        m_iIpToS = *(int *)optval;
        break;
#endif

    case SRTO_INPUTBW:
        m_llInputBW = *(int64_t *)optval;
        // (only if connected; if not, then the value
        // from m_iOverheadBW will be used initially)
        if (m_bConnected)
            updateCC(TEV_INIT, TEV_INIT_INPUTBW);
        break;

    case SRTO_OHEADBW:
        if ((*(int *)optval < 5) || (*(int *)optval > 100))
            throw CUDTException(MJ_NOTSUP, MN_INVAL, 0);
        m_iOverheadBW = *(int *)optval;

        // Changed overhead BW, so spread the change
        // (only if connected; if not, then the value
        // from m_iOverheadBW will be used initially)
        if (m_bConnected)
            updateCC(TEV_INIT, TEV_INIT_OHEADBW);
        break;

    case SRTO_SENDER:
        if (m_bConnected)
            throw CUDTException(MJ_NOTSUP, MN_ISCONNECTED, 0);
        m_bDataSender = bool_int_value(optval, optlen);
        break;

    case SRTO_TSBPDMODE:
        if (m_bConnected)
            throw CUDTException(MJ_NOTSUP, MN_ISCONNECTED, 0);
        m_bOPT_TsbPd = bool_int_value(optval, optlen);
        break;

    case SRTO_LATENCY:
        if (m_bConnected)
            throw CUDTException(MJ_NOTSUP, MN_ISCONNECTED, 0);
        m_iOPT_TsbPdDelay     = *(int *)optval;
        m_iOPT_PeerTsbPdDelay = *(int *)optval;
        break;

    case SRTO_RCVLATENCY:
        if (m_bConnected)
            throw CUDTException(MJ_NOTSUP, MN_ISCONNECTED, 0);
        m_iOPT_TsbPdDelay = *(int *)optval;
        break;

    case SRTO_PEERLATENCY:
        if (m_bConnected)
            throw CUDTException(MJ_NOTSUP, MN_ISCONNECTED, 0);
        m_iOPT_PeerTsbPdDelay = *(int *)optval;
        break;

    case SRTO_TLPKTDROP:
        if (m_bConnected)
            throw CUDTException(MJ_NOTSUP, MN_ISCONNECTED, 0);
        m_bOPT_TLPktDrop = bool_int_value(optval, optlen);
        break;

    case SRTO_SNDDROPDELAY:
        // Surprise: you may be connected to alter this option.
        // The application may manipulate this option on sender while transmitting.
        m_iOPT_SndDropDelay = *(int *)optval;
        break;

    case SRTO_PASSPHRASE:
        // For consistency, throw exception when connected,
        // no matter if otherwise the password can be set.
        if (m_bConnected)
            throw CUDTException(MJ_NOTSUP, MN_ISCONNECTED, 0);

#ifdef SRT_ENABLE_ENCRYPTION
        // Password must be 10-80 characters.
        // Or it can be empty to clear the password.
        if ((optlen != 0) && (optlen < 10 || optlen > HAICRYPT_SECRET_MAX_SZ))
            throw CUDTException(MJ_NOTSUP, MN_INVAL, 0);

        memset(&m_CryptoSecret, 0, sizeof(m_CryptoSecret));
        m_CryptoSecret.typ = HAICRYPT_SECTYP_PASSPHRASE;
        m_CryptoSecret.len = (optlen <= (int)sizeof(m_CryptoSecret.str) ? optlen : (int)sizeof(m_CryptoSecret.str));
        memcpy(m_CryptoSecret.str, optval, m_CryptoSecret.len);
#else
        if (optlen == 0)
            break;

        LOGC(mglog.Error, log << "SRTO_PASSPHRASE: encryption not enabled at compile time");
        throw CUDTException(MJ_NOTSUP, MN_INVAL, 0);
#endif
        break;

    case SRTO_PBKEYLEN:
    case _DEPRECATED_SRTO_SNDPBKEYLEN:
        if (m_bConnected)
            throw CUDTException(MJ_NOTSUP, MN_ISCONNECTED, 0);
#ifdef SRT_ENABLE_ENCRYPTION
        {
            int v          = *(int *)optval;
            int allowed[4] = {
                0,  // Default value, if this results for initiator, defaults to 16. See below.
                16, // AES-128
                24, // AES-192
                32  // AES-256
            };
            int *allowed_end = allowed + 4;
            if (find(allowed, allowed_end, v) == allowed_end)
            {
                LOGC(mglog.Error,
                     log << "Invalid value for option SRTO_PBKEYLEN: " << v << "; allowed are: 0, 16, 24, 32");
                throw CUDTException(MJ_NOTSUP, MN_INVAL, 0);
            }

            // Note: This works a little different in HSv4 and HSv5.

            // HSv4:
            // The party that is set SRTO_SENDER will send KMREQ, and it will
            // use default value 16, if SRTO_PBKEYLEN is the default value 0.
            // The responder that receives KMRSP has nothing to say about
            // PBKEYLEN anyway and it will take the length of the key from
            // the initiator (sender) as a good deal.
            //
            // HSv5:
            // The initiator (independently on the sender) will send KMREQ,
            // and as it should be the sender to decide about the PBKEYLEN.
            // Your application should do the following then:
            // 1. The sender should set PBKEYLEN to the required value.
            // 2. If the sender is initiator, it will create the key using
            //    its preset PBKEYLEN (or default 16, if not set) and the
            //    receiver-responder will take it as a good deal.
            // 3. Leave the PBKEYLEN value on the receiver as default 0.
            // 4. If sender is responder, it should then advertise the PBKEYLEN
            //    value in the initial handshake messages (URQ_INDUCTION if
            //    listener, and both URQ_WAVEAHAND and URQ_CONCLUSION in case
            //    of rendezvous, as it is the matter of luck who of them will
            //    eventually become the initiator). This way the receiver
            //    being an initiator will set m_iSndCryptoKeyLen before setting
            //    up KMREQ for sending to the sender-responder.
            //
            // Note that in HSv5 if both sides set PBKEYLEN, the responder
            // wins, unless the initiator is a sender (the effective PBKEYLEN
            // will be the one advertised by the responder). If none sets,
            // PBKEYLEN will default to 16.

            m_iSndCryptoKeyLen = v;
        }
#else
        LOGC(mglog.Error, log << "SRTO_PBKEYLEN: encryption not enabled at compile time");
        throw CUDTException(MJ_NOTSUP, MN_INVAL, 0);
#endif
        break;

    case SRTO_NAKREPORT:
        if (m_bConnected)
            throw CUDTException(MJ_NOTSUP, MN_ISCONNECTED, 0);
        m_bRcvNakReport = bool_int_value(optval, optlen);
        break;

#ifdef SRT_ENABLE_CONNTIMEO
    case SRTO_CONNTIMEO:
        m_tdConnTimeOut = milliseconds_from(*(int*)optval);
        break;
#endif

    case SRTO_LOSSMAXTTL:
        m_iMaxReorderTolerance = *(int *)optval;
        if (!m_bConnected)
            m_iReorderTolerance = m_iMaxReorderTolerance;
        break;

    case SRTO_VERSION:
        if (m_bConnected)
            throw CUDTException(MJ_NOTSUP, MN_ISCONNECTED, 0);
        m_lSrtVersion = *(uint32_t *)optval;
        break;

    case SRTO_MINVERSION:
        if (m_bConnected)
            throw CUDTException(MJ_NOTSUP, MN_ISCONNECTED, 0);
        m_lMinimumPeerSrtVersion = *(uint32_t *)optval;
        break;

    case SRTO_STREAMID:
        if (m_bConnected)
            throw CUDTException(MJ_NOTSUP, MN_ISCONNECTED, 0);

        if (size_t(optlen) > MAX_SID_LENGTH)
            throw CUDTException(MJ_NOTSUP, MN_INVAL, 0);

        m_sStreamName.assign((const char *)optval, optlen);
        break;

    case SRTO_CONGESTION:
        if (m_bConnected)
            throw CUDTException(MJ_NOTSUP, MN_ISCONNECTED, 0);

        {
            string val;
            if (optlen == -1)
                val = (const char *)optval;
            else
                val.assign((const char *)optval, optlen);

            // Translate alias
            if (val == "vod")
                val = "file";

            bool res = m_CongCtl.select(val);
            if (!res)
                throw CUDTException(MJ_NOTSUP, MN_INVAL, 0);
        }
        break;

    case SRTO_MESSAGEAPI:
        if (m_bConnected)
            throw CUDTException(MJ_NOTSUP, MN_ISCONNECTED, 0);

        m_bMessageAPI = bool_int_value(optval, optlen);
        break;

    case SRTO_PAYLOADSIZE:
        if (m_bConnected)
            throw CUDTException(MJ_NOTSUP, MN_ISCONNECTED, 0);

        if (*(int *)optval > SRT_LIVE_MAX_PLSIZE)
        {
            LOGC(mglog.Error, log << "SRTO_PAYLOADSIZE: value exceeds SRT_LIVE_MAX_PLSIZE, maximum payload per MTU.");
            throw CUDTException(MJ_NOTSUP, MN_INVAL, 0);
        }

        if (m_OPT_PktFilterConfigString != "")
        {
            // This means that the filter might have been installed before,
            // and the fix to the maximum payload size was already applied.
            // This needs to be checked now.
            SrtFilterConfig fc;
            if (!ParseFilterConfig(m_OPT_PktFilterConfigString, fc))
            {
                // Break silently. This should not happen
                LOGC(mglog.Error, log << "SRTO_PAYLOADSIZE: IPE: failing filter configuration installed");
                throw CUDTException(MJ_NOTSUP, MN_INVAL, 0);
            }

            size_t efc_max_payload_size = SRT_LIVE_MAX_PLSIZE - fc.extra_size;
            if (m_zOPT_ExpPayloadSize > efc_max_payload_size)
            {
                LOGC(mglog.Error,
                     log << "SRTO_PAYLOADSIZE: value exceeds SRT_LIVE_MAX_PLSIZE decreased by " << fc.extra_size
                         << " required for packet filter header");
                throw CUDTException(MJ_NOTSUP, MN_INVAL, 0);
            }
        }

        m_zOPT_ExpPayloadSize = *(int *)optval;
        break;

    case SRTO_TRANSTYPE:
        if (m_bConnected)
            throw CUDTException(MJ_NOTSUP, MN_ISCONNECTED, 0);

        // XXX Note that here the configuration for SRTT_LIVE
        // is the same as DEFAULT VALUES for these fields set
        // in CUDT::CUDT.
        switch (*(SRT_TRANSTYPE *)optval)
        {
        case SRTT_LIVE:
            // Default live options:
            // - tsbpd: on
            // - latency: 120ms
            // - linger: off
            // - congctl: live
            // - extraction method: message (reading call extracts one message)
            m_bOPT_TsbPd          = true;
            m_iOPT_TsbPdDelay     = SRT_LIVE_DEF_LATENCY_MS;
            m_iOPT_PeerTsbPdDelay = 0;
            m_bOPT_TLPktDrop      = true;
            m_iOPT_SndDropDelay   = 0;
            m_bMessageAPI         = true;
            m_bRcvNakReport       = true;
            m_zOPT_ExpPayloadSize = SRT_LIVE_DEF_PLSIZE;
            m_Linger.l_onoff      = 0;
            m_Linger.l_linger     = 0;
            m_CongCtl.select("live");
            break;

        case SRTT_FILE:
            // File transfer mode:
            // - tsbpd: off
            // - latency: 0
            // - linger: 2 minutes (180s)
            // - congctl: file (original UDT congestion control)
            // - extraction method: stream (reading call extracts as many bytes as available and fits in buffer)
            m_bOPT_TsbPd          = false;
            m_iOPT_TsbPdDelay     = 0;
            m_iOPT_PeerTsbPdDelay = 0;
            m_bOPT_TLPktDrop      = false;
            m_iOPT_SndDropDelay   = -1;
            m_bMessageAPI         = false;
            m_bRcvNakReport       = false;
            m_zOPT_ExpPayloadSize = 0; // use maximum
            m_Linger.l_onoff      = 1;
            m_Linger.l_linger     = 180; // 3 minutes
            m_CongCtl.select("file");
            break;

        default:
            throw CUDTException(MJ_NOTSUP, MN_INVAL, 0);
        }
        break;

    case SRTO_KMREFRESHRATE:
        if (m_bConnected)
            throw CUDTException(MJ_NOTSUP, MN_ISCONNECTED, 0);

        // If you first change the KMREFRESHRATE, KMPREANNOUNCE
        // will be set to the maximum allowed value
        m_uKmRefreshRatePkt = *(int *)optval;
        if (m_uKmPreAnnouncePkt == 0 || m_uKmPreAnnouncePkt > (m_uKmRefreshRatePkt - 1) / 2)
        {
            m_uKmPreAnnouncePkt = (m_uKmRefreshRatePkt - 1) / 2;
            LOGC(mglog.Warn,
                 log << "SRTO_KMREFRESHRATE=0x" << hex << m_uKmRefreshRatePkt << ": setting SRTO_KMPREANNOUNCE=0x"
                     << hex << m_uKmPreAnnouncePkt);
        }
        break;

    case SRTO_KMPREANNOUNCE:
        if (m_bConnected)
            throw CUDTException(MJ_NOTSUP, MN_ISCONNECTED, 0);
        {
            int val   = *(int *)optval;
            int kmref = m_uKmRefreshRatePkt == 0 ? HAICRYPT_DEF_KM_REFRESH_RATE : m_uKmRefreshRatePkt;
            if (val > (kmref - 1) / 2)
            {
                LOGC(mglog.Error,
                     log << "SRTO_KMPREANNOUNCE=0x" << hex << val << " exceeds KmRefresh/2, 0x" << ((kmref - 1) / 2)
                         << " - OPTION REJECTED.");
                throw CUDTException(MJ_NOTSUP, MN_INVAL, 0);
            }

            m_uKmPreAnnouncePkt = val;
        }
        break;

    case SRTO_ENFORCEDENCRYPTION:
        if (m_bConnected)
            throw CUDTException(MJ_NOTSUP, MN_ISCONNECTED, 0);

        m_bOPT_StrictEncryption = bool_int_value(optval, optlen);
        break;

    case SRTO_PEERIDLETIMEO:

        if (m_bConnected)
            throw CUDTException(MJ_NOTSUP, MN_ISCONNECTED, 0);
        m_iOPT_PeerIdleTimeout = *(int *)optval;
        break;

    case SRTO_IPV6ONLY:
        if (m_bConnected)
            throw CUDTException(MJ_NOTSUP, MN_ISCONNECTED, 0);

        m_iIpV6Only = *(int *)optval;
        break;

    case SRTO_PACKETFILTER:
        if (m_bConnected)
            throw CUDTException(MJ_NOTSUP, MN_ISCONNECTED, 0);

        {
            string arg((char *)optval, optlen);
            // Parse the configuration string prematurely
            SrtFilterConfig fc;
            if (!ParseFilterConfig(arg, fc))
            {
                LOGC(mglog.Error,
                     log << "SRTO_FILTER: Incorrect syntax. Use: FILTERTYPE[,KEY:VALUE...]. "
                            "FILTERTYPE ("
                         << fc.type << ") must be installed (or builtin)");
                throw CUDTException(MJ_NOTSUP, MN_INVAL, 0);
            }

            size_t efc_max_payload_size = SRT_LIVE_MAX_PLSIZE - fc.extra_size;
            if (m_zOPT_ExpPayloadSize > efc_max_payload_size)
            {
                LOGC(mglog.Warn,
                     log << "Due to filter-required extra " << fc.extra_size << " bytes, SRTO_PAYLOADSIZE fixed to "
                         << efc_max_payload_size << " bytes");
                m_zOPT_ExpPayloadSize = efc_max_payload_size;
            }

            m_OPT_PktFilterConfigString = arg;
        }
        break;

    default:
        throw CUDTException(MJ_NOTSUP, MN_INVAL, 0);
    }
}

void CUDT::getOpt(SRT_SOCKOPT optName, void *optval, int &optlen)
{
    CGuard cg(m_ConnectionLock);

    switch (optName)
    {
    case SRTO_MSS:
        *(int *)optval = m_iMSS;
        optlen         = sizeof(int);
        break;

    case SRTO_SNDSYN:
        *(bool *)optval = m_bSynSending;
        optlen          = sizeof(bool);
        break;

    case SRTO_RCVSYN:
        *(bool *)optval = m_bSynRecving;
        optlen          = sizeof(bool);
        break;

    case SRTO_ISN:
        *(int *)optval = m_iISN;
        optlen         = sizeof(int);
        break;

    case SRTO_FC:
        *(int *)optval = m_iFlightFlagSize;
        optlen         = sizeof(int);
        break;

    case SRTO_SNDBUF:
        *(int *)optval = m_iSndBufSize * (m_iMSS - CPacket::UDP_HDR_SIZE);
        optlen         = sizeof(int);
        break;

    case SRTO_RCVBUF:
        *(int *)optval = m_iRcvBufSize * (m_iMSS - CPacket::UDP_HDR_SIZE);
        optlen         = sizeof(int);
        break;

    case SRTO_LINGER:
        if (optlen < (int)(sizeof(linger)))
            throw CUDTException(MJ_NOTSUP, MN_INVAL, 0);

        *(linger *)optval = m_Linger;
        optlen            = sizeof(linger);
        break;

    case SRTO_UDP_SNDBUF:
        *(int *)optval = m_iUDPSndBufSize;
        optlen         = sizeof(int);
        break;

    case SRTO_UDP_RCVBUF:
        *(int *)optval = m_iUDPRcvBufSize;
        optlen         = sizeof(int);
        break;

    case SRTO_RENDEZVOUS:
        *(bool *)optval = m_bRendezvous;
        optlen          = sizeof(bool);
        break;

    case SRTO_SNDTIMEO:
        *(int *)optval = m_iSndTimeOut;
        optlen         = sizeof(int);
        break;

    case SRTO_RCVTIMEO:
        *(int *)optval = m_iRcvTimeOut;
        optlen         = sizeof(int);
        break;

    case SRTO_REUSEADDR:
        *(bool *)optval = m_bReuseAddr;
        optlen          = sizeof(bool);
        break;

    case SRTO_MAXBW:
        *(int64_t *)optval = m_llMaxBW;
        optlen             = sizeof(int64_t);
        break;

    case SRTO_STATE:
        *(int32_t *)optval = s_UDTUnited.getStatus(m_SocketID);
        optlen             = sizeof(int32_t);
        break;

    case SRTO_EVENT:
    {
        int32_t event = 0;
        if (m_bBroken)
            event |= UDT_EPOLL_ERR;
        else
        {
            enterCS(m_RecvLock);
            if (m_pRcvBuffer && m_pRcvBuffer->isRcvDataReady())
                event |= UDT_EPOLL_IN;
            leaveCS(m_RecvLock);
            if (m_pSndBuffer && (m_iSndBufSize > m_pSndBuffer->getCurrBufSize()))
                event |= UDT_EPOLL_OUT;
        }
        *(int32_t *)optval = event;
        optlen             = sizeof(int32_t);
        break;
    }

    case SRTO_SNDDATA:
        if (m_pSndBuffer)
            *(int32_t *)optval = m_pSndBuffer->getCurrBufSize();
        else
            *(int32_t *)optval = 0;
        optlen = sizeof(int32_t);
        break;

    case SRTO_RCVDATA:
        if (m_pRcvBuffer)
        {
            enterCS(m_RecvLock);
            *(int32_t *)optval = m_pRcvBuffer->getRcvDataSize();
            leaveCS(m_RecvLock);
        }
        else
            *(int32_t *)optval = 0;
        optlen = sizeof(int32_t);
        break;

#ifdef SRT_ENABLE_IPOPTS
    case SRTO_IPTTL:
        if (m_bOpened)
            *(int32_t *)optval = m_pSndQueue->getIpTTL();
        else
            *(int32_t *)optval = m_iIpTTL;
        optlen = sizeof(int32_t);
        break;

    case SRTO_IPTOS:
        if (m_bOpened)
            *(int32_t *)optval = m_pSndQueue->getIpToS();
        else
            *(int32_t *)optval = m_iIpToS;
        optlen = sizeof(int32_t);
        break;
#endif

    case SRTO_SENDER:
        *(int32_t *)optval = m_bDataSender;
        optlen             = sizeof(int32_t);
        break;

    case SRTO_TSBPDMODE:
        *(int32_t *)optval = m_bOPT_TsbPd;
        optlen             = sizeof(int32_t);
        break;

    case SRTO_LATENCY:
    case SRTO_RCVLATENCY:
        *(int32_t *)optval = m_iTsbPdDelay_ms;
        optlen             = sizeof(int32_t);
        break;

    case SRTO_PEERLATENCY:
        *(int32_t *)optval = m_iPeerTsbPdDelay_ms;
        optlen             = sizeof(int32_t);
        break;

    case SRTO_TLPKTDROP:
        *(int32_t *)optval = m_bTLPktDrop;
        optlen             = sizeof(int32_t);
        break;

    case SRTO_SNDDROPDELAY:
        *(int32_t *)optval = m_iOPT_SndDropDelay;
        optlen             = sizeof(int32_t);
        break;

    case SRTO_PBKEYLEN:
        if (m_pCryptoControl)
            *(int32_t *)optval = m_pCryptoControl->KeyLen(); // Running Key length.
        else
            *(int32_t *)optval = m_iSndCryptoKeyLen; // May be 0.
        optlen = sizeof(int32_t);
        break;

    case SRTO_KMSTATE:
        if (!m_pCryptoControl)
            *(int32_t *)optval = SRT_KM_S_UNSECURED;
        else if (m_bDataSender)
            *(int32_t *)optval = m_pCryptoControl->m_SndKmState;
        else
            *(int32_t *)optval = m_pCryptoControl->m_RcvKmState;
        optlen = sizeof(int32_t);
        break;

    case SRTO_SNDKMSTATE: // State imposed by Agent depending on PW and KMX
        if (m_pCryptoControl)
            *(int32_t *)optval = m_pCryptoControl->m_SndKmState;
        else
            *(int32_t *)optval = SRT_KM_S_UNSECURED;
        optlen = sizeof(int32_t);
        break;

    case SRTO_RCVKMSTATE: // State returned by Peer as informed during KMX
        if (m_pCryptoControl)
            *(int32_t *)optval = m_pCryptoControl->m_RcvKmState;
        else
            *(int32_t *)optval = SRT_KM_S_UNSECURED;
        optlen = sizeof(int32_t);
        break;

    case SRTO_LOSSMAXTTL:
        *(int32_t*)optval = m_iMaxReorderTolerance;
        optlen = sizeof(int32_t);
        break;

    case SRTO_NAKREPORT:
        *(bool *)optval = m_bRcvNakReport;
        optlen          = sizeof(bool);
        break;

    case SRTO_VERSION:
        *(int32_t *)optval = m_lSrtVersion;
        optlen             = sizeof(int32_t);
        break;

    case SRTO_PEERVERSION:
        *(int32_t *)optval = m_lPeerSrtVersion;
        optlen             = sizeof(int32_t);
        break;

#ifdef SRT_ENABLE_CONNTIMEO
    case SRTO_CONNTIMEO:
        *(int*)optval = count_milliseconds(m_tdConnTimeOut);
        optlen        = sizeof(int);
        break;
#endif

    case SRTO_MINVERSION:
        *(uint32_t *)optval = m_lMinimumPeerSrtVersion;
        optlen              = sizeof(uint32_t);
        break;

    case SRTO_STREAMID:
        if (size_t(optlen) < m_sStreamName.size() + 1)
            throw CUDTException(MJ_NOTSUP, MN_INVAL, 0);

        strcpy((char *)optval, m_sStreamName.c_str());
        optlen = m_sStreamName.size();
        break;

    case SRTO_CONGESTION:
    {
        string tt = m_CongCtl.selected_name();
        strcpy((char *)optval, tt.c_str());
        optlen = tt.size();
    }
    break;

    case SRTO_MESSAGEAPI:
        optlen          = sizeof(bool);
        *(bool *)optval = m_bMessageAPI;
        break;

    case SRTO_PAYLOADSIZE:
        optlen         = sizeof(int);
        *(int *)optval = m_zOPT_ExpPayloadSize;
        break;

    case SRTO_ENFORCEDENCRYPTION:
        optlen             = sizeof(int32_t); // also with TSBPDMODE and SENDER
        *(int32_t *)optval = m_bOPT_StrictEncryption;
        break;

    case SRTO_IPV6ONLY:
        optlen         = sizeof(int);
        *(int *)optval = m_iIpV6Only;
        break;

    case SRTO_PEERIDLETIMEO:
        *(int *)optval = m_iOPT_PeerIdleTimeout;
        optlen         = sizeof(int);
        break;

    case SRTO_PACKETFILTER:
        if (size_t(optlen) < m_OPT_PktFilterConfigString.size() + 1)
            throw CUDTException(MJ_NOTSUP, MN_INVAL, 0);

        strcpy((char *)optval, m_OPT_PktFilterConfigString.c_str());
        optlen = m_OPT_PktFilterConfigString.size();
        break;

    default:
        throw CUDTException(MJ_NOTSUP, MN_NONE, 0);
    }
}

bool CUDT::setstreamid(SRTSOCKET u, const std::string &sid)
{
    CUDT *that = getUDTHandle(u);
    if (!that)
        return false;

    if (sid.size() > MAX_SID_LENGTH)
        return false;

    if (that->m_bConnected)
        return false;

    that->m_sStreamName = sid;
    return true;
}

std::string CUDT::getstreamid(SRTSOCKET u)
{
    CUDT *that = getUDTHandle(u);
    if (!that)
        return "";

    return that->m_sStreamName;
}

// XXX REFACTOR: Make common code for CUDT constructor and clearData,
// possibly using CUDT::construct.
void CUDT::clearData()
{
    // Initial sequence number, loss, acknowledgement, etc.
    int udpsize = m_iMSS - CPacket::UDP_HDR_SIZE;

    m_iMaxSRTPayloadSize = udpsize - CPacket::HDR_SIZE;

    HLOGC(mglog.Debug, log << "clearData: PAYLOAD SIZE: " << m_iMaxSRTPayloadSize);

    m_iEXPCount  = 1;
    m_iBandwidth = 1; // pkts/sec
    // XXX use some constant for this 16
    m_iDeliveryRate     = 16;
    m_iByteDeliveryRate = 16 * m_iMaxSRTPayloadSize;
    m_iAckSeqNo         = 0;
    m_tsLastAckTime     = steady_clock::now();

    // trace information
    {
        CGuard stat_lock(m_StatsLock);

        m_stats.tsStartTime = steady_clock::now();
        m_stats.sentTotal = m_stats.recvTotal = m_stats.sndLossTotal = m_stats.rcvLossTotal = m_stats.retransTotal =
            m_stats.sentACKTotal = m_stats.recvACKTotal = m_stats.sentNAKTotal = m_stats.recvNAKTotal = 0;
        m_stats.tsLastSampleTime = steady_clock::now();
        m_stats.traceSent = m_stats.traceRecv = m_stats.traceSndLoss = m_stats.traceRcvLoss = m_stats.traceRetrans =
            m_stats.sentACK = m_stats.recvACK = m_stats.sentNAK = m_stats.recvNAK = 0;
        m_stats.traceRcvRetrans                                                   = 0;
        m_stats.traceReorderDistance                                              = 0;
        m_stats.traceBelatedTime                                                  = 0.0;
        m_stats.traceRcvBelated                                                   = 0;

        m_stats.sndDropTotal = 0;
        m_stats.traceSndDrop = 0;
        m_stats.rcvDropTotal = 0;
        m_stats.traceRcvDrop = 0;

        m_stats.m_rcvUndecryptTotal = 0;
        m_stats.traceRcvUndecrypt   = 0;

        m_stats.bytesSentTotal    = 0;
        m_stats.bytesRecvTotal    = 0;
        m_stats.bytesRetransTotal = 0;
        m_stats.traceBytesSent    = 0;
        m_stats.traceBytesRecv    = 0;
        m_stats.sndFilterExtra    = 0;
        m_stats.rcvFilterExtra    = 0;
        m_stats.rcvFilterSupply   = 0;
        m_stats.rcvFilterLoss     = 0;

        m_stats.traceBytesRetrans = 0;
#ifdef SRT_ENABLE_LOSTBYTESCOUNT
        m_stats.traceRcvBytesLoss = 0;
#endif
        m_stats.sndBytesDropTotal        = 0;
        m_stats.rcvBytesDropTotal        = 0;
        m_stats.traceSndBytesDrop        = 0;
        m_stats.traceRcvBytesDrop        = 0;
        m_stats.m_rcvBytesUndecryptTotal = 0;
        m_stats.traceRcvBytesUndecrypt   = 0;

        m_stats.sndDuration = m_stats.m_sndDurationTotal = 0;
    }

    // Resetting these data because this happens when agent isn't connected.
    m_bPeerTsbPd         = false;
    m_iPeerTsbPdDelay_ms = 0;

    m_bTsbPd         = m_bOPT_TsbPd; // Take the values from user-configurable options
    m_iTsbPdDelay_ms = m_iOPT_TsbPdDelay;
    m_bTLPktDrop     = m_bOPT_TLPktDrop;
    m_bPeerTLPktDrop = false;

    m_bPeerNakReport = false;

    m_bPeerRexmitFlag = false;

    m_RdvState         = CHandShake::RDV_INVALID;
    m_tsRcvPeerStartTime = steady_clock::time_point();
}

void CUDT::open()
{
    CGuard cg(m_ConnectionLock);

    clearData();

    // structures for queue
    if (m_pSNode == NULL)
        m_pSNode = new CSNode;
    m_pSNode->m_pUDT      = this;
    m_pSNode->m_tsTimeStamp = steady_clock::now();
    m_pSNode->m_iHeapLoc  = -1;

    if (m_pRNode == NULL)
        m_pRNode = new CRNode;
    m_pRNode->m_pUDT      = this;
    m_pRNode->m_tsTimeStamp = steady_clock::now();
    m_pRNode->m_pPrev = m_pRNode->m_pNext = NULL;
    m_pRNode->m_bOnList                   = false;

    m_iRTT    = 10 * COMM_SYN_INTERVAL_US;
    m_iRTTVar = m_iRTT >> 1;


    // set minimum NAK and EXP timeout to 300ms
    m_tdMinNakInterval = milliseconds_from(300);
    m_tdMinExpInterval = milliseconds_from(300);

    m_tdACKInterval = microseconds_from(COMM_SYN_INTERVAL_US);
    m_tdNAKInterval = m_tdMinNakInterval;

    const steady_clock::time_point currtime = steady_clock::now();
    m_tsLastRspTime                        = currtime;
    m_tsNextACKTime                        = currtime + m_tdACKInterval;
    m_tsNextNAKTime                        = currtime + m_tdNAKInterval;
    m_tsLastRspAckTime                     = currtime;
    m_tsLastSndTime                        = currtime;

    m_iReXmitCount   = 1;
    m_iPktCount      = 0;
    m_iLightACKCount = 1;

    m_tsNextSendTime = steady_clock::time_point();
    m_tdSendTimeDiff = m_tdSendTimeDiff.zero();

    // Now UDT is opened.
    m_bOpened = true;
}

void CUDT::setListenState()
{
    CGuard cg(m_ConnectionLock);

    if (!m_bOpened)
        throw CUDTException(MJ_NOTSUP, MN_NONE, 0);

    if (m_bConnecting || m_bConnected)
        throw CUDTException(MJ_NOTSUP, MN_ISCONNECTED, 0);

    // listen can be called more than once
    if (m_bListening)
        return;

    // if there is already another socket listening on the same port
    if (m_pRcvQueue->setListener(this) < 0)
        throw CUDTException(MJ_NOTSUP, MN_BUSY, 0);

    m_bListening = true;
}

size_t CUDT::fillSrtHandshake(uint32_t *srtdata, size_t srtlen, int msgtype, int hs_version)
{
    if (srtlen < SRT_HS__SIZE)
    {
        LOGC(mglog.Fatal,
             log << "IPE: fillSrtHandshake: buffer too small: " << srtlen << " (expected: " << SRT_HS__SIZE << ")");
        return 0;
    }

    srtlen = SRT_HS__SIZE; // We use only that much space.

    memset(srtdata, 0, sizeof(uint32_t) * srtlen);
    /* Current version (1.x.x) SRT handshake */
    srtdata[SRT_HS_VERSION] = m_lSrtVersion; /* Required version */
    srtdata[SRT_HS_FLAGS] |= SrtVersionCapabilities();

    switch (msgtype)
    {
    case SRT_CMD_HSREQ:
        return fillSrtHandshake_HSREQ(srtdata, srtlen, hs_version);
    case SRT_CMD_HSRSP:
        return fillSrtHandshake_HSRSP(srtdata, srtlen, hs_version);
    default:
        LOGC(mglog.Fatal, log << "IPE: createSrtHandshake/sendSrtMsg called with value " << msgtype);
        return 0;
    }
}

size_t CUDT::fillSrtHandshake_HSREQ(uint32_t *srtdata, size_t /* srtlen - unused */, int hs_version)
{
    // INITIATOR sends HSREQ.

    // The TSBPD(SND|RCV) options are being set only if the TSBPD is set in the current agent.
    // The agent has a decisive power only in the range of RECEIVING the data, however it can
    // also influence the peer's latency. If agent doesn't set TSBPD mode, it doesn't send any
    // latency flags, although the peer might still want to do Rx with TSBPD. When agent sets
    // TsbPd mode, it defines latency values for Rx (itself) and Tx (peer's Rx). If peer does
    // not set TsbPd mode, it will simply ignore the proposed latency (PeerTsbPdDelay), although
    // if it has received the Rx latency as well, it must honor it and respond accordingly
    // (the latter is only in case of HSv5 and bidirectional connection).
    if (m_bOPT_TsbPd)
    {
        m_iTsbPdDelay_ms     = m_iOPT_TsbPdDelay;
        m_iPeerTsbPdDelay_ms = m_iOPT_PeerTsbPdDelay;
        /*
         * Sent data is real-time, use Time-based Packet Delivery,
         * set option bit and configured delay
         */
        srtdata[SRT_HS_FLAGS] |= SRT_OPT_TSBPDSND;

        if (hs_version < CUDT::HS_VERSION_SRT1)
        {
            // HSv4 - this uses only one value.
            srtdata[SRT_HS_LATENCY] = SRT_HS_LATENCY_LEG::wrap(m_iPeerTsbPdDelay_ms);
        }
        else
        {
            // HSv5 - this will be understood only since this version when this exists.
            srtdata[SRT_HS_LATENCY] = SRT_HS_LATENCY_SND::wrap(m_iPeerTsbPdDelay_ms);

            m_bTsbPd = true;
            // And in the reverse direction.
            srtdata[SRT_HS_FLAGS] |= SRT_OPT_TSBPDRCV;
            srtdata[SRT_HS_LATENCY] |= SRT_HS_LATENCY_RCV::wrap(m_iTsbPdDelay_ms);

            // This wasn't there for HSv4, this setting is only for the receiver.
            // HSv5 is bidirectional, so every party is a receiver.

            if (m_bTLPktDrop)
                srtdata[SRT_HS_FLAGS] |= SRT_OPT_TLPKTDROP;
        }
    }

    if (m_bRcvNakReport)
        srtdata[SRT_HS_FLAGS] |= SRT_OPT_NAKREPORT;

    // I support SRT_OPT_REXMITFLG. Do you?
    srtdata[SRT_HS_FLAGS] |= SRT_OPT_REXMITFLG;

    // Declare the API used. The flag is set for "stream" API because
    // the older versions will never set this flag, but all old SRT versions use message API.
    if (!m_bMessageAPI)
        srtdata[SRT_HS_FLAGS] |= SRT_OPT_STREAM;

    HLOGC(mglog.Debug,
          log << "HSREQ/snd: LATENCY[SND:" << SRT_HS_LATENCY_SND::unwrap(srtdata[SRT_HS_LATENCY])
              << " RCV:" << SRT_HS_LATENCY_RCV::unwrap(srtdata[SRT_HS_LATENCY]) << "] FLAGS["
              << SrtFlagString(srtdata[SRT_HS_FLAGS]) << "]");

    return 3;
}

size_t CUDT::fillSrtHandshake_HSRSP(uint32_t *srtdata, size_t /* srtlen - unused */, int hs_version)
{
    // Setting m_ullRcvPeerStartTime is done in processSrtMsg_HSREQ(), so
    // this condition will be skipped only if this function is called without
    // getting first received HSREQ. Doesn't look possible in both HSv4 and HSv5.
    if (is_zero(m_tsRcvPeerStartTime))
    {
        LOGC(mglog.Fatal, log << "IPE: fillSrtHandshake_HSRSP: m_tsRcvPeerStartTime NOT SET!");
        return 0;
    }

    // If Agent doesn't set TSBPD, it will not set the TSBPD flag back to the Peer.
    // The peer doesn't have be disturbed by it anyway.
    if (m_bTsbPd)
    {
        /*
         * We got and transposed peer start time (HandShake request timestamp),
         * we can support Timestamp-based Packet Delivery
         */
        srtdata[SRT_HS_FLAGS] |= SRT_OPT_TSBPDRCV;

        if (hs_version < HS_VERSION_SRT1)
        {
            // HSv4 - this uses only one value
            srtdata[SRT_HS_LATENCY] = SRT_HS_LATENCY_LEG::wrap(m_iTsbPdDelay_ms);
        }
        else
        {
            // HSv5 - this puts "agent's" latency into RCV field and "peer's" -
            // into SND field.
            srtdata[SRT_HS_LATENCY] = SRT_HS_LATENCY_RCV::wrap(m_iTsbPdDelay_ms);
        }
    }
    else
    {
        HLOGC(mglog.Debug, log << "HSRSP/snd: TSBPD off, NOT responding TSBPDRCV flag.");
    }

    // Hsv5, only when peer has declared TSBPD mode.
    // The flag was already set, and the value already "maximized" in processSrtMsg_HSREQ().
    if (m_bPeerTsbPd && hs_version >= HS_VERSION_SRT1)
    {
        // HSv5 is bidirectional - so send the TSBPDSND flag, and place also the
        // peer's latency into SND field.
        srtdata[SRT_HS_FLAGS] |= SRT_OPT_TSBPDSND;
        srtdata[SRT_HS_LATENCY] |= SRT_HS_LATENCY_SND::wrap(m_iPeerTsbPdDelay_ms);

        HLOGC(mglog.Debug,
              log << "HSRSP/snd: HSv5 peer uses TSBPD, responding TSBPDSND latency=" << m_iPeerTsbPdDelay_ms);
    }
    else
    {
        HLOGC(mglog.Debug,
              log << "HSRSP/snd: HSv" << (hs_version == CUDT::HS_VERSION_UDT4 ? 4 : 5)
                  << " with peer TSBPD=" << (m_bPeerTsbPd ? "on" : "off") << " - NOT responding TSBPDSND");
    }

    if (m_bTLPktDrop)
        srtdata[SRT_HS_FLAGS] |= SRT_OPT_TLPKTDROP;

    if (m_bRcvNakReport)
    {
        // HSv5: Note that this setting is independent on the value of
        // m_bPeerNakReport, which represent this setting in the peer.

        srtdata[SRT_HS_FLAGS] |= SRT_OPT_NAKREPORT;
        /*
         * NAK Report is so efficient at controlling bandwidth that sender TLPktDrop
         * is not needed. SRT 1.0.5 to 1.0.7 sender TLPktDrop combined with SRT 1.0
         * Timestamp-Based Packet Delivery was not well implemented and could drop
         * big I-Frame tail before sending once on low latency setups.
         * Disabling TLPktDrop in the receiver SRT Handshake Reply prevents the sender
         * from enabling Too-Late Packet Drop.
         */
        if (m_lPeerSrtVersion <= SrtVersion(1, 0, 7))
            srtdata[SRT_HS_FLAGS] &= ~SRT_OPT_TLPKTDROP;
    }

    if (m_lSrtVersion >= SrtVersion(1, 2, 0))
    {
        if (!m_bPeerRexmitFlag)
        {
            // Peer does not request to use rexmit flag, if so,
            // we won't use as well.
            HLOGC(mglog.Debug, log << "HSRSP/snd: AGENT understands REXMIT flag, but PEER DOES NOT. NOT setting.");
        }
        else
        {
            // Request that the rexmit bit be used as a part of msgno.
            srtdata[SRT_HS_FLAGS] |= SRT_OPT_REXMITFLG;
            HLOGF(mglog.Debug, "HSRSP/snd: AGENT UNDERSTANDS REXMIT flag and PEER reported that it does, too.");
        }
    }
    else
    {
        // Since this is now in the code, it can occur only in case when you change the
        // version specification in the build configuration.
        HLOGF(mglog.Debug, "HSRSP/snd: AGENT DOES NOT UNDERSTAND REXMIT flag");
    }

    HLOGC(mglog.Debug,
          log << "HSRSP/snd: LATENCY[SND:" << SRT_HS_LATENCY_SND::unwrap(srtdata[SRT_HS_LATENCY])
              << " RCV:" << SRT_HS_LATENCY_RCV::unwrap(srtdata[SRT_HS_LATENCY]) << "] FLAGS["
              << SrtFlagString(srtdata[SRT_HS_FLAGS]) << "]");

    return 3;
}

size_t CUDT::prepareSrtHsMsg(int cmd, uint32_t *srtdata, size_t size)
{
    size_t srtlen = fillSrtHandshake(srtdata, size, cmd, handshakeVersion());
    HLOGF(mglog.Debug,
          "CMD:%s(%d) Len:%d Version: %s Flags: %08X (%s) sdelay:%d",
          MessageTypeStr(UMSG_EXT, cmd).c_str(),
          cmd,
          (int)(srtlen * sizeof(int32_t)),
          SrtVersionString(srtdata[SRT_HS_VERSION]).c_str(),
          srtdata[SRT_HS_FLAGS],
          SrtFlagString(srtdata[SRT_HS_FLAGS]).c_str(),
          srtdata[SRT_HS_LATENCY]);

    return srtlen;
}

void CUDT::sendSrtMsg(int cmd, uint32_t *srtdata_in, int srtlen_in)
{
    CPacket srtpkt;
    int32_t srtcmd = (int32_t)cmd;

    static const size_t SRTDATA_MAXSIZE = SRT_CMD_MAXSZ / sizeof(int32_t);

    // This is in order to issue a compile error if the SRT_CMD_MAXSZ is
    // too small to keep all the data. As this is "static const", declaring
    // an array of such specified size in C++ isn't considered VLA.
    static const int SRTDATA_SIZE = SRTDATA_MAXSIZE >= SRT_HS__SIZE ? SRTDATA_MAXSIZE : -1;

    // This will be effectively larger than SRT_HS__SIZE, but it will be also used
    // for incoming data. We have a guarantee that it won't be larger than SRTDATA_MAXSIZE.
    uint32_t srtdata[SRTDATA_SIZE];

    int srtlen = 0;

    if (cmd == SRT_CMD_REJECT)
    {
        // This is a value returned by processSrtMsg underlying layer, potentially
        // to be reported here. Should this happen, just send a rejection message.
        cmd                     = SRT_CMD_HSRSP;
        srtdata[SRT_HS_VERSION] = 0;
    }

    switch (cmd)
    {
    case SRT_CMD_HSREQ:
    case SRT_CMD_HSRSP:
        srtlen = prepareSrtHsMsg(cmd, srtdata, SRTDATA_SIZE);
        break;

    case SRT_CMD_KMREQ: // Sender
    case SRT_CMD_KMRSP: // Receiver
        srtlen = srtlen_in;
        /* Msg already in network order
         * But CChannel:sendto will swap again (assuming 32-bit fields)
         * Pre-swap to cancel it.
         */
        HtoNLA(srtdata, srtdata_in, srtlen);
        m_pCryptoControl->updateKmState(cmd, srtlen); // <-- THIS function can't be moved to CUDT

        break;

    default:
        LOGF(mglog.Error, "sndSrtMsg: cmd=%d unsupported", cmd);
        break;
    }

    if (srtlen > 0)
    {
        /* srtpkt.pack will set message data in network order */
        srtpkt.pack(UMSG_EXT, &srtcmd, srtdata, srtlen * sizeof(int32_t));
        addressAndSend(srtpkt);
    }
}

// PREREQUISITE:
// pkt must be set the buffer and configured for UMSG_HANDSHAKE.
// Note that this function replaces also serialization for the HSv4.
bool CUDT::createSrtHandshake(ref_t<CPacket>    r_pkt,
                              ref_t<CHandShake> r_hs,
                              int               srths_cmd,
                              int               srtkm_cmd,
                              const uint32_t *  kmdata,
                              size_t            kmdata_wordsize /* IN WORDS, NOT BYTES!!! */)
{
    CPacket &   pkt = *r_pkt;
    CHandShake &hs  = *r_hs;

    // This function might be called before the opposite version was recognized.
    // Check if the version is exactly 4 because this means that the peer has already
    // sent something - asynchronously, and usually in rendezvous - and we already know
    // that the peer is version 4. In this case, agent must behave as HSv4, til the end.
    if (m_ConnRes.m_iVersion == HS_VERSION_UDT4)
    {
        hs.m_iVersion = HS_VERSION_UDT4;
        hs.m_iType    = UDT_DGRAM;
        if (hs.m_extension)
        {
            // Should be impossible
            LOGC(mglog.Error, log << "createSrtHandshake: IPE: EXTENSION SET WHEN peer reports version 4 - fixing...");
            hs.m_extension = false;
        }
    }
    else
    {
        hs.m_iType = 0; // Prepare it for flags
    }

    HLOGC(mglog.Debug,
          log << "createSrtHandshake: buf size=" << pkt.getLength() << " hsx=" << MessageTypeStr(UMSG_EXT, srths_cmd)
              << " kmx=" << MessageTypeStr(UMSG_EXT, srtkm_cmd) << " kmdata_wordsize=" << kmdata_wordsize
              << " version=" << hs.m_iVersion);

    // Once you are certain that the version is HSv5, set the enc type flags
    // to advertise pbkeylen. Otherwise make sure that the old interpretation
    // will correctly pick up the type field. PBKEYLEN should be advertized
    // regardless of what URQ stage the handshake is (note that in case of rendezvous
    // CONCLUSION might be the FIRST MESSAGE EVER RECEIVED by a party).
    if (hs.m_iVersion > HS_VERSION_UDT4)
    {
        // Check if there was a failure to receie HSREQ before trying to craft HSRSP.
        // If fillSrtHandshake_HSRSP catches the condition of m_tsRcvPeerStartTime == 0,
        // it will return size 0, which will mess up with further extension procedures;
        // PREVENT THIS HERE.
        if (hs.m_iReqType == URQ_CONCLUSION && srths_cmd == SRT_CMD_HSRSP && is_zero(m_tsRcvPeerStartTime))
        {
            LOGC(mglog.Error,
                 log << "createSrtHandshake: IPE (non-fatal): Attempting to craft HSRSP without received HSREQ. "
                        "BLOCKING extensions.");
            hs.m_extension = false;
        }

        // The situation when this function is called without requested extensions
        // is URQ_CONCLUSION in rendezvous mode in some of the transitions.
        // In this case for version 5 just clear the m_iType field, as it has
        // different meaning in HSv5 and contains extension flags.
        //
        // Keep 0 in the SRT_HSTYPE_HSFLAGS field, but still advertise PBKEYLEN
        // in the SRT_HSTYPE_ENCFLAGS field.
        hs.m_iType                  = SrtHSRequest::wrapFlags(false /*no magic in HSFLAGS*/, m_iSndCryptoKeyLen);
        bool whether SRT_ATR_UNUSED = m_iSndCryptoKeyLen != 0;
        HLOGC(mglog.Debug,
              log << "createSrtHandshake: " << (whether ? "" : "NOT ")
                  << " Advertising PBKEYLEN - value = " << m_iSndCryptoKeyLen);

        // Note: This is required only when sending a HS message without SRT extensions.
        // When this is to be sent with SRT extensions, then KMREQ will be attached here
        // and the PBKEYLEN will be extracted from it. If this is going to attach KMRSP
        // here, it's already too late (it should've been advertised before getting the first
        // handshake message with KMREQ).
    }
    else
    {
        hs.m_iType = UDT_DGRAM;
    }

    // values > URQ_CONCLUSION include also error types
    // if (hs.m_iVersion == HS_VERSION_UDT4 || hs.m_iReqType > URQ_CONCLUSION) <--- This condition was checked b4 and
    // it's only valid for caller-listener mode
    if (!hs.m_extension)
    {
        // Serialize only the basic handshake, if this is predicted for
        // Hsv4 peer or this is URQ_INDUCTION or URQ_WAVEAHAND.
        size_t hs_size = pkt.getLength();
        hs.store_to(pkt.m_pcData, Ref(hs_size));
        pkt.setLength(hs_size);
        HLOGC(mglog.Debug, log << "createSrtHandshake: (no ext) size=" << hs_size << " data: " << hs.show());
        return true;
    }

    // Sanity check, applies to HSv5 only cases.
    if (srths_cmd == SRT_CMD_HSREQ && m_SrtHsSide == HSD_RESPONDER)
    {
        m_RejectReason = SRT_REJ_IPE;
        LOGC(mglog.Fatal, log << "IPE: SRT_CMD_HSREQ was requested to be sent in HSv5 by an INITIATOR side!");
        return false; // should cause rejection
    }

    string logext = "HSX";

    bool have_kmreq   = false;
    bool have_sid     = false;
    bool have_congctl = false;
    bool have_filter  = false;

    // Install the SRT extensions
    hs.m_iType |= CHandShake::HS_EXT_HSREQ;

    if (srths_cmd == SRT_CMD_HSREQ)
    {
        if (m_sStreamName != "")
        {
            have_sid = true;
            hs.m_iType |= CHandShake::HS_EXT_CONFIG;
            logext += ",SID";
        }
    }

    // If this is a response, we have also information
    // on the peer. If Peer is NOT filter capable, don't
    // put filter config, even if agent is capable.
    bool peer_filter_capable = true;
    if (srths_cmd == SRT_CMD_HSRSP)
    {
        if (m_sPeerPktFilterConfigString != "")
        {
            peer_filter_capable = true;
        }
        else if (IsSet(m_lPeerSrtFlags, SRT_OPT_FILTERCAP))
        {
            peer_filter_capable = true;
        }
        else
        {
            peer_filter_capable = false;
        }
    }

    // Now, if this is INITIATOR, then it has its
    // filter config already set, if configured, otherwise
    // it should not attach the filter config extension.

    // If this is a RESPONDER, then it has already received
    // the filter config string from the peer and therefore
    // possibly confronted with the contents of m_OPT_FECConfigString,
    // and if it decided to go with filter, it will be nonempty.
    if (peer_filter_capable && m_OPT_PktFilterConfigString != "")
    {
        have_filter = true;
        hs.m_iType |= CHandShake::HS_EXT_CONFIG;
        logext += ",filter";
    }

    string sm = m_CongCtl.selected_name();
    if (sm != "" && sm != "live")
    {
        have_congctl = true;
        hs.m_iType |= CHandShake::HS_EXT_CONFIG;
        logext += ",CONGCTL";
    }

    // Prevent adding KMRSP only in case when BOTH:
    // - Agent has set no password
    // - no KMREQ has arrived from Peer
    // KMRSP must be always sent when:
    // - Agent set a password, Peer did not send KMREQ: Agent sets snd=NOSECRET.
    // - Agent set no password, but Peer sent KMREQ: Ageng sets rcv=NOSECRET.
    if (m_CryptoSecret.len > 0 || kmdata_wordsize > 0)
    {
        have_kmreq = true;
        hs.m_iType |= CHandShake::HS_EXT_KMREQ;
        logext += ",KMX";
    }

    HLOGC(mglog.Debug, log << "createSrtHandshake: (ext: " << logext << ") data: " << hs.show());

    // NOTE: The HSREQ is practically always required, although may happen
    // in future that CONCLUSION can be sent multiple times for a separate
    // stream encryption support, and this way it won't enclose HSREQ.
    // Also, KMREQ may occur multiple times.

    // So, initially store the UDT legacy handshake.
    size_t hs_size = pkt.getLength(), total_ra_size = (hs_size / sizeof(uint32_t)); // Maximum size of data
    hs.store_to(pkt.m_pcData, Ref(hs_size));                                        // hs_size is updated

    size_t ra_size = hs_size / sizeof(int32_t);

    // Now attach the SRT handshake for HSREQ
    size_t    offset = ra_size;
    uint32_t *p      = reinterpret_cast<uint32_t *>(pkt.m_pcData);
    // NOTE: since this point, ra_size has a size in int32_t elements, NOT BYTES.

    // The first 4-byte item is the CMD/LENGTH spec.
    uint32_t *pcmdspec = p + offset; // Remember the location to be filled later, when we know the length
    ++offset;

    // Now use the original function to store the actual SRT_HS data
    // ra_size after that
    // NOTE: so far, ra_size is m_iMaxSRTPayloadSize expressed in number of elements.
    // WILL BE CHANGED HERE.
    ra_size   = fillSrtHandshake(p + offset, total_ra_size - offset, srths_cmd, HS_VERSION_SRT1);
    *pcmdspec = HS_CMDSPEC_CMD::wrap(srths_cmd) | HS_CMDSPEC_SIZE::wrap(ra_size);

    HLOGC(mglog.Debug,
          log << "createSrtHandshake: after HSREQ: offset=" << offset << " HSREQ size=" << ra_size
              << " space left: " << (total_ra_size - offset));

    if (have_sid)
    {
        // Use only in REQ phase and only if stream name is set
        offset += ra_size;
        pcmdspec = p + offset;
        ++offset;

        // Now prepare the string with 4-byte alignment. The string size is limited
        // to half the payload size. Just a sanity check to not pack too much into
        // the conclusion packet.
        size_t size_limit = m_iMaxSRTPayloadSize / 2;

        if (m_sStreamName.size() >= size_limit)
        {
            m_RejectReason = SRT_REJ_ROGUE;
            LOGC(mglog.Error,
                 log << "createSrtHandshake: stream id too long, limited to " << (size_limit - 1) << " bytes");
            return false;
        }

        size_t wordsize         = (m_sStreamName.size() + 3) / 4;
        size_t aligned_bytesize = wordsize * 4;

        memset(p + offset, 0, aligned_bytesize);
        memcpy(p + offset, m_sStreamName.data(), m_sStreamName.size());
        // Preswap to little endian (in place due to possible padding zeros)
        HtoILA((uint32_t *)(p + offset), (uint32_t *)(p + offset), wordsize);

        ra_size   = wordsize;
        *pcmdspec = HS_CMDSPEC_CMD::wrap(SRT_CMD_SID) | HS_CMDSPEC_SIZE::wrap(ra_size);

        HLOGC(mglog.Debug,
              log << "createSrtHandshake: after SID [" << m_sStreamName << "] length=" << m_sStreamName.size()
                  << " alignedln=" << aligned_bytesize << ": offset=" << offset << " SID size=" << ra_size
                  << " space left: " << (total_ra_size - offset));
    }

    if (have_congctl)
    {
        // Pass the congctl to the other side as informational.
        // The other side should reject connection if it uses a different congctl.
        // The other side should also respond with the congctl it uses, if its non-default (for backward compatibility).

        // XXX Consider change the congctl settings in the listener socket to "adaptive"
        // congctl and also "adaptive" value of CUDT::m_bMessageAPI so that the caller
        // may ask for whatever kind of transmission it wants, or select transmission
        // type differently for different connections, however with the same listener.

        offset += ra_size;
        pcmdspec = p + offset;
        ++offset;

        size_t wordsize         = (sm.size() + 3) / 4;
        size_t aligned_bytesize = wordsize * 4;

        memset(p + offset, 0, aligned_bytesize);

        memcpy(p + offset, sm.data(), sm.size());
        // Preswap to little endian (in place due to possible padding zeros)
        HtoILA((uint32_t *)(p + offset), (uint32_t *)(p + offset), wordsize);

        ra_size   = wordsize;
        *pcmdspec = HS_CMDSPEC_CMD::wrap(SRT_CMD_CONGESTION) | HS_CMDSPEC_SIZE::wrap(ra_size);

        HLOGC(mglog.Debug,
              log << "createSrtHandshake: after CONGCTL [" << sm << "] length=" << sm.size()
                  << " alignedln=" << aligned_bytesize << ": offset=" << offset << " CONGCTL size=" << ra_size
                  << " space left: " << (total_ra_size - offset));
    }

    if (have_filter)
    {
        offset += ra_size;
        pcmdspec = p + offset;
        ++offset;

        size_t wordsize         = (m_OPT_PktFilterConfigString.size() + 3) / 4;
        size_t aligned_bytesize = wordsize * 4;

        memset(p + offset, 0, aligned_bytesize);
        memcpy(p + offset, m_OPT_PktFilterConfigString.data(), m_OPT_PktFilterConfigString.size());

        ra_size   = wordsize;
        *pcmdspec = HS_CMDSPEC_CMD::wrap(SRT_CMD_FILTER) | HS_CMDSPEC_SIZE::wrap(ra_size);

        HLOGC(mglog.Debug,
              log << "createSrtHandshake: after filter [" << m_OPT_PktFilterConfigString << "] length="
                  << m_OPT_PktFilterConfigString.size() << " alignedln=" << aligned_bytesize << ": offset=" << offset
                  << " filter size=" << ra_size << " space left: " << (total_ra_size - offset));
    }

    // When encryption turned on
    if (have_kmreq)
    {
        HLOGC(mglog.Debug,
              log << "createSrtHandshake: "
                  << (m_CryptoSecret.len > 0 ? "Agent uses ENCRYPTION" : "Peer requires ENCRYPTION"));
        if (srtkm_cmd == SRT_CMD_KMREQ)
        {
            bool have_any_keys = false;
            for (size_t ki = 0; ki < 2; ++ki)
            {
                // Skip those that have expired
                if (!m_pCryptoControl->getKmMsg_needSend(ki, false))
                    continue;

                m_pCryptoControl->getKmMsg_markSent(ki, false);

                offset += ra_size;

                size_t msglen = m_pCryptoControl->getKmMsg_size(ki);
                // Make ra_size back in element unit
                // Add one extra word if the size isn't aligned to 32-bit.
                ra_size = (msglen / sizeof(uint32_t)) + (msglen % sizeof(uint32_t) ? 1 : 0);

                // Store the CMD + SIZE in the next field
                *(p + offset) = HS_CMDSPEC_CMD::wrap(srtkm_cmd) | HS_CMDSPEC_SIZE::wrap(ra_size);
                ++offset;

                // Copy the key - do the endian inversion because another endian inversion
                // will be done for every control message before sending, and this KM message
                // is ALREADY in network order.
                const uint32_t *keydata = reinterpret_cast<const uint32_t *>(m_pCryptoControl->getKmMsg_data(ki));

                HLOGC(mglog.Debug,
                      log << "createSrtHandshake: KMREQ: adding key #" << ki << " length=" << ra_size
                          << " words (KmMsg_size=" << msglen << ")");
                // XXX INSECURE ": [" << FormatBinaryString((uint8_t*)keydata, msglen) << "]";

                // Yes, I know HtoNLA and NtoHLA do exactly the same operation, but I want
                // to be clear about the true intention.
                NtoHLA(p + offset, keydata, ra_size);
                have_any_keys = true;
            }

            if (!have_any_keys)
            {
                m_RejectReason = SRT_REJ_IPE;
                LOGC(mglog.Error, log << "createSrtHandshake: IPE: all keys have expired, no KM to send.");
                return false;
            }
        }
        else if (srtkm_cmd == SRT_CMD_KMRSP)
        {
            uint32_t        failure_kmrsp[] = {SRT_KM_S_UNSECURED};
            const uint32_t *keydata         = 0;

            // Shift the starting point with the value of previously added block,
            // to start with the new one.
            offset += ra_size;

            if (kmdata_wordsize == 0)
            {
                LOGC(mglog.Error,
                     log << "createSrtHandshake: Agent has PW, but Peer sent no KMREQ. Sending error KMRSP response");
                ra_size = 1;
                keydata = failure_kmrsp;

                // Update the KM state as well
                m_pCryptoControl->m_SndKmState = SRT_KM_S_NOSECRET;  // Agent has PW, but Peer won't decrypt
                m_pCryptoControl->m_RcvKmState = SRT_KM_S_UNSECURED; // Peer won't encrypt as well.
            }
            else
            {
                if (!kmdata)
                {
                    m_RejectReason = SRT_REJ_IPE;
                    LOGC(mglog.Fatal, log << "createSrtHandshake: IPE: srtkm_cmd=SRT_CMD_KMRSP and no kmdata!");
                    return false;
                }
                ra_size = kmdata_wordsize;
                keydata = reinterpret_cast<const uint32_t *>(kmdata);
            }

            *(p + offset) = HS_CMDSPEC_CMD::wrap(srtkm_cmd) | HS_CMDSPEC_SIZE::wrap(ra_size);
            ++offset; // Once cell, containting CMD spec and size
            HLOGC(mglog.Debug,
                  log << "createSrtHandshake: KMRSP: applying returned key length="
                      << ra_size); // XXX INSECURE << " words: [" << FormatBinaryString((uint8_t*)kmdata,
                                   // kmdata_wordsize*sizeof(uint32_t)) << "]";

            NtoHLA(p + offset, keydata, ra_size);
        }
        else
        {
            m_RejectReason = SRT_REJ_IPE;
            LOGC(mglog.Fatal, log << "createSrtHandshake: IPE: wrong value of srtkm_cmd: " << srtkm_cmd);
            return false;
        }
    }

    // ra_size + offset has a value in element unit.
    // Switch it again to byte unit.
    pkt.setLength((ra_size + offset) * sizeof(int32_t));

    HLOGC(mglog.Debug,
          log << "createSrtHandshake: filled HSv5 handshake flags: " << CHandShake::ExtensionFlagStr(hs.m_iType)
              << " length: " << pkt.getLength() << " bytes");

    return true;
}

static int
FindExtensionBlock(uint32_t *begin, size_t total_length, ref_t<size_t> r_out_len, ref_t<uint32_t *> r_next_block)
{
    // Check if there's anything to process
    if (total_length == 0)
    {
        *r_next_block = NULL;
        *r_out_len    = 0;
        return SRT_CMD_NONE;
    }

    size_t &   out_len    = *r_out_len;
    uint32_t *&next_block = *r_next_block;
    // This function extracts the block command from the block and its length.
    // The command value is returned as a function result.
    // The size of that command block is stored into out_len.
    // The beginning of the prospective next block is stored in next_block.

    // The caller must be aware that:
    // - exactly one element holds the block header (cmd+size), so the actual data are after this one.
    // - the returned size is the number of uint32_t elements since that first data element
    // - the remaining size should be manually calculated as total_length - 1 - out_len, or
    // simply, as next_block - begin.

    // Note that if the total_length is too short to extract the whole block, it will return
    // SRT_CMD_NONE. Note that total_length includes this first CMDSPEC word.
    //
    // When SRT_CMD_NONE is returned, it means that nothing has been extracted and nothing else
    // can be further extracted from this block.

    int    cmd  = HS_CMDSPEC_CMD::unwrap(*begin);
    size_t size = HS_CMDSPEC_SIZE::unwrap(*begin);

    if (size + 1 > total_length)
        return SRT_CMD_NONE;

    out_len = size;

    if (total_length == size + 1)
        next_block = NULL;
    else
        next_block = begin + 1 + size;

    return cmd;
}

static inline bool NextExtensionBlock(ref_t<uint32_t *> begin, uint32_t *next, ref_t<size_t> length)
{
    if (!next)
        return false;

    *length = *length - (next - *begin);
    *begin  = next;
    return true;
}

bool CUDT::processSrtMsg(const CPacket *ctrlpkt)
{
    uint32_t *srtdata = (uint32_t *)ctrlpkt->m_pcData;
    size_t    len     = ctrlpkt->getLength();
    int       etype   = ctrlpkt->getExtendedType();
    uint32_t  ts      = ctrlpkt->m_iTimeStamp;

    int res = SRT_CMD_NONE;

    HLOGC(mglog.Debug, log << "Dispatching message type=" << etype << " data length=" << (len / sizeof(int32_t)));
    switch (etype)
    {
    case SRT_CMD_HSREQ:
    {
        res = processSrtMsg_HSREQ(srtdata, len, ts, CUDT::HS_VERSION_UDT4);
        break;
    }
    case SRT_CMD_HSRSP:
    {
        res = processSrtMsg_HSRSP(srtdata, len, ts, CUDT::HS_VERSION_UDT4);
        break;
    }
    case SRT_CMD_KMREQ:
        // Special case when the data need to be processed here
        // and the appropriate message must be constructed for sending.
        // No further processing required
        {
            uint32_t srtdata_out[SRTDATA_MAXSIZE];
            size_t   len_out = 0;
            res = m_pCryptoControl->processSrtMsg_KMREQ(srtdata, len, srtdata_out, Ref(len_out), CUDT::HS_VERSION_UDT4);
            if (res == SRT_CMD_KMRSP)
            {
                if (len_out == 1)
                {
                    if (m_bOPT_StrictEncryption)
                    {
                        LOGC(mglog.Error,
                             log << "KMREQ FAILURE: " << KmStateStr(SRT_KM_STATE(srtdata_out[0]))
                                 << " - rejecting per strict encryption");
                        return false;
                    }
                    HLOGC(mglog.Debug,
                          log << "MKREQ -> KMRSP FAILURE state: " << KmStateStr(SRT_KM_STATE(srtdata_out[0])));
                }
                else
                {
                    HLOGC(mglog.Debug, log << "KMREQ -> requested to send KMRSP length=" << len_out);
                }
                sendSrtMsg(SRT_CMD_KMRSP, srtdata_out, len_out);
            }
            // XXX Dead code. processSrtMsg_KMREQ now doesn't return any other value now.
            // Please review later.
            else
            {
                LOGC(mglog.Error, log << "KMREQ failed to process the request - ignoring");
            }

            return true; // already done what's necessary
        }

    case SRT_CMD_KMRSP:
    {
        // KMRSP doesn't expect any following action
        m_pCryptoControl->processSrtMsg_KMRSP(srtdata, len, CUDT::HS_VERSION_UDT4);
        return true; // nothing to do
    }

    default:
        return false;
    }

    if (res == SRT_CMD_NONE)
        return true;

    // Send the message that the message handler requested.
    sendSrtMsg(res);

    return true;
}

int CUDT::processSrtMsg_HSREQ(const uint32_t *srtdata, size_t len, uint32_t ts, int hsv)
{
    // Set this start time in the beginning, regardless as to whether TSBPD is being
    // used or not. This must be done in the Initiator as well as Responder.

    /*
     * Compute peer StartTime in our time reference
     * This takes time zone, time drift into account.
     * Also includes current packet transit time (rtt/2)
     */
    m_tsRcvPeerStartTime = steady_clock::now() - microseconds_from(ts);

    // Prepare the initial runtime values of latency basing on the option values.
    // They are going to get the value fixed HERE.
    m_iTsbPdDelay_ms     = m_iOPT_TsbPdDelay;
    m_iPeerTsbPdDelay_ms = m_iOPT_PeerTsbPdDelay;

    if (len < SRT_CMD_HSREQ_MINSZ)
    {
        m_RejectReason = SRT_REJ_ROGUE;
        /* Packet smaller than minimum compatible packet size */
        LOGF(mglog.Error, "HSREQ/rcv: cmd=%d(HSREQ) len=%" PRIzu " invalid", SRT_CMD_HSREQ, len);
        return SRT_CMD_NONE;
    }

    LOGF(mglog.Note,
         "HSREQ/rcv: cmd=%d(HSREQ) len=%" PRIzu " vers=0x%x opts=0x%x delay=%d",
         SRT_CMD_HSREQ,
         len,
         srtdata[SRT_HS_VERSION],
         srtdata[SRT_HS_FLAGS],
         SRT_HS_LATENCY_RCV::unwrap(srtdata[SRT_HS_LATENCY]));

    m_lPeerSrtVersion = srtdata[SRT_HS_VERSION];
    m_lPeerSrtFlags   = srtdata[SRT_HS_FLAGS];

    if (hsv == CUDT::HS_VERSION_UDT4)
    {
        if (m_lPeerSrtVersion >= SRT_VERSION_FEAT_HSv5)
        {
            m_RejectReason = SRT_REJ_ROGUE;
            LOGC(mglog.Error,
                 log << "HSREQ/rcv: With HSv4 version >= " << SrtVersionString(SRT_VERSION_FEAT_HSv5)
                     << " is not acceptable.");
            return SRT_CMD_REJECT;
        }
    }
    else
    {
        if (m_lPeerSrtVersion < SRT_VERSION_FEAT_HSv5)
        {
            m_RejectReason = SRT_REJ_ROGUE;
            LOGC(mglog.Error,
                 log << "HSREQ/rcv: With HSv5 version must be >= " << SrtVersionString(SRT_VERSION_FEAT_HSv5) << " .");
            return SRT_CMD_REJECT;
        }
    }

    // Check also if the version satisfies the minimum required version
    if (m_lPeerSrtVersion < m_lMinimumPeerSrtVersion)
    {
        m_RejectReason = SRT_REJ_VERSION;
        LOGC(mglog.Error,
             log << "HSREQ/rcv: Peer version: " << SrtVersionString(m_lPeerSrtVersion)
                 << " is too old for requested: " << SrtVersionString(m_lMinimumPeerSrtVersion) << " - REJECTING");
        return SRT_CMD_REJECT;
    }

    HLOGC(mglog.Debug,
          log << "HSREQ/rcv: PEER Version: " << SrtVersionString(m_lPeerSrtVersion) << " Flags: " << m_lPeerSrtFlags
              << "(" << SrtFlagString(m_lPeerSrtFlags) << ")");

    m_bPeerRexmitFlag = IsSet(m_lPeerSrtFlags, SRT_OPT_REXMITFLG);
    HLOGF(mglog.Debug, "HSREQ/rcv: peer %s REXMIT flag", m_bPeerRexmitFlag ? "UNDERSTANDS" : "DOES NOT UNDERSTAND");

    // Check if both use the same API type. Reject if not.
    bool peer_message_api = !IsSet(m_lPeerSrtFlags, SRT_OPT_STREAM);
    if (peer_message_api != m_bMessageAPI)
    {
        m_RejectReason = SRT_REJ_MESSAGEAPI;
        LOGC(mglog.Error,
             log << "HSREQ/rcv: Agent uses " << (m_bMessageAPI ? "MESSAGE" : "STREAM") << " API, but the Peer declares "
                 << (peer_message_api ? "MESSAGE" : "STREAM") << " API. Not compatible transmission type, rejecting.");
        return SRT_CMD_REJECT;
    }

    if (len < SRT_HS_LATENCY + 1)
    {
        // 3 is the size when containing VERSION, FLAGS and LATENCY. Less size
        // makes it contain only the first two. Let's make it acceptable, as long
        // as the latency flags aren't set.
        if (IsSet(m_lPeerSrtFlags, SRT_OPT_TSBPDSND) || IsSet(m_lPeerSrtFlags, SRT_OPT_TSBPDRCV))
        {
            m_RejectReason = SRT_REJ_ROGUE;
            LOGC(mglog.Error,
                 log << "HSREQ/rcv: Peer sent only VERSION + FLAGS HSREQ, but TSBPD flags are set. Rejecting.");
            return SRT_CMD_REJECT;
        }

        LOGC(mglog.Warn, log << "HSREQ/rcv: Peer sent only VERSION + FLAGS HSREQ, not getting any TSBPD settings.");
        // Don't process any further settings in this case. Turn off TSBPD, just for a case.
        m_bTsbPd     = false;
        m_bPeerTsbPd = false;
        return SRT_CMD_HSRSP;
    }

    uint32_t latencystr = srtdata[SRT_HS_LATENCY];

    if (IsSet(m_lPeerSrtFlags, SRT_OPT_TSBPDSND))
    {
        // TimeStamp-based Packet Delivery feature enabled
        if (!m_bTsbPd)
        {
            LOGC(mglog.Warn, log << "HSREQ/rcv: Agent did not set rcv-TSBPD - ignoring proposed latency from peer");

            // Note: also don't set the peer TSBPD flag HERE because
            // - in HSv4 it will be a sender, so it doesn't matter anyway
            // - in HSv5 if it's going to receive, the TSBPDRCV flag will define it.
        }
        else
        {
            int peer_decl_latency;
            if (hsv < CUDT::HS_VERSION_SRT1)
            {
                // In HSv4 there is only one value and this is the latency
                // that the sender peer proposes for the agent.
                peer_decl_latency = SRT_HS_LATENCY_LEG::unwrap(latencystr);
            }
            else
            {
                // In HSv5 there are latency declared for sending and receiving separately.

                // SRT_HS_LATENCY_SND is the value that the peer proposes to be the
                // value used by agent when receiving data. We take this as a local latency value.
                peer_decl_latency = SRT_HS_LATENCY_SND::unwrap(srtdata[SRT_HS_LATENCY]);
            }

            // Use the maximum latency out of latency from our settings and the latency
            // "proposed" by the peer.
            int maxdelay = std::max(m_iTsbPdDelay_ms, peer_decl_latency);
            HLOGC(mglog.Debug,
                  log << "HSREQ/rcv: LOCAL/RCV LATENCY: Agent:" << m_iTsbPdDelay_ms << " Peer:" << peer_decl_latency
                      << "  Selecting:" << maxdelay);
            m_iTsbPdDelay_ms = maxdelay;
        }
    }
    else
    {
        std::string how_about_agent = m_bTsbPd ? "BUT AGENT DOES" : "and nor does Agent";
        HLOGC(mglog.Debug, log << "HSREQ/rcv: Peer DOES NOT USE latency for sending - " << how_about_agent);
    }

    // This happens when the HSv5 RESPONDER receives the HSREQ message; it declares
    // that the peer INITIATOR will receive the data and informs about its predefined
    // latency. We need to maximize this with our setting of the peer's latency and
    // record as peer's latency, which will be then sent back with HSRSP.
    if (hsv > CUDT::HS_VERSION_UDT4 && IsSet(m_lPeerSrtFlags, SRT_OPT_TSBPDRCV))
    {
        // So, PEER uses TSBPD, set the flag.
        // NOTE: it doesn't matter, if AGENT uses TSBPD.
        m_bPeerTsbPd = true;

        // SRT_HS_LATENCY_RCV is the value that the peer declares as to be
        // used by it when receiving data. We take this as a peer's value,
        // and select the maximum of this one and our proposed latency for the peer.
        int peer_decl_latency = SRT_HS_LATENCY_RCV::unwrap(latencystr);
        int maxdelay          = std::max(m_iPeerTsbPdDelay_ms, peer_decl_latency);
        HLOGC(mglog.Debug,
              log << "HSREQ/rcv: PEER/RCV LATENCY: Agent:" << m_iPeerTsbPdDelay_ms << " Peer:" << peer_decl_latency
                  << " Selecting:" << maxdelay);
        m_iPeerTsbPdDelay_ms = maxdelay;
    }
    else
    {
        std::string how_about_agent = m_bTsbPd ? "BUT AGENT DOES" : "and nor does Agent";
        HLOGC(mglog.Debug, log << "HSREQ/rcv: Peer DOES NOT USE latency for receiving - " << how_about_agent);
    }

    if (hsv > CUDT::HS_VERSION_UDT4)
    {
        // This is HSv5, do the same things as required for the sending party in HSv4,
        // as in HSv5 this can also be a sender.
        if (IsSet(m_lPeerSrtFlags, SRT_OPT_TLPKTDROP))
        {
            // Too late packets dropping feature supported
            m_bPeerTLPktDrop = true;
        }
        if (IsSet(m_lPeerSrtFlags, SRT_OPT_NAKREPORT))
        {
            // Peer will send Periodic NAK Reports
            m_bPeerNakReport = true;
        }
    }

    return SRT_CMD_HSRSP;
}

int CUDT::processSrtMsg_HSRSP(const uint32_t *srtdata, size_t len, uint32_t ts, int hsv)
{
    // XXX Check for mis-version
    // With HSv4 we accept only version less than 1.2.0
    if (hsv == CUDT::HS_VERSION_UDT4 && srtdata[SRT_HS_VERSION] >= SRT_VERSION_FEAT_HSv5)
    {
        LOGC(mglog.Error, log << "HSRSP/rcv: With HSv4 version >= 1.2.0 is not acceptable.");
        return SRT_CMD_NONE;
    }

    if (len < SRT_CMD_HSRSP_MINSZ)
    {
        /* Packet smaller than minimum compatible packet size */
        LOGF(mglog.Error, "HSRSP/rcv: cmd=%d(HSRSP) len=%" PRIzu " invalid", SRT_CMD_HSRSP, len);
        return SRT_CMD_NONE;
    }

    // Set this start time in the beginning, regardless as to whether TSBPD is being
    // used or not. This must be done in the Initiator as well as Responder. In case when
    // agent is sender only (HSv4) this value simply won't be used.

    /*
     * Compute peer StartTime in our time reference
     * This takes time zone, time drift into account.
     * Also includes current packet transit time (rtt/2)
     */
    m_tsRcvPeerStartTime = steady_clock::now() - microseconds_from(ts);

    m_lPeerSrtVersion = srtdata[SRT_HS_VERSION];
    m_lPeerSrtFlags   = srtdata[SRT_HS_FLAGS];

    HLOGF(mglog.Debug,
          "HSRSP/rcv: Version: %s Flags: SND:%08X (%s)",
          SrtVersionString(m_lPeerSrtVersion).c_str(),
          m_lPeerSrtFlags,
          SrtFlagString(m_lPeerSrtFlags).c_str());

    if (hsv == CUDT::HS_VERSION_UDT4)
    {
        // The old HSv4 way: extract just one value and put it under peer.
        if (IsSet(m_lPeerSrtFlags, SRT_OPT_TSBPDRCV))
        {
            // TsbPd feature enabled
            m_bPeerTsbPd         = true;
            m_iPeerTsbPdDelay_ms = SRT_HS_LATENCY_LEG::unwrap(srtdata[SRT_HS_LATENCY]);
            HLOGC(mglog.Debug,
                  log << "HSRSP/rcv: LATENCY: Peer/snd:" << m_iPeerTsbPdDelay_ms
                      << " (Agent: declared:" << m_iTsbPdDelay_ms << " rcv:" << m_iTsbPdDelay_ms << ")");
        }
        // TSBPDSND isn't set in HSv4 by the RESPONDER, because HSv4 RESPONDER is always RECEIVER.
    }
    else
    {
        // HSv5 way: extract the receiver latency and sender latency, if used.

        if (IsSet(m_lPeerSrtFlags, SRT_OPT_TSBPDRCV))
        {
            // TsbPd feature enabled
            m_bPeerTsbPd         = true;
            m_iPeerTsbPdDelay_ms = SRT_HS_LATENCY_RCV::unwrap(srtdata[SRT_HS_LATENCY]);
            HLOGC(mglog.Debug, log << "HSRSP/rcv: LATENCY: Peer/snd:" << m_iPeerTsbPdDelay_ms << "ms");
        }
        else
        {
            HLOGC(mglog.Debug, log << "HSRSP/rcv: Peer (responder) DOES NOT USE latency");
        }

        if (IsSet(m_lPeerSrtFlags, SRT_OPT_TSBPDSND))
        {
            if (!m_bTsbPd)
            {
                LOGC(mglog.Warn,
                     log << "HSRSP/rcv: BUG? Peer (responder) declares sending latency, but Agent turned off TSBPD.");
            }
            else
            {
                // Take this value as a good deal. In case when the Peer did not "correct" the latency
                // because it has TSBPD turned off, just stay with the present value defined in options.
                m_iTsbPdDelay_ms = SRT_HS_LATENCY_SND::unwrap(srtdata[SRT_HS_LATENCY]);
                HLOGC(mglog.Debug, log << "HSRSP/rcv: LATENCY Agent/rcv: " << m_iTsbPdDelay_ms << "ms");
            }
        }
    }

    if ((m_lSrtVersion >= SrtVersion(1, 0, 5)) && IsSet(m_lPeerSrtFlags, SRT_OPT_TLPKTDROP))
    {
        // Too late packets dropping feature supported
        m_bPeerTLPktDrop = true;
    }

    if ((m_lSrtVersion >= SrtVersion(1, 1, 0)) && IsSet(m_lPeerSrtFlags, SRT_OPT_NAKREPORT))
    {
        // Peer will send Periodic NAK Reports
        m_bPeerNakReport = true;
    }

    if (m_lSrtVersion >= SrtVersion(1, 2, 0))
    {
        if (IsSet(m_lPeerSrtFlags, SRT_OPT_REXMITFLG))
        {
            // Peer will use REXMIT flag in packet retransmission.
            m_bPeerRexmitFlag = true;
            HLOGP(mglog.Debug, "HSRSP/rcv: 1.2.0+ Agent understands REXMIT flag and so does peer.");
        }
        else
        {
            HLOGP(mglog.Debug, "HSRSP/rcv: Agent understands REXMIT flag, but PEER DOES NOT");
        }
    }
    else
    {
        HLOGF(mglog.Debug, "HSRSP/rcv: <1.2.0 Agent DOESN'T understand REXMIT flag");
    }

    handshakeDone();

    return SRT_CMD_NONE;
}

// This function is called only when the URQ_CONCLUSION handshake has been received from the peer.
bool CUDT::interpretSrtHandshake(const CHandShake &hs,
                                 const CPacket &   hspkt,
                                 uint32_t *out_data SRT_ATR_UNUSED,
                                 size_t *           out_len)
{
    // Initialize out_len to 0 to handle the unencrypted case
    if (out_len)
        *out_len = 0;

    // The version=0 statement as rejection is used only since HSv5.
    // The HSv4 sends the AGREEMENT handshake message with version=0, do not misinterpret it.
    if (m_ConnRes.m_iVersion > HS_VERSION_UDT4 && hs.m_iVersion == 0)
    {
        m_RejectReason = SRT_REJ_PEER;
        LOGC(mglog.Error, log << "HS VERSION = 0, meaning the handshake has been rejected.");
        return false;
    }

    if (hs.m_iVersion < HS_VERSION_SRT1)
        return true; // do nothing

    // Anyway, check if the handshake contains any extra data.
    if (hspkt.getLength() <= CHandShake::m_iContentSize)
    {
        m_RejectReason = SRT_REJ_ROGUE;
        // This would mean that the handshake was at least HSv5, but somehow no extras were added.
        // Dismiss it then, however this has to be logged.
        LOGC(mglog.Error, log << "HS VERSION=" << hs.m_iVersion << " but no handshake extension found!");
        return false;
    }

    // We still believe it should work, let's check the flags.
    int ext_flags = SrtHSRequest::SRT_HSTYPE_HSFLAGS::unwrap(hs.m_iType);
    if (ext_flags == 0)
    {
        m_RejectReason = SRT_REJ_ROGUE;
        LOGC(mglog.Error, log << "HS VERSION=" << hs.m_iVersion << " but no handshake extension flags are set!");
        return false;
    }

    HLOGC(mglog.Debug,
          log << "HS VERSION=" << hs.m_iVersion << " EXTENSIONS: " << CHandShake::ExtensionFlagStr(ext_flags));

    // Ok, now find the beginning of an int32_t array that follows the UDT handshake.
    uint32_t *p    = reinterpret_cast<uint32_t *>(hspkt.m_pcData + CHandShake::m_iContentSize);
    size_t    size = hspkt.getLength() - CHandShake::m_iContentSize; // Due to previous cond check we grant it's >0

    if (IsSet(ext_flags, CHandShake::HS_EXT_HSREQ))
    {
        HLOGC(mglog.Debug, log << "interpretSrtHandshake: extracting HSREQ/RSP type extension");
        uint32_t *begin    = p;
        uint32_t *next     = 0;
        size_t    length   = size / sizeof(uint32_t);
        size_t    blocklen = 0;

        for (;;) // this is ONE SHOT LOOP
        {
            int cmd = FindExtensionBlock(begin, length, Ref(blocklen), Ref(next));

            size_t bytelen = blocklen * sizeof(uint32_t);

            if (cmd == SRT_CMD_HSREQ)
            {
                // Set is the size as it should, then give it for interpretation for
                // the proper function.
                if (blocklen < SRT_HS__SIZE)
                {
                    m_RejectReason = SRT_REJ_ROGUE;
                    LOGC(mglog.Error,
                         log << "HS-ext HSREQ found but invalid size: " << bytelen << " (expected: " << SRT_HS__SIZE
                             << ")");
                    return false; // don't interpret
                }

                int rescmd = processSrtMsg_HSREQ(begin + 1, bytelen, hspkt.m_iTimeStamp, HS_VERSION_SRT1);
                // Interpreted? Then it should be responded with SRT_CMD_HSRSP.
                if (rescmd != SRT_CMD_HSRSP)
                {
                    // m_RejectReason already set
                    LOGC(mglog.Error,
                         log << "interpretSrtHandshake: process HSREQ returned unexpected value " << rescmd);
                    return false;
                }
                handshakeDone();
                updateAfterSrtHandshake(SRT_CMD_HSREQ, HS_VERSION_SRT1);
            }
            else if (cmd == SRT_CMD_HSRSP)
            {
                // Set is the size as it should, then give it for interpretation for
                // the proper function.
                if (blocklen < SRT_HS__SIZE)
                {
                    m_RejectReason = SRT_REJ_ROGUE;
                    LOGC(mglog.Error,
                         log << "HS-ext HSRSP found but invalid size: " << bytelen << " (expected: " << SRT_HS__SIZE
                             << ")");

                    return false; // don't interpret
                }

                int rescmd = processSrtMsg_HSRSP(begin + 1, bytelen, hspkt.m_iTimeStamp, HS_VERSION_SRT1);
                // Interpreted? Then it should be responded with SRT_CMD_NONE.
                // (nothing to be responded for HSRSP, unless there was some kinda problem)
                if (rescmd != SRT_CMD_NONE)
                {
                    // Just formally; the current code doesn't seem to return anything else.
                    m_RejectReason = SRT_REJ_ROGUE;
                    LOGC(mglog.Error,
                         log << "interpretSrtHandshake: process HSRSP returned unexpected value " << rescmd);
                    return false;
                }
                handshakeDone();
                updateAfterSrtHandshake(SRT_CMD_HSRSP, HS_VERSION_SRT1);
            }
            else if (cmd == SRT_CMD_NONE)
            {
                m_RejectReason = SRT_REJ_ROGUE;
                LOGC(mglog.Error, log << "interpretSrtHandshake: no HSREQ/HSRSP block found in the handshake msg!");
                // This means that there can be no more processing done by FindExtensionBlock().
                // And we haven't found what we need - otherwise one of the above cases would pass
                // and lead to exit this loop immediately.
                return false;
            }
            else
            {
                // Any other kind of message extracted. Search on.
                length -= (next - begin);
                begin = next;
                if (begin)
                    continue;
            }

            break;
        }
    }

    HLOGC(mglog.Debug, log << "interpretSrtHandshake: HSREQ done, checking KMREQ");

    // Now check the encrypted

    bool encrypted = false;

    if (IsSet(ext_flags, CHandShake::HS_EXT_KMREQ))
    {
        HLOGC(mglog.Debug, log << "interpretSrtHandshake: extracting KMREQ/RSP type extension");

#ifdef SRT_ENABLE_ENCRYPTION
        if (!m_pCryptoControl->hasPassphrase())
        {
            if (m_bOPT_StrictEncryption)
            {
                m_RejectReason = SRT_REJ_UNSECURE;
                LOGC(
                    mglog.Error,
                    log << "HS KMREQ: Peer declares encryption, but agent does not - rejecting per strict requirement");
                return false;
            }

            LOGC(mglog.Error,
                 log << "HS KMREQ: Peer declares encryption, but agent does not - still allowing connection.");

            // Still allow for connection, and allow Agent to send unencrypted stream to the peer.
            // Also normally allow the key to be processed; worst case it will send the failure response.
        }

        uint32_t *begin    = p;
        uint32_t *next     = 0;
        size_t    length   = size / sizeof(uint32_t);
        size_t    blocklen = 0;

        for (;;) // This is one shot loop, unless REPEATED by 'continue'.
        {
            int cmd = FindExtensionBlock(begin, length, Ref(blocklen), Ref(next));

            HLOGC(mglog.Debug,
                  log << "interpretSrtHandshake: found extension: (" << cmd << ") " << MessageTypeStr(UMSG_EXT, cmd));

            size_t bytelen = blocklen * sizeof(uint32_t);
            if (cmd == SRT_CMD_KMREQ)
            {
                if (!out_data || !out_len)
                {
                    m_RejectReason = SRT_REJ_IPE;
                    LOGC(mglog.Fatal, log << "IPE: HS/KMREQ extracted without passing target buffer!");
                    return false;
                }

                int res =
                    m_pCryptoControl->processSrtMsg_KMREQ(begin + 1, bytelen, out_data, Ref(*out_len), HS_VERSION_SRT1);
                if (res != SRT_CMD_KMRSP)
                {
                    m_RejectReason = SRT_REJ_IPE;
                    // Something went wrong.
                    HLOGC(mglog.Debug,
                          log << "interpretSrtHandshake: IPE/EPE KMREQ processing failed - returned " << res);
                    return false;
                }
                if (*out_len == 1)
                {
                    // This means that there was an abnormal encryption situation occurred.
                    // This is inacceptable in case of strict encryption.
                    if (m_bOPT_StrictEncryption)
                    {
                        if (m_pCryptoControl->m_RcvKmState == SRT_KM_S_BADSECRET)
                        {
                            m_RejectReason = SRT_REJ_BADSECRET;
                        }
                        else
                        {
                            m_RejectReason = SRT_REJ_UNSECURE;
                        }
                        LOGC(mglog.Error,
                             log << "interpretSrtHandshake: KMREQ result abnornal - rejecting per strict encryption");
                        return false;
                    }
                }
                encrypted = true;
            }
            else if (cmd == SRT_CMD_KMRSP)
            {
                int res = m_pCryptoControl->processSrtMsg_KMRSP(begin + 1, bytelen, HS_VERSION_SRT1);
                if (m_bOPT_StrictEncryption && res == -1)
                {
                    m_RejectReason = SRT_REJ_UNSECURE;
                    LOGC(mglog.Error, log << "KMRSP failed - rejecting connection as per strict encryption.");
                    return false;
                }
                encrypted = true;
            }
            else if (cmd == SRT_CMD_NONE)
            {
                m_RejectReason = SRT_REJ_ROGUE;
                LOGC(mglog.Error, log << "HS KMREQ expected - none found!");
                return false;
            }
            else
            {
                HLOGC(mglog.Debug, log << "interpretSrtHandshake: ... skipping " << MessageTypeStr(UMSG_EXT, cmd));
                if (NextExtensionBlock(Ref(begin), next, Ref(length)))
                    continue;
            }

            break;
        }
#else
        // When encryption is not enabled at compile time, behave as if encryption wasn't set,
        // so accordingly to StrictEncryption flag.

        if (m_bOPT_StrictEncryption)
        {
            m_RejectReason = SRT_REJ_UNSECURE;
            LOGC(mglog.Error,
                 log << "HS KMREQ: Peer declares encryption, but agent didn't enable it at compile time - rejecting "
                        "per strict requirement");
            return false;
        }

        LOGC(mglog.Error,
             log << "HS KMREQ: Peer declares encryption, but agent didn't enable it at compile time - still allowing "
                    "connection.");
        encrypted = true;
#endif
    }

    bool   have_congctl = false;
    bool   have_filter  = false;
    string agsm         = m_CongCtl.selected_name();
    if (agsm == "")
    {
        agsm = "live";
        m_CongCtl.select("live");
    }

    if (IsSet(ext_flags, CHandShake::HS_EXT_CONFIG))
    {
        HLOGC(mglog.Debug, log << "interpretSrtHandshake: extracting various CONFIG extensions");

        uint32_t *begin    = p;
        uint32_t *next     = 0;
        size_t    length   = size / sizeof(uint32_t);
        size_t    blocklen = 0;

        for (;;) // This is one shot loop, unless REPEATED by 'continue'.
        {
            int cmd = FindExtensionBlock(begin, length, Ref(blocklen), Ref(next));

            HLOGC(mglog.Debug,
                  log << "interpretSrtHandshake: found extension: (" << cmd << ") " << MessageTypeStr(UMSG_EXT, cmd));

            const size_t bytelen = blocklen * sizeof(uint32_t);
            if (cmd == SRT_CMD_SID)
            {
                if (!bytelen || bytelen > MAX_SID_LENGTH)
                {
                    LOGC(mglog.Error,
                         log << "interpretSrtHandshake: STREAMID length " << bytelen << " is 0 or > " << +MAX_SID_LENGTH
                             << " - PROTOCOL ERROR, REJECTING");
                    return false;
                }
                // Copied through a cleared array. This is because the length is aligned to 4
                // where the padding is filled by zero bytes. For the case when the string is
                // exactly of a 4-divisible length, we make a big array with maximum allowed size
                // filled with zeros. Copying to this array should then copy either only the valid
                // characters of the string (if the lenght is divisible by 4), or the string with
                // padding zeros. In all these cases in the resulting array we should have all
                // subsequent characters of the string plus at least one '\0' at the end. This will
                // make it a perfect NUL-terminated string, to be used to initialize a string.
                char target[MAX_SID_LENGTH + 1];
                memset(target, 0, MAX_SID_LENGTH + 1);
                memcpy(target, begin + 1, bytelen);

                // Un-swap on big endian machines
                ItoHLA((uint32_t *)target, (uint32_t *)target, blocklen);

                m_sStreamName = target;
                HLOGC(mglog.Debug,
                      log << "CONNECTOR'S REQUESTED SID [" << m_sStreamName << "] (bytelen=" << bytelen
                          << " blocklen=" << blocklen << ")");
            }
            else if (cmd == SRT_CMD_CONGESTION)
            {
                if (have_congctl)
                {
                    m_RejectReason = SRT_REJ_ROGUE;
                    LOGC(mglog.Error, log << "CONGCTL BLOCK REPEATED!");
                    return false;
                }

                if (!bytelen || bytelen > MAX_SID_LENGTH)
                {
                    LOGC(mglog.Error,
                         log << "interpretSrtHandshake: CONGESTION-control type length " << bytelen << " is 0 or > "
                             << +MAX_SID_LENGTH << " - PROTOCOL ERROR, REJECTING");
                    return false;
                }
                // Declare that congctl has been received
                have_congctl = true;

                char target[MAX_SID_LENGTH + 1];
                memset(target, 0, MAX_SID_LENGTH + 1);
                memcpy(target, begin + 1, bytelen);
                // Un-swap on big endian machines
                ItoHLA((uint32_t *)target, (uint32_t *)target, blocklen);

                string sm = target;

                // As the congctl has been declared by the peer,
                // check if your congctl is compatible.
                // sm cannot be empty, but the agent's sm can be empty meaning live.
                if (sm != agsm)
                {
                    m_RejectReason = SRT_REJ_CONGESTION;
                    LOGC(mglog.Error,
                         log << "PEER'S CONGCTL '" << sm << "' does not match AGENT'S CONGCTL '" << agsm << "'");
                    return false;
                }

                HLOGC(mglog.Debug,
                      log << "CONNECTOR'S CONGCTL [" << sm << "] (bytelen=" << bytelen << " blocklen=" << blocklen
                          << ")");
            }
            else if (cmd == SRT_CMD_FILTER)
            {
                if (have_filter)
                {
                    m_RejectReason = SRT_REJ_FILTER;
                    LOGC(mglog.Error, log << "FILTER BLOCK REPEATED!");
                    return false;
                }
                // Declare that filter has been received
                have_filter = true;

                // XXX This is the maximum string, but filter config
                // shall be normally limited somehow, especially if used
                // together with SID!
                char target[MAX_SID_LENGTH + 1];
                memset(target, 0, MAX_SID_LENGTH + 1);
                memcpy(target, begin + 1, bytelen);
                string fltcfg = target;

                HLOGC(mglog.Debug,
                      log << "PEER'S FILTER CONFIG [" << fltcfg << "] (bytelen=" << bytelen << " blocklen=" << blocklen
                          << ")");

                if (!checkApplyFilterConfig(fltcfg))
                {
                    LOGC(mglog.Error, log << "PEER'S FILTER CONFIG [" << fltcfg << "] has been rejected");
                    return false;
                }
            }
            else if (cmd == SRT_CMD_NONE)
            {
                break;
            }
            else
            {
                // Found some block that is not interesting here. Skip this and get the next one.
                HLOGC(mglog.Debug, log << "interpretSrtHandshake: ... skipping " << MessageTypeStr(UMSG_EXT, cmd));
            }

            if (!NextExtensionBlock(Ref(begin), next, Ref(length)))
                break;
        }
    }

    // Post-checks
    // Check if peer declared encryption
    if (!encrypted && m_CryptoSecret.len > 0)
    {
        if (m_bOPT_StrictEncryption)
        {
            m_RejectReason = SRT_REJ_UNSECURE;
            LOGC(mglog.Error,
                 log << "HS EXT: Agent declares encryption, but Peer does not - rejecting connection per strict "
                        "requirement.");
            return false;
        }

        LOGC(mglog.Error,
             log << "HS EXT: Agent declares encryption, but Peer does not (Agent can still receive unencrypted packets "
                    "from Peer).");

        // This is required so that the sender is still allowed to send data, when encryption is required,
        // just this will be for waste because the receiver won't decrypt them anyway.
        m_pCryptoControl->createFakeSndContext();
        m_pCryptoControl->m_SndKmState = SRT_KM_S_NOSECRET;  // Because Peer did not send KMX, though Agent has pw
        m_pCryptoControl->m_RcvKmState = SRT_KM_S_UNSECURED; // Because Peer has no PW, as has sent no KMREQ.
        return true;
    }

    // If agent has set some nondefault congctl, then congctl is expected from the peer.
    if (agsm != "live" && !have_congctl)
    {
        m_RejectReason = SRT_REJ_CONGESTION;
        LOGC(mglog.Error,
             log << "HS EXT: Agent uses '" << agsm << "' congctl, but peer DID NOT DECLARE congctl (assuming 'live').");
        return false;
    }

    // Ok, finished, for now.
    return true;
}

bool CUDT::checkApplyFilterConfig(const std::string &confstr)
{
    SrtFilterConfig cfg;
    if (!ParseFilterConfig(confstr, cfg))
        return false;

    // Now extract the type, if present, and
    // check if you have this type of corrector available.
    if (!PacketFilter::correctConfig(cfg))
        return false;

    // Now parse your own string, if you have it.
    if (m_OPT_PktFilterConfigString != "")
    {
        // - for rendezvous, both must be exactly the same, or only one side specified.
        if (m_bRendezvous && m_OPT_PktFilterConfigString != confstr)
        {
            return false;
        }

        SrtFilterConfig mycfg;
        if (!ParseFilterConfig(m_OPT_PktFilterConfigString, mycfg))
            return false;

        // Check only if both have set a filter of the same type.
        if (mycfg.type != cfg.type)
            return false;

        // If so, then:
        // - for caller-listener configuration, accept the listener version.
        if (m_SrtHsSide == HSD_INITIATOR)
        {
            // This is a caller, this should apply all parameters received
            // from the listener, forcefully.
            for (map<string, string>::iterator x = cfg.parameters.begin(); x != cfg.parameters.end(); ++x)
            {
                mycfg.parameters[x->first] = x->second;
            }
        }
        else
        {
            // On a listener, only apply those that you haven't set
            for (map<string, string>::iterator x = cfg.parameters.begin(); x != cfg.parameters.end(); ++x)
            {
                if (!mycfg.parameters.count(x->first))
                    mycfg.parameters[x->first] = x->second;
            }
        }

        HLOGC(mglog.Debug,
              log << "checkApplyFilterConfig: param: LOCAL: " << Printable(mycfg.parameters)
                  << " FORGN: " << Printable(cfg.parameters));

        ostringstream myos;
        myos << mycfg.type;
        for (map<string, string>::iterator x = mycfg.parameters.begin(); x != mycfg.parameters.end(); ++x)
        {
            myos << "," << x->first << ":" << x->second;
        }

        m_OPT_PktFilterConfigString = myos.str();

        HLOGC(mglog.Debug, log << "checkApplyFilterConfig: Effective config: " << m_OPT_PktFilterConfigString);
    }
    else
    {
        // Take the foreign configuration as a good deal.
        HLOGC(mglog.Debug, log << "checkApplyFilterConfig: Good deal config: " << m_OPT_PktFilterConfigString);
        m_OPT_PktFilterConfigString = confstr;
    }

    size_t efc_max_payload_size = SRT_LIVE_MAX_PLSIZE - cfg.extra_size;
    if (m_zOPT_ExpPayloadSize > efc_max_payload_size)
    {
        LOGC(mglog.Warn,
             log << "Due to filter-required extra " << cfg.extra_size << " bytes, SRTO_PAYLOADSIZE fixed to "
                 << efc_max_payload_size << " bytes");
        m_zOPT_ExpPayloadSize = efc_max_payload_size;
    }

    return true;
}

void CUDT::startConnect(const sockaddr_any& serv_addr, int32_t forced_isn)
{
    CGuard cg(m_ConnectionLock);

    HLOGC(mglog.Debug, log << "startConnect: -> " << SockaddrToString(serv_addr) << "...");

    if (!m_bOpened)
        throw CUDTException(MJ_NOTSUP, MN_NONE, 0);

    if (m_bListening)
        throw CUDTException(MJ_NOTSUP, MN_ISCONNECTED, 0);

    if (m_bConnecting || m_bConnected)
        throw CUDTException(MJ_NOTSUP, MN_ISCONNECTED, 0);

    // record peer/server address
    m_PeerAddr = serv_addr;

    // register this socket in the rendezvous queue
    // RendezevousQueue is used to temporarily store incoming handshake, non-rendezvous connections also require this
    // function
#ifdef SRT_ENABLE_CONNTIMEO
    steady_clock::duration ttl = m_tdConnTimeOut;
#else
    steady_clock::duration ttl = seconds_from(3);
#endif

    if (m_bRendezvous)
        ttl *= 10;

    const steady_clock::time_point ttl_time = steady_clock::now() + ttl;
    m_pRcvQueue->registerConnector(m_SocketID, this, serv_addr, ttl_time);

    // The m_iType is used in the INDUCTION for nothing. This value is only regarded
    // in CONCLUSION handshake, however this must be created after the handshake version
    // is already known. UDT_DGRAM is the value that was the only valid in the old SRT
    // with HSv4 (it supported only live transmission), for HSv5 it will be changed to
    // handle handshake extension flags.
    m_ConnReq.m_iType = UDT_DGRAM;

    // This is my current configuration
    if (m_bRendezvous)
    {
        // For rendezvous, use version 5 in the waveahand and the cookie.
        // In case when you get the version 4 waveahand, simply switch to
        // the legacy HSv4 rendezvous and this time send version 4 CONCLUSION.

        // The HSv4 client simply won't check the version nor the cookie and it
        // will be sending its waveahands with version 4. Only when the party
        // has sent version 5 waveahand should the agent continue with HSv5
        // rendezvous.
        m_ConnReq.m_iVersion = HS_VERSION_SRT1;
        // m_ConnReq.m_iVersion = HS_VERSION_UDT4; // <--- Change in order to do regression test.
        m_ConnReq.m_iReqType = URQ_WAVEAHAND;
        m_ConnReq.m_iCookie  = bake(serv_addr);

        // This will be also passed to a HSv4 rendezvous, but fortunately the old
        // SRT didn't read this field from URQ_WAVEAHAND message, only URQ_CONCLUSION.
        m_ConnReq.m_iType           = SrtHSRequest::wrapFlags(false /* no MAGIC here */, m_iSndCryptoKeyLen);
        bool whether SRT_ATR_UNUSED = m_iSndCryptoKeyLen != 0;
        HLOGC(mglog.Debug,
              log << "startConnect (rnd): " << (whether ? "" : "NOT ")
                  << " Advertising PBKEYLEN - value = " << m_iSndCryptoKeyLen);
        m_RdvState  = CHandShake::RDV_WAVING;
        m_SrtHsSide = HSD_DRAW; // initially not resolved.
    }
    else
    {
        // For caller-listener configuration, set the version 4 for INDUCTION
        // due to a serious problem in UDT code being also in the older SRT versions:
        // the listener peer simply sents the EXACT COPY of the caller's induction
        // handshake, except the cookie, which means that when the caller sents version 5,
        // the listener will respond with version 5, which is a false information. Therefore
        // HSv5 clients MUST send HS_VERSION_UDT4 from the caller, regardless of currently
        // supported handshake version.
        //
        // The HSv5 listener should only respond with INDUCTION with m_iVersion == HS_VERSION_SRT1.
        m_ConnReq.m_iVersion = HS_VERSION_UDT4;
        m_ConnReq.m_iReqType = URQ_INDUCTION;
        m_ConnReq.m_iCookie  = 0;
        m_RdvState           = CHandShake::RDV_INVALID;
    }

    m_ConnReq.m_iMSS            = m_iMSS;
    m_ConnReq.m_iFlightFlagSize = (m_iRcvBufSize < m_iFlightFlagSize) ? m_iRcvBufSize : m_iFlightFlagSize;
    m_ConnReq.m_iID             = m_SocketID;
    CIPAddress::ntop(serv_addr, (m_ConnReq.m_piPeerIP));

    if (forced_isn == 0)
    {
        // Random Initial Sequence Number (normal mode)
        srand(count_microseconds(steady_clock::now()));
        m_iISN = m_ConnReq.m_iISN = (int32_t)(CSeqNo::m_iMaxSeqNo * (double(rand()) / RAND_MAX));
    }
    else
    {
        // Predefined ISN (for debug purposes)
        m_iISN = m_ConnReq.m_iISN = forced_isn;
    }

    m_iLastDecSeq     = m_iISN - 1;
    m_iSndLastAck     = m_iISN;
    m_iSndLastDataAck = m_iISN;
    m_iSndLastFullAck = m_iISN;
    m_iSndCurrSeqNo   = m_iISN - 1;
    m_iSndLastAck2    = m_iISN;
    m_SndLastAck2Time = steady_clock::now();

    // Inform the server my configurations.
    CPacket reqpkt;
    reqpkt.setControl(UMSG_HANDSHAKE);
    reqpkt.allocate(m_iMaxSRTPayloadSize);
    // XXX NOTE: Now the memory for the payload part is allocated automatically,
    // and such allocated memory is also automatically deallocated in the
    // destructor. If you use CPacket::allocate, remember that you must not:
    // - delete this memory
    // - assign to m_pcData.
    // If you use only manual assignment to m_pCData, this is then manual
    // allocation and so it won't be deallocated in the destructor.
    //
    // (Desired would be to disallow modification of m_pcData outside the
    // control of methods.)

    // ID = 0, connection request
    reqpkt.m_iID = 0;

    size_t hs_size = m_iMaxSRTPayloadSize;
    m_ConnReq.store_to(reqpkt.m_pcData, Ref(hs_size));

    // Note that CPacket::allocate() sets also the size
    // to the size of the allocated buffer, which not
    // necessarily is to be the size of the data.
    reqpkt.setLength(hs_size);

    steady_clock::time_point now = steady_clock::now();
    reqpkt.m_iTimeStamp          = count_microseconds(now - m_stats.tsStartTime);

    HLOGC(mglog.Debug,
          log << CONID() << "CUDT::startConnect: REQ-TIME set HIGH (TimeStamp: " << reqpkt.m_iTimeStamp << "). SENDING HS: " << m_ConnReq.show());

    /*
     * Race condition if non-block connect response thread scheduled before we set m_bConnecting to true?
     * Connect response will be ignored and connecting will wait until timeout.
     * Maybe m_ConnectionLock handling problem? Not used in CUDT::connect(const CPacket& response)
     */
    m_tsLastReqTime = now;
    m_bConnecting = true;
    m_pSndQueue->sendto(serv_addr, reqpkt);

    //
    ///
    ////  ---> CONTINUE TO: <PEER>.CUDT::processConnectRequest()
    ///        (Take the part under condition: hs.m_iReqType == URQ_INDUCTION)
    ////  <--- RETURN WHEN: m_pSndQueue->sendto() is called.
    ////  .... SKIP UNTIL m_pRcvQueue->recvfrom() HERE....
    ////       (the first "sendto" will not be called due to being too early)
    ///
    //

    // asynchronous connect, return immediately
    if (!m_bSynRecving)
    {
        HLOGC(mglog.Debug, log << CONID() << "startConnect: ASYNC MODE DETECTED. Deferring the process to RcvQ:worker");
        return;
    }

    // Wait for the negotiated configurations from the peer side.

    // This packet only prepares the storage where we will read the
    // next incoming packet.
    CPacket response;
    response.setControl(UMSG_HANDSHAKE);
    response.allocate(m_iMaxSRTPayloadSize);

    CUDTException  e;
    EConnectStatus cst = CONN_CONTINUE;

    while (!m_bClosing)
    {
        const steady_clock::duration tdiff = steady_clock::now() - m_tsLastReqTime;
        // avoid sending too many requests, at most 1 request per 250ms

        // SHORT VERSION:
        // The immediate first run of this loop WILL SKIP THIS PART, so
        // the processing really begins AFTER THIS CONDITION.
        //
        // Note that some procedures inside may set m_tsLastReqTime to 0,
        // which will result of this condition to trigger immediately in
        // the next iteration.
        if (count_milliseconds(tdiff) > 250)
        {
            HLOGC(mglog.Debug,
                  log << "startConnect: LOOP: time to send (" << count_milliseconds(tdiff) << " > 250 ms). size=" << reqpkt.getLength());

            if (m_bRendezvous)
                reqpkt.m_iID = m_ConnRes.m_iID;

            now = steady_clock::now();
#if ENABLE_HEAVY_LOGGING
            {
                CHandShake debughs;
                debughs.load_from(reqpkt.m_pcData, reqpkt.getLength());
                HLOGC(mglog.Debug,
                      log << CONID() << "startConnect: REQ-TIME HIGH."
                          << " cont/sending HS to peer: " << debughs.show());
            }
#endif

            m_tsLastReqTime       = now;
            reqpkt.m_iTimeStamp = count_microseconds(now - m_stats.tsStartTime);
            m_pSndQueue->sendto(serv_addr, reqpkt);
        }
        else
        {
            HLOGC(mglog.Debug, log << "startConnect: LOOP: too early to send - " << count_milliseconds(tdiff) << " < 250ms");
        }

        cst = CONN_CONTINUE;
        response.setLength(m_iMaxSRTPayloadSize);
        if (m_pRcvQueue->recvfrom(m_SocketID, Ref(response)) > 0)
        {
            HLOGC(mglog.Debug, log << CONID() << "startConnect: got response for connect request");
            cst = processConnectResponse(response, &e, true /*synchro*/);

            HLOGC(mglog.Debug, log << CONID() << "startConnect: response processing result: " << ConnectStatusStr(cst));

            // Expected is that:
            // - the peer responded with URQ_INDUCTION + cookie. This above function
            //   should check that and craft the URQ_CONCLUSION handshake, in which
            //   case this function returns CONN_CONTINUE. As an extra action taken
            //   for that case, we set the SECURING mode if encryption requested,
            //   and serialize again the handshake, possibly together with HS extension
            //   blocks, if HSv5 peer responded. The serialized handshake will be then
            //   sent again, as the loop is repeated.
            // - the peer responded with URQ_CONCLUSION. This handshake was accepted
            //   as a connection, and for >= HSv5 the HS extension blocks have been
            //   also read and interpreted. In this case this function returns:
            //   - CONN_ACCEPT, if everything was correct - break this loop and return normally
            //   - CONN_REJECT in case of any problems with the delivered handshake
            //     (incorrect data or data conflict) - throw error exception
            // - the peer responded with any of URQ_ERROR_*.  - throw error exception
            //
            // The error exception should make the API connect() function fail, if blocking
            // or mark the failure for that socket in epoll, if non-blocking.

            if (cst == CONN_RENDEZVOUS)
            {
                // When this function returned CONN_RENDEZVOUS, this requires
                // very special processing for the Rendezvous-v5 algorithm. This MAY
                // involve also preparing a new handshake form, also interpreting the
                // SRT handshake extension and crafting SRT handshake extension for the
                // peer, which should be next sent. When this function returns CONN_CONTINUE,
                // it means that it has done all that was required, however none of the below
                // things has to be done (this function will do it by itself if needed).
                // Otherwise the handshake rolling can be interrupted and considered complete.
                cst = processRendezvous(Ref(reqpkt), response, serv_addr, true /*synchro*/, RST_OK);
                if (cst == CONN_CONTINUE)
                    continue;
                break;
            }

            if (cst == CONN_REJECT)
                sendCtrl(UMSG_SHUTDOWN);

            if (cst != CONN_CONTINUE && cst != CONN_CONFUSED)
                break; // --> OUTSIDE-LOOP

            // IMPORTANT
            // [[using assert(m_pCryptoControl != nullptr)]];

            // new request/response should be sent out immediately on receving a response
            HLOGC(mglog.Debug,
                  log << "startConnect: SYNC CONNECTION STATUS:" << ConnectStatusStr(cst) << ", REQ-TIME: LOW.");
            m_tsLastReqTime = steady_clock::time_point();

            // Now serialize the handshake again to the existing buffer so that it's
            // then sent later in this loop.

            // First, set the size back to the original size, m_iMaxSRTPayloadSize because
            // this is the size of the originally allocated space. It might have been
            // shrunk by serializing the INDUCTION handshake (which was required before
            // sending this packet to the output queue) and therefore be too
            // small to store the CONCLUSION handshake (with HSv5 extensions).
            reqpkt.setLength(m_iMaxSRTPayloadSize);

            HLOGC(mglog.Debug, log << "startConnect: creating HS CONCLUSION: buffer size=" << reqpkt.getLength());

            // NOTE: BUGFIX: SERIALIZE AGAIN.
            // The original UDT code didn't do it, so it was theoretically
            // turned into conclusion, but was sending still the original
            // induction handshake challenge message. It was working only
            // thanks to that simultaneously there were being sent handshake
            // messages from a separate thread (CSndQueue::worker) from
            // RendezvousQueue, this time serialized properly, which caused
            // that with blocking mode there was a kinda initial "drunk
            // passenger with taxi driver talk" until the RendezvousQueue sends
            // (when "the time comes") the right CONCLUSION handshake
            // challenge message.
            //
            // Now that this is fixed, the handshake messages from RendezvousQueue
            // are sent only when there is a rendezvous mode or non-blocking mode.
            if (!createSrtHandshake(Ref(reqpkt), Ref(m_ConnReq), SRT_CMD_HSREQ, SRT_CMD_KMREQ, 0, 0))
            {
                LOGC(mglog.Error, log << "createSrtHandshake failed - REJECTING.");
                cst = CONN_REJECT;
                break;
            }
            // These last 2 parameters designate the buffer, which is in use only for SRT_CMD_KMRSP.
            // If m_ConnReq.m_iVersion == HS_VERSION_UDT4, this function will do nothing,
            // except just serializing the UDT handshake.
            // The trick is that the HS challenge is with version HS_VERSION_UDT4, but the
            // listener should respond with HS_VERSION_SRT1, if it is HSv5 capable.
        }

        HLOGC(mglog.Debug,
              log << "startConnect: timeout from Q:recvfrom, looping again; cst=" << ConnectStatusStr(cst));

#if ENABLE_HEAVY_LOGGING
        // Non-fatal assertion
        if (cst == CONN_REJECT) // Might be returned by processRendezvous
        {
            LOGC(mglog.Error,
                 log << "startConnect: IPE: cst=REJECT NOT EXPECTED HERE, the loop should've been interrupted!");
            break;
        }
#endif

        if (steady_clock::now() > ttl_time)
        {
            // timeout
            e = CUDTException(MJ_SETUP, MN_TIMEOUT, 0);
            break;
        }
    }

    // <--- OUTSIDE-LOOP
    // Here will fall the break when not CONN_CONTINUE.
    // CONN_RENDEZVOUS is handled by processRendezvous.
    // CONN_ACCEPT will skip this and pass on.
    if (cst == CONN_REJECT)
    {
        e = CUDTException(MJ_SETUP, MN_REJECTED, 0);
    }

    if (e.getErrorCode() == 0)
    {
        if (m_bClosing)                                    // if the socket is closed before connection...
            e = CUDTException(MJ_SETUP);                   // XXX NO MN ?
        else if (m_ConnRes.m_iReqType > URQ_FAILURE_TYPES) // connection request rejected
        {
            m_RejectReason = RejectReasonForURQ(m_ConnRes.m_iReqType);
            e              = CUDTException(MJ_SETUP, MN_REJECTED, 0);
        }
        else if ((!m_bRendezvous) && (m_ConnRes.m_iISN != m_iISN)) // secuity check
            e = CUDTException(MJ_SETUP, MN_SECURITY, 0);
    }

    if (e.getErrorCode() != 0)
    {
        m_bConnecting = false;
        // The process is to be abnormally terminated, remove the connector
        // now because most likely no other processing part has done anything with it.
        m_pRcvQueue->removeConnector(m_SocketID);
        throw e;
    }

    HLOGC(mglog.Debug, log << CONID() << "startConnect: handshake exchange succeeded");

    // Parameters at the end.
    HLOGC(mglog.Debug,
          log << "startConnect: END. Parameters:"
                 " mss="
              << m_iMSS << " max-cwnd-size=" << m_CongCtl->cgWindowMaxSize()
              << " cwnd-size=" << m_CongCtl->cgWindowSize() << " rtt=" << m_iRTT << " bw=" << m_iBandwidth);
}

// Asynchronous connection
EConnectStatus CUDT::processAsyncConnectResponse(const CPacket &pkt) ATR_NOEXCEPT
{
    EConnectStatus cst = CONN_CONTINUE;
    CUDTException  e;

    CGuard cg(m_ConnectionLock); // FIX
    HLOGC(mglog.Debug, log << CONID() << "processAsyncConnectResponse: got response for connect request, processing");
    cst = processConnectResponse(pkt, &e, false);

    HLOGC(mglog.Debug,
          log << CONID() << "processAsyncConnectResponse: response processing result: " << ConnectStatusStr(cst)
              << "REQ-TIME LOW to enforce immediate response");
    m_tsLastReqTime = steady_clock::time_point();

    return cst;
}

bool CUDT::processAsyncConnectRequest(EReadStatus         rst,
                                      EConnectStatus      cst,
                                      const CPacket&      response,
                                      const sockaddr_any& serv_addr)
{
    // IMPORTANT!

    // This function is called, still asynchronously, but in the order
    // of call just after the call to the above processAsyncConnectResponse.
    // This should have got the original value returned from
    // processConnectResponse through processAsyncConnectResponse.

    CPacket request;
    request.setControl(UMSG_HANDSHAKE);
    request.allocate(m_iMaxSRTPayloadSize);
    const steady_clock::time_point now = steady_clock::now();
    request.m_iTimeStamp               = count_microseconds(now - m_stats.tsStartTime);

    HLOGC(mglog.Debug,
          log << "processAsyncConnectRequest: REQ-TIME: HIGH. Should prevent too quick responses.");
    m_tsLastReqTime = now;
    // ID = 0, connection request
    request.m_iID = !m_bRendezvous ? 0 : m_ConnRes.m_iID;

    bool status = true;

    if (cst == CONN_RENDEZVOUS)
    {
        HLOGC(mglog.Debug, log << "processAsyncConnectRequest: passing to processRendezvous");
        cst = processRendezvous(Ref(request), response, serv_addr, false /*asynchro*/, rst);
        if (cst == CONN_ACCEPT)
        {
            HLOGC(mglog.Debug,
                  log << "processAsyncConnectRequest: processRendezvous completed the process and responded by itself. "
                         "Done.");
            return true;
        }

        if (cst != CONN_CONTINUE)
        {
            // processRendezvous already set the reject reason
            LOGC(mglog.Error,
                 log << "processAsyncConnectRequest: REJECT reported from processRendezvous, not processing further.");
            status = false;
        }
    }
    else if (cst == CONN_REJECT)
    {
        // m_RejectReason already set at worker_ProcessAddressedPacket.
        LOGC(mglog.Error,
             log << "processAsyncConnectRequest: REJECT reported from HS processing, not processing further.");
        return false;
    }
    else
    {
        // (this procedure will be also run for HSv4 rendezvous)
        HLOGC(mglog.Debug, log << "processAsyncConnectRequest: serializing HS: buffer size=" << request.getLength());
        if (!createSrtHandshake(Ref(request), Ref(m_ConnReq), SRT_CMD_HSREQ, SRT_CMD_KMREQ, 0, 0))
        {
            // All 'false' returns from here are IPE-type, mostly "invalid argument" plus "all keys expired".
            LOGC(mglog.Error, log << "IPE: processAsyncConnectRequest: createSrtHandshake failed, dismissing.");
            status = false;
        }
        else
        {
            HLOGC(mglog.Debug,
                  log << "processAsyncConnectRequest: sending HS reqtype=" << RequestTypeStr(m_ConnReq.m_iReqType)
                      << " to socket " << request.m_iID << " size=" << request.getLength());
        }
    }

    if (!status)
    {
        return false;
        /* XXX Shouldn't it send a single response packet for the rejection?
        // Set the version to 0 as "handshake rejection" status and serialize it
        CHandShake zhs;
        size_t size = request.getLength();
        zhs.store_to(request.m_pcData, Ref(size));
        request.setLength(size);
        */
    }

    HLOGC(mglog.Debug, log << "processAsyncConnectRequest: sending request packet, setting REQ-TIME HIGH.");
    m_tsLastReqTime = steady_clock::now();
    m_pSndQueue->sendto(serv_addr, request);
    return status;
}

void CUDT::cookieContest()
{
    if (m_SrtHsSide != HSD_DRAW)
        return;

    HLOGC(mglog.Debug, log << "cookieContest: agent=" << m_ConnReq.m_iCookie << " peer=" << m_ConnRes.m_iCookie);

    if (m_ConnReq.m_iCookie == 0 || m_ConnRes.m_iCookie == 0)
    {
        // Note that it's virtually impossible that Agent's cookie is not ready, this
        // shall be considered IPE.
        // Not all cookies are ready, don't start the contest.
        return;
    }

    // INITIATOR/RESPONDER role is resolved by COOKIE CONTEST.
    //
    // The cookie contest must be repeated every time because it
    // may change the state at some point.
    int better_cookie = m_ConnReq.m_iCookie - m_ConnRes.m_iCookie;

    if (better_cookie > 0)
    {
        m_SrtHsSide = HSD_INITIATOR;
        return;
    }

    if (better_cookie < 0)
    {
        m_SrtHsSide = HSD_RESPONDER;
        return;
    }

    // DRAW! The only way to continue would be to force the
    // cookies to be regenerated and to start over. But it's
    // not worth a shot - this is an extremely rare case.
    // This can simply do reject so that it can be started again.

    // Pretend then that the cookie contest wasn't done so that
    // it's done again. Cookies are baked every time anew, however
    // the successful initial contest remains valid no matter how
    // cookies will change.

    m_SrtHsSide = HSD_DRAW;
}

EConnectStatus CUDT::processRendezvous(
    ref_t<CPacket> reqpkt, const CPacket& response, const sockaddr_any& serv_addr, bool synchro, EReadStatus rst)
{
    if (m_RdvState == CHandShake::RDV_CONNECTED)
    {
        HLOGC(mglog.Debug, log << "processRendezvous: already in CONNECTED state.");
        return CONN_ACCEPT;
    }

    uint32_t kmdata[SRTDATA_MAXSIZE];
    size_t   kmdatasize = SRTDATA_MAXSIZE;
    CPacket &rpkt       = *reqpkt;

    cookieContest();

    // We know that the other side was contacted and the other side has sent
    // the handshake message - we know then both cookies. If it's a draw, it's
    // a very rare case of creating identical cookies.
    if (m_SrtHsSide == HSD_DRAW)
    {
        m_RejectReason = SRT_REJ_RDVCOOKIE;
        LOGC(mglog.Error,
             log << "COOKIE CONTEST UNRESOLVED: can't assign connection roles, please wait another minute.");
        return CONN_REJECT;
    }

    UDTRequestType rsp_type = URQ_FAILURE_TYPES; // just to track uninitialized errors

    // We can assume that the Handshake packet received here as 'response'
    // is already serialized in m_ConnRes. Check extra flags that are meaningful
    // for further processing here.

    int  ext_flags       = SrtHSRequest::SRT_HSTYPE_HSFLAGS::unwrap(m_ConnRes.m_iType);
    bool needs_extension = ext_flags != 0; // Initial value: received HS has extensions.
    bool needs_hsrsp;
    rendezvousSwitchState(Ref(rsp_type), Ref(needs_extension), Ref(needs_hsrsp));
    if (rsp_type > URQ_FAILURE_TYPES)
    {
        m_RejectReason = RejectReasonForURQ(rsp_type);
        HLOGC(mglog.Debug,
              log << "processRendezvous: rejecting due to switch-state response: " << RequestTypeStr(rsp_type));
        return CONN_REJECT;
    }
    checkUpdateCryptoKeyLen("processRendezvous", m_ConnRes.m_iType);

    // We have three possibilities here as it comes to HSREQ extensions:

    // 1. The agent is loser in attention state, it sends EMPTY conclusion (without extensions)
    // 2. The agent is loser in initiated state, it interprets incoming HSREQ and creates HSRSP
    // 3. The agent is winner in attention or fine state, it sends HSREQ extension
    m_ConnReq.m_iReqType  = rsp_type;
    m_ConnReq.m_extension = needs_extension;

    // This must be done before prepareConnectionObjects().
    applyResponseSettings();

    // This must be done before interpreting and creating HSv5 extensions.
    if (!prepareConnectionObjects(m_ConnRes, m_SrtHsSide, 0))
    {
        // m_RejectReason already handled
        HLOGC(mglog.Debug, log << "processRendezvous: rejecting due to problems in prepareConnectionObjects.");
        return CONN_REJECT;
    }

    // Case 2.
    if (needs_hsrsp)
    {
        // This means that we have received HSREQ extension with the handshake, so we need to interpret
        // it and craft the response.
        if (rst == RST_OK)
        {
            // We have JUST RECEIVED packet in this session (not that this is called as periodic update).
            // Sanity check
            m_tsLastReqTime = steady_clock::time_point();
            if (response.getLength() == size_t(-1))
            {
                m_RejectReason = SRT_REJ_IPE;
                LOGC(mglog.Fatal,
                     log << "IPE: rst=RST_OK, but the packet has set -1 length - REJECTING (REQ-TIME: LOW)");
                return CONN_REJECT;
            }

            if (!interpretSrtHandshake(m_ConnRes, response, kmdata, &kmdatasize))
            {
                HLOGC(mglog.Debug,
                      log << "processRendezvous: rejecting due to problems in interpretSrtHandshake REQ-TIME: LOW.");
                return CONN_REJECT;
            }

            // Pass on, inform about the shortened response-waiting period.
            HLOGC(mglog.Debug, log << "processRendezvous: setting REQ-TIME: LOW. Forced to respond immediately.");
        }
        else
        {
            // If the last CONCLUSION message didn't contain the KMX extension, there's
            // no key recorded yet, so it can't be extracted. Mark this kmdatasize empty though.
            int hs_flags = SrtHSRequest::SRT_HSTYPE_HSFLAGS::unwrap(m_ConnRes.m_iType);
            if (IsSet(hs_flags, CHandShake::HS_EXT_KMREQ))
            {
                // This is a periodic handshake update, so you need to extract the KM data from the
                // first message, provided that it is there.
                size_t msgsize = m_pCryptoControl->getKmMsg_size(0);
                if (msgsize == 0)
                {
                    switch (m_pCryptoControl->m_RcvKmState)
                    {
                        // If the KMX process ended up with a failure, the KMX is not recorded.
                        // In this case as the KMRSP answer the "failure status" should be crafted.
                    case SRT_KM_S_NOSECRET:
                    case SRT_KM_S_BADSECRET:
                    {
                        HLOGC(mglog.Debug,
                              log << "processRendezvous: No KMX recorded, status = NOSECRET. Respond with NOSECRET.");

                        // Just do the same thing as in CCryptoControl::processSrtMsg_KMREQ for that case,
                        // that is, copy the NOSECRET code into KMX message.
                        memcpy(kmdata, &m_pCryptoControl->m_RcvKmState, sizeof(int32_t));
                        kmdatasize = 1;
                    }
                    break;

                    default:
                        // Remaining values:
                        // UNSECURED: should not fall here at alll
                        // SECURING: should not happen in HSv5
                        // SECURED: should have received the recorded KMX correctly (getKmMsg_size(0) > 0)
                        {
                            m_RejectReason = SRT_REJ_IPE;
                            // Remaining situations:
                            // - password only on this site: shouldn't be considered to be sent to a no-password site
                            LOGC(mglog.Error,
                                 log << "processRendezvous: IPE: PERIODIC HS: NO KMREQ RECORDED KMSTATE: RCV="
                                     << KmStateStr(m_pCryptoControl->m_RcvKmState)
                                     << " SND=" << KmStateStr(m_pCryptoControl->m_SndKmState));
                            return CONN_REJECT;
                        }
                        break;
                    }
                }
                else
                {
                    kmdatasize = msgsize / 4;
                    if (msgsize > kmdatasize * 4)
                    {
                        // Sanity check
                        LOGC(mglog.Error, log << "IPE: KMX data not aligned to 4 bytes! size=" << msgsize);
                        memset(kmdata + (kmdatasize * 4), 0, msgsize - (kmdatasize * 4));
                        ++kmdatasize;
                    }

                    HLOGC(mglog.Debug,
                          log << "processRendezvous: getting KM DATA from the fore-recorded KMX from KMREQ, size="
                              << kmdatasize);
                    memcpy(kmdata, m_pCryptoControl->getKmMsg_data(0), msgsize);
                }
            }
            else
            {
                HLOGC(mglog.Debug, log << "processRendezvous: no KMX flag - not extracting KM data for KMRSP");
                kmdatasize = 0;
            }
        }

        // No matter the value of needs_extension, the extension is always needed
        // when HSREQ was interpreted (to store HSRSP extension).
        m_ConnReq.m_extension = true;

        HLOGC(mglog.Debug,
              log << "processRendezvous: HSREQ extension ok, creating HSRSP response. kmdatasize=" << kmdatasize);

        rpkt.setLength(m_iMaxSRTPayloadSize);
        if (!createSrtHandshake(reqpkt, Ref(m_ConnReq), SRT_CMD_HSRSP, SRT_CMD_KMRSP, kmdata, kmdatasize))
        {
            HLOGC(mglog.Debug,
                  log << "processRendezvous: rejecting due to problems in createSrtHandshake. REQ-TIME: LOW");
            m_tsLastReqTime = steady_clock::time_point();
            return CONN_REJECT;
        }

        // This means that it has received URQ_CONCLUSION with HSREQ, agent is then in RDV_FINE
        // state, it sends here URQ_CONCLUSION with HSREQ/KMREQ extensions and it awaits URQ_AGREEMENT.
        return CONN_CONTINUE;
    }

    // Special case: if URQ_AGREEMENT is to be sent, when this side is INITIATOR,
    // then it must have received HSRSP, so it must interpret it. Otherwise it would
    // end up with URQ_DONE, which means that it is the other side to interpret HSRSP.
    if (m_SrtHsSide == HSD_INITIATOR && m_ConnReq.m_iReqType == URQ_AGREEMENT)
    {
        // The same is done in CUDT::postConnect(), however this section will
        // not be done in case of rendezvous. The section in postConnect() is
        // predicted to run only in regular CALLER handling.

        if (rst != RST_OK || response.getLength() == size_t(-1))
        {
            // Actually the -1 length would be an IPE, but it's likely that this was reported already.
            HLOGC(
                mglog.Debug,
                log << "processRendezvous: no INCOMING packet, NOT interpreting extensions (relying on exising data)");
        }
        else
        {
            HLOGC(mglog.Debug,
                  log << "processRendezvous: INITIATOR, will send AGREEMENT - interpreting HSRSP extension");
            if (!interpretSrtHandshake(m_ConnRes, response, 0, 0))
            {
                // m_RejectReason is already set, so set the reqtype accordingly
                m_ConnReq.m_iReqType = URQFailure(m_RejectReason);
            }
        }
        // This should be false, make a kinda assert here.
        if (needs_extension)
        {
            LOGC(mglog.Fatal, log << "IPE: INITIATOR responding AGREEMENT should declare no extensions to HS");
            m_ConnReq.m_extension = false;
        }
    }

    HLOGC(mglog.Debug,
          log << CONID() << "processRendezvous: COOKIES Agent/Peer: " << m_ConnReq.m_iCookie << "/"
              << m_ConnRes.m_iCookie << " HSD:" << (m_SrtHsSide == HSD_INITIATOR ? "initiator" : "responder")
              << " STATE:" << CHandShake::RdvStateStr(m_RdvState) << " ...");

    if (rsp_type == URQ_DONE)
    {
        HLOGC(mglog.Debug, log << "... WON'T SEND any response, both sides considered connected");
    }
    else
    {
        HLOGC(mglog.Debug,
              log << "... WILL SEND " << RequestTypeStr(rsp_type) << " " << (m_ConnReq.m_extension ? "with" : "without")
                  << " SRT HS extensions");
    }

    // This marks the information for the serializer that
    // the SRT handshake extension is required.
    // Rest of the data will be filled together with
    // serialization.
    m_ConnReq.m_extension = needs_extension;

    rpkt.setLength(m_iMaxSRTPayloadSize);
    if (m_RdvState == CHandShake::RDV_CONNECTED)
    {
        // When synchro=false, don't lock a mutex for rendezvous queue.
        // This is required when this function is called in the
        // receive queue worker thread - it would lock itself.
        int cst = postConnect(response, true, 0, synchro);
        if (cst == CONN_REJECT)
        {
            // m_RejectReason already set
            HLOGC(mglog.Debug, log << "processRendezvous: rejecting due to problems in postConnect.");
            return CONN_REJECT;
        }
    }

    // URQ_DONE or URQ_AGREEMENT can be the result if the state is RDV_CONNECTED.
    // If URQ_DONE, then there's nothing to be done, when URQ_AGREEMENT then return
    // CONN_CONTINUE to make the caller send again the contents if the packet buffer,
    // this time with URQ_AGREEMENT message, but still consider yourself connected.
    if (rsp_type == URQ_DONE)
    {
        HLOGC(mglog.Debug, log << "processRendezvous: rsp=DONE, reporting ACCEPT (nothing to respond)");
        return CONN_ACCEPT;
    }

    // createSrtHandshake moved here because if the above conditions are satisfied,
    // no response is going to be send, so nothing needs to be "created".

    // needs_extension here distinguishes between cases 1 and 3.
    // NOTE: in case when interpretSrtHandshake was run under the conditions above (to interpret HSRSP),
    // then createSrtHandshake below will create only empty AGREEMENT message.
    if (!createSrtHandshake(reqpkt, Ref(m_ConnReq), SRT_CMD_HSREQ, SRT_CMD_KMREQ, 0, 0))
    {
        // m_RejectReason already set
        LOGC(mglog.Error, log << "createSrtHandshake failed (IPE?), connection rejected. REQ-TIME: LOW");
        m_tsLastReqTime = steady_clock::time_point();
        return CONN_REJECT;
    }

    if (rsp_type == URQ_AGREEMENT && m_RdvState == CHandShake::RDV_CONNECTED)
    {
        // We are using our own serialization method (not the one called after
        // processConnectResponse, this is skipped in case when this function
        // is called), so we can also send this immediately. Agreement must be
        // sent just once and the party must switch into CONNECTED state - in
        // contrast to CONCLUSION messages, which should be sent in loop repeatedly.
        //
        // Even though in theory the AGREEMENT message sent just once may miss
        // the target (as normal thing in UDP), this is little probable to happen,
        // and this doesn't matter much because even if the other party doesn't
        // get AGREEMENT, but will get payload or KEEPALIVE messages, it will
        // turn into connected state as well. The AGREEMENT is rather kinda
        // catalyzer here and may turn the entity on the right track faster. When
        // AGREEMENT is missed, it may have kinda initial tearing.

        const steady_clock::time_point now = steady_clock::now();
        m_tsLastReqTime                    = now;
        rpkt.m_iTimeStamp                  = count_microseconds(now - m_stats.tsStartTime);
        HLOGC(mglog.Debug,
              log << "processRendezvous: rsp=AGREEMENT, reporting ACCEPT and sending just this one, REQ-TIME HIGH.");

        m_pSndQueue->sendto(serv_addr, rpkt);

        return CONN_ACCEPT;
    }

    if (rst == RST_OK)
    {
        // the request time must be updated so that the next handshake can be sent out immediately
        HLOGC(mglog.Debug,
              log << "processRendezvous: rsp=" << RequestTypeStr(m_ConnReq.m_iReqType)
                  << " REQ-TIME: LOW to send immediately, consider yourself conencted");
        m_tsLastReqTime = steady_clock::time_point();
    }
    else
    {
        HLOGC(mglog.Debug, log << "processRendezvous: REQ-TIME: remains previous value, consider yourself connected");
    }
    return CONN_CONTINUE;
}

EConnectStatus CUDT::processConnectResponse(const CPacket &response, CUDTException *eout, bool synchro) ATR_NOEXCEPT
{
    // NOTE: ASSUMED LOCK ON: m_ConnectionLock.

    // this is the 2nd half of a connection request. If the connection is setup successfully this returns 0.
    // Returned values:
    // - CONN_REJECT: there was some error when processing the response, connection should be rejected
    // - CONN_ACCEPT: the handshake is done and finished correctly
    // - CONN_CONTINUE: the induction handshake has been processed correctly, and expects CONCLUSION handshake

    if (!m_bConnecting)
        return CONN_REJECT;

    // This is required in HSv5 rendezvous, in which it should send the URQ_AGREEMENT message to
    // the peer, however switch to connected state.
    HLOGC(mglog.Debug,
          log << "processConnectResponse: TYPE:"
              << (response.isControl() ? MessageTypeStr(response.getType(), response.getExtendedType())
                                       : string("DATA")));
    // ConnectStatus res = CONN_REJECT; // used later for status - must be declared here due to goto POST_CONNECT.

    // For HSv4, the data sender is INITIATOR, and the data receiver is RESPONDER,
    // regardless of the connecting side affiliation. This will be changed for HSv5.
    bool          bidirectional = false;
    HandshakeSide hsd           = m_bDataSender ? HSD_INITIATOR : HSD_RESPONDER;
    // (defined here due to 'goto' below).

    // SRT peer may send the SRT handshake private message (type 0x7fff) before a keep-alive.

    // This condition is checked when the current agent is trying to do connect() in rendezvous mode,
    // but the peer was faster to send a handshake packet earlier. This makes it continue with connecting
    // process if the peer is already behaving as if the connection was already established.

    // This value will check either the initial value, which is less than SRT1, or
    // the value previously loaded to m_ConnReq during the previous handshake response.
    // For the initial form this value should not be checked.
    bool hsv5 = m_ConnRes.m_iVersion >= HS_VERSION_SRT1;

    if (m_bRendezvous &&
        (m_RdvState == CHandShake::RDV_CONNECTED   // somehow Rendezvous-v5 switched it to CONNECTED.
         || !response.isControl()                  // WAS A PAYLOAD PACKET.
         || (response.getType() == UMSG_KEEPALIVE) // OR WAS A UMSG_KEEPALIVE message.
         || (response.getType() == UMSG_EXT) // OR WAS a CONTROL packet of some extended type (i.e. any SRT specific)
         )
        // This may happen if this is an initial state in which the socket type was not yet set.
        // If this is a field that holds the response handshake record from the peer, this means that it wasn't received
        // yet. HSv5: added version check because in HSv5 the m_iType field has different meaning and it may be 0 in
        // case when the handshake does not carry SRT extensions.
        && (hsv5 || m_ConnRes.m_iType != UDT_UNDEFINED))
    {
        // a data packet or a keep-alive packet comes, which means the peer side is already connected
        // in this situation, the previously recorded response will be used
        // In HSv5 this situation is theoretically possible if this party has missed the URQ_AGREEMENT message.
        HLOGC(mglog.Debug, log << CONID() << "processConnectResponse: already connected - pinning in");
        if (hsv5)
        {
            m_RdvState = CHandShake::RDV_CONNECTED;
        }

        return postConnect(response, hsv5, eout, synchro);
    }

    if (!response.isControl(UMSG_HANDSHAKE))
    {
        m_RejectReason = SRT_REJ_ROGUE;
        if (!response.isControl())
        {
            LOGC(mglog.Error, log << CONID() << "processConnectResponse: received DATA while HANDSHAKE expected");
        }
        else
        {
            LOGC(mglog.Error,
                 log << CONID()
                     << "processConnectResponse: CONFUSED: expected UMSG_HANDSHAKE as connection not yet established, "
                        "got: "
                     << MessageTypeStr(response.getType(), response.getExtendedType()));
        }
        return CONN_CONFUSED;
    }

    if (m_ConnRes.load_from(response.m_pcData, response.getLength()) == -1)
    {
        m_RejectReason = SRT_REJ_ROGUE;
        // Handshake data were too small to reach the Handshake structure. Reject.
        LOGC(mglog.Error,
             log << CONID()
                 << "processConnectResponse: HANDSHAKE data buffer too small - possible blueboxing. Rejecting.");
        return CONN_REJECT;
    }

    HLOGC(mglog.Debug, log << CONID() << "processConnectResponse: HS RECEIVED: " << m_ConnRes.show());
    if (m_ConnRes.m_iReqType > URQ_FAILURE_TYPES)
    {
        m_RejectReason = RejectReasonForURQ(m_ConnRes.m_iReqType);
        return CONN_REJECT;
    }

    if (size_t(m_ConnRes.m_iMSS) > CPacket::ETH_MAX_MTU_SIZE)
    {
        // Yes, we do abort to prevent buffer overrun. Set your MSS correctly
        // and you'll avoid problems.
        m_RejectReason = SRT_REJ_ROGUE;
        LOGC(mglog.Fatal, log << "MSS size " << m_iMSS << "exceeds MTU size!");
        return CONN_REJECT;
    }

    // (see createCrypter() call below)
    //
    // The CCryptoControl attached object must be created early
    // because it will be required to create a conclusion handshake in HSv5
    //
    if (m_bRendezvous)
    {
        // SANITY CHECK: A rendezvous socket should reject any caller requests (it's not a listener)
        if (m_ConnRes.m_iReqType == URQ_INDUCTION)
        {
            m_RejectReason = SRT_REJ_ROGUE;
            LOGC(mglog.Error,
                 log << CONID()
                     << "processConnectResponse: Rendezvous-point received INDUCTION handshake (expected WAVEAHAND). "
                        "Rejecting.");
            return CONN_REJECT;
        }

        // The procedure for version 5 is completely different and changes the states
        // differently, so the old code will still maintain HSv4 the old way.

        if (m_ConnRes.m_iVersion > HS_VERSION_UDT4)
        {
            HLOGC(mglog.Debug, log << CONID() << "processConnectResponse: Rendezvous HSv5 DETECTED.");
            return CONN_RENDEZVOUS; // --> will continue in CUDT::processRendezvous().
        }

        HLOGC(mglog.Debug, log << CONID() << "processConnectResponse: Rendsezvous HSv4 DETECTED.");
        // So, here it has either received URQ_WAVEAHAND handshake message (while it should be in URQ_WAVEAHAND itself)
        // or it has received URQ_CONCLUSION/URQ_AGREEMENT message while this box has already sent URQ_WAVEAHAND to the
        // peer, and DID NOT send the URQ_CONCLUSION yet.

        if (m_ConnReq.m_iReqType == URQ_WAVEAHAND || m_ConnRes.m_iReqType == URQ_WAVEAHAND)
        {
            HLOGC(mglog.Debug,
                  log << CONID() << "processConnectResponse: REQ-TIME LOW. got HS RDV. Agent state:"
                      << RequestTypeStr(m_ConnReq.m_iReqType) << " Peer HS:" << m_ConnRes.show());

            // Here we could have received WAVEAHAND or CONCLUSION.
            // For HSv4 simply switch to CONCLUSION for the sake of further handshake rolling.
            // For HSv5, make the cookie contest and basing on this decide, which party
            // should provide the HSREQ/KMREQ attachment.


           if (!createCrypter(hsd, false /* unidirectional */))
           {
               m_RejectReason = SRT_REJ_RESOURCE;
               m_ConnReq.m_iReqType = URQFailure(SRT_REJ_RESOURCE);
               // the request time must be updated so that the next handshake can be sent out immediately.
               m_tsLastReqTime = steady_clock::time_point();
               return CONN_REJECT;
           }

            m_ConnReq.m_iReqType = URQ_CONCLUSION;
            // the request time must be updated so that the next handshake can be sent out immediately.
            m_tsLastReqTime = steady_clock::time_point();
            return CONN_CONTINUE;
        }
        else
        {
            HLOGC(mglog.Debug, log << CONID() << "processConnectResponse: Rendezvous HSv4 PAST waveahand");
        }
    }
    else
    {
        // set cookie
        if (m_ConnRes.m_iReqType == URQ_INDUCTION)
        {
            HLOGC(mglog.Debug,
                  log << CONID() << "processConnectResponse: REQ-TIME LOW; got INDUCTION HS response (cookie:" << hex
                      << m_ConnRes.m_iCookie << " version:" << dec << m_ConnRes.m_iVersion
                      << "), sending CONCLUSION HS with this cookie");

            m_ConnReq.m_iCookie  = m_ConnRes.m_iCookie;
            m_ConnReq.m_iReqType = URQ_CONCLUSION;

            // Here test if the LISTENER has responded with version HS_VERSION_SRT1,
            // it means that it is HSv5 capable. It can still accept the HSv4 handshake.
            if (m_ConnRes.m_iVersion > HS_VERSION_UDT4)
            {
                int hs_flags = SrtHSRequest::SRT_HSTYPE_HSFLAGS::unwrap(m_ConnRes.m_iType);

                if (hs_flags != SrtHSRequest::SRT_MAGIC_CODE)
                {
                    LOGC(mglog.Warn, log << "processConnectResponse: Listener HSv5 did not set the SRT_MAGIC_CODE");
                }

                checkUpdateCryptoKeyLen("processConnectResponse", m_ConnRes.m_iType);

                // This will catch HS_VERSION_SRT1 and any newer.
                // Set your highest version.
                m_ConnReq.m_iVersion = HS_VERSION_SRT1;
                // CONTROVERSIAL: use 0 as m_iType according to the meaning in HSv5.
                // The HSv4 client might not understand it, which means that agent
                // must switch itself to HSv4 rendezvous, and this time iType sould
                // be set to UDT_DGRAM value.
                m_ConnReq.m_iType = 0;

                // This marks the information for the serializer that
                // the SRT handshake extension is required.
                // Rest of the data will be filled together with
                // serialization.
                m_ConnReq.m_extension = true;

                // For HSv5, the caller is INITIATOR and the listener is RESPONDER.
                // The m_bDataSender value should be completely ignored and the
                // connection is always bidirectional.
                bidirectional = true;
                hsd           = HSD_INITIATOR;
            }

            m_tsLastReqTime = steady_clock::time_point();
            if (!createCrypter(hsd, bidirectional))
            {
                m_RejectReason = SRT_REJ_RESOURCE;
                return CONN_REJECT;
            }
            // NOTE: This setup sets URQ_CONCLUSION and appropriate data in the handshake structure.
            // The full handshake to be sent will be filled back in the caller function -- CUDT::startConnect().
            return CONN_CONTINUE;
        }
    }

    return postConnect(response, false, eout, synchro);
}

void CUDT::applyResponseSettings()
{
    // Re-configure according to the negotiated values.
    m_iMSS               = m_ConnRes.m_iMSS;
    m_iFlowWindowSize    = m_ConnRes.m_iFlightFlagSize;
    int udpsize          = m_iMSS - CPacket::UDP_HDR_SIZE;
    m_iMaxSRTPayloadSize = udpsize - CPacket::HDR_SIZE;
    m_iPeerISN           = m_ConnRes.m_iISN;
    m_iRcvLastAck        = m_ConnRes.m_iISN;
#ifdef ENABLE_LOGGING
    m_iDebugPrevLastAck = m_iRcvLastAck;
#endif
    m_iRcvLastSkipAck  = m_iRcvLastAck;
    m_iRcvLastAckAck   = m_ConnRes.m_iISN;
    m_iRcvCurrSeqNo    = m_ConnRes.m_iISN - 1;
    m_iRcvCurrPhySeqNo = m_ConnRes.m_iISN - 1;
    m_PeerID           = m_ConnRes.m_iID;
    memcpy(m_piSelfIP, m_ConnRes.m_piPeerIP, sizeof m_piSelfIP);

    HLOGC(mglog.Debug,
          log << CONID() << "applyResponseSettings: HANSHAKE CONCLUDED. SETTING: payload-size=" << m_iMaxSRTPayloadSize
              << " mss=" << m_ConnRes.m_iMSS << " flw=" << m_ConnRes.m_iFlightFlagSize << " isn=" << m_ConnRes.m_iISN
              << " peerID=" << m_ConnRes.m_iID);
}

EConnectStatus CUDT::postConnect(const CPacket &response, bool rendezvous, CUDTException *eout, bool synchro)
{
    if (m_ConnRes.m_iVersion < HS_VERSION_SRT1)
        m_tsRcvPeerStartTime = steady_clock::time_point(); // will be set correctly in SRT HS.

    // This procedure isn't being executed in rendezvous because
    // in rendezvous it's completed before calling this function.
    if (!rendezvous)
    {
        // NOTE: THIS function must be called before calling prepareConnectionObjects.
        // The reason why it's not part of prepareConnectionObjects is that the activities
        // done there are done SIMILAR way in acceptAndRespond, which also calls this
        // function. In fact, prepareConnectionObjects() represents the code that was
        // done separately in processConnectResponse() and acceptAndRespond(), so this way
        // this code is now common. Now acceptAndRespond() does "manually" something similar
        // to applyResponseSettings(), just a little bit differently. This SHOULD be made
        // common as a part of refactoring job, just needs a bit more time.
        //
        // Currently just this function must be called always BEFORE prepareConnectionObjects
        // everywhere except acceptAndRespond().
        applyResponseSettings();

        // This will actually be done also in rendezvous HSv4,
        // however in this case the HSREQ extension will not be attached,
        // so it will simply go the "old way".
        bool ok = prepareConnectionObjects(m_ConnRes, m_SrtHsSide, eout);
        // May happen that 'response' contains a data packet that was sent in rendezvous mode.
        // In this situation the interpretation of handshake was already done earlier.
        if (ok && response.isControl())
        {
            ok = interpretSrtHandshake(m_ConnRes, response, 0, 0);
            if (!ok && eout)
            {
                *eout = CUDTException(MJ_SETUP, MN_REJECTED, 0);
            }
        }
        if (!ok) // m_RejectReason already set
            return CONN_REJECT;
    }

    CInfoBlock ib;
    ib.m_iIPversion = m_PeerAddr.family();
    CInfoBlock::convert(m_PeerAddr, ib.m_piIP);
    if (m_pCache->lookup(&ib) >= 0)
    {
        m_iRTT       = ib.m_iRTT;
        m_iBandwidth = ib.m_iBandwidth;
    }

    SRT_REJECT_REASON rr = setupCC();
    if (rr != SRT_REJ_UNKNOWN)
    {
        m_RejectReason = rr;
        return CONN_REJECT;
    }

    // And, I am connected too.
    m_bConnecting = false;
    m_bConnected  = true;

    // register this socket for receiving data packets
    m_pRNode->m_bOnList = true;
    m_pRcvQueue->setNewEntry(this);

    // XXX Problem around CONN_CONFUSED!
    // If some too-eager packets were received from a listener
    // that thinks it's connected, but his last handshake was missed,
    // they are collected by CRcvQueue::storePkt. The removeConnector
    // function will want to delete them all, so it would be nice
    // if these packets can be re-delivered. Of course the listener
    // should be prepared to resend them (as every packet can be lost
    // on UDP), but it's kinda overkill when we have them already and
    // can dispatch them.

    // Remove from rendezvous queue (in this particular case it's
    // actually removing the socket that undergoes asynchronous HS processing).
    // Removing at THIS point because since when setNewEntry is called,
    // the next iteration in the CRcvQueue::worker loop will be dispatching
    // packets normally, as within-connection, so the "connector" won't
    // play any role since this time.
    // The connector, however, must stay alive until the setNewEntry is called
    // because otherwise the packets that are coming for this socket before the
    // connection process is complete will be rejected as "attack", instead of
    // being enqueued for later pickup from the queue.
    m_pRcvQueue->removeConnector(m_SocketID, synchro);

    // acknowledge the management module.
    CUDTSocket* s = s_UDTUnited.locate(m_SocketID);
    if (!s)
    {
        if (eout)
        {
            *eout = CUDTException(MJ_NOTSUP, MN_SIDINVAL, 0);
        }

        m_RejectReason = SRT_REJ_CLOSE;
        return CONN_REJECT;
    }

    // copy address information of local node
    // the local port must be correctly assigned BEFORE CUDT::startConnect(),
    // otherwise if startConnect() fails, the multiplexer cannot be located
    // by garbage collection and will cause leak
    s->m_pUDT->m_pSndQueue->m_pChannel->getSockAddr((s->m_SelfAddr));
    CIPAddress::pton((s->m_SelfAddr), s->m_pUDT->m_piSelfIP, s->m_SelfAddr.family());

    s->m_Status = SRTS_CONNECTED;

    // acknowledde any waiting epolls to write
    s_UDTUnited.m_EPoll.update_events(m_SocketID, m_sPollID, UDT_EPOLL_OUT, true);

    LOGC(mglog.Note, log << "Connection established to: " << SockaddrToString(m_PeerAddr));

    return CONN_ACCEPT;
}

void CUDT::checkUpdateCryptoKeyLen(const char *loghdr SRT_ATR_UNUSED, int32_t typefield)
{
    int enc_flags = SrtHSRequest::SRT_HSTYPE_ENCFLAGS::unwrap(typefield);

    // potentially 0-7 values are possible.
    // When 0, don't change anything - it should rely on the value 0.
    // When 1, 5, 6, 7, this is kinda internal error - ignore.
    if (enc_flags >= 2 && enc_flags <= 4) // 2 = 128, 3 = 192, 4 = 256
    {
        int rcv_pbkeylen = SrtHSRequest::SRT_PBKEYLEN_BITS::wrap(enc_flags);
        if (m_iSndCryptoKeyLen == 0)
        {
            m_iSndCryptoKeyLen = rcv_pbkeylen;
            HLOGC(mglog.Debug, log << loghdr << ": PBKEYLEN adopted from advertised value: " << m_iSndCryptoKeyLen);
        }
        else if (m_iSndCryptoKeyLen != rcv_pbkeylen)
        {
            // Conflict. Use SRTO_SENDER flag to check if this side should accept
            // the enforcement, otherwise simply let it win.
            if (!m_bDataSender)
            {
                LOGC(mglog.Warn,
                     log << loghdr << ": PBKEYLEN conflict - OVERRIDDEN " << m_iSndCryptoKeyLen << " by "
                         << rcv_pbkeylen << " from PEER (as AGENT is not SRTO_SENDER)");
                m_iSndCryptoKeyLen = rcv_pbkeylen;
            }
            else
            {
                LOGC(mglog.Warn,
                     log << loghdr << ": PBKEYLEN conflict - keep " << m_iSndCryptoKeyLen
                         << "; peer-advertised PBKEYLEN " << rcv_pbkeylen << " rejected because Agent is SRTO_SENDER");
            }
        }
    }
    else if (enc_flags != 0)
    {
        LOGC(mglog.Error, log << loghdr << ": IPE: enc_flags outside allowed 2, 3, 4: " << enc_flags);
    }
    else
    {
        HLOGC(mglog.Debug, log << loghdr << ": No encryption flags found in type field: " << typefield);
    }
}

// Rendezvous
void CUDT::rendezvousSwitchState(ref_t<UDTRequestType> rsptype, ref_t<bool> needs_extension, ref_t<bool> needs_hsrsp)
{
    UDTRequestType req           = m_ConnRes.m_iReqType;
    int            hs_flags      = SrtHSRequest::SRT_HSTYPE_HSFLAGS::unwrap(m_ConnRes.m_iType);
    bool           has_extension = !!hs_flags; // it holds flags, if no flags, there are no extensions.

    const HandshakeSide &hsd = m_SrtHsSide;
    // Note important possibilities that are considered here:

    // 1. The serial arrangement. This happens when one party has missed the
    // URQ_WAVEAHAND message, it sent its own URQ_WAVEAHAND message, and then the
    // firstmost message it received from the peer is URQ_CONCLUSION, as a response
    // for agent's URQ_WAVEAHAND.
    //
    // In this case, Agent switches to RDV_FINE state and Peer switches to RDV_ATTENTION state.
    //
    // 2. The parallel arrangement. This happens when the URQ_WAVEAHAND message sent
    // by both parties are almost in a perfect synch (a rare, but possible case). In this
    // case, both parties receive one another's URQ_WAVEAHAND message and both switch to
    // RDV_ATTENTION state.
    //
    // It's not possible to predict neither which arrangement will happen, or which
    // party will be RDV_FINE in case when the serial arrangement has happened. What
    // will actually happen will depend on random conditions.
    //
    // No matter this randomity, we have a limited number of possible conditions:
    //
    // Stating that "agent" is the party that has received the URQ_WAVEAHAND in whatever
    // arrangement, we are certain, that "agent" switched to RDV_ATTENTION, and peer:
    //
    // - switched to RDV_ATTENTION state (so, both are in the same state independently)
    // - switched to RDV_FINE state (so, the message interchange is actually more-less sequenced)
    //
    // In particular, there's no possibility of a situation that both are in RDV_FINE state
    // because the agent can switch to RDV_FINE state only if it received URQ_CONCLUSION from
    // the peer, while the peer could not send URQ_CONCLUSION without switching off RDV_WAVING
    // (actually to RDV_ATTENTION). There's also no exit to RDV_FINE from RDV_ATTENTION.

    // DEFAULT STATEMENT: don't attach extensions to URQ_CONCLUSION, neither HSREQ nor HSRSP.
    *needs_extension = false;
    *needs_hsrsp     = false;

    string reason;

#if ENABLE_HEAVY_LOGGING

    HLOGC(mglog.Debug, log << "rendezvousSwitchState: HS: " << m_ConnRes.show());

    struct LogAtTheEnd
    {
        CHandShake::RendezvousState        ost;
        UDTRequestType                     orq;
        const CHandShake::RendezvousState &nst;
        const UDTRequestType &             nrq;
        bool &                             needext;
        bool &                             needrsp;
        string &                           reason;

        ~LogAtTheEnd()
        {
            HLOGC(mglog.Debug,
                  log << "rendezvousSwitchState: STATE[" << CHandShake::RdvStateStr(ost) << "->"
                      << CHandShake::RdvStateStr(nst) << "] REQTYPE[" << RequestTypeStr(orq) << "->"
                      << RequestTypeStr(nrq) << "] "
                      << "ext:" << (needext ? (needrsp ? "HSRSP" : "HSREQ") : "NONE")
                      << (reason == "" ? string() : "reason:" + reason));
        }
    } l_logend = {m_RdvState, req, m_RdvState, *rsptype, *needs_extension, *needs_hsrsp, reason};

#endif

    switch (m_RdvState)
    {
    case CHandShake::RDV_INVALID:
        return;

    case CHandShake::RDV_WAVING:
    {
        if (req == URQ_WAVEAHAND)
        {
            m_RdvState = CHandShake::RDV_ATTENTION;

            // NOTE: if this->isWinner(), attach HSREQ
            *rsptype = URQ_CONCLUSION;
            if (hsd == HSD_INITIATOR)
                *needs_extension = true;
            return;
        }

        if (req == URQ_CONCLUSION)
        {
            m_RdvState = CHandShake::RDV_FINE;
            *rsptype   = URQ_CONCLUSION;

            *needs_extension = true; // (see below - this needs to craft either HSREQ or HSRSP)
            // if this->isWinner(), then craft HSREQ for that response.
            // if this->isLoser(), then this packet should bring HSREQ, so craft HSRSP for the response.
            if (hsd == HSD_RESPONDER)
                *needs_hsrsp = true;
            return;
        }
    }
        reason = "WAVING -> WAVEAHAND or CONCLUSION";
        break;

    case CHandShake::RDV_ATTENTION:
    {
        if (req == URQ_WAVEAHAND)
        {
            // This is only possible if the URQ_CONCLUSION sent to the peer
            // was lost on track. The peer is then simply unaware that the
            // agent has switched to ATTENTION state and continues sending
            // waveahands. In this case, just remain in ATTENTION state and
            // retry with URQ_CONCLUSION, as normally.
            *rsptype = URQ_CONCLUSION;
            if (hsd == HSD_INITIATOR)
                *needs_extension = true;
            return;
        }

        if (req == URQ_CONCLUSION)
        {
            // We have two possibilities here:
            //
            // WINNER (HSD_INITIATOR): send URQ_AGREEMENT
            if (hsd == HSD_INITIATOR)
            {
                // WINNER should get a response with HSRSP, otherwise this is kinda empty conclusion.
                // If no HSRSP attached, stay in this state.
                if (hs_flags == 0)
                {
                    HLOGC(
                        mglog.Debug,
                        log << "rendezvousSwitchState: "
                               "{INITIATOR}[ATTENTION] awaits CONCLUSION+HSRSP, got CONCLUSION, remain in [ATTENTION]");
                    *rsptype         = URQ_CONCLUSION;
                    *needs_extension = true; // If you expect to receive HSRSP, continue sending HSREQ
                    return;
                }
                m_RdvState = CHandShake::RDV_CONNECTED;
                *rsptype   = URQ_AGREEMENT;
                return;
            }

            // LOSER (HSD_RESPONDER): send URQ_CONCLUSION and attach HSRSP extension, then expect URQ_AGREEMENT
            if (hsd == HSD_RESPONDER)
            {
                // If no HSREQ attached, stay in this state.
                // (Although this seems completely impossible).
                if (hs_flags == 0)
                {
                    LOGC(
                        mglog.Warn,
                        log << "rendezvousSwitchState: (IPE!)"
                               "{RESPONDER}[ATTENTION] awaits CONCLUSION+HSREQ, got CONCLUSION, remain in [ATTENTION]");
                    *rsptype         = URQ_CONCLUSION;
                    *needs_extension = false; // If you received WITHOUT extensions, respond WITHOUT extensions (wait
                                              // for the right message)
                    return;
                }
                m_RdvState       = CHandShake::RDV_INITIATED;
                *rsptype         = URQ_CONCLUSION;
                *needs_extension = true;
                *needs_hsrsp     = true;
                return;
            }

            LOGC(mglog.Error, log << "RENDEZVOUS COOKIE DRAW! Cannot resolve to a valid state.");
            // Fallback for cookie draw
            m_RdvState = CHandShake::RDV_INVALID;
            *rsptype   = URQFailure(SRT_REJ_RDVCOOKIE);
            return;
        }

        if (req == URQ_AGREEMENT)
        {
            // This means that the peer has received our URQ_CONCLUSION, but
            // the agent missed the peer's URQ_CONCLUSION (received only initial
            // URQ_WAVEAHAND).
            if (hsd == HSD_INITIATOR)
            {
                // In this case the missed URQ_CONCLUSION was sent without extensions,
                // whereas the peer received our URQ_CONCLUSION with HSREQ, and therefore
                // it sent URQ_AGREEMENT already with HSRSP. This isn't a problem for
                // us, we can go on with it, especially that the peer is already switched
                // into CHandShake::RDV_CONNECTED state.
                m_RdvState = CHandShake::RDV_CONNECTED;

                // Both sides are connected, no need to send anything anymore.
                *rsptype = URQ_DONE;
                return;
            }

            if (hsd == HSD_RESPONDER)
            {
                // In this case the missed URQ_CONCLUSION was sent with extensions, so
                // we have to request this once again. Send URQ_CONCLUSION in order to
                // inform the other party that we need the conclusion message once again.
                // The ATTENTION state should be maintained.
                *rsptype         = URQ_CONCLUSION;
                *needs_extension = true;
                *needs_hsrsp     = true;
                return;
            }
        }
    }
        reason = "ATTENTION -> WAVEAHAND(conclusion), CONCLUSION(agreement/conclusion), AGREEMENT (done/conclusion)";
        break;

    case CHandShake::RDV_FINE:
    {
        // In FINE state we can't receive URQ_WAVEAHAND because if the peer has already
        // sent URQ_CONCLUSION, it's already in CHandShake::RDV_ATTENTION, and in this state it can
        // only send URQ_CONCLUSION, whereas when it isn't in CHandShake::RDV_ATTENTION, it couldn't
        // have sent URQ_CONCLUSION, and if it didn't, the agent wouldn't be in CHandShake::RDV_FINE state.

        if (req == URQ_CONCLUSION)
        {
            // There's only one case when it should receive CONCLUSION in FINE state:
            // When it's the winner. If so, it should then contain HSREQ extension.
            // In case of loser, it shouldn't receive CONCLUSION at all - it should
            // receive AGREEMENT.

            // The winner case, received CONCLUSION + HSRSP - switch to CONNECTED and send AGREEMENT.
            // So, check first if HAS EXTENSION

            bool correct_switch = false;
            if (hsd == HSD_INITIATOR && !has_extension)
            {
                // Received REPEATED empty conclusion that has initially switched it into FINE state.
                // To exit FINE state we need the CONCLUSION message with HSRSP.
                HLOGC(mglog.Debug,
                      log << "rendezvousSwitchState: {INITIATOR}[FINE] <CONCLUSION without HSRSP. Stay in [FINE], "
                             "await CONCLUSION+HSRSP");
            }
            else if (hsd == HSD_RESPONDER)
            {
                // In FINE state the RESPONDER expects only to be sent AGREEMENT.
                // It has previously received CONCLUSION in WAVING state and this has switched
                // it to FINE state. That CONCLUSION message should have contained extension,
                // so if this is a repeated CONCLUSION+HSREQ, it should be responded with
                // CONCLUSION+HSRSP.
                HLOGC(mglog.Debug,
                      log << "rendezvousSwitchState: {RESPONDER}[FINE] <CONCLUSION. Stay in [FINE], await AGREEMENT");
            }
            else
            {
                correct_switch = true;
            }

            if (!correct_switch)
            {
                *rsptype = URQ_CONCLUSION;
                // initiator should send HSREQ, responder HSRSP,
                // in both cases extension is needed
                *needs_extension = true;
                *needs_hsrsp     = hsd == HSD_RESPONDER;
                return;
            }

            m_RdvState = CHandShake::RDV_CONNECTED;
            *rsptype   = URQ_AGREEMENT;
            return;
        }

        if (req == URQ_AGREEMENT)
        {
            // The loser case, the agreement was sent in response to conclusion that
            // already carried over the HSRSP extension.

            // There's a theoretical case when URQ_AGREEMENT can be received in case of
            // parallel arrangement, while the agent is already in CHandShake::RDV_CONNECTED state.
            // This will be dispatched in the main loop and discarded.

            m_RdvState = CHandShake::RDV_CONNECTED;
            *rsptype   = URQ_DONE;
            return;
        }
    }

        reason = "FINE -> CONCLUSION(agreement), AGREEMENT(done)";
        break;
    case CHandShake::RDV_INITIATED:
    {
        // In this state we just wait for URQ_AGREEMENT, which should cause it to
        // switch to CONNECTED. No response required.
        if (req == URQ_AGREEMENT)
        {
            // No matter in which state we'd be, just switch to connected.
            if (m_RdvState == CHandShake::RDV_CONNECTED)
            {
                HLOGC(mglog.Debug, log << "<-- AGREEMENT: already connected");
            }
            else
            {
                HLOGC(mglog.Debug, log << "<-- AGREEMENT: switched to connected");
            }
            m_RdvState = CHandShake::RDV_CONNECTED;
            *rsptype   = URQ_DONE;
            return;
        }

        if (req == URQ_CONCLUSION)
        {
            // Receiving conclusion in this state means that the other party
            // didn't get our conclusion, so send it again, the same as when
            // exiting the ATTENTION state.
            *rsptype = URQ_CONCLUSION;
            if (hsd == HSD_RESPONDER)
            {
                HLOGC(mglog.Debug,
                      log << "rendezvousSwitchState: "
                             "{RESPONDER}[INITIATED] awaits AGREEMENT, "
                             "got CONCLUSION, sending CONCLUSION+HSRSP");
                *needs_extension = true;
                *needs_hsrsp     = true;
                return;
            }

            // Loser, initiated? This may only happen in parallel arrangement, where
            // the agent exchanges empty conclusion messages with the peer, simultaneously
            // exchanging HSREQ-HSRSP conclusion messages. Check if THIS message contained
            // HSREQ, and set responding HSRSP in that case.
            if (hs_flags == 0)
            {
                HLOGC(mglog.Debug,
                      log << "rendezvousSwitchState: "
                             "{INITIATOR}[INITIATED] awaits AGREEMENT, "
                             "got empty CONCLUSION, STILL RESPONDING CONCLUSION+HSRSP");
            }
            else
            {

                HLOGC(mglog.Debug,
                      log << "rendezvousSwitchState: "
                             "{INITIATOR}[INITIATED] awaits AGREEMENT, "
                             "got CONCLUSION+HSREQ, responding CONCLUSION+HSRSP");
            }
            *needs_extension = true;
            *needs_hsrsp     = true;
            return;
        }
    }

        reason = "INITIATED -> AGREEMENT(done)";
        break;

    case CHandShake::RDV_CONNECTED:
        // Do nothing. This theoretically should never happen.
        *rsptype = URQ_DONE;
        return;
    }

    HLOGC(mglog.Debug, log << "rendezvousSwitchState: INVALID STATE TRANSITION, result: INVALID");
    // All others are treated as errors
    m_RdvState = CHandShake::RDV_WAVING;
    *rsptype   = URQFailure(SRT_REJ_ROGUE);
}

/*
 * Timestamp-based Packet Delivery (TsbPd) thread
 * This thread runs only if TsbPd mode is enabled
 * Hold received packets until its time to 'play' them, at PktTimeStamp + TsbPdDelay.
 */
void *CUDT::tsbpd(void *param)
{
    CUDT *self = (CUDT *)param;

    THREAD_STATE_INIT("SRT:TsbPd");

<<<<<<< HEAD
    CGuard recv_lock  (self->m_RecvLock);
    CSync recvdata_cc (self->m_RecvDataCond, recv_lock);
    CSync tsbpd_cc    (self->m_RcvTsbPdCond, recv_lock);

=======
    CGuard recv_lock(self->m_RecvLock);
>>>>>>> 7845bc40
    self->m_bTsbPdAckWakeup = true;
    while (!self->m_bClosing)
    {
        int32_t                  current_pkt_seq = 0;
        steady_clock::time_point tsbpdtime;
        bool                     rxready = false;

        enterCS(self->m_RcvBufferLock);

#ifdef SRT_ENABLE_RCVBUFSZ_MAVG
        self->m_pRcvBuffer->updRcvAvgDataSize(steady_clock::now());
#endif

        if (self->m_bTLPktDrop)
        {
            int32_t skiptoseqno = -1;
            bool passack = true; // Get next packet to wait for even if not acked

            rxready = self->m_pRcvBuffer->getRcvFirstMsg((tsbpdtime), (passack), (skiptoseqno), (current_pkt_seq));

            HLOGC(tslog.Debug,
                  log << boolalpha << "NEXT PKT CHECK: rdy=" << rxready << " passack=" << passack << " skipto=%"
                      << skiptoseqno << " current=%" << current_pkt_seq << " buf-base=%" << self->m_iRcvLastSkipAck);
            /*
             * VALUES RETURNED:
             *
             * rxready:     if true, packet at head of queue ready to play
             * tsbpdtime:   timestamp of packet at head of queue, ready or not. 0 if none.
             * passack:     if true, ready head of queue not yet acknowledged
             * skiptoseqno: sequence number of packet at head of queue if ready to play but
             *              some preceeding packets are missing (need to be skipped). -1 if none.
             */
            if (rxready)
            {
                /* Packet ready to play according to time stamp but... */
                int seqlen = CSeqNo::seqoff(self->m_iRcvLastSkipAck, skiptoseqno);

                if (skiptoseqno != -1 && seqlen > 0)
                {
                    /*
                     * skiptoseqno != -1,
                     * packet ready to play but preceeded by missing packets (hole).
                     */

                    /* Update drop/skip stats */
                    enterCS(self->m_StatsLock);
                    self->m_stats.rcvDropTotal += seqlen;
                    self->m_stats.traceRcvDrop += seqlen;
                    /* Estimate dropped/skipped bytes from average payload */
                    int avgpayloadsz = self->m_pRcvBuffer->getRcvAvgPayloadSize();
                    self->m_stats.rcvBytesDropTotal += seqlen * avgpayloadsz;
                    self->m_stats.traceRcvBytesDrop += seqlen * avgpayloadsz;
                    leaveCS(self->m_StatsLock);

                    self->dropFromLossLists(self->m_iRcvLastSkipAck,
                                            CSeqNo::decseq(skiptoseqno)); // remove(from,to-inclusive)
                    self->m_pRcvBuffer->skipData(seqlen);

                    self->m_iRcvLastSkipAck = skiptoseqno;

#if ENABLE_LOGGING
                    int64_t timediff_us = 0;
                    if (!is_zero(tsbpdtime))
                        timediff_us = count_microseconds(tsbpdtime - steady_clock::now());
#if ENABLE_HEAVY_LOGGING
                    HLOGC(tslog.Debug,
                          log << self->CONID() << "tsbpd: DROPSEQ: up to seq=" << CSeqNo::decseq(skiptoseqno) << " ("
                              << seqlen << " packets) playable at " << FormatTime(tsbpdtime) << " delayed "
                              << (timediff_us / 1000) << "." << (timediff_us % 1000) << " ms");
#endif
                    LOGC(dlog.Debug, log << "RCV-DROPPED packet delay=" << (timediff_us / 1000) << "ms");
#endif

                    tsbpdtime = steady_clock::time_point(); //Next sent ack will unblock
                    rxready   = false;
                }
                else if (passack)
                {
                    /* Packets ready to play but not yet acknowledged (should happen within 10ms) */
                    rxready   = false;
                    tsbpdtime = steady_clock::time_point(); // Next sent ack will unblock
                }                  /* else packet ready to play */
            }                      /* else packets not ready to play */
        }
        else
        {
            rxready = self->m_pRcvBuffer->isRcvDataReady((tsbpdtime), (current_pkt_seq));
        }
        leaveCS(self->m_RcvBufferLock);

        if (rxready)
        {
            HLOGC(tslog.Debug,
                  log << self->CONID() << "tsbpd: PLAYING PACKET seq=" << current_pkt_seq << " (belated "
                      << (count_milliseconds(steady_clock::now() - tsbpdtime)) << "ms)");
            /*
             * There are packets ready to be delivered
             * signal a waiting "recv" call if there is any data available
             */
            if (self->m_bSynRecving)
            {
                recvdata_cc.signal_locked(recv_lock);
            }
            /*
             * Set EPOLL_IN to wakeup any thread waiting on epoll
             */
            self->s_UDTUnited.m_EPoll.update_events(self->m_SocketID, self->m_sPollID, UDT_EPOLL_IN, true);
            CTimer::triggerEvent();
            tsbpdtime = steady_clock::time_point();
        }

        if (!is_zero(tsbpdtime))
        {
            const steady_clock::duration timediff = tsbpdtime - steady_clock::now();
            /*
             * Buffer at head of queue is not ready to play.
             * Schedule wakeup when it will be.
             */
            self->m_bTsbPdAckWakeup = false;
            HLOGC(tslog.Debug,
                  log << self->CONID() << "tsbpd: FUTURE PACKET seq=" << current_pkt_seq
                      << " T=" << FormatTime(tsbpdtime) << " - waiting " << count_milliseconds(timediff) << "ms");
<<<<<<< HEAD
            tsbpd_cc.wait_for(timediff);
=======
            SyncEvent::wait_for(&self->m_RcvTsbPdCond, &(self->m_RecvLock.ref()), timediff);
            THREAD_RESUMED();
>>>>>>> 7845bc40
        }
        else
        {
            /*
             * We have just signaled epoll; or
             * receive queue is empty; or
             * next buffer to deliver is not in receive queue (missing packet in sequence).
             *
             * Block until woken up by one of the following event:
             * - All ready-to-play packets have been pulled and EPOLL_IN cleared (then loop to block until next pkt time
             * if any)
             * - New buffers ACKed
             * - Closing the connection
             */
            HLOGC(tslog.Debug, log << self->CONID() << "tsbpd: no data, scheduling wakeup at ack");
            self->m_bTsbPdAckWakeup = true;
<<<<<<< HEAD
            tsbpd_cc.wait();
        }
    }
=======
            THREAD_PAUSED();
            pthread_cond_wait(&self->m_RcvTsbPdCond, &(self->m_RecvLock.ref()));
            THREAD_RESUMED();
        }
    }
    recv_lock.unlock();
>>>>>>> 7845bc40
    THREAD_EXIT();
    HLOGC(tslog.Debug, log << self->CONID() << "tsbpd: EXITING");
    return NULL;
}

bool CUDT::prepareConnectionObjects(const CHandShake &hs, HandshakeSide hsd, CUDTException *eout)
{
    // This will be lazily created due to being the common
    // code with HSv5 rendezvous, in which this will be run
    // in a little bit "randomly selected" moment, but must
    // be run once in the whole connection process.
    if (m_pSndBuffer)
    {
        HLOGC(mglog.Debug, log << "prepareConnectionObjects: (lazy) already created.");
        return true;
    }

    bool bidirectional = false;
    if (hs.m_iVersion > HS_VERSION_UDT4)
    {
        bidirectional = true; // HSv5 is always bidirectional
    }

    // HSD_DRAW is received only if this side is listener.
    // If this side is caller with HSv5, HSD_INITIATOR should be passed.
    // If this is a rendezvous connection with HSv5, the handshake role
    // is taken from m_SrtHsSide field.
    if (hsd == HSD_DRAW)
    {
        if (bidirectional)
        {
            hsd = HSD_RESPONDER; // In HSv5, listener is always RESPONDER and caller always INITIATOR.
        }
        else
        {
            hsd = m_bDataSender ? HSD_INITIATOR : HSD_RESPONDER;
        }
    }

    try
    {
        m_pSndBuffer = new CSndBuffer(32, m_iMaxSRTPayloadSize);
        m_pRcvBuffer = new CRcvBuffer(&(m_pRcvQueue->m_UnitQueue), m_iRcvBufSize);
        // after introducing lite ACK, the sndlosslist may not be cleared in time, so it requires twice space.
        m_pSndLossList = new CSndLossList(m_iFlowWindowSize * 2);
        m_pRcvLossList = new CRcvLossList(m_iFlightFlagSize);
    }
    catch (...)
    {
        // Simply reject.
        if (eout)
        {
            *eout = CUDTException(MJ_SYSTEMRES, MN_MEMORY, 0);
        }
        m_RejectReason = SRT_REJ_RESOURCE;
        return false;
    }

    if (!createCrypter(hsd, bidirectional)) // Make sure CC is created (lazy)
    {
        m_RejectReason = SRT_REJ_RESOURCE;
        return false;
    }

    return true;
}

void CUDT::acceptAndRespond(const sockaddr_any& peer, CHandShake* hs, const CPacket& hspkt)
{
    HLOGC(mglog.Debug, log << "acceptAndRespond: setting up data according to handshake");

    CGuard cg(m_ConnectionLock);

    m_tsRcvPeerStartTime = steady_clock::time_point(); // will be set correctly at SRT HS

    // Uses the smaller MSS between the peers
    if (hs->m_iMSS > m_iMSS)
        hs->m_iMSS = m_iMSS;
    else
        m_iMSS = hs->m_iMSS;

    // exchange info for maximum flow window size
    m_iFlowWindowSize     = hs->m_iFlightFlagSize;
    hs->m_iFlightFlagSize = (m_iRcvBufSize < m_iFlightFlagSize) ? m_iRcvBufSize : m_iFlightFlagSize;

    m_iPeerISN = hs->m_iISN;

    m_iRcvLastAck = hs->m_iISN;
#ifdef ENABLE_LOGGING
    m_iDebugPrevLastAck = m_iRcvLastAck;
#endif
    m_iRcvLastSkipAck  = m_iRcvLastAck;
    m_iRcvLastAckAck   = hs->m_iISN;
    m_iRcvCurrSeqNo    = hs->m_iISN - 1;
    m_iRcvCurrPhySeqNo = hs->m_iISN - 1;

    m_PeerID  = hs->m_iID;
    hs->m_iID = m_SocketID;

    // use peer's ISN and send it back for security check
    m_iISN = hs->m_iISN;

    m_iLastDecSeq     = m_iISN - 1;
    m_iSndLastAck     = m_iISN;
    m_iSndLastDataAck = m_iISN;
    m_iSndLastFullAck = m_iISN;
    m_iSndCurrSeqNo   = m_iISN - 1;
    m_iSndLastAck2    = m_iISN;
    m_SndLastAck2Time = steady_clock::now();

    // this is a reponse handshake
    hs->m_iReqType = URQ_CONCLUSION;

    if (hs->m_iVersion > HS_VERSION_UDT4)
    {
        // The version is agreed; this code is executed only in case
        // when AGENT is listener. In this case, conclusion response
        // must always contain HSv5 handshake extensions.
        hs->m_extension = true;
    }

    // get local IP address and send the peer its IP address (because UDP cannot get local IP address)
    memcpy(m_piSelfIP, hs->m_piPeerIP, sizeof m_piSelfIP);
    CIPAddress::ntop(peer, hs->m_piPeerIP);

    int udpsize          = m_iMSS - CPacket::UDP_HDR_SIZE;
    m_iMaxSRTPayloadSize = udpsize - CPacket::HDR_SIZE;
    HLOGC(mglog.Debug, log << "acceptAndRespond: PAYLOAD SIZE: " << m_iMaxSRTPayloadSize);

    // Prepare all structures
    if (!prepareConnectionObjects(*hs, HSD_DRAW, 0))
    {
        HLOGC(mglog.Debug, log << "acceptAndRespond: prepareConnectionObjects failed - responding with REJECT.");
        // If the SRT Handshake extension was provided and wasn't interpreted
        // correctly, the connection should be rejected.
        //
        // Respond with the rejection message and exit with exception
        // so that the caller will know that this new socket should be deleted.
        hs->m_iReqType = URQFailure(m_RejectReason);
        throw CUDTException(MJ_SETUP, MN_REJECTED, 0);
    }
    // Since now you can use m_pCryptoControl

    CInfoBlock ib;
    ib.m_iIPversion = peer.family();
    CInfoBlock::convert(peer, ib.m_piIP);
    if (m_pCache->lookup(&ib) >= 0)
    {
        m_iRTT       = ib.m_iRTT;
        m_iBandwidth = ib.m_iBandwidth;
    }

    // This should extract the HSREQ and KMREQ portion in the handshake packet.
    // This could still be a HSv4 packet and contain no such parts, which will leave
    // this entity as "non-SRT-handshaken", and await further HSREQ and KMREQ sent
    // as UMSG_EXT.
    uint32_t kmdata[SRTDATA_MAXSIZE];
    size_t   kmdatasize = SRTDATA_MAXSIZE;
    if (!interpretSrtHandshake(*hs, hspkt, kmdata, &kmdatasize))
    {
        HLOGC(mglog.Debug, log << "acceptAndRespond: interpretSrtHandshake failed - responding with REJECT.");
        // If the SRT Handshake extension was provided and wasn't interpreted
        // correctly, the connection should be rejected.
        //
        // Respond with the rejection message and return false from
        // this function so that the caller will know that this new
        // socket should be deleted.
        hs->m_iReqType = URQFailure(m_RejectReason);
        throw CUDTException(MJ_SETUP, MN_REJECTED, 0);
    }

    SRT_REJECT_REASON rr = setupCC();
    // UNKNOWN used as a "no error" value
    if (rr != SRT_REJ_UNKNOWN)
    {
        hs->m_iReqType = URQFailure(rr);
        m_RejectReason = rr;
        throw CUDTException(MJ_SETUP, MN_REJECTED, 0);
    }

    m_PeerAddr = peer;

    // And of course, it is connected.
    m_bConnected = true;

    // register this socket for receiving data packets
    m_pRNode->m_bOnList = true;
    m_pRcvQueue->setNewEntry(this);

    // send the response to the peer, see listen() for more discussions about this
    // XXX Here create CONCLUSION RESPONSE with:
    // - just the UDT handshake, if HS_VERSION_UDT4,
    // - if higher, the UDT handshake, the SRT HSRSP, the SRT KMRSP
    size_t size = m_iMaxSRTPayloadSize;
    // Allocate the maximum possible memory for an SRT payload.
    // This is a maximum you can send once.
    CPacket response;
    response.setControl(UMSG_HANDSHAKE);
    response.allocate(size);

    // This will serialize the handshake according to its current form.
    HLOGC(mglog.Debug,
          log << "acceptAndRespond: creating CONCLUSION response (HSv5: with HSRSP/KMRSP) buffer size=" << size);
    if (!createSrtHandshake(Ref(response), Ref(*hs), SRT_CMD_HSRSP, SRT_CMD_KMRSP, kmdata, kmdatasize))
    {
        LOGC(mglog.Error, log << "acceptAndRespond: error creating handshake response");
        throw CUDTException(MJ_SETUP, MN_REJECTED, 0);
    }

    // Set target socket ID to the value from received handshake's source ID.
    response.m_iID = m_PeerID;

#if ENABLE_HEAVY_LOGGING
    {
        // To make sure what REALLY is being sent, parse back the handshake
        // data that have been just written into the buffer.
        CHandShake debughs;
        debughs.load_from(response.m_pcData, response.getLength());
        HLOGC(mglog.Debug,
              log << CONID() << "acceptAndRespond: sending HS to peer, reqtype=" << RequestTypeStr(debughs.m_iReqType)
                  << " version=" << debughs.m_iVersion << " (connreq:" << RequestTypeStr(m_ConnReq.m_iReqType)
                  << "), target_socket=" << response.m_iID << ", my_socket=" << debughs.m_iID);
    }
#endif

    // NOTE: BLOCK THIS instruction in order to cause the final
    // handshake to be missed and cause the problem solved in PR #417.
    // When missed this message, the caller should not accept packets
    // coming as connected, but continue repeated handshake until finally
    // received the listener's handshake.
    m_pSndQueue->sendto(peer, response);
}

// This function is required to be called when a caller receives an INDUCTION
// response from the listener and would like to create a CONCLUSION that includes
// the SRT handshake extension. This extension requires that the crypter object
// be created, but it's still too early for it to be completely configured.
// This function then precreates the object so that the handshake extension can
// be created, as this happens before the completion of the connection (and
// therefore configuration of the crypter object), which can only take place upon
// reception of CONCLUSION response from the listener.
bool CUDT::createCrypter(HandshakeSide side, bool bidirectional)
{
    // Lazy initialization
    if (m_pCryptoControl)
        return true;

    // Write back this value, when it was just determined.
    m_SrtHsSide = side;

    m_pCryptoControl.reset(new CCryptoControl(this, m_SocketID));

    // XXX These below are a little bit controversial.
    // These data should probably be filled only upon
    // reception of the conclusion handshake - otherwise
    // they have outdated values.
    m_pCryptoControl->setCryptoSecret(m_CryptoSecret);

    if (bidirectional || m_bDataSender)
    {
        HLOGC(mglog.Debug, log << "createCrypter: setting RCV/SND KeyLen=" << m_iSndCryptoKeyLen);
        m_pCryptoControl->setCryptoKeylen(m_iSndCryptoKeyLen);
    }

    return m_pCryptoControl->init(side, bidirectional);
}

SRT_REJECT_REASON CUDT::setupCC()
{
    // Prepare configuration object,
    // Create the CCC object and configure it.

    // UDT also sets back the congestion window: ???
    // m_dCongestionWindow = m_pCC->m_dCWndSize;

    // XXX Not sure about that. May happen that AGENT wants
    // tsbpd mode, but PEER doesn't, even in bidirectional mode.
    // This way, the reception side should get precedense.
    // if (bidirectional || m_bDataSender || m_bTwoWayData)
    //    m_bPeerTsbPd = m_bOPT_TsbPd;

    // SrtCongestion will retrieve whatever parameters it needs
    // from *this.
    if (!m_CongCtl.configure(this))
    {
        return SRT_REJ_CONGESTION;
    }

    // Configure filter module
    if (m_OPT_PktFilterConfigString != "")
    {
        // This string, when nonempty, defines that the corrector shall be
        // configured. Otherwise it's left uninitialized.

        // At this point we state everything is checked and the appropriate
        // corrector type is already selected, so now create it.
        HLOGC(mglog.Debug, log << "filter: Configuring Corrector: " << m_OPT_PktFilterConfigString);
        if (!m_PacketFilter.configure(this, m_pRcvBuffer->getUnitQueue(), m_OPT_PktFilterConfigString))
        {
            return SRT_REJ_FILTER;
        }

        m_PktFilterRexmitLevel = m_PacketFilter.arqLevel();
    }
    else
    {
        // When we have no filter, ARQ should work in ALWAYS mode.
        m_PktFilterRexmitLevel = SRT_ARQ_ALWAYS;
    }

    // Override the value of minimum NAK interval, per SrtCongestion's wish.
    // When default 0 value is returned, the current value set by CUDT
    // is preserved.
    const steady_clock::duration min_nak = microseconds_from(m_CongCtl->minNAKInterval());
    if (min_nak != steady_clock::duration::zero())
        m_tdMinNakInterval = min_nak;

    // Update timers
    const steady_clock::time_point currtime = steady_clock::now();
    m_tsLastRspTime          = currtime;
    m_tsNextACKTime          = currtime + m_tdACKInterval;
    m_tsNextNAKTime          = currtime + m_tdNAKInterval;
    m_tsLastRspAckTime       = currtime;
    m_tsLastSndTime          = currtime;

    HLOGC(mglog.Debug,
          log << "setupCC: setting parameters: mss=" << m_iMSS << " maxCWNDSize/FlowWindowSize=" << m_iFlowWindowSize
              << " rcvrate=" << m_iDeliveryRate << "p/s (" << m_iByteDeliveryRate << "B/S)"
              << " rtt=" << m_iRTT << " bw=" << m_iBandwidth);

    if (!updateCC(TEV_INIT, TEV_INIT_RESET))
    {
        LOGC(mglog.Error, log << "setupCC: IPE: resrouces not yet initialized!");
        return SRT_REJ_IPE;
    }
    return SRT_REJ_UNKNOWN;
}

void CUDT::considerLegacySrtHandshake(const steady_clock::time_point &timebase)
{
    // Do a fast pre-check first - this simply declares that agent uses HSv5
    // and the legacy SRT Handshake is not to be done. Second check is whether
    // agent is sender (=initiator in HSv4).
    if (!isTsbPd() || !m_bDataSender)
        return;

    if (m_iSndHsRetryCnt <= 0)
    {
        HLOGC(mglog.Debug, log << "Legacy HSREQ: not needed, expire counter=" << m_iSndHsRetryCnt);
        return;
    }

    const steady_clock::time_point now = steady_clock::now();
    if (!is_zero(timebase))
    {
        // Then this should be done only if it's the right time,
        // the TSBPD mode is on, and when the counter is "still rolling".
        /*
         * SRT Handshake with peer:
         * If...
         * - we want TsbPd mode; and
         * - we have not tried more than CSRTCC_MAXRETRY times (peer may not be SRT); and
         * - and did not get answer back from peer
         * - last sent handshake req should have been replied (RTT*1.5 elapsed); and
         * then (re-)send handshake request.
         */
        if (timebase > now) // too early
        {
            HLOGC(mglog.Debug, log << "Legacy HSREQ: TOO EARLY, will still retry " << m_iSndHsRetryCnt << " times");
            return;
        }
    }
    // If 0 timebase, it means that this is the initial sending with the very first
    // payload packet sent. Send only if this is still set to maximum+1 value.
    else if (m_iSndHsRetryCnt < SRT_MAX_HSRETRY + 1)
    {
        HLOGC(mglog.Debug,
              log << "Legacy HSREQ: INITIAL, REPEATED, so not to be done. Will repeat on sending " << m_iSndHsRetryCnt
                  << " times");
        return;
    }

    HLOGC(mglog.Debug, log << "Legacy HSREQ: SENDING, will repeat " << m_iSndHsRetryCnt << " times if no response");
    m_iSndHsRetryCnt--;
    m_tsSndHsLastTime = now;
    sendSrtMsg(SRT_CMD_HSREQ);
}

void CUDT::checkSndTimers(Whether2RegenKm regen)
{
    if (m_SrtHsSide == HSD_INITIATOR)
    {
        HLOGC(mglog.Debug, log << "checkSndTimers: HS SIDE: INITIATOR, considering legacy handshake with timebase");
        // Legacy method for HSREQ, only if initiator.
        considerLegacySrtHandshake(m_tsSndHsLastTime + microseconds_from(m_iRTT * 3 / 2));
    }
    else
    {
        HLOGC(mglog.Debug,
              log << "checkSndTimers: HS SIDE: " << (m_SrtHsSide == HSD_RESPONDER ? "RESPONDER" : "DRAW (IPE?)")
                  << " - not considering legacy handshake");
    }

    // This must be done always on sender, regardless of HS side.
    // When regen == DONT_REGEN_KM, it's a handshake call, so do
    // it only for initiator.
    if (regen || m_SrtHsSide == HSD_INITIATOR)
    {
        // Don't call this function in "non-regen mode" (sending only),
        // if this side is RESPONDER. This shall be called only with
        // regeneration request, which is required by the sender.
        if (m_pCryptoControl)
            m_pCryptoControl->sendKeysToPeer(regen);
    }
}

void CUDT::addressAndSend(CPacket &pkt)
{
    pkt.m_iID        = m_PeerID;
    pkt.m_iTimeStamp = count_microseconds(steady_clock::now() - m_stats.tsStartTime);

    m_pSndQueue->sendto(m_PeerAddr, pkt);
}

bool CUDT::close()
{
    // NOTE: this function is called from within the garbage collector thread.

    if (!m_bOpened)
    {
        return false;
    }

    HLOGC(mglog.Debug, log << CONID() << " - closing socket:");

    if (m_Linger.l_onoff != 0)
    {
        const steady_clock::time_point entertime = steady_clock::now();

        HLOGC(mglog.Debug, log << CONID() << " ... (linger)");
        while (!m_bBroken && m_bConnected && (m_pSndBuffer->getCurrBufSize() > 0) &&
               (steady_clock::now() - entertime < seconds_from(m_Linger.l_linger)))
        {
            // linger has been checked by previous close() call and has expired
            if (m_tsLingerExpiration >= entertime)
                break;

            if (!m_bSynSending)
            {
                // if this socket enables asynchronous sending, return immediately and let GC to close it later
                if (is_zero(m_tsLingerExpiration))
                    m_tsLingerExpiration = entertime + seconds_from(m_Linger.l_linger);

                HLOGC(mglog.Debug,
                      log << "CUDT::close: linger-nonblocking, setting expire time T="
                          << FormatTime(m_tsLingerExpiration));

                return false;
            }

#ifndef _WIN32
            timespec ts;
            ts.tv_sec  = 0;
            ts.tv_nsec = 1000000;
            nanosleep(&ts, NULL);
#else
            Sleep(1);
#endif
        }
    }

    // remove this socket from the snd queue
    if (m_bConnected)
        m_pSndQueue->m_pSndUList->remove(this);

    /*
     * update_events below useless
     * removing usock for EPolls right after (remove_usocks) clears it (in other HAI patch).
     *
     * What is in EPoll shall be the responsibility of the application, if it want local close event,
     * it would remove the socket from the EPoll after close.
     */
    // trigger any pending IO events.
    s_UDTUnited.m_EPoll.update_events(m_SocketID, m_sPollID, UDT_EPOLL_ERR, true);
    // then remove itself from all epoll monitoring
    try
    {
        for (set<int>::iterator i = m_sPollID.begin(); i != m_sPollID.end(); ++i)
            s_UDTUnited.m_EPoll.remove_usock(*i, m_SocketID);
    }
    catch (...)
    {
    }

    // XXX What's this, could any of the above actions make it !m_bOpened?
    if (!m_bOpened)
    {
        return true;
    }

    // Inform the threads handler to stop.
    m_bClosing = true;

    HLOGC(mglog.Debug, log << CONID() << "CLOSING STATE. Acquiring connection lock");

    CGuard connectguard(m_ConnectionLock);

    // Signal the sender and recver if they are waiting for data.
    releaseSynch();

    HLOGC(mglog.Debug, log << CONID() << "CLOSING, removing from listener/connector");

    if (m_bListening)
    {
        m_bListening = false;
        m_pRcvQueue->removeListener(this);
    }
    else if (m_bConnecting)
    {
        m_pRcvQueue->removeConnector(m_SocketID);
    }

    if (m_bConnected)
    {
        if (!m_bShutdown)
        {
            HLOGC(mglog.Debug, log << CONID() << "CLOSING - sending SHUTDOWN to the peer");
            sendCtrl(UMSG_SHUTDOWN);
        }

        m_pCryptoControl->close();

        // Store current connection information.
        CInfoBlock ib;
        ib.m_iIPversion = m_PeerAddr.family();
        CInfoBlock::convert(m_PeerAddr, ib.m_piIP);
        ib.m_iRTT       = m_iRTT;
        ib.m_iBandwidth = m_iBandwidth;
        m_pCache->update(&ib);

        m_bConnected = false;
    }

    if (m_bTsbPd && !pthread_equal(m_RcvTsbPdThread, pthread_t()))
    {
        HLOGC(mglog.Debug, log << "CLOSING, joining TSBPD thread...");
        void *retval;
        int ret SRT_ATR_UNUSED = pthread_join(m_RcvTsbPdThread, &retval);
        HLOGC(mglog.Debug, log << "... " << (ret == 0 ? "SUCCEEDED" : "FAILED"));
    }

    HLOGC(mglog.Debug, log << "CLOSING, joining send/receive threads");

    // waiting all send and recv calls to stop
    CGuard sendguard(m_SendLock);
    CGuard recvguard(m_RecvLock);

    // Locking m_RcvBufferLock to protect calling to m_pCryptoControl->decrypt(Ref(packet))
    // from the processData(...) function while resetting Crypto Control.
    enterCS(m_RcvBufferLock);
    m_pCryptoControl.reset();
    leaveCS(m_RcvBufferLock);

    m_lSrtVersion            = SRT_DEF_VERSION;
    m_lPeerSrtVersion        = SRT_VERSION_UNK;
    m_lMinimumPeerSrtVersion = SRT_VERSION_MAJ1;
    m_tsRcvPeerStartTime     = steady_clock::time_point();

    m_bOpened = false;

    return true;
}

int CUDT::receiveBuffer(char *data, int len)
{
    if (!m_CongCtl->checkTransArgs(SrtCongestion::STA_BUFFER, SrtCongestion::STAD_RECV, data, len, -1, false))
        throw CUDTException(MJ_NOTSUP, MN_INVALBUFFERAPI, 0);

    CGuard recvguard(m_RecvLock);

    if ((m_bBroken || m_bClosing) && !m_pRcvBuffer->isRcvDataReady())
    {
        if (m_bShutdown)
        {
            // For stream API, return 0 as a sign of EOF for transmission.
            // That's a bit controversial because theoretically the
            // UMSG_SHUTDOWN message may be lost as every UDP packet, although
            // another theory states that this will never happen because this
            // packet has a total size of 42 bytes and such packets are
            // declared as never dropped - but still, this is UDP so there's no
            // guarantee.

            // The most reliable way to inform the party that the transmission
            // has ended would be to send a single empty packet (that is,
            // a data packet that contains only an SRT header in the UDP
            // payload), which is a normal data packet that can undergo
            // normal sequence check and retransmission rules, so it's ensured
            // that this packet will be received. Receiving such a packet should
            // make this function return 0, potentially also without breaking
            // the connection and potentially also with losing no ability to
            // send some larger portion of data next time.
            HLOGC(mglog.Debug, log << "STREAM API, SHUTDOWN: marking as EOF");
            return 0;
        }
        HLOGC(mglog.Debug,
              log << (m_bMessageAPI ? "MESSAGE" : "STREAM") << " API, " << (m_bShutdown ? "" : "no")
                  << " SHUTDOWN. Reporting as BROKEN.");
        throw CUDTException(MJ_CONNECTION, MN_CONNLOST, 0);
    }

    CSync rcond  (m_RecvDataCond, recvguard);
    CSync tscond (m_RcvTsbPdCond, recvguard);
    if (!m_pRcvBuffer->isRcvDataReady())
    {
        if (!m_bSynRecving)
        {
            throw CUDTException(MJ_AGAIN, MN_RDAVAIL, 0);
        }
        else
        {
            /* Kick TsbPd thread to schedule next wakeup (if running) */
            if (m_iRcvTimeOut < 0)
            {
                while (stillConnected() && !m_pRcvBuffer->isRcvDataReady())
                {
                    // Do not block forever, check connection status each 1 sec.
<<<<<<< HEAD
                    rcond.wait_for(seconds_from(1));
=======
                    SyncEvent::wait_for(&m_RecvDataCond, &m_RecvLock.ref(), seconds_from(1));
>>>>>>> 7845bc40
                }
            }
            else
            {
                const steady_clock::time_point exptime = steady_clock::now() + milliseconds_from(m_iRcvTimeOut);
                while (stillConnected() && !m_pRcvBuffer->isRcvDataReady())
                {
<<<<<<< HEAD
                    rcond.wait_for(milliseconds_from(m_iRcvTimeOut));
=======
                    SyncEvent::wait_for(&m_RecvDataCond, &m_RecvLock.ref(), milliseconds_from(m_iRcvTimeOut));
>>>>>>> 7845bc40
                    if (steady_clock::now() >= exptime)
                        break;
                }
            }
        }
    }

    // throw an exception if not connected
    if (!m_bConnected)
        throw CUDTException(MJ_CONNECTION, MN_NOCONN, 0);

    if ((m_bBroken || m_bClosing) && !m_pRcvBuffer->isRcvDataReady())
    {
        // See at the beginning
        if (!m_bMessageAPI && m_bShutdown)
        {
            HLOGC(mglog.Debug, log << "STREAM API, SHUTDOWN: marking as EOF");
            return 0;
        }
        HLOGC(mglog.Debug,
              log << (m_bMessageAPI ? "MESSAGE" : "STREAM") << " API, " << (m_bShutdown ? "" : "no")
                  << " SHUTDOWN. Reporting as BROKEN.");

        throw CUDTException(MJ_CONNECTION, MN_CONNLOST, 0);
    }

    const int res = m_pRcvBuffer->readBuffer(data, len);

    /* Kick TsbPd thread to schedule next wakeup (if running) */
    if (m_bTsbPd)
    {
        HLOGP(tslog.Debug, "Ping TSBPD thread to schedule wakeup");
        tscond.signal_locked(recvguard);
    }

    if (!m_pRcvBuffer->isRcvDataReady())
    {
        // read is not available any more
        s_UDTUnited.m_EPoll.update_events(m_SocketID, m_sPollID, UDT_EPOLL_IN, false);
    }

    if ((res <= 0) && (m_iRcvTimeOut >= 0))
        throw CUDTException(MJ_AGAIN, MN_XMTIMEOUT, 0);

    return res;
}

void CUDT::checkNeedDrop(ref_t<bool> bCongestion)
{
    if (!m_bPeerTLPktDrop)
        return;

    if (!m_bMessageAPI)
    {
        LOGC(dlog.Error, log << "The SRTO_TLPKTDROP flag can only be used with message API.");
        throw CUDTException(MJ_NOTSUP, MN_INVALBUFFERAPI, 0);
    }

    int bytes, timespan_ms;
    // (returns buffer size in buffer units, ignored)
    m_pSndBuffer->getCurrBufSize(Ref(bytes), Ref(timespan_ms));

    // high threshold (msec) at tsbpd_delay plus sender/receiver reaction time (2 * 10ms)
    // Minimum value must accomodate an I-Frame (~8 x average frame size)
    // >>need picture rate or app to set min treshold
    // >>using 1 sec for worse case 1 frame using all bit budget.
    // picture rate would be useful in auto SRT setting for min latency
    // XXX Make SRT_TLPKTDROP_MINTHRESHOLD_MS option-configurable
    int threshold_ms = 0;
    if (m_iOPT_SndDropDelay >= 0)
    {
        threshold_ms = std::max(m_iPeerTsbPdDelay_ms + m_iOPT_SndDropDelay, +SRT_TLPKTDROP_MINTHRESHOLD_MS) +
                       (2 * COMM_SYN_INTERVAL_US / 1000);
    }

    if (threshold_ms && timespan_ms > threshold_ms)
    {
        // protect packet retransmission
        enterCS(m_RecvAckLock);
        int dbytes;
        int dpkts = m_pSndBuffer->dropLateData(dbytes, steady_clock::now() - milliseconds_from(threshold_ms));
        if (dpkts > 0)
        {
            enterCS(m_StatsLock);
            m_stats.traceSndDrop += dpkts;
            m_stats.sndDropTotal += dpkts;
            m_stats.traceSndBytesDrop += dbytes;
            m_stats.sndBytesDropTotal += dbytes;
            leaveCS(m_StatsLock);

#if ENABLE_HEAVY_LOGGING
            int32_t realack = m_iSndLastDataAck;
#endif
            int32_t fakeack = CSeqNo::incseq(m_iSndLastDataAck, dpkts);

            m_iSndLastAck     = fakeack;
            m_iSndLastDataAck = fakeack;

            int32_t minlastack = CSeqNo::decseq(m_iSndLastDataAck);
            m_pSndLossList->remove(minlastack);
            /* If we dropped packets not yet sent, advance current position */
            // THIS MEANS: m_iSndCurrSeqNo = MAX(m_iSndCurrSeqNo, m_iSndLastDataAck-1)
            if (CSeqNo::seqcmp(m_iSndCurrSeqNo, minlastack) < 0)
            {
                m_iSndCurrSeqNo = minlastack;
            }
            LOGC(dlog.Error, log << "SND-DROPPED " << dpkts << " packets - lost delaying for " << timespan_ms << "ms");

            HLOGC(dlog.Debug,
                  log << "drop " << realack << "-" << m_iSndCurrSeqNo << " seqs,"
                      << dpkts << " pkts," << dbytes << " bytes," << timespan_ms << " ms");
        }
        *bCongestion = true;
        leaveCS(m_RecvAckLock);
    }
    else if (timespan_ms > (m_iPeerTsbPdDelay_ms / 2))
    {
        HLOGC(mglog.Debug,
              log << "cong, BYTES " << bytes << ", TMSPAN " << timespan_ms << "ms");

        *bCongestion = true;
    }
}

int CUDT::sendmsg(const char *data, int len, int msttl, bool inorder, uint64_t srctime)
{
    SRT_MSGCTRL mctrl = srt_msgctrl_default;
    mctrl.msgttl      = msttl;
    mctrl.inorder     = inorder;
    mctrl.srctime     = srctime;
    return this->sendmsg2(data, len, Ref(mctrl));
}

int CUDT::sendmsg2(const char *data, int len, ref_t<SRT_MSGCTRL> r_mctrl)
{
    SRT_MSGCTRL &mctrl       = *r_mctrl;
    bool         bCongestion = false;

    // throw an exception if not connected
    if (m_bBroken || m_bClosing)
        throw CUDTException(MJ_CONNECTION, MN_CONNLOST, 0);
    else if (!m_bConnected || !m_CongCtl.ready())
        throw CUDTException(MJ_CONNECTION, MN_NOCONN, 0);

    if (len <= 0)
    {
        LOGC(dlog.Error, log << "INVALID: Data size for sending declared with length: " << len);
        return 0;
    }

    int  msttl   = mctrl.msgttl;
    bool inorder = mctrl.inorder;

    // Sendmsg isn't restricted to the congctl type, however the congctl
    // may want to have something to say here.
    // NOTE: SrtCongestion is also allowed to throw CUDTException() by itself!
    {
        SrtCongestion::TransAPI api = SrtCongestion::STA_MESSAGE;
        CodeMinor               mn  = MN_INVALMSGAPI;
        if (!m_bMessageAPI)
        {
            api = SrtCongestion::STA_BUFFER;
            mn  = MN_INVALBUFFERAPI;
        }

        if (!m_CongCtl->checkTransArgs(api, SrtCongestion::STAD_SEND, data, len, msttl, inorder))
            throw CUDTException(MJ_NOTSUP, mn, 0);
    }

    // NOTE: the length restrictions differ in STREAM API and in MESSAGE API:

    // - STREAM API:
    //   At least 1 byte free sending buffer space is needed
    //   (in practice, one unit buffer of 1456 bytes).
    //   This function will send as much as possible, and return
    //   how much was actually sent.

    // - MESSAGE API:
    //   At least so many bytes free in the sending buffer is needed,
    //   as the length of the data, otherwise this function will block
    //   or return MJ_AGAIN until this condition is satisfied. The EXACTLY
    //   such number of data will be then written out, and this function
    //   will effectively return either -1 (error) or the value of 'len'.
    //   This call will be also rejected from upside when trying to send
    //   out a message of a length that exceeds the total size of the sending
    //   buffer (configurable by SRTO_SNDBUF).

    if (m_bMessageAPI && len > int(m_iSndBufSize * m_iMaxSRTPayloadSize))
    {
        LOGC(dlog.Error,
             log << "Message length (" << len << ") exceeds the size of sending buffer: "
                 << (m_iSndBufSize * m_iMaxSRTPayloadSize) << ". Use SRTO_SNDBUF if needed.");
        throw CUDTException(MJ_NOTSUP, MN_XSIZE, 0);
    }

    /* XXX
       This might be worth preserving for several occasions, but it
       must be at least conditional because it breaks backward compat.
    if (!m_pCryptoControl || !m_pCryptoControl->isSndEncryptionOK())
    {
        LOGC(dlog.Error, log << "Encryption is required, but the peer did not supply correct credentials. Sending
    rejected."); throw CUDTException(MJ_SETUP, MN_SECURITY, 0);
    }
    */

    CGuard sendguard(m_SendLock);

    if (m_pSndBuffer->getCurrBufSize() == 0)
    {
        // delay the EXP timer to avoid mis-fired timeout
        CGuard ack_lock(m_RecvAckLock);
        m_tsLastRspAckTime = steady_clock::now();
        m_iReXmitCount   = 1;
    }

    // checkNeedDrop(...) may lock m_RecvAckLock
    // to modify m_pSndBuffer and m_pSndLossList
    checkNeedDrop(Ref(bCongestion));

    int minlen = 1; // Minimum sender buffer space required for STREAM API
    if (m_bMessageAPI)
    {
        // For MESSAGE API the minimum outgoing buffer space required is
        // the size that can carry over the whole message as passed here.
        minlen = (len + m_iMaxSRTPayloadSize - 1) / m_iMaxSRTPayloadSize;
    }

    if (sndBuffersLeft() < minlen)
    {
        //>>We should not get here if SRT_ENABLE_TLPKTDROP
        // XXX Check if this needs to be removed, or put to an 'else' condition for m_bTLPktDrop.
        if (!m_bSynSending)
            throw CUDTException(MJ_AGAIN, MN_WRAVAIL, 0);

        {
            // wait here during a blocking sending
            CGuard sendblock_lock (m_SendBlockLock);
            CSync sendcond        (m_SendBlockCond,  sendblock_lock);

            if (m_iSndTimeOut < 0)
            {
                while (stillConnected() && sndBuffersLeft() < minlen && m_bPeerHealth)
<<<<<<< HEAD
                    sendcond.wait();
=======
                    pthread_cond_wait(&m_SendBlockCond, &m_SendBlockLock.ref());
>>>>>>> 7845bc40
            }
            else
            {
                const steady_clock::time_point exptime = steady_clock::now() + milliseconds_from(m_iSndTimeOut);

                while (stillConnected() && sndBuffersLeft() < minlen && m_bPeerHealth && exptime > steady_clock::now())
                {
<<<<<<< HEAD
                    sendcond.wait_for(milliseconds_from(m_iSndTimeOut));
=======
                    SyncEvent::wait_for(&m_SendBlockCond, &m_SendBlockLock.ref(), milliseconds_from(m_iSndTimeOut));
>>>>>>> 7845bc40
                }
            }
        }

        // check the connection status
        if (m_bBroken || m_bClosing)
            throw CUDTException(MJ_CONNECTION, MN_CONNLOST, 0);
        else if (!m_bConnected)
            throw CUDTException(MJ_CONNECTION, MN_NOCONN, 0);
        else if (!m_bPeerHealth)
        {
            m_bPeerHealth = true;
            throw CUDTException(MJ_PEERERROR);
        }

        /*
         * The code below is to return ETIMEOUT when blocking mode could not get free buffer in time.
         * If no free buffer available in non-blocking mode, we alredy returned. If buffer availaible,
         * we test twice if this code is outside the else section.
         * This fix move it in the else (blocking-mode) section
         */
        if (sndBuffersLeft() < minlen)
        {
            if (m_iSndTimeOut >= 0)
                throw CUDTException(MJ_AGAIN, MN_XMTIMEOUT, 0);

            // XXX This looks very weird here, however most likely
            // this will happen only in the following case, when
            // the above loop has been interrupted, which happens when:
            // 1. The buffers left gets enough for minlen - but this is excluded
            //    in the first condition here.
            // 2. In the case of sending timeout, the above loop was interrupted
            //    due to reaching timeout, but this is excluded by the second
            //    condition here
            // 3. The 'stillConnected()' or m_bPeerHealth condition is false, of which:
            //    - broken/closing status is checked and responded with CONNECTION/CONNLOST
            //    - not connected status is checked and responded with CONNECTION/NOCONN
            //    - m_bPeerHealth condition is checked and responded with PEERERROR
            //
            // ERGO: never happens?
            LOGC(mglog.Fatal,
                 log << "IPE: sendmsg: the loop exited, while not enough size, still connected, peer healthy. "
                        "Impossible.");

            return 0;
        }
    }

    // If the sender's buffer is empty,
    // record total time used for sending
    if (m_pSndBuffer->getCurrBufSize() == 0)
    {
        CGuard lock(m_StatsLock);
        m_stats.sndDurationCounter = steady_clock::now();
    }

    int size = len;
    if (!m_bMessageAPI)
    {
        // For STREAM API it's allowed to send less bytes than the given buffer.
        // Just return how many bytes were actually scheduled for writing.
        // XXX May be reasonable to add a flag that requires that the function
        // not return until the buffer is sent completely.
        size = min(len, sndBuffersLeft() * m_iMaxSRTPayloadSize);
    }

    {
        CGuard recvAckLock(m_RecvAckLock);
        // insert the user buffer into the sending list
        // This should be protected by a mutex. m_SendLock does this.
        m_pSndBuffer->addBuffer(data, size, mctrl.msgttl, mctrl.inorder, mctrl.srctime, Ref(mctrl.msgno));
        HLOGC(dlog.Debug, log << CONID() << "sock:SENDING srctime: " << mctrl.srctime << "us DATA SIZE: " << size);

        if (sndBuffersLeft() < 1) // XXX Not sure if it should test if any space in the buffer, or as requried.
        {
            // write is not available any more
            s_UDTUnited.m_EPoll.update_events(m_SocketID, m_sPollID, UDT_EPOLL_OUT, false);
        }
    }

    // insert this socket to the snd list if it is not on the list yet
    // m_pSndUList->pop may lock CSndUList::m_ListLock and then m_RecvAckLock
    m_pSndQueue->m_pSndUList->update(this, CSndUList::rescheduleIf(bCongestion));

#ifdef SRT_ENABLE_ECN
    if (bCongestion)
        throw CUDTException(MJ_AGAIN, MN_CONGESTION, 0);
#endif /* SRT_ENABLE_ECN */
    return size;
}

int CUDT::recv(char *data, int len)
{
    if (!m_bConnected || !m_CongCtl.ready())
        throw CUDTException(MJ_CONNECTION, MN_NOCONN, 0);

    if (len <= 0)
    {
        LOGC(dlog.Error, log << "Length of '" << len << "' supplied to srt_recv.");
        throw CUDTException(MJ_NOTSUP, MN_INVAL, 0);
    }

    if (m_bMessageAPI)
    {
        SRT_MSGCTRL mctrl = srt_msgctrl_default;
        return receiveMessage(data, len, Ref(mctrl));
    }

    return receiveBuffer(data, len);
}

int CUDT::recvmsg(char *data, int len, uint64_t &srctime)
{
    if (!m_bConnected || !m_CongCtl.ready())
        throw CUDTException(MJ_CONNECTION, MN_NOCONN, 0);

    if (len <= 0)
    {
        LOGC(dlog.Error, log << "Length of '" << len << "' supplied to srt_recvmsg.");
        throw CUDTException(MJ_NOTSUP, MN_INVAL, 0);
    }

    if (m_bMessageAPI)
    {
        SRT_MSGCTRL mctrl = srt_msgctrl_default;
        int         ret   = receiveMessage(data, len, Ref(mctrl));
        srctime           = mctrl.srctime;
        return ret;
    }

    return receiveBuffer(data, len);
}

int CUDT::recvmsg2(char *data, int len, ref_t<SRT_MSGCTRL> mctrl)
{
    if (!m_bConnected || !m_CongCtl.ready())
        throw CUDTException(MJ_CONNECTION, MN_NOCONN, 0);

    if (len <= 0)
    {
        LOGC(dlog.Error, log << "Length of '" << len << "' supplied to srt_recvmsg.");
        throw CUDTException(MJ_NOTSUP, MN_INVAL, 0);
    }

    if (m_bMessageAPI)
        return receiveMessage(data, len, mctrl);

    return receiveBuffer(data, len);
}

int CUDT::receiveMessage(char *data, int len, ref_t<SRT_MSGCTRL> r_mctrl)
{
    SRT_MSGCTRL &mctrl = *r_mctrl;
    // Recvmsg isn't restricted to the congctl type, it's the most
    // basic method of passing the data. You can retrieve data as
    // they come in, however you need to match the size of the buffer.
    if (!m_CongCtl->checkTransArgs(SrtCongestion::STA_MESSAGE, SrtCongestion::STAD_RECV, data, len, -1, false))
        throw CUDTException(MJ_NOTSUP, MN_INVALMSGAPI, 0);

    CGuard recvguard (m_RecvLock);
    CSync tscond     (m_RcvTsbPdCond,  recvguard);

    /* XXX DEBUG STUFF - enable when required
       char charbool[2] = {'0', '1'};
       char ptrn [] = "RECVMSG/BEGIN BROKEN 1 CONN 1 CLOSING 1 SYNCR 1 NMSG                                ";
       int pos [] = {21, 28, 38, 46, 53};
       ptrn[pos[0]] = charbool[m_bBroken];
       ptrn[pos[1]] = charbool[m_bConnected];
       ptrn[pos[2]] = charbool[m_bClosing];
       ptrn[pos[3]] = charbool[m_bSynRecving];
       int wrtlen = sprintf(ptrn + pos[4], "%d", m_pRcvBuffer->getRcvMsgNum());
       strcpy(ptrn + pos[4] + wrtlen, "\n");
       fputs(ptrn, stderr);
    // */

    if (m_bBroken || m_bClosing)
    {
        int res       = m_pRcvBuffer->readMsg(data, len);
        mctrl.srctime = 0;

        /* Kick TsbPd thread to schedule next wakeup (if running) */
        if (m_bTsbPd)
            tscond.signal_locked(recvguard);

        if (!m_pRcvBuffer->isRcvDataReady())
        {
            // read is not available any more
            s_UDTUnited.m_EPoll.update_events(m_SocketID, m_sPollID, UDT_EPOLL_IN, false);
        }

        if (res == 0)
        {
            if (!m_bMessageAPI && m_bShutdown)
                return 0;
            throw CUDTException(MJ_CONNECTION, MN_CONNLOST, 0);
        }
        else
            return res;
    }

    if (!m_bSynRecving)
    {

        int res = m_pRcvBuffer->readMsg(data, len, r_mctrl);
        if (res == 0)
        {
            // read is not available any more

            // Kick TsbPd thread to schedule next wakeup (if running)
            if (m_bTsbPd)
                tscond.signal_locked(recvguard);

            // Shut up EPoll if no more messages in non-blocking mode
            s_UDTUnited.m_EPoll.update_events(m_SocketID, m_sPollID, UDT_EPOLL_IN, false);
            throw CUDTException(MJ_AGAIN, MN_RDAVAIL, 0);
        }
        else
        {
            if (!m_pRcvBuffer->isRcvDataReady())
            {
                // Kick TsbPd thread to schedule next wakeup (if running)
                if (m_bTsbPd)
                    tscond.signal_locked(recvguard);

                // Shut up EPoll if no more messages in non-blocking mode
                s_UDTUnited.m_EPoll.update_events(m_SocketID, m_sPollID, UDT_EPOLL_IN, false);

                // After signaling the tsbpd for ready data, report the bandwidth.
                double bw SRT_ATR_UNUSED = Bps2Mbps(m_iBandwidth * m_iMaxSRTPayloadSize);
                HLOGC(mglog.Debug,
                      log << CONID() << "CURRENT BANDWIDTH: " << bw << "Mbps (" << m_iBandwidth
                          << " buffers per second)");
            }
            return res;
        }
    }

    int  res     = 0;
    bool timeout = false;
    // Do not block forever, check connection status each 1 sec.
    const steady_clock::duration recv_timeout = m_iRcvTimeOut < 0 ? seconds_from(1) : milliseconds_from(m_iRcvTimeOut);

    CSync recv_cond (m_RecvDataCond, recvguard);

    do
    {
        if (stillConnected() && !timeout && (!m_pRcvBuffer->isRcvDataReady()))
        {
            /* Kick TsbPd thread to schedule next wakeup (if running) */
            if (m_bTsbPd)
            {
                HLOGP(tslog.Debug, "receiveMessage: KICK tsbpd");
                tscond.signal_locked(recvguard);
            }

            do
            {
<<<<<<< HEAD
                if (!recv_cond.wait_for(recv_timeout))
=======
                if (SyncEvent::wait_for(&m_RecvDataCond, &m_RecvLock.ref(), recv_timeout) == ETIMEDOUT)
>>>>>>> 7845bc40
                {
                    if (!(m_iRcvTimeOut < 0))
                        timeout = true;
                    HLOGP(tslog.Debug, "recvmsg: DATA COND: EXPIRED -- trying to get data anyway");
                }
                else
                {
                    HLOGP(tslog.Debug, "recvmsg: DATA COND: KICKED.");
                }
            } while (stillConnected() && !timeout && (!m_pRcvBuffer->isRcvDataReady()));
        }

        /* XXX DEBUG STUFF - enable when required
        LOGC(dlog.Debug, "RECVMSG/GO-ON BROKEN " << m_bBroken << " CONN " << m_bConnected
                << " CLOSING " << m_bClosing << " TMOUT " << timeout
                << " NMSG " << m_pRcvBuffer->getRcvMsgNum());
                */

        res = m_pRcvBuffer->readMsg(data, len, r_mctrl);

        if (m_bBroken || m_bClosing)
        {
            if (!m_bMessageAPI && m_bShutdown)
                return 0;
            throw CUDTException(MJ_CONNECTION, MN_CONNLOST, 0);
        }
        else if (!m_bConnected)
            throw CUDTException(MJ_CONNECTION, MN_NOCONN, 0);
    } while ((res == 0) && !timeout);

    if (!m_pRcvBuffer->isRcvDataReady())
    {
        // Falling here means usually that res == 0 && timeout == true.
        // res == 0 would repeat the above loop, unless there was also a timeout.
        // timeout has interrupted the above loop, but with res > 0 this condition
        // wouldn't be satisfied.

        // read is not available any more

        // Kick TsbPd thread to schedule next wakeup (if running)
        if (m_bTsbPd)
        {
            HLOGP(tslog.Debug, "recvmsg: KICK tsbpd() (buffer empty)");
            tscond.signal_locked(recvguard);
        }

        // Shut up EPoll if no more messages in non-blocking mode
        s_UDTUnited.m_EPoll.update_events(m_SocketID, m_sPollID, UDT_EPOLL_IN, false);
    }

    // Unblock when required
    // LOGC(tslog.Debug, "RECVMSG/EXIT RES " << res << " RCVTIMEOUT");

    if ((res <= 0) && (m_iRcvTimeOut >= 0))
        throw CUDTException(MJ_AGAIN, MN_XMTIMEOUT, 0);

    return res;
}

int64_t CUDT::sendfile(fstream &ifs, int64_t &offset, int64_t size, int block)
{
    if (m_bBroken || m_bClosing)
        throw CUDTException(MJ_CONNECTION, MN_CONNLOST, 0);
    else if (!m_bConnected || !m_CongCtl.ready())
        throw CUDTException(MJ_CONNECTION, MN_NOCONN, 0);

    if (size <= 0 && size != -1)
        return 0;

    if (!m_CongCtl->checkTransArgs(SrtCongestion::STA_FILE, SrtCongestion::STAD_SEND, 0, size, -1, false))
        throw CUDTException(MJ_NOTSUP, MN_INVALBUFFERAPI, 0);

    if (!m_pCryptoControl || !m_pCryptoControl->isSndEncryptionOK())
    {
        LOGC(dlog.Error,
             log << "Encryption is required, but the peer did not supply correct credentials. Sending rejected.");
        throw CUDTException(MJ_SETUP, MN_SECURITY, 0);
    }

    CGuard sendguard(m_SendLock);

    if (m_pSndBuffer->getCurrBufSize() == 0)
    {
        // delay the EXP timer to avoid mis-fired timeout
        m_tsLastRspAckTime = steady_clock::now();
        m_iReXmitCount   = 1;
    }

    // positioning...
    try
    {
        if (size == -1)
        {
            ifs.seekg(0, std::ios::end);
            size = ifs.tellg();
            if (offset > size)
                throw 0; // let it be caught below
        }

        // This will also set the position back to the beginning
        // in case when it was moved to the end for measuring the size.
        // This will also fail if the offset exceeds size, so measuring
        // the size can be skipped if not needed.
        ifs.seekg((streamoff)offset);
        if (!ifs.good())
            throw 0;
    }
    catch (...)
    {
        // XXX It would be nice to note that this is reported
        // by exception only if explicitly requested by setting
        // the exception flags in the stream. Here it's fixed so
        // that when this isn't set, the exception is "thrown manually".
        throw CUDTException(MJ_FILESYSTEM, MN_SEEKGFAIL);
    }

    int64_t tosend = size;
    int     unitsize;

    // sending block by block
    while (tosend > 0)
    {
        if (ifs.fail())
            throw CUDTException(MJ_FILESYSTEM, MN_WRITEFAIL);

        if (ifs.eof())
            break;

        unitsize = int((tosend >= block) ? block : tosend);

        {
<<<<<<< HEAD
            CGuard lk      (m_SendBlockLock);
            CSync sendcond (m_SendBlockCond,  lk);

            while (stillConnected() && (sndBuffersLeft() <= 0) && m_bPeerHealth)
                sendcond.wait();
=======
            CGuard lock(m_SendBlockLock);

            while (stillConnected() && (sndBuffersLeft() <= 0) && m_bPeerHealth)
                pthread_cond_wait(&m_SendBlockCond, &m_SendBlockLock.ref());
>>>>>>> 7845bc40
        }

        if (m_bBroken || m_bClosing)
            throw CUDTException(MJ_CONNECTION, MN_CONNLOST, 0);
        else if (!m_bConnected)
            throw CUDTException(MJ_CONNECTION, MN_NOCONN, 0);
        else if (!m_bPeerHealth)
        {
            // reset peer health status, once this error returns, the app should handle the situation at the peer side
            m_bPeerHealth = true;
            throw CUDTException(MJ_PEERERROR);
        }

        // record total time used for sending
        if (m_pSndBuffer->getCurrBufSize() == 0)
        {
            CGuard lock(m_StatsLock);
            m_stats.sndDurationCounter = steady_clock::now();
        }

        {
            CGuard        recvAckLock(m_RecvAckLock);
            const int64_t sentsize = m_pSndBuffer->addBufferFromFile(ifs, unitsize);

            if (sentsize > 0)
            {
                tosend -= sentsize;
                offset += sentsize;
            }

            if (sndBuffersLeft() <= 0)
            {
                // write is not available any more
                s_UDTUnited.m_EPoll.update_events(m_SocketID, m_sPollID, UDT_EPOLL_OUT, false);
            }
        }

        // insert this socket to snd list if it is not on the list yet
        m_pSndQueue->m_pSndUList->update(this, CSndUList::DONT_RESCHEDULE);
    }

    return size - tosend;
}

int64_t CUDT::recvfile(fstream &ofs, int64_t &offset, int64_t size, int block)
{
    if (!m_bConnected || !m_CongCtl.ready())
        throw CUDTException(MJ_CONNECTION, MN_NOCONN, 0);
    else if ((m_bBroken || m_bClosing) && !m_pRcvBuffer->isRcvDataReady())
    {
        if (!m_bMessageAPI && m_bShutdown)
            return 0;
        throw CUDTException(MJ_CONNECTION, MN_CONNLOST, 0);
    }

    if (size <= 0)
        return 0;

    if (!m_CongCtl->checkTransArgs(SrtCongestion::STA_FILE, SrtCongestion::STAD_RECV, 0, size, -1, false))
        throw CUDTException(MJ_NOTSUP, MN_INVALBUFFERAPI, 0);

    if (m_bTsbPd)
    {
        LOGC(dlog.Error, log << "Reading from file is incompatible with TSBPD mode and would cause a deadlock\n");
        throw CUDTException(MJ_NOTSUP, MN_INVALBUFFERAPI, 0);
    }

    CGuard recvguard(m_RecvLock);

    // Well, actually as this works over a FILE (fstream), not just a stream,
    // the size can be measured anyway and predicted if setting the offset might
    // have a chance to work or not.

    // positioning...
    try
    {
        if (offset > 0)
        {
            // Don't do anything around here if the offset == 0, as this
            // is the default offset after opening. Whether this operation
            // is performed correctly, it highly depends on how the file
            // has been open. For example, if you want to overwrite parts
            // of an existing file, the file must exist, and the ios::trunc
            // flag must not be set. If the file is open for only ios::out,
            // then the file will be truncated since the offset position on
            // at the time when first written; if ios::in|ios::out, then
            // it won't be truncated, just overwritten.

            // What is required here is that if offset is 0, don't try to
            // change the offset because this might be impossible with
            // the current flag set anyway.

            // Also check the status and CAUSE exception manually because
            // you don't know, as well, whether the user has set exception
            // flags.

            ofs.seekp((streamoff)offset);
            if (!ofs.good())
                throw 0; // just to get caught :)
        }
    }
    catch (...)
    {
        // XXX It would be nice to note that this is reported
        // by exception only if explicitly requested by setting
        // the exception flags in the stream. For a case, when it's not,
        // an additional explicit throwing happens when failbit is set.
        throw CUDTException(MJ_FILESYSTEM, MN_SEEKPFAIL);
    }

    int64_t torecv   = size;
    int     unitsize = block;
    int     recvsize;

    // receiving... "recvfile" is always blocking
    while (torecv > 0)
    {
        if (ofs.fail())
        {
            // send the sender a signal so it will not be blocked forever
            int32_t err_code = CUDTException::EFILE;
            sendCtrl(UMSG_PEERERROR, &err_code);

            throw CUDTException(MJ_FILESYSTEM, MN_WRITEFAIL);
        }

<<<<<<< HEAD
        {
            CGuard gl   (m_RecvDataLock);
            CSync rcond (m_RecvDataCond,  gl);

            while (stillConnected() && !m_pRcvBuffer->isRcvDataReady())
                rcond.wait();
        }
=======
        m_RecvDataLock.lock();
        while (stillConnected() && !m_pRcvBuffer->isRcvDataReady())
            pthread_cond_wait(&m_RecvDataCond, &m_RecvDataLock.ref());
        m_RecvDataLock.unlock();
>>>>>>> 7845bc40

        if (!m_bConnected)
            throw CUDTException(MJ_CONNECTION, MN_NOCONN, 0);
        else if ((m_bBroken || m_bClosing) && !m_pRcvBuffer->isRcvDataReady())
        {

            if (!m_bMessageAPI && m_bShutdown)
                return 0;
            throw CUDTException(MJ_CONNECTION, MN_CONNLOST, 0);
        }

        unitsize = int((torecv == -1 || torecv >= block) ? block : torecv);
        recvsize = m_pRcvBuffer->readBufferToFile(ofs, unitsize);

        if (recvsize > 0)
        {
            torecv -= recvsize;
            offset += recvsize;
        }
    }

    if (!m_pRcvBuffer->isRcvDataReady())
    {
        // read is not available any more
        s_UDTUnited.m_EPoll.update_events(m_SocketID, m_sPollID, UDT_EPOLL_IN, false);
    }

    return size - torecv;
}

void CUDT::bstats(CBytePerfMon *perf, bool clear, bool instantaneous)
{
    if (!m_bConnected)
        throw CUDTException(MJ_CONNECTION, MN_NOCONN, 0);
    if (m_bBroken || m_bClosing)
        throw CUDTException(MJ_CONNECTION, MN_CONNLOST, 0);

    CGuard statsguard(m_StatsLock);

    const steady_clock::time_point currtime = steady_clock::now();

    perf->msTimeStamp          = count_milliseconds(currtime - m_stats.tsStartTime);
    perf->pktSent              = m_stats.traceSent;
    perf->pktRecv              = m_stats.traceRecv;
    perf->pktSndLoss           = m_stats.traceSndLoss;
    perf->pktRcvLoss           = m_stats.traceRcvLoss;
    perf->pktRetrans           = m_stats.traceRetrans;
    perf->pktRcvRetrans        = m_stats.traceRcvRetrans;
    perf->pktSentACK           = m_stats.sentACK;
    perf->pktRecvACK           = m_stats.recvACK;
    perf->pktSentNAK           = m_stats.sentNAK;
    perf->pktRecvNAK           = m_stats.recvNAK;
    perf->usSndDuration        = m_stats.sndDuration;
    perf->pktReorderDistance   = m_stats.traceReorderDistance;
    perf->pktReorderTolerance  = m_iReorderTolerance;
    perf->pktRcvAvgBelatedTime = m_stats.traceBelatedTime;
    perf->pktRcvBelated        = m_stats.traceRcvBelated;

    perf->pktSndFilterExtra  = m_stats.sndFilterExtra;
    perf->pktRcvFilterExtra  = m_stats.rcvFilterExtra;
    perf->pktRcvFilterSupply = m_stats.rcvFilterSupply;
    perf->pktRcvFilterLoss   = m_stats.rcvFilterLoss;

    /* perf byte counters include all headers (SRT+UDP+IP) */
    const int pktHdrSize = CPacket::HDR_SIZE + CPacket::UDP_HDR_SIZE;
    perf->byteSent       = m_stats.traceBytesSent + (m_stats.traceSent * pktHdrSize);
    perf->byteRecv       = m_stats.traceBytesRecv + (m_stats.traceRecv * pktHdrSize);
    perf->byteRetrans    = m_stats.traceBytesRetrans + (m_stats.traceRetrans * pktHdrSize);
#ifdef SRT_ENABLE_LOSTBYTESCOUNT
    perf->byteRcvLoss = m_stats.traceRcvBytesLoss + (m_stats.traceRcvLoss * pktHdrSize);
#endif

    perf->pktSndDrop  = m_stats.traceSndDrop;
    perf->pktRcvDrop  = m_stats.traceRcvDrop + m_stats.traceRcvUndecrypt;
    perf->byteSndDrop = m_stats.traceSndBytesDrop + (m_stats.traceSndDrop * pktHdrSize);
    perf->byteRcvDrop =
        m_stats.traceRcvBytesDrop + (m_stats.traceRcvDrop * pktHdrSize) + m_stats.traceRcvBytesUndecrypt;
    perf->pktRcvUndecrypt  = m_stats.traceRcvUndecrypt;
    perf->byteRcvUndecrypt = m_stats.traceRcvBytesUndecrypt;

    perf->pktSentTotal       = m_stats.sentTotal;
    perf->pktRecvTotal       = m_stats.recvTotal;
    perf->pktSndLossTotal    = m_stats.sndLossTotal;
    perf->pktRcvLossTotal    = m_stats.rcvLossTotal;
    perf->pktRetransTotal    = m_stats.retransTotal;
    perf->pktSentACKTotal    = m_stats.sentACKTotal;
    perf->pktRecvACKTotal    = m_stats.recvACKTotal;
    perf->pktSentNAKTotal    = m_stats.sentNAKTotal;
    perf->pktRecvNAKTotal    = m_stats.recvNAKTotal;
    perf->usSndDurationTotal = m_stats.m_sndDurationTotal;

    perf->byteSentTotal           = m_stats.bytesSentTotal + (m_stats.sentTotal * pktHdrSize);
    perf->byteRecvTotal           = m_stats.bytesRecvTotal + (m_stats.recvTotal * pktHdrSize);
    perf->byteRetransTotal        = m_stats.bytesRetransTotal + (m_stats.retransTotal * pktHdrSize);
    perf->pktSndFilterExtraTotal  = m_stats.sndFilterExtraTotal;
    perf->pktRcvFilterExtraTotal  = m_stats.rcvFilterExtraTotal;
    perf->pktRcvFilterSupplyTotal = m_stats.rcvFilterSupplyTotal;
    perf->pktRcvFilterLossTotal   = m_stats.rcvFilterLossTotal;

#ifdef SRT_ENABLE_LOSTBYTESCOUNT
    perf->byteRcvLossTotal = m_stats.rcvBytesLossTotal + (m_stats.rcvLossTotal * pktHdrSize);
#endif
    perf->pktSndDropTotal  = m_stats.sndDropTotal;
    perf->pktRcvDropTotal  = m_stats.rcvDropTotal + m_stats.m_rcvUndecryptTotal;
    perf->byteSndDropTotal = m_stats.sndBytesDropTotal + (m_stats.sndDropTotal * pktHdrSize);
    perf->byteRcvDropTotal =
        m_stats.rcvBytesDropTotal + (m_stats.rcvDropTotal * pktHdrSize) + m_stats.m_rcvBytesUndecryptTotal;
    perf->pktRcvUndecryptTotal  = m_stats.m_rcvUndecryptTotal;
    perf->byteRcvUndecryptTotal = m_stats.m_rcvBytesUndecryptTotal;
    //<

    double interval = count_microseconds(currtime - m_stats.tsLastSampleTime);

    //>mod
    perf->mbpsSendRate = double(perf->byteSent) * 8.0 / interval;
    perf->mbpsRecvRate = double(perf->byteRecv) * 8.0 / interval;
    //<

    perf->usPktSndPeriod      = count_microseconds(m_tdSendInterval);
    perf->pktFlowWindow       = m_iFlowWindowSize;
    perf->pktCongestionWindow = (int)m_dCongestionWindow;
    perf->pktFlightSize       = CSeqNo::seqlen(m_iSndLastAck, CSeqNo::incseq(m_iSndCurrSeqNo)) - 1;
    perf->msRTT               = (double)m_iRTT / 1000.0;
    //>new
    perf->msSndTsbPdDelay = m_bPeerTsbPd ? m_iPeerTsbPdDelay_ms : 0;
    perf->msRcvTsbPdDelay = m_bTsbPd ? m_iTsbPdDelay_ms : 0;
    perf->byteMSS         = m_iMSS;

    perf->mbpsMaxBW = m_llMaxBW > 0 ? Bps2Mbps(m_llMaxBW) : m_CongCtl.ready() ? Bps2Mbps(m_CongCtl->sndBandwidth()) : 0;

    //<
    uint32_t availbw = (uint64_t)(m_iBandwidth == 1 ? m_RcvTimeWindow.getBandwidth() : m_iBandwidth);

    perf->mbpsBandwidth = Bps2Mbps(availbw * (m_iMaxSRTPayloadSize + pktHdrSize));

    if (m_ConnectionLock.try_lock())
    {
        if (m_pSndBuffer)
        {
#ifdef SRT_ENABLE_SNDBUFSZ_MAVG
            if (instantaneous)
            {
                /* Get instant SndBuf instead of moving average for application-based Algorithm
                    (such as NAE) in need of fast reaction to network condition changes. */
                perf->pktSndBuf = m_pSndBuffer->getCurrBufSize(Ref(perf->byteSndBuf), Ref(perf->msSndBuf));
            }
            else
            {
                perf->pktSndBuf = m_pSndBuffer->getAvgBufSize(Ref(perf->byteSndBuf), Ref(perf->msSndBuf));
            }
#else
            perf->pktSndBuf = m_pSndBuffer->getCurrBufSize(Ref(perf->byteSndBuf), Ref(perf->msSndBuf));
#endif
            perf->byteSndBuf += (perf->pktSndBuf * pktHdrSize);
            //<
            perf->byteAvailSndBuf = (m_iSndBufSize - perf->pktSndBuf) * m_iMSS;
        }
        else
        {
            perf->byteAvailSndBuf = 0;
            // new>
            perf->pktSndBuf  = 0;
            perf->byteSndBuf = 0;
            perf->msSndBuf   = 0;
            //<
        }

        if (m_pRcvBuffer)
        {
            perf->byteAvailRcvBuf = m_pRcvBuffer->getAvailBufSize() * m_iMSS;
            // new>
#ifdef SRT_ENABLE_RCVBUFSZ_MAVG
            if (instantaneous) // no need for historical API for Rcv side
            {
                perf->pktRcvBuf = m_pRcvBuffer->getRcvDataSize(perf->byteRcvBuf, perf->msRcvBuf);
            }
            else
            {
                perf->pktRcvBuf = m_pRcvBuffer->getRcvAvgDataSize(perf->byteRcvBuf, perf->msRcvBuf);
            }
#else
            perf->pktRcvBuf = m_pRcvBuffer->getRcvDataSize(perf->byteRcvBuf, perf->msRcvBuf);
#endif
            //<
        }
        else
        {
            perf->byteAvailRcvBuf = 0;
            // new>
            perf->pktRcvBuf  = 0;
            perf->byteRcvBuf = 0;
            perf->msRcvBuf   = 0;
            //<
        }

        m_ConnectionLock.unlock();
    }
    else
    {
        perf->byteAvailSndBuf = 0;
        perf->byteAvailRcvBuf = 0;
        // new>
        perf->pktSndBuf  = 0;
        perf->byteSndBuf = 0;
        perf->msSndBuf   = 0;

        perf->byteRcvBuf = 0;
        perf->msRcvBuf   = 0;
        //<
    }

    if (clear)
    {
        m_stats.traceSndDrop           = 0;
        m_stats.traceRcvDrop           = 0;
        m_stats.traceSndBytesDrop      = 0;
        m_stats.traceRcvBytesDrop      = 0;
        m_stats.traceRcvUndecrypt      = 0;
        m_stats.traceRcvBytesUndecrypt = 0;
        // new>
        m_stats.traceBytesSent = m_stats.traceBytesRecv = m_stats.traceBytesRetrans = 0;
        //<
        m_stats.traceSent = m_stats.traceRecv = m_stats.traceSndLoss = m_stats.traceRcvLoss = m_stats.traceRetrans =
            m_stats.sentACK = m_stats.recvACK = m_stats.sentNAK = m_stats.recvNAK = 0;
        m_stats.sndDuration                                                       = 0;
        m_stats.traceRcvRetrans                                                   = 0;
        m_stats.traceRcvBelated                                                   = 0;
#ifdef SRT_ENABLE_LOSTBYTESCOUNT
        m_stats.traceRcvBytesLoss = 0;
#endif

        m_stats.sndFilterExtra = 0;
        m_stats.rcvFilterExtra = 0;

        m_stats.rcvFilterSupply = 0;
        m_stats.rcvFilterLoss   = 0;

        m_stats.tsLastSampleTime = currtime;
    }
}

bool CUDT::updateCC(ETransmissionEvent evt, EventVariant arg)
{
    // Special things that must be done HERE, not in SrtCongestion,
    // because it involves the input buffer in CUDT. It would be
    // slightly dangerous to give SrtCongestion access to it.

    // According to the rules, the congctl should be ready at the same
    // time when the sending buffer. For sanity check, check both first.
    if (!m_CongCtl.ready() || !m_pSndBuffer)
    {
        LOGC(mglog.Error,
             log << "updateCC: CAN'T DO UPDATE - congctl " << (m_CongCtl.ready() ? "ready" : "NOT READY")
                 << "; sending buffer " << (m_pSndBuffer ? "NOT CREATED" : "created"));

        return false;
    }

    HLOGC(mglog.Debug, log << "updateCC: EVENT:" << TransmissionEventStr(evt));

    if (evt == TEV_INIT)
    {
        // only_input uses:
        // 0: in the beginning and when SRTO_MAXBW was changed
        // 1: SRTO_INPUTBW was changed
        // 2: SRTO_OHEADBW was changed
        EInitEvent only_input = arg.get<EventVariant::INIT>();
        // false = TEV_INIT_RESET: in the beginning, or when MAXBW was changed.

        if (only_input && m_llMaxBW)
        {
            HLOGC(mglog.Debug, log << "updateCC/TEV_INIT: non-RESET stage and m_llMaxBW already set to " << m_llMaxBW);
            // Don't change
        }
        else // either m_llMaxBW == 0 or only_input == TEV_INIT_RESET
        {
            // Use the values:
            // - if SRTO_MAXBW is >0, use it.
            // - if SRTO_MAXBW == 0, use SRTO_INPUTBW + SRTO_OHEADBW
            // - if SRTO_INPUTBW == 0, pass 0 to requst in-buffer sampling
            // Bytes/s
            int bw = m_llMaxBW != 0 ? m_llMaxBW :                       // When used SRTO_MAXBW
                         m_llInputBW != 0 ? withOverhead(m_llInputBW) : // SRTO_INPUTBW + SRT_OHEADBW
                             0; // When both MAXBW and INPUTBW are 0, request in-buffer sampling

            // Note: setting bw == 0 uses BW_INFINITE value in LiveCC
            m_CongCtl->updateBandwidth(m_llMaxBW, bw);

            if (only_input == TEV_INIT_OHEADBW)
            {
                // On updated SRTO_OHEADBW don't change input rate.
                // This only influences the call to withOverhead().
            }
            else
            {
                // No need to calculate input reate if the bandwidth is set
                const bool disable_in_rate_calc = (bw != 0);
                m_pSndBuffer->resetInputRateSmpPeriod(disable_in_rate_calc);
            }

            HLOGC(mglog.Debug,
                  log << "updateCC/TEV_INIT: updating BW=" << m_llMaxBW
                      << (only_input == TEV_INIT_RESET
                              ? " (UNCHANGED)"
                              : only_input == TEV_INIT_OHEADBW ? " (only Overhead)" : " (updated sampling rate)"));
        }
    }

    // This part is also required only by LiveCC, however not
    // moved there due to that it needs access to CSndBuffer.
    if (evt == TEV_ACK || evt == TEV_LOSSREPORT || evt == TEV_CHECKTIMER)
    {
        // Specific part done when MaxBW is set to 0 (auto) and InputBW is 0.
        // This requests internal input rate sampling.
        if (m_llMaxBW == 0 && m_llInputBW == 0)
        {
            // Get auto-calculated input rate, Bytes per second
            const int64_t inputbw = m_pSndBuffer->getInputRate();

            /*
             * On blocked transmitter (tx full) and until connection closes,
             * auto input rate falls to 0 but there may be still lot of packet to retransmit
             * Calling updateBandwidth with 0 sets maxBW to default BW_INFINITE (1 Gbps)
             * and sendrate skyrockets for retransmission.
             * Keep previously set maximum in that case (inputbw == 0).
             */
            if (inputbw != 0)
                m_CongCtl->updateBandwidth(0, withOverhead(inputbw)); // Bytes/sec
        }
    }

    HLOGC(mglog.Debug, log << "udpateCC: emitting signal for EVENT:" << TransmissionEventStr(evt));

    // Now execute a congctl-defined action for that event.
    EmitSignal(evt, arg);

    // This should be done with every event except ACKACK and SEND/RECEIVE
    // After any action was done by the congctl, update the congestion window and sending interval.
    if (evt != TEV_ACKACK && evt != TEV_SEND && evt != TEV_RECEIVE)
    {
        // This part comes from original UDT.
        // NOTE: THESE things come from CCC class:
        // - m_dPktSndPeriod
        // - m_dCWndSize
        m_tdSendInterval    = microseconds_from((int64_t)m_CongCtl->pktSndPeriod_us());
        m_dCongestionWindow = m_CongCtl->cgWindowSize();
#if ENABLE_HEAVY_LOGGING
        HLOGC(mglog.Debug,
              log << "updateCC: updated values from congctl: interval=" << count_microseconds(m_tdSendInterval) << " us ("
                  << m_CongCtl->pktSndPeriod_us() << "us) cgwindow=" << std::setprecision(3) << m_dCongestionWindow);
#endif
    }

    HLOGC(mglog.Debug, log << "udpateCC: finished handling for EVENT:" << TransmissionEventStr(evt));

    return true;
}

void CUDT::initSynch()
{
    pthread_cond_init(&m_SendBlockCond, NULL);
    pthread_cond_init(&m_RecvDataCond, NULL);
    memset(&m_RcvTsbPdThread, 0, sizeof m_RcvTsbPdThread);
    pthread_cond_init(&m_RcvTsbPdCond, NULL);
}

void CUDT::destroySynch()
{
    pthread_cond_destroy(&m_SendBlockCond);
    pthread_cond_destroy(&m_RecvDataCond);
    pthread_cond_destroy(&m_RcvTsbPdCond);
}

void CUDT::releaseSynch()
{
    // wake up user calls
<<<<<<< HEAD
    CSync::lock_signal(m_SendBlockCond, m_SendBlockLock);

    enterCS(m_SendLock);
    leaveCS(m_SendLock);

    CSync::lock_signal(m_RecvDataCond, m_RecvDataLock);
    CSync::lock_signal(m_RcvTsbPdCond, m_RecvLock);
=======
    enterCS(m_SendBlockLock);
    pthread_cond_signal(&m_SendBlockCond);
    leaveCS(m_SendBlockLock);

    enterCS(m_SendLock);
    leaveCS(m_SendLock);

    enterCS(m_RecvDataLock);
    pthread_cond_signal(&m_RecvDataCond);
    leaveCS(m_RecvDataLock);

    enterCS(m_RecvLock);
    pthread_cond_signal(&m_RcvTsbPdCond);
    leaveCS(m_RecvLock);
>>>>>>> 7845bc40

    enterCS(m_RecvDataLock);
    if (!pthread_equal(m_RcvTsbPdThread, pthread_t()))
    {
        pthread_join(m_RcvTsbPdThread, NULL);
        m_RcvTsbPdThread = pthread_t();
    }
    leaveCS(m_RecvDataLock);

    enterCS(m_RecvLock);
    leaveCS(m_RecvLock);
}

#if ENABLE_HEAVY_LOGGING
static void DebugAck(string hdr, int prev, int ack)
{
    if (!prev)
    {
        HLOGC(mglog.Debug, log << hdr << "ACK " << ack);
        return;
    }

    prev     = CSeqNo::incseq(prev);
    int diff = CSeqNo::seqoff(prev, ack);
    if (diff < 0)
    {
        HLOGC(mglog.Debug, log << hdr << "ACK ERROR: " << prev << "-" << ack << "(diff " << diff << ")");
        return;
    }

    bool shorted = diff > 100; // sanity
    if (shorted)
        ack = CSeqNo::incseq(prev, 100);

    ostringstream ackv;
    for (; prev != ack; prev = CSeqNo::incseq(prev))
        ackv << prev << " ";
    if (shorted)
        ackv << "...";
    HLOGC(mglog.Debug, log << hdr << "ACK (" << (diff + 1) << "): " << ackv.str() << ack);
}
#else
static inline void DebugAck(string, int, int) {}
#endif

void CUDT::sendCtrl(UDTMessageType pkttype, const void *lparam, void *rparam, int size)
{
    CPacket ctrlpkt;
    ctrlpkt.m_iTimeStamp = count_microseconds(steady_clock::now() - m_stats.tsStartTime);

    int nbsent        = 0;
    int local_prevack = 0;

#if ENABLE_HEAVY_LOGGING
    struct SaveBack
    {
        int &      target;
        const int &source;

        ~SaveBack() { target = source; }
    } l_saveback = {m_iDebugPrevLastAck, m_iRcvLastAck};
    (void)l_saveback; // kill compiler warning: unused variable `l_saveback` [-Wunused-variable]

    local_prevack = m_iDebugPrevLastAck;
#endif

    switch (pkttype)
    {
    case UMSG_ACK: // 010 - Acknowledgement
    {
        int32_t ack;

        // If there is no loss, the ACK is the current largest sequence number plus 1;
        // Otherwise it is the smallest sequence number in the receiver loss list.
        if (m_pRcvLossList->getLossLength() == 0)
            ack = CSeqNo::incseq(m_iRcvCurrSeqNo);
        else
            ack = m_pRcvLossList->getFirstLostSeq();

        if (m_iRcvLastAckAck == ack)
            break;

        // send out a lite ACK
        // to save time on buffer processing and bandwidth/AS measurement, a lite ACK only feeds back an ACK number
        if (size == SEND_LITE_ACK)
        {
            ctrlpkt.pack(pkttype, NULL, &ack, size);
            ctrlpkt.m_iID = m_PeerID;
            nbsent        = m_pSndQueue->sendto(m_PeerAddr, ctrlpkt);
            DebugAck("sendCtrl(lite):" + CONID(), local_prevack, ack);
            break;
        }

        // There are new received packets to acknowledge, update related information.
        /* tsbpd thread may also call ackData when skipping packet so protect code */
        enterCS(m_RcvBufferLock);

        // IF ack > m_iRcvLastAck
        if (CSeqNo::seqcmp(ack, m_iRcvLastAck) > 0)
        {
            int acksize = CSeqNo::seqoff(m_iRcvLastSkipAck, ack);

            IF_HEAVY_LOGGING(int32_t oldack = m_iRcvLastSkipAck);
            m_iRcvLastAck     = ack;
            m_iRcvLastSkipAck = ack;

            // XXX Unknown as to whether it matters.
            // This if (acksize) causes that ackData() won't be called.
            // With size == 0 it wouldn't do anything except calling CTimer::triggerEvent().
            // This, again, signals the condition, CTimer::m_EventCond.
            // This releases CTimer::waitForEvent() call used in CUDTUnited::selectEx().
            // Preventing to call this on zero size makes sense, if it prevents false alerts.
            if (acksize > 0)
                m_pRcvBuffer->ackData(acksize);
            leaveCS(m_RcvBufferLock);

            // If TSBPD is enabled, then INSTEAD OF signaling m_RecvDataCond,
            // signal m_RcvTsbPdCond. This will kick in the tsbpd thread, which
            // will signal m_RecvDataCond when there's time to play for particular
            // data packet.
            HLOGC(dlog.Debug,
                  log << "ACK: clip %" << oldack << "-%" << ack << ", REVOKED " << acksize << " from RCV buffer");

            if (m_bTsbPd)
            {
                /* Newly acknowledged data, signal TsbPD thread */
<<<<<<< HEAD
                CGuard rcvlock (m_RecvLock);
                CSync tscond (m_RcvTsbPdCond, rcvlock);
                if (m_bTsbPdAckWakeup)
                    tscond.signal_locked(rcvlock);
=======
                enterCS(m_RecvLock);
                if (m_bTsbPdAckWakeup)
                    pthread_cond_signal(&m_RcvTsbPdCond);
                leaveCS(m_RecvLock);
>>>>>>> 7845bc40
            }
            else
            {
                if (m_bSynRecving)
                {
                    // signal a waiting "recv" call if there is any data available
<<<<<<< HEAD
                    CSync::lock_signal(m_RecvDataCond, m_RecvDataLock);
=======
                    enterCS(m_RecvDataLock);
                    pthread_cond_signal(&m_RecvDataCond);
                    leaveCS(m_RecvDataLock);
>>>>>>> 7845bc40
                }
                // acknowledge any waiting epolls to read
                s_UDTUnited.m_EPoll.update_events(m_SocketID, m_sPollID, UDT_EPOLL_IN, true);
                CTimer::triggerEvent();
            }
            enterCS(m_RcvBufferLock);
        }
        else if (ack == m_iRcvLastAck)
        {
            // If the ACK was just sent already AND elapsed time did not exceed RTT,
            if ((steady_clock::now() - m_tsLastAckTime) <
                (microseconds_from(m_iRTT + 4 * m_iRTTVar)))
            {
                leaveCS(m_RcvBufferLock);
                break;
            }
        }
        else
        {
            // Not possible (m_iRcvCurrSeqNo+1 < m_iRcvLastAck ?)
            leaveCS(m_RcvBufferLock);
            break;
        }

        // [[using assert( ack >= m_iRcvLastAck && is_periodic_ack ) ]]

        // Send out the ACK only if has not been received by the sender before
        if (CSeqNo::seqcmp(m_iRcvLastAck, m_iRcvLastAckAck) > 0)
        {
            // NOTE: The BSTATS feature turns on extra fields above size 6
            // also known as ACKD_TOTAL_SIZE_VER100.
            int32_t data[ACKD_TOTAL_SIZE];

            // Case you care, CAckNo::incack does exactly the same thing as
            // CSeqNo::incseq. Logically the ACK number is a different thing
            // than sequence number (it's a "journal" for ACK request-response,
            // and starts from 0, unlike sequence, which starts from a random
            // number), but still the numbers are from exactly the same domain.
            m_iAckSeqNo           = CAckNo::incack(m_iAckSeqNo);
            data[ACKD_RCVLASTACK] = m_iRcvLastAck;
            data[ACKD_RTT]        = m_iRTT;
            data[ACKD_RTTVAR]     = m_iRTTVar;
            data[ACKD_BUFFERLEFT] = m_pRcvBuffer->getAvailBufSize();
            // a minimum flow window of 2 is used, even if buffer is full, to break potential deadlock
            if (data[ACKD_BUFFERLEFT] < 2)
                data[ACKD_BUFFERLEFT] = 2;

            if (steady_clock::now() - m_tsLastAckTime > m_tdACKInterval)
            {
                int rcvRate;
                int ctrlsz = ACKD_TOTAL_SIZE_UDTBASE * ACKD_FIELD_SIZE; // Minimum required size

                data[ACKD_RCVSPEED]  = m_RcvTimeWindow.getPktRcvSpeed(Ref(rcvRate));
                data[ACKD_BANDWIDTH] = m_RcvTimeWindow.getBandwidth();

                //>>Patch while incompatible (1.0.2) receiver floating around
                if (m_lPeerSrtVersion == SrtVersion(1, 0, 2))
                {
                    data[ACKD_RCVRATE] = rcvRate;                                     // bytes/sec
                    data[ACKD_XMRATE]  = data[ACKD_BANDWIDTH] * m_iMaxSRTPayloadSize; // bytes/sec
                    ctrlsz             = ACKD_FIELD_SIZE * ACKD_TOTAL_SIZE_VER102;
                }
                else if (m_lPeerSrtVersion >= SrtVersion(1, 0, 3))
                {
                    // Normal, currently expected version.
                    data[ACKD_RCVRATE] = rcvRate; // bytes/sec
                    ctrlsz             = ACKD_FIELD_SIZE * ACKD_TOTAL_SIZE_VER101;
                }
                // ELSE: leave the buffer with ...UDTBASE size.

                ctrlpkt.pack(pkttype, &m_iAckSeqNo, data, ctrlsz);
                m_tsLastAckTime = steady_clock::now();
            }
            else
            {
                ctrlpkt.pack(pkttype, &m_iAckSeqNo, data, ACKD_FIELD_SIZE * ACKD_TOTAL_SIZE_SMALL);
            }

            ctrlpkt.m_iID        = m_PeerID;
            ctrlpkt.m_iTimeStamp = count_microseconds(steady_clock::now() - m_stats.tsStartTime);
            nbsent               = m_pSndQueue->sendto(m_PeerAddr, ctrlpkt);
            DebugAck("sendCtrl: " + CONID(), local_prevack, ack);

            m_ACKWindow.store(m_iAckSeqNo, m_iRcvLastAck);

            enterCS(m_StatsLock);
            ++m_stats.sentACK;
            ++m_stats.sentACKTotal;
            leaveCS(m_StatsLock);
        }
        leaveCS(m_RcvBufferLock);
        break;
    }

    case UMSG_ACKACK: // 110 - Acknowledgement of Acknowledgement
        ctrlpkt.pack(pkttype, lparam);
        ctrlpkt.m_iID = m_PeerID;
        nbsent        = m_pSndQueue->sendto(m_PeerAddr, ctrlpkt);

        break;

    case UMSG_LOSSREPORT: // 011 - Loss Report
    {
        // Explicitly defined lost sequences
        if (rparam)
        {
            int32_t *lossdata = (int32_t *)rparam;

            size_t bytes = sizeof(*lossdata) * size;
            ctrlpkt.pack(pkttype, NULL, lossdata, bytes);

            ctrlpkt.m_iID = m_PeerID;
            nbsent        = m_pSndQueue->sendto(m_PeerAddr, ctrlpkt);

            enterCS(m_StatsLock);
            ++m_stats.sentNAK;
            ++m_stats.sentNAKTotal;
            leaveCS(m_StatsLock);
        }
        // Call with no arguments - get loss list from internal data.
        else if (m_pRcvLossList->getLossLength() > 0)
        {
            // this is periodically NAK report; make sure NAK cannot be sent back too often

            // read loss list from the local receiver loss list
            int32_t *data = new int32_t[m_iMaxSRTPayloadSize / 4];
            int      losslen;
            m_pRcvLossList->getLossArray(data, losslen, m_iMaxSRTPayloadSize / 4);

            if (0 < losslen)
            {
                ctrlpkt.pack(pkttype, NULL, data, losslen * 4);
                ctrlpkt.m_iID = m_PeerID;
                nbsent        = m_pSndQueue->sendto(m_PeerAddr, ctrlpkt);

                enterCS(m_StatsLock);
                ++m_stats.sentNAK;
                ++m_stats.sentNAKTotal;
                leaveCS(m_StatsLock);
            }

            delete[] data;
        }

        // update next NAK time, which should wait enough time for the retansmission, but not too long
        m_tdNAKInterval = microseconds_from(m_iRTT + 4 * m_iRTTVar);

        // Fix the NAKreport period according to the congctl
        m_tdNAKInterval =
            microseconds_from(m_CongCtl->updateNAKInterval(count_microseconds(m_tdNAKInterval),
                                                                      m_RcvTimeWindow.getPktRcvSpeed(),
                                                                      m_pRcvLossList->getLossLength()));

        // This is necessary because a congctl need not wish to define
        // its own minimum interval, in which case the default one is used.
        if (m_tdNAKInterval < m_tdMinNakInterval)
            m_tdNAKInterval = m_tdMinNakInterval;

        break;
    }

    case UMSG_CGWARNING: // 100 - Congestion Warning
        ctrlpkt.pack(pkttype);
        ctrlpkt.m_iID = m_PeerID;
        nbsent        = m_pSndQueue->sendto(m_PeerAddr, ctrlpkt);

        m_tsLastWarningTime = steady_clock::now();

        break;

    case UMSG_KEEPALIVE: // 001 - Keep-alive
        ctrlpkt.pack(pkttype);
        ctrlpkt.m_iID = m_PeerID;
        nbsent        = m_pSndQueue->sendto(m_PeerAddr, ctrlpkt);

        break;

    case UMSG_HANDSHAKE: // 000 - Handshake
        ctrlpkt.pack(pkttype, NULL, rparam, sizeof(CHandShake));
        ctrlpkt.m_iID = m_PeerID;
        nbsent        = m_pSndQueue->sendto(m_PeerAddr, ctrlpkt);

        break;

    case UMSG_SHUTDOWN: // 101 - Shutdown
        ctrlpkt.pack(pkttype);
        ctrlpkt.m_iID = m_PeerID;
        nbsent        = m_pSndQueue->sendto(m_PeerAddr, ctrlpkt);

        break;

    case UMSG_DROPREQ: // 111 - Msg drop request
        ctrlpkt.pack(pkttype, lparam, rparam, 8);
        ctrlpkt.m_iID = m_PeerID;
        nbsent        = m_pSndQueue->sendto(m_PeerAddr, ctrlpkt);

        break;

    case UMSG_PEERERROR: // 1000 - acknowledge the peer side a special error
        ctrlpkt.pack(pkttype, lparam);
        ctrlpkt.m_iID = m_PeerID;
        nbsent        = m_pSndQueue->sendto(m_PeerAddr, ctrlpkt);

        break;

    case UMSG_EXT: // 0x7FFF - Resevered for future use
        break;

    default:
        break;
    }

    // Fix keepalive
    if (nbsent)
        m_tsLastSndTime = steady_clock::now();
}

void CUDT::updateSndLossListOnACK(int32_t ackdata_seqno)
{
    // Update sender's loss list and acknowledge packets in the sender's buffer
    {
        // m_RecvAckLock protects sender's loss list and epoll
        CGuard ack_lock(m_RecvAckLock);

        const int offset = CSeqNo::seqoff(m_iSndLastDataAck, ackdata_seqno);
        // IF distance between m_iSndLastDataAck and ack is nonempty...
        if (offset <= 0)
            return;

        // update sending variables
        m_iSndLastDataAck = ackdata_seqno;

        // remove any loss that predates 'ack' (not to be considered loss anymore)
        m_pSndLossList->remove(CSeqNo::decseq(m_iSndLastDataAck));

        // acknowledge the sending buffer (remove data that predate 'ack')
        m_pSndBuffer->ackData(offset);

        // acknowledde any waiting epolls to write
        s_UDTUnited.m_EPoll.update_events(m_SocketID, m_sPollID, UDT_EPOLL_OUT, true);
    }

    // insert this socket to snd list if it is not on the list yet
    m_pSndQueue->m_pSndUList->update(this, CSndUList::DONT_RESCHEDULE);

    if (m_bSynSending)
    {
        CSync::lock_signal(m_SendBlockCond, m_SendBlockLock);
    }

    const steady_clock::time_point currtime = steady_clock::now();
    // record total time used for sending
    enterCS(m_StatsLock);
    m_stats.sndDuration += count_microseconds(currtime - m_stats.sndDurationCounter);
    m_stats.m_sndDurationTotal += count_microseconds(currtime - m_stats.sndDurationCounter);
    m_stats.sndDurationCounter = currtime;
    leaveCS(m_StatsLock);
}

void CUDT::processCtrlAck(const CPacket &ctrlpkt, const steady_clock::time_point& currtime)
{
    const int32_t *ackdata       = (const int32_t *)ctrlpkt.m_pcData;
    const int32_t  ackdata_seqno = ackdata[ACKD_RCVLASTACK];

    const bool isLiteAck = ctrlpkt.getLength() == (size_t)SEND_LITE_ACK;
    HLOGC(mglog.Debug,
          log << CONID() << "ACK covers: " << m_iSndLastDataAck << " - " << ackdata_seqno << " [ACK=" << m_iSndLastAck
              << "]" << (isLiteAck ? "[LITE]" : "[FULL]"));

    updateSndLossListOnACK(ackdata_seqno);

    // Process a lite ACK
    if (isLiteAck)
    {
        if (CSeqNo::seqcmp(ackdata_seqno, m_iSndLastAck) >= 0)
        {
            CGuard ack_lock(m_RecvAckLock);
            m_iFlowWindowSize -= CSeqNo::seqoff(m_iSndLastAck, ackdata_seqno);
            m_iSndLastAck = ackdata_seqno;

            // TODO: m_ullLastRspAckTime_tk should be protected with m_RecvAckLock
            // because the sendmsg2 may want to change it at the same time.
            m_tsLastRspAckTime = currtime;
            m_iReXmitCount         = 1; // Reset re-transmit count since last ACK
        }

        return;
    }

    // Decide to send ACKACK or not
    {
        // Sequence number of the ACK packet
        const int32_t ack_seqno = ctrlpkt.getAckSeqNo();

        // Send ACK acknowledgement (UMSG_ACKACK).
        // There can be less ACKACK packets in the stream, than the number of ACK packets.
        // Only send ACKACK every syn interval or if ACK packet with the sequence number
        // already acknowledged (with ACKACK) has come again, which probably means ACKACK was lost.
        if ((currtime - m_SndLastAck2Time > microseconds_from(COMM_SYN_INTERVAL_US)) || (ack_seqno == m_iSndLastAck2))
        {
            sendCtrl(UMSG_ACKACK, &ack_seqno);
            m_iSndLastAck2       = ack_seqno;
            m_SndLastAck2Time = currtime;
        }
    }

    //
    // Begin of the new code with TLPKTDROP.
    //

    // Protect packet retransmission
    enterCS(m_RecvAckLock);

    // Check the validation of the ack
    if (CSeqNo::seqcmp(ackdata_seqno, CSeqNo::incseq(m_iSndCurrSeqNo)) > 0)
    {
        leaveCS(m_RecvAckLock);
        // this should not happen: attack or bug
        LOGC(glog.Error,
                log << CONID() << "ATTACK/IPE: incoming ack seq " << ackdata_seqno << " exceeds current "
                    << m_iSndCurrSeqNo << " by " << (CSeqNo::seqoff(m_iSndCurrSeqNo, ackdata_seqno) - 1) << "!");
        m_bBroken        = true;
        m_iBrokenCounter = 0;
        return;
    }

    if (CSeqNo::seqcmp(ackdata_seqno, m_iSndLastAck) >= 0)
    {
        // Update Flow Window Size, must update before and together with m_iSndLastAck
        m_iFlowWindowSize = ackdata[ACKD_BUFFERLEFT];
        m_iSndLastAck     = ackdata_seqno;
        m_tsLastRspAckTime  = currtime;
        m_iReXmitCount    = 1; // Reset re-transmit count since last ACK
    }

    /*
     * We must not ignore full ack received by peer
     * if data has been artificially acked by late packet drop.
     * Therefore, a distinct ack state is used for received Ack (iSndLastFullAck)
     * and ack position in send buffer (m_iSndLastDataAck).
     * Otherwise, when severe congestion causing packet drops (and m_iSndLastDataAck update)
     * occures, we drop received acks (as duplicates) and do not update stats like RTT,
     * which may go crazy and stay there, preventing proper stream recovery.
     */

    if (CSeqNo::seqoff(m_iSndLastFullAck, ackdata_seqno) <= 0)
    {
        // discard it if it is a repeated ACK
        leaveCS(m_RecvAckLock);
        return;
    }
    m_iSndLastFullAck = ackdata_seqno;

    //
    // END of the new code with TLPKTDROP
    //
    leaveCS(m_RecvAckLock);

    size_t acksize   = ctrlpkt.getLength(); // TEMPORARY VALUE FOR CHECKING
    bool   wrongsize = 0 != (acksize % ACKD_FIELD_SIZE);
    acksize          = acksize / ACKD_FIELD_SIZE; // ACTUAL VALUE

    if (wrongsize)
    {
        // Issue a log, but don't do anything but skipping the "odd" bytes from the payload.
        LOGC(mglog.Error,
             log << CONID() << "Received UMSG_ACK payload is not evened up to 4-byte based field size - cutting to "
                 << acksize << " fields");
    }

    // Start with checking the base size.
    if (acksize < ACKD_TOTAL_SIZE_SMALL)
    {
        LOGC(mglog.Error, log << CONID() << "Invalid ACK size " << acksize << " fields - less than minimum required!");
        // Ack is already interpreted, just skip further parts.
        return;
    }
    // This check covers fields up to ACKD_BUFFERLEFT.

    // Update RTT
    // m_iRTT = ackdata[ACKD_RTT];
    // m_iRTTVar = ackdata[ACKD_RTTVAR];
    // XXX These ^^^ commented-out were blocked in UDT;
    // the current RTT calculations are exactly the same as in UDT4.
    const int rtt = ackdata[ACKD_RTT];

    m_iRTTVar = avg_iir<4>(m_iRTTVar, abs(rtt - m_iRTT));
    m_iRTT    = avg_iir<8>(m_iRTT, rtt);

    /* Version-dependent fields:
     * Original UDT (total size: ACKD_TOTAL_SIZE_SMALL):
     *   ACKD_RCVLASTACK
     *   ACKD_RTT
     *   ACKD_RTTVAR
     *   ACKD_BUFFERLEFT
     * Additional UDT fields, not always attached:
     *   ACKD_RCVSPEED
     *   ACKD_BANDWIDTH
     * SRT extension version 1.0.2 (bstats):
     *   ACKD_RCVRATE
     * SRT extension version 1.0.4:
     *   ACKD_XMRATE
     */

    if (acksize > ACKD_TOTAL_SIZE_SMALL)
    {
        // This means that ACKD_RCVSPEED and ACKD_BANDWIDTH fields are available.
        int pktps     = ackdata[ACKD_RCVSPEED];
        int bandwidth = ackdata[ACKD_BANDWIDTH];
        int bytesps;

        /* SRT v1.0.2 Bytes-based stats: bandwidth (pcData[ACKD_XMRATE]) and delivery rate (pcData[ACKD_RCVRATE]) in
         * bytes/sec instead of pkts/sec */
        /* SRT v1.0.3 Bytes-based stats: only delivery rate (pcData[ACKD_RCVRATE]) in bytes/sec instead of pkts/sec */
        if (acksize > ACKD_TOTAL_SIZE_UDTBASE)
            bytesps = ackdata[ACKD_RCVRATE];
        else
            bytesps = pktps * m_iMaxSRTPayloadSize;

        m_iBandwidth        = avg_iir<8>(m_iBandwidth, bandwidth);
        m_iDeliveryRate     = avg_iir<8>(m_iDeliveryRate, pktps);
        m_iByteDeliveryRate = avg_iir<8>(m_iByteDeliveryRate, bytesps);
        // XXX not sure if ACKD_XMRATE is of any use. This is simply
        // calculated as ACKD_BANDWIDTH * m_iMaxSRTPayloadSize.

        // Update Estimated Bandwidth and packet delivery rate
        // m_iRcvRate = m_iDeliveryRate;
        // ^^ This has been removed because with the SrtCongestion class
        // instead of reading the m_iRcvRate local field this will read
        // cudt->deliveryRate() instead.
    }

    checkSndTimers(REGEN_KM);
    updateCC(TEV_ACK, ackdata_seqno);

    enterCS(m_StatsLock);
    ++m_stats.recvACK;
    ++m_stats.recvACKTotal;
    leaveCS(m_StatsLock);
}

void CUDT::processCtrl(CPacket &ctrlpkt)
{
    // Just heard from the peer, reset the expiration count.
    m_iEXPCount = 1;
    const steady_clock::time_point currtime = steady_clock::now();
    m_tsLastRspTime = currtime;
    bool using_rexmit_flag = m_bPeerRexmitFlag;

    HLOGC(mglog.Debug,
          log << CONID() << "incoming UMSG:" << ctrlpkt.getType() << " ("
              << MessageTypeStr(ctrlpkt.getType(), ctrlpkt.getExtendedType()) << ") socket=%" << ctrlpkt.m_iID);

    switch (ctrlpkt.getType())
    {
    case UMSG_ACK: // 010 - Acknowledgement
        processCtrlAck(ctrlpkt, currtime);
        break;

    case UMSG_ACKACK: // 110 - Acknowledgement of Acknowledgement
    {
        int32_t ack = 0;
        int     rtt = -1;

        // update RTT
        rtt = m_ACKWindow.acknowledge(ctrlpkt.getAckSeqNo(), ack);
        if (rtt <= 0)
        {
            LOGC(mglog.Error,
                 log << "IPE: ACK node overwritten when acknowledging " << ctrlpkt.getAckSeqNo()
                     << " (ack extracted: " << ack << ")");
            break;
        }

        // if increasing delay detected...
        //   sendCtrl(UMSG_CGWARNING);

        // RTT EWMA
        m_iRTTVar = (m_iRTTVar * 3 + abs(rtt - m_iRTT)) >> 2;
        m_iRTT    = (m_iRTT * 7 + rtt) >> 3;

        updateCC(TEV_ACKACK, ack);

        // This function will put a lock on m_RecvLock by itself, as needed.
        // It must be done inside because this function reads the current time
        // and if waiting for the lock has caused a delay, the time will be
        // inaccurate. Additionally it won't lock if TSBPD mode is off, and
        // won't update anything. Note that if you set TSBPD mode and use
        // srt_recvfile (which doesn't make any sense), you'll have a deadlock.
        m_pRcvBuffer->addRcvTsbPdDriftSample(ctrlpkt.getMsgTimeStamp(), m_RecvLock);

        // update last ACK that has been received by the sender
        if (CSeqNo::seqcmp(ack, m_iRcvLastAckAck) > 0)
            m_iRcvLastAckAck = ack;

        break;
    }

    case UMSG_LOSSREPORT: // 011 - Loss Report
    {
        int32_t *losslist     = (int32_t *)(ctrlpkt.m_pcData);
        size_t   losslist_len = ctrlpkt.getLength() / 4;

        bool secure = true;

        // protect packet retransmission
        enterCS(m_RecvAckLock);

        // This variable is used in "normal" logs, so it may cause a warning
        // when logging is forcefully off.
        int32_t wrong_loss SRT_ATR_UNUSED = CSeqNo::m_iMaxSeqNo;

        // decode loss list message and insert loss into the sender loss list
        for (int i = 0, n = (int)(ctrlpkt.getLength() / 4); i < n; ++i)
        {
            if (IsSet(losslist[i], LOSSDATA_SEQNO_RANGE_FIRST))
            {
                // Then it's this is a <lo, hi> specification with HI in a consecutive cell.
                int32_t losslist_lo = SEQNO_VALUE::unwrap(losslist[i]);
                int32_t losslist_hi = losslist[i + 1];
                // <lo, hi> specification means that the consecutive cell has been already interpreted.
                ++i;

                HLOGF(mglog.Debug,
                      "received UMSG_LOSSREPORT: %d-%d (%d packets)...",
                      losslist_lo,
                      losslist_hi,
                      CSeqNo::seqoff(losslist_lo, losslist_hi) + 1);

                if ((CSeqNo::seqcmp(losslist_lo, losslist_hi) > 0) ||
                    (CSeqNo::seqcmp(losslist_hi, m_iSndCurrSeqNo) > 0))
                {
                    // seq_a must not be greater than seq_b; seq_b must not be greater than the most recent sent seq
                    secure     = false;
                    wrong_loss = losslist_hi;
                    // XXX leaveCS: really necessary? 'break' will break the 'for' loop, not the 'switch' statement.
                    // and the leaveCS is done again next to the 'for' loop end.
                    leaveCS(m_RecvAckLock);
                    break;
                }

                int num = 0;
                if (CSeqNo::seqcmp(losslist_lo, m_iSndLastAck) >= 0)
                    num = m_pSndLossList->insert(losslist_lo, losslist_hi);
                else if (CSeqNo::seqcmp(losslist_hi, m_iSndLastAck) >= 0)
                {
                    // This should be theoretically impossible because this would mean
                    // that the received packet loss report informs about the loss that predates
                    // the ACK sequence.
                    // However, this can happen if the packet reordering has caused the earlier sent
                    // LOSSREPORT will be delivered after later sent ACK. Whatever, ACK should be
                    // more important, so simply drop the part that predates ACK.
                    num = m_pSndLossList->insert(m_iSndLastAck, losslist_hi);
                }

                enterCS(m_StatsLock);
                m_stats.traceSndLoss += num;
                m_stats.sndLossTotal += num;
                leaveCS(m_StatsLock);
            }
            else if (CSeqNo::seqcmp(losslist[i], m_iSndLastAck) >= 0)
            {
                HLOGF(mglog.Debug, "received UMSG_LOSSREPORT: %d (1 packet)...", losslist[i]);

                if (CSeqNo::seqcmp(losslist[i], m_iSndCurrSeqNo) > 0)
                {
                    // seq_a must not be greater than the most recent sent seq
                    secure     = false;
                    wrong_loss = losslist[i];
                    leaveCS(m_RecvAckLock);
                    break;
                }

                int num = m_pSndLossList->insert(losslist[i], losslist[i]);

                enterCS(m_StatsLock);
                m_stats.traceSndLoss += num;
                m_stats.sndLossTotal += num;
                leaveCS(m_StatsLock);
            }
        }
        leaveCS(m_RecvAckLock);

        updateCC(TEV_LOSSREPORT, EventVariant(losslist, losslist_len));

        if (!secure)
        {
            LOGC(mglog.Warn,
                 log << "out-of-band LOSSREPORT received; BUG or ATTACK - last sent %" << m_iSndCurrSeqNo
                     << " vs loss %" << wrong_loss);
            // this should not happen: attack or bug
            m_bBroken        = true;
            m_iBrokenCounter = 0;
            break;
        }

        // the lost packet (retransmission) should be sent out immediately
        m_pSndQueue->m_pSndUList->update(this, CSndUList::DO_RESCHEDULE);

        enterCS(m_StatsLock);
        ++m_stats.recvNAK;
        ++m_stats.recvNAKTotal;
        leaveCS(m_StatsLock);

        break;
    }

    case UMSG_CGWARNING: // 100 - Delay Warning
        // One way packet delay is increasing, so decrease the sending rate
        m_tdSendInterval *= 1.125;
        m_iLastDecSeq   = m_iSndCurrSeqNo;
        // XXX Note as interesting fact: this is only prepared for handling,
        // but nothing in the code is sending this message. Probably predicted
        // for a custom congctl. There's a predicted place to call it under
        // UMSG_ACKACK handling, but it's commented out.

        break;

    case UMSG_KEEPALIVE: // 001 - Keep-alive
        // The only purpose of keep-alive packet is to tell that the peer is still alive
        // nothing needs to be done.

        break;

    case UMSG_HANDSHAKE: // 000 - Handshake
    {
        CHandShake req;
        req.load_from(ctrlpkt.m_pcData, ctrlpkt.getLength());

        HLOGC(mglog.Debug, log << "processCtrl: got HS: " << req.show());

        if ((req.m_iReqType > URQ_INDUCTION_TYPES) // acually it catches URQ_INDUCTION and URQ_ERROR_* symbols...???
            || (m_bRendezvous && (req.m_iReqType != URQ_AGREEMENT))) // rnd sends AGREEMENT in rsp to CONCLUSION
        {
            // The peer side has not received the handshake message, so it keeps querying
            // resend the handshake packet

            // This condition embraces cases when:
            // - this is normal accept() and URQ_INDUCTION was received
            // - this is rendezvous accept() and there's coming any kind of URQ except AGREEMENT (should be RENDEZVOUS
            // or CONCLUSION)
            // - this is any of URQ_ERROR_* - well...
            CHandShake initdata;
            initdata.m_iISN            = m_iISN;
            initdata.m_iMSS            = m_iMSS;
            initdata.m_iFlightFlagSize = m_iFlightFlagSize;

            // For rendezvous we do URQ_WAVEAHAND/URQ_CONCLUSION --> URQ_AGREEMENT.
            // For client-server we do URQ_INDUCTION --> URQ_CONCLUSION.
            initdata.m_iReqType = (!m_bRendezvous) ? URQ_CONCLUSION : URQ_AGREEMENT;
            initdata.m_iID      = m_SocketID;

            uint32_t kmdata[SRTDATA_MAXSIZE];
            size_t   kmdatasize = SRTDATA_MAXSIZE;
            bool     have_hsreq = false;
            if (req.m_iVersion > HS_VERSION_UDT4)
            {
                initdata.m_iVersion = HS_VERSION_SRT1; // if I remember correctly, this is induction/listener...
                int hs_flags        = SrtHSRequest::SRT_HSTYPE_HSFLAGS::unwrap(m_ConnRes.m_iType);
                if (hs_flags != 0) // has SRT extensions
                {
                    HLOGC(mglog.Debug,
                          log << "processCtrl/HS: got HS reqtype=" << RequestTypeStr(req.m_iReqType)
                              << " WITH SRT ext");
                    have_hsreq = interpretSrtHandshake(req, ctrlpkt, kmdata, &kmdatasize);
                    if (!have_hsreq)
                    {
                        initdata.m_iVersion = 0;
                        m_RejectReason      = SRT_REJ_ROGUE;
                        initdata.m_iReqType = URQFailure(m_RejectReason);
                    }
                    else
                    {
                        // Extensions are added only in case of CONCLUSION (not AGREEMENT).
                        // Actually what is expected here is that this may either process the
                        // belated-repeated handshake from a caller (and then it's CONCLUSION,
                        // and should be added with HSRSP/KMRSP), or it's a belated handshake
                        // of Rendezvous when it has already considered itself connected.
                        // Sanity check - according to the rules, there should be no such situation
                        if (m_bRendezvous && m_SrtHsSide == HSD_RESPONDER)
                        {
                            LOGC(mglog.Error,
                                 log << "processCtrl/HS: IPE???: RESPONDER should receive all its handshakes in "
                                        "handshake phase.");
                        }

                        // The 'extension' flag will be set from this variable; set it to false
                        // in case when the AGREEMENT response is to be sent.
                        have_hsreq = initdata.m_iReqType == URQ_CONCLUSION;
                        HLOGC(mglog.Debug,
                              log << "processCtrl/HS: processing ok, reqtype=" << RequestTypeStr(initdata.m_iReqType)
                                  << " kmdatasize=" << kmdatasize);
                    }
                }
                else
                {
                    HLOGC(mglog.Debug, log << "processCtrl/HS: got HS reqtype=" << RequestTypeStr(req.m_iReqType));
                }
            }
            else
            {
                initdata.m_iVersion = HS_VERSION_UDT4;
            }

            initdata.m_extension = have_hsreq;

            HLOGC(mglog.Debug,
                  log << CONID() << "processCtrl: responding HS reqtype=" << RequestTypeStr(initdata.m_iReqType)
                      << (have_hsreq ? " WITH SRT HS response extensions" : ""));

            // XXX here interpret SRT handshake extension
            CPacket response;
            response.setControl(UMSG_HANDSHAKE);
            response.allocate(m_iMaxSRTPayloadSize);

            // If createSrtHandshake failed, don't send anything. Actually it can only fail on IPE.
            // There is also no possible IPE condition in case of HSv4 - for this version it will always return true.
            if (createSrtHandshake(Ref(response), Ref(initdata), SRT_CMD_HSRSP, SRT_CMD_KMRSP, kmdata, kmdatasize))
            {
                response.m_iID        = m_PeerID;
                response.m_iTimeStamp = count_microseconds(steady_clock::now() - m_stats.tsStartTime);
                const int nbsent      = m_pSndQueue->sendto(m_PeerAddr, response);
                if (nbsent)
                {
                    m_tsLastSndTime = steady_clock::now();
                }
            }
        }
        else
        {
            HLOGC(mglog.Debug, log << "processCtrl: ... not INDUCTION, not ERROR, not rendezvous - IGNORED.");
        }

        break;
    }

    case UMSG_SHUTDOWN: // 101 - Shutdown
        m_bShutdown      = true;
        m_bClosing       = true;
        m_bBroken        = true;
        m_iBrokenCounter = 60;

        // Signal the sender and recver if they are waiting for data.
        releaseSynch();
        // Unblock any call so they learn the connection_broken error
        s_UDTUnited.m_EPoll.update_events(m_SocketID, m_sPollID, UDT_EPOLL_ERR, true);

        CTimer::triggerEvent();

        break;

    case UMSG_DROPREQ: // 111 - Msg drop request
        enterCS(m_RecvLock);
        m_pRcvBuffer->dropMsg(ctrlpkt.getMsgSeq(using_rexmit_flag), using_rexmit_flag);
        leaveCS(m_RecvLock);

        dropFromLossLists(*(int32_t *)ctrlpkt.m_pcData, *(int32_t *)(ctrlpkt.m_pcData + 4));

        // move forward with current recv seq no.
        if ((CSeqNo::seqcmp(*(int32_t *)ctrlpkt.m_pcData, CSeqNo::incseq(m_iRcvCurrSeqNo)) <= 0) &&
            (CSeqNo::seqcmp(*(int32_t *)(ctrlpkt.m_pcData + 4), m_iRcvCurrSeqNo) > 0))
        {
            m_iRcvCurrSeqNo = *(int32_t *)(ctrlpkt.m_pcData + 4);
        }

        break;

    case UMSG_PEERERROR: // 1000 - An error has happened to the peer side
        // int err_type = packet.getAddInfo();

        // currently only this error is signalled from the peer side
        // if recvfile() failes (e.g., due to disk fail), blcoked sendfile/send should return immediately
        // giving the app a chance to fix the issue

        m_bPeerHealth = false;

        break;

    case UMSG_EXT: // 0x7FFF - reserved and user defined messages
        HLOGF(mglog.Debug, "CONTROL EXT MSG RECEIVED: %08X\n", ctrlpkt.getExtendedType());
        {
            // This has currently two roles in SRT:
            // - HSv4 (legacy) handshake
            // - refreshed KMX (initial KMX is done still in the HS process in HSv5)
            bool understood = processSrtMsg(&ctrlpkt);
            // CAREFUL HERE! This only means that this update comes from the UMSG_EXT
            // message received, REGARDLESS OF WHAT IT IS. This version doesn't mean
            // the handshake version, but the reason of calling this function.
            //
            // Fortunately, the only messages taken into account in this function
            // are HSREQ and HSRSP, which should *never* be interchanged when both
            // parties are HSv5.
            if (understood)
            {
                updateAfterSrtHandshake(ctrlpkt.getExtendedType(), HS_VERSION_UDT4);
            }
            else
            {
                updateCC(TEV_CUSTOM, &ctrlpkt);
            }
        }
        break;

    default:
        break;
    }
}

void CUDT::updateSrtRcvSettings()
{
    if (m_bTsbPd)
    {
        /* We are TsbPd receiver */
        enterCS(m_RecvLock);
        m_pRcvBuffer->setRcvTsbPdMode(m_tsRcvPeerStartTime, milliseconds_from(m_iTsbPdDelay_ms));
        leaveCS(m_RecvLock);

        HLOGF(mglog.Debug,
              "AFTER HS: Set Rcv TsbPd mode: delay=%u.%03u secs",
              m_iTsbPdDelay_ms / 1000,
              m_iTsbPdDelay_ms % 1000);
    }
    else
    {
        HLOGC(mglog.Debug, log << "AFTER HS: Rcv TsbPd mode not set");
    }
}

void CUDT::updateSrtSndSettings()
{
    if (m_bPeerTsbPd)
    {
        /* We are TsbPd sender */
        // XXX Check what happened here.
        // m_iPeerTsbPdDelay_ms = m_CongCtl->getSndPeerTsbPdDelay();// + ((m_iRTT + (4 * m_iRTTVar)) / 1000);
        /*
         * For sender to apply Too-Late Packet Drop
         * option (m_bTLPktDrop) must be enabled and receiving peer shall support it
         */
        HLOGF(mglog.Debug,
              "AFTER HS: Set Snd TsbPd mode %s: delay=%d.%03d secs",
              m_bPeerTLPktDrop ? "with TLPktDrop" : "without TLPktDrop",
              m_iPeerTsbPdDelay_ms / 1000,
              m_iPeerTsbPdDelay_ms % 1000);
    }
    else
    {
        HLOGC(mglog.Debug, log << "AFTER HS: Snd TsbPd mode not set");
    }
}

void CUDT::updateAfterSrtHandshake(int srt_cmd, int hsv)
{

    switch (srt_cmd)
    {
    case SRT_CMD_HSREQ:
    case SRT_CMD_HSRSP:
        break;
    default:
        return;
    }

    // The only possibility here is one of these two:
    // - Agent is RESPONDER and it receives HSREQ.
    // - Agent is INITIATOR and it receives HSRSP.
    //
    // In HSv4, INITIATOR is sender and RESPONDER is receiver.
    // In HSv5, both are sender AND receiver.
    //
    // This function will be called only ONCE in this
    // instance, through either HSREQ or HSRSP.

    if (hsv > HS_VERSION_UDT4)
    {
        updateSrtRcvSettings();
        updateSrtSndSettings();
    }
    else if (srt_cmd == SRT_CMD_HSRSP)
    {
        // HSv4 INITIATOR is sender
        updateSrtSndSettings();
    }
    else
    {
        // HSv4 RESPONDER is receiver
        updateSrtRcvSettings();
    }
}

int CUDT::packLostData(CPacket &packet, steady_clock::time_point &origintime)
{
    // protect m_iSndLastDataAck from updating by ACK processing
    CGuard ackguard(m_RecvAckLock);

    while ((packet.m_iSeqNo = m_pSndLossList->popLostSeq()) >= 0)
    {
        const int offset = CSeqNo::seqoff(m_iSndLastDataAck, packet.m_iSeqNo);
        if (offset < 0)
        {
            LOGC(dlog.Error,
                 log << "IPE: packLostData: LOST packet negative offset: seqoff(m_iSeqNo " << packet.m_iSeqNo
                     << ", m_iSndLastDataAck " << m_iSndLastDataAck << ")=" << offset << ". Continue");
            continue;
        }

        int msglen;

        const int payload = m_pSndBuffer->readData(&(packet.m_pcData), offset, packet.m_iMsgNo, origintime, msglen);
        SRT_ASSERT(payload != 0);
        if (payload == -1)
        {
            int32_t seqpair[2];
            seqpair[0] = packet.m_iSeqNo;
            seqpair[1] = CSeqNo::incseq(seqpair[0], msglen);
            sendCtrl(UMSG_DROPREQ, &packet.m_iMsgNo, seqpair, 8);

            // only one msg drop request is necessary
            m_pSndLossList->remove(seqpair[1]);

            // skip all dropped packets
            if (CSeqNo::seqcmp(m_iSndCurrSeqNo, CSeqNo::incseq(seqpair[1])) < 0)
                m_iSndCurrSeqNo = CSeqNo::incseq(seqpair[1]);

            continue;
        }
        // NOTE: This is just a sanity check. Returning 0 is impossible to happen
        // in case of retransmission. If the offset was a positive value, then the
        // block must exist in the old blocks because it wasn't yet cut off by ACK
        // and has been already recorded as sent (otherwise the peer wouldn't send
        // back the loss report). May something happen here in case when the send
        // loss record has been updated by the FASTREXMIT.
        else if (payload == 0)
            continue;

        // At this point we no longer need the ACK lock,
        // because we are going to return from the function.
        // Therefore unlocking in order not to block other threads.
        ackguard.unlock();

        enterCS(m_StatsLock);
        ++m_stats.traceRetrans;
        ++m_stats.retransTotal;
        m_stats.traceBytesRetrans += payload;
        m_stats.bytesRetransTotal += payload;
        leaveCS(m_StatsLock);

        // Despite the contextual interpretation of packet.m_iMsgNo around
        // CSndBuffer::readData version 2 (version 1 doesn't return -1), in this particular
        // case we can be sure that this is exactly the value of PH_MSGNO as a bitset.
        // So, set here the rexmit flag if the peer understands it.
        if (m_bPeerRexmitFlag)
        {
            packet.m_iMsgNo |= PACKET_SND_REXMIT;
        }

        return payload;
    }

    return 0;
}

std::pair<int, steady_clock::time_point> CUDT::packData(CPacket &packet)
{
    int payload = 0;
    bool probe = false;
    steady_clock::time_point origintime;
    bool new_packet_packed = false;
    bool filter_ctl_pkt = false;

    int kflg = EK_NOENC;

    const steady_clock::time_point enter_time = steady_clock::now();

    if (!is_zero(m_tsNextSendTime) && enter_time > m_tsNextSendTime)
        m_tdSendTimeDiff += enter_time - m_tsNextSendTime;

    string reason = "reXmit";

    payload = packLostData(packet, origintime);
    if (payload > 0)
    {
        reason = "reXmit";
    }
    else if (m_PacketFilter &&
             m_PacketFilter.packControlPacket(Ref(packet), m_iSndCurrSeqNo, m_pCryptoControl->getSndCryptoFlags()))
    {
        HLOGC(mglog.Debug, log << "filter: filter/CTL packet ready - packing instead of data.");
        payload        = packet.getLength();
        reason         = "filter";
        filter_ctl_pkt = true; // Mark that this packet ALREADY HAS timestamp field and it should not be set

        // Stats
        {
            CGuard lg(m_StatsLock);
            ++m_stats.sndFilterExtra;
            ++m_stats.sndFilterExtraTotal;
        }
    }
    else
    {
        // If no loss, and no packetfilter control packet, pack a new packet.

        // check congestion/flow window limit
        int cwnd    = std::min(int(m_iFlowWindowSize), int(m_dCongestionWindow));
        int seqdiff = CSeqNo::seqlen(m_iSndLastAck, CSeqNo::incseq(m_iSndCurrSeqNo));
        if (cwnd >= seqdiff)
        {
            // XXX Here it's needed to set kflg to msgno_bitset in the block stored in the
            // send buffer. This should be somehow avoided, the crypto flags should be set
            // together with encrypting, and the packet should be sent as is, when rexmitting.
            // It would be nice to research as to whether CSndBuffer::Block::m_iMsgNoBitset field
            // isn't a useless redundant state copy. If it is, then taking the flags here can be removed.
            kflg    = m_pCryptoControl->getSndCryptoFlags();
            payload = m_pSndBuffer->readData(&(packet.m_pcData), packet.m_iMsgNo, origintime, kflg);
            if (payload)
            {
                m_iSndCurrSeqNo = CSeqNo::incseq(m_iSndCurrSeqNo);
                // m_pCryptoControl->m_iSndCurrSeqNo = m_iSndCurrSeqNo;

                packet.m_iSeqNo = m_iSndCurrSeqNo;

                // every 16 (0xF) packets, a packet pair is sent
                if ((packet.m_iSeqNo & PUMASK_SEQNO_PROBE) == 0)
                    probe = true;

                new_packet_packed = true;
            }
            else
            {
                m_tsNextSendTime = steady_clock::time_point();
                m_tdSendTimeDiff = m_tdSendTimeDiff.zero();
                return std::make_pair(0, enter_time);
            }
        }
        else
        {
            HLOGC(dlog.Debug, log << "packData: CONGESTED: cwnd=min(" << m_iFlowWindowSize << "," << m_dCongestionWindow
                << ")=" << cwnd << " seqlen=(" << m_iSndLastAck << "-" << m_iSndCurrSeqNo << ")=" << seqdiff);
            m_tsNextSendTime = steady_clock::time_point();
            m_tdSendTimeDiff = m_tdSendTimeDiff.zero();
            return std::make_pair(0, enter_time);
        }

        reason = "normal";
    }

    // Normally packet.m_iTimeStamp field is set exactly here,
    // usually as taken from m_StartTime and current time, unless live
    // mode in which case it is based on 'origintime' as set during scheduling.
    // In case when this is a filter control packet, the m_iTimeStamp field already
    // contains the exactly needed value, and it's a timestamp clip, not a real
    // timestamp.
    if (!filter_ctl_pkt)
    {
        if (m_bPeerTsbPd)
        {
            /*
             * When timestamp is carried over in this sending stream from a received stream,
             * it may be older than the session start time causing a negative packet time
             * that may block the receiver's Timestamp-based Packet Delivery.
             * XXX Isn't it then better to not decrease it by m_StartTime? As long as it
             * doesn't screw up the start time on the other side.
             */
            if (origintime >= m_stats.tsStartTime)
                packet.m_iTimeStamp = count_microseconds(origintime - m_stats.tsStartTime);
            else
                packet.m_iTimeStamp = count_microseconds(steady_clock::now() - m_stats.tsStartTime);
        }
        else
        {
            packet.m_iTimeStamp = count_microseconds(steady_clock::now() - m_stats.tsStartTime);
        }
    }

    packet.m_iID = m_PeerID;
    packet.setLength(payload);

    /* Encrypt if 1st time this packet is sent and crypto is enabled */
    if (kflg)
    {
        // XXX Encryption flags are already set on the packet before calling this.
        // See readData() above.
        if (m_pCryptoControl->encrypt(Ref(packet)))
        {
            // Encryption failed
            //>>Add stats for crypto failure
            LOGC(dlog.Error, log << "ENCRYPT FAILED - packet won't be sent, size=" << payload);
            // Encryption failed
            return std::make_pair(-1, enter_time);
        }
        payload = packet.getLength(); /* Cipher may change length */
        reason += " (encrypted)";
    }

    if (new_packet_packed && m_PacketFilter)
    {
        HLOGC(mglog.Debug, log << "filter: Feeding packet for source clip");
        m_PacketFilter.feedSource(Ref(packet));
    }

#if ENABLE_HEAVY_LOGGING // Required because of referring to MessageFlagStr()
    HLOGC(mglog.Debug,
          log << CONID() << "packData: " << reason << " packet seq=" << packet.m_iSeqNo << " (ACK=" << m_iSndLastAck
              << " ACKDATA=" << m_iSndLastDataAck << " MSG/FLAGS: " << packet.MessageFlagStr() << ")");
#endif

    // Fix keepalive
    m_tsLastSndTime = enter_time;

    considerLegacySrtHandshake(steady_clock::time_point());

    // WARNING: TEV_SEND is the only event that is reported from
    // the CSndQueue::worker thread. All others are reported from
    // CRcvQueue::worker. If you connect to this signal, make sure
    // that you are aware of prospective simultaneous access.
    updateCC(TEV_SEND, &packet);

    // XXX This was a blocked code also originally in UDT. Probably not required.
    // Left untouched for historical reasons.
    // Might be possible that it was because of that this is send from
    // different thread than the rest of the signals.
    // m_pSndTimeWindow->onPktSent(packet.m_iTimeStamp);

    enterCS(m_StatsLock);
    m_stats.traceBytesSent += payload;
    m_stats.bytesSentTotal += payload;
    ++m_stats.traceSent;
    ++m_stats.sentTotal;
    leaveCS(m_StatsLock);

    if (probe)
    {
        // sends out probing packet pair
        m_tsNextSendTime = enter_time;
        probe          = false;
    }
    else
    {
#if USE_BUSY_WAITING
        m_tsNextSendTime = enter_time + m_tdSendInterval;
#else
        if (m_tdSendTimeDiff >= m_tdSendInterval)
        {
            // Send immidiately
            m_tsNextSendTime = enter_time;
            m_tdSendTimeDiff -= m_tdSendInterval;
        }
        else
        {
            m_tsNextSendTime = enter_time + (m_tdSendInterval - m_tdSendTimeDiff);
            m_tdSendTimeDiff = m_tdSendTimeDiff.zero();
        }
#endif
    }

    return std::make_pair(payload, m_tsNextSendTime);
}

// This is a close request, but called from the
void CUDT::processClose()
{
    sendCtrl(UMSG_SHUTDOWN);

    m_bShutdown      = true;
    m_bClosing       = true;
    m_bBroken        = true;
    m_iBrokenCounter = 60;

    HLOGP(mglog.Debug, "processClose: sent message and set flags");

    if (m_bTsbPd)
    {
        HLOGP(mglog.Debug, "processClose: lock-and-signal TSBPD");
        CSync::lock_signal(m_RcvTsbPdCond, m_RecvLock);
    }

    // Signal the sender and recver if they are waiting for data.
    releaseSynch();
    // Unblock any call so they learn the connection_broken error
    s_UDTUnited.m_EPoll.update_events(m_SocketID, m_sPollID, UDT_EPOLL_ERR, true);

    HLOGP(mglog.Debug, "processClose: triggering timer event to spread the bad news");
    CTimer::triggerEvent();
}

void CUDT::sendLossReport(const std::vector<std::pair<int32_t, int32_t> > &loss_seqs)
{
    typedef vector<pair<int32_t, int32_t> > loss_seqs_t;

    vector<int32_t> seqbuffer;
    seqbuffer.reserve(2 * loss_seqs.size()); // pessimistic
    for (loss_seqs_t::const_iterator i = loss_seqs.begin(); i != loss_seqs.end(); ++i)
    {
        if (i->first == i->second)
        {
            seqbuffer.push_back(i->first);
            HLOGF(mglog.Debug, "lost packet %d: sending LOSSREPORT", i->first);
        }
        else
        {
            seqbuffer.push_back(i->first | LOSSDATA_SEQNO_RANGE_FIRST);
            seqbuffer.push_back(i->second);
            HLOGF(mglog.Debug,
                  "lost packets %d-%d (%d packets): sending LOSSREPORT",
                  i->first,
                  i->second,
                  1 + CSeqNo::seqcmp(i->second, i->first));
        }
    }

    if (!seqbuffer.empty())
    {
        sendCtrl(UMSG_LOSSREPORT, NULL, &seqbuffer[0], seqbuffer.size());
    }
}

int CUDT::processData(CUnit *in_unit)
{
    CPacket &packet = in_unit->m_Packet;

   // XXX This should be called (exclusively) here:
   // m_pRcvBuffer->addLocalTsbPdDriftSample(packet.getMsgTimeStamp());
   // Just heard from the peer, reset the expiration count.
   m_iEXPCount = 1;
   m_tsLastRspTime = steady_clock::now();

    // We are receiving data, start tsbpd thread if TsbPd is enabled
    if (m_bTsbPd && pthread_equal(m_RcvTsbPdThread, pthread_t()))
    {
        HLOGP(mglog.Debug, "Spawning TSBPD thread");
        int st = 0;
        {
            ThreadName tn("SRT:TsbPd");
            st = pthread_create(&m_RcvTsbPdThread, NULL, CUDT::tsbpd, this);
        }
        if (st != 0)
            return -1;
    }

    const int pktrexmitflag = m_bPeerRexmitFlag ? (packet.getRexmitFlag() ? 1 : 0) : 2;
#if ENABLE_HEAVY_LOGGING
    static const char *const rexmitstat[] = {"ORIGINAL", "REXMITTED", "RXS-UNKNOWN"};
    string                   rexmit_reason;
#endif

    if (pktrexmitflag == 1)
    {
        // This packet was retransmitted
        enterCS(m_StatsLock);
        m_stats.traceRcvRetrans++;
        leaveCS(m_StatsLock);

#if ENABLE_HEAVY_LOGGING
        // Check if packet was retransmitted on request or on ack timeout
        // Search the sequence in the loss record.
        rexmit_reason = " by ";
        if (!m_pRcvLossList->find(packet.m_iSeqNo, packet.m_iSeqNo))
            rexmit_reason += "REQUEST";
        else
            rexmit_reason += "ACK-TMOUT";
#endif
    }

    HLOGC(dlog.Debug,
          log << CONID() << "processData: RECEIVED DATA: size=" << packet.getLength() << " seq=" << packet.getSeqNo());

    updateCC(TEV_RECEIVE, &packet);
    ++m_iPktCount;

    const int pktsz = packet.getLength();
    // Update time information
    // XXX Note that this adds the byte size of a packet
    // of which we don't yet know as to whether this has
    // carried out some useful data or some excessive data
    // that will be later discarded.
    // FIXME: before adding this on the rcv time window,
    // make sure that this packet isn't going to be
    // effectively discarded, as repeated retransmission,
    // for example, burdens the link, but doesn't better the speed.
    m_RcvTimeWindow.onPktArrival(pktsz);

    // Probe the packet pair if needed.
    // Conditions and any extra data required for the packet
    // this function will extract and test as needed.

    const bool unordered = CSeqNo::seqcmp(packet.m_iSeqNo, m_iRcvCurrSeqNo) <= 0;
    const bool retransmitted = m_bPeerRexmitFlag && packet.getRexmitFlag();

    // Retransmitted and unordered packets do not provide expected measurement.
    // We expect the 16th and 17th packet to be sent regularly,
    // otherwise measurement must be rejected.
    m_RcvTimeWindow.probeArrival(packet, unordered || retransmitted);

    enterCS(m_StatsLock);
    m_stats.traceBytesRecv += pktsz;
    m_stats.bytesRecvTotal += pktsz;
    ++m_stats.traceRecv;
    ++m_stats.recvTotal;
    leaveCS(m_StatsLock);

    typedef vector<pair<int32_t, int32_t> > loss_seqs_t;
    loss_seqs_t                             filter_loss_seqs;
    loss_seqs_t                             srt_loss_seqs;
    vector<CUnit *>                         incoming;
    bool                                    was_sent_in_order          = true;
    bool                                    reorder_prevent_lossreport = false;

    // If the peer doesn't understand REXMIT flag, send rexmit request
    // always immediately.
    int initial_loss_ttl = 0;
    if (m_bPeerRexmitFlag)
        initial_loss_ttl = m_iReorderTolerance;

    // After introduction of packet filtering, the "recordable loss detection"
    // does not exactly match the true loss detection. When a FEC filter is
    // working, for example, then getting one group filled with all packet but
    // the last one and the FEC control packet, in this special case this packet
    // won't be notified at all as lost because it will be recovered by the
    // filter immediately before anyone notices what happened (and the loss
    // detection for the further functionality is checked only afterwards,
    // and in this case the immediate recovery makes the loss to not be noticed
    // at all).
    //
    // Because of that the check for losses must happen BEFORE passing the packet
    // to the filter and before the filter could recover the packet before anyone
    // notices :)

    if (packet.getMsgSeq() != 0) // disregard filter-control packets, their seq may mean nothing
    {
        int diff = CSeqNo::seqoff(m_iRcvCurrPhySeqNo, packet.m_iSeqNo);
        if (diff > 1)
        {
            CGuard lg(m_StatsLock);
            int    loss = diff - 1; // loss is all that is above diff == 1
            m_stats.traceRcvLoss += loss;
            m_stats.rcvLossTotal += loss;
            uint64_t lossbytes = loss * m_pRcvBuffer->getRcvAvgPayloadSize();
            m_stats.traceRcvBytesLoss += lossbytes;
            m_stats.rcvBytesLossTotal += lossbytes;
            HLOGC(mglog.Debug,
                  log << "LOSS STATS: n=" << loss << " SEQ: [" << CSeqNo::incseq(m_iRcvCurrPhySeqNo) << " "
                      << CSeqNo::decseq(packet.m_iSeqNo) << "]");
        }

        if (diff > 0)
        {
            // Record if it was further than latest
            m_iRcvCurrPhySeqNo = packet.m_iSeqNo;
        }
    }

    {
        // Start of offset protected section
        // Prevent TsbPd thread from modifying Ack position while adding data
        // offset from RcvLastAck in RcvBuffer must remain valid between seqoff() and addData()
        CGuard recvbuf_acklock(m_RcvBufferLock);

        // vector<CUnit*> undec_units;
        if (m_PacketFilter)
        {
            // Stuff this data into the filter
            m_PacketFilter.receive(in_unit, Ref(incoming), Ref(filter_loss_seqs));
            HLOGC(mglog.Debug,
                  log << "(FILTER) fed data, received " << incoming.size() << " pkts, " << Printable(filter_loss_seqs)
                      << " loss to report, "
                      << (m_PktFilterRexmitLevel == SRT_ARQ_ALWAYS ? "FIND & REPORT LOSSES YOURSELF"
                                                                   : "REPORT ONLY THOSE"));
        }
        else
        {
            // Stuff in just one packet that has come in.
            incoming.push_back(in_unit);
        }

        bool excessive = true; // stays true unless it was successfully added

        // Needed for possibly check for needsQuickACK.
        bool incoming_belated = (CSeqNo::seqcmp(in_unit->m_Packet.m_iSeqNo, m_iRcvLastSkipAck) < 0);

        // Loop over all incoming packets that were filtered out.
        // In case when there is no filter, there's just one packet in 'incoming',
        // the one that came in the input of this function.
        for (vector<CUnit *>::iterator i = incoming.begin(); i != incoming.end(); ++i)
        {
            CUnit *  u    = *i;
            CPacket &rpkt = u->m_Packet;

            // m_iRcvLastSkipAck is the base sequence number for the receiver buffer.
            // This is the offset in the buffer; if this is negative, it means that
            // this sequence is already in the past and the buffer is not interested.
            // Meaning, this packet will be rejected, even if it could potentially be
            // one of missing packets in the transmission.
            int32_t offset = CSeqNo::seqoff(m_iRcvLastSkipAck, rpkt.m_iSeqNo);

            IF_HEAVY_LOGGING(const char *exc_type = "EXPECTED");

            if (offset < 0)
            {
                IF_HEAVY_LOGGING(exc_type = "BELATED");
                steady_clock::time_point tsbpdtime = m_pRcvBuffer->getPktTsbPdTime(rpkt.getMsgTimeStamp());
                long bltime = CountIIR<uint64_t>(
                        uint64_t(m_stats.traceBelatedTime) * 1000,
                        count_microseconds(steady_clock::now() - tsbpdtime), 0.2);
            
                enterCS(m_StatsLock);
                m_stats.traceBelatedTime = double(bltime) / 1000.0;
                m_stats.traceRcvBelated++;
                leaveCS(m_StatsLock);
                HLOGC(mglog.Debug,
                      log << CONID() << "RECEIVED: seq=" << packet.m_iSeqNo << " offset=" << offset << " (BELATED/"
                          << rexmitstat[pktrexmitflag] << rexmit_reason << ") FLAGS: " << packet.MessageFlagStr());
                continue;
            }

            const int avail_bufsize = m_pRcvBuffer->getAvailBufSize();
            if (offset >= avail_bufsize)
            {
                // This is already a sequence discrepancy. Probably there could be found
                // some way to make it continue reception by overriding the sequence and
                // make a kinda TLKPTDROP, but there has been found no reliable way to do this.
                if (m_bTsbPd && m_bTLPktDrop && m_pRcvBuffer->empty())
                {
                    // Only in live mode. In File mode this shall not be possible
                    // because the sender should stop sending in this situation.
                    // In Live mode this means that there is a gap between the
                    // lowest sequence in the empty buffer and the incoming sequence
                    // that exceeds the buffer size. Receiving data in this situation
                    // is no longer possible and this is a point of no return.
                    LOGC(mglog.Error,
                         log << CONID() << "SEQUENCE DISCREPANCY. BREAKING CONNECTION. offset=" << offset
                             << " avail=" << avail_bufsize << " ack.seq=" << m_iRcvLastSkipAck
                             << " pkt.seq=" << rpkt.m_iSeqNo << " rcv-remain=" << m_pRcvBuffer->debugGetSize());

                    // This is a scoped lock with AckLock, but for the moment
                    // when processClose() is called this lock must be taken out,
                    // otherwise this will cause a deadlock. We don't need this
                    // lock anymore, and at 'return' it will be unlocked anyway.
                    recvbuf_acklock.unlock();
                    processClose();
                    return -1;
                }
                else
                {
                    LOGC(mglog.Error, log << CONID() << "No room to store incoming packet: offset="
                            << offset << " avail=" << avail_bufsize
                            << " ack.seq=" << m_iRcvLastSkipAck << " pkt.seq=" << rpkt.m_iSeqNo
                            << " rcv-remain=" << m_pRcvBuffer->debugGetSize()
                        );
                    return -1;
                }
            }

            bool adding_successful = true;
            if (m_pRcvBuffer->addData(*i, offset) < 0)
            {
                // addData returns -1 if at the m_iLastAckPos+offset position there already is a packet.
                // So this packet is "redundant".
                IF_HEAVY_LOGGING(exc_type = "UNACKED");
                adding_successful = false;
            }
            else
            {
                IF_HEAVY_LOGGING(exc_type = "ACCEPTED");
                excessive = false;
                if (u->m_Packet.getMsgCryptoFlags())
                {
                    EncryptionStatus rc = m_pCryptoControl ? m_pCryptoControl->decrypt(Ref(u->m_Packet)) : ENCS_NOTSUP;
                    if (rc != ENCS_CLEAR)
                    {
                        // Could not decrypt
                        // Keep packet in received buffer
                        // Crypto flags are still set
                        // It will be acknowledged
                        {
                            CGuard lg(m_StatsLock);
                            m_stats.traceRcvUndecrypt += 1;
                            m_stats.traceRcvBytesUndecrypt += pktsz;
                            m_stats.m_rcvUndecryptTotal += 1;
                            m_stats.m_rcvBytesUndecryptTotal += pktsz;
                        }

                        // Log message degraded to debug because it may happen very often
                        HLOGC(dlog.Debug, log << CONID() << "ERROR: packet not decrypted, dropping data.");
                        adding_successful = false;
                        IF_HEAVY_LOGGING(exc_type = "UNDECRYPTED");
                    }
                }
            }

            HLOGC(mglog.Debug,
                  log << CONID() << "RECEIVED: seq=" << rpkt.m_iSeqNo << " offset=" << offset
                  << " BUFr=" << avail_bufsize
                  << " (" << exc_type << "/" << rexmitstat[pktrexmitflag] << rexmit_reason << ") FLAGS: "
                  << packet.MessageFlagStr());

            // Decryption should have made the crypto flags EK_NOENC.
            // Otherwise it's an error.
            if (adding_successful)
            {
                HLOGC(dlog.Debug,
                      log << "CONTIGUITY CHECK: sequence distance: " << CSeqNo::seqoff(m_iRcvCurrSeqNo, rpkt.m_iSeqNo));
                if (CSeqNo::seqcmp(rpkt.m_iSeqNo, CSeqNo::incseq(m_iRcvCurrSeqNo)) > 0) // Loss detection.
                {
                    int32_t seqlo = CSeqNo::incseq(m_iRcvCurrSeqNo);
                    int32_t seqhi = CSeqNo::decseq(rpkt.m_iSeqNo);

                    srt_loss_seqs.push_back(make_pair(seqlo, seqhi));

                    if (initial_loss_ttl)
                    {
                        // pack loss list for (possibly belated) NAK
                        // The LOSSREPORT will be sent in a while.

                        for (loss_seqs_t::iterator i = srt_loss_seqs.begin(); i != srt_loss_seqs.end(); ++i)
                        {
                            m_FreshLoss.push_back(CRcvFreshLoss(i->first, i->second, initial_loss_ttl));
                        }
                        HLOGC(mglog.Debug,
                              log << "FreshLoss: added sequences: " << Printable(srt_loss_seqs)
                                  << " tolerance: " << initial_loss_ttl);
                        reorder_prevent_lossreport = true;
                    }
                }
            }

            // Update the current largest sequence number that has been received.
            // Or it is a retransmitted packet, remove it from receiver loss list.
            if (CSeqNo::seqcmp(rpkt.m_iSeqNo, m_iRcvCurrSeqNo) > 0)
            {
                m_iRcvCurrSeqNo = rpkt.m_iSeqNo; // Latest possible received
            }
            else
            {
                unlose(rpkt); // was BELATED or RETRANSMITTED
                was_sent_in_order &= 0 != pktrexmitflag;
            }
        }

        // This is moved earlier after introducing filter because it shouldn't
        // be executed in case when the packet was rejected by the receiver buffer.
        // However now the 'excessive' condition may be true also in case when
        // a truly non-excessive packet has been received, just it has been temporarily
        // stored for better times by the filter module. This way 'excessive' is also true,
        // although the old condition that a packet with a newer sequence number has arrived
        // or arrived out of order may still be satisfied.
        if (!incoming_belated && was_sent_in_order)
        {
            // Basing on some special case in the packet, it might be required
            // to enforce sending ACK immediately (earlier than normally after
            // a given period).
            if (m_CongCtl->needsQuickACK(packet))
            {
                m_tsNextACKTime = steady_clock::now();
            }
        }

        if (excessive)
        {
            return -1;
        }

    } // End of recvbuf_acklock

    if (m_bClosing)
    {
        // RcvQueue worker thread can call processData while closing (or close while processData)
        // This race condition exists in the UDT design but the protection against TsbPd thread
        // (with AckLock) and decryption enlarged the probability window.
        // Application can crash deep in decrypt stack since crypto context is deleted in close.
        // RcvQueue worker thread will not necessarily be deleted with this connection as it can be
        // used by others (socket multiplexer).
        return -1;
    }

    if (incoming.empty())
    {
        // Treat as excessive. This is when a filter cumulates packets
        // until the loss is rebuilt, or eats up a filter control packet
        return -1;
    }

    if (!srt_loss_seqs.empty())
    {
        // A loss is detected
        {
            // TODO: Can unlock rcvloss after m_pRcvLossList->insert(...)?
            // And probably protect m_FreshLoss as well.

            HLOGC(mglog.Debug, log << "processData: LOSS DETECTED, %: " << Printable(srt_loss_seqs) << " - RECORDING.");
            // if record_loss == false, nothing will be contained here
            // Insert lost sequence numbers to the receiver loss list
            CGuard lg(m_RcvLossLock);
            for (loss_seqs_t::iterator i = srt_loss_seqs.begin(); i != srt_loss_seqs.end(); ++i)
            {
                // If loss found, insert them to the receiver loss list
                m_pRcvLossList->insert(i->first, i->second);
            }
        }

        const bool report_recorded_loss = !m_PacketFilter || m_PktFilterRexmitLevel == SRT_ARQ_ALWAYS;
        if (!reorder_prevent_lossreport && report_recorded_loss)
        {
            HLOGC(mglog.Debug, log << "WILL REPORT LOSSES (SRT): " << Printable(srt_loss_seqs));
            sendLossReport(srt_loss_seqs);
        }

        if (m_bTsbPd)
        {
<<<<<<< HEAD
           HLOGC(mglog.Debug, log << "loss: signaling TSBPD cond");
           CSync::lock_signal(m_RcvTsbPdCond, m_RecvLock);
=======
            CGuard lock(m_RecvLock);
            pthread_cond_signal(&m_RcvTsbPdCond);
>>>>>>> 7845bc40
        }
    }

    // Separately report loss records of those reported by a filter.
    // ALWAYS report whatever has been reported back by a filter. Note that
    // the filter never reports anything when rexmit fallback level is ALWAYS or NEVER.
    // With ALWAYS only those are reported that were recorded here by SRT.
    // With NEVER, nothing is to be reported.
    if (!filter_loss_seqs.empty())
    {
        HLOGC(mglog.Debug, log << "WILL REPORT LOSSES (filter): " << Printable(filter_loss_seqs));
        sendLossReport(filter_loss_seqs);

        if (m_bTsbPd)
        {
<<<<<<< HEAD
            HLOGC(mglog.Debug, log << "loss: signaling TSBPD cond");
            CSync::lock_signal(m_RcvTsbPdCond, m_RecvLock);
=======
            CGuard lock(m_RecvLock);
            pthread_cond_signal(&m_RcvTsbPdCond);
>>>>>>> 7845bc40
        }
    }

    // Now review the list of FreshLoss to see if there's any "old enough" to send UMSG_LOSSREPORT to it.

    // PERFORMANCE CONSIDERATIONS:
    // This list is quite inefficient as a data type and finding the candidate to send UMSG_LOSSREPORT
    // is linear time. On the other hand, there are some special cases that are important for performance:
    // - only the first (plus some following) could have had TTL drown to 0
    // - the only (little likely) possibility that the next-to-first record has TTL=0 is when there was
    //   a loss range split (due to unlose() of one sequence)
    // - first found record with TTL>0 means end of "ready to LOSSREPORT" records
    // So:
    // All you have to do is:
    //  - start with first element and continue with next elements, as long as they have TTL=0
    //    If so, send the loss report and remove this element.
    //  - Since the first element that has TTL>0, iterate until the end of container and decrease TTL.
    //
    // This will be efficient becase the loop to increment one field (without any condition check)
    // can be quite well optimized.

    vector<int32_t> lossdata;
    {
        CGuard lg(m_RcvLossLock);

        // XXX There was a mysterious crash around m_FreshLoss. When the initial_loss_ttl is 0
        // (that is, "belated loss report" feature is off), don't even touch m_FreshLoss.
        if (initial_loss_ttl && !m_FreshLoss.empty())
        {
            deque<CRcvFreshLoss>::iterator i = m_FreshLoss.begin();

            // Phase 1: take while TTL <= 0.
            // There can be more than one record with the same TTL, if it has happened before
            // that there was an 'unlost' (@c unlose) sequence that has split one detected loss
            // into two records.
            for (; i != m_FreshLoss.end() && i->ttl <= 0; ++i)
            {
                HLOGF(mglog.Debug,
                      "Packet seq %d-%d (%d packets) considered lost - sending LOSSREPORT",
                      i->seq[0],
                      i->seq[1],
                      CSeqNo::seqoff(i->seq[0], i->seq[1]) + 1);
                addLossRecord(lossdata, i->seq[0], i->seq[1]);
            }

            // Remove elements that have been processed and prepared for lossreport.
            if (i != m_FreshLoss.begin())
            {
                m_FreshLoss.erase(m_FreshLoss.begin(), i);
                i = m_FreshLoss.begin();
            }

            if (m_FreshLoss.empty())
            {
                HLOGP(mglog.Debug, "NO MORE FRESH LOSS RECORDS.");
            }
            else
            {
                HLOGF(mglog.Debug,
                      "STILL %" PRIzu " FRESH LOSS RECORDS, FIRST: %d-%d (%d) TTL: %d",
                      m_FreshLoss.size(),
                      i->seq[0],
                      i->seq[1],
                      1 + CSeqNo::seqoff(i->seq[0], i->seq[1]),
                      i->ttl);
            }

            // Phase 2: rest of the records should have TTL decreased.
            for (; i != m_FreshLoss.end(); ++i)
                --i->ttl;
        }
    }
    if (!lossdata.empty())
    {
        sendCtrl(UMSG_LOSSREPORT, NULL, &lossdata[0], lossdata.size());
    }

    // was_sent_in_order means either of:
    // - packet was sent in order (first if branch above)
    // - packet was sent as old, but was a retransmitted packet

    if (m_bPeerRexmitFlag && was_sent_in_order)
    {
        ++m_iConsecOrderedDelivery;
        if (m_iConsecOrderedDelivery >= 50)
        {
            m_iConsecOrderedDelivery = 0;
            if (m_iReorderTolerance > 0)
            {
                m_iReorderTolerance--;
                enterCS(m_StatsLock);
                m_stats.traceReorderDistance--;
                leaveCS(m_StatsLock);
                HLOGF(mglog.Debug,
                      "ORDERED DELIVERY of 50 packets in a row - decreasing tolerance to %d",
                      m_iReorderTolerance);
            }
        }
    }

    return 0;
}

/// This function is called when a packet has arrived, which was behind the current
/// received sequence - that is, belated or retransmitted. Try to remove the packet
/// from both loss records: the general loss record and the fresh loss record.
///
/// Additionally, check - if supported by the peer - whether the "latecoming" packet
/// has been sent due to retransmission or due to reordering, by checking the rexmit
/// support flag and rexmit flag itself. If this packet was surely ORIGINALLY SENT
/// it means that the current network connection suffers of packet reordering. This
/// way try to introduce a dynamic tolerance by calculating the difference between
/// the current packet reception sequence and this packet's sequence. This value
/// will be set to the tolerance value, which means that later packet retransmission
/// will not be required immediately, but only after receiving N next packets that
/// do not include the lacking packet.
/// The tolerance is not increased infinitely - it's bordered by m_iMaxReorderTolerance.
/// This value can be set in options - SRT_LOSSMAXTTL.
void CUDT::unlose(const CPacket &packet)
{
    CGuard  lg(m_RcvLossLock);
    int32_t sequence = packet.m_iSeqNo;
    m_pRcvLossList->remove(sequence);

    // Rest of this code concerns only the "belated lossreport" feature.

    bool has_increased_tolerance = false;
    bool was_reordered           = false;

    if (m_bPeerRexmitFlag)
    {
        // If the peer understands the REXMIT flag, it means that the REXMIT flag is contained
        // in the PH_MSGNO field.

        // The packet is considered coming originally (just possibly out of order), if REXMIT
        // flag is NOT set.
        was_reordered = !packet.getRexmitFlag();
        if (was_reordered)
        {
            HLOGF(mglog.Debug, "received out-of-band packet seq %d", sequence);

            const int seqdiff = abs(CSeqNo::seqcmp(m_iRcvCurrSeqNo, packet.m_iSeqNo));
            enterCS(m_StatsLock);
            m_stats.traceReorderDistance = max(seqdiff, m_stats.traceReorderDistance);
            leaveCS(m_StatsLock);
            if (seqdiff > m_iReorderTolerance)
            {
                const int new_tolerance = min(seqdiff, m_iMaxReorderTolerance);
                HLOGF(mglog.Debug,
                      "Belated by %d seqs - Reorder tolerance %s %d",
                      seqdiff,
                      (new_tolerance == m_iReorderTolerance) ? "REMAINS with" : "increased to",
                      new_tolerance);
                m_iReorderTolerance = new_tolerance;
                has_increased_tolerance =
                    true; // Yes, even if reorder tolerance is already at maximum - this prevents decreasing tolerance.
            }
        }
        else
        {
            HLOGC(mglog.Debug, log << CONID() << "received reXmitted packet seq=" << sequence);
        }
    }
    else
    {
        HLOGF(mglog.Debug, "received reXmitted or belated packet seq %d (distinction not supported by peer)", sequence);
    }

    // Don't do anything if "belated loss report" feature is not used.
    // In that case the FreshLoss list isn't being filled in at all, the
    // loss report is sent directly.
    // Note that this condition blocks two things being done in this function:
    // - remove given sequence from the fresh loss record
    //   (in this case it's empty anyway)
    // - decrease current reorder tolerance based on whether packets come in order
    //   (current reorder tolerance is 0 anyway)
    if (m_bPeerRexmitFlag == 0 || m_iReorderTolerance == 0)
        return;

    size_t i       = 0;
    int    had_ttl = 0;
    for (i = 0; i < m_FreshLoss.size(); ++i)
    {
        had_ttl = m_FreshLoss[i].ttl;
        switch (m_FreshLoss[i].revoke(sequence))
        {
        case CRcvFreshLoss::NONE:
            continue; // Not found. Search again.

        case CRcvFreshLoss::STRIPPED:
            goto breakbreak; // Found and the modification is applied. We're done here.

        case CRcvFreshLoss::DELETE:
            // No more elements. Kill it.
            m_FreshLoss.erase(m_FreshLoss.begin() + i);
            // Every loss is unique. We're done here.
            goto breakbreak;

        case CRcvFreshLoss::SPLIT:
            // Oh, this will be more complicated. This means that it was in between.
            {
                // So create a new element that will hold the upper part of the range,
                // and this one modify to be the lower part of the range.

                // Keep the current end-of-sequence value for the second element
                int32_t next_end = m_FreshLoss[i].seq[1];

                // seq-1 set to the end of this element
                m_FreshLoss[i].seq[1] = CSeqNo::decseq(sequence);
                // seq+1 set to the begin of the next element
                int32_t next_begin = CSeqNo::incseq(sequence);

                // Use position of the NEXT element because insertion happens BEFORE pointed element.
                // Use the same TTL (will stay the same in the other one).
                m_FreshLoss.insert(m_FreshLoss.begin() + i + 1,
                                   CRcvFreshLoss(next_begin, next_end, m_FreshLoss[i].ttl));
            }
            goto breakbreak;
        }
    }

    // Could have made the "return" instruction instead of goto, but maybe there will be something
    // to add in future, so keeping that.
breakbreak:;

    if (i != m_FreshLoss.size())
    {
        HLOGF(mglog.Debug, "sequence %d removed from belated lossreport record", sequence);
    }

    if (was_reordered)
    {
        m_iConsecOrderedDelivery = 0;
        if (has_increased_tolerance)
        {
            m_iConsecEarlyDelivery = 0; // reset counter
        }
        else if (had_ttl > 2)
        {
            ++m_iConsecEarlyDelivery; // otherwise, and if it arrived quite earlier, increase counter
            HLOGF(mglog.Debug, "... arrived at TTL %d case %d", had_ttl, m_iConsecEarlyDelivery);

            // After 10 consecutive
            if (m_iConsecEarlyDelivery >= 10)
            {
                m_iConsecEarlyDelivery = 0;
                if (m_iReorderTolerance > 0)
                {
                    m_iReorderTolerance--;
                    enterCS(m_StatsLock);
                    m_stats.traceReorderDistance--;
                    leaveCS(m_StatsLock);
                    HLOGF(mglog.Debug,
                          "... reached %d times - decreasing tolerance to %d",
                          m_iConsecEarlyDelivery,
                          m_iReorderTolerance);
                }
            }
        }
        // If hasn't increased tolerance, but the packet appeared at TTL less than 2, do nothing.
    }
}

void CUDT::dropFromLossLists(int32_t from, int32_t to)
{
    CGuard lg(m_RcvLossLock);
    m_pRcvLossList->remove(from, to);

    HLOGF(mglog.Debug, "TLPKTDROP seq %d-%d (%d packets)", from, to, CSeqNo::seqoff(from, to));

    if (m_bPeerRexmitFlag == 0 || m_iReorderTolerance == 0)
        return;

    // All code below concerns only "belated lossreport" feature.

    // It's highly unlikely that this is waiting to send a belated UMSG_LOSSREPORT,
    // so treat it rather as a sanity check.

    // It's enough to check if the first element of the list starts with a sequence older than 'to'.
    // If not, just do nothing.

    size_t delete_index = 0;
    for (size_t i = 0; i < m_FreshLoss.size(); ++i)
    {
        CRcvFreshLoss::Emod result = m_FreshLoss[i].revoke(from, to);
        switch (result)
        {
        case CRcvFreshLoss::DELETE:
            delete_index = i + 1; // PAST THE END
            continue;             // There may be further ranges that are included in this one, so check on.

        case CRcvFreshLoss::NONE:
        case CRcvFreshLoss::STRIPPED:
            break; // THIS BREAKS ONLY 'switch', not 'for'!

        case CRcvFreshLoss::SPLIT:; // This function never returns it. It's only a compiler shut-up.
        }

        break; // Now this breaks also FOR.
    }

    m_FreshLoss.erase(m_FreshLoss.begin(),
                      m_FreshLoss.begin() + delete_index); // with delete_index == 0 will do nothing
}

// This function, as the name states, should bake a new cookie.
int32_t CUDT::bake(const sockaddr_any& addr, int32_t current_cookie, int correction)
{
    static unsigned int distractor = 0;
    unsigned int        rollover   = distractor + 10;

    for (;;)
    {
        // SYN cookie
        char clienthost[NI_MAXHOST];
        char clientport[NI_MAXSERV];
        getnameinfo(addr.get(),
                    addr.size(),
                    clienthost,
                    sizeof(clienthost),
                    clientport,
                    sizeof(clientport),
                    NI_NUMERICHOST | NI_NUMERICSERV);
        int64_t timestamp = (count_microseconds(steady_clock::now() - m_stats.tsStartTime) / 60000000) + distractor -
                            correction; // secret changes every one minute
        stringstream cookiestr;
        cookiestr << clienthost << ":" << clientport << ":" << timestamp;
        union {
            unsigned char cookie[16];
            int32_t       cookie_val;
        };
        CMD5::compute(cookiestr.str().c_str(), cookie);

        if (cookie_val != current_cookie)
            return cookie_val;

        ++distractor;

        // This is just to make the loop formally breakable,
        // but this is virtually impossible to happen.
        if (distractor == rollover)
            return cookie_val;
    }
}

// XXX This is quite a mystery, why this function has a return value
// and what the purpose for it was. There's just one call of this
// function in the whole code and in that call the return value is
// ignored. Actually this call happens in the CRcvQueue::worker thread,
// where it makes a response for incoming UDP packet that might be
// a connection request. Should any error occur in this process, there
// is no way to "report error" that happened here. Basing on that
// these values in original UDT code were quite like the values
// for m_iReqType, they have been changed to URQ_* symbols, which
// may mean that the intent for the return value was to send this
// value back as a control packet back to the connector.
//
// This function is run when the CRcvQueue object is reading packets
// from the multiplexer (@c CRcvQueue::worker_RetrieveUnit) and the
// target socket ID is 0.
//
// XXX Make this function return EConnectStatus enum type (extend if needed),
// and this will be directly passed to the caller.
SRT_REJECT_REASON CUDT::processConnectRequest(const sockaddr_any& addr, CPacket& packet)
{
    // XXX ASSUMPTIONS:
    // [[using assert(packet.m_iID == 0)]]

    HLOGC(mglog.Debug, log << "processConnectRequest: received a connection request");

    if (m_bClosing)
    {
        m_RejectReason = SRT_REJ_CLOSE;
        HLOGC(mglog.Debug, log << "processConnectRequest: ... NOT. Rejecting because closing.");
        return m_RejectReason;
    }

    /*
     * Closing a listening socket only set bBroken
     * If a connect packet is received while closing it gets through
     * processing and crashes later.
     */
    if (m_bBroken)
    {
        m_RejectReason = SRT_REJ_CLOSE;
        HLOGC(mglog.Debug, log << "processConnectRequest: ... NOT. Rejecting because broken.");
        return m_RejectReason;
    }
    size_t exp_len =
        CHandShake::m_iContentSize; // When CHandShake::m_iContentSize is used in log, the file fails to link!

    // NOTE!!! Old version of SRT code checks if the size of the HS packet
    // is EQUAL to the above CHandShake::m_iContentSize.

    // Changed to < exp_len because we actually need that the packet
    // be at least of a size for handshake, although it may contain
    // more data, depending on what's inside.
    if (packet.getLength() < exp_len)
    {
        m_RejectReason = SRT_REJ_ROGUE;
        HLOGC(mglog.Debug,
              log << "processConnectRequest: ... NOT. Wrong size: " << packet.getLength() << " (expected: " << exp_len
                  << ")");
        return m_RejectReason;
    }

    // Dunno why the original UDT4 code only MUCH LATER was checking if the packet was UMSG_HANDSHAKE.
    // It doesn't seem to make sense to deserialize it into the handshake structure if we are not
    // sure that the packet contains the handshake at all!
    if (!packet.isControl(UMSG_HANDSHAKE))
    {
        m_RejectReason = SRT_REJ_ROGUE;
        LOGC(mglog.Error, log << "processConnectRequest: the packet received as handshake is not a handshake message");
        return m_RejectReason;
    }

    CHandShake hs;
    hs.load_from(packet.m_pcData, packet.getLength());

    // XXX MOST LIKELY this hs should be now copied into m_ConnRes field, which holds
    // the handshake structure sent from the peer (no matter the role or mode).
    // This should simplify the createSrtHandshake() function which can this time
    // simply write the crafted handshake structure into m_ConnReq, which needs no
    // participation of the local handshake and passing it as a parameter through
    // newConnection() -> acceptAndRespond() -> createSrtHandshake(). This is also
    // required as a source of the peer's information used in processing in other
    // structures.

    int32_t cookie_val = bake(addr);

    HLOGC(mglog.Debug, log << "processConnectRequest: new cookie: " << hex << cookie_val);

    // REQUEST:INDUCTION.
    // Set a cookie, a target ID, and send back the same as
    // RESPONSE:INDUCTION.
    if (hs.m_iReqType == URQ_INDUCTION)
    {
        HLOGC(mglog.Debug, log << "processConnectRequest: received type=induction, sending back with cookie+socket");

        // XXX That looks weird - the calculated md5 sum out of the given host/port/timestamp
        // is 16 bytes long, but CHandShake::m_iCookie has 4 bytes. This then effectively copies
        // only the first 4 bytes. Moreover, it's dangerous on some platforms because the char
        // array need not be aligned to int32_t - changed to union in a hope that using int32_t
        // inside a union will enforce whole union to be aligned to int32_t.
        hs.m_iCookie = cookie_val;
        packet.m_iID = hs.m_iID;

        // Ok, now's the time. The listener sets here the version 5 handshake,
        // even though the request was 4. This is because the old client would
        // simply return THE SAME version, not even looking into it, giving the
        // listener false impression as if it supported version 5.
        //
        // If the caller was really HSv4, it will simply ignore the version 5 in INDUCTION;
        // it will respond with CONCLUSION, but with its own set version, which is version 4.
        //
        // If the caller was really HSv5, it will RECOGNIZE this version 5 in INDUCTION, so
        // it will respond with version 5 when sending CONCLUSION.

        hs.m_iVersion = HS_VERSION_SRT1;

        // Additionally, set this field to a MAGIC value. This field isn't used during INDUCTION
        // by HSv4 client, HSv5 client can use it to additionally verify that this is a HSv5 listener.
        // In this field we also advertise the PBKEYLEN value. When 0, it's considered not advertised.
        hs.m_iType = SrtHSRequest::wrapFlags(true /*put SRT_MAGIC_CODE in HSFLAGS*/, m_iSndCryptoKeyLen);
        bool whether SRT_ATR_UNUSED = m_iSndCryptoKeyLen != 0;
        HLOGC(mglog.Debug,
              log << "processConnectRequest: " << (whether ? "" : "NOT ")
                  << " Advertising PBKEYLEN - value = " << m_iSndCryptoKeyLen);

        size_t size = packet.getLength();
        hs.store_to(packet.m_pcData, Ref(size));
        packet.m_iTimeStamp = count_microseconds(steady_clock::now() - m_stats.tsStartTime);
        m_pSndQueue->sendto(addr, packet);
        return SRT_REJ_UNKNOWN; // EXCEPTION: this is a "no-error" code.
    }

    // Otherwise this should be REQUEST:CONCLUSION.
    // Should then come with the correct cookie that was
    // set in the above INDUCTION, in the HS_VERSION_SRT1
    // should also contain extra data.

    HLOGC(mglog.Debug,
          log << "processConnectRequest: received type=" << RequestTypeStr(hs.m_iReqType) << " - checking cookie...");
    if (hs.m_iCookie != cookie_val)
    {
        cookie_val = bake(addr, cookie_val, -1); // SHOULD generate an earlier, distracted cookie

        if (hs.m_iCookie != cookie_val)
        {
            m_RejectReason = SRT_REJ_RDVCOOKIE;
            HLOGC(mglog.Debug, log << "processConnectRequest: ...wrong cookie " << hex << cookie_val << ". Ignoring.");
            return m_RejectReason;
        }

        HLOGC(mglog.Debug, log << "processConnectRequest: ... correct (FIXED) cookie. Proceeding.");
    }
    else
    {
        HLOGC(mglog.Debug, log << "processConnectRequest: ... correct (ORIGINAL) cookie. Proceeding.");
    }

    int32_t id = hs.m_iID;

    // HANDSHAKE: The old client sees the version that does not match HS_VERSION_UDT4 (5).
    // In this case it will respond with URQ_ERROR_REJECT. Rest of the data are the same
    // as in the handshake request. When this message is received, the connector side should
    // switch itself to the version number HS_VERSION_UDT4 and continue the old way (that is,
    // continue sending URQ_INDUCTION, but this time with HS_VERSION_UDT4).

    bool accepted_hs = true;

    if (hs.m_iVersion == HS_VERSION_SRT1)
    {
        // No further check required.
        // The m_iType contains handshake extension flags.
    }
    else if (hs.m_iVersion == HS_VERSION_UDT4)
    {
        // In UDT, and so in older SRT version, the hs.m_iType field should contain
        // the socket type, although SRT only allowed this field to be UDT_DGRAM.
        // Older SRT version contained that value in a field, but now that this can
        // only contain UDT_DGRAM the field itself has been abandoned.
        // For the sake of any old client that reports version 4 handshake, interpret
        // this hs.m_iType field as a socket type and check if it's UDT_DGRAM.

        // Note that in HSv5 hs.m_iType contains extension flags.
        if (hs.m_iType != UDT_DGRAM)
        {
            m_RejectReason = SRT_REJ_ROGUE;
            accepted_hs    = false;
        }
    }
    else
    {
        // Unsupported version
        // (NOTE: This includes "version=0" which is a rejection flag).
        m_RejectReason = SRT_REJ_VERSION;
        accepted_hs    = false;
    }

    if (!accepted_hs)
    {
        HLOGC(mglog.Debug,
              log << "processConnectRequest: version/type mismatch. Sending REJECT code:" << m_RejectReason
              << " MSG: " << srt_rejectreason_str(m_RejectReason));
        // mismatch, reject the request
        hs.m_iReqType = URQFailure(m_RejectReason);
        size_t size   = CHandShake::m_iContentSize;
        hs.store_to(packet.m_pcData, Ref(size));
        packet.m_iID        = id;
        packet.m_iTimeStamp = count_microseconds(steady_clock::now() - m_stats.tsStartTime);
        m_pSndQueue->sendto(addr, packet);
    }
    else
    {
        SRT_REJECT_REASON error  = SRT_REJ_UNKNOWN;
        int               result = s_UDTUnited.newConnection(m_SocketID, addr, &hs, packet, Ref(error));

        // This is listener - m_RejectReason need not be set
        // because listener has no functionality of giving the app
        // insight into rejected callers.

        // --->
        //        (global.) CUDTUnited::updateListenerMux
        //        (new Socket.) CUDT::acceptAndRespond
        if (result == -1)
        {
            hs.m_iReqType = URQFailure(error);
            LOGF(mglog.Error, "UU:newConnection: rsp(REJECT): %d - %s", hs.m_iReqType, srt_rejectreason_str(error));
        }

        // CONFUSION WARNING!
        //
        // The newConnection() will call acceptAndRespond() if the processing
        // was successful - IN WHICH CASE THIS PROCEDURE SHOULD DO NOTHING.
        // Ok, almost nothing - see update_events below.
        //
        // If newConnection() failed, acceptAndRespond() will not be called.
        // Ok, more precisely, the thing that acceptAndRespond() is expected to do
        // will not be done (this includes sending any response to the peer).
        //
        // Now read CAREFULLY. The newConnection() will return:
        //
        // - -1: The connection processing failed due to errors like:
        //       - memory alloation error
        //       - listen backlog exceeded
        //       - any error propagated from CUDT::open and CUDT::acceptAndRespond
        // - 0: The connection already exists
        // - 1: Connection accepted.
        //
        // So, update_events is called only if the connection is established.
        // Both 0 (repeated) and -1 (error) require that a response be sent.
        // The CPacket object that has arrived as a connection request is here
        // reused for the connection rejection response (see URQ_ERROR_REJECT set
        // as m_iReqType).

        // send back a response if connection failed or connection already existed
        // new connection response should be sent in acceptAndRespond()
        if (result != 1)
        {
            HLOGC(mglog.Debug,
                  log << CONID() << "processConnectRequest: sending ABNORMAL handshake info req="
                      << RequestTypeStr(hs.m_iReqType));
            size_t size = CHandShake::m_iContentSize;
            hs.store_to(packet.m_pcData, Ref(size));
            packet.m_iID        = id;
            packet.m_iTimeStamp = (int32_t) count_microseconds(steady_clock::now() - m_stats.tsStartTime);
            m_pSndQueue->sendto(addr, packet);
        }
        else
        {
            // a new connection has been created, enable epoll for write
            s_UDTUnited.m_EPoll.update_events(m_SocketID, m_sPollID, UDT_EPOLL_OUT, true);
        }
    }
    LOGC(mglog.Note, log << "listen ret: " << hs.m_iReqType << " - " << RequestTypeStr(hs.m_iReqType));

    return RejectReasonForURQ(hs.m_iReqType);
}

void CUDT::addLossRecord(std::vector<int32_t> &lr, int32_t lo, int32_t hi)
{
    if (lo == hi)
        lr.push_back(lo);
    else
    {
        lr.push_back(lo | LOSSDATA_SEQNO_RANGE_FIRST);
        lr.push_back(hi);
    }
}

void CUDT::checkACKTimer(const steady_clock::time_point &currtime)
{
    if (currtime > m_tsNextACKTime  // ACK time has come
                                  // OR the number of sent packets since last ACK has reached
                                  // the congctl-defined value of ACK Interval
                                  // (note that none of the builtin congctls defines ACK Interval)
        || (m_CongCtl->ACKMaxPackets() > 0 && m_iPktCount >= m_CongCtl->ACKMaxPackets()))
    {
        // ACK timer expired or ACK interval is reached
        sendCtrl(UMSG_ACK);

        const steady_clock::duration ack_interval = m_CongCtl->ACKTimeout_us() > 0
            ? microseconds_from(m_CongCtl->ACKTimeout_us())
            : m_tdACKInterval;
        m_tsNextACKTime = currtime + ack_interval;

        m_iPktCount      = 0;
        m_iLightACKCount = 1;
    }
    // Or the transfer rate is so high that the number of packets
    // have reached the value of SelfClockInterval * LightACKCount before
    // the time has come according to m_ullNextACKTime_tk. In this case a "lite ACK"
    // is sent, which doesn't contain statistical data and nothing more
    // than just the ACK number. The "fat ACK" packets will be still sent
    // normally according to the timely rules.
    else if (m_iPktCount >= SELF_CLOCK_INTERVAL * m_iLightACKCount)
    {
        // send a "light" ACK
        sendCtrl(UMSG_ACK, NULL, NULL, SEND_LITE_ACK);
        ++m_iLightACKCount;
    }
}

void CUDT::checkNAKTimer(const steady_clock::time_point& currtime)
{
    // XXX The problem with working NAKREPORT with SRT_ARQ_ONREQ
    // is not that it would be inappropriate, but because it's not
    // implemented. The reason for it is that the structure of the
    // loss list container (m_pRcvLossList) is such that it is expected
    // that the loss records are ordered by sequence numbers (so
    // that two ranges sticking together are merged in place).
    // Unfortunately in case of SRT_ARQ_ONREQ losses must be recorded
    // as before, but they should not be reported, until confirmed
    // by the filter. By this reason they appear often out of order
    // and for adding them properly the loss list container wasn't
    // prepared. This then requires some more effort to implement.
    if (!m_bRcvNakReport || m_PktFilterRexmitLevel != SRT_ARQ_ALWAYS)
        return;

    /*
     * m_bRcvNakReport enables NAK reports for SRT.
     * Retransmission based on timeout is bandwidth consuming,
     * not knowing what to retransmit when the only NAK sent by receiver is lost,
     * all packets past last ACK are retransmitted (rexmitMethod() == SRM_FASTREXMIT).
     */
    const int loss_len = m_pRcvLossList->getLossLength();
    SRT_ASSERT(loss_len >= 0);

    if (loss_len > 0)
    {
        if (currtime <= m_tsNextNAKTime)
            return; // wait for next NAK time

        sendCtrl(UMSG_LOSSREPORT);
    }

    m_tsNextNAKTime = currtime + m_tdNAKInterval;
}

bool CUDT::checkExpTimer(const steady_clock::time_point& currtime)
{
    // In UDT the m_bUserDefinedRTO and m_iRTO were in CCC class.
    // There's nothing in the original code that alters these values.

    steady_clock::time_point next_exp_time;
    if (m_CongCtl->RTO())
    {
        next_exp_time = m_tsLastRspTime + microseconds_from(m_CongCtl->RTO());
    }
    else
    {
        steady_clock::duration exp_timeout =
            microseconds_from(m_iEXPCount * (m_iRTT + 4 * m_iRTTVar) + COMM_SYN_INTERVAL_US);
        if (exp_timeout < (m_iEXPCount * m_tdMinExpInterval))
            exp_timeout = m_iEXPCount * m_tdMinExpInterval;
        next_exp_time = m_tsLastRspTime + exp_timeout;
    }

    if (currtime <= next_exp_time)
        return false;

    // ms -> us
    const int PEER_IDLE_TMO_US = m_iOPT_PeerIdleTimeout * 1000;
    // Haven't received any information from the peer, is it dead?!
    // timeout: at least 16 expirations and must be greater than 5 seconds
    if ((m_iEXPCount > COMM_RESPONSE_MAX_EXP) &&
        (currtime - m_tsLastRspTime > microseconds_from(PEER_IDLE_TMO_US)))
    {
        //
        // Connection is broken.
        // UDT does not signal any information about this instead of to stop quietly.
        // Application will detect this when it calls any UDT methods next time.
        //
        HLOGC(mglog.Debug,
              log << "CONNECTION EXPIRED after " << count_milliseconds(currtime - m_tsLastRspTime) << "ms");
        m_bClosing       = true;
        m_bBroken        = true;
        m_iBrokenCounter = 30;

        // update snd U list to remove this socket
        m_pSndQueue->m_pSndUList->update(this, CSndUList::DO_RESCHEDULE);

        releaseSynch();

        // app can call any UDT API to learn the connection_broken error
        s_UDTUnited.m_EPoll.update_events(m_SocketID, m_sPollID, UDT_EPOLL_IN | UDT_EPOLL_OUT | UDT_EPOLL_ERR, true);

        CTimer::triggerEvent();

        return true;
    }

    HLOGC(mglog.Debug,
          log << "EXP TIMER: count=" << m_iEXPCount << "/" << (+COMM_RESPONSE_MAX_EXP) << " elapsed="
              << (count_microseconds(currtime - m_tsLastRspTime)) << "/" << (+PEER_IDLE_TMO_US) << "us");

    ++m_iEXPCount;

    /*
     * (keepalive fix)
     * duB:
     * It seems there is confusion of the direction of the Response here.
     * LastRspTime is supposed to be when receiving (data/ctrl) from peer
     * as shown in processCtrl and processData,
     * Here we set because we sent something?
     *
     * Disabling this code that prevent quick reconnection when peer disappear
     */
    // Reset last response time since we've just sent a heart-beat.
    // (fixed) m_tsLastRspTime = currtime_tk;

    return false;
}

void CUDT::checkRexmitTimer(const steady_clock::time_point& currtime)
{
    /* There are two algorithms of blind packet retransmission: LATEREXMIT and FASTREXMIT.
     *
     * LATEREXMIT is only used with FileCC.
     * The mode is triggered when some time has passed since the last ACK from
     * the receiver, while there is still some unacknowledged data in the sender's buffer,
     * and the loss list is empty.
     *
     * FASTREXMIT is only used with LiveCC.
     * The mode is triggered if the receiver does not send periodic NAK reports,
     * when some time has passed since the last ACK from the receiver,
     * while there is still some unacknowledged data in the sender's buffer.
     *
     * In case the above conditions are met, the unacknowledged packets
     * in the sender's buffer will be added to loss list and retransmitted.
     */

    const uint64_t rtt_syn = (m_iRTT + 4 * m_iRTTVar + 2 * COMM_SYN_INTERVAL_US);
    const uint64_t exp_int_us = (m_iReXmitCount * rtt_syn + COMM_SYN_INTERVAL_US);

    if (currtime <= (m_tsLastRspAckTime + microseconds_from(exp_int_us)))
        return;

    // If there is no unacknowledged data in the sending buffer,
    // then there is nothing to retransmit.
    if (m_pSndBuffer->getCurrBufSize() <= 0)
        return;

    const bool is_laterexmit = m_CongCtl->rexmitMethod() == SrtCongestion::SRM_LATEREXMIT;
    const bool is_fastrexmit = m_CongCtl->rexmitMethod() == SrtCongestion::SRM_FASTREXMIT;

    // If the receiver will send periodic NAK reports, then FASTREXMIT is inactive.
    // MIND that probably some method of "blind rexmit" MUST BE DONE, when TLPKTDROP is off.
    if (is_fastrexmit && m_bPeerNakReport)
        return;

    // We need to retransmit only when the data in the sender's buffer was already sent.
    // Otherwise it might still be sent regulary.
    bool retransmit = false;
    // - the sender loss list is empty (the receiver didn't send any LOSSREPORT, or LOSSREPORT was lost on track)
    if (is_laterexmit && (CSeqNo::incseq(m_iSndCurrSeqNo) != m_iSndLastAck) && m_pSndLossList->getLossLength() == 0)
        retransmit = true;

    if (is_fastrexmit && (CSeqNo::seqoff(m_iSndLastAck, CSeqNo::incseq(m_iSndCurrSeqNo)) > 0))
        retransmit = true;

    if (retransmit)
    {
        // Sender: Insert all the packets sent after last received acknowledgement into the sender loss list.
        CGuard acklock(m_RecvAckLock); // Protect packet retransmission
        // Resend all unacknowledged packets on timeout, but only if there is no packet in the loss list
        const int32_t csn = m_iSndCurrSeqNo;
        const int     num = m_pSndLossList->insert(m_iSndLastAck, csn);
        if (num > 0)
        {
            enterCS(m_StatsLock);
            m_stats.traceSndLoss += num;
            m_stats.sndLossTotal += num;
            leaveCS(m_StatsLock);

            HLOGC(mglog.Debug,
                  log << CONID() << "ENFORCED " << (is_laterexmit ? "LATEREXMIT" : "FASTREXMIT")
                      << " by ACK-TMOUT (scheduling): " << CSeqNo::incseq(m_iSndLastAck) << "-" << csn << " ("
                      << CSeqNo::seqoff(m_iSndLastAck, csn) << " packets)");
        }
    }

    ++m_iReXmitCount;

    checkSndTimers(DONT_REGEN_KM);
    const ECheckTimerStage stage = is_fastrexmit ? TEV_CHT_FASTREXMIT : TEV_CHT_REXMIT;
    updateCC(TEV_CHECKTIMER, stage);

    // immediately restart transmission
    m_pSndQueue->m_pSndUList->update(this, CSndUList::DO_RESCHEDULE);
}

void CUDT::checkTimers()
{
    // update CC parameters
    updateCC(TEV_CHECKTIMER, TEV_CHT_INIT);

    const steady_clock::time_point currtime = steady_clock::now();

    // This is a very heavy log, unblock only for temporary debugging!
#if 0
    HLOGC(mglog.Debug, log << CONID() << "checkTimers: nextacktime=" << FormatTime(m_ullNextACKTime_tk)
        << " AckInterval=" << m_iACKInterval
        << " pkt-count=" << m_iPktCount << " liteack-count=" << m_iLightACKCount);
#endif

    // Check if it is time to send ACK
    checkACKTimer(currtime);

    // Check if it is time to send a loss report
    checkNAKTimer(currtime);

    // Check if the connection is expired
    if (checkExpTimer(currtime))
        return;

    // Check if FAST or LATE packet retransmission is required
    checkRexmitTimer(currtime);

    if (currtime > m_tsLastSndTime + microseconds_from(COMM_KEEPALIVE_PERIOD_US))
    {
        sendCtrl(UMSG_KEEPALIVE);
        HLOGP(mglog.Debug, "KEEPALIVE");
    }
}

void CUDT::addEPoll(const int eid)
{
    enterCS(s_UDTUnited.m_EPoll.m_EPollLock);
    m_sPollID.insert(eid);
    leaveCS(s_UDTUnited.m_EPoll.m_EPollLock);

    if (!stillConnected())
        return;

    enterCS(m_RecvLock);
    if (m_pRcvBuffer->isRcvDataReady())
    {
        s_UDTUnited.m_EPoll.update_events(m_SocketID, m_sPollID, UDT_EPOLL_IN, true);
    }
    leaveCS(m_RecvLock);

    if (m_iSndBufSize > m_pSndBuffer->getCurrBufSize())
    {
        s_UDTUnited.m_EPoll.update_events(m_SocketID, m_sPollID, UDT_EPOLL_OUT, true);
    }
}

void CUDT::removeEPoll(const int eid)
{
    // clear IO events notifications;
    // since this happens after the epoll ID has been removed, they cannot be set again
    set<int> remove;
    remove.insert(eid);
    s_UDTUnited.m_EPoll.update_events(m_SocketID, remove, UDT_EPOLL_IN | UDT_EPOLL_OUT, false);

    enterCS(s_UDTUnited.m_EPoll.m_EPollLock);
    m_sPollID.erase(eid);
    leaveCS(s_UDTUnited.m_EPoll.m_EPollLock);
}

void CUDT::ConnectSignal(ETransmissionEvent evt, EventSlot sl)
{
    if (evt >= TEV__SIZE)
        return; // sanity check

    m_Slots[evt].push_back(sl);
}

void CUDT::DisconnectSignal(ETransmissionEvent evt)
{
    if (evt >= TEV__SIZE)
        return; // sanity check

    m_Slots[evt].clear();
}

void CUDT::EmitSignal(ETransmissionEvent tev, EventVariant var)
{
    for (std::vector<EventSlot>::iterator i = m_Slots[tev].begin(); i != m_Slots[tev].end(); ++i)
    {
        i->emit(tev, var);
    }
}

int CUDT::getsndbuffer(SRTSOCKET u, size_t *blocks, size_t *bytes)
{
    CUDTSocket *s = s_UDTUnited.locate(u);
    if (!s || !s->m_pUDT)
        return -1;

    CSndBuffer *b = s->m_pUDT->m_pSndBuffer;

    if (!b)
        return -1;

    int bytecount, timespan;
    int count = b->getCurrBufSize(Ref(bytecount), Ref(timespan));

    if (blocks)
        *blocks = count;

    if (bytes)
        *bytes = bytecount;

    return std::abs(timespan);
}

SRT_REJECT_REASON CUDT::rejectReason(SRTSOCKET u)
{
    CUDTSocket *s = s_UDTUnited.locate(u);
    if (!s || !s->m_pUDT)
        return SRT_REJ_UNKNOWN;

    return s->m_pUDT->m_RejectReason;
}

bool CUDT::runAcceptHook(CUDT *acore, const sockaddr *peer, const CHandShake *hs, const CPacket &hspkt)
{
    // Prepare the information for the hook.

    // We need streamid.
    char target[MAX_SID_LENGTH + 1];
    memset(target, 0, MAX_SID_LENGTH + 1);

    // Just for a case, check the length.
    // This wasn't done before, and we could risk memory crash.
    // In case of error, this will remain unset and the empty
    // string will be passed as streamid.

    int ext_flags = SrtHSRequest::SRT_HSTYPE_HSFLAGS::unwrap(hs->m_iType);

    // This tests if there are any extensions.
    if (hspkt.getLength() > CHandShake::m_iContentSize + 4 && IsSet(ext_flags, CHandShake::HS_EXT_CONFIG))
    {
        uint32_t *begin = reinterpret_cast<uint32_t *>(hspkt.m_pcData + CHandShake::m_iContentSize);
        size_t    size  = hspkt.getLength() - CHandShake::m_iContentSize; // Due to previous cond check we grant it's >0
        uint32_t *next  = 0;
        size_t    length   = size / sizeof(uint32_t);
        size_t    blocklen = 0;

        for (;;) // ONE SHOT, but continuable loop
        {
            int cmd = FindExtensionBlock(begin, length, Ref(blocklen), Ref(next));

            const size_t bytelen = blocklen * sizeof(uint32_t);

            if (cmd == SRT_CMD_SID)
            {
                if (!bytelen || bytelen > MAX_SID_LENGTH)
                {
                    LOGC(mglog.Error,
                         log << "interpretSrtHandshake: STREAMID length " << bytelen << " is 0 or > " << +MAX_SID_LENGTH
                             << " - PROTOCOL ERROR, REJECTING");
                    return false;
                }
                // See comment at CUDT::interpretSrtHandshake().
                memcpy(target, begin + 1, bytelen);

                // Un-swap on big endian machines
                ItoHLA((uint32_t *)target, (uint32_t *)target, blocklen);

                // Nothing more expected from connection block.
                break;
            }
            else if (cmd == SRT_CMD_NONE)
            {
                // End of blocks
                break;
            }
            else
            {
                // Any other kind of message extracted. Search on.
                length -= (next - begin);
                begin = next;
                if (begin)
                    continue;
            }

            break;
        }
    }

    try
    {
        int result = CALLBACK_CALL(m_cbAcceptHook, acore->m_SocketID, hs->m_iVersion, peer, target);
        if (result == -1)
            return false;
    }
    catch (...)
    {
        LOGP(mglog.Error, "runAcceptHook: hook interrupted by exception");
        return false;
    }

    return true;
}<|MERGE_RESOLUTION|>--- conflicted
+++ resolved
@@ -4709,14 +4709,10 @@
 
     THREAD_STATE_INIT("SRT:TsbPd");
 
-<<<<<<< HEAD
     CGuard recv_lock  (self->m_RecvLock);
     CSync recvdata_cc (self->m_RecvDataCond, recv_lock);
     CSync tsbpd_cc    (self->m_RcvTsbPdCond, recv_lock);
 
-=======
-    CGuard recv_lock(self->m_RecvLock);
->>>>>>> 7845bc40
     self->m_bTsbPdAckWakeup = true;
     while (!self->m_bClosing)
     {
@@ -4839,12 +4835,7 @@
             HLOGC(tslog.Debug,
                   log << self->CONID() << "tsbpd: FUTURE PACKET seq=" << current_pkt_seq
                       << " T=" << FormatTime(tsbpdtime) << " - waiting " << count_milliseconds(timediff) << "ms");
-<<<<<<< HEAD
             tsbpd_cc.wait_for(timediff);
-=======
-            SyncEvent::wait_for(&self->m_RcvTsbPdCond, &(self->m_RecvLock.ref()), timediff);
-            THREAD_RESUMED();
->>>>>>> 7845bc40
         }
         else
         {
@@ -4861,18 +4852,9 @@
              */
             HLOGC(tslog.Debug, log << self->CONID() << "tsbpd: no data, scheduling wakeup at ack");
             self->m_bTsbPdAckWakeup = true;
-<<<<<<< HEAD
             tsbpd_cc.wait();
         }
     }
-=======
-            THREAD_PAUSED();
-            pthread_cond_wait(&self->m_RcvTsbPdCond, &(self->m_RecvLock.ref()));
-            THREAD_RESUMED();
-        }
-    }
-    recv_lock.unlock();
->>>>>>> 7845bc40
     THREAD_EXIT();
     HLOGC(tslog.Debug, log << self->CONID() << "tsbpd: EXITING");
     return NULL;
@@ -5499,11 +5481,7 @@
                 while (stillConnected() && !m_pRcvBuffer->isRcvDataReady())
                 {
                     // Do not block forever, check connection status each 1 sec.
-<<<<<<< HEAD
                     rcond.wait_for(seconds_from(1));
-=======
-                    SyncEvent::wait_for(&m_RecvDataCond, &m_RecvLock.ref(), seconds_from(1));
->>>>>>> 7845bc40
                 }
             }
             else
@@ -5511,11 +5489,7 @@
                 const steady_clock::time_point exptime = steady_clock::now() + milliseconds_from(m_iRcvTimeOut);
                 while (stillConnected() && !m_pRcvBuffer->isRcvDataReady())
                 {
-<<<<<<< HEAD
                     rcond.wait_for(milliseconds_from(m_iRcvTimeOut));
-=======
-                    SyncEvent::wait_for(&m_RecvDataCond, &m_RecvLock.ref(), milliseconds_from(m_iRcvTimeOut));
->>>>>>> 7845bc40
                     if (steady_clock::now() >= exptime)
                         break;
                 }
@@ -5758,11 +5732,7 @@
             if (m_iSndTimeOut < 0)
             {
                 while (stillConnected() && sndBuffersLeft() < minlen && m_bPeerHealth)
-<<<<<<< HEAD
                     sendcond.wait();
-=======
-                    pthread_cond_wait(&m_SendBlockCond, &m_SendBlockLock.ref());
->>>>>>> 7845bc40
             }
             else
             {
@@ -5770,11 +5740,7 @@
 
                 while (stillConnected() && sndBuffersLeft() < minlen && m_bPeerHealth && exptime > steady_clock::now())
                 {
-<<<<<<< HEAD
                     sendcond.wait_for(milliseconds_from(m_iSndTimeOut));
-=======
-                    SyncEvent::wait_for(&m_SendBlockCond, &m_SendBlockLock.ref(), milliseconds_from(m_iSndTimeOut));
->>>>>>> 7845bc40
                 }
             }
         }
@@ -6032,11 +5998,7 @@
 
             do
             {
-<<<<<<< HEAD
                 if (!recv_cond.wait_for(recv_timeout))
-=======
-                if (SyncEvent::wait_for(&m_RecvDataCond, &m_RecvLock.ref(), recv_timeout) == ETIMEDOUT)
->>>>>>> 7845bc40
                 {
                     if (!(m_iRcvTimeOut < 0))
                         timeout = true;
@@ -6168,18 +6130,11 @@
         unitsize = int((tosend >= block) ? block : tosend);
 
         {
-<<<<<<< HEAD
-            CGuard lk      (m_SendBlockLock);
-            CSync sendcond (m_SendBlockCond,  lk);
+            CGuard lock(m_SendBlockLock);
+            CSync sendcond (m_SendBlockCond,  lock);
 
             while (stillConnected() && (sndBuffersLeft() <= 0) && m_bPeerHealth)
                 sendcond.wait();
-=======
-            CGuard lock(m_SendBlockLock);
-
-            while (stillConnected() && (sndBuffersLeft() <= 0) && m_bPeerHealth)
-                pthread_cond_wait(&m_SendBlockCond, &m_SendBlockLock.ref());
->>>>>>> 7845bc40
         }
 
         if (m_bBroken || m_bClosing)
@@ -6306,7 +6261,6 @@
             throw CUDTException(MJ_FILESYSTEM, MN_WRITEFAIL);
         }
 
-<<<<<<< HEAD
         {
             CGuard gl   (m_RecvDataLock);
             CSync rcond (m_RecvDataCond,  gl);
@@ -6314,12 +6268,6 @@
             while (stillConnected() && !m_pRcvBuffer->isRcvDataReady())
                 rcond.wait();
         }
-=======
-        m_RecvDataLock.lock();
-        while (stillConnected() && !m_pRcvBuffer->isRcvDataReady())
-            pthread_cond_wait(&m_RecvDataCond, &m_RecvDataLock.ref());
-        m_RecvDataLock.unlock();
->>>>>>> 7845bc40
 
         if (!m_bConnected)
             throw CUDTException(MJ_CONNECTION, MN_NOCONN, 0);
@@ -6696,7 +6644,6 @@
 void CUDT::releaseSynch()
 {
     // wake up user calls
-<<<<<<< HEAD
     CSync::lock_signal(m_SendBlockCond, m_SendBlockLock);
 
     enterCS(m_SendLock);
@@ -6704,22 +6651,6 @@
 
     CSync::lock_signal(m_RecvDataCond, m_RecvDataLock);
     CSync::lock_signal(m_RcvTsbPdCond, m_RecvLock);
-=======
-    enterCS(m_SendBlockLock);
-    pthread_cond_signal(&m_SendBlockCond);
-    leaveCS(m_SendBlockLock);
-
-    enterCS(m_SendLock);
-    leaveCS(m_SendLock);
-
-    enterCS(m_RecvDataLock);
-    pthread_cond_signal(&m_RecvDataCond);
-    leaveCS(m_RecvDataLock);
-
-    enterCS(m_RecvLock);
-    pthread_cond_signal(&m_RcvTsbPdCond);
-    leaveCS(m_RecvLock);
->>>>>>> 7845bc40
 
     enterCS(m_RecvDataLock);
     if (!pthread_equal(m_RcvTsbPdThread, pthread_t()))
@@ -6846,30 +6777,17 @@
             if (m_bTsbPd)
             {
                 /* Newly acknowledged data, signal TsbPD thread */
-<<<<<<< HEAD
                 CGuard rcvlock (m_RecvLock);
                 CSync tscond (m_RcvTsbPdCond, rcvlock);
                 if (m_bTsbPdAckWakeup)
                     tscond.signal_locked(rcvlock);
-=======
-                enterCS(m_RecvLock);
-                if (m_bTsbPdAckWakeup)
-                    pthread_cond_signal(&m_RcvTsbPdCond);
-                leaveCS(m_RecvLock);
->>>>>>> 7845bc40
             }
             else
             {
                 if (m_bSynRecving)
                 {
                     // signal a waiting "recv" call if there is any data available
-<<<<<<< HEAD
                     CSync::lock_signal(m_RecvDataCond, m_RecvDataLock);
-=======
-                    enterCS(m_RecvDataLock);
-                    pthread_cond_signal(&m_RecvDataCond);
-                    leaveCS(m_RecvDataLock);
->>>>>>> 7845bc40
                 }
                 // acknowledge any waiting epolls to read
                 s_UDTUnited.m_EPoll.update_events(m_SocketID, m_sPollID, UDT_EPOLL_IN, true);
@@ -8479,13 +8397,8 @@
 
         if (m_bTsbPd)
         {
-<<<<<<< HEAD
-           HLOGC(mglog.Debug, log << "loss: signaling TSBPD cond");
-           CSync::lock_signal(m_RcvTsbPdCond, m_RecvLock);
-=======
-            CGuard lock(m_RecvLock);
-            pthread_cond_signal(&m_RcvTsbPdCond);
->>>>>>> 7845bc40
+            HLOGC(mglog.Debug, log << "loss: signaling TSBPD cond");
+            CSync::lock_signal(m_RcvTsbPdCond, m_RecvLock);
         }
     }
 
@@ -8501,13 +8414,8 @@
 
         if (m_bTsbPd)
         {
-<<<<<<< HEAD
             HLOGC(mglog.Debug, log << "loss: signaling TSBPD cond");
             CSync::lock_signal(m_RcvTsbPdCond, m_RecvLock);
-=======
-            CGuard lock(m_RecvLock);
-            pthread_cond_signal(&m_RcvTsbPdCond);
->>>>>>> 7845bc40
         }
     }
 
