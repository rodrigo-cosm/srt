--- conflicted
+++ resolved
@@ -244,6 +244,7 @@
    m_iOPT_TsbPdDelay = SRT_LIVE_DEF_LATENCY_MS;
    m_iOPT_PeerTsbPdDelay = 0;       //Peer's TsbPd delay as receiver (here is its minimum value, if used)
    m_bOPT_TLPktDrop = true;
+   m_bOPT_GroupConnect = false;
    m_bTLPktDrop = true;         //Too-late Packet Drop
    m_bMessageAPI = true;
    m_zOPT_ExpPayloadSize = SRT_LIVE_DEF_PLSIZE;
@@ -302,6 +303,7 @@
    m_iOPT_TsbPdDelay = ancestor.m_iOPT_TsbPdDelay;
    m_iOPT_PeerTsbPdDelay = ancestor.m_iOPT_PeerTsbPdDelay;
    m_bOPT_TLPktDrop = ancestor.m_bOPT_TLPktDrop;
+   m_bOPT_GroupConnect = ancestor.m_bOPT_GroupConnect;
    m_zOPT_ExpPayloadSize = ancestor.m_zOPT_ExpPayloadSize;
    m_bTLPktDrop = ancestor.m_bTLPktDrop;
    m_bMessageAPI = ancestor.m_bMessageAPI;
@@ -725,13 +727,22 @@
       }
       break;
 
+
+   case SRTO_GROUPCONNECT:
+        if (m_bConnected)
+            throw CUDTException(MJ_NOTSUP, MN_ISCONNECTED, 0);
+        m_bOPT_GroupConnect = bool_int_value(optval, optlen);
+        break;
+
     default:
         throw CUDTException(MJ_NOTSUP, MN_INVAL, 0);
     }
 }
 
-void CUDT::getOpt(SRT_SOCKOPT optName, void* optval, int& optlen)
-{
+void CUDT::getOpt(SRT_SOCKOPT optName, void* optval, ref_t<int> r_optlen)
+{
+   int& optlen = r_optlen;
+
    CGuard cg(m_ConnectionLock);
 
    switch (optName)
@@ -823,15 +834,15 @@
    {
       int32_t event = 0;
       if (m_bBroken)
-         event |= UDT_EPOLL_ERR;
+         event |= SRT_EPOLL_ERR;
       else
       {
          CGuard::enterCS(m_RecvLock);
          if (m_pRcvBuffer && m_pRcvBuffer->isRcvDataReady())
-            event |= UDT_EPOLL_IN;
+            event |= SRT_EPOLL_IN;
          CGuard::leaveCS(m_RecvLock);
          if (m_pSndBuffer && (m_iSndBufSize > m_pSndBuffer->getCurrBufSize()))
-            event |= UDT_EPOLL_OUT;
+            event |= SRT_EPOLL_OUT;
       }
       *(int32_t*)optval = event;
       optlen = sizeof(int32_t);
@@ -1497,6 +1508,7 @@
     bool have_kmreq = false;
     bool have_sid = false;
     bool have_smoother = false;
+    bool have_group = false;
 
     // Install the SRT extensions
     hs.m_iType = CHandShake::HS_EXT_HSREQ;
@@ -1525,6 +1537,15 @@
         have_kmreq = true;
         hs.m_iType |= CHandShake::HS_EXT_KMREQ;
         logext += ",KMREQ";
+    }
+
+    if (m_parent->m_IncludedGroup)
+    {
+        // Whatever group this socket belongs to, the information about
+        // the group is always sent the same way with the handshake.
+        have_group = true;
+        hs.m_iType |= CHandShake::HS_EXT_CONFIG;
+        logext += ",GROUP";
     }
 
     LOGC(mglog.Debug) << "createSrtHandshake: (ext: " << logext << ") data: " << hs.show();
@@ -1610,6 +1631,29 @@
 
         LOGC(mglog.Debug) << "createSrtHandshake: after SMOOTHER [" << sm << "] length=" << sm.size() << " alignedln=" << aligned_bytesize
             << ": offset=" << offset << " SMOOTHER size=" << ra_size << " space left: " << (total_ra_size - offset);
+    }
+
+    // Note that this will fire in both cases:
+    // - When the group has been set by the user on a socket (or socket was created as a part of the group),
+    //   and the handshake request is to be sent with informing the peer that this conenction belongs to a group
+    // - When the agent received a HS request with a group, has created its mirror group on its side, and
+    //   now sends the HS response to the peer, with ITS OWN group id (the mirror one).
+    if (have_group)
+    {
+        offset += ra_size;
+        pcmdspec = p+offset;
+        ++offset;
+
+        SRTSOCKET id = m_parent->m_IncludedGroup->id();
+        SRT_GROUP_TYPE tp = m_parent->m_IncludedGroup->type();
+        int32_t storedata [] = { id, tp };
+        memcpy(p+offset, storedata, sizeof storedata);
+
+        ra_size = Size(storedata);
+        *pcmdspec = HS_CMDSPEC_CMD::wrap(SRT_CMD_GROUP) | HS_CMDSPEC_SIZE::wrap(ra_size);
+
+        LOGC(mglog.Debug) << "createSrtHandshake: after GROUP [" << sm << "] length=" << sm.size()
+            << ": offset=" << offset << " GROUP size=" << ra_size << " space left: " << (total_ra_size - offset);
     }
 
     // When encryption turned on
@@ -2336,6 +2380,8 @@
         m_Smoother.select("live");
     }
 
+    bool have_group = false;
+
     if ( IsSet(ext_flags, CHandShake::HS_EXT_CONFIG) )
     {
         LOGC(mglog.Debug) << "interpretSrtHandshake: extracting various CONFIG extensions";
@@ -2394,6 +2440,31 @@
 
                 LOGC(mglog.Debug) << "CONNECTOR'S SMOOTHER [" << sm << "] (bytelen=" << bytelen << " blocklen=" << blocklen << ")";
             }
+            else if ( cmd == SRT_CMD_GROUP )
+            {
+                // Note that this will fire in both cases:
+                // - When receiving HS request from the caller, which belongs to a group, and agent must
+                //   create the mirror group on his side (or join the existing one, if there's already
+                //   a mirror group for that group ID).
+                // - When receiving HS response from the accepter, with its mirror group ID, so the agent
+                //   must put the group into his peer group data
+                int32_t groupdata[2];
+                if ( bytelen != 2 * sizeof(int32_t))
+                {
+                    LOGC(mglog.Error) << "PEER'S GROUP wrong size: " << (bytelen/sizeof(int32_t));
+                    return false;
+                }
+
+                memcpy(groupdata, begin+1, bytelen);
+                if ( !interpretGroup(groupdata[0], SRT_GROUP_TYPE(groupdata[1])) )
+                {
+                    return false;
+                }
+
+                have_group = true;
+
+                LOGC(mglog.Debug) << "CONNECTOR'S GROUP [" << groupdata[0] << "] (bytelen=" << bytelen << " blocklen=" << blocklen << ")";
+            }
             else if ( cmd == SRT_CMD_NONE )
             {
                 break;
@@ -2424,10 +2495,163 @@
         return false;
     }
 
+    if (m_SrtHsSide == HSD_INITIATOR && m_parent->m_IncludedGroup)
+    {
+        // XXX Later probably needs to check if this group REQUIRES the group
+        // response. Currently this implements the redundancy group, and this
+        // always requires that the listener respond with the group id, otherwise
+        // it probably DID NOT UNDERSTAND THE GROUP, so the connection should be rejected.
+        if (!have_group)
+        {
+            LOGC(mglog.Error) << "HS EXT: agent is a group member, but the listener did not respond with group ID. Rejecting.";
+            return false;
+        }
+    }
+
     // Ok, finished, for now.
     return true;
 }
 
+bool CUDT::interpretGroup(SRTSOCKET grpid, SRT_GROUP_TYPE gtp)
+{
+    if (!m_bOPT_GroupConnect)
+    {
+        LOGC(mglog.Error) << "HS/GROUP: this socket is not predicted for group connect.";
+        return false;
+    }
+
+    // This is called when the group ID has come in in the handshake.
+    if (gtp >= SRT_GTYPE__END)
+    {
+        LOGC(mglog.Error) << "HS/GROUP: incorrect group type value " << gtp << " (max is " << SRT_GTYPE__END << ")";
+        return false;
+    }
+
+    if ( (grpid & SRTGROUP_MASK) == 0)
+    {
+        LOGC(mglog.Error) << "HS/GROUP: socket ID passed as a group ID is not a group ID";
+        return false;
+    }
+
+    // We have the group, now take appropriate action.
+    // The redundancy group requires to make a mirror group
+    // on this side, and the newly created socket should
+    // be made belong to it.
+
+    // XXX Here are two separate possibilities:
+    //
+    // 1. This is a HS request and this is a newly created socket not yet part of any group.
+    // 2. This is a HS response and the group is the mirror group for the group to which the agent belongs; we need to pin the mirror group as peer group
+    //
+    // These two situations can be only distinguished by the HS side.
+    if (m_SrtHsSide == HSD_DRAW)
+    {
+        LOGC(mglog.Error) << "IPE: interpretGroup: The HS side should have been already decided; it's still DRAW. Grouping rejected.";
+        return false;
+    }
+
+    if (m_SrtHsSide == HSD_INITIATOR)
+    {
+        // This is a connection initiator that has requested the peer to make a
+        // mirror group and join it, then respond its mirror group id. The
+        // `grpid` variable contains this group ID; map this as your peer
+        // group. If your group already has a peer group set, check if this is
+        // the same id, otherwise the connection should be rejected.
+
+        // So, first check the group of the current socket and see if a peer is set.
+        CUDTGroup* pg = m_parent->m_IncludedGroup;
+        if (!pg)
+        {
+            // This means that the responder has responded with a group membership,
+            // but the initiator did not request any group membership presence.
+            // Currently impossible situation.
+            LOGC(mglog.Error) << "IPE: HS/RSP: group membership responded, while not requested.";
+            return false;
+        }
+
+        SRTSOCKET peer = pg->peerid();
+        if (peer == -1)
+        {
+            // This is the first connection within this group, so this group
+            // has just been informed about the peer membership. Accept it.
+            pg->peerid(grpid);
+            LOGC(mglog.Debug) << "HS/RSP: group %" << pg->id() << " mapped to peer mirror %" << pg->peerid();
+        }
+        // Otherwise the peer id must be the same as existing, otherwise
+        // this group is considered already bound to another peer group.
+        // (Note that the peer group is peer-specific, and peer id numbers
+        // may repeat among sockets connected to groups established on
+        // different peers).
+        else if (pg->peerid() != grpid)
+        {
+            LOGC(mglog.Error) << "IPE: HS/RSP: group membership responded for peer %" << grpid << " but the current socket's group %" << pg->id()
+                << " has already a peer %" << peer;
+        }
+        else
+        {
+            LOGC(mglog.Debug) << "HS/RSP: group %" << pg->id() << " ALREADY MAPPED to peer mirror %" << pg->peerid();
+        }
+    }
+    else
+    {
+        // This is a connection responder that has been requested to make a
+        // mirror group and join it. Later on, the HS response will be sent
+        // and its group ID will be added to the HS extensions as mirror group
+        // ID to the peer.
+
+        SRTSOCKET lgid = makeMePeerOf(grpid, gtp);
+        if (!lgid)
+            return true; // already done
+
+        if (lgid == -1)
+            return false; // error occurred
+
+        if ( !m_parent->m_IncludedGroup )
+        {
+            // Strange, we just added it...
+            LOGC(mglog.Fatal) << "IPE: socket not in group after adding to it";
+            return false;
+        }
+    }
+
+    // That's all. For specific things concerning group
+    // types, this will be later.
+    return true;
+}
+
+SRTSOCKET CUDT::makeMePeerOf(SRTSOCKET peergroup, SRT_GROUP_TYPE gtp)
+{
+    CUDTSocket* s = m_parent;
+    CGuard cg(s->m_ControlLock);
+    // Check if there exists a group that this one is a peer of.
+    CUDTGroup* gp = s_UDTUnited.findPeerGroup(peergroup);
+    if (gp && gp->type() != gtp)
+    {
+        LOGC(mglog.Error) << "HS: Request came to join the peer group %" << peergroup << " type " << gtp
+            << " but the agent group %" << gp->id() << " found with type " << gp->type();
+        return -1;
+    }
+    CUDTGroup& g = gp ? *gp : newGroup(gtp);
+
+    // Copy of addSocketToGroup. No idea how many parts could be common, not much.
+
+    // Check if the socket already is in the group
+    CUDTGroup::gli_t f = g.find(m_SocketID);
+    if (f != CUDTGroup::gli_NULL())
+    {
+        // XXX This is internal error. Report it, but continue
+        // (A newly created socket from acceptAndRespond should not have any group membership yet)
+        LOGC(mglog.Error) << "IPE (non-fatal): the socket is in the group, but has no clue about it!";
+        s->m_IncludedGroup = &g;
+        s->m_IncludedIter = f;
+        return 0;
+    }
+    s->m_IncludedGroup = &g;
+    s->m_IncludedIter = g.add(g.prepareData(s));
+
+    return g.id();
+}
+
 void CUDT::startConnect(const sockaddr_any& serv_addr, int32_t forced_isn)
 {
     CGuard cg(m_ConnectionLock);
@@ -2448,6 +2672,7 @@
 
     // register this socket in the rendezvous queue
     // RendezevousQueue is used to temporarily store incoming handshake, non-rendezvous connections also require this function
+    // (Yes, because RendezevousQueue is, as the name states, used to handle the asynchronous connections :D)
 #ifdef SRT_ENABLE_CONNTIMEO
     uint64_t ttl = m_iConnTimeOut * 1000ULL;
 #else
@@ -2640,7 +2865,7 @@
         if (m_pRcvQueue->recvfrom(m_SocketID, Ref(response)) > 0)
         {
             LOGC(mglog.Debug) << CONID() << "startConnect: got response for connect request";
-            cst = processConnectResponse(response, &e, true /*synchro*/);
+            cst = processConnectResponse(response, &e, COM_SYNCHRO);
 
             LOGC(mglog.Debug) << CONID() << "startConnect: response processing result: "
                 << (cst == CONN_CONTINUE
@@ -2785,7 +3010,7 @@
 
     CGuard cg(m_ConnectionLock); // FIX
     LOGC(mglog.Debug) << CONID() << "processAsyncConnectResponse: got response for connect request, processing";
-    cst = processConnectResponse(pkt, &e, false);
+    cst = processConnectResponse(pkt, &e, COM_ASYNCHRO);
 
     LOGC(mglog.Debug) << CONID() << "processAsyncConnectResponse: response processing result: "
         << ConnectStatusStr(cst);
@@ -3080,7 +3305,7 @@
     return CONN_CONTINUE;
 }
 
-EConnectStatus CUDT::processConnectResponse(const CPacket& response, CUDTException* eout, bool synchro) ATR_NOEXCEPT
+EConnectStatus CUDT::processConnectResponse(const CPacket& response, CUDTException* eout, EConnectMethod synchro) ATR_NOEXCEPT
 {
     // NOTE: ASSUMED LOCK ON: m_ConnectionLock.
 
@@ -3361,9 +3586,34 @@
     s_UDTUnited.connect_complete(m_SocketID);
 
     // acknowledde any waiting epolls to write
-    s_UDTUnited.m_EPoll.update_events(m_SocketID, m_sPollID, UDT_EPOLL_OUT, true);
+    s_UDTUnited.m_EPoll.update_events(m_SocketID, m_sPollID, SRT_EPOLL_OUT, true);
+
+    CUDTGroup* g = m_parent->m_IncludedGroup;
+    if (g)
+    {
+        // XXX this might require another check of group type.
+        // For redundancy group, at least, update the status in the group.
+        g->resetStateOn(m_parent);
+    }
 
     return CONN_ACCEPT;
+}
+
+void CUDTGroup::resetStateOn(CUDTSocket* sock)
+{
+    CGuard glock(m_GroupLock);
+    if (!sock->m_IncludedGroup)
+    {
+        // Was removed in the meantime, simply exit.
+        // This should rather never happen (the group can't be closed
+        // until the last socket is deleted).
+        return;
+    }
+
+    gli_t gi = sock->m_IncludedIter;
+    gi->sndstate = CUDTGroup::GST_IDLE;
+    gi->rcvstate = CUDTGroup::GST_IDLE;
+    gi->laststatus = SRTS_CONNECTED;
 }
 
 // Rendezvous
@@ -3775,12 +4025,35 @@
          */
          if (self->m_bSynRecving)
          {
-             pthread_cond_signal(&self->m_RecvDataCond);
+             // RACE CONDITION CONSIDERATIONS: The state of belonging to a group
+             // can only change before connection and it's maintained until the
+             // connection is broken.
+             CUDTGroup* pg = self->m_parent->m_IncludedGroup;
+             if (pg)
+             {
+                 // The group read interceptor function should read the
+                 // packet from the ReadyRead socket IMMEDIATELY, and
+                 // clear it. It will be up to this function to move it
+                 // to the direct reception queue, to be picked up by
+                 // the group reading function.
+
+                 pg->signalReadAvail(self->m_parent);
+             }
+             // Currently let's leave it signaling BOTH its own CV and the group CV.
+             //else
+             {
+                 pthread_cond_signal(&self->m_RecvDataCond);
+             }
          }
          /*
          * Set EPOLL_IN to wakeup any thread waiting on epoll
          */
-         self->s_UDTUnited.m_EPoll.update_events(self->m_SocketID, self->m_sPollID, UDT_EPOLL_IN, true);
+         self->s_UDTUnited.m_EPoll.update_events(self->m_SocketID, self->m_sPollID, SRT_EPOLL_IN, true);
+         if (self->m_parent->m_IncludedGroup)
+         {
+             SRTSOCKET gid = self->m_parent->m_IncludedGroup->id();
+             s_UDTUnited.m_EPoll.update_events(gid, self->m_sPollID, SRT_EPOLL_IN, true);
+         }
          tsbpdtime = 0;
       }
 
@@ -3821,10 +4094,30 @@
          THREAD_RESUMED();
       }
    }
+
    CGuard::leaveCS(self->m_RecvLock);
    THREAD_EXIT();
    LOGC(tslog.Debug) << self->CONID() << "tsbpd: EXITING";
    return NULL;
+}
+
+void CUDTGroup::signalReadAvail(CUDTSocket* rdsock)
+{
+    CGuard gl(m_GroupLock);
+    // Check again after locking, just for a case.
+    if (rdsock->m_IncludedGroup != this)
+        return;
+
+    // Set the currently ready socket to the group info
+    m_ReadyRead = rdsock;
+
+    // The group read interceptor function should read the
+    // packet from the ReadyRead socket IMMEDIATELY, and
+    // clear it. It will be up to this function to move it
+    // to the direct reception queue, to be picked up by
+    // the group reading function.
+
+    pthread_cond_signal(&m_GroupReadAvail);
 }
 
 bool CUDT::prepareConnectionObjects(const CHandShake& hs, HandshakeSide hsd, CUDTException* eout)
@@ -4200,7 +4493,7 @@
     * it would remove the socket from the EPoll after close.
     */
    // trigger any pending IO events.
-   s_UDTUnited.m_EPoll.update_events(m_SocketID, m_sPollID, UDT_EPOLL_ERR, true);
+   s_UDTUnited.m_EPoll.update_events(m_SocketID, m_sPollID, SRT_EPOLL_ERR, true);
    // then remove itself from all epoll monitoring
    try
    {
@@ -4380,7 +4673,7 @@
    if (sndBuffersLeft() <= 0)
    {
       // write is not available any more
-      s_UDTUnited.m_EPoll.update_events(m_SocketID, m_sPollID, UDT_EPOLL_OUT, false);
+      s_UDTUnited.m_EPoll.update_events(m_SocketID, m_sPollID, SRT_EPOLL_OUT, false);
    }
 
    return size;
@@ -4492,7 +4785,7 @@
     if (!m_pRcvBuffer->isRcvDataReady())
     {
         // read is not available any more
-        s_UDTUnited.m_EPoll.update_events(m_SocketID, m_sPollID, UDT_EPOLL_IN, false);
+        s_UDTUnited.m_EPoll.update_events(m_SocketID, m_sPollID, SRT_EPOLL_IN, false);
     }
 
     if ((res <= 0) && (m_iRcvTimeOut >= 0))
@@ -4578,12 +4871,8 @@
 
 int CUDT::sendmsg2(const char* data, int len, ref_t<SRT_MSGCTRL> r_mctrl)
 {
-<<<<<<< HEAD
-=======
     SRT_MSGCTRL& mctrl = r_mctrl;
->>>>>>> 84a42024
     bool bCongestion = false;
-    SRT_MSGCTRL& mctrl = r_mctrl;
 
     // throw an exception if not connected
     if (m_bBroken || m_bClosing)
@@ -4611,17 +4900,6 @@
             api = Smoother::STA_BUFFER;
             mn = MN_INVALBUFFERAPI;
         }
-<<<<<<< HEAD
-
-        if (!m_Smoother->checkTransArgs(api, Smoother::STAD_SEND, data, len, msttl, inorder))
-            throw CUDTException(MJ_NOTSUP, mn, 0);
-    }
-
-    // NOTE: the length restrictions differ in STREAM API and in MESSAGE API:
-
-    // - STREAM API:
-    //   At least 1 byte free sending buffer space is needed.
-=======
 
         if (!m_Smoother->checkTransArgs(api, Smoother::STAD_SEND, data, len, msttl, inorder))
             throw CUDTException(MJ_NOTSUP, mn, 0);
@@ -4632,27 +4910,18 @@
     // - STREAM API:
     //   At least 1 byte free sending buffer space is needed
     //   (in practice, one unit buffer of 1456 bytes).
->>>>>>> 84a42024
     //   This function will send as much as possible, and return
     //   how much was actually sent.
 
     // - MESSAGE API:
     //   At least so many bytes free in the sending buffer is needed,
     //   as the length of the data, otherwise this function will block
-<<<<<<< HEAD
-    //   or return EAGAIN until this condition is satisfied. The EXACTLY
-=======
     //   or return MJ_AGAIN until this condition is satisfied. The EXACTLY
->>>>>>> 84a42024
     //   such number of data will be then written out, and this function
     //   will effectively return either -1 (error) or the value of 'len'.
     //   This call will be also rejected from upside when trying to send
     //   out a message of lengh that exceeds the total size of sending
-<<<<<<< HEAD
-    //   buffer.
-=======
     //   buffer (configurable by SRTO_SNDBUF).
->>>>>>> 84a42024
 
     if (m_bMessageAPI && len > int(m_iSndBufSize * m_iMaxSRTPayloadSize))
     {
@@ -4794,7 +5063,7 @@
     if (sndBuffersLeft() < 1) // XXX Not sure if it should test if any space in the buffer, or as requried.
     {
         // write is not available any more
-        s_UDTUnited.m_EPoll.update_events(m_SocketID, m_sPollID, UDT_EPOLL_OUT, false);
+        s_UDTUnited.m_EPoll.update_events(m_SocketID, m_sPollID, SRT_EPOLL_OUT, false);
     }
 
 #ifdef SRT_ENABLE_ECN
@@ -4818,21 +5087,16 @@
     if (m_bMessageAPI)
     {
         SRT_MSGCTRL mctrl = srt_msgctrl_default;
-<<<<<<< HEAD
-        return receiveMessage(data, len, &mctrl);
-=======
         return receiveMessage(data, len, Ref(mctrl));
->>>>>>> 84a42024
     }
 
     return receiveBuffer(data, len);
 }
 
-int CUDT::recvmsg(char* data, int len, uint64_t& srctime)
+int CUDT::recvmsg2(char* data, int len, ref_t<SRT_MSGCTRL> mctrl)
 {
     if (!m_bConnected || !m_Smoother.ready())
         throw CUDTException(MJ_CONNECTION, MN_NOCONN, 0);
-<<<<<<< HEAD
 
     if (len <= 0)
     {
@@ -4841,62 +5105,14 @@
     }
 
     if (m_bMessageAPI)
-    {
-        SRT_MSGCTRL mctrl = srt_msgctrl_default;
-        int ret = receiveMessage(data, len, &mctrl);
-        srctime = mctrl.srctime;
-        return ret;
-    }
+        return receiveMessage(data, len, mctrl);
 
     return receiveBuffer(data, len);
 }
 
-int CUDT::recvmsg2(char* data, int len, SRT_MSGCTRL* mctrl)
-=======
-
-    if (len <= 0)
-    {
-        LOGC(dlog.Error) << "Length of '" << len << "' supplied to srt_recvmsg.";
-        throw CUDTException(MJ_NOTSUP, MN_INVAL, 0);
-    }
-
-    if (m_bMessageAPI)
-    {
-        SRT_MSGCTRL mctrl = srt_msgctrl_default;
-        int ret = receiveMessage(data, len, Ref(mctrl));
-        srctime = mctrl.srctime;
-        return ret;
-    }
-
-    return receiveBuffer(data, len);
-}
-
-int CUDT::recvmsg2(char* data, int len, ref_t<SRT_MSGCTRL> mctrl)
->>>>>>> 84a42024
-{
-    if (!m_bConnected || !m_Smoother.ready())
-        throw CUDTException(MJ_CONNECTION, MN_NOCONN, 0);
-
-    if (len <= 0)
-    {
-        LOGC(dlog.Error) << "Length of '" << len << "' supplied to srt_recvmsg.";
-        throw CUDTException(MJ_NOTSUP, MN_INVAL, 0);
-    }
-
-    if (m_bMessageAPI)
-        return receiveMessage(data, len, mctrl);
-
-    return receiveBuffer(data, len);
-}
-
-<<<<<<< HEAD
-int CUDT::receiveMessage(char* data, int len, SRT_MSGCTRL* mctrl)
-{
-=======
 int CUDT::receiveMessage(char* data, int len, ref_t<SRT_MSGCTRL> r_mctrl)
 {
     SRT_MSGCTRL& mctrl = r_mctrl;
->>>>>>> 84a42024
     // Recvmsg isn't restricted to the smoother type, it's the most
     // basic method of passing the data. You can retrieve data as
     // they come in, however you need to match the size of the buffer.
@@ -4921,11 +5137,7 @@
     if (m_bBroken || m_bClosing)
     {
         int res = m_pRcvBuffer->readMsg(data, len);
-<<<<<<< HEAD
-        mctrl->srctime = 0;
-=======
         mctrl.srctime = 0;
->>>>>>> 84a42024
 
         /* Kick TsbPd thread to schedule next wakeup (if running) */
         if (m_bTsbPd)
@@ -4934,7 +5146,7 @@
         if (!m_pRcvBuffer->isRcvDataReady())
         {
             // read is not available any more
-            s_UDTUnited.m_EPoll.update_events(m_SocketID, m_sPollID, UDT_EPOLL_IN, false);
+            s_UDTUnited.m_EPoll.update_events(m_SocketID, m_sPollID, SRT_EPOLL_IN, false);
         }
 
         if (res == 0)
@@ -4950,11 +5162,7 @@
     if (!m_bSynRecving)
     {
 
-<<<<<<< HEAD
-        int res = m_pRcvBuffer->readMsg(data, len, mctrl);
-=======
         int res = m_pRcvBuffer->readMsg(data, len, r_mctrl);
->>>>>>> 84a42024
         if (res == 0)
         {
             // read is not available any more
@@ -4964,7 +5172,7 @@
                 pthread_cond_signal(&m_RcvTsbPdCond);
 
             // Shut up EPoll if no more messages in non-blocking mode
-            s_UDTUnited.m_EPoll.update_events(m_SocketID, m_sPollID, UDT_EPOLL_IN, false);
+            s_UDTUnited.m_EPoll.update_events(m_SocketID, m_sPollID, SRT_EPOLL_IN, false);
             throw CUDTException(MJ_AGAIN, MN_RDAVAIL, 0);
         }
         else
@@ -4976,7 +5184,7 @@
                     pthread_cond_signal(&m_RcvTsbPdCond);
 
                 // Shut up EPoll if no more messages in non-blocking mode
-                s_UDTUnited.m_EPoll.update_events(m_SocketID, m_sPollID, UDT_EPOLL_IN, false);
+                s_UDTUnited.m_EPoll.update_events(m_SocketID, m_sPollID, SRT_EPOLL_IN, false);
 
                 // After signaling the tsbpd for ready data, report the bandwidth.
                 double bw = Bps2Mbps( m_iBandwidth * m_iMaxSRTPayloadSize );
@@ -5035,11 +5243,7 @@
            fputs(ptrn, stderr);
         // */
 
-<<<<<<< HEAD
-        res = m_pRcvBuffer->readMsg(data, len, mctrl);
-=======
         res = m_pRcvBuffer->readMsg(data, len, r_mctrl);
->>>>>>> 84a42024
 
         if (m_bBroken || m_bClosing)
         {
@@ -5068,7 +5272,7 @@
         }
 
         // Shut up EPoll if no more messages in non-blocking mode
-        s_UDTUnited.m_EPoll.update_events(m_SocketID, m_sPollID, UDT_EPOLL_IN, false);
+        s_UDTUnited.m_EPoll.update_events(m_SocketID, m_sPollID, SRT_EPOLL_IN, false);
     }
 
     /* XXX DEBUG STUFF - enable when required
@@ -5095,13 +5299,8 @@
     else if (!m_bConnected || !m_Smoother.ready())
         throw CUDTException(MJ_CONNECTION, MN_NOCONN, 0);
 
-<<<<<<< HEAD
-   if (size <= 0 && size != -1)
-      return 0;
-=======
     if (size <= 0 && size != -1)
         return 0;
->>>>>>> 84a42024
 
     if (!m_Smoother->checkTransArgs(Smoother::STA_FILE, Smoother::STAD_SEND, 0, size, -1, false))
         throw CUDTException(MJ_NOTSUP, MN_INVALBUFFERAPI, 0);
@@ -5118,44 +5317,6 @@
         m_iReXmitCount = 1;
     }
 
-<<<<<<< HEAD
-   // positioning...
-   try
-   {
-       if (size == -1)
-       {
-           ifs.seekg(0, std::ios::end);
-           size = ifs.tellg();
-           if (offset > size)
-               throw 0; // let it be caught below
-       }
-
-       // This will also set the position back to the beginning
-       // in case when it was moved to the end for measuring the size.
-       // This will also fail if the offset exceeds size, so measuring
-       // the size can be skipped if not needed.
-       ifs.seekg((streamoff)offset);
-       if (!ifs.good())
-           throw 0;
-   }
-   catch (...)
-   {
-       // XXX It would be nice to note that this is reported
-       // by exception only if explicitly requested by setting
-       // the exception flags in the stream. Here it's fixed so
-       // that when this isn't set, the exception is "thrown manually".
-      throw CUDTException(MJ_FILESYSTEM, MN_SEEKGFAIL);
-   }
-
-   int64_t tosend = size;
-   int unitsize;
-
-   // sending block by block
-   while (tosend > 0)
-   {
-      if (ifs.fail())
-         throw CUDTException(MJ_FILESYSTEM, MN_WRITEFAIL);
-=======
     // positioning...
     try
     {
@@ -5186,7 +5347,6 @@
 
     int64_t tosend = size;
     int unitsize;
->>>>>>> 84a42024
 
     // sending block by block
     while (tosend > 0)
@@ -5199,14 +5359,8 @@
 
         unitsize = int((tosend >= block) ? block : tosend);
 
-<<<<<<< HEAD
-          while (stillConnected() && (sndBuffersLeft() <= 0) && m_bPeerHealth)
-              pthread_cond_wait(&m_SendBlockCond, &m_SendBlockLock);
-      }
-=======
         {
             CGuard lk(m_SendBlockLock);
->>>>>>> 84a42024
 
             while (stillConnected() && (sndBuffersLeft() <= 0) && m_bPeerHealth)
                 pthread_cond_wait(&m_SendBlockCond, &m_SendBlockLock);
@@ -5235,22 +5389,14 @@
             offset += sentsize;
         }
 
-<<<<<<< HEAD
-   if (sndBuffersLeft() <= 0)
-   {
-      // write is not available any more
-      s_UDTUnited.m_EPoll.update_events(m_SocketID, m_sPollID, UDT_EPOLL_OUT, false);
+      // insert this socket to snd list if it is not on the list yet
+      m_pSndQueue->m_pSndUList->update(this, CSndUList::DONT_RESCHEDULE);
    }
-=======
-        // insert this socket to snd list if it is not on the list yet
-        m_pSndQueue->m_pSndUList->update(this, CSndUList::DONT_RESCHEDULE);
-    }
->>>>>>> 84a42024
 
     if (sndBuffersLeft() <= 0)
     {
         // write is not available any more
-        s_UDTUnited.m_EPoll.update_events(m_SocketID, m_sPollID, UDT_EPOLL_OUT, false);
+        s_UDTUnited.m_EPoll.update_events(m_SocketID, m_sPollID, SRT_EPOLL_OUT, false);
     }
 
     return size - tosend;
@@ -5366,7 +5512,7 @@
     if (!m_pRcvBuffer->isRcvDataReady())
     {
         // read is not available any more
-        s_UDTUnited.m_EPoll.update_events(m_SocketID, m_sPollID, UDT_EPOLL_IN, false);
+        s_UDTUnited.m_EPoll.update_events(m_SocketID, m_sPollID, SRT_EPOLL_IN, false);
     }
 
     return size - torecv;
@@ -5933,9 +6079,16 @@
                  pthread_mutex_lock(&m_RecvDataLock);
                  pthread_cond_signal(&m_RecvDataCond);
                  pthread_mutex_unlock(&m_RecvDataLock);
+
              }
              // acknowledge any waiting epolls to read
-             s_UDTUnited.m_EPoll.update_events(m_SocketID, m_sPollID, UDT_EPOLL_IN, true);
+             s_UDTUnited.m_EPoll.update_events(m_SocketID, m_sPollID, SRT_EPOLL_IN, true);
+             if (m_parent->m_IncludedGroup)
+             {
+                 SRTSOCKET gid = m_parent->m_IncludedGroup->id();
+                 s_UDTUnited.m_EPoll.update_events(gid, m_sPollID, SRT_EPOLL_IN, true);
+             }
+
          }
          CGuard::enterCS(m_AckLock);
       }
@@ -6315,7 +6468,7 @@
       }
 
       // acknowledde any waiting epolls to write
-      s_UDTUnited.m_EPoll.update_events(m_SocketID, m_sPollID, UDT_EPOLL_OUT, true);
+      s_UDTUnited.m_EPoll.update_events(m_SocketID, m_sPollID, SRT_EPOLL_OUT, true);
 
       // insert this socket to snd list if it is not on the list yet
       m_pSndQueue->m_pSndUList->update(this, CSndUList::DONT_RESCHEDULE);
@@ -6651,7 +6804,7 @@
       // Signal the sender and recver if they are waiting for data.
       releaseSynch();
       // Unblock any call so they learn the connection_broken error
-      s_UDTUnited.m_EPoll.update_events(m_SocketID, m_sPollID, UDT_EPOLL_ERR, true);
+      s_UDTUnited.m_EPoll.update_events(m_SocketID, m_sPollID, SRT_EPOLL_ERR, true);
 
       CTimer::triggerEvent();
 
@@ -7838,7 +7991,7 @@
        else
        {
            // a new connection has been created, enable epoll for write
-           s_UDTUnited.m_EPoll.update_events(m_SocketID, m_sPollID, UDT_EPOLL_OUT, true);
+           s_UDTUnited.m_EPoll.update_events(m_SocketID, m_sPollID, SRT_EPOLL_OUT, true);
        }
    }
    LOGC(mglog.Note) << "listen ret: " << hs.m_iReqType << " - " << RequestTypeStr(hs.m_iReqType);
@@ -7974,7 +8127,7 @@
             releaseSynch();
 
             // app can call any UDT API to learn the connection_broken error
-            s_UDTUnited.m_EPoll.update_events(m_SocketID, m_sPollID, UDT_EPOLL_IN | UDT_EPOLL_OUT | UDT_EPOLL_ERR, true);
+            s_UDTUnited.m_EPoll.update_events(m_SocketID, m_sPollID, SRT_EPOLL_IN | SRT_EPOLL_OUT | SRT_EPOLL_ERR, true);
 
             CTimer::triggerEvent();
 
@@ -8115,13 +8268,13 @@
    CGuard::enterCS(m_RecvLock);
    if (m_pRcvBuffer->isRcvDataReady())
    {
-      s_UDTUnited.m_EPoll.update_events(m_SocketID, m_sPollID, UDT_EPOLL_IN, true);
+      s_UDTUnited.m_EPoll.update_events(m_SocketID, m_sPollID, SRT_EPOLL_IN, true);
    }
    CGuard::leaveCS(m_RecvLock);
 
    if (m_iSndBufSize > m_pSndBuffer->getCurrBufSize())
    {
-      s_UDTUnited.m_EPoll.update_events(m_SocketID, m_sPollID, UDT_EPOLL_OUT, true);
+      s_UDTUnited.m_EPoll.update_events(m_SocketID, m_sPollID, SRT_EPOLL_OUT, true);
    }
 }
 
@@ -8131,7 +8284,7 @@
    // since this happens after the epoll ID has been removed, they cannot be set again
    set<int> remove;
    remove.insert(eid);
-   s_UDTUnited.m_EPoll.update_events(m_SocketID, remove, UDT_EPOLL_IN | UDT_EPOLL_OUT, false);
+   s_UDTUnited.m_EPoll.update_events(m_SocketID, remove, SRT_EPOLL_IN | SRT_EPOLL_OUT, false);
 
    CGuard::enterCS(s_UDTUnited.m_EPoll.m_EPollLock);
    m_sPollID.erase(eid);
@@ -8184,4 +8337,218 @@
         *bytes = bytecount;
 
     return std::abs(timespan);
-}+}
+
+
+std::list<CUDTGroup::SocketData> CUDTGroup::s_NoGroup;
+
+
+CUDTGroup::gli_t CUDTGroup::add(SocketData data)
+{
+    CGuard g(m_GroupLock);
+    m_Group.push_back(data);
+    gli_t end = m_Group.end();
+    if (m_iMaxPayloadSize == -1)
+    {
+        int plsize = data.ps->m_Core.maxPayloadSize();
+        if (plsize == 0)
+            plsize = SRT_LIVE_MAX_PLSIZE;
+        // It is stated that the payload size
+        // is taken from first, and every next one
+        // will get the same.
+        m_iMaxPayloadSize = plsize;
+    }
+
+    return --end;
+}
+
+CUDTGroup::SocketData CUDTGroup::prepareData(CUDTSocket* s)
+{
+    // This uses default GST_BROKEN because when the group operation is done,
+    // then the GST_IDLE state automatically turns into GST_RUNNING. This is
+    // recognized as an initial state of the fresh added socket to the group,
+    // so some "initial configuration" must be done on it, after which it's
+    // turned into GST_RUNNING, that is, it's treated as all others. When
+    // set to GST_BROKEN, this socket is disregarded. This socket isn't cleaned
+    // up, however, unless the status is simultaneously SRTS_BROKEN.
+
+    // The order of operations is then:
+    // - add the socket to the group in this "broken" initial state
+    // - connect the socket (or get it extracted from accept)
+    // - update the socket state (should be SRTS_CONNECTED)
+    // - once the connection is established (may take time with connect), set GST_IDLE
+    // - the next operation of send/recv will automatically turn it into GST_RUNNING
+    SocketData sd = {s->m_SocketID, s, SRTS_INIT, GST_BROKEN, GST_BROKEN, sockaddr_any(), sockaddr_any(), false, false, false };
+    return sd;
+}
+
+CUDTGroup::CUDTGroup():
+        m_pGlobal(),
+        m_GroupID(-1),
+        m_PeerGroupID(-1),
+        m_selfManaged(true),
+        m_type(SRT_GTYPE_UNDEFINED),
+        m_listener(),
+        m_iMaxPayloadSize(0),
+        m_bSynRecving(true),
+        m_GroupReaderThread(),
+        m_bOpened(false)
+{
+    pthread_mutex_init(&m_GroupLock, 0);
+    pthread_cond_init(&m_GroupReadAvail, 0);
+    pthread_cond_init(&m_PayloadReadAvail, 0);
+}
+
+CUDTGroup::~CUDTGroup()
+{
+    pthread_cond_destroy(&m_PayloadReadAvail);
+    pthread_cond_destroy(&m_GroupReadAvail);
+    pthread_mutex_destroy(&m_GroupLock);
+}
+
+void CUDTGroup::setOpt(SRT_SOCKOPT optName, const void* optval, int optlen)
+{
+    switch (optName)
+    {
+    case SRTO_RCVSYN:
+        m_bSynRecving = bool_int_value(optval, optlen);
+        break;
+
+        // Other options to be specificallty interpreted by group may follow.
+        // All others must be simply stored for setting on a socket.
+
+    default:
+        if (m_bOpened)
+        {
+            throw CUDTException(MJ_NOTSUP, MN_ISCONNECTED, 0);
+        }
+
+        m_config.push_back(ConfigItem(optName, optval, optlen));
+        break;
+    }
+}
+
+void CUDTGroup::getOpt(SRT_SOCKOPT optname, void* optval, ref_t<int> r_optlen)
+{
+    int& optlen = r_optlen;
+
+    switch (optname)
+    {
+    case SRTO_RCVSYN:
+        *(bool*)optval = m_bSynRecving;
+        optlen = sizeof(bool);
+        break;
+
+    default:
+        // Extract the "wishful thining" from the storage.
+        // XXX What about default values, not stored before?
+
+        {
+            for (vector<ConfigItem>::iterator i = m_config.begin(); i != m_config.end(); ++i)
+            {
+                if (i->so == optname)
+                {
+                    if (optlen >= int(i->value.size()))
+                    {
+                        copy(i->value.begin(), i->value.end(), (unsigned char*)optval);
+                    }
+                    optlen = i->value.size();
+                    return;
+                }
+            }
+
+            // Not set before, simply fill in zeros
+            // XXX This is just a stub implementation!
+            memset(optval, 0, optlen);
+            return;
+        }
+    }
+}
+
+
+int CUDTUnited::groupConnect(ref_t<CUDTGroup> r_g, const sockaddr_any& source_addr, const sockaddr_any& target_addr)
+{
+    CUDTGroup& g = r_g;
+    // The group must be managed to use srt_connect on it,
+    // as it must create particular socket automatically.
+
+    // Non-managed groups can't be "connected" - at best you can connect
+    // every socket individually.
+    if (!g.managed())
+        return -1;
+
+    CUDTSocket* ns = 0;
+    SRTSOCKET sid = newSocket(&ns);
+
+    // XXX Support non-blockin mode:
+    // If the group has nonblocking set for connect (SNDSYN),
+    // then it must set so on the socket. Then, the connection
+    // process is asynchronous. The socket appears first as
+    // GST_PENDING state, and only after the socket becomes
+    // connected, its status in the group turns into GST_IDLE.
+
+    CUDTGroup::gli_t f;
+
+    // Add socket to the group.
+    f = g.add(g.prepareData(ns));
+    ns->m_IncludedIter = f;
+    ns->m_IncludedGroup = &g;
+
+    // We got it. Bind the socket, if the source address was set
+    if (!source_addr.empty())
+        bind(ns, source_addr);
+
+    // And connect
+    try
+    {
+        connectIn(Ref(*ns), target_addr, 0); // ISN is not important here. First socket will preserve, others will derive.
+    }
+    catch (...)
+    {
+        // Intercept to delete the socket on failure.
+        delete ns;
+        throw;
+    }
+
+    SRT_SOCKSTATUS st;
+    {
+        CGuard grd(ns->m_ControlLock);
+        st = ns->m_Status;
+    }
+
+    {
+        CGuard grd(g.m_GroupLock);
+
+        g.m_bOpened = true;
+
+        f->laststatus = st;
+        // Check the socket status and update it.
+        // Turn the group state of the socket to IDLE only if
+        // connection is established or in progress
+        f->agent = source_addr;
+        f->peer = target_addr;
+
+        if (st == SRTS_CONNECTED)
+        {
+            f->sndstate = CUDTGroup::GST_IDLE;
+            f->rcvstate = CUDTGroup::GST_IDLE;
+            return sid;
+        }
+        else if (int(st) >= int(SRTS_BROKEN))
+        {
+            f->sndstate = CUDTGroup::GST_BROKEN;
+            f->rcvstate = CUDTGroup::GST_BROKEN;
+        }
+        else
+        {
+            f->sndstate = CUDTGroup::GST_PENDING;
+            f->rcvstate = CUDTGroup::GST_PENDING;
+            return sid;
+        }
+    }
+
+    // Leave broken for later cleanup.
+    // Actually this shouldn't ever happen because all errors
+    // are handled above.
+    return -1;
+}
