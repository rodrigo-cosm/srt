/*
 * SRT - Secure, Reliable, Transport
 * Copyright (c) 2018 Haivision Systems Inc.
 * 
 * This Source Code Form is subject to the terms of the Mozilla Public
 * License, v. 2.0. If a copy of the MPL was not distributed with this
 * file, You can obtain one at http://mozilla.org/MPL/2.0/.
 * 
 */

/*****************************************************************************
Copyright (c) 2001 - 2011, The Board of Trustees of the University of Illinois.
All rights reserved.

Redistribution and use in source and binary forms, with or without
modification, are permitted provided that the following conditions are
met:

* Redistributions of source code must retain the above
  copyright notice, this list of conditions and the
  following disclaimer.

* Redistributions in binary form must reproduce the
  above copyright notice, this list of conditions
  and the following disclaimer in the documentation
  and/or other materials provided with the distribution.

* Neither the name of the University of Illinois
  nor the names of its contributors may be used to
  endorse or promote products derived from this
  software without specific prior written permission.

THIS SOFTWARE IS PROVIDED BY THE COPYRIGHT HOLDERS AND CONTRIBUTORS "AS
IS" AND ANY EXPRESS OR IMPLIED WARRANTIES, INCLUDING, BUT NOT LIMITED TO,
THE IMPLIED WARRANTIES OF MERCHANTABILITY AND FITNESS FOR A PARTICULAR
PURPOSE ARE DISCLAIMED. IN NO EVENT SHALL THE COPYRIGHT OWNER OR
CONTRIBUTORS BE LIABLE FOR ANY DIRECT, INDIRECT, INCIDENTAL, SPECIAL,
EXEMPLARY, OR CONSEQUENTIAL DAMAGES (INCLUDING, BUT NOT LIMITED TO,
PROCUREMENT OF SUBSTITUTE GOODS OR SERVICES; LOSS OF USE, DATA, OR
PROFITS; OR BUSINESS INTERRUPTION) HOWEVER CAUSED AND ON ANY THEORY OF
LIABILITY, WHETHER IN CONTRACT, STRICT LIABILITY, OR TORT (INCLUDING
NEGLIGENCE OR OTHERWISE) ARISING IN ANY WAY OUT OF THE USE OF THIS
SOFTWARE, EVEN IF ADVISED OF THE POSSIBILITY OF SUCH DAMAGE.
*****************************************************************************/

/*****************************************************************************
written by
   Yunhong Gu, last updated 02/28/2012
modified by
   Haivision Systems Inc.
*****************************************************************************/

#include "platform_sys.h"


// For crash-asserts
#if ENABLE_THREAD_LOGGING
#include <stdexcept>
#endif

#include <cmath>
#include <sstream>
#include "srt.h"
#include "queue.h"
#include "core.h"
#include "logging.h"
#include "crypto.h"
#include "logging_api.h" // Required due to containing extern srt_logger_config

// Again, just in case when some "smart guy" provided such a global macro
#ifdef min
#undef min
#endif
#ifdef max
#undef max
#endif

using namespace std;

#if ENABLE_HEAVY_LOGGING
#define IF_HEAVY_LOGGING(instr) instr
#else 
#define IF_HEAVY_LOGGING(instr) (void)0
#endif 


namespace srt_logging
{

struct AllFaOn
{
    LogConfig::fa_bitset_t allfa;

    AllFaOn()
    {
//        allfa.set(SRT_LOGFA_BSTATS, true);
        allfa.set(SRT_LOGFA_CONTROL, true);
        allfa.set(SRT_LOGFA_DATA, true);
        allfa.set(SRT_LOGFA_TSBPD, true);
        allfa.set(SRT_LOGFA_REXMIT, true);
#if ENABLE_HAICRYPT_LOGGING
        allfa.set(SRT_LOGFA_HAICRYPT, true);
#endif
    }
} logger_fa_all;

}

// We need it outside the namespace to preserve the global name.
// It's a part of "hidden API" (used by applications)
SRT_API srt_logging::LogConfig srt_logger_config (srt_logging::logger_fa_all.allfa);

namespace srt_logging
{

Logger glog(SRT_LOGFA_GENERAL, srt_logger_config, "SRT.g");
// Unused. If not found useful, maybe reuse for another FA.
//Logger blog(SRT_LOGFA_BSTATS, srt_logger_config, "SRT.b");
Logger mglog(SRT_LOGFA_CONTROL, srt_logger_config, "SRT.c");
Logger dlog(SRT_LOGFA_DATA, srt_logger_config, "SRT.d");
Logger tslog(SRT_LOGFA_TSBPD, srt_logger_config, "SRT.t");
Logger rxlog(SRT_LOGFA_REXMIT, srt_logger_config, "SRT.r");

}

using namespace srt_logging;

CUDTUnited CUDT::s_UDTUnited;

const SRTSOCKET UDT::INVALID_SOCK = CUDT::INVALID_SOCK;
const int UDT::ERROR = CUDT::ERROR;

// SRT Version constants
#define SRT_VERSION_UNK     0
#define SRT_VERSION_MAJ1    0x010000            /* Version 1 major */


#define SRT_VERSION_MAJ(v) (0xFF0000 & (v))     /* Major number ensuring backward compatibility */
#define SRT_VERSION_MIN(v) (0x00FF00 & (v))
#define SRT_VERSION_PCH(v) (0x0000FF & (v))

// NOTE: SRT_VERSION is primarily defined in the build file.
const int32_t SRT_DEF_VERSION = SrtParseVersion(SRT_VERSION);


//#define SRT_CMD_HSREQ       1           /* SRT Handshake Request (sender) */
#define SRT_CMD_HSREQ_MINSZ 8           /* Minumum Compatible (1.x.x) packet size (bytes) */
#define SRT_CMD_HSREQ_SZ    12          /* Current version packet size */
#if     SRT_CMD_HSREQ_SZ > SRT_CMD_MAXSZ
#error  SRT_CMD_MAXSZ too small
#endif
/*      Handshake Request (Network Order)
        0[31..0]:   SRT version     SRT_DEF_VERSION
        1[31..0]:   Options         0 [ | SRT_OPT_TSBPDSND ][ | SRT_OPT_HAICRYPT ]
        2[31..16]:  TsbPD resv      0
        2[15..0]:   TsbPD delay     [0..60000] msec
*/

//#define SRT_CMD_HSRSP       2           /* SRT Handshake Response (receiver) */
#define SRT_CMD_HSRSP_MINSZ 8           /* Minumum Compatible (1.x.x) packet size (bytes) */
#define SRT_CMD_HSRSP_SZ    12          /* Current version packet size */
#if     SRT_CMD_HSRSP_SZ > SRT_CMD_MAXSZ
#error  SRT_CMD_MAXSZ too small
#endif
/*      Handshake Response (Network Order)
        0[31..0]:   SRT version     SRT_DEF_VERSION
        1[31..0]:   Options         0 [ | SRT_OPT_TSBPDRCV [| SRT_OPT_TLPKTDROP ]][ | SRT_OPT_HAICRYPT]
                                      [ | SRT_OPT_NAKREPORT ] [ | SRT_OPT_REXMITFLG ]
        2[31..16]:  TsbPD resv      0
        2[15..0]:   TsbPD delay     [0..60000] msec
*/


void CUDT::construct()
{
    m_pSndBuffer = NULL;
    m_pRcvBuffer = NULL;
    m_pSndLossList = NULL;
    m_pRcvLossList = NULL;
    m_iReorderTolerance = 0;
    m_iMaxReorderTolerance = 0; // Sensible optimal value is 10, 0 preserves old behavior
    m_iConsecEarlyDelivery = 0; // how many times so far the packet considered lost has been received before TTL expires
    m_iConsecOrderedDelivery = 0;

    m_pSndQueue = NULL;
    m_pRcvQueue = NULL;
    m_pSNode = NULL;
    m_pRNode = NULL;

    m_ullSndHsLastTime_us = 0;
    m_iSndHsRetryCnt = SRT_MAX_HSRETRY+1; // Will be reset to 0 for HSv5, this value is important for HSv4

    // Initial status
    m_bOpened = false;
    m_bListening = false;
    m_bConnecting = false;
    m_bConnected = false;
    m_bClosing = false;
    m_bShutdown = false;
    m_bBroken = false;
    m_bPeerHealth = true;
    m_RejectReason = SRT_REJ_UNKNOWN;
    m_ullLingerExpiration = 0;
    m_llLastReqTime = 0;

    m_lSrtVersion = SRT_DEF_VERSION;
    m_lPeerSrtVersion = 0; // not defined until connected.
    m_lMinimumPeerSrtVersion = SRT_VERSION_MAJ1;

    m_iTsbPdDelay_ms = 0;
    m_iPeerTsbPdDelay_ms = 0;

    m_bPeerTsbPd = false;
    m_iPeerTsbPdDelay_ms = 0;
    m_bTsbPd = false;
    m_bTsbPdAckWakeup = false;
    m_bPeerTLPktDrop = false;

    m_uKmRefreshRatePkt = 0;
    m_uKmPreAnnouncePkt = 0;

    // Initilize mutex and condition variables
    initSynch();
}

CUDT::CUDT()
{
   construct();

   (void)SRT_DEF_VERSION;

   // Default UDT configurations
   m_iMSS = 1500;
   m_bSynSending = true;
   m_bSynRecving = true;
   m_iFlightFlagSize = 25600;
   m_iSndBufSize = 8192;
   m_iRcvBufSize = 8192; //Rcv buffer MUST NOT be bigger than Flight Flag size

   // Linger: LIVE mode defaults, please refer to `SRTO_TRANSTYPE` option
   // for other modes.
   m_Linger.l_onoff = 0;
   m_Linger.l_linger = 0;
   m_iUDPSndBufSize = 65536;
   m_iUDPRcvBufSize = m_iRcvBufSize * m_iMSS;
   m_bRendezvous = false;
#ifdef SRT_ENABLE_CONNTIMEO
   m_iConnTimeOut = 3000;
#endif
   m_iSndTimeOut = -1;
   m_iRcvTimeOut = -1;
   m_bReuseAddr = true;
   m_llMaxBW = -1;
#ifdef SRT_ENABLE_IPOPTS
   m_iIpTTL = -1;
   m_iIpToS = -1;
#endif
   m_CryptoSecret.len = 0;
   m_iSndCryptoKeyLen = 0;
   //Cfg
   m_bDataSender = false;       //Sender only if true: does not recv data
   m_bOPT_TsbPd = true;        //Enable TsbPd on sender
   m_iOPT_TsbPdDelay = SRT_LIVE_DEF_LATENCY_MS;
   m_iOPT_PeerTsbPdDelay = 0;       //Peer's TsbPd delay as receiver (here is its minimum value, if used)
   m_bOPT_TLPktDrop = true;
   m_iOPT_SndDropDelay = 0;
   m_bOPT_StrictEncryption = true;
   m_iOPT_PeerIdleTimeout = COMM_RESPONSE_TIMEOUT_MS;
   m_bTLPktDrop = true;         //Too-late Packet Drop
   m_bMessageAPI = true;
   m_zOPT_ExpPayloadSize = SRT_LIVE_DEF_PLSIZE;
   m_iIpV6Only = -1;
   //Runtime
   m_bRcvNakReport = true;      //Receiver's Periodic NAK Reports
   m_llInputBW = 0;             // Application provided input bandwidth (internal input rate sampling == 0)
   m_iOverheadBW = 25;          // Percent above input stream rate (applies if m_llMaxBW == 0)
   m_OPT_PktFilterConfigString = "";

   m_pCache = NULL;

   // Default congctl is "live".
   // Available builtin congctl: "file".
   // Other congctls can be registerred.

   // Note that 'select' returns false if there's no such congctl.
   // If so, congctl becomes unselected. Calling 'configure' on an
   // unselected congctl results in exception.
   m_CongCtl.select("live");
}

CUDT::CUDT(const CUDT& ancestor)
{
   construct();

   // XXX Consider all below fields (except m_bReuseAddr) to be put
   // into a separate class for easier copying.

   // Default UDT configurations
   m_iMSS = ancestor.m_iMSS;
   m_bSynSending = ancestor.m_bSynSending;
   m_bSynRecving = ancestor.m_bSynRecving;
   m_iFlightFlagSize = ancestor.m_iFlightFlagSize;
   m_iSndBufSize = ancestor.m_iSndBufSize;
   m_iRcvBufSize = ancestor.m_iRcvBufSize;
   m_Linger = ancestor.m_Linger;
   m_iUDPSndBufSize = ancestor.m_iUDPSndBufSize;
   m_iUDPRcvBufSize = ancestor.m_iUDPRcvBufSize;
   m_bRendezvous = ancestor.m_bRendezvous;
#ifdef SRT_ENABLE_CONNTIMEO
   m_iConnTimeOut = ancestor.m_iConnTimeOut;
#endif
   m_iSndTimeOut = ancestor.m_iSndTimeOut;
   m_iRcvTimeOut = ancestor.m_iRcvTimeOut;
   m_bReuseAddr = true; // this must be true, because all accepted sockets share the same port with the listener
   m_llMaxBW = ancestor.m_llMaxBW;
#ifdef SRT_ENABLE_IPOPTS
   m_iIpTTL = ancestor.m_iIpTTL;
   m_iIpToS = ancestor.m_iIpToS;
#endif
   m_llInputBW = ancestor.m_llInputBW;
   m_iOverheadBW = ancestor.m_iOverheadBW;
   m_bDataSender = ancestor.m_bDataSender;
   m_bOPT_TsbPd = ancestor.m_bOPT_TsbPd;
   m_iOPT_TsbPdDelay = ancestor.m_iOPT_TsbPdDelay;
   m_iOPT_PeerTsbPdDelay = ancestor.m_iOPT_PeerTsbPdDelay;
   m_bOPT_TLPktDrop = ancestor.m_bOPT_TLPktDrop;
   m_iOPT_SndDropDelay = ancestor.m_iOPT_SndDropDelay;
   m_bOPT_StrictEncryption = ancestor.m_bOPT_StrictEncryption;
   m_iOPT_PeerIdleTimeout = ancestor.m_iOPT_PeerIdleTimeout;
   m_zOPT_ExpPayloadSize = ancestor.m_zOPT_ExpPayloadSize;
   m_bTLPktDrop = ancestor.m_bTLPktDrop;
   m_bMessageAPI = ancestor.m_bMessageAPI;
   m_iIpV6Only = ancestor.m_iIpV6Only;
   m_iMaxReorderTolerance = ancestor.m_iMaxReorderTolerance;
   //Runtime
   m_bRcvNakReport = ancestor.m_bRcvNakReport;
   m_OPT_PktFilterConfigString = ancestor.m_OPT_PktFilterConfigString;

   m_CryptoSecret = ancestor.m_CryptoSecret;
   m_iSndCryptoKeyLen = ancestor.m_iSndCryptoKeyLen;

   m_uKmRefreshRatePkt = ancestor.m_uKmRefreshRatePkt;
   m_uKmPreAnnouncePkt = ancestor.m_uKmPreAnnouncePkt;

   m_pCache = ancestor.m_pCache;

   // SrtCongestion's copy constructor copies the selection,
   // but not the underlying congctl object. After
   // copy-constructed, the 'configure' must be called on it again.
   m_CongCtl = ancestor.m_CongCtl;
}

CUDT::~CUDT()
{
   // release mutex/condtion variables
   destroySynch();

   //Wipeout critical data
   memset(&m_CryptoSecret, 0, sizeof(m_CryptoSecret));

   // destroy the data structures
   delete m_pSndBuffer;
   delete m_pRcvBuffer;
   delete m_pSndLossList;
   delete m_pRcvLossList;
   delete m_pSNode;
   delete m_pRNode;
}

// This function is to make it possible for both C and C++
// API to accept both bool and int types for boolean options.
// (it's not that C couldn't use <stdbool.h>, it's that people
// often forget to use correct type).
static bool bool_int_value(const void* optval, int optlen)
{
    if ( optlen == sizeof(bool) )
    {
        return *(bool*)optval;
    }

    if ( optlen == sizeof(int) )
    {
        return 0!=  *(int*)optval; // 0!= is a windows warning-killer int-to-bool conversion
    }
    return false;
}

void CUDT::setOpt(SRT_SOCKOPT optName, const void* optval, int optlen)
{
    if (m_bBroken || m_bClosing)
        throw CUDTException(MJ_CONNECTION, MN_CONNLOST, 0);

    CGuard cg(m_ConnectionLock, "conn");
    CGuard sendguard(m_SendLock, "send");
    CGuard recvguard(m_RecvLock, "recv");

    HLOGC(mglog.Debug, log << CONID() << "OPTION: #" << optName
            << " value:" << FormatBinaryString((uint8_t*)optval, optlen));

    switch (optName)
    {
    case SRTO_MSS:
        if (m_bOpened)
            throw CUDTException(MJ_NOTSUP, MN_ISBOUND, 0);

        if (*(int*)optval < int(CPacket::UDP_HDR_SIZE + CHandShake::m_iContentSize))
            throw CUDTException(MJ_NOTSUP, MN_INVAL, 0);

        m_iMSS = *(int*)optval;

        // Packet size cannot be greater than UDP buffer size
        if (m_iMSS > m_iUDPSndBufSize)
            m_iMSS = m_iUDPSndBufSize;
        if (m_iMSS > m_iUDPRcvBufSize)
            m_iMSS = m_iUDPRcvBufSize;

        break;

    case SRTO_SNDSYN:
        m_bSynSending = bool_int_value(optval, optlen);
        break;

    case SRTO_RCVSYN:
        m_bSynRecving = bool_int_value(optval, optlen);
        break;

    case SRTO_FC:
        if (m_bConnecting || m_bConnected)
            throw CUDTException(MJ_NOTSUP, MN_ISCONNECTED, 0);

        if (*(int*)optval < 1)
            throw CUDTException(MJ_NOTSUP, MN_INVAL);

        // Mimimum recv flight flag size is 32 packets
        if (*(int*)optval > 32)
            m_iFlightFlagSize = *(int*)optval;
        else
            m_iFlightFlagSize = 32;

        break;

    case SRTO_SNDBUF:
        if (m_bOpened)
            throw CUDTException(MJ_NOTSUP, MN_ISBOUND, 0);

        if (*(int*)optval <= 0)
            throw CUDTException(MJ_NOTSUP, MN_INVAL, 0);

        m_iSndBufSize = *(int*)optval / (m_iMSS - CPacket::UDP_HDR_SIZE);

        break;

    case SRTO_RCVBUF:
        if (m_bOpened)
            throw CUDTException(MJ_NOTSUP, MN_ISBOUND, 0);

        if (*(int*)optval <= 0)
            throw CUDTException(MJ_NOTSUP, MN_INVAL, 0);

        {
            // This weird cast through int is required because
            // API requires 'int', and internals require 'size_t';
            // their size is different on 64-bit systems.
            size_t val = size_t(*(int*)optval);

            // Mimimum recv buffer size is 32 packets
            size_t mssin_size = m_iMSS - CPacket::UDP_HDR_SIZE;

            // XXX This magic 32 deserves some constant
            if (val > mssin_size * 32)
                m_iRcvBufSize = val / mssin_size;
            else
                m_iRcvBufSize = 32;

            // recv buffer MUST not be greater than FC size
            if (m_iRcvBufSize > m_iFlightFlagSize)
                m_iRcvBufSize = m_iFlightFlagSize;
        }

        break;

    case SRTO_LINGER:
        m_Linger = *(linger*)optval;
        break;

    case SRTO_UDP_SNDBUF:
        if (m_bOpened)
            throw CUDTException(MJ_NOTSUP, MN_ISBOUND, 0);

        m_iUDPSndBufSize = *(int*)optval;

        if (m_iUDPSndBufSize < m_iMSS)
            m_iUDPSndBufSize = m_iMSS;

        break;

    case SRTO_UDP_RCVBUF:
        if (m_bOpened)
            throw CUDTException(MJ_NOTSUP, MN_ISBOUND, 0);

        m_iUDPRcvBufSize = *(int*)optval;

        if (m_iUDPRcvBufSize < m_iMSS)
            m_iUDPRcvBufSize = m_iMSS;

        break;

    case SRTO_RENDEZVOUS:
        if (m_bConnecting || m_bConnected)
            throw CUDTException(MJ_NOTSUP, MN_ISBOUND, 0);
        m_bRendezvous = bool_int_value(optval, optlen);
        break;

    case SRTO_SNDTIMEO:
        m_iSndTimeOut = *(int*)optval;
        break;

    case SRTO_RCVTIMEO:
        m_iRcvTimeOut = *(int*)optval;
        break;

    case SRTO_REUSEADDR:
        if (m_bOpened)
            throw CUDTException(MJ_NOTSUP, MN_ISBOUND, 0);
        m_bReuseAddr = bool_int_value(optval, optlen);
        break;

    case SRTO_MAXBW:
        m_llMaxBW = *(int64_t*)optval;

        // This can be done on both connected and unconnected socket.
        // When not connected, this will do nothing, however this
        // event will be repeated just after connecting anyway.
        if (m_bConnected)
            updateCC(TEV_INIT, TEV_INIT_RESET);
        break;

#ifdef SRT_ENABLE_IPOPTS
    case SRTO_IPTTL:
        if (m_bOpened)
            throw CUDTException(MJ_NOTSUP, MN_ISBOUND, 0);
        if (!(*(int*)optval == -1)
                &&  !((*(int*)optval >= 1) && (*(int*)optval <= 255)))
            throw CUDTException(MJ_NOTSUP, MN_INVAL, 0);
        m_iIpTTL = *(int*)optval;
        break;

    case SRTO_IPTOS:
        if (m_bOpened)
            throw CUDTException(MJ_NOTSUP, MN_ISBOUND, 0);
        m_iIpToS = *(int*)optval;
        break;
#endif

    case SRTO_INPUTBW:
        m_llInputBW = *(int64_t*)optval;
        // (only if connected; if not, then the value
        // from m_iOverheadBW will be used initially)
        if (m_bConnected)
            updateCC(TEV_INIT, TEV_INIT_INPUTBW);
        break;

    case SRTO_OHEADBW:
        if ((*(int*)optval < 5)
                ||  (*(int*)optval > 100))
            throw CUDTException(MJ_NOTSUP, MN_INVAL, 0);
        m_iOverheadBW = *(int*)optval;

        // Changed overhead BW, so spread the change
        // (only if connected; if not, then the value
        // from m_iOverheadBW will be used initially)
        if (m_bConnected)
            updateCC(TEV_INIT, TEV_INIT_OHEADBW);
        break;

    case SRTO_SENDER:
        if (m_bConnected)
            throw CUDTException(MJ_NOTSUP, MN_ISCONNECTED, 0);
        m_bDataSender = bool_int_value(optval, optlen);
        break;

    case SRTO_TSBPDMODE:
        if (m_bConnected)
            throw CUDTException(MJ_NOTSUP, MN_ISCONNECTED, 0);
        m_bOPT_TsbPd = bool_int_value(optval, optlen);
        break;

    case SRTO_LATENCY:
        if (m_bConnected)
            throw CUDTException(MJ_NOTSUP, MN_ISCONNECTED, 0);
        m_iOPT_TsbPdDelay = *(int*)optval;
        m_iOPT_PeerTsbPdDelay = *(int*)optval;
        break;

    case SRTO_RCVLATENCY:
        if (m_bConnected)
            throw CUDTException(MJ_NOTSUP, MN_ISCONNECTED, 0);
        m_iOPT_TsbPdDelay = *(int*)optval;
        break;

    case SRTO_PEERLATENCY:
        if (m_bConnected)
            throw CUDTException(MJ_NOTSUP, MN_ISCONNECTED, 0);
        m_iOPT_PeerTsbPdDelay = *(int*)optval;
        break;

    case SRTO_TLPKTDROP:
        if (m_bConnected)
            throw CUDTException(MJ_NOTSUP, MN_ISCONNECTED, 0);
        m_bOPT_TLPktDrop = bool_int_value(optval, optlen);
        break;

    case SRTO_SNDDROPDELAY:
        // Surprise: you may be connected to alter this option.
        // The application may manipulate this option on sender while transmitting.
        m_iOPT_SndDropDelay = *(int*)optval;
        break;

    case SRTO_PASSPHRASE:
        // For consistency, throw exception when connected,
        // no matter if otherwise the password can be set.
        if (m_bConnected)
            throw CUDTException(MJ_NOTSUP, MN_ISCONNECTED, 0);

#ifdef SRT_ENABLE_ENCRYPTION
        // Password must be 10-80 characters.
        // Or it can be empty to clear the password.
        if ( (optlen != 0) && (optlen < 10 || optlen > HAICRYPT_SECRET_MAX_SZ) )
            throw CUDTException(MJ_NOTSUP, MN_INVAL, 0);

        memset(&m_CryptoSecret, 0, sizeof(m_CryptoSecret));
        m_CryptoSecret.typ = HAICRYPT_SECTYP_PASSPHRASE;
        m_CryptoSecret.len = (optlen <= (int)sizeof(m_CryptoSecret.str) ? optlen : (int)sizeof(m_CryptoSecret.str));
        memcpy(m_CryptoSecret.str, optval, m_CryptoSecret.len);
#else
        if (optlen == 0)
            break;

        LOGC(mglog.Error, log << "SRTO_PASSPHRASE: encryption not enabled at compile time");
        throw CUDTException(MJ_NOTSUP, MN_INVAL, 0);
#endif
        break;

    case SRTO_PBKEYLEN:
    case _DEPRECATED_SRTO_SNDPBKEYLEN:
        if (m_bConnected)
            throw CUDTException(MJ_NOTSUP, MN_ISCONNECTED, 0);
#ifdef SRT_ENABLE_ENCRYPTION
        {
            int v = *(int*)optval;
            int allowed [4] = {
                0,   // Default value, if this results for initiator, defaults to 16. See below.
                16, // AES-128
                24, // AES-192
                32  // AES-256
            };
            int* allowed_end = allowed+4;
            if (find(allowed, allowed_end, v) == allowed_end)
            {
                LOGC(mglog.Error, log << "Invalid value for option SRTO_PBKEYLEN: " << v
                        << "; allowed are: 0, 16, 24, 32");
                throw CUDTException(MJ_NOTSUP, MN_INVAL, 0);
            }

            // Note: This works a little different in HSv4 and HSv5.

            // HSv4:
            // The party that is set SRTO_SENDER will send KMREQ, and it will
            // use default value 16, if SRTO_PBKEYLEN is the default value 0.
            // The responder that receives KMRSP has nothing to say about
            // PBKEYLEN anyway and it will take the length of the key from
            // the initiator (sender) as a good deal.
            //
            // HSv5:
            // The initiator (independently on the sender) will send KMREQ,
            // and as it should be the sender to decide about the PBKEYLEN.
            // Your application should do the following then:
            // 1. The sender should set PBKEYLEN to the required value.
            // 2. If the sender is initiator, it will create the key using
            //    its preset PBKEYLEN (or default 16, if not set) and the
            //    receiver-responder will take it as a good deal.
            // 3. Leave the PBKEYLEN value on the receiver as default 0.
            // 4. If sender is responder, it should then advertise the PBKEYLEN
            //    value in the initial handshake messages (URQ_INDUCTION if
            //    listener, and both URQ_WAVEAHAND and URQ_CONCLUSION in case
            //    of rendezvous, as it is the matter of luck who of them will
            //    eventually become the initiator). This way the receiver
            //    being an initiator will set m_iSndCryptoKeyLen before setting
            //    up KMREQ for sending to the sender-responder.
            //
            // Note that in HSv5 if both sides set PBKEYLEN, the responder
            // wins, unless the initiator is a sender (the effective PBKEYLEN
            // will be the one advertised by the responder). If none sets,
            // PBKEYLEN will default to 16.

            m_iSndCryptoKeyLen = v;
        }
#else
        LOGC(mglog.Error, log << "SRTO_PBKEYLEN: encryption not enabled at compile time");
        throw CUDTException(MJ_NOTSUP, MN_INVAL, 0);
#endif
        break;

    case SRTO_NAKREPORT:
        if (m_bConnected)
            throw CUDTException(MJ_NOTSUP, MN_ISCONNECTED, 0);
        m_bRcvNakReport = bool_int_value(optval, optlen);
        break;

#ifdef SRT_ENABLE_CONNTIMEO
    case SRTO_CONNTIMEO:
        m_iConnTimeOut = *(int*)optval;
        break;
#endif

    case SRTO_LOSSMAXTTL:
        m_iMaxReorderTolerance = *(int*)optval;
        break;

    case SRTO_VERSION:
        if (m_bConnected)
            throw CUDTException(MJ_NOTSUP, MN_ISCONNECTED, 0);
        m_lSrtVersion = *(uint32_t*)optval;
        break;

    case SRTO_MINVERSION:
        if (m_bConnected)
            throw CUDTException(MJ_NOTSUP, MN_ISCONNECTED, 0);
        m_lMinimumPeerSrtVersion = *(uint32_t*)optval;
        break;

    case SRTO_STREAMID:
        if (m_bConnected)
            throw CUDTException(MJ_NOTSUP, MN_ISCONNECTED, 0);

        if (size_t(optlen) > MAX_SID_LENGTH)
            throw CUDTException(MJ_NOTSUP, MN_INVAL, 0);

        m_sStreamName.assign((const char*)optval, optlen);
        break;

    case SRTO_CONGESTION:
        if (m_bConnected)
            throw CUDTException(MJ_NOTSUP, MN_ISCONNECTED, 0);

        {
            string val;
            if ( optlen == -1 )
                val = (const char*)optval;
            else
                val.assign((const char*)optval, optlen);

            // Translate alias
            if (val == "vod")
                val = "file";

            bool res = m_CongCtl.select(val);
            if (!res)
                throw CUDTException(MJ_NOTSUP, MN_INVAL, 0);
        }
        break;

   case SRTO_MESSAGEAPI:
        if (m_bConnected)
            throw CUDTException(MJ_NOTSUP, MN_ISCONNECTED, 0);

        m_bMessageAPI = bool_int_value(optval, optlen);
        break;

   case SRTO_PAYLOADSIZE:
        if (m_bConnected)
            throw CUDTException(MJ_NOTSUP, MN_ISCONNECTED, 0);

        if (*(int*)optval > SRT_LIVE_MAX_PLSIZE)
        {
            LOGC(mglog.Error, log << "SRTO_PAYLOADSIZE: value exceeds SRT_LIVE_MAX_PLSIZE, maximum payload per MTU.");
            throw CUDTException(MJ_NOTSUP, MN_INVAL, 0);
        }

        if (m_OPT_PktFilterConfigString != "")
        {
            // This means that the filter might have been installed before,
            // and the fix to the maximum payload size was already applied.
            // This needs to be checked now.
            SrtFilterConfig fc;
            if (!ParseFilterConfig(m_OPT_PktFilterConfigString, fc))
            {
                // Break silently. This should not happen
                LOGC(mglog.Error,
                        log << "SRTO_PAYLOADSIZE: IPE: failing filter configuration installed");
                throw CUDTException(MJ_NOTSUP, MN_INVAL, 0);
            }

            size_t efc_max_payload_size = SRT_LIVE_MAX_PLSIZE - fc.extra_size;
            if (m_zOPT_ExpPayloadSize > efc_max_payload_size)
            {
                LOGC(mglog.Error, log << "SRTO_PAYLOADSIZE: value exceeds SRT_LIVE_MAX_PLSIZE decreased by "
                        << fc.extra_size << " required for packet filter header");
                throw CUDTException(MJ_NOTSUP, MN_INVAL, 0);
            }
        }

        m_zOPT_ExpPayloadSize = *(int*)optval;
        break;

   case SRTO_TRANSTYPE:
        if (m_bConnected)
            throw CUDTException(MJ_NOTSUP, MN_ISCONNECTED, 0);

      // XXX Note that here the configuration for SRTT_LIVE
      // is the same as DEFAULT VALUES for these fields set
      // in CUDT::CUDT. 
      switch (*(SRT_TRANSTYPE*)optval)
      {
      case SRTT_LIVE:
          // Default live options:
          // - tsbpd: on
          // - latency: 120ms
          // - linger: off
          // - congctl: live
          // - extraction method: message (reading call extracts one message)
          m_bOPT_TsbPd = true;
          m_iOPT_TsbPdDelay = SRT_LIVE_DEF_LATENCY_MS;
          m_iOPT_PeerTsbPdDelay = 0;
          m_bOPT_TLPktDrop = true;
          m_iOPT_SndDropDelay = 0;
          m_bMessageAPI = true;
          m_bRcvNakReport = true;
          m_zOPT_ExpPayloadSize = SRT_LIVE_DEF_PLSIZE;
          m_Linger.l_onoff = 0;
          m_Linger.l_linger = 0;
          m_CongCtl.select("live");
          break;

      case SRTT_FILE:
          // File transfer mode:
          // - tsbpd: off
          // - latency: 0
          // - linger: 2 minutes (180s)
          // - congctl: file (original UDT congestion control)
          // - extraction method: stream (reading call extracts as many bytes as available and fits in buffer)
          m_bOPT_TsbPd = false;
          m_iOPT_TsbPdDelay = 0;
          m_iOPT_PeerTsbPdDelay = 0;
          m_bOPT_TLPktDrop = false;
          m_iOPT_SndDropDelay = -1;
          m_bMessageAPI = false;
          m_bRcvNakReport = false;
          m_zOPT_ExpPayloadSize = 0; // use maximum
          m_Linger.l_onoff = 1;
          m_Linger.l_linger = 180; // 2 minutes
          m_CongCtl.select("file");
          break;

      default:
          throw CUDTException(MJ_NOTSUP, MN_INVAL, 0);
      }
      break;

   case SRTO_KMREFRESHRATE:
      if (m_bConnected)
          throw CUDTException(MJ_NOTSUP, MN_ISCONNECTED, 0);

      // If you first change the KMREFRESHRATE, KMPREANNOUNCE
      // will be set to the maximum allowed value
      m_uKmRefreshRatePkt = *(int*)optval;
      if (m_uKmPreAnnouncePkt == 0 || m_uKmPreAnnouncePkt > (m_uKmRefreshRatePkt-1)/2)
      {
          m_uKmPreAnnouncePkt = (m_uKmRefreshRatePkt-1)/2;
          LOGC(mglog.Warn, log << "SRTO_KMREFRESHRATE=0x"
                  << hex << m_uKmRefreshRatePkt << ": setting SRTO_KMPREANNOUNCE=0x"
                  << hex << m_uKmPreAnnouncePkt);
      }
      break;

   case SRTO_KMPREANNOUNCE:
      if (m_bConnected)
          throw CUDTException(MJ_NOTSUP, MN_ISCONNECTED, 0);
      {
          int val = *(int*)optval;
          int kmref = m_uKmRefreshRatePkt == 0 ? HAICRYPT_DEF_KM_REFRESH_RATE : m_uKmRefreshRatePkt;
          if (val > (kmref-1)/2)
          {
              LOGC(mglog.Error, log << "SRTO_KMPREANNOUNCE=0x" << hex << val
                      << " exceeds KmRefresh/2, 0x" << ((kmref-1)/2) << " - OPTION REJECTED.");
              throw CUDTException(MJ_NOTSUP, MN_INVAL, 0);
          }

          m_uKmPreAnnouncePkt = val;
      }
      break;

   case SRTO_ENFORCEDENCRYPTION:
      if (m_bConnected)
          throw CUDTException(MJ_NOTSUP, MN_ISCONNECTED, 0);

        m_bOPT_StrictEncryption = bool_int_value(optval, optlen);
        break;

   case SRTO_PEERIDLETIMEO:

        if (m_bConnected)
            throw CUDTException(MJ_NOTSUP, MN_ISCONNECTED, 0);
        m_iOPT_PeerIdleTimeout = *(int*)optval;
        break;

   case SRTO_IPV6ONLY:
      if (m_bConnected)
         throw CUDTException(MJ_NOTSUP, MN_ISCONNECTED, 0);
      
      m_iIpV6Only = *(int*)optval;
      break;

   case SRTO_PACKETFILTER:
      if (m_bConnected)
          throw CUDTException(MJ_NOTSUP, MN_ISCONNECTED, 0);

      {
          string arg ((char*)optval, optlen);
          // Parse the configuration string prematurely
          SrtFilterConfig fc;
          if (!ParseFilterConfig(arg, fc))
          {
              LOGC(mglog.Error,
                      log << "SRTO_FILTER: Incorrect syntax. Use: FILTERTYPE[,KEY:VALUE...]. "
                      "FILTERTYPE (" << fc.type << ") must be installed (or builtin)");
              throw CUDTException(MJ_NOTSUP, MN_INVAL, 0);
          }

          size_t efc_max_payload_size = SRT_LIVE_MAX_PLSIZE - fc.extra_size;
          if (m_zOPT_ExpPayloadSize > efc_max_payload_size)
          {
              LOGC(mglog.Warn, log << "Due to filter-required extra " << fc.extra_size
                      << " bytes, SRTO_PAYLOADSIZE fixed to " << efc_max_payload_size << " bytes");
              m_zOPT_ExpPayloadSize = efc_max_payload_size;
          }

          m_OPT_PktFilterConfigString = arg;
      }
      break;

    default:
        throw CUDTException(MJ_NOTSUP, MN_INVAL, 0);
    }
}

void CUDT::getOpt(SRT_SOCKOPT optName, void* optval, int& optlen)
{
   CGuard cg(m_ConnectionLock, "conn");

   switch (optName)
   {
   case SRTO_MSS:
      *(int*)optval = m_iMSS;
      optlen = sizeof(int);
      break;

   case SRTO_SNDSYN:
      *(bool*)optval = m_bSynSending;
      optlen = sizeof(bool);
      break;

   case SRTO_RCVSYN:
      *(bool*)optval = m_bSynRecving;
      optlen = sizeof(bool);
      break;

   case SRTO_ISN:
      *(int*)optval = m_iISN;
      optlen = sizeof(int);
      break;

   case SRTO_FC:
      *(int*)optval = m_iFlightFlagSize;
      optlen = sizeof(int);
      break;

   case SRTO_SNDBUF:
      *(int*)optval = m_iSndBufSize * (m_iMSS - CPacket::UDP_HDR_SIZE);
      optlen = sizeof(int);
      break;

   case SRTO_RCVBUF:
      *(int*)optval = m_iRcvBufSize * (m_iMSS - CPacket::UDP_HDR_SIZE);
      optlen = sizeof(int);
      break;

   case SRTO_LINGER:
      if (optlen < (int)(sizeof(linger)))
         throw CUDTException(MJ_NOTSUP, MN_INVAL, 0);

      *(linger*)optval = m_Linger;
      optlen = sizeof(linger);
      break;

   case SRTO_UDP_SNDBUF:
      *(int*)optval = m_iUDPSndBufSize;
      optlen = sizeof(int);
      break;

   case SRTO_UDP_RCVBUF:
      *(int*)optval = m_iUDPRcvBufSize;
      optlen = sizeof(int);
      break;

   case SRTO_RENDEZVOUS:
      *(bool *)optval = m_bRendezvous;
      optlen = sizeof(bool);
      break;

   case SRTO_SNDTIMEO:
      *(int*)optval = m_iSndTimeOut;
      optlen = sizeof(int);
      break;

   case SRTO_RCVTIMEO:
      *(int*)optval = m_iRcvTimeOut;
      optlen = sizeof(int);
      break;

   case SRTO_REUSEADDR:
      *(bool *)optval = m_bReuseAddr;
      optlen = sizeof(bool);
      break;

   case SRTO_MAXBW:
      *(int64_t*)optval = m_llMaxBW;
      optlen = sizeof(int64_t);
      break;

   case SRTO_STATE:
      *(int32_t*)optval = s_UDTUnited.getStatus(m_SocketID);
      optlen = sizeof(int32_t);
      break;

   case SRTO_EVENT:
   {
      int32_t event = 0;
      if (m_bBroken)
         event |= UDT_EPOLL_ERR;
      else
      {
         CGuard::enterCS(m_RecvLock, "recv");
         if (m_pRcvBuffer && m_pRcvBuffer->isRcvDataReady())
            event |= UDT_EPOLL_IN;
         CGuard::leaveCS(m_RecvLock, "recv");
         if (m_pSndBuffer && (m_iSndBufSize > m_pSndBuffer->getCurrBufSize()))
            event |= UDT_EPOLL_OUT;
      }
      *(int32_t*)optval = event;
      optlen = sizeof(int32_t);
      break;
   }

   case SRTO_SNDDATA:
      if (m_pSndBuffer)
         *(int32_t*)optval = m_pSndBuffer->getCurrBufSize();
      else
         *(int32_t*)optval = 0;
      optlen = sizeof(int32_t);
      break;

   case SRTO_RCVDATA:
      if (m_pRcvBuffer)
      {
         CGuard::enterCS(m_RecvLock, "recv");
         *(int32_t*)optval = m_pRcvBuffer->getRcvDataSize();
         CGuard::leaveCS(m_RecvLock, "recv");
      }
      else
         *(int32_t*)optval = 0;
      optlen = sizeof(int32_t);
      break;

#ifdef SRT_ENABLE_IPOPTS
   case SRTO_IPTTL:
      if (m_bOpened)
         *(int32_t*)optval = m_pSndQueue->getIpTTL();
      else
         *(int32_t*)optval = m_iIpTTL;
      break;

   case SRTO_IPTOS:
      if (m_bOpened)
         *(int32_t*)optval = m_pSndQueue->getIpToS();
      else
         *(int32_t*)optval = m_iIpToS;
      break;
#endif

   case SRTO_SENDER:
      *(int32_t*)optval = m_bDataSender;
      optlen = sizeof(int32_t);
      break;


   case SRTO_TSBPDMODE:
      *(int32_t*)optval = m_bOPT_TsbPd;
      optlen = sizeof(int32_t);
      break;

   case SRTO_LATENCY:
   case SRTO_RCVLATENCY:
      *(int32_t*)optval = m_iTsbPdDelay_ms;
      optlen = sizeof(int32_t);
      break;

   case SRTO_PEERLATENCY:
      *(int32_t*)optval = m_iPeerTsbPdDelay_ms;
      optlen = sizeof(int32_t);
      break;

   case SRTO_TLPKTDROP:
      *(int32_t*)optval = m_bTLPktDrop;
      optlen = sizeof(int32_t);
      break;

   case SRTO_SNDDROPDELAY:
      *(int32_t*)optval = m_iOPT_SndDropDelay;
      optlen = sizeof(int32_t);
      break;

   case SRTO_PBKEYLEN:
      if (m_pCryptoControl)
         *(int32_t*)optval = m_pCryptoControl->KeyLen(); // Running Key length.
      else
         *(int32_t*)optval = m_iSndCryptoKeyLen; // May be 0.
      optlen = sizeof(int32_t);
      break;

   case SRTO_KMSTATE:
      if (!m_pCryptoControl)
          *(int32_t*)optval = SRT_KM_S_UNSECURED;
      else if (m_bDataSender)
          *(int32_t*)optval = m_pCryptoControl->m_SndKmState;
      else
          *(int32_t*)optval = m_pCryptoControl->m_RcvKmState;
      break;

   case SRTO_SNDKMSTATE: // State imposed by Agent depending on PW and KMX
      if (m_pCryptoControl)
         *(int32_t*)optval = m_pCryptoControl->m_SndKmState;
      else
         *(int32_t*)optval = SRT_KM_S_UNSECURED;
      optlen = sizeof(int32_t);
      break;

   case SRTO_RCVKMSTATE: // State returned by Peer as informed during KMX
      if (m_pCryptoControl)
         *(int32_t*)optval = m_pCryptoControl->m_RcvKmState;
      else
         *(int32_t*)optval = SRT_KM_S_UNSECURED;
      optlen = sizeof(int32_t);
      break;

   case SRTO_NAKREPORT:
      *(bool*)optval = m_bRcvNakReport;
      optlen = sizeof(bool);
      break;

   case SRTO_VERSION:
      *(int32_t*)optval = m_lSrtVersion;
      optlen = sizeof(int32_t);
      break;

   case SRTO_PEERVERSION:
      *(int32_t*)optval = m_lPeerSrtVersion;
      optlen = sizeof(int32_t);
      break;

#ifdef SRT_ENABLE_CONNTIMEO
   case SRTO_CONNTIMEO:
      *(int*)optval = m_iConnTimeOut;
      optlen = sizeof(int);
      break;
#endif

   case SRTO_MINVERSION:
      *(uint32_t*)optval = m_lMinimumPeerSrtVersion;
      optlen = sizeof(uint32_t);
      break;

   case SRTO_STREAMID:
      if (size_t(optlen) < m_sStreamName.size()+1)
          throw CUDTException(MJ_NOTSUP, MN_INVAL, 0);

      strcpy((char*)optval, m_sStreamName.c_str());
      optlen = m_sStreamName.size();
      break;

   case SRTO_CONGESTION:
      {
          string tt = m_CongCtl.selected_name();
          strcpy((char*)optval, tt.c_str());
          optlen = tt.size();
      }
      break;

   case SRTO_MESSAGEAPI:
      optlen = sizeof (bool);
      *(bool*)optval = m_bMessageAPI;
      break;

   case SRTO_PAYLOADSIZE:
      optlen = sizeof (int);
      *(int*)optval = m_zOPT_ExpPayloadSize;
      break;

   case SRTO_ENFORCEDENCRYPTION:
      optlen = sizeof (int32_t); // also with TSBPDMODE and SENDER
      *(int32_t*)optval = m_bOPT_StrictEncryption;
      break;

   case SRTO_IPV6ONLY:
      optlen = sizeof(int);
      *(int*)optval = m_iIpV6Only;
      break;

   case SRTO_PEERIDLETIMEO:
      *(int*)optval = m_iOPT_PeerIdleTimeout;
      optlen = sizeof(int);
      break;

      
   case SRTO_PACKETFILTER:
      if (size_t(optlen) < m_OPT_PktFilterConfigString.size()+1)
          throw CUDTException(MJ_NOTSUP, MN_INVAL, 0);

      strcpy((char*)optval, m_OPT_PktFilterConfigString.c_str());
      optlen = m_OPT_PktFilterConfigString.size();
      break;
      
   default:
      throw CUDTException(MJ_NOTSUP, MN_NONE, 0);
   }
}

bool CUDT::setstreamid(SRTSOCKET u, const std::string& sid)
{
    CUDT* that = getUDTHandle(u);
    if (!that)
        return false;

    if (sid.size() > MAX_SID_LENGTH)
        return false;

    if (that->m_bConnected)
        return false;

    that->m_sStreamName = sid;
    return true;
}

std::string CUDT::getstreamid(SRTSOCKET u)
{
    CUDT* that = getUDTHandle(u);
    if (!that)
        return "";

    return that->m_sStreamName;
}

// XXX REFACTOR: Make common code for CUDT constructor and clearData,
// possibly using CUDT::construct.
void CUDT::clearData()
{
   // Initial sequence number, loss, acknowledgement, etc.
   int udpsize = m_iMSS - CPacket::UDP_HDR_SIZE;

   m_iMaxSRTPayloadSize = udpsize - CPacket::HDR_SIZE;

   HLOGC(mglog.Debug, log << "clearData: PAYLOAD SIZE: " << m_iMaxSRTPayloadSize);

   m_iEXPCount = 1;
   m_iBandwidth = 1;    //pkts/sec
   // XXX use some constant for this 16
   m_iDeliveryRate = 16;
   m_iByteDeliveryRate = 16 * m_iMaxSRTPayloadSize;
   m_iAckSeqNo = 0;
   m_ullLastAckTime_tk = 0;

   // trace information
   CGuard::enterCS(m_StatsLock);
   m_stats.startTime = CTimer::getTime();
   m_stats.sentTotal = m_stats.recvTotal = m_stats.sndLossTotal = m_stats.rcvLossTotal = m_stats.retransTotal = m_stats.sentACKTotal = m_stats.recvACKTotal = m_stats.sentNAKTotal = m_stats.recvNAKTotal = 0;
   m_stats.lastSampleTime = CTimer::getTime();
   m_stats.traceSent = m_stats.traceRecv = m_stats.traceSndLoss = m_stats.traceRcvLoss = m_stats.traceRetrans = m_stats.sentACK = m_stats.recvACK = m_stats.sentNAK = m_stats.recvNAK = 0;
   m_stats.traceRcvRetrans = 0;
   m_stats.traceReorderDistance = 0;
   m_stats.traceBelatedTime = 0.0;
   m_stats.traceRcvBelated          = 0;

   m_stats.sndDropTotal             = 0;
   m_stats.traceSndDrop             = 0;
   m_stats.rcvDropTotal             = 0;
   m_stats.traceRcvDrop             = 0;

   m_stats.m_rcvUndecryptTotal      = 0;
   m_stats.traceRcvUndecrypt        = 0;

   m_stats.bytesSentTotal           = 0;
   m_stats.bytesRecvTotal           = 0;
   m_stats.bytesRetransTotal        = 0;
   m_stats.traceBytesSent           = 0;
   m_stats.traceBytesRecv           = 0;
   m_stats.sndFilterExtra = 0;
   m_stats.rcvFilterExtra = 0;
   m_stats.rcvFilterSupply = 0;
   m_stats.rcvFilterLoss = 0;

   m_stats.traceBytesRetrans        = 0;
#ifdef SRT_ENABLE_LOSTBYTESCOUNT
   m_stats.traceRcvBytesLoss        = 0;
#endif
   m_stats.sndBytesDropTotal        = 0;
   m_stats.rcvBytesDropTotal        = 0;
   m_stats.traceSndBytesDrop        = 0;
   m_stats.traceRcvBytesDrop        = 0;
   m_stats.m_rcvBytesUndecryptTotal = 0;
   m_stats.traceRcvBytesUndecrypt   = 0;

   m_stats.sndDuration = m_stats.m_sndDurationTotal = 0;
   CGuard::leaveCS(m_StatsLock);


   // Resetting these data because this happens when agent isn't connected.
   m_bPeerTsbPd = false;
   m_iPeerTsbPdDelay_ms = 0;

   m_bTsbPd = m_bOPT_TsbPd; // Take the values from user-configurable options
   m_iTsbPdDelay_ms = m_iOPT_TsbPdDelay;
   m_bTLPktDrop = m_bOPT_TLPktDrop;
   m_bPeerTLPktDrop = false;

   m_bPeerNakReport = false;

   m_bPeerRexmitFlag = false;


   m_RdvState = CHandShake::RDV_INVALID;
   m_ullRcvPeerStartTime = 0;
}

void CUDT::open()
{
   CGuard cg(m_ConnectionLock, "conn");

   clearData();

   // structures for queue
   if (m_pSNode == NULL)
      m_pSNode = new CSNode;
   m_pSNode->m_pUDT = this;
   m_pSNode->m_llTimeStamp_tk = 1;
   m_pSNode->m_iHeapLoc = -1;

   if (m_pRNode == NULL)
      m_pRNode = new CRNode;
   m_pRNode->m_pUDT = this;
   m_pRNode->m_llTimeStamp_tk = 1;
   m_pRNode->m_pPrev = m_pRNode->m_pNext = NULL;
   m_pRNode->m_bOnList = false;

   m_iRTT = 10 * COMM_SYN_INTERVAL_US;
   m_iRTTVar = m_iRTT >> 1;
   m_ullCPUFrequency = CTimer::getCPUFrequency();


   // set minimum NAK and EXP timeout to 300ms
   /*
      XXX This code is blocked because the value of
      m_ullMinNakInt_tk will be overwritten again in setupCC.
      And in setupCC it will have an opportunity to make the
      value overridden according to the statements in the SrtCongestion.

#ifdef SRT_ENABLE_NAKREPORT
   if (m_bRcvNakReport)
      m_ullMinNakInt_tk = m_iMinNakInterval_us * m_ullCPUFrequency;
   else
#endif
*/
   // Set up timers
   m_ullMinNakInt_tk = 300000 * m_ullCPUFrequency;
   m_ullMinExpInt_tk = 300000 * m_ullCPUFrequency;

   m_ullACKInt_tk = COMM_SYN_INTERVAL_US * m_ullCPUFrequency;
   m_ullNAKInt_tk = m_ullMinNakInt_tk;

   uint64_t currtime_tk;
   CTimer::rdtsc(currtime_tk);
   m_ullLastRspTime_tk    = currtime_tk;
   m_ullNextACKTime_tk    = currtime_tk + m_ullACKInt_tk;
   m_ullNextNAKTime_tk    = currtime_tk + m_ullNAKInt_tk;
   m_ullLastRspAckTime_tk = currtime_tk;
   m_ullLastSndTime_tk    = currtime_tk;
   m_iReXmitCount = 1;

   m_iPktCount = 0;
   m_iLightACKCount = 1;

   m_ullTargetTime_tk = 0;
   m_ullTimeDiff_tk = 0;

   // Now UDT is opened.
   m_bOpened = true;
}

void CUDT::setListenState()
{
   CGuard cg(m_ConnectionLock, "conn");

   if (!m_bOpened)
      throw CUDTException(MJ_NOTSUP, MN_NONE, 0);

   if (m_bConnecting || m_bConnected)
      throw CUDTException(MJ_NOTSUP, MN_ISCONNECTED, 0);

   // listen can be called more than once
   if (m_bListening)
      return;

   // if there is already another socket listening on the same port
   if (m_pRcvQueue->setListener(this) < 0)
      throw CUDTException(MJ_NOTSUP, MN_BUSY, 0);

   m_bListening = true;
}

size_t CUDT::fillSrtHandshake(uint32_t* srtdata, size_t srtlen, int msgtype, int hs_version)
{
    if ( srtlen < SRT_HS__SIZE )
    {
        LOGC(mglog.Fatal, log << "IPE: fillSrtHandshake: buffer too small: " << srtlen << " (expected: " << SRT_HS__SIZE << ")");
        return 0;
    }

    srtlen = SRT_HS__SIZE; // We use only that much space.

    memset(srtdata, 0, sizeof(uint32_t)*srtlen);
    /* Current version (1.x.x) SRT handshake */
    srtdata[SRT_HS_VERSION] = m_lSrtVersion;  /* Required version */
    srtdata[SRT_HS_FLAGS] |= SrtVersionCapabilities();

    switch (msgtype)
    {
    case SRT_CMD_HSREQ: return fillSrtHandshake_HSREQ(srtdata, srtlen, hs_version);
    case SRT_CMD_HSRSP: return fillSrtHandshake_HSRSP(srtdata, srtlen, hs_version);
    default: LOGC(mglog.Fatal, log << "IPE: createSrtHandshake/sendSrtMsg called with value " << msgtype); return 0;
    }
}

size_t CUDT::fillSrtHandshake_HSREQ(uint32_t* srtdata, size_t /* srtlen - unused */, int hs_version)
{
    // INITIATOR sends HSREQ.

    // The TSBPD(SND|RCV) options are being set only if the TSBPD is set in the current agent.
    // The agent has a decisive power only in the range of RECEIVING the data, however it can
    // also influence the peer's latency. If agent doesn't set TSBPD mode, it doesn't send any
    // latency flags, although the peer might still want to do Rx with TSBPD. When agent sets
    // TsbPd mode, it defines latency values for Rx (itself) and Tx (peer's Rx). If peer does
    // not set TsbPd mode, it will simply ignore the proposed latency (PeerTsbPdDelay), although
    // if it has received the Rx latency as well, it must honor it and respond accordingly
    // (the latter is only in case of HSv5 and bidirectional connection).
    if (m_bOPT_TsbPd)
    {
        m_iTsbPdDelay_ms = m_iOPT_TsbPdDelay;
        m_iPeerTsbPdDelay_ms = m_iOPT_PeerTsbPdDelay;
        /*
         * Sent data is real-time, use Time-based Packet Delivery,
         * set option bit and configured delay
         */
        srtdata[SRT_HS_FLAGS] |= SRT_OPT_TSBPDSND;

        if ( hs_version < CUDT::HS_VERSION_SRT1 )
        {
            // HSv4 - this uses only one value.
            srtdata[SRT_HS_LATENCY] = SRT_HS_LATENCY_LEG::wrap(m_iPeerTsbPdDelay_ms);
        }
        else
        {
            // HSv5 - this will be understood only since this version when this exists.
            srtdata[SRT_HS_LATENCY] = SRT_HS_LATENCY_SND::wrap(m_iPeerTsbPdDelay_ms);

            m_bTsbPd = true;
            // And in the reverse direction.
            srtdata[SRT_HS_FLAGS] |= SRT_OPT_TSBPDRCV;
            srtdata[SRT_HS_LATENCY] |= SRT_HS_LATENCY_RCV::wrap(m_iTsbPdDelay_ms);

            // This wasn't there for HSv4, this setting is only for the receiver.
            // HSv5 is bidirectional, so every party is a receiver.

            if (m_bTLPktDrop)
                srtdata[SRT_HS_FLAGS] |= SRT_OPT_TLPKTDROP;
        }
    }

    if (m_bRcvNakReport)
        srtdata[SRT_HS_FLAGS] |= SRT_OPT_NAKREPORT;

    // I support SRT_OPT_REXMITFLG. Do you?
    srtdata[SRT_HS_FLAGS] |= SRT_OPT_REXMITFLG;

    // Declare the API used. The flag is set for "stream" API because
    // the older versions will never set this flag, but all old SRT versions use message API.
    if (!m_bMessageAPI)
        srtdata[SRT_HS_FLAGS] |= SRT_OPT_STREAM;

    HLOGC(mglog.Debug, log << "HSREQ/snd: LATENCY[SND:" << SRT_HS_LATENCY_SND::unwrap(srtdata[SRT_HS_LATENCY])
            << " RCV:" << SRT_HS_LATENCY_RCV::unwrap(srtdata[SRT_HS_LATENCY]) << "] FLAGS["
            << SrtFlagString(srtdata[SRT_HS_FLAGS]) << "]");

    return 3;
}

size_t CUDT::fillSrtHandshake_HSRSP(uint32_t* srtdata, size_t /* srtlen - unused */, int hs_version)
{
    // Setting m_ullRcvPeerStartTime is done in processSrtMsg_HSREQ(), so
    // this condition will be skipped only if this function is called without
    // getting first received HSREQ. Doesn't look possible in both HSv4 and HSv5.
    if (m_ullRcvPeerStartTime != 0)
    {
        // If Agent doesn't set TSBPD, it will not set the TSBPD flag back to the Peer.
        // The peer doesn't have be disturbed by it anyway.
        if (m_bTsbPd)
        {
            /* 
             * We got and transposed peer start time (HandShake request timestamp),
             * we can support Timestamp-based Packet Delivery
             */
            srtdata[SRT_HS_FLAGS] |= SRT_OPT_TSBPDRCV;

            if ( hs_version < HS_VERSION_SRT1 )
            {
                // HSv4 - this uses only one value
                srtdata[SRT_HS_LATENCY] = SRT_HS_LATENCY_LEG::wrap(m_iTsbPdDelay_ms);
            }
            else
            {
                // HSv5 - this puts "agent's" latency into RCV field and "peer's" -
                // into SND field.
                srtdata[SRT_HS_LATENCY] = SRT_HS_LATENCY_RCV::wrap(m_iTsbPdDelay_ms);
            }
        }
        else
        {
            HLOGC(mglog.Debug, log << "HSRSP/snd: TSBPD off, NOT responding TSBPDRCV flag.");
        }

        // Hsv5, only when peer has declared TSBPD mode.
        // The flag was already set, and the value already "maximized" in processSrtMsg_HSREQ().
        if (m_bPeerTsbPd && hs_version >= HS_VERSION_SRT1 )
        {
            // HSv5 is bidirectional - so send the TSBPDSND flag, and place also the
            // peer's latency into SND field.
            srtdata[SRT_HS_FLAGS] |= SRT_OPT_TSBPDSND;
            srtdata[SRT_HS_LATENCY] |= SRT_HS_LATENCY_SND::wrap(m_iPeerTsbPdDelay_ms);

            HLOGC(mglog.Debug, log << "HSRSP/snd: HSv5 peer uses TSBPD, responding TSBPDSND latency=" << m_iPeerTsbPdDelay_ms);
        }
        else
        {
            HLOGC(mglog.Debug, log << "HSRSP/snd: HSv" << (hs_version == CUDT::HS_VERSION_UDT4 ? 4 : 5)
                << " with peer TSBPD=" << (m_bPeerTsbPd ? "on" : "off") << " - NOT responding TSBPDSND");
        }

        if (m_bTLPktDrop)
            srtdata[SRT_HS_FLAGS] |= SRT_OPT_TLPKTDROP;
    }
    else
    {
        LOGC(mglog.Fatal, log << "IPE: fillSrtHandshake_HSRSP: m_ullRcvPeerStartTime NOT SET!");
        return 0;
    }


    if (m_bRcvNakReport)
    {
        // HSv5: Note that this setting is independent on the value of
        // m_bPeerNakReport, which represent this setting in the peer.

        srtdata[SRT_HS_FLAGS] |= SRT_OPT_NAKREPORT;
        /*
         * NAK Report is so efficient at controlling bandwidth that sender TLPktDrop
         * is not needed. SRT 1.0.5 to 1.0.7 sender TLPktDrop combined with SRT 1.0
         * Timestamp-Based Packet Delivery was not well implemented and could drop
         * big I-Frame tail before sending once on low latency setups.
         * Disabling TLPktDrop in the receiver SRT Handshake Reply prevents the sender
         * from enabling Too-Late Packet Drop.
         */
        if (m_lPeerSrtVersion <= SrtVersion(1, 0, 7))
            srtdata[SRT_HS_FLAGS] &= ~SRT_OPT_TLPKTDROP;
    }

    if ( m_lSrtVersion >= SrtVersion(1, 2, 0) )
    {
        if (!m_bPeerRexmitFlag)
        {
            // Peer does not request to use rexmit flag, if so,
            // we won't use as well.
            HLOGC(mglog.Debug, log << "HSRSP/snd: AGENT understands REXMIT flag, but PEER DOES NOT. NOT setting.");
        }
        else
        {
            // Request that the rexmit bit be used as a part of msgno.
            srtdata[SRT_HS_FLAGS] |= SRT_OPT_REXMITFLG;
            HLOGF(mglog.Debug, "HSRSP/snd: AGENT UNDERSTANDS REXMIT flag and PEER reported that it does, too." );
        }
    }
    else
    {
        // Since this is now in the code, it can occur only in case when you change the 
        // version specification in the build configuration.
        HLOGF(mglog.Debug, "HSRSP/snd: AGENT DOES NOT UNDERSTAND REXMIT flag" );
    }

    HLOGC(mglog.Debug, log << "HSRSP/snd: LATENCY[SND:" << SRT_HS_LATENCY_SND::unwrap(srtdata[SRT_HS_LATENCY])
        << " RCV:" << SRT_HS_LATENCY_RCV::unwrap(srtdata[SRT_HS_LATENCY]) << "] FLAGS["
        << SrtFlagString(srtdata[SRT_HS_FLAGS]) << "]");

    return 3;
}

size_t CUDT::prepareSrtHsMsg(int cmd, uint32_t* srtdata, size_t size)
{
    size_t srtlen = fillSrtHandshake(srtdata, size, cmd, handshakeVersion());
    HLOGF(mglog.Debug, "CMD:%s(%d) Len:%d Version: %s Flags: %08X (%s) sdelay:%d",
            MessageTypeStr(UMSG_EXT, cmd).c_str(), cmd, (int)(srtlen * sizeof(int32_t)),
            SrtVersionString(srtdata[SRT_HS_VERSION]).c_str(),
            srtdata[SRT_HS_FLAGS],
            SrtFlagString(srtdata[SRT_HS_FLAGS]).c_str(),
            srtdata[SRT_HS_LATENCY]);

    return srtlen;
}

void CUDT::sendSrtMsg(int cmd, uint32_t *srtdata_in, int srtlen_in)
{
    CPacket srtpkt;
    int32_t srtcmd = (int32_t)cmd;

    static const size_t SRTDATA_MAXSIZE = SRT_CMD_MAXSZ/sizeof(int32_t);

    // This is in order to issue a compile error if the SRT_CMD_MAXSZ is
    // too small to keep all the data. As this is "static const", declaring
    // an array of such specified size in C++ isn't considered VLA.
    static const int SRTDATA_SIZE = SRTDATA_MAXSIZE >= SRT_HS__SIZE ? SRTDATA_MAXSIZE : -1;

    // This will be effectively larger than SRT_HS__SIZE, but it will be also used
    // for incoming data. We have a guarantee that it won't be larger than SRTDATA_MAXSIZE.
    uint32_t srtdata[SRTDATA_SIZE];

    int srtlen = 0;

    if ( cmd == SRT_CMD_REJECT )
    {
        // This is a value returned by processSrtMsg underlying layer, potentially
        // to be reported here. Should this happen, just send a rejection message.
        cmd = SRT_CMD_HSRSP;
        srtdata[SRT_HS_VERSION] = 0;
    }

    switch(cmd){
    case SRT_CMD_HSREQ:
    case SRT_CMD_HSRSP:
        srtlen = prepareSrtHsMsg(cmd, srtdata, SRTDATA_SIZE);
        break;

    case SRT_CMD_KMREQ: //Sender
    case SRT_CMD_KMRSP: //Receiver
        srtlen = srtlen_in;
        /* Msg already in network order
         * But CChannel:sendto will swap again (assuming 32-bit fields)
         * Pre-swap to cancel it.
         */
        HtoNLA(srtdata, srtdata_in, srtlen);
        m_pCryptoControl->updateKmState(cmd, srtlen); // <-- THIS function can't be moved to CUDT

        break;

    default:
        LOGF(mglog.Error,  "sndSrtMsg: cmd=%d unsupported", cmd);
        break;
    }

    if (srtlen > 0)
    {
        /* srtpkt.pack will set message data in network order */
        srtpkt.pack(UMSG_EXT, &srtcmd, srtdata, srtlen * sizeof(int32_t));
        addressAndSend(srtpkt);
    }
}



// PREREQUISITE:
// pkt must be set the buffer and configured for UMSG_HANDSHAKE.
// Note that this function replaces also serialization for the HSv4.
bool CUDT::createSrtHandshake(ref_t<CPacket> r_pkt, ref_t<CHandShake> r_hs,
        int srths_cmd, int srtkm_cmd,
        const uint32_t* kmdata, size_t kmdata_wordsize /* IN WORDS, NOT BYTES!!! */)
{
    CPacket& pkt = *r_pkt;
    CHandShake& hs = *r_hs;

    // This function might be called before the opposite version was recognized.
    // Check if the version is exactly 4 because this means that the peer has already
    // sent something - asynchronously, and usually in rendezvous - and we already know
    // that the peer is version 4. In this case, agent must behave as HSv4, til the end.
    if (m_ConnRes.m_iVersion == HS_VERSION_UDT4)
    {
        hs.m_iVersion = HS_VERSION_UDT4;
        hs.m_iType = UDT_DGRAM;
        if (hs.m_extension)
        {
            // Should be impossible
            LOGC(mglog.Error, log << "createSrtHandshake: IPE: EXTENSION SET WHEN peer reports version 4 - fixing...");
            hs.m_extension = false;
        }
    }
    else
    {
        hs.m_iType = 0; // Prepare it for flags
    }

    HLOGC(mglog.Debug, log << "createSrtHandshake: buf size=" << pkt.getLength()
            << " hsx=" << MessageTypeStr(UMSG_EXT, srths_cmd)
            << " kmx=" << MessageTypeStr(UMSG_EXT, srtkm_cmd)
            << " kmdata_wordsize=" << kmdata_wordsize << " version=" << hs.m_iVersion);

    // Once you are certain that the version is HSv5, set the enc type flags
    // to advertise pbkeylen. Otherwise make sure that the old interpretation
    // will correctly pick up the type field. PBKEYLEN should be advertized
    // regardless of what URQ stage the handshake is (note that in case of rendezvous
    // CONCLUSION might be the FIRST MESSAGE EVER RECEIVED by a party).
    if (hs.m_iVersion > HS_VERSION_UDT4)
    {
        // Check if there was a failure to receie HSREQ before trying to craft HSRSP.
        // If fillSrtHandshake_HSRSP catches the condition of m_ullRcvPeerStartTime == 0,
        // it will return size 0, which will mess up with further extension procedures;
        // PREVENT THIS HERE.
        if (hs.m_iReqType == URQ_CONCLUSION && srths_cmd == SRT_CMD_HSRSP && m_ullRcvPeerStartTime == 0)
        {
            LOGC(mglog.Error, log << "createSrtHandshake: IPE (non-fatal): Attempting to craft HSRSP without received HSREQ. BLOCKING extensions.");
            hs.m_extension = false;
        }

        // The situation when this function is called without requested extensions
        // is URQ_CONCLUSION in rendezvous mode in some of the transitions.
        // In this case for version 5 just clear the m_iType field, as it has
        // different meaning in HSv5 and contains extension flags.
        //
        // Keep 0 in the SRT_HSTYPE_HSFLAGS field, but still advertise PBKEYLEN
        // in the SRT_HSTYPE_ENCFLAGS field.
        hs.m_iType = SrtHSRequest::wrapFlags(false /*no magic in HSFLAGS*/, m_iSndCryptoKeyLen);
        bool whether SRT_ATR_UNUSED = m_iSndCryptoKeyLen != 0;
        HLOGC(mglog.Debug, log << "createSrtHandshake: " << (whether ? "" : "NOT ") << " Advertising PBKEYLEN - value = " << m_iSndCryptoKeyLen);

        // Note: This is required only when sending a HS message without SRT extensions.
        // When this is to be sent with SRT extensions, then KMREQ will be attached here
        // and the PBKEYLEN will be extracted from it. If this is going to attach KMRSP
        // here, it's already too late (it should've been advertised before getting the first
        // handshake message with KMREQ).
    }
    else
    {
        hs.m_iType = UDT_DGRAM;
    }

    // values > URQ_CONCLUSION include also error types
    // if (hs.m_iVersion == HS_VERSION_UDT4 || hs.m_iReqType > URQ_CONCLUSION) <--- This condition was checked b4 and it's only valid for caller-listener mode
    if (!hs.m_extension)
    {
        // Serialize only the basic handshake, if this is predicted for
        // Hsv4 peer or this is URQ_INDUCTION or URQ_WAVEAHAND.
        size_t hs_size = pkt.getLength();
        hs.store_to(pkt.m_pcData, Ref(hs_size));
        pkt.setLength(hs_size);
        HLOGC(mglog.Debug, log << "createSrtHandshake: (no ext) size=" << hs_size << " data: " << hs.show());
        return true;
    }

    // Sanity check, applies to HSv5 only cases.
    if (srths_cmd == SRT_CMD_HSREQ && m_SrtHsSide == HSD_RESPONDER)
    {
        m_RejectReason = SRT_REJ_IPE;
        LOGC(mglog.Fatal, log << "IPE: SRT_CMD_HSREQ was requested to be sent in HSv5 by an INITIATOR side!");
        return false; // should cause rejection
    }

    string logext = "HSX";

    bool have_kmreq = false;
    bool have_sid = false;
    bool have_congctl = false;
    bool have_filter = false;

    // Install the SRT extensions
    hs.m_iType |= CHandShake::HS_EXT_HSREQ;

    if ( srths_cmd == SRT_CMD_HSREQ )
    {
        if ( m_sStreamName != "" )
        {
            have_sid = true;
            hs.m_iType |= CHandShake::HS_EXT_CONFIG;
            logext += ",SID";
        }

    }

    // If this is a response, we have also information
    // on the peer. If Peer is NOT filter capable, don't
    // put filter config, even if agent is capable.
    bool peer_filter_capable = true;
    if (srths_cmd == SRT_CMD_HSRSP)
    {
        if (m_sPeerPktFilterConfigString != "")
        {
            peer_filter_capable = true;
        }
        else if (IsSet(m_lPeerSrtFlags, SRT_OPT_FILTERCAP))
        {
            peer_filter_capable = true;
        }
        else
        {
            peer_filter_capable = false;
        }
    }

    // Now, if this is INITIATOR, then it has its
    // filter config already set, if configured, otherwise
    // it should not attach the filter config extension.

    // If this is a RESPONDER, then it has already received
    // the filter config string from the peer and therefore
    // possibly confronted with the contents of m_OPT_FECConfigString,
    // and if it decided to go with filter, it will be nonempty.
    if (peer_filter_capable && m_OPT_PktFilterConfigString != "")
    {
        have_filter = true;
        hs.m_iType |= CHandShake::HS_EXT_CONFIG;
        logext += ",filter";
    }

    string sm = m_CongCtl.selected_name();
    if (sm != "" && sm != "live")
    {
        have_congctl = true;
        hs.m_iType |= CHandShake::HS_EXT_CONFIG;
        logext += ",CONGCTL";
    }

    // Prevent adding KMRSP only in case when BOTH:
    // - Agent has set no password
    // - no KMREQ has arrived from Peer
    // KMRSP must be always sent when:
    // - Agent set a password, Peer did not send KMREQ: Agent sets snd=NOSECRET.
    // - Agent set no password, but Peer sent KMREQ: Ageng sets rcv=NOSECRET.
    if (m_CryptoSecret.len > 0 || kmdata_wordsize > 0)
    {
        have_kmreq = true;
        hs.m_iType |= CHandShake::HS_EXT_KMREQ;
        logext += ",KMX";
    }

    HLOGC(mglog.Debug, log << "createSrtHandshake: (ext: " << logext << ") data: " << hs.show());

    // NOTE: The HSREQ is practically always required, although may happen
    // in future that CONCLUSION can be sent multiple times for a separate
    // stream encryption support, and this way it won't enclose HSREQ.
    // Also, KMREQ may occur multiple times.

    // So, initially store the UDT legacy handshake.
    size_t hs_size = pkt.getLength(), total_ra_size = (hs_size/sizeof(uint32_t)); // Maximum size of data
    hs.store_to(pkt.m_pcData, Ref(hs_size)); // hs_size is updated

    size_t ra_size = hs_size/sizeof(int32_t);

    // Now attach the SRT handshake for HSREQ
    size_t offset = ra_size;
    uint32_t* p = reinterpret_cast<uint32_t*>(pkt.m_pcData);
    // NOTE: since this point, ra_size has a size in int32_t elements, NOT BYTES.

    // The first 4-byte item is the CMD/LENGTH spec.
    uint32_t* pcmdspec = p+offset; // Remember the location to be filled later, when we know the length
    ++offset;

    // Now use the original function to store the actual SRT_HS data
    // ra_size after that
    // NOTE: so far, ra_size is m_iMaxSRTPayloadSize expressed in number of elements.
    // WILL BE CHANGED HERE.
    ra_size = fillSrtHandshake(p+offset, total_ra_size - offset, srths_cmd, HS_VERSION_SRT1);
    *pcmdspec = HS_CMDSPEC_CMD::wrap(srths_cmd) | HS_CMDSPEC_SIZE::wrap(ra_size);

    HLOGC(mglog.Debug, log << "createSrtHandshake: after HSREQ: offset=" << offset << " HSREQ size=" << ra_size << " space left: " << (total_ra_size - offset));

    if (have_sid)
    {
        // Use only in REQ phase and only if stream name is set
        offset += ra_size;
        pcmdspec = p+offset;
        ++offset;

        // Now prepare the string with 4-byte alignment. The string size is limited
        // to half the payload size. Just a sanity check to not pack too much into
        // the conclusion packet.
        size_t size_limit = m_iMaxSRTPayloadSize/2;

        if ( m_sStreamName.size() >= size_limit )
        {
            m_RejectReason = SRT_REJ_ROGUE;
            LOGC(mglog.Error, log << "createSrtHandshake: stream id too long, limited to " << (size_limit-1) << " bytes");
            return false;
        }

        size_t wordsize = (m_sStreamName.size() + 3) / 4;
        size_t aligned_bytesize = wordsize * 4;

        memset(p+offset, 0, aligned_bytesize);
        memcpy(p+offset, m_sStreamName.data(), m_sStreamName.size());
        // Preswap to little endian (in place due to possible padding zeros)
        HtoILA((uint32_t*)(p+offset), (uint32_t*)(p+offset), wordsize);

        ra_size = wordsize;
        *pcmdspec = HS_CMDSPEC_CMD::wrap(SRT_CMD_SID) | HS_CMDSPEC_SIZE::wrap(ra_size);

        HLOGC(mglog.Debug, log << "createSrtHandshake: after SID [" << m_sStreamName << "] length=" << m_sStreamName.size() << " alignedln=" << aligned_bytesize
            << ": offset=" << offset << " SID size=" << ra_size << " space left: " << (total_ra_size - offset));
    }

    if (have_congctl)
    {
        // Pass the congctl to the other side as informational.
        // The other side should reject connection if it uses a different congctl.
        // The other side should also respond with the congctl it uses, if its non-default (for backward compatibility).

        // XXX Consider change the congctl settings in the listener socket to "adaptive"
        // congctl and also "adaptive" value of CUDT::m_bMessageAPI so that the caller
        // may ask for whatever kind of transmission it wants, or select transmission
        // type differently for different connections, however with the same listener.

        offset += ra_size;
        pcmdspec = p+offset;
        ++offset;

        size_t wordsize = (sm.size() + 3) / 4;
        size_t aligned_bytesize = wordsize * 4;

        memset(p+offset, 0, aligned_bytesize);

        memcpy(p+offset, sm.data(), sm.size());
        // Preswap to little endian (in place due to possible padding zeros)
        HtoILA((uint32_t*)(p+offset), (uint32_t*)(p+offset), wordsize);

        ra_size = wordsize;
        *pcmdspec = HS_CMDSPEC_CMD::wrap(SRT_CMD_CONGESTION) | HS_CMDSPEC_SIZE::wrap(ra_size);

        HLOGC(mglog.Debug, log << "createSrtHandshake: after CONGCTL [" << sm << "] length=" << sm.size() << " alignedln=" << aligned_bytesize
            << ": offset=" << offset << " CONGCTL size=" << ra_size << " space left: " << (total_ra_size - offset));
    }

    if (have_filter)
    {
        offset += ra_size;
        pcmdspec = p+offset;
        ++offset;

        size_t wordsize = (m_OPT_PktFilterConfigString.size() + 3) / 4;
        size_t aligned_bytesize = wordsize * 4;

        memset(p+offset, 0, aligned_bytesize);
        memcpy(p+offset, m_OPT_PktFilterConfigString.data(), m_OPT_PktFilterConfigString.size());

        ra_size = wordsize;
        *pcmdspec = HS_CMDSPEC_CMD::wrap(SRT_CMD_FILTER) | HS_CMDSPEC_SIZE::wrap(ra_size);

        HLOGC(mglog.Debug, log << "createSrtHandshake: after filter ["
                << m_OPT_PktFilterConfigString
                << "] length=" << m_OPT_PktFilterConfigString.size()
                << " alignedln=" << aligned_bytesize
                << ": offset=" << offset << " filter size=" << ra_size
                << " space left: " << (total_ra_size - offset));
    }

    // When encryption turned on
    if (have_kmreq)
    {
        HLOGC(mglog.Debug, log << "createSrtHandshake: "
                << (m_CryptoSecret.len > 0 ? "Agent uses ENCRYPTION" : "Peer requires ENCRYPTION"));
        if ( srtkm_cmd == SRT_CMD_KMREQ )
        {
            bool have_any_keys = false;
            for (size_t ki = 0; ki < 2; ++ki)
            {
                // Skip those that have expired
                if ( !m_pCryptoControl->getKmMsg_needSend(ki, false) )
                    continue;

                m_pCryptoControl->getKmMsg_markSent(ki, false);

                offset += ra_size;

                size_t msglen = m_pCryptoControl->getKmMsg_size(ki);
                // Make ra_size back in element unit
                // Add one extra word if the size isn't aligned to 32-bit.
                ra_size = (msglen / sizeof(uint32_t)) + (msglen % sizeof(uint32_t) ? 1 : 0);

                // Store the CMD + SIZE in the next field
                *(p + offset) = HS_CMDSPEC_CMD::wrap(srtkm_cmd) | HS_CMDSPEC_SIZE::wrap(ra_size);
                ++offset;

                // Copy the key - do the endian inversion because another endian inversion
                // will be done for every control message before sending, and this KM message
                // is ALREADY in network order.
                const uint32_t* keydata = reinterpret_cast<const uint32_t*>(m_pCryptoControl->getKmMsg_data(ki));

                HLOGC(mglog.Debug, log << "createSrtHandshake: KMREQ: adding key #" << ki
                    << " length=" << ra_size << " words (KmMsg_size=" << msglen << ")");
                    // XXX INSECURE ": [" << FormatBinaryString((uint8_t*)keydata, msglen) << "]";

                // Yes, I know HtoNLA and NtoHLA do exactly the same operation, but I want
                // to be clear about the true intention.
                NtoHLA(p + offset, keydata, ra_size);
                have_any_keys = true;
            }

            if ( !have_any_keys )
            {
                m_RejectReason = SRT_REJ_IPE;
                LOGC(mglog.Error, log << "createSrtHandshake: IPE: all keys have expired, no KM to send.");
                return false;
            }
        }
        else if ( srtkm_cmd == SRT_CMD_KMRSP )
        {
            uint32_t failure_kmrsp[] = { SRT_KM_S_UNSECURED };
            const uint32_t* keydata = 0;

            // Shift the starting point with the value of previously added block,
            // to start with the new one.
            offset += ra_size;

            if (kmdata_wordsize == 0)
            {
                LOGC(mglog.Error, log << "createSrtHandshake: Agent has PW, but Peer sent no KMREQ. Sending error KMRSP response");
                ra_size = 1;
                keydata = failure_kmrsp;

                // Update the KM state as well
                m_pCryptoControl->m_SndKmState = SRT_KM_S_NOSECRET; // Agent has PW, but Peer won't decrypt
                m_pCryptoControl->m_RcvKmState = SRT_KM_S_UNSECURED; // Peer won't encrypt as well.
            }
            else
            {
                if (!kmdata)
                {
                    m_RejectReason = SRT_REJ_IPE;
                    LOGC(mglog.Fatal, log << "createSrtHandshake: IPE: srtkm_cmd=SRT_CMD_KMRSP and no kmdata!");
                    return false;
                }
                ra_size = kmdata_wordsize;
                keydata = reinterpret_cast<const uint32_t*>(kmdata);
            }

            *(p + offset) = HS_CMDSPEC_CMD::wrap(srtkm_cmd) | HS_CMDSPEC_SIZE::wrap(ra_size);
            ++offset; // Once cell, containting CMD spec and size
            HLOGC(mglog.Debug, log << "createSrtHandshake: KMRSP: applying returned key length="
                    << ra_size); // XXX INSECURE << " words: [" << FormatBinaryString((uint8_t*)kmdata, kmdata_wordsize*sizeof(uint32_t)) << "]";

            NtoHLA(p + offset, keydata, ra_size);
        }
        else
        {
            m_RejectReason = SRT_REJ_IPE;
            LOGC(mglog.Fatal, log << "createSrtHandshake: IPE: wrong value of srtkm_cmd: " << srtkm_cmd);
            return false;
        }
    }

    // ra_size + offset has a value in element unit.
    // Switch it again to byte unit.
    pkt.setLength((ra_size + offset) * sizeof(int32_t));

    HLOGC(mglog.Debug, log << "createSrtHandshake: filled HSv5 handshake flags: "
        << CHandShake::ExtensionFlagStr(hs.m_iType) << " length: " << pkt.getLength() << " bytes");

    return true;
}

static int FindExtensionBlock(uint32_t* begin, size_t total_length,
        ref_t<size_t> r_out_len, ref_t<uint32_t*> r_next_block)
{
    // Check if there's anything to process
    if (total_length == 0)
    {
        *r_next_block = NULL;
        *r_out_len = 0;
        return SRT_CMD_NONE;
    }

    size_t& out_len = *r_out_len;
    uint32_t*& next_block = *r_next_block;
    // This function extracts the block command from the block and its length.
    // The command value is returned as a function result.
    // The size of that command block is stored into out_len.
    // The beginning of the prospective next block is stored in next_block.

    // The caller must be aware that:
    // - exactly one element holds the block header (cmd+size), so the actual data are after this one.
    // - the returned size is the number of uint32_t elements since that first data element
    // - the remaining size should be manually calculated as total_length - 1 - out_len, or
    // simply, as next_block - begin.

    // Note that if the total_length is too short to extract the whole block, it will return
    // SRT_CMD_NONE. Note that total_length includes this first CMDSPEC word.
    //
    // When SRT_CMD_NONE is returned, it means that nothing has been extracted and nothing else
    // can be further extracted from this block.

    int cmd = HS_CMDSPEC_CMD::unwrap(*begin);
    size_t size = HS_CMDSPEC_SIZE::unwrap(*begin);

    if ( size + 1 > total_length )
        return SRT_CMD_NONE;

    out_len = size;

    if ( total_length == size + 1 )
        next_block = NULL;
    else
        next_block = begin + 1 + size;

    return cmd;
}

static inline bool NextExtensionBlock(ref_t<uint32_t*> begin, uint32_t* next, ref_t<size_t> length)
{
    if (!next)
        return false;

    *length = *length - (next - *begin);
    *begin = next;
    return true;
}

bool CUDT::processSrtMsg(const CPacket *ctrlpkt)
{
    uint32_t *srtdata = (uint32_t *)ctrlpkt->m_pcData;
    size_t len = ctrlpkt->getLength();
    int etype = ctrlpkt->getExtendedType();
    uint32_t ts = ctrlpkt->m_iTimeStamp;

    int res = SRT_CMD_NONE;

    HLOGC(mglog.Debug, log << "Dispatching message type=" << etype << " data length=" << (len/sizeof(int32_t)));
    switch (etype)
    {
    case SRT_CMD_HSREQ:
        {
            res = processSrtMsg_HSREQ(srtdata, len, ts, CUDT::HS_VERSION_UDT4);
            break;
        }
    case SRT_CMD_HSRSP:
        {
            res = processSrtMsg_HSRSP(srtdata, len, ts, CUDT::HS_VERSION_UDT4);
            break;
        }
    case SRT_CMD_KMREQ:
        // Special case when the data need to be processed here
        // and the appropriate message must be constructed for sending.
        // No further processing required
        {
            uint32_t srtdata_out[SRTDATA_MAXSIZE];
            size_t len_out = 0;
            res = m_pCryptoControl->processSrtMsg_KMREQ(srtdata, len, srtdata_out, Ref(len_out), CUDT::HS_VERSION_UDT4);
            if ( res == SRT_CMD_KMRSP )
            {
                if (len_out == 1)
                {
                    if (m_bOPT_StrictEncryption)
                    {
                        LOGC(mglog.Error, log << "KMREQ FAILURE: " << KmStateStr(SRT_KM_STATE(srtdata_out[0]))
                                << " - rejecting per strict encryption");
                        return false;
                    }
                    HLOGC(mglog.Debug, log << "MKREQ -> KMRSP FAILURE state: " << KmStateStr(SRT_KM_STATE(srtdata_out[0])));
                }
                else
                {
                    HLOGC(mglog.Debug, log << "KMREQ -> requested to send KMRSP length=" << len_out);
                }
                sendSrtMsg(SRT_CMD_KMRSP, srtdata_out, len_out);
            }
            // XXX Dead code. processSrtMsg_KMREQ now doesn't return any other value now.
            // Please review later.
            else
            {
                LOGC(mglog.Error, log << "KMREQ failed to process the request - ignoring");
            }

            return true; // already done what's necessary
        }

    case SRT_CMD_KMRSP:
        {
            // KMRSP doesn't expect any following action
            m_pCryptoControl->processSrtMsg_KMRSP(srtdata, len, CUDT::HS_VERSION_UDT4);
            return true; // nothing to do
        }

    default:
        return false;
    }

    if ( res == SRT_CMD_NONE )
        return true;

    // Send the message that the message handler requested.
    sendSrtMsg(res);

    return true;
}

int CUDT::processSrtMsg_HSREQ(const uint32_t* srtdata, size_t len, uint32_t ts, int hsv)
{
    // Set this start time in the beginning, regardless as to whether TSBPD is being
    // used or not. This must be done in the Initiator as well as Responder.

    /*
     * Compute peer StartTime in our time reference
     * This takes time zone, time drift into account.
     * Also includes current packet transit time (rtt/2)
     */
#if 0                   //Debug PeerStartTime if not 1st HS packet
    {
        uint64_t oldPeerStartTime = m_ullRcvPeerStartTime;
        m_ullRcvPeerStartTime = CTimer::getTime() - (uint64_t)((uint32_t)ts);
        if (oldPeerStartTime) {
            LOGC(mglog.Note, log << "rcvSrtMsg: 2nd PeerStartTime diff=" <<  
                    (m_ullRcvPeerStartTime - oldPeerStartTime) << " usec");

        }
    }
#else
    m_ullRcvPeerStartTime = CTimer::getTime() - (uint64_t)((uint32_t)ts);
#endif

    // Prepare the initial runtime values of latency basing on the option values.
    // They are going to get the value fixed HERE.
    m_iTsbPdDelay_ms = m_iOPT_TsbPdDelay;
    m_iPeerTsbPdDelay_ms = m_iOPT_PeerTsbPdDelay;

    if (len < SRT_CMD_HSREQ_MINSZ)
    {
        m_RejectReason = SRT_REJ_ROGUE;
        /* Packet smaller than minimum compatible packet size */
        LOGF(mglog.Error,  "HSREQ/rcv: cmd=%d(HSREQ) len=%" PRIzu " invalid", SRT_CMD_HSREQ, len);
        return SRT_CMD_NONE;
    }

    LOGF(mglog.Note,  "HSREQ/rcv: cmd=%d(HSREQ) len=%" PRIzu " vers=0x%x opts=0x%x delay=%d", 
            SRT_CMD_HSREQ, len, srtdata[SRT_HS_VERSION], srtdata[SRT_HS_FLAGS],
            SRT_HS_LATENCY_RCV::unwrap(srtdata[SRT_HS_LATENCY]));

    m_lPeerSrtVersion = srtdata[SRT_HS_VERSION];
    m_lPeerSrtFlags = srtdata[SRT_HS_FLAGS];

    if ( hsv == CUDT::HS_VERSION_UDT4 )
    {
        if ( m_lPeerSrtVersion >= SRT_VERSION_FEAT_HSv5 )
        {
            m_RejectReason = SRT_REJ_ROGUE;
            LOGC(mglog.Error, log << "HSREQ/rcv: With HSv4 version >= "
                << SrtVersionString(SRT_VERSION_FEAT_HSv5) << " is not acceptable.");
            return SRT_CMD_REJECT;
        }
    }
    else
    {
        if ( m_lPeerSrtVersion < SRT_VERSION_FEAT_HSv5 )
        {
            m_RejectReason = SRT_REJ_ROGUE;
            LOGC(mglog.Error, log << "HSREQ/rcv: With HSv5 version must be >= "
                << SrtVersionString(SRT_VERSION_FEAT_HSv5) << " .");
            return SRT_CMD_REJECT;
        }
    }

    // Check also if the version satisfies the minimum required version
    if ( m_lPeerSrtVersion < m_lMinimumPeerSrtVersion )
    {
        m_RejectReason = SRT_REJ_VERSION;
        LOGC(mglog.Error, log << "HSREQ/rcv: Peer version: " << SrtVersionString(m_lPeerSrtVersion)
                << " is too old for requested: " << SrtVersionString(m_lMinimumPeerSrtVersion) << " - REJECTING");
        return SRT_CMD_REJECT;
    }

    HLOGC(mglog.Debug, log << "HSREQ/rcv: PEER Version: "
            << SrtVersionString(m_lPeerSrtVersion)
            << " Flags: " << m_lPeerSrtFlags
            << "(" << SrtFlagString(m_lPeerSrtFlags) << ")");

    m_bPeerRexmitFlag = IsSet(m_lPeerSrtFlags, SRT_OPT_REXMITFLG);
    HLOGF(mglog.Debug, "HSREQ/rcv: peer %s REXMIT flag", m_bPeerRexmitFlag ? "UNDERSTANDS" : "DOES NOT UNDERSTAND" );

    // Check if both use the same API type. Reject if not.
    bool peer_message_api = !IsSet(m_lPeerSrtFlags, SRT_OPT_STREAM);
    if ( peer_message_api != m_bMessageAPI )
    {
        m_RejectReason = SRT_REJ_MESSAGEAPI;
        LOGC(mglog.Error, log << "HSREQ/rcv: Agent uses "
            << (m_bMessageAPI ? "MESSAGE" : "STREAM") << " API, but the Peer declares "
            << (peer_message_api ? "MESSAGE" : "STREAM") << " API. Not compatible transmission type, rejecting.");
        return SRT_CMD_REJECT;
    }

    if ( len < SRT_HS_LATENCY+1 )
    {
        // 3 is the size when containing VERSION, FLAGS and LATENCY. Less size
        // makes it contain only the first two. Let's make it acceptable, as long
        // as the latency flags aren't set.
        if ( IsSet(m_lPeerSrtFlags, SRT_OPT_TSBPDSND) || IsSet(m_lPeerSrtFlags, SRT_OPT_TSBPDRCV) )
        {
            m_RejectReason = SRT_REJ_ROGUE;
            LOGC(mglog.Error, log << "HSREQ/rcv: Peer sent only VERSION + FLAGS HSREQ, but TSBPD flags are set. Rejecting.");
            return SRT_CMD_REJECT;
        }

        LOGC(mglog.Warn, log << "HSREQ/rcv: Peer sent only VERSION + FLAGS HSREQ, not getting any TSBPD settings.");
        // Don't process any further settings in this case. Turn off TSBPD, just for a case.
        m_bTsbPd = false;
        m_bPeerTsbPd = false;
        return SRT_CMD_HSRSP;
    }

    uint32_t latencystr = srtdata[SRT_HS_LATENCY];

    if ( IsSet(m_lPeerSrtFlags, SRT_OPT_TSBPDSND) )
    {
        //TimeStamp-based Packet Delivery feature enabled
        if ( !m_bTsbPd )
        {
            LOGC(mglog.Warn, log << "HSREQ/rcv: Agent did not set rcv-TSBPD - ignoring proposed latency from peer");

            // Note: also don't set the peer TSBPD flag HERE because
            // - in HSv4 it will be a sender, so it doesn't matter anyway
            // - in HSv5 if it's going to receive, the TSBPDRCV flag will define it.
        }
        else
        {
            int peer_decl_latency;
            if ( hsv < CUDT::HS_VERSION_SRT1 )
            {
                // In HSv4 there is only one value and this is the latency
                // that the sender peer proposes for the agent.
                peer_decl_latency = SRT_HS_LATENCY_LEG::unwrap(latencystr);
            }
            else
            {
                // In HSv5 there are latency declared for sending and receiving separately.

                // SRT_HS_LATENCY_SND is the value that the peer proposes to be the
                // value used by agent when receiving data. We take this as a local latency value.
                peer_decl_latency = SRT_HS_LATENCY_SND::unwrap(srtdata[SRT_HS_LATENCY]);
            }


            // Use the maximum latency out of latency from our settings and the latency
            // "proposed" by the peer.
            int maxdelay = std::max(m_iTsbPdDelay_ms, peer_decl_latency);
            HLOGC(mglog.Debug, log << "HSREQ/rcv: LOCAL/RCV LATENCY: Agent:" << m_iTsbPdDelay_ms
                << " Peer:" << peer_decl_latency << "  Selecting:" << maxdelay);
            m_iTsbPdDelay_ms = maxdelay;
        }
    }
    else
    {
        std::string how_about_agent = m_bTsbPd ? "BUT AGENT DOES" : "and nor does Agent";
        HLOGC(mglog.Debug, log << "HSREQ/rcv: Peer DOES NOT USE latency for sending - " << how_about_agent);
    }

    // This happens when the HSv5 RESPONDER receives the HSREQ message; it declares
    // that the peer INITIATOR will receive the data and informs about its predefined
    // latency. We need to maximize this with our setting of the peer's latency and
    // record as peer's latency, which will be then sent back with HSRSP.
    if ( hsv > CUDT::HS_VERSION_UDT4 && IsSet(m_lPeerSrtFlags, SRT_OPT_TSBPDRCV) )
    {
        // So, PEER uses TSBPD, set the flag.
        // NOTE: it doesn't matter, if AGENT uses TSBPD.
        m_bPeerTsbPd = true;

        // SRT_HS_LATENCY_RCV is the value that the peer declares as to be
        // used by it when receiving data. We take this as a peer's value,
        // and select the maximum of this one and our proposed latency for the peer.
        int peer_decl_latency = SRT_HS_LATENCY_RCV::unwrap(latencystr);
        int maxdelay = std::max(m_iPeerTsbPdDelay_ms, peer_decl_latency);
        HLOGC(mglog.Debug, log << "HSREQ/rcv: PEER/RCV LATENCY: Agent:" << m_iPeerTsbPdDelay_ms
            << " Peer:" << peer_decl_latency << " Selecting:" << maxdelay);
        m_iPeerTsbPdDelay_ms = maxdelay;
    }
    else
    {
        std::string how_about_agent = m_bTsbPd ? "BUT AGENT DOES" : "and nor does Agent";
        HLOGC(mglog.Debug, log << "HSREQ/rcv: Peer DOES NOT USE latency for receiving - " << how_about_agent);
    }

    if ( hsv > CUDT::HS_VERSION_UDT4 )
    {
        // This is HSv5, do the same things as required for the sending party in HSv4,
        // as in HSv5 this can also be a sender.
        if (IsSet(m_lPeerSrtFlags, SRT_OPT_TLPKTDROP))
        {
            //Too late packets dropping feature supported
            m_bPeerTLPktDrop = true;
        }
        if (IsSet(m_lPeerSrtFlags, SRT_OPT_NAKREPORT))
        {
            //Peer will send Periodic NAK Reports
            m_bPeerNakReport = true;
        }
    }


    return SRT_CMD_HSRSP;
}

int CUDT::processSrtMsg_HSRSP(const uint32_t* srtdata, size_t len, uint32_t ts, int hsv)
{
    // XXX Check for mis-version
    // With HSv4 we accept only version less than 1.2.0
    if ( hsv == CUDT::HS_VERSION_UDT4 && srtdata[SRT_HS_VERSION] >= SRT_VERSION_FEAT_HSv5 )
    {
        LOGC(mglog.Error, log << "HSRSP/rcv: With HSv4 version >= 1.2.0 is not acceptable.");
        return SRT_CMD_NONE;
    }

    if (len < SRT_CMD_HSRSP_MINSZ)
    {
        /* Packet smaller than minimum compatible packet size */
        LOGF(mglog.Error,  "HSRSP/rcv: cmd=%d(HSRSP) len=%" PRIzu " invalid", SRT_CMD_HSRSP, len);
        return SRT_CMD_NONE;
    }

    // Set this start time in the beginning, regardless as to whether TSBPD is being
    // used or not. This must be done in the Initiator as well as Responder. In case when
    // agent is sender only (HSv4) this value simply won't be used.

    /*
     * Compute peer StartTime in our time reference
     * This takes time zone, time drift into account.
     * Also includes current packet transit time (rtt/2)
     */
#if 0                   //Debug PeerStartTime if not 1st HS packet
    {
        uint64_t oldPeerStartTime = m_ullRcvPeerStartTime;
        m_ullRcvPeerStartTime = CTimer::getTime() - (uint64_t)((uint32_t)ts);
        if (oldPeerStartTime) {
            LOGC(mglog.Note, log << "rcvSrtMsg: 2nd PeerStartTime diff=" <<  
                    (m_ullRcvPeerStartTime - oldPeerStartTime) << " usec");

        }
    }
#else
    m_ullRcvPeerStartTime = CTimer::getTime() - (uint64_t)((uint32_t)ts);
#endif

    m_lPeerSrtVersion = srtdata[SRT_HS_VERSION];
    m_lPeerSrtFlags = srtdata[SRT_HS_FLAGS];

    HLOGF(mglog.Debug, "HSRSP/rcv: Version: %s Flags: SND:%08X (%s)",
            SrtVersionString(m_lPeerSrtVersion).c_str(),
            m_lPeerSrtFlags,
            SrtFlagString(m_lPeerSrtFlags).c_str());


    if ( hsv == CUDT::HS_VERSION_UDT4 )
    {
        // The old HSv4 way: extract just one value and put it under peer.
        if (IsSet(m_lPeerSrtFlags, SRT_OPT_TSBPDRCV))
        {
            //TsbPd feature enabled
            m_bPeerTsbPd = true;
            m_iPeerTsbPdDelay_ms = SRT_HS_LATENCY_LEG::unwrap(srtdata[SRT_HS_LATENCY]);
            HLOGC(mglog.Debug, log << "HSRSP/rcv: LATENCY: Peer/snd:" << m_iPeerTsbPdDelay_ms
                << " (Agent: declared:" << m_iTsbPdDelay_ms << " rcv:" << m_iTsbPdDelay_ms << ")");
        }
        // TSBPDSND isn't set in HSv4 by the RESPONDER, because HSv4 RESPONDER is always RECEIVER.
    }
    else
    {
        // HSv5 way: extract the receiver latency and sender latency, if used.

        if (IsSet(m_lPeerSrtFlags, SRT_OPT_TSBPDRCV))
        {
            //TsbPd feature enabled
            m_bPeerTsbPd = true;
            m_iPeerTsbPdDelay_ms = SRT_HS_LATENCY_RCV::unwrap(srtdata[SRT_HS_LATENCY]);
            HLOGC(mglog.Debug, log << "HSRSP/rcv: LATENCY: Peer/snd:" << m_iPeerTsbPdDelay_ms << "ms");
        }
        else
        {
            HLOGC(mglog.Debug, log << "HSRSP/rcv: Peer (responder) DOES NOT USE latency");
        }

        if (IsSet(m_lPeerSrtFlags, SRT_OPT_TSBPDSND))
        {
            if (!m_bTsbPd)
            {
                LOGC(mglog.Warn, log << "HSRSP/rcv: BUG? Peer (responder) declares sending latency, but Agent turned off TSBPD.");
            }
            else
            {
                // Take this value as a good deal. In case when the Peer did not "correct" the latency
                // because it has TSBPD turned off, just stay with the present value defined in options.
                m_iTsbPdDelay_ms = SRT_HS_LATENCY_SND::unwrap(srtdata[SRT_HS_LATENCY]);
                HLOGC(mglog.Debug, log << "HSRSP/rcv: LATENCY Agent/rcv: " << m_iTsbPdDelay_ms << "ms");
            }
        }
    }

    if ((m_lSrtVersion >= SrtVersion(1, 0, 5)) && IsSet(m_lPeerSrtFlags, SRT_OPT_TLPKTDROP))
    {
        //Too late packets dropping feature supported
        m_bPeerTLPktDrop = true;
    }

    if ((m_lSrtVersion >= SrtVersion(1, 1, 0)) && IsSet(m_lPeerSrtFlags, SRT_OPT_NAKREPORT))
    {
        //Peer will send Periodic NAK Reports
        m_bPeerNakReport = true;
    }

    if ( m_lSrtVersion >= SrtVersion(1, 2, 0) )
    {
        if ( IsSet(m_lPeerSrtFlags, SRT_OPT_REXMITFLG) )
        {
            //Peer will use REXMIT flag in packet retransmission.
            m_bPeerRexmitFlag = true;
            HLOGP(mglog.Debug, "HSRSP/rcv: 1.2.0+ Agent understands REXMIT flag and so does peer.");
        }
        else
        {
            HLOGP(mglog.Debug, "HSRSP/rcv: Agent understands REXMIT flag, but PEER DOES NOT");
        }
    }
    else
    {
        HLOGF(mglog.Debug, "HSRSP/rcv: <1.2.0 Agent DOESN'T understand REXMIT flag");
    }

    handshakeDone();

    return SRT_CMD_NONE;
}

// This function is called only when the URQ_CONCLUSION handshake has been received from the peer.
bool CUDT::interpretSrtHandshake(const CHandShake& hs, const CPacket& hspkt, uint32_t* out_data SRT_ATR_UNUSED, size_t* out_len)
{
    // Initialize out_len to 0 to handle the unencrypted case
    if ( out_len )
        *out_len = 0;

    // The version=0 statement as rejection is used only since HSv5.
    // The HSv4 sends the AGREEMENT handshake message with version=0, do not misinterpret it.
    if ( m_ConnRes.m_iVersion > HS_VERSION_UDT4 && hs.m_iVersion == 0 )
    {
        m_RejectReason = SRT_REJ_PEER;
        LOGC(mglog.Error, log << "HS VERSION = 0, meaning the handshake has been rejected.");
        return false;
    }

    if ( hs.m_iVersion < HS_VERSION_SRT1 )
        return true; // do nothing

    // Anyway, check if the handshake contains any extra data.
    if ( hspkt.getLength() <= CHandShake::m_iContentSize )
    {
        m_RejectReason = SRT_REJ_ROGUE;
        // This would mean that the handshake was at least HSv5, but somehow no extras were added.
        // Dismiss it then, however this has to be logged.
        LOGC(mglog.Error, log << "HS VERSION=" << hs.m_iVersion << " but no handshake extension found!");
        return false;
    }

    // We still believe it should work, let's check the flags.
    int ext_flags = SrtHSRequest::SRT_HSTYPE_HSFLAGS::unwrap(hs.m_iType);
    if ( ext_flags == 0 )
    {
        m_RejectReason = SRT_REJ_ROGUE;
        LOGC(mglog.Error, log << "HS VERSION=" << hs.m_iVersion << " but no handshake extension flags are set!");
        return false;
    }

    HLOGC(mglog.Debug, log << "HS VERSION=" << hs.m_iVersion << " EXTENSIONS: " << CHandShake::ExtensionFlagStr(ext_flags));

    // Ok, now find the beginning of an int32_t array that follows the UDT handshake.
    uint32_t* p = reinterpret_cast<uint32_t*>(hspkt.m_pcData + CHandShake::m_iContentSize);
    size_t size = hspkt.getLength() - CHandShake::m_iContentSize; // Due to previous cond check we grant it's >0

    if ( IsSet(ext_flags, CHandShake::HS_EXT_HSREQ) )
    {
        HLOGC(mglog.Debug, log << "interpretSrtHandshake: extracting HSREQ/RSP type extension");
        uint32_t* begin = p;
        uint32_t* next = 0;
        size_t length = size / sizeof(uint32_t);
        size_t blocklen = 0;

        for(;;) // this is ONE SHOT LOOP
        {
            int cmd = FindExtensionBlock(begin, length, Ref(blocklen), Ref(next));

            size_t bytelen = blocklen*sizeof(uint32_t);

            if ( cmd == SRT_CMD_HSREQ )
            {
                // Set is the size as it should, then give it for interpretation for
                // the proper function.
                if ( blocklen < SRT_HS__SIZE )
                {
                    m_RejectReason = SRT_REJ_ROGUE;
                    LOGC(mglog.Error, log << "HS-ext HSREQ found but invalid size: " << bytelen
                        << " (expected: " << SRT_HS__SIZE << ")");
                    return false; // don't interpret
                }

                int rescmd = processSrtMsg_HSREQ(begin+1, bytelen, hspkt.m_iTimeStamp, HS_VERSION_SRT1);
                // Interpreted? Then it should be responded with SRT_CMD_HSRSP.
                if ( rescmd != SRT_CMD_HSRSP )
                {
                    // m_RejectReason already set
                    LOGC(mglog.Error, log << "interpretSrtHandshake: process HSREQ returned unexpected value " << rescmd);
                    return false;
                }
                handshakeDone();
                updateAfterSrtHandshake(SRT_CMD_HSREQ, HS_VERSION_SRT1);
            }
            else if ( cmd == SRT_CMD_HSRSP )
            {
                // Set is the size as it should, then give it for interpretation for
                // the proper function.
                if ( blocklen < SRT_HS__SIZE )
                {
                    m_RejectReason = SRT_REJ_ROGUE;
                    LOGC(mglog.Error, log << "HS-ext HSRSP found but invalid size: " << bytelen
                        << " (expected: " << SRT_HS__SIZE << ")");

                    return false; // don't interpret
                }

                int rescmd = processSrtMsg_HSRSP(begin+1, bytelen, hspkt.m_iTimeStamp, HS_VERSION_SRT1);
                // Interpreted? Then it should be responded with SRT_CMD_NONE.
                // (nothing to be responded for HSRSP, unless there was some kinda problem)
                if ( rescmd != SRT_CMD_NONE )
                {
                    // Just formally; the current code doesn't seem to return anything else.
                    m_RejectReason = SRT_REJ_ROGUE;
                    LOGC(mglog.Error, log << "interpretSrtHandshake: process HSRSP returned unexpected value " << rescmd);
                    return false;
                }
                handshakeDone();
                updateAfterSrtHandshake(SRT_CMD_HSRSP, HS_VERSION_SRT1);
            }
            else if ( cmd == SRT_CMD_NONE )
            {
                m_RejectReason = SRT_REJ_ROGUE;
                LOGC(mglog.Error, log << "interpretSrtHandshake: no HSREQ/HSRSP block found in the handshake msg!");
                // This means that there can be no more processing done by FindExtensionBlock().
                // And we haven't found what we need - otherwise one of the above cases would pass
                // and lead to exit this loop immediately.
                return false;
            }
            else
            {
                // Any other kind of message extracted. Search on.
                length -= (next - begin);
                begin = next;
                if (begin)
                    continue;
            }

            break;
        }
    }

    HLOGC(mglog.Debug, log << "interpretSrtHandshake: HSREQ done, checking KMREQ");

    // Now check the encrypted

    bool encrypted = false;

    if ( IsSet(ext_flags, CHandShake::HS_EXT_KMREQ) )
    {
        HLOGC(mglog.Debug, log << "interpretSrtHandshake: extracting KMREQ/RSP type extension");

#ifdef SRT_ENABLE_ENCRYPTION
        if (!m_pCryptoControl->hasPassphrase())
        {
            if (m_bOPT_StrictEncryption)
            {
                m_RejectReason = SRT_REJ_UNSECURE;
                LOGC(mglog.Error, log << "HS KMREQ: Peer declares encryption, but agent does not - rejecting per strict requirement");
                return false;
            }

            LOGC(mglog.Error, log << "HS KMREQ: Peer declares encryption, but agent does not - still allowing connection.");

            // Still allow for connection, and allow Agent to send unencrypted stream to the peer.
            // Also normally allow the key to be processed; worst case it will send the failure response.
        }

        uint32_t* begin = p;
        uint32_t* next = 0;
        size_t length = size / sizeof(uint32_t);
        size_t blocklen = 0;

        for(;;) // This is one shot loop, unless REPEATED by 'continue'.
        {
            int cmd = FindExtensionBlock(begin, length, Ref(blocklen), Ref(next));

            HLOGC(mglog.Debug, log << "interpretSrtHandshake: found extension: (" << cmd << ") " << MessageTypeStr(UMSG_EXT, cmd));

            size_t bytelen = blocklen*sizeof(uint32_t);
            if ( cmd == SRT_CMD_KMREQ )
            {
                if ( !out_data || !out_len )
                {
                    m_RejectReason = SRT_REJ_IPE;
                    LOGC(mglog.Fatal, log << "IPE: HS/KMREQ extracted without passing target buffer!");
                    return false;
                }

                int res = m_pCryptoControl->processSrtMsg_KMREQ(begin+1, bytelen, out_data, Ref(*out_len), HS_VERSION_SRT1);
                if ( res != SRT_CMD_KMRSP )
                {
                    m_RejectReason = SRT_REJ_IPE;
                    // Something went wrong.
                    HLOGC(mglog.Debug, log << "interpretSrtHandshake: IPE/EPE KMREQ processing failed - returned " << res);
                    return false;
                }
                if (*out_len == 1)
                {
                    // This means that there was an abnormal encryption situation occurred.
                    // This is inacceptable in case of strict encryption.
                    if (m_bOPT_StrictEncryption)
                    {
                        if (m_pCryptoControl->m_RcvKmState == SRT_KM_S_BADSECRET)
                        {
                            m_RejectReason = SRT_REJ_BADSECRET;
                        }
                        else
                        {
                            m_RejectReason = SRT_REJ_UNSECURE;
                        }
                        LOGC(mglog.Error, log << "interpretSrtHandshake: KMREQ result abnornal - rejecting per strict encryption");
                        return false;
                    }
                }
                encrypted = true;
            }
            else if ( cmd == SRT_CMD_KMRSP )
            {
                int res = m_pCryptoControl->processSrtMsg_KMRSP(begin+1, bytelen, HS_VERSION_SRT1);
                if (m_bOPT_StrictEncryption && res == -1)
                {
                    m_RejectReason = SRT_REJ_UNSECURE;
                    LOGC(mglog.Error, log << "KMRSP failed - rejecting connection as per strict encryption.");
                    return false;
                }
                encrypted = true;
            }
            else if ( cmd == SRT_CMD_NONE )
            {
                m_RejectReason = SRT_REJ_ROGUE;
                LOGC(mglog.Error, log << "HS KMREQ expected - none found!");
                return false;
            }
            else
            {
                HLOGC(mglog.Debug, log << "interpretSrtHandshake: ... skipping " << MessageTypeStr(UMSG_EXT, cmd));
                if (NextExtensionBlock(Ref(begin), next, Ref(length)))
                    continue;
            }

            break;
        }
#else
        // When encryption is not enabled at compile time, behave as if encryption wasn't set,
        // so accordingly to StrictEncryption flag.

        if (m_bOPT_StrictEncryption)
        {
            m_RejectReason = SRT_REJ_UNSECURE;
            LOGC(mglog.Error, log << "HS KMREQ: Peer declares encryption, but agent didn't enable it at compile time - rejecting per strict requirement");
            return false;
        }

        LOGC(mglog.Error, log << "HS KMREQ: Peer declares encryption, but agent didn't enable it at compile time - still allowing connection.");
        encrypted = true;
#endif
    }

    bool have_congctl = false;
    bool have_filter = false;
    string agsm = m_CongCtl.selected_name();
    if (agsm == "")
    {
        agsm = "live";
        m_CongCtl.select("live");
    }

    if ( IsSet(ext_flags, CHandShake::HS_EXT_CONFIG) )
    {
        HLOGC(mglog.Debug, log << "interpretSrtHandshake: extracting various CONFIG extensions");

        uint32_t* begin = p;
        uint32_t* next = 0;
        size_t length = size / sizeof(uint32_t);
        size_t blocklen = 0;

        for(;;) // This is one shot loop, unless REPEATED by 'continue'.
        {
            int cmd = FindExtensionBlock(begin, length, Ref(blocklen), Ref(next));

            HLOGC(mglog.Debug, log << "interpretSrtHandshake: found extension: (" << cmd << ") " << MessageTypeStr(UMSG_EXT, cmd));

            const size_t bytelen = blocklen*sizeof(uint32_t);
            if (cmd == SRT_CMD_SID)
            {
                if (!bytelen || bytelen > MAX_SID_LENGTH)
                {
                    LOGC(mglog.Error, log << "interpretSrtHandshake: STREAMID length " << bytelen
                           << " is 0 or > " << +MAX_SID_LENGTH << " - PROTOCOL ERROR, REJECTING");
                    return false;
                }
                // Copied through a cleared array. This is because the length is aligned to 4
                // where the padding is filled by zero bytes. For the case when the string is
                // exactly of a 4-divisible length, we make a big array with maximum allowed size
                // filled with zeros. Copying to this array should then copy either only the valid
                // characters of the string (if the lenght is divisible by 4), or the string with
                // padding zeros. In all these cases in the resulting array we should have all
                // subsequent characters of the string plus at least one '\0' at the end. This will
                // make it a perfect NUL-terminated string, to be used to initialize a string.
                char target[MAX_SID_LENGTH+1];
                memset(target, 0, MAX_SID_LENGTH+1);
                memcpy(target, begin+1, bytelen);

                // Un-swap on big endian machines
                ItoHLA((uint32_t*)target, (uint32_t*)target, blocklen);

                m_sStreamName = target;
                HLOGC(mglog.Debug, log << "CONNECTOR'S REQUESTED SID [" << m_sStreamName << "] (bytelen=" << bytelen << " blocklen=" << blocklen << ")");
            }
            else if (cmd == SRT_CMD_CONGESTION)
            {
                if (have_congctl)
                {
                    m_RejectReason = SRT_REJ_ROGUE;
                    LOGC(mglog.Error, log << "CONGCTL BLOCK REPEATED!");
                    return false;
                }

                if (!bytelen || bytelen > MAX_SID_LENGTH)
                {
                    LOGC(mglog.Error, log << "interpretSrtHandshake: CONGESTION-control type length " << bytelen
                           << " is 0 or > " << +MAX_SID_LENGTH << " - PROTOCOL ERROR, REJECTING");
                    return false;
                }
                // Declare that congctl has been received
                have_congctl = true;

                char target[MAX_SID_LENGTH+1];
                memset(target, 0, MAX_SID_LENGTH+1);
                memcpy(target, begin+1, bytelen);
                // Un-swap on big endian machines
                ItoHLA((uint32_t*)target, (uint32_t*)target, blocklen);

                string sm = target;

                // As the congctl has been declared by the peer,
                // check if your congctl is compatible.
                // sm cannot be empty, but the agent's sm can be empty meaning live.
                if (sm != agsm)
                {
                    m_RejectReason = SRT_REJ_CONGESTION;
                    LOGC(mglog.Error, log << "PEER'S CONGCTL '" << sm << "' does not match AGENT'S CONGCTL '" << agsm << "'");
                    return false;
                }

                HLOGC(mglog.Debug, log << "CONNECTOR'S CONGCTL [" << sm << "] (bytelen=" << bytelen << " blocklen=" << blocklen << ")");
            }
            else if ( cmd == SRT_CMD_FILTER )
            {
                if (have_filter)
                {
                    m_RejectReason = SRT_REJ_FILTER;
                    LOGC(mglog.Error, log << "FILTER BLOCK REPEATED!");
                    return false;
                }
                // Declare that filter has been received
                have_filter = true;

                // XXX This is the maximum string, but filter config
                // shall be normally limited somehow, especially if used
                // together with SID!
                char target[MAX_SID_LENGTH+1];
                memset(target, 0, MAX_SID_LENGTH+1);
                memcpy(target, begin+1, bytelen);
                string fltcfg = target;

                HLOGC(mglog.Debug, log << "PEER'S FILTER CONFIG [" << fltcfg << "] (bytelen=" << bytelen << " blocklen=" << blocklen << ")");

                if (!checkApplyFilterConfig(fltcfg))
                {
                    LOGC(mglog.Error, log << "PEER'S FILTER CONFIG [" << fltcfg << "] has been rejected");
                    return false;
                }

            }
            else if (cmd == SRT_CMD_NONE)
            {
                break;
            }
            else
            {
                // Found some block that is not interesting here. Skip this and get the next one.
                HLOGC(mglog.Debug, log << "interpretSrtHandshake: ... skipping " << MessageTypeStr(UMSG_EXT, cmd));
            }

            if ( !NextExtensionBlock(Ref(begin), next, Ref(length)) )
                break;
        }
    }

    // Post-checks
    // Check if peer declared encryption
    if (!encrypted && m_CryptoSecret.len > 0)
    {
        if (m_bOPT_StrictEncryption)
        {
            m_RejectReason = SRT_REJ_UNSECURE;
            LOGC(mglog.Error, log << "HS EXT: Agent declares encryption, but Peer does not - rejecting connection per strict requirement.");
            return false;
        }

        LOGC(mglog.Error, log << "HS EXT: Agent declares encryption, but Peer does not (Agent can still receive unencrypted packets from Peer).");

        // This is required so that the sender is still allowed to send data, when encryption is required,
        // just this will be for waste because the receiver won't decrypt them anyway.
        m_pCryptoControl->createFakeSndContext();
        m_pCryptoControl->m_SndKmState = SRT_KM_S_NOSECRET; // Because Peer did not send KMX, though Agent has pw
        m_pCryptoControl->m_RcvKmState = SRT_KM_S_UNSECURED; // Because Peer has no PW, as has sent no KMREQ.
        return true;
    }

    // If agent has set some nondefault congctl, then congctl is expected from the peer.
    if (agsm != "live" && !have_congctl)
    {
        m_RejectReason = SRT_REJ_CONGESTION;
        LOGC(mglog.Error, log << "HS EXT: Agent uses '" << agsm << "' congctl, but peer DID NOT DECLARE congctl (assuming 'live').");
        return false;
    }

    // Ok, finished, for now.
    return true;
}

<<<<<<< HEAD
void CUDT::startConnect(const sockaddr_any& serv_addr, int32_t forced_isn)
=======
bool CUDT::checkApplyFilterConfig(const std::string& confstr)
{
    SrtFilterConfig cfg;
    if (!ParseFilterConfig(confstr, cfg))
        return false;

    // Now extract the type, if present, and
    // check if you have this type of corrector available.
    if (!PacketFilter::correctConfig(cfg))
        return false;

    // Now parse your own string, if you have it.
    if (m_OPT_PktFilterConfigString != "")
    {
        // - for rendezvous, both must be exactly the same, or only one side specified.
        if (m_bRendezvous && m_OPT_PktFilterConfigString != confstr)
        {
            return false;
        }

        SrtFilterConfig mycfg;
        if (!ParseFilterConfig(m_OPT_PktFilterConfigString, mycfg))
            return false;

        // Check only if both have set a filter of the same type.
        if (mycfg.type != cfg.type)
            return false;

        // If so, then:
        // - for caller-listener configuration, accept the listener version.
        if (m_SrtHsSide == HSD_INITIATOR)
        {
            // This is a caller, this should apply all parameters received
            // from the listener, forcefully.
            for (map<string,string>::iterator x = cfg.parameters.begin();
                    x != cfg.parameters.end(); ++x)
            {
                mycfg.parameters[x->first] = x->second;
            }
        }
        else
        {
            // On a listener, only apply those that you haven't set
            for (map<string,string>::iterator x = cfg.parameters.begin();
                    x != cfg.parameters.end(); ++x)
            {
                if (!mycfg.parameters.count(x->first))
                    mycfg.parameters[x->first] = x->second;
            }
        }

        HLOGC(mglog.Debug, log << "checkApplyFilterConfig: param: LOCAL: "
                << Printable(mycfg.parameters) << " FORGN: " << Printable(cfg.parameters));

        ostringstream myos;
        myos << mycfg.type;
        for (map<string,string>::iterator x = mycfg.parameters.begin();
                x != mycfg.parameters.end(); ++x)
        {
            myos << "," << x->first << ":" << x->second;
        }

        m_OPT_PktFilterConfigString = myos.str();

        HLOGC(mglog.Debug, log << "checkApplyFilterConfig: Effective config: " << m_OPT_PktFilterConfigString);
    }
    else
    {
        // Take the foreign configuration as a good deal.
        HLOGC(mglog.Debug, log << "checkApplyFilterConfig: Good deal config: " << m_OPT_PktFilterConfigString);
        m_OPT_PktFilterConfigString = confstr;
    }

    size_t efc_max_payload_size = SRT_LIVE_MAX_PLSIZE - cfg.extra_size;
    if (m_zOPT_ExpPayloadSize > efc_max_payload_size)
    {
        LOGC(mglog.Warn, log << "Due to filter-required extra " << cfg.extra_size
                << " bytes, SRTO_PAYLOADSIZE fixed to " << efc_max_payload_size << " bytes");
        m_zOPT_ExpPayloadSize = efc_max_payload_size;
    }

    return true;
}

void CUDT::startConnect(const sockaddr* serv_addr, int32_t forced_isn)
>>>>>>> e1620d56
{
    CGuard cg(m_ConnectionLock, "conn");

    HLOGC(mglog.Debug, log << "startConnect: -> " << SockaddrToString(serv_addr) << "...");

    if (!m_bOpened)
        throw CUDTException(MJ_NOTSUP, MN_NONE, 0);

    if (m_bListening)
        throw CUDTException(MJ_NOTSUP, MN_ISCONNECTED, 0);

    if (m_bConnecting || m_bConnected)
        throw CUDTException(MJ_NOTSUP, MN_ISCONNECTED, 0);

    // record peer/server address
    m_PeerAddr = sockaddr_any(serv_addr);

    // register this socket in the rendezvous queue
    // RendezevousQueue is used to temporarily store incoming handshake, non-rendezvous connections also require this function
#ifdef SRT_ENABLE_CONNTIMEO
    uint64_t ttl = m_iConnTimeOut * uint64_t(1000);
#else
    uint64_t ttl = 3000000;
#endif
    // XXX DEBUG
    //ttl = 0x1000000000000000;
    // XXX
    if (m_bRendezvous)
        ttl *= 10;
    ttl += CTimer::getTime();
    m_pRcvQueue->registerConnector(m_SocketID, this, serv_addr, ttl);

    // The m_iType is used in the INDUCTION for nothing. This value is only regarded
    // in CONCLUSION handshake, however this must be created after the handshake version
    // is already known. UDT_DGRAM is the value that was the only valid in the old SRT 
    // with HSv4 (it supported only live transmission), for HSv5 it will be changed to
    // handle handshake extension flags.
    m_ConnReq.m_iType = UDT_DGRAM;

    // This is my current configuration
    if (m_bRendezvous)
    {
        // For rendezvous, use version 5 in the waveahand and the cookie.
        // In case when you get the version 4 waveahand, simply switch to
        // the legacy HSv4 rendezvous and this time send version 4 CONCLUSION.

        // The HSv4 client simply won't check the version nor the cookie and it
        // will be sending its waveahands with version 4. Only when the party
        // has sent version 5 waveahand should the agent continue with HSv5
        // rendezvous.
        m_ConnReq.m_iVersion = HS_VERSION_SRT1;
        //m_ConnReq.m_iVersion = HS_VERSION_UDT4; // <--- Change in order to do regression test.
        m_ConnReq.m_iReqType = URQ_WAVEAHAND;
        m_ConnReq.m_iCookie = bake(serv_addr);

        // This will be also passed to a HSv4 rendezvous, but fortunately the old
        // SRT didn't read this field from URQ_WAVEAHAND message, only URQ_CONCLUSION.
        m_ConnReq.m_iType = SrtHSRequest::wrapFlags(false /* no MAGIC here */, m_iSndCryptoKeyLen);
        bool whether SRT_ATR_UNUSED = m_iSndCryptoKeyLen != 0;
        HLOGC(mglog.Debug, log << "startConnect (rnd): " << (whether ? "" : "NOT ") << " Advertising PBKEYLEN - value = " << m_iSndCryptoKeyLen);
        m_RdvState = CHandShake::RDV_WAVING;
        m_SrtHsSide = HSD_DRAW; // initially not resolved.
    }
    else
    {
        // For caller-listener configuration, set the version 4 for INDUCTION
        // due to a serious problem in UDT code being also in the older SRT versions:
        // the listener peer simply sents the EXACT COPY of the caller's induction
        // handshake, except the cookie, which means that when the caller sents version 5,
        // the listener will respond with version 5, which is a false information. Therefore
        // HSv5 clients MUST send HS_VERSION_UDT4 from the caller, regardless of currently
        // supported handshake version.
        //
        // The HSv5 listener should only respond with INDUCTION with m_iVersion == HS_VERSION_SRT1.
        m_ConnReq.m_iVersion = HS_VERSION_UDT4;
        m_ConnReq.m_iReqType = URQ_INDUCTION;
        m_ConnReq.m_iCookie = 0;
        m_RdvState = CHandShake::RDV_INVALID;
    }

    m_ConnReq.m_iMSS = m_iMSS;
    m_ConnReq.m_iFlightFlagSize = (m_iRcvBufSize < m_iFlightFlagSize)? m_iRcvBufSize : m_iFlightFlagSize;
    m_ConnReq.m_iID = m_SocketID;
    CIPAddress::ntop(serv_addr, m_ConnReq.m_piPeerIP);

    if ( forced_isn == 0 )
    {
        // Random Initial Sequence Number (normal mode)
        srand((unsigned int)CTimer::getTime());
        m_iISN = m_ConnReq.m_iISN = (int32_t)(CSeqNo::m_iMaxSeqNo * (double(rand()) / RAND_MAX));
    }
    else
    {
        // Predefined ISN (for debug purposes)
        m_iISN = m_ConnReq.m_iISN = forced_isn;
    }

    m_iLastDecSeq = m_iISN - 1;
    m_iSndLastAck = m_iISN;
    m_iSndLastDataAck = m_iISN;
    m_iSndLastFullAck = m_iISN;
    m_iSndCurrSeqNo = m_iISN - 1;
    m_iSndLastAck2 = m_iISN;
    m_ullSndLastAck2Time = CTimer::getTime();

    // Inform the server my configurations.
    CPacket reqpkt;
    reqpkt.setControl(UMSG_HANDSHAKE);
    reqpkt.allocate(m_iMaxSRTPayloadSize);
    // XXX NOTE: Now the memory for the payload part is allocated automatically,
    // and such allocated memory is also automatically deallocated in the
    // destructor. If you use CPacket::allocate, remember that you must not:
    // - delete this memory
    // - assign to m_pcData.
    // If you use only manual assignment to m_pCData, this is then manual
    // allocation and so it won't be deallocated in the destructor.
    //
    // (Desired would be to disallow modification of m_pcData outside the
    // control of methods.)

    // ID = 0, connection request
    reqpkt.m_iID = 0;

    size_t hs_size = m_iMaxSRTPayloadSize;
    m_ConnReq.store_to(reqpkt.m_pcData, Ref(hs_size));

    // Note that CPacket::allocate() sets also the size
    // to the size of the allocated buffer, which not
    // necessarily is to be the size of the data.
    reqpkt.setLength(hs_size);

    uint64_t now = CTimer::getTime();
    reqpkt.m_iTimeStamp = int32_t(now - m_stats.startTime);

    HLOGC(mglog.Debug, log << CONID() << "CUDT::startConnect: REQ-TIME set HIGH (" << now << "). SENDING HS: " << m_ConnReq.show());

    /*
     * Race condition if non-block connect response thread scheduled before we set m_bConnecting to true?
     * Connect response will be ignored and connecting will wait until timeout.
     * Maybe m_ConnectionLock handling problem? Not used in CUDT::connect(const CPacket& response)
     */
    m_llLastReqTime = now;
    m_bConnecting = true;

    // At this point m_SourceAddr is probably default-any, but this function
    // now requires that the address be specified here because there will be
    // no possibility to do it at any next stage of sending.
    m_pSndQueue->sendto(serv_addr, reqpkt, m_SourceAddr);

    //
    ///
    ////  ---> CONTINUE TO: <PEER>.CUDT::processConnectRequest()
    ///        (Take the part under condition: hs.m_iReqType == URQ_INDUCTION)
    ////  <--- RETURN WHEN: m_pSndQueue->sendto() is called.
    ////  .... SKIP UNTIL m_pRcvQueue->recvfrom() HERE....
    ////       (the first "sendto" will not be called due to being too early)
    ///
    //

    // asynchronous connect, return immediately
    if (!m_bSynRecving)
    {
        HLOGC(mglog.Debug, log << CONID() << "startConnect: ASYNC MODE DETECTED. Deferring the process to RcvQ:worker");
        return;
    }

    // Wait for the negotiated configurations from the peer side.

    // This packet only prepares the storage where we will read the
    // next incoming packet.
    CPacket response;
    response.setControl(UMSG_HANDSHAKE);
    response.allocate(m_iMaxSRTPayloadSize);

    CUDTException e;
    EConnectStatus cst = CONN_CONTINUE;
    // This is a temporary place to store the DESTINATION IP from the incoming packet.
    // We can't record this address yet until the cookie-confirmation is done, for safety reasons.
    sockaddr_any use_source_adr(m_PeerAddr.family());

    while (!m_bClosing)
    {
        int64_t tdiff = CTimer::getTime() - m_llLastReqTime;
        // avoid sending too many requests, at most 1 request per 250ms

        // SHORT VERSION: 
        // The immediate first run of this loop WILL SKIP THIS PART, so
        // the processing really begins AFTER THIS CONDITION.
        //
        // Note that some procedures inside may set m_llLastReqTime to 0,
        // which will result of this condition to trigger immediately in
        // the next iteration.
        if (tdiff > 250000)
        {
            HLOGC(mglog.Debug, log << "startConnect: LOOP: time to send (" << tdiff << " > 250000). size=" << reqpkt.getLength());

            if (m_bRendezvous)
                reqpkt.m_iID = m_ConnRes.m_iID;

            now = CTimer::getTime();
#if ENABLE_HEAVY_LOGGING
            {
                CHandShake debughs;
                debughs.load_from(reqpkt.m_pcData, reqpkt.getLength());
                HLOGC(mglog.Debug, log << CONID() << "startConnect: REQ-TIME HIGH (" << now << "). cont/sending HS to peer: " << debughs.show());
            }
#endif

            m_llLastReqTime = now;
            reqpkt.m_iTimeStamp = int32_t(now - m_stats.startTime);
            m_pSndQueue->sendto(serv_addr, reqpkt, use_source_adr);
        }
        else
        {
            HLOGC(mglog.Debug, log << "startConnect: LOOP: too early to send - " << tdiff << " < 250000");
        }

        cst = CONN_CONTINUE;
        response.setLength(m_iMaxSRTPayloadSize);
        if (m_pRcvQueue->recvfrom(m_SocketID, Ref(response)) > 0)
        {
            use_source_adr = response.udpDestAddr();

            HLOGC(mglog.Debug, log << CONID() << "startConnect: got response for connect request");
            cst = processConnectResponse(response, &e, true /*synchro*/);

            HLOGC(mglog.Debug, log << CONID() << "startConnect: response processing result: " << ConnectStatusStr(cst));

            // Expected is that:
            // - the peer responded with URQ_INDUCTION + cookie. This above function
            //   should check that and craft the URQ_CONCLUSION handshake, in which
            //   case this function returns CONN_CONTINUE. As an extra action taken
            //   for that case, we set the SECURING mode if encryption requested,
            //   and serialize again the handshake, possibly together with HS extension
            //   blocks, if HSv5 peer responded. The serialized handshake will be then
            //   sent again, as the loop is repeated.
            // - the peer responded with URQ_CONCLUSION. This handshake was accepted
            //   as a connection, and for >= HSv5 the HS extension blocks have been
            //   also read and interpreted. In this case this function returns:
            //   - CONN_ACCEPT, if everything was correct - break this loop and return normally
            //   - CONN_REJECT in case of any problems with the delivered handshake
            //     (incorrect data or data conflict) - throw error exception
            // - the peer responded with any of URQ_ERROR_*.  - throw error exception
            //
            // The error exception should make the API connect() function fail, if blocking
            // or mark the failure for that socket in epoll, if non-blocking.

            if ( cst == CONN_RENDEZVOUS )
            {
                // When this function returned CONN_RENDEZVOUS, this requires
                // very special processing for the Rendezvous-v5 algorithm. This MAY
                // involve also preparing a new handshake form, also interpreting the
                // SRT handshake extension and crafting SRT handshake extension for the
                // peer, which should be next sent. When this function returns CONN_CONTINUE,
                // it means that it has done all that was required, however none of the below
                // things has to be done (this function will do it by itself if needed).
                // Otherwise the handshake rolling can be interrupted and considered complete.
                cst = processRendezvous(Ref(reqpkt), response, serv_addr, true /*synchro*/, RST_OK);
                if (cst == CONN_CONTINUE)
                    continue;
                break;
            }

            if (cst == CONN_REJECT)
                sendCtrl(UMSG_SHUTDOWN);

            if (cst != CONN_CONTINUE && cst != CONN_CONFUSED)
                break; // --> OUTSIDE-LOOP

            // IMPORTANT
            // [[using assert(m_pCryptoControl != nullptr)]];

            // new request/response should be sent out immediately on receving a response
            HLOGC(mglog.Debug, log << "startConnect: SYNC CONNECTION STATUS:" << ConnectStatusStr(cst) << ", REQ-TIME: LOW.");
            m_llLastReqTime = 0;

            // Now serialize the handshake again to the existing buffer so that it's
            // then sent later in this loop.

            // First, set the size back to the original size, m_iMaxSRTPayloadSize because
            // this is the size of the originally allocated space. It might have been
            // shrunk by serializing the INDUCTION handshake (which was required before
            // sending this packet to the output queue) and therefore be too
            // small to store the CONCLUSION handshake (with HSv5 extensions).
            reqpkt.setLength(m_iMaxSRTPayloadSize);

            HLOGC(mglog.Debug, log << "startConnect: creating HS CONCLUSION: buffer size=" << reqpkt.getLength());

            // NOTE: BUGFIX: SERIALIZE AGAIN.
            // The original UDT code didn't do it, so it was theoretically
            // turned into conclusion, but was sending still the original
            // induction handshake challenge message. It was working only
            // thanks to that simultaneously there were being sent handshake
            // messages from a separate thread (CSndQueue::worker) from
            // RendezvousQueue, this time serialized properly, which caused
            // that with blocking mode there was a kinda initial "drunk
            // passenger with taxi driver talk" until the RendezvousQueue sends
            // (when "the time comes") the right CONCLUSION handshake
            // challenge message.
            //
            // Now that this is fixed, the handshake messages from RendezvousQueue
            // are sent only when there is a rendezvous mode or non-blocking mode.
            if ( !createSrtHandshake(Ref(reqpkt), Ref(m_ConnReq), SRT_CMD_HSREQ, SRT_CMD_KMREQ, 0, 0))
            {
                LOGC(mglog.Error, log << "createSrtHandshake failed - REJECTING.");
                cst = CONN_REJECT;
                break;
            }
            // These last 2 parameters designate the buffer, which is in use only for SRT_CMD_KMRSP.
            // If m_ConnReq.m_iVersion == HS_VERSION_UDT4, this function will do nothing,
            // except just serializing the UDT handshake.
            // The trick is that the HS challenge is with version HS_VERSION_UDT4, but the
            // listener should respond with HS_VERSION_SRT1, if it is HSv5 capable.
        }

        HLOGC(mglog.Debug, log << "startConnect: timeout from Q:recvfrom, looping again; cst=" << ConnectStatusStr(cst));

#if ENABLE_HEAVY_LOGGING
        // Non-fatal assertion
        if (cst == CONN_REJECT) // Might be returned by processRendezvous
        {
            LOGC(mglog.Error, log << "startConnect: IPE: cst=REJECT NOT EXPECTED HERE, the loop should've been interrupted!");
            break;
        }
#endif

        if (CTimer::getTime() > ttl)
        {
            // timeout
            e = CUDTException(MJ_SETUP, MN_TIMEOUT, 0);
            break;
        }
    }

    // <--- OUTSIDE-LOOP
    // Here will fall the break when not CONN_CONTINUE.
    // CONN_RENDEZVOUS is handled by processRendezvous.
    // CONN_ACCEPT will skip this and pass on.
    if ( cst == CONN_REJECT )
    {
        e = CUDTException(MJ_SETUP, MN_REJECTED, 0);
    }

    if (e.getErrorCode() == 0)
    {
        if (m_bClosing)                                                 // if the socket is closed before connection...
            e = CUDTException(MJ_SETUP); // XXX NO MN ?
        else if (m_ConnRes.m_iReqType > URQ_FAILURE_TYPES)                          // connection request rejected
        {
            m_RejectReason = RejectReasonForURQ(m_ConnRes.m_iReqType);
            e = CUDTException(MJ_SETUP, MN_REJECTED, 0);
        }
        else if ((!m_bRendezvous) && (m_ConnRes.m_iISN != m_iISN))      // secuity check
            e = CUDTException(MJ_SETUP, MN_SECURITY, 0);
    }

    if (e.getErrorCode() != 0)
    {
        m_bConnecting = false;
        // The process is to be abnormally terminated, remove the connector
        // now because most likely no other processing part has done anything with it.
        m_pRcvQueue->removeConnector(m_SocketID);
        throw e;
    }

    HLOGC(mglog.Debug, log << CONID() << "startConnect: handshake exchange succeeded. sourceIP=" << SockaddrToString(m_SourceAddr));

    // Parameters at the end.
    HLOGC(mglog.Debug, log << "startConnect: END. Parameters:"
        " mss=" << m_iMSS <<
        " max-cwnd-size=" << m_CongCtl->cgWindowMaxSize() <<
        " cwnd-size=" << m_CongCtl->cgWindowSize() <<
        " rtt=" << m_iRTT <<
        " bw=" << m_iBandwidth);
}

// Asynchronous connection
EConnectStatus CUDT::processAsyncConnectResponse(const CPacket& pkt) ATR_NOEXCEPT
{
    EConnectStatus cst = CONN_CONTINUE;
    CUDTException e;

    CGuard cg(m_ConnectionLock); // FIX
    HLOGC(mglog.Debug, log << CONID() << "processAsyncConnectResponse: got response for connect request, processing");
    cst = processConnectResponse(pkt, &e, false);

    HLOGC(mglog.Debug, log << CONID() << "processAsyncConnectResponse: response processing result: "
        << ConnectStatusStr(cst) << "REQ-TIME LOW to enforce immediate response");
    m_llLastReqTime = 0;

    return cst;
}

bool CUDT::processAsyncConnectRequest(EReadStatus rst, EConnectStatus cst, const CPacket& response, const sockaddr_any& serv_addr)
{
    // IMPORTANT!

    // This function is called, still asynchronously, but in the order
    // of call just after the call to the above processAsyncConnectResponse.
    // This should have got the original value returned from
    // processConnectResponse through processAsyncConnectResponse.

    CPacket request;
    request.setControl(UMSG_HANDSHAKE);
    request.allocate(m_iMaxSRTPayloadSize);
    uint64_t now = CTimer::getTime();
    request.m_iTimeStamp = int(now - m_stats.startTime);

    HLOGC(mglog.Debug, log << "processAsyncConnectRequest: REQ-TIME: HIGH (" << now << "). Should prevent too quick responses.");
    m_llLastReqTime = now;
    // ID = 0, connection request
    request.m_iID = !m_bRendezvous ? 0 : m_ConnRes.m_iID;

    bool status = true;

    if ( cst == CONN_RENDEZVOUS )
    {
        HLOGC(mglog.Debug, log << "processAsyncConnectRequest: passing to processRendezvous");
        cst = processRendezvous(Ref(request), response, serv_addr, false /*asynchro*/, rst);
        if (cst == CONN_ACCEPT)
        {
            HLOGC(mglog.Debug, log << "processAsyncConnectRequest: processRendezvous completed the process and responded by itself. Done.");
            return true;
        }

        if (cst != CONN_CONTINUE)
        {
            // processRendezvous already set the reject reason
            LOGC(mglog.Error, log << "processAsyncConnectRequest: REJECT reported from processRendezvous, not processing further.");
            status = false;
        }
    }
    else if (cst == CONN_REJECT)
    {
        // m_RejectReason already set at worker_ProcessAddressedPacket.
        LOGC(mglog.Error, log << "processAsyncConnectRequest: REJECT reported from HS processing, not processing further.");
        return false;
    }
    else
    {
        // (this procedure will be also run for HSv4 rendezvous)
        HLOGC(mglog.Debug, log << "processAsyncConnectRequest: serializing HS: buffer size=" << request.getLength());
        if (!createSrtHandshake(Ref(request), Ref(m_ConnReq), SRT_CMD_HSREQ, SRT_CMD_KMREQ, 0, 0))
        {
            // All 'false' returns from here are IPE-type, mostly "invalid argument" plus "all keys expired".
            LOGC(mglog.Error, log << "IPE: processAsyncConnectRequest: createSrtHandshake failed, dismissing.");
            status = false;
        }
        else
        {
            HLOGC(mglog.Debug, log << "processAsyncConnectRequest: sending HS reqtype=" << RequestTypeStr(m_ConnReq.m_iReqType)
                    << " to socket " << request.m_iID << " size=" << request.getLength());
        }
    }

    if (!status)
    {
        return false;
        /* XXX Shouldn't it send a single response packet for the rejection?
        // Set the version to 0 as "handshake rejection" status and serialize it 
        CHandShake zhs;
        size_t size = request.getLength();
        zhs.store_to(request.m_pcData, Ref(size));
        request.setLength(size);
        */
    }

    HLOGC(mglog.Debug, log << "processAsyncConnectRequest: sending request packet, setting REQ-TIME HIGH.");
    m_llLastReqTime = CTimer::getTime();
    m_pSndQueue->sendto(serv_addr, request, m_SourceAddr);
    return status;
}

void CUDT::cookieContest()
{
    if (m_SrtHsSide != HSD_DRAW)
        return;

    HLOGC(mglog.Debug, log << "cookieContest: agent=" << m_ConnReq.m_iCookie << " peer=" << m_ConnRes.m_iCookie);

    if ( m_ConnReq.m_iCookie == 0 || m_ConnRes.m_iCookie == 0 )
    {
        // Note that it's virtually impossible that Agent's cookie is not ready, this
        // shall be considered IPE.
        // Not all cookies are ready, don't start the contest.
        return;
    }

    // INITIATOR/RESPONDER role is resolved by COOKIE CONTEST.
    //
    // The cookie contest must be repeated every time because it
    // may change the state at some point.
    int better_cookie = m_ConnReq.m_iCookie - m_ConnRes.m_iCookie;

    if ( better_cookie > 0 )
    {
        m_SrtHsSide = HSD_INITIATOR;
        return;
    }

    if ( better_cookie < 0 )
    {
        m_SrtHsSide = HSD_RESPONDER;
        return;
    }

    // DRAW! The only way to continue would be to force the
    // cookies to be regenerated and to start over. But it's
    // not worth a shot - this is an extremely rare case.
    // This can simply do reject so that it can be started again.

    // Pretend then that the cookie contest wasn't done so that
    // it's done again. Cookies are baked every time anew, however
    // the successful initial contest remains valid no matter how
    // cookies will change.

    m_SrtHsSide = HSD_DRAW;
}

EConnectStatus CUDT::processRendezvous(ref_t<CPacket> reqpkt, const CPacket& response, const sockaddr_any& serv_addr, bool synchro, EReadStatus rst)
{
    if ( m_RdvState == CHandShake::RDV_CONNECTED )
    {
        HLOGC(mglog.Debug, log << "processRendezvous: already in CONNECTED state.");
        return CONN_ACCEPT;
    }

    uint32_t kmdata[SRTDATA_MAXSIZE];
    size_t kmdatasize = SRTDATA_MAXSIZE;
    CPacket& rpkt = *reqpkt;

    cookieContest();

    // We know that the other side was contacted and the other side has sent
    // the handshake message - we know then both cookies. If it's a draw, it's
    // a very rare case of creating identical cookies.
    if (m_SrtHsSide == HSD_DRAW)
    {
        m_RejectReason = SRT_REJ_RDVCOOKIE;
        LOGC(mglog.Error, log << "COOKIE CONTEST UNRESOLVED: can't assign connection roles, please wait another minute.");
        return CONN_REJECT;
    }

    UDTRequestType rsp_type = URQ_FAILURE_TYPES; // just to track uninitialized errors

    // We can assume that the Handshake packet received here as 'response'
    // is already serialized in m_ConnRes. Check extra flags that are meaningful
    // for further processing here.

    int ext_flags = SrtHSRequest::SRT_HSTYPE_HSFLAGS::unwrap(m_ConnRes.m_iType);
    bool needs_extension = ext_flags != 0; // Initial value: received HS has extensions.
    bool needs_hsrsp;
    rendezvousSwitchState(Ref(rsp_type), Ref(needs_extension), Ref(needs_hsrsp));
    if (rsp_type > URQ_FAILURE_TYPES)
    {
        m_RejectReason = RejectReasonForURQ(rsp_type);
        HLOGC(mglog.Debug, log << "processRendezvous: rejecting due to switch-state response: " << RequestTypeStr(rsp_type));
        return CONN_REJECT;
    }
    checkUpdateCryptoKeyLen("processRendezvous", m_ConnRes.m_iType);

    // We have three possibilities here as it comes to HSREQ extensions:

    // 1. The agent is loser in attention state, it sends EMPTY conclusion (without extensions)
    // 2. The agent is loser in initiated state, it interprets incoming HSREQ and creates HSRSP
    // 3. The agent is winner in attention or fine state, it sends HSREQ extension
    m_ConnReq.m_iReqType = rsp_type;
    m_ConnReq.m_extension = needs_extension;

    // This must be done before prepareConnectionObjects().
    applyResponseSettings(response);

    // This must be done before interpreting and creating HSv5 extensions.
    if ( !prepareConnectionObjects(m_ConnRes, m_SrtHsSide, 0))
    {
        // m_RejectReason already handled
        HLOGC(mglog.Debug, log << "processRendezvous: rejecting due to problems in prepareConnectionObjects.");
        return CONN_REJECT;
    }

    // Case 2.
    if ( needs_hsrsp )
    {
        // This means that we have received HSREQ extension with the handshake, so we need to interpret
        // it and craft the response.
        if (rst == RST_OK)
        {
            // We have JUST RECEIVED packet in this session (not that this is called as periodic update).
            // Sanity check
            m_llLastReqTime = 0;
            if (response.getLength() == size_t(-1))
            {
                m_RejectReason = SRT_REJ_IPE;
                LOGC(mglog.Fatal, log << "IPE: rst=RST_OK, but the packet has set -1 length - REJECTING (REQ-TIME: LOW)");
                return CONN_REJECT;
            }

            if ( !interpretSrtHandshake(m_ConnRes, response, kmdata, &kmdatasize) )
            {
                HLOGC(mglog.Debug, log << "processRendezvous: rejecting due to problems in interpretSrtHandshake REQ-TIME: LOW.");
                return CONN_REJECT;
            }

            // Pass on, inform about the shortened response-waiting period.
            HLOGC(mglog.Debug, log << "processRendezvous: setting REQ-TIME: LOW. Forced to respond immediately.");
        }
        else
        {
            // If the last CONCLUSION message didn't contain the KMX extension, there's
            // no key recorded yet, so it can't be extracted. Mark this kmdatasize empty though.
            int hs_flags = SrtHSRequest::SRT_HSTYPE_HSFLAGS::unwrap(m_ConnRes.m_iType);
            if (IsSet(hs_flags, CHandShake::HS_EXT_KMREQ))
            {
                // This is a periodic handshake update, so you need to extract the KM data from the
                // first message, provided that it is there.
                size_t msgsize = m_pCryptoControl->getKmMsg_size(0);
                if (msgsize == 0)
                {
                    switch (m_pCryptoControl->m_RcvKmState)
                    {
                        // If the KMX process ended up with a failure, the KMX is not recorded.
                        // In this case as the KMRSP answer the "failure status" should be crafted.
                    case SRT_KM_S_NOSECRET:
                    case SRT_KM_S_BADSECRET:
                        {
                            HLOGC(mglog.Debug, log << "processRendezvous: No KMX recorded, status = NOSECRET. Respond with NOSECRET.");

                            // Just do the same thing as in CCryptoControl::processSrtMsg_KMREQ for that case,
                            // that is, copy the NOSECRET code into KMX message.
                            memcpy(kmdata, &m_pCryptoControl->m_RcvKmState, sizeof(int32_t));
                            kmdatasize = 1;
                        }
                        break;

                    default:
                        // Remaining values:
                        // UNSECURED: should not fall here at alll
                        // SECURING: should not happen in HSv5
                        // SECURED: should have received the recorded KMX correctly (getKmMsg_size(0) > 0)
                        {
                            m_RejectReason = SRT_REJ_IPE;
                            // Remaining situations:
                            // - password only on this site: shouldn't be considered to be sent to a no-password site
                            LOGC(mglog.Error, log << "processRendezvous: IPE: PERIODIC HS: NO KMREQ RECORDED KMSTATE: RCV="
                                    << KmStateStr(m_pCryptoControl->m_RcvKmState) << " SND="
                                    << KmStateStr(m_pCryptoControl->m_SndKmState));
                            return CONN_REJECT;
                        }
                        break;
                    }
                }
                else
                {
                    kmdatasize = msgsize/4;
                    if (msgsize > kmdatasize*4)
                    {
                        // Sanity check
                        LOGC(mglog.Error, log << "IPE: KMX data not aligned to 4 bytes! size=" << msgsize);
                        memset(kmdata+(kmdatasize*4), 0, msgsize - (kmdatasize*4));
                        ++kmdatasize;
                    }

                    HLOGC(mglog.Debug, log << "processRendezvous: getting KM DATA from the fore-recorded KMX from KMREQ, size=" << kmdatasize);
                    memcpy(kmdata, m_pCryptoControl->getKmMsg_data(0), msgsize);
                }
            }
            else
            {
                HLOGC(mglog.Debug, log << "processRendezvous: no KMX flag - not extracting KM data for KMRSP");
                kmdatasize = 0;
            }
        }

        // No matter the value of needs_extension, the extension is always needed
        // when HSREQ was interpreted (to store HSRSP extension).
        m_ConnReq.m_extension = true;

        HLOGC(mglog.Debug, log << "processRendezvous: HSREQ extension ok, creating HSRSP response. kmdatasize=" << kmdatasize);

        rpkt.setLength(m_iMaxSRTPayloadSize);
        if (!createSrtHandshake(reqpkt, Ref(m_ConnReq), SRT_CMD_HSRSP, SRT_CMD_KMRSP, kmdata, kmdatasize))
        {
            HLOGC(mglog.Debug, log << "processRendezvous: rejecting due to problems in createSrtHandshake. REQ-TIME: LOW");
            m_llLastReqTime = 0;
            return CONN_REJECT;
        }

        // This means that it has received URQ_CONCLUSION with HSREQ, agent is then in RDV_FINE
        // state, it sends here URQ_CONCLUSION with HSREQ/KMREQ extensions and it awaits URQ_AGREEMENT.
        return CONN_CONTINUE;
    }

    // Special case: if URQ_AGREEMENT is to be sent, when this side is INITIATOR,
    // then it must have received HSRSP, so it must interpret it. Otherwise it would
    // end up with URQ_DONE, which means that it is the other side to interpret HSRSP.
    if ( m_SrtHsSide == HSD_INITIATOR && m_ConnReq.m_iReqType == URQ_AGREEMENT )
    {
        // The same is done in CUDT::postConnect(), however this section will
        // not be done in case of rendezvous. The section in postConnect() is
        // predicted to run only in regular CALLER handling.

        if (rst != RST_OK || response.getLength() == size_t(-1))
        {
            // Actually the -1 length would be an IPE, but it's likely that this was reported already.
            HLOGC(mglog.Debug, log << "processRendezvous: no INCOMING packet, NOT interpreting extensions (relying on exising data)");
        }
        else
        {
            HLOGC(mglog.Debug, log << "processRendezvous: INITIATOR, will send AGREEMENT - interpreting HSRSP extension");
            if ( !interpretSrtHandshake(m_ConnRes, response, 0, 0) )
            {
                // m_RejectReason is already set, so set the reqtype accordingly
                m_ConnReq.m_iReqType = URQFailure(m_RejectReason);
            }
        }
        // This should be false, make a kinda assert here.
        if ( needs_extension )
        {
            LOGC(mglog.Fatal, log << "IPE: INITIATOR responding AGREEMENT should declare no extensions to HS");
            m_ConnReq.m_extension = false;
        }
    }

    HLOGC(mglog.Debug, log << CONID() << "processRendezvous: COOKIES Agent/Peer: "
        << m_ConnReq.m_iCookie << "/" << m_ConnRes.m_iCookie
        << " HSD:" << (m_SrtHsSide == HSD_INITIATOR ? "initiator" : "responder")
        << " STATE:" << CHandShake::RdvStateStr(m_RdvState) << " ...");

    if ( rsp_type == URQ_DONE )
    {
        HLOGC(mglog.Debug, log << "... WON'T SEND any response, both sides considered connected");
    }
    else
    {
        HLOGC(mglog.Debug, log << "... WILL SEND " << RequestTypeStr(rsp_type) << " "
        << (m_ConnReq.m_extension ? "with" : "without") << " SRT HS extensions");
    }

    // This marks the information for the serializer that
    // the SRT handshake extension is required.
    // Rest of the data will be filled together with
    // serialization.
    m_ConnReq.m_extension = needs_extension;

    rpkt.setLength(m_iMaxSRTPayloadSize);
    if ( m_RdvState == CHandShake::RDV_CONNECTED )
    {
        // When synchro=false, don't lock a mutex for rendezvous queue.
        // This is required when this function is called in the
        // receive queue worker thread - it would lock itself.
        int cst = postConnect(response, true, 0, synchro);
        if ( cst == CONN_REJECT )
        {
            // m_RejectReason already set
            HLOGC(mglog.Debug, log << "processRendezvous: rejecting due to problems in postConnect.");
            return CONN_REJECT;
        }
    }

    // URQ_DONE or URQ_AGREEMENT can be the result if the state is RDV_CONNECTED.
    // If URQ_DONE, then there's nothing to be done, when URQ_AGREEMENT then return
    // CONN_CONTINUE to make the caller send again the contents if the packet buffer,
    // this time with URQ_AGREEMENT message, but still consider yourself connected.
    if ( rsp_type == URQ_DONE )
    {
        HLOGC(mglog.Debug, log << "processRendezvous: rsp=DONE, reporting ACCEPT (nothing to respond)");
        return CONN_ACCEPT;
    }

    // createSrtHandshake moved here because if the above conditions are satisfied,
    // no response is going to be send, so nothing needs to be "created".

    // needs_extension here distinguishes between cases 1 and 3.
    // NOTE: in case when interpretSrtHandshake was run under the conditions above (to interpret HSRSP),
    // then createSrtHandshake below will create only empty AGREEMENT message.
    if ( !createSrtHandshake(reqpkt, Ref(m_ConnReq), SRT_CMD_HSREQ, SRT_CMD_KMREQ, 0, 0))
    {
        // m_RejectReason already set
        LOGC(mglog.Error, log << "createSrtHandshake failed (IPE?), connection rejected. REQ-TIME: LOW");
        m_llLastReqTime = 0;
        return CONN_REJECT;
    }

    if ( rsp_type == URQ_AGREEMENT && m_RdvState == CHandShake::RDV_CONNECTED )
    {
        // We are using our own serialization method (not the one called after
        // processConnectResponse, this is skipped in case when this function
        // is called), so we can also send this immediately. Agreement must be
        // sent just once and the party must switch into CONNECTED state - in
        // contrast to CONCLUSION messages, which should be sent in loop repeatedly.
        //
        // Even though in theory the AGREEMENT message sent just once may miss
        // the target (as normal thing in UDP), this is little probable to happen,
        // and this doesn't matter much because even if the other party doesn't
        // get AGREEMENT, but will get payload or KEEPALIVE messages, it will
        // turn into connected state as well. The AGREEMENT is rather kinda
        // catalyzer here and may turn the entity on the right track faster. When
        // AGREEMENT is missed, it may have kinda initial tearing.

        const uint64_t now = CTimer::getTime();
        m_llLastReqTime = now;
        rpkt.m_iTimeStamp = int32_t(now - m_stats.startTime);
        HLOGC(mglog.Debug, log << "processRendezvous: rsp=AGREEMENT, reporting ACCEPT and sending just this one, REQ-TIME HIGH (" << now << ").");
        m_pSndQueue->sendto(serv_addr, rpkt, m_SourceAddr);


        return CONN_ACCEPT;
    }

    if (rst == RST_OK)
    {
        // the request time must be updated so that the next handshake can be sent out immediately
        HLOGC(mglog.Debug, log << "processRendezvous: rsp=" << RequestTypeStr(m_ConnReq.m_iReqType)
                << " REQ-TIME: LOW to send immediately, consider yourself conencted");
        m_llLastReqTime = 0;
    }
    else
    {
        HLOGC(mglog.Debug, log << "processRendezvous: REQ-TIME: remains previous value, consider yourself connected");
    }
    return CONN_CONTINUE;
}

EConnectStatus CUDT::processConnectResponse(const CPacket& response, CUDTException* eout, bool synchro) ATR_NOEXCEPT
{
    // NOTE: ASSUMED LOCK ON: m_ConnectionLock.

    // this is the 2nd half of a connection request. If the connection is setup successfully this returns 0.
    // Returned values:
    // - CONN_REJECT: there was some error when processing the response, connection should be rejected
    // - CONN_ACCEPT: the handshake is done and finished correctly
    // - CONN_CONTINUE: the induction handshake has been processed correctly, and expects CONCLUSION handshake

   if (!m_bConnecting)
      return CONN_REJECT;

   // This is required in HSv5 rendezvous, in which it should send the URQ_AGREEMENT message to
   // the peer, however switch to connected state. 
   HLOGC(mglog.Debug, log << "processConnectResponse: TYPE:" <<
           (response.isControl() ?  MessageTypeStr(response.getType(), response.getExtendedType())
            : string("DATA")));
   //ConnectStatus res = CONN_REJECT; // used later for status - must be declared here due to goto POST_CONNECT.

   // For HSv4, the data sender is INITIATOR, and the data receiver is RESPONDER,
   // regardless of the connecting side affiliation. This will be changed for HSv5.
   bool bidirectional = false;
   HandshakeSide hsd = m_bDataSender ? HSD_INITIATOR : HSD_RESPONDER;
   // (defined here due to 'goto' below).

   // SRT peer may send the SRT handshake private message (type 0x7fff) before a keep-alive.

   // This condition is checked when the current agent is trying to do connect() in rendezvous mode,
   // but the peer was faster to send a handshake packet earlier. This makes it continue with connecting
   // process if the peer is already behaving as if the connection was already established.
   
   // This value will check either the initial value, which is less than SRT1, or
   // the value previously loaded to m_ConnReq during the previous handshake response.
   // For the initial form this value should not be checked.
   bool hsv5 = m_ConnRes.m_iVersion >= HS_VERSION_SRT1;

   if (m_bRendezvous
           && (
               m_RdvState == CHandShake::RDV_CONNECTED // somehow Rendezvous-v5 switched it to CONNECTED.
               || !response.isControl()                         // WAS A PAYLOAD PACKET.
               || (response.getType() == UMSG_KEEPALIVE)    // OR WAS A UMSG_KEEPALIVE message.
               || (response.getType() == UMSG_EXT)          // OR WAS a CONTROL packet of some extended type (i.e. any SRT specific)
              )
           // This may happen if this is an initial state in which the socket type was not yet set.
           // If this is a field that holds the response handshake record from the peer, this means that it wasn't received yet.
           // HSv5: added version check because in HSv5 the m_iType field has different meaning
           // and it may be 0 in case when the handshake does not carry SRT extensions.
           && ( hsv5 || m_ConnRes.m_iType != UDT_UNDEFINED))
   {
       //a data packet or a keep-alive packet comes, which means the peer side is already connected
       // in this situation, the previously recorded response will be used
       // In HSv5 this situation is theoretically possible if this party has missed the URQ_AGREEMENT message.
       HLOGC(mglog.Debug, log << CONID() << "processConnectResponse: already connected - pinning in");
       if (hsv5)
       {
           m_RdvState = CHandShake::RDV_CONNECTED;
       }

       return postConnect(response, hsv5, eout, synchro);
   }

   if (!response.isControl(UMSG_HANDSHAKE))
   {
       m_RejectReason = SRT_REJ_ROGUE;
       if (!response.isControl())
       {
           LOGC(mglog.Error, log << CONID() << "processConnectResponse: received DATA while HANDSHAKE expected");
       }
       else
       {
           LOGC(mglog.Error, log << CONID()
                   << "processConnectResponse: CONFUSED: expected UMSG_HANDSHAKE as connection not yet established, got: "
                   << MessageTypeStr(response.getType(), response.getExtendedType()));
       }
       return CONN_CONFUSED;
   }

   if (m_bRendezvous)
   {
       m_SourceAddr = response.udpDestAddr();
   }

   if ( m_ConnRes.load_from(response.m_pcData, response.getLength()) == -1 )
   {
       m_RejectReason = SRT_REJ_ROGUE;
       // Handshake data were too small to reach the Handshake structure. Reject.
       LOGC(mglog.Error, log << CONID() << "processConnectResponse: HANDSHAKE data buffer too small - possible blueboxing. Rejecting.");
       return CONN_REJECT;
   }

   HLOGC(mglog.Debug, log << CONID() << "processConnectResponse: HS RECEIVED: " << m_ConnRes.show());
   if ( m_ConnRes.m_iReqType > URQ_FAILURE_TYPES )
   {
       m_RejectReason = RejectReasonForURQ(m_ConnRes.m_iReqType);
       return CONN_REJECT;
   }

   if ( size_t(m_ConnRes.m_iMSS) > CPacket::ETH_MAX_MTU_SIZE )
   {
       // Yes, we do abort to prevent buffer overrun. Set your MSS correctly
       // and you'll avoid problems.
       m_RejectReason = SRT_REJ_ROGUE;
       LOGC(mglog.Fatal, log << "MSS size " << m_iMSS << "exceeds MTU size!");
       return CONN_REJECT;
   }

   // (see createCrypter() call below)
   //
   // The CCryptoControl attached object must be created early
   // because it will be required to create a conclusion handshake in HSv5
   // 
   if (m_bRendezvous)
   {
       // SANITY CHECK: A rendezvous socket should reject any caller requests (it's not a listener)
       if (m_ConnRes.m_iReqType == URQ_INDUCTION)
       {
           m_RejectReason = SRT_REJ_ROGUE;
           LOGC(mglog.Error, log << CONID() << "processConnectResponse: Rendezvous-point received INDUCTION handshake (expected WAVEAHAND). Rejecting.");
           return CONN_REJECT;
       }

       // The procedure for version 5 is completely different and changes the states
       // differently, so the old code will still maintain HSv4 the old way.

       if ( m_ConnRes.m_iVersion > HS_VERSION_UDT4 )
       {
           HLOGC(mglog.Debug, log << CONID() << "processConnectResponse: Rendezvous HSv5 DETECTED.");
           return CONN_RENDEZVOUS; // --> will continue in CUDT::processRendezvous().
       }

       HLOGC(mglog.Debug, log << CONID() << "processConnectResponse: Rendsezvous HSv4 DETECTED.");
       // So, here it has either received URQ_WAVEAHAND handshake message (while it should be in URQ_WAVEAHAND itself)
       // or it has received URQ_CONCLUSION/URQ_AGREEMENT message while this box has already sent URQ_WAVEAHAND to the peer,
       // and DID NOT send the URQ_CONCLUSION yet.

       if ( m_ConnReq.m_iReqType == URQ_WAVEAHAND
               || m_ConnRes.m_iReqType == URQ_WAVEAHAND )
       {
           HLOGC(mglog.Debug, log << CONID() << "processConnectResponse: REQ-TIME LOW. got HS RDV. Agent state:" << RequestTypeStr(m_ConnReq.m_iReqType)
               << " Peer HS:" << m_ConnRes.show());

           // Here we could have received WAVEAHAND or CONCLUSION.
           // For HSv4 simply switch to CONCLUSION for the sake of further handshake rolling.
           // For HSv5, make the cookie contest and basing on this decide, which party
           // should provide the HSREQ/KMREQ attachment.


           if (!createCrypter(hsd, false /* unidirectional */))
           {
               m_RejectReason = SRT_REJ_RESOURCE;
               m_ConnReq.m_iReqType = URQFailure(SRT_REJ_RESOURCE);
               // the request time must be updated so that the next handshake can be sent out immediately.
               m_llLastReqTime = 0;
               return CONN_REJECT;
           }

           m_ConnReq.m_iReqType = URQ_CONCLUSION;
           // the request time must be updated so that the next handshake can be sent out immediately.
           m_llLastReqTime = 0;
           return CONN_CONTINUE;
       }
       else
       {
           HLOGC(mglog.Debug, log << CONID() << "processConnectResponse: Rendezvous HSv4 PAST waveahand");
       }
   }
   else
   {
      // set cookie
      if (m_ConnRes.m_iReqType == URQ_INDUCTION)
      {
         HLOGC(mglog.Debug, log << CONID() << "processConnectResponse: REQ-TIME LOW; got INDUCTION HS response (cookie:"
             << hex << m_ConnRes.m_iCookie << " version:" << dec << m_ConnRes.m_iVersion << "), sending CONCLUSION HS with this cookie");

         m_ConnReq.m_iCookie = m_ConnRes.m_iCookie;
         m_ConnReq.m_iReqType = URQ_CONCLUSION;

         // Here test if the LISTENER has responded with version HS_VERSION_SRT1,
         // it means that it is HSv5 capable. It can still accept the HSv4 handshake.
         if ( m_ConnRes.m_iVersion > HS_VERSION_UDT4 )
         {
             int hs_flags = SrtHSRequest::SRT_HSTYPE_HSFLAGS::unwrap(m_ConnRes.m_iType);

             if (hs_flags != SrtHSRequest::SRT_MAGIC_CODE)
             {
                 LOGC(mglog.Warn, log << "processConnectResponse: Listener HSv5 did not set the SRT_MAGIC_CODE");
             }

             checkUpdateCryptoKeyLen("processConnectResponse", m_ConnRes.m_iType);

             // This will catch HS_VERSION_SRT1 and any newer.
             // Set your highest version.
             m_ConnReq.m_iVersion = HS_VERSION_SRT1;
             // CONTROVERSIAL: use 0 as m_iType according to the meaning in HSv5.
             // The HSv4 client might not understand it, which means that agent
             // must switch itself to HSv4 rendezvous, and this time iType sould
             // be set to UDT_DGRAM value.
             m_ConnReq.m_iType = 0;

             // This marks the information for the serializer that
             // the SRT handshake extension is required.
             // Rest of the data will be filled together with
             // serialization.
             m_ConnReq.m_extension = true;

             // For HSv5, the caller is INITIATOR and the listener is RESPONDER.
             // The m_bDataSender value should be completely ignored and the
             // connection is always bidirectional.
             bidirectional = true;
             hsd = HSD_INITIATOR;
         }
         m_llLastReqTime = 0;
         if (!createCrypter(hsd, bidirectional))
         {
             m_RejectReason = SRT_REJ_RESOURCE;
             return CONN_REJECT;
         }
         // NOTE: This setup sets URQ_CONCLUSION and appropriate data in the handshake structure.
         // The full handshake to be sent will be filled back in the caller function -- CUDT::startConnect().
         return CONN_CONTINUE;
      }
   }

   return postConnect(response, false, eout, synchro);
}

void CUDT::applyResponseSettings(const CPacket& hspkt)
{
    // Re-configure according to the negotiated values.
    m_iMSS = m_ConnRes.m_iMSS;
    m_iFlowWindowSize = m_ConnRes.m_iFlightFlagSize;
    int udpsize = m_iMSS - CPacket::UDP_HDR_SIZE;
    m_iMaxSRTPayloadSize = udpsize - CPacket::HDR_SIZE;
    m_iPeerISN = m_ConnRes.m_iISN;
    m_iRcvLastAck = m_ConnRes.m_iISN;
#ifdef ENABLE_LOGGING
    m_iDebugPrevLastAck = m_iRcvLastAck;
#endif
    m_iRcvLastSkipAck = m_iRcvLastAck;
    m_iRcvLastAckAck = m_ConnRes.m_iISN;
    m_iRcvCurrSeqNo = m_ConnRes.m_iISN - 1;
    m_iRcvCurrPhySeqNo = m_ConnRes.m_iISN - 1;
    m_PeerID = m_ConnRes.m_iID;
    memcpy(m_piSelfIP, m_ConnRes.m_piPeerIP, 16);
    m_SourceAddr = hspkt.udpDestAddr();

    HLOGC(mglog.Debug, log << CONID() << "applyResponseSettings: HANSHAKE CONCLUDED. SETTING: payload-size=" << m_iMaxSRTPayloadSize
        << " mss=" << m_ConnRes.m_iMSS
        << " flw=" << m_ConnRes.m_iFlightFlagSize
        << " isn=" << m_ConnRes.m_iISN
        << " peerID=" << m_ConnRes.m_iID
        << " sourceIP=" << SockaddrToString(m_SourceAddr));
}

EConnectStatus CUDT::postConnect(const CPacket& response, bool rendezvous, CUDTException* eout, bool synchro)
{
    if (m_ConnRes.m_iVersion < HS_VERSION_SRT1 )
        m_ullRcvPeerStartTime = 0; // will be set correctly in SRT HS.

    // This procedure isn't being executed in rendezvous because
    // in rendezvous it's completed before calling this function.
    if ( !rendezvous )
    {
        // NOTE: THIS function must be called before calling prepareConnectionObjects.
        // The reason why it's not part of prepareConnectionObjects is that the activities
        // done there are done SIMILAR way in acceptAndRespond, which also calls this
        // function. In fact, prepareConnectionObjects() represents the code that was
        // done separately in processConnectResponse() and acceptAndRespond(), so this way
        // this code is now common. Now acceptAndRespond() does "manually" something similar
        // to applyResponseSettings(), just a little bit differently. This SHOULD be made
        // common as a part of refactoring job, just needs a bit more time.
        //
        // Currently just this function must be called always BEFORE prepareConnectionObjects
        // everywhere except acceptAndRespond().
        applyResponseSettings(response);

        // This will actually be done also in rendezvous HSv4,
        // however in this case the HSREQ extension will not be attached,
        // so it will simply go the "old way".
        bool ok = prepareConnectionObjects(m_ConnRes, m_SrtHsSide, eout);
        // May happen that 'response' contains a data packet that was sent in rendezvous mode.
        // In this situation the interpretation of handshake was already done earlier.
        if (ok && response.isControl())
        {
            ok = interpretSrtHandshake(m_ConnRes, response, 0, 0);
            if (!ok && eout)
            {
                *eout = CUDTException(MJ_SETUP, MN_REJECTED, 0);
            }
        }
        if ( !ok ) // m_RejectReason already set
            return CONN_REJECT;
    }

    CInfoBlock ib;
    ib.m_iFamily = m_PeerAddr.family();
    CInfoBlock::convert(m_PeerAddr, ib.m_piIP);
    if (m_pCache->lookup(&ib) >= 0)
    {
        m_iRTT = ib.m_iRTT;
        m_iBandwidth = ib.m_iBandwidth;
    }

    SRT_REJECT_REASON rr = setupCC();
    if (rr != SRT_REJ_UNKNOWN)
    {
        m_RejectReason = rr;
        return CONN_REJECT;
    }

    // And, I am connected too.
    m_bConnecting = false;
    m_bConnected = true;

    // register this socket for receiving data packets
    m_pRNode->m_bOnList = true;
    m_pRcvQueue->setNewEntry(this);

    // XXX Problem around CONN_CONFUSED!
    // If some too-eager packets were received from a listener
    // that thinks it's connected, but his last handshake was missed,
    // they are collected by CRcvQueue::storePkt. The removeConnector
    // function will want to delete them all, so it would be nice
    // if these packets can be re-delivered. Of course the listener
    // should be prepared to resend them (as every packet can be lost
    // on UDP), but it's kinda overkill when we have them already and
    // can dispatch them.

    // Remove from rendezvous queue (in this particular case it's
    // actually removing the socket that undergoes asynchronous HS processing).
    // Removing at THIS point because since when setNewEntry is called,
    // the next iteration in the CRcvQueue::worker loop will be dispatching
    // packets normally, as within-connection, so the "connector" won't
    // play any role since this time.
    // The connector, however, must stay alive until the setNewEntry is called
    // because otherwise the packets that are coming for this socket before the
    // connection process is complete will be rejected as "attack", instead of
    // being enqueued for later pickup from the queue.
    m_pRcvQueue->removeConnector(m_SocketID, synchro);

    // acknowledge the management module.
    s_UDTUnited.connect_complete(m_SocketID);

    // acknowledde any waiting epolls to write
    s_UDTUnited.m_EPoll.update_events(m_SocketID, m_sPollID, UDT_EPOLL_OUT, true);

    LOGC(mglog.Note, log << "Connection established to: " << SockaddrToString(m_PeerAddr));

    return CONN_ACCEPT;
}

void CUDT::checkUpdateCryptoKeyLen(const char* loghdr SRT_ATR_UNUSED, int32_t typefield)
{
    int enc_flags = SrtHSRequest::SRT_HSTYPE_ENCFLAGS::unwrap(typefield);

    // potentially 0-7 values are possible.
    // When 0, don't change anything - it should rely on the value 0.
    // When 1, 5, 6, 7, this is kinda internal error - ignore.
    if (enc_flags >= 2 && enc_flags <= 4) // 2 = 128, 3 = 192, 4 = 256
    {
        int rcv_pbkeylen = SrtHSRequest::SRT_PBKEYLEN_BITS::wrap(enc_flags);
        if (m_iSndCryptoKeyLen == 0)
        {
            m_iSndCryptoKeyLen = rcv_pbkeylen;
            HLOGC(mglog.Debug, log << loghdr << ": PBKEYLEN adopted from advertised value: " << m_iSndCryptoKeyLen);
        }
        else if (m_iSndCryptoKeyLen != rcv_pbkeylen)
        {
            // Conflict. Use SRTO_SENDER flag to check if this side should accept
            // the enforcement, otherwise simply let it win.
            if (!m_bDataSender)
            {
                LOGC(mglog.Warn, log << loghdr << ": PBKEYLEN conflict - OVERRIDDEN " << m_iSndCryptoKeyLen
                       << " by " << rcv_pbkeylen << " from PEER (as AGENT is not SRTO_SENDER)");
                m_iSndCryptoKeyLen = rcv_pbkeylen;
            }
            else
            {
                LOGC(mglog.Warn, log << loghdr << ": PBKEYLEN conflict - keep " << m_iSndCryptoKeyLen << "; peer-advertised PBKEYLEN "
                        << rcv_pbkeylen << " rejected because Agent is SRTO_SENDER");
            }
        }
    }
    else if (enc_flags != 0)
    {
        LOGC(mglog.Error, log << loghdr << ": IPE: enc_flags outside allowed 2, 3, 4: " << enc_flags);
    }
    else
    {
        HLOGC(mglog.Debug, log << loghdr << ": No encryption flags found in type field: " << typefield);
    }
}

// Rendezvous
void CUDT::rendezvousSwitchState(ref_t<UDTRequestType> rsptype, ref_t<bool> needs_extension, ref_t<bool> needs_hsrsp)
{
    UDTRequestType req = m_ConnRes.m_iReqType;
    int hs_flags = SrtHSRequest::SRT_HSTYPE_HSFLAGS::unwrap(m_ConnRes.m_iType);
    bool has_extension = !!hs_flags; // it holds flags, if no flags, there are no extensions.

    const HandshakeSide& hsd = m_SrtHsSide;
    // Note important possibilities that are considered here:

    // 1. The serial arrangement. This happens when one party has missed the
    // URQ_WAVEAHAND message, it sent its own URQ_WAVEAHAND message, and then the
    // firstmost message it received from the peer is URQ_CONCLUSION, as a response
    // for agent's URQ_WAVEAHAND.
    //
    // In this case, Agent switches to RDV_FINE state and Peer switches to RDV_ATTENTION state.
    //
    // 2. The parallel arrangement. This happens when the URQ_WAVEAHAND message sent
    // by both parties are almost in a perfect synch (a rare, but possible case). In this
    // case, both parties receive one another's URQ_WAVEAHAND message and both switch to
    // RDV_ATTENTION state.
    //
    // It's not possible to predict neither which arrangement will happen, or which
    // party will be RDV_FINE in case when the serial arrangement has happened. What
    // will actually happen will depend on random conditions.
    //
    // No matter this randomity, we have a limited number of possible conditions:
    //
    // Stating that "agent" is the party that has received the URQ_WAVEAHAND in whatever
    // arrangement, we are certain, that "agent" switched to RDV_ATTENTION, and peer:
    //
    // - switched to RDV_ATTENTION state (so, both are in the same state independently)
    // - switched to RDV_FINE state (so, the message interchange is actually more-less sequenced)
    //
    // In particular, there's no possibility of a situation that both are in RDV_FINE state
    // because the agent can switch to RDV_FINE state only if it received URQ_CONCLUSION from
    // the peer, while the peer could not send URQ_CONCLUSION without switching off RDV_WAVING
    // (actually to RDV_ATTENTION). There's also no exit to RDV_FINE from RDV_ATTENTION.

    // DEFAULT STATEMENT: don't attach extensions to URQ_CONCLUSION, neither HSREQ nor HSRSP.
    *needs_extension = false;
    *needs_hsrsp = false;

    string reason;

#if ENABLE_HEAVY_LOGGING

    HLOGC(mglog.Debug, log << "rendezvousSwitchState: HS: " << m_ConnRes.show());

    struct LogAtTheEnd
    {
        CHandShake::RendezvousState ost;
        UDTRequestType orq;
        const CHandShake::RendezvousState& nst;
        const UDTRequestType& nrq;
        bool& needext;
        bool& needrsp;
        string& reason;

        ~LogAtTheEnd()
        {
            HLOGC(mglog.Debug, log << "rendezvousSwitchState: STATE["
                << CHandShake::RdvStateStr(ost) << "->" << CHandShake::RdvStateStr(nst) << "] REQTYPE["
                << RequestTypeStr(orq) << "->" << RequestTypeStr(nrq) << "] "
                << "ext:" << (needext ? (needrsp ? "HSRSP" : "HSREQ") : "NONE")
                << (reason == "" ? string() : "reason:" + reason));
        }
      } l_logend = {m_RdvState, req, m_RdvState, *rsptype, *needs_extension, *needs_hsrsp, reason};

#endif

    switch (m_RdvState)
    {
    case CHandShake::RDV_INVALID: return;

    case CHandShake::RDV_WAVING:
        {
            if ( req == URQ_WAVEAHAND )
            {
                m_RdvState = CHandShake::RDV_ATTENTION;

                // NOTE: if this->isWinner(), attach HSREQ
                *rsptype = URQ_CONCLUSION;
                if ( hsd == HSD_INITIATOR )
                    *needs_extension = true;
                return;
            }

            if ( req == URQ_CONCLUSION )
            {
                m_RdvState = CHandShake::RDV_FINE;
                *rsptype = URQ_CONCLUSION;

                *needs_extension = true; // (see below - this needs to craft either HSREQ or HSRSP)
                // if this->isWinner(), then craft HSREQ for that response.
                // if this->isLoser(), then this packet should bring HSREQ, so craft HSRSP for the response.
                if ( hsd == HSD_RESPONDER )
                    *needs_hsrsp = true;
                return;
            }

        }
        reason = "WAVING -> WAVEAHAND or CONCLUSION";
        break;

    case CHandShake::RDV_ATTENTION:
        {
            if ( req == URQ_WAVEAHAND )
            {
                // This is only possible if the URQ_CONCLUSION sent to the peer
                // was lost on track. The peer is then simply unaware that the
                // agent has switched to ATTENTION state and continues sending
                // waveahands. In this case, just remain in ATTENTION state and
                // retry with URQ_CONCLUSION, as normally.
                *rsptype = URQ_CONCLUSION;
                if ( hsd == HSD_INITIATOR )
                    *needs_extension = true;
                return;
            }

            if ( req == URQ_CONCLUSION )
            {
                // We have two possibilities here:
                //
                // WINNER (HSD_INITIATOR): send URQ_AGREEMENT
                if ( hsd == HSD_INITIATOR )
                {
                    // WINNER should get a response with HSRSP, otherwise this is kinda empty conclusion.
                    // If no HSRSP attached, stay in this state.
                    if (hs_flags == 0)
                    {
                        HLOGC(mglog.Debug, log << "rendezvousSwitchState: "
                            "{INITIATOR}[ATTENTION] awaits CONCLUSION+HSRSP, got CONCLUSION, remain in [ATTENTION]");
                        *rsptype = URQ_CONCLUSION;
                        *needs_extension = true; // If you expect to receive HSRSP, continue sending HSREQ
                        return;
                    }
                    m_RdvState = CHandShake::RDV_CONNECTED;
                    *rsptype = URQ_AGREEMENT;
                    return;
                }

                // LOSER (HSD_RESPONDER): send URQ_CONCLUSION and attach HSRSP extension, then expect URQ_AGREEMENT
                if ( hsd == HSD_RESPONDER )
                {
                    // If no HSREQ attached, stay in this state.
                    // (Although this seems completely impossible).
                    if (hs_flags == 0)
                    {
                        LOGC(mglog.Warn, log << "rendezvousSwitchState: (IPE!)"
                            "{RESPONDER}[ATTENTION] awaits CONCLUSION+HSREQ, got CONCLUSION, remain in [ATTENTION]");
                        *rsptype = URQ_CONCLUSION;
                        *needs_extension = false; // If you received WITHOUT extensions, respond WITHOUT extensions (wait for the right message)
                        return;
                    }
                    m_RdvState = CHandShake::RDV_INITIATED;
                    *rsptype = URQ_CONCLUSION;
                    *needs_extension = true;
                    *needs_hsrsp = true;
                    return;
                }

                LOGC(mglog.Error, log << "RENDEZVOUS COOKIE DRAW! Cannot resolve to a valid state.");
                // Fallback for cookie draw
                m_RdvState = CHandShake::RDV_INVALID;
                *rsptype = URQFailure(SRT_REJ_RDVCOOKIE);
                return;
            }

            if ( req == URQ_AGREEMENT )
            {
                // This means that the peer has received our URQ_CONCLUSION, but
                // the agent missed the peer's URQ_CONCLUSION (received only initial
                // URQ_WAVEAHAND).
                if ( hsd == HSD_INITIATOR )
                {
                    // In this case the missed URQ_CONCLUSION was sent without extensions,
                    // whereas the peer received our URQ_CONCLUSION with HSREQ, and therefore
                    // it sent URQ_AGREEMENT already with HSRSP. This isn't a problem for
                    // us, we can go on with it, especially that the peer is already switched
                    // into CHandShake::RDV_CONNECTED state.
                    m_RdvState = CHandShake::RDV_CONNECTED;

                    // Both sides are connected, no need to send anything anymore.
                    *rsptype = URQ_DONE;
                    return;
                }

                if ( hsd == HSD_RESPONDER )
                {
                    // In this case the missed URQ_CONCLUSION was sent with extensions, so
                    // we have to request this once again. Send URQ_CONCLUSION in order to
                    // inform the other party that we need the conclusion message once again.
                    // The ATTENTION state should be maintained.
                    *rsptype = URQ_CONCLUSION;
                    *needs_extension = true;
                    *needs_hsrsp = true;
                    return;
                }
            }

        }
        reason = "ATTENTION -> WAVEAHAND(conclusion), CONCLUSION(agreement/conclusion), AGREEMENT (done/conclusion)";
        break;

    case CHandShake::RDV_FINE:
        {
            // In FINE state we can't receive URQ_WAVEAHAND because if the peer has already
            // sent URQ_CONCLUSION, it's already in CHandShake::RDV_ATTENTION, and in this state it can
            // only send URQ_CONCLUSION, whereas when it isn't in CHandShake::RDV_ATTENTION, it couldn't
            // have sent URQ_CONCLUSION, and if it didn't, the agent wouldn't be in CHandShake::RDV_FINE state.

            if ( req == URQ_CONCLUSION )
            {
                // There's only one case when it should receive CONCLUSION in FINE state:
                // When it's the winner. If so, it should then contain HSREQ extension.
                // In case of loser, it shouldn't receive CONCLUSION at all - it should
                // receive AGREEMENT.

                // The winner case, received CONCLUSION + HSRSP - switch to CONNECTED and send AGREEMENT.
                // So, check first if HAS EXTENSION

                bool correct_switch = false;
                if ( hsd == HSD_INITIATOR && !has_extension )
                {
                    // Received REPEATED empty conclusion that has initially switched it into FINE state.
                    // To exit FINE state we need the CONCLUSION message with HSRSP.
                    HLOGC(mglog.Debug, log << "rendezvousSwitchState: {INITIATOR}[FINE] <CONCLUSION without HSRSP. Stay in [FINE], await CONCLUSION+HSRSP");
                }
                else if ( hsd == HSD_RESPONDER )
                {
                    // In FINE state the RESPONDER expects only to be sent AGREEMENT.
                    // It has previously received CONCLUSION in WAVING state and this has switched
                    // it to FINE state. That CONCLUSION message should have contained extension,
                    // so if this is a repeated CONCLUSION+HSREQ, it should be responded with
                    // CONCLUSION+HSRSP.
                    HLOGC(mglog.Debug, log << "rendezvousSwitchState: {RESPONDER}[FINE] <CONCLUSION. Stay in [FINE], await AGREEMENT");
                }
                else
                {
                    correct_switch = true;
                }

                if ( !correct_switch )
                {
                    *rsptype = URQ_CONCLUSION;
                    // initiator should send HSREQ, responder HSRSP,
                    // in both cases extension is needed
                    *needs_extension = true;
                    *needs_hsrsp = hsd == HSD_RESPONDER;
                    return;
                }

                m_RdvState = CHandShake::RDV_CONNECTED;
                *rsptype = URQ_AGREEMENT;
                return;
            }

            if ( req == URQ_AGREEMENT )
            {
                // The loser case, the agreement was sent in response to conclusion that
                // already carried over the HSRSP extension.

                // There's a theoretical case when URQ_AGREEMENT can be received in case of
                // parallel arrangement, while the agent is already in CHandShake::RDV_CONNECTED state.
                // This will be dispatched in the main loop and discarded.

                m_RdvState = CHandShake::RDV_CONNECTED;
                *rsptype = URQ_DONE;
                return;
            }

        }

        reason = "FINE -> CONCLUSION(agreement), AGREEMENT(done)";
        break;
    case CHandShake::RDV_INITIATED:
        {
            // In this state we just wait for URQ_AGREEMENT, which should cause it to
            // switch to CONNECTED. No response required.
            if ( req == URQ_AGREEMENT )
            {
                // No matter in which state we'd be, just switch to connected.
                if (m_RdvState == CHandShake::RDV_CONNECTED)
                {
                    HLOGC(mglog.Debug, log << "<-- AGREEMENT: already connected");
                }
                else
                {
                    HLOGC(mglog.Debug, log << "<-- AGREEMENT: switched to connected");
                }
                m_RdvState = CHandShake::RDV_CONNECTED;
                *rsptype = URQ_DONE;
                return;
            }

            if ( req == URQ_CONCLUSION )
            {
                // Receiving conclusion in this state means that the other party
                // didn't get our conclusion, so send it again, the same as when
                // exiting the ATTENTION state.
                *rsptype = URQ_CONCLUSION;
                if ( hsd == HSD_RESPONDER )
                {
                    HLOGC(mglog.Debug, log << "rendezvousSwitchState: "
                        "{RESPONDER}[INITIATED] awaits AGREEMENT, "
                        "got CONCLUSION, sending CONCLUSION+HSRSP");
                    *needs_extension = true;
                    *needs_hsrsp = true;
                    return;
                }

                // Loser, initiated? This may only happen in parallel arrangement, where
                // the agent exchanges empty conclusion messages with the peer, simultaneously
                // exchanging HSREQ-HSRSP conclusion messages. Check if THIS message contained
                // HSREQ, and set responding HSRSP in that case.
                if ( hs_flags == 0 )
                {
                    HLOGC(mglog.Debug, log << "rendezvousSwitchState: "
                        "{INITIATOR}[INITIATED] awaits AGREEMENT, "
                        "got empty CONCLUSION, STILL RESPONDING CONCLUSION+HSRSP");
                }
                else
                {

                    HLOGC(mglog.Debug, log << "rendezvousSwitchState: "
                            "{INITIATOR}[INITIATED] awaits AGREEMENT, "
                            "got CONCLUSION+HSREQ, responding CONCLUSION+HSRSP");
                }
                *needs_extension = true;
                *needs_hsrsp = true;
                return;
            }
        }

        reason = "INITIATED -> AGREEMENT(done)";
        break;

    case CHandShake::RDV_CONNECTED:
        // Do nothing. This theoretically should never happen.
        *rsptype = URQ_DONE;
        return;
    }

    HLOGC(mglog.Debug, log << "rendezvousSwitchState: INVALID STATE TRANSITION, result: INVALID");
    // All others are treated as errors
    m_RdvState = CHandShake::RDV_WAVING;
    *rsptype = URQFailure(SRT_REJ_ROGUE);
}

/*
* Timestamp-based Packet Delivery (TsbPd) thread
* This thread runs only if TsbPd mode is enabled
* Hold received packets until its time to 'play' them, at PktTimeStamp + TsbPdDelay.
*/
void* CUDT::tsbpd(void* param)
{
   CUDT* self = (CUDT*)param;

   THREAD_STATE_INIT("SRT:TsbPd");

   CGuard recv_gl(self->m_RecvLock, "recv");
   CCondDelegate recvdata_cc(self->m_RecvDataCond, recv_gl, "RecvDataCond");
   CCondDelegate tsbpd_cc(self->m_RcvTsbPdCond, recv_gl, "RcvTsbPdCond");

   self->m_bTsbPdAckWakeup = true;
   while (!self->m_bClosing)
   {
      int32_t current_pkt_seq = 0;
      uint64_t tsbpdtime = 0;
      bool rxready = false;

      CGuard::enterCS(self->m_AckLock, "ack");

#ifdef SRT_ENABLE_RCVBUFSZ_MAVG
      self->m_pRcvBuffer->updRcvAvgDataSize(CTimer::getTime());
#endif

      if (self->m_bTLPktDrop)
      {
          int32_t skiptoseqno = -1;
          bool passack = true; //Get next packet to wait for even if not acked

          rxready = self->m_pRcvBuffer->getRcvFirstMsg(Ref(tsbpdtime), Ref(passack), Ref(skiptoseqno), Ref(current_pkt_seq));

          HLOGC(tslog.Debug, log << boolalpha
                  << "NEXT PKT CHECK: rdy=" << rxready
                  << " passack=" << passack
                  << " skipto=%" << skiptoseqno
                  << " current=%" << current_pkt_seq
                  << " buf-base=%" << self->m_iRcvLastSkipAck);
          /*
           * VALUES RETURNED:
           *
           * rxready:     if true, packet at head of queue ready to play
           * tsbpdtime:   timestamp of packet at head of queue, ready or not. 0 if none.
           * passack:     if true, ready head of queue not yet acknowledged
           * skiptoseqno: sequence number of packet at head of queue if ready to play but
           *              some preceeding packets are missing (need to be skipped). -1 if none. 
           */
          if (rxready)
          {
             /* Packet ready to play according to time stamp but... */
             int seqlen = CSeqNo::seqoff(self->m_iRcvLastSkipAck, skiptoseqno);

             if (skiptoseqno != -1 && seqlen > 0)
             {
                /* 
                * skiptoseqno != -1,
                * packet ready to play but preceeded by missing packets (hole).
                */

                /* Update drop/skip stats */
                CGuard::enterCS(self->m_StatsLock);
                self->m_stats.rcvDropTotal += seqlen;
                self->m_stats.traceRcvDrop += seqlen;
                /* Estimate dropped/skipped bytes from average payload */
                int avgpayloadsz = self->m_pRcvBuffer->getRcvAvgPayloadSize();
                self->m_stats.rcvBytesDropTotal += seqlen * avgpayloadsz;
                self->m_stats.traceRcvBytesDrop += seqlen * avgpayloadsz;
                CGuard::leaveCS(self->m_StatsLock);

                self->unlose(self->m_iRcvLastSkipAck, CSeqNo::decseq(skiptoseqno)); //remove(from,to-inclusive)
                self->m_pRcvBuffer->skipData(seqlen);

                self->m_iRcvLastSkipAck = skiptoseqno;

#if ENABLE_LOGGING
                int64_t timediff = 0;
                if ( tsbpdtime )
                     timediff = int64_t(tsbpdtime) - int64_t(CTimer::getTime());
#if ENABLE_HEAVY_LOGGING
                HLOGC(tslog.Debug, log << self->CONID() << "tsbpd: DROPSEQ: up to seq=" << CSeqNo::decseq(skiptoseqno)
                    << " (" << seqlen << " packets) playable at " << FormatTime(tsbpdtime) << " delayed "
                    << (timediff/1000) << "." << (timediff%1000) << " ms");
#endif
                LOGC(dlog.Debug, log << "RCV-DROPPED packet delay=" << (timediff/1000) << "ms");
#endif

                tsbpdtime = 0; //Next sent ack will unblock
                rxready = false;
             }
             else if (passack)
             {
                /* Packets ready to play but not yet acknowledged (should happen within 10ms) */
                rxready = false;
                tsbpdtime = 0; //Next sent ack will unblock
             } /* else packet ready to play */
          } /* else packets not ready to play */
      }
      else
      {
          rxready = self->m_pRcvBuffer->isRcvDataReady(Ref(tsbpdtime), Ref(current_pkt_seq));
      }
      CGuard::leaveCS(self->m_AckLock, "ack");

      if (rxready)
      {
          HLOGC(tslog.Debug, log << self->CONID() << "tsbpd: PLAYING PACKET seq=" << current_pkt_seq
              << " (belated " << ((CTimer::getTime() - tsbpdtime)/1000.0) << "ms)");
         /*
         * There are packets ready to be delivered
         * signal a waiting "recv" call if there is any data available
         */
         if (self->m_bSynRecving)
         {
             recvdata_cc.signal_locked(recv_gl);
         }
         /*
         * Set EPOLL_IN to wakeup any thread waiting on epoll
         */
         self->s_UDTUnited.m_EPoll.update_events(self->m_SocketID, self->m_sPollID, UDT_EPOLL_IN, true);
         CTimer::triggerEvent();
         tsbpdtime = 0;
      }

      if (tsbpdtime != 0)
      {
         int64_t timediff = int64_t(tsbpdtime) - int64_t(CTimer::getTime());
         /*
         * Buffer at head of queue is not ready to play.
         * Schedule wakeup when it will be.
         */
          self->m_bTsbPdAckWakeup = false;
          THREAD_PAUSED();
          HLOGC(tslog.Debug, log << self->CONID() << "tsbpd: FUTURE PACKET seq=" << current_pkt_seq
              << " T=" << FormatTime(tsbpdtime) << " - waiting " << (timediff/1000.0) << "ms");
          tsbpd_cc.wait_for(timediff);
          THREAD_RESUMED();
      }
      else
      {
         /*
         * We have just signaled epoll; or
         * receive queue is empty; or
         * next buffer to deliver is not in receive queue (missing packet in sequence).
         *
         * Block until woken up by one of the following event:
         * - All ready-to-play packets have been pulled and EPOLL_IN cleared (then loop to block until next pkt time if any)
         * - New buffers ACKed
         * - Closing the connection
         */
         HLOGC(tslog.Debug, log << self->CONID() << "tsbpd: no data, scheduling wakeup at ack");
         self->m_bTsbPdAckWakeup = true;
         THREAD_PAUSED();
         tsbpd_cc.wait();
         THREAD_RESUMED();
      }
   }
   // m_RecvLock will be unlocked in ~CGuard.
   THREAD_EXIT();
   HLOGC(tslog.Debug, log << self->CONID() << "tsbpd: EXITING");
   return NULL;
}

bool CUDT::prepareConnectionObjects(const CHandShake& hs, HandshakeSide hsd, CUDTException* eout)
{
    // This will be lazily created due to being the common
    // code with HSv5 rendezvous, in which this will be run
    // in a little bit "randomly selected" moment, but must
    // be run once in the whole connection process.
    if (m_pSndBuffer)
    {
        HLOGC(mglog.Debug, log << "prepareConnectionObjects: (lazy) already created.");
        return true;
    }

    bool bidirectional = false;
    if ( hs.m_iVersion > HS_VERSION_UDT4 )
    {
        bidirectional = true; // HSv5 is always bidirectional
    }

    // HSD_DRAW is received only if this side is listener.
    // If this side is caller with HSv5, HSD_INITIATOR should be passed.
    // If this is a rendezvous connection with HSv5, the handshake role
    // is taken from m_SrtHsSide field.
    if ( hsd == HSD_DRAW )
    {
        if ( bidirectional )
        {
            hsd = HSD_RESPONDER;   // In HSv5, listener is always RESPONDER and caller always INITIATOR.
        }
        else
        {
            hsd = m_bDataSender ? HSD_INITIATOR : HSD_RESPONDER;
        }
    }

    try
    {
        m_pSndBuffer = new CSndBuffer(32, m_iMaxSRTPayloadSize);
        m_pRcvBuffer = new CRcvBuffer(&(m_pRcvQueue->m_UnitQueue), m_iRcvBufSize);
        // after introducing lite ACK, the sndlosslist may not be cleared in time, so it requires twice space.
        m_pSndLossList = new CSndLossList(m_iFlowWindowSize * 2);
        m_pRcvLossList = new CRcvLossList(m_iFlightFlagSize);
    }
    catch (...)
    {
        // Simply reject. 
        if ( eout )
        {
            *eout = CUDTException(MJ_SYSTEMRES, MN_MEMORY, 0);
        }
        m_RejectReason = SRT_REJ_RESOURCE;
        return false;
    }

    if (!createCrypter(hsd, bidirectional)) // Make sure CC is created (lazy)
    {
        m_RejectReason = SRT_REJ_RESOURCE;
        return false;
    }

    return true;
}

void CUDT::acceptAndRespond(const sockaddr_any& peer, CHandShake* hs, const CPacket& hspkt)
{
   HLOGC(mglog.Debug, log << "acceptAndRespond: setting up data according to handshake");

   CGuard cg(m_ConnectionLock, "conn");

   m_ullRcvPeerStartTime = 0; // will be set correctly at SRT HS

   // Uses the smaller MSS between the peers
   if (hs->m_iMSS > m_iMSS)
      hs->m_iMSS = m_iMSS;
   else
      m_iMSS = hs->m_iMSS;

   // exchange info for maximum flow window size
   m_iFlowWindowSize = hs->m_iFlightFlagSize;
   hs->m_iFlightFlagSize = (m_iRcvBufSize < m_iFlightFlagSize)? m_iRcvBufSize : m_iFlightFlagSize;

   m_iPeerISN = hs->m_iISN;

   m_iRcvLastAck = hs->m_iISN;
#ifdef ENABLE_LOGGING
   m_iDebugPrevLastAck = m_iRcvLastAck;
#endif
   m_iRcvLastSkipAck = m_iRcvLastAck;
   m_iRcvLastAckAck = hs->m_iISN;
   m_iRcvCurrSeqNo = hs->m_iISN - 1;
   m_iRcvCurrPhySeqNo = hs->m_iISN - 1;

   m_PeerID = hs->m_iID;
   hs->m_iID = m_SocketID;

   // use peer's ISN and send it back for security check
   m_iISN = hs->m_iISN;

   m_iLastDecSeq = m_iISN - 1;
   m_iSndLastAck = m_iISN;
   m_iSndLastDataAck = m_iISN;
   m_iSndLastFullAck = m_iISN;
   m_iSndCurrSeqNo = m_iISN - 1;
   m_iSndLastAck2 = m_iISN;
   m_ullSndLastAck2Time = CTimer::getTime();

   // this is a reponse handshake
   hs->m_iReqType = URQ_CONCLUSION;

   if ( hs->m_iVersion > HS_VERSION_UDT4 )
   {
       // The version is agreed; this code is executed only in case
       // when AGENT is listener. In this case, conclusion response
       // must always contain HSv5 handshake extensions.
       hs->m_extension = true;
   }

   // get local IP address and send the peer its IP address (because UDP cannot get local IP address)
   memcpy(m_piSelfIP, hs->m_piPeerIP, sizeof m_piSelfIP);
   CIPAddress::ntop(peer, hs->m_piPeerIP);

   int udpsize = m_iMSS - CPacket::UDP_HDR_SIZE;
   m_iMaxSRTPayloadSize = udpsize - CPacket::HDR_SIZE;
   HLOGC(mglog.Debug, log << "acceptAndRespond: PAYLOAD SIZE: " << m_iMaxSRTPayloadSize);

   // Prepare all structures
   if (!prepareConnectionObjects(*hs, HSD_DRAW, 0))
   {
       HLOGC(mglog.Debug, log << "acceptAndRespond: prepareConnectionObjects failed - responding with REJECT.");
       // If the SRT Handshake extension was provided and wasn't interpreted
       // correctly, the connection should be rejected.
       //
       // Respond with the rejection message and exit with exception
       // so that the caller will know that this new socket should be deleted.
       hs->m_iReqType = URQFailure(m_RejectReason);
       throw CUDTException(MJ_SETUP, MN_REJECTED, 0);
   }
   // Since now you can use m_pCryptoControl

   CInfoBlock ib;
   ib.m_iFamily = peer.family();
   CInfoBlock::convert(peer, ib.m_piIP);
   if (m_pCache->lookup(&ib) >= 0)
   {
      m_iRTT = ib.m_iRTT;
      m_iBandwidth = ib.m_iBandwidth;
   }

   // This should extract the HSREQ and KMREQ portion in the handshake packet.
   // This could still be a HSv4 packet and contain no such parts, which will leave
   // this entity as "non-SRT-handshaken", and await further HSREQ and KMREQ sent
   // as UMSG_EXT.
   uint32_t kmdata[SRTDATA_MAXSIZE];
   size_t kmdatasize = SRTDATA_MAXSIZE;
   if ( !interpretSrtHandshake(*hs, hspkt, kmdata, &kmdatasize) )
   {
       HLOGC(mglog.Debug, log << "acceptAndRespond: interpretSrtHandshake failed - responding with REJECT.");
       // If the SRT Handshake extension was provided and wasn't interpreted
       // correctly, the connection should be rejected.
       //
       // Respond with the rejection message and return false from
       // this function so that the caller will know that this new
       // socket should be deleted.
       hs->m_iReqType = URQFailure(m_RejectReason);
       throw CUDTException(MJ_SETUP, MN_REJECTED, 0);
   }

   SRT_REJECT_REASON rr = setupCC();
   // UNKNOWN used as a "no error" value
   if (rr != SRT_REJ_UNKNOWN)
   {
       hs->m_iReqType = URQFailure(rr);
       m_RejectReason = rr;
       throw CUDTException(MJ_SETUP, MN_REJECTED, 0);
   }

   m_PeerAddr = peer;

   // And of course, it is connected.
   m_bConnected = true;

   // register this socket for receiving data packets
   m_pRNode->m_bOnList = true;
   m_pRcvQueue->setNewEntry(this);

   //send the response to the peer, see listen() for more discussions about this
   // XXX Here create CONCLUSION RESPONSE with:
   // - just the UDT handshake, if HS_VERSION_UDT4,
   // - if higher, the UDT handshake, the SRT HSRSP, the SRT KMRSP
   size_t size = m_iMaxSRTPayloadSize;
   // Allocate the maximum possible memory for an SRT payload.
   // This is a maximum you can send once.
   CPacket response;
   response.setControl(UMSG_HANDSHAKE);
   response.allocate(size);

   // This will serialize the handshake according to its current form.
   HLOGC(mglog.Debug, log << "acceptAndRespond: creating CONCLUSION response (HSv5: with HSRSP/KMRSP) buffer size=" << size);
   if (!createSrtHandshake(Ref(response), Ref(*hs), SRT_CMD_HSRSP, SRT_CMD_KMRSP, kmdata, kmdatasize))
   {
       LOGC(mglog.Error, log << "acceptAndRespond: error creating handshake response");
       throw CUDTException(MJ_SETUP, MN_REJECTED, 0);
   }

   // Set target socket ID to the value from received handshake's source ID.
   response.m_iID = m_PeerID;

   // We can safely assign it here stating that this has passed the cookie test.
   m_SourceAddr = hspkt.udpDestAddr();

#if ENABLE_HEAVY_LOGGING
   {
       // To make sure what REALLY is being sent, parse back the handshake
       // data that have been just written into the buffer.
       CHandShake debughs;
       debughs.load_from(response.m_pcData, response.getLength());
       HLOGC(mglog.Debug, log << CONID() << "acceptAndRespond: sending HS to peer, reqtype="
           << RequestTypeStr(debughs.m_iReqType) << " version=" << debughs.m_iVersion
           << " (connreq:" << RequestTypeStr(m_ConnReq.m_iReqType)
           << "), target_socket=" << response.m_iID << ", my_socket=" << debughs.m_iID
           << " sourceIP=" << SockaddrToString(m_SourceAddr));
   }
#endif

   // NOTE: BLOCK THIS instruction in order to cause the final
   // handshake to be missed and cause the problem solved in PR #417.
   // When missed this message, the caller should not accept packets
   // coming as connected, but continue repeated handshake until finally
   // received the listener's handshake.
   m_pSndQueue->sendto(peer, response, m_SourceAddr);
}


// This function is required to be called when a caller receives an INDUCTION
// response from the listener and would like to create a CONCLUSION that includes
// the SRT handshake extension. This extension requires that the crypter object
// be created, but it's still too early for it to be completely configured.
// This function then precreates the object so that the handshake extension can
// be created, as this happens before the completion of the connection (and
// therefore configuration of the crypter object), which can only take place upon
// reception of CONCLUSION response from the listener.
bool CUDT::createCrypter(HandshakeSide side, bool bidirectional)
{
    // Lazy initialization
    if ( m_pCryptoControl )
        return true;

    // Write back this value, when it was just determined.
    m_SrtHsSide = side;

    m_pCryptoControl.reset(new CCryptoControl(this, m_SocketID));

    // XXX These below are a little bit controversial.
    // These data should probably be filled only upon
    // reception of the conclusion handshake - otherwise
    // they have outdated values.
    m_pCryptoControl->setCryptoSecret(m_CryptoSecret);

    if ( bidirectional || m_bDataSender )
    {
        HLOGC(mglog.Debug, log << "createCrypter: setting RCV/SND KeyLen=" << m_iSndCryptoKeyLen);
        m_pCryptoControl->setCryptoKeylen(m_iSndCryptoKeyLen);
    }

    return m_pCryptoControl->init(side, bidirectional);
}

SRT_REJECT_REASON CUDT::setupCC()
{
    // Prepare configuration object,
    // Create the CCC object and configure it.

    // UDT also sets back the congestion window: ???
    // m_dCongestionWindow = m_pCC->m_dCWndSize;

    // XXX Not sure about that. May happen that AGENT wants
    // tsbpd mode, but PEER doesn't, even in bidirectional mode.
    // This way, the reception side should get precedense.
    //if (bidirectional || m_bDataSender || m_bTwoWayData)
    //    m_bPeerTsbPd = m_bOPT_TsbPd;

    // SrtCongestion will retrieve whatever parameters it needs
    // from *this.
    if ( !m_CongCtl.configure(this))
    {
        return SRT_REJ_CONGESTION;
    }

    // Configure filter module
    if (m_OPT_PktFilterConfigString != "")
    {
        // This string, when nonempty, defines that the corrector shall be
        // configured. Otherwise it's left uninitialized.

        // At this point we state everything is checked and the appropriate
        // corrector type is already selected, so now create it.
        HLOGC(mglog.Debug, log << "filter: Configuring Corrector: " << m_OPT_PktFilterConfigString);
        if (!m_PacketFilter.configure(this, m_pRcvBuffer->getUnitQueue(), m_OPT_PktFilterConfigString))
        {
            return SRT_REJ_FILTER;
        }

        m_PktFilterRexmitLevel = m_PacketFilter.arqLevel();
    }
    else
    {
        // When we have no filter, ARQ should work in ALWAYS mode.
        m_PktFilterRexmitLevel = SRT_ARQ_ALWAYS;
    }

    // Override the value of minimum NAK interval, per SrtCongestion's wish.
    // When default 0 value is returned, the current value set by CUDT
    // is preserved.
    uint64_t min_nak_tk = m_CongCtl->minNAKInterval();
    if ( min_nak_tk )
        m_ullMinNakInt_tk = min_nak_tk;

    // Update timers 
    uint64_t currtime_tk;
    CTimer::rdtsc(currtime_tk);
    m_ullLastRspTime_tk    = currtime_tk;
    m_ullNextACKTime_tk    = currtime_tk + m_ullACKInt_tk;
    m_ullNextNAKTime_tk    = currtime_tk + m_ullNAKInt_tk;
    m_ullLastRspAckTime_tk = currtime_tk;
    m_ullLastSndTime_tk    = currtime_tk;


    HLOGC(mglog.Debug, log << "setupCC: setting parameters: mss=" << m_iMSS
        << " maxCWNDSize/FlowWindowSize=" << m_iFlowWindowSize
        << " rcvrate=" << m_iDeliveryRate << "p/s (" << m_iByteDeliveryRate << "B/S)"
        << " rtt=" << m_iRTT
        << " bw=" << m_iBandwidth);

    updateCC(TEV_INIT, TEV_INIT_RESET);
    return SRT_REJ_UNKNOWN;
}

void CUDT::considerLegacySrtHandshake(uint64_t timebase)
{
    // Do a fast pre-check first - this simply declares that agent uses HSv5
    // and the legacy SRT Handshake is not to be done. Second check is whether
    // agent is sender (=initiator in HSv4).
    if ( !isTsbPd() || !m_bDataSender )
        return;

    if (m_iSndHsRetryCnt <= 0)
    {
        HLOGC(mglog.Debug, log << "Legacy HSREQ: not needed, expire counter=" << m_iSndHsRetryCnt);
        return;
    }

    uint64_t now = CTimer::getTime();
    if (timebase != 0)
    {
        // Then this should be done only if it's the right time,
        // the TSBPD mode is on, and when the counter is "still rolling".
        /*
         * SRT Handshake with peer:
         * If...
         * - we want TsbPd mode; and
         * - we have not tried more than CSRTCC_MAXRETRY times (peer may not be SRT); and
         * - and did not get answer back from peer
         * - last sent handshake req should have been replied (RTT*1.5 elapsed); and
         * then (re-)send handshake request.
         */
        if ( timebase > now ) // too early
        {
            HLOGC(mglog.Debug, log << "Legacy HSREQ: TOO EARLY, will still retry " << m_iSndHsRetryCnt << " times");
            return;
        }
    }
    // If 0 timebase, it means that this is the initial sending with the very first
    // payload packet sent. Send only if this is still set to maximum+1 value.
    else if (m_iSndHsRetryCnt < SRT_MAX_HSRETRY+1)
    {
        HLOGC(mglog.Debug, log << "Legacy HSREQ: INITIAL, REPEATED, so not to be done. Will repeat on sending " << m_iSndHsRetryCnt << " times");
        return;
    }

    HLOGC(mglog.Debug, log << "Legacy HSREQ: SENDING, will repeat " << m_iSndHsRetryCnt << " times if no response");
    m_iSndHsRetryCnt--;
    m_ullSndHsLastTime_us = now;
    sendSrtMsg(SRT_CMD_HSREQ);
}

void CUDT::checkSndTimers(Whether2RegenKm regen)
{
    if (m_SrtHsSide == HSD_INITIATOR)
    {
        HLOGC(mglog.Debug, log << "checkSndTimers: HS SIDE: INITIATOR, considering legacy handshake with timebase");
        // Legacy method for HSREQ, only if initiator.
        considerLegacySrtHandshake(m_ullSndHsLastTime_us + m_iRTT*3/2);
    }
    else
    {
        HLOGC(mglog.Debug, log << "checkSndTimers: HS SIDE: " << (m_SrtHsSide == HSD_RESPONDER ? "RESPONDER" : "DRAW (IPE?)")
                << " - not considering legacy handshake");
    }

    // This must be done always on sender, regardless of HS side.
    // When regen == DONT_REGEN_KM, it's a handshake call, so do
    // it only for initiator.
    if (regen || m_SrtHsSide == HSD_INITIATOR)
    {
        // Don't call this function in "non-regen mode" (sending only),
        // if this side is RESPONDER. This shall be called only with
        // regeneration request, which is required by the sender.
        if (m_pCryptoControl)
            m_pCryptoControl->sendKeysToPeer(regen);
    }
}

void CUDT::addressAndSend(CPacket& pkt)
{
    pkt.m_iID = m_PeerID;
    pkt.m_iTimeStamp = int(CTimer::getTime() - m_stats.startTime);
    m_pSndQueue->sendto(m_PeerAddr, pkt, m_SourceAddr);
}


bool CUDT::close()
{
   // NOTE: this function is called from within the garbage collector thread.

   if (!m_bOpened)
   {
      return false;
   }

   HLOGC(mglog.Debug, log << CONID() << " - closing socket:");

   if (m_Linger.l_onoff != 0)
   {
      uint64_t entertime = CTimer::getTime();

      HLOGC(mglog.Debug, log << CONID() << " ... (linger)");
      while (!m_bBroken && m_bConnected && (m_pSndBuffer->getCurrBufSize() > 0)
              && (CTimer::getTime() - entertime < m_Linger.l_linger * uint64_t(1000000)))
      {
         // linger has been checked by previous close() call and has expired
         if (m_ullLingerExpiration >= entertime)
            break;

         if (!m_bSynSending)
         {
            // if this socket enables asynchronous sending, return immediately and let GC to close it later
            if (m_ullLingerExpiration == 0)
               m_ullLingerExpiration = entertime + m_Linger.l_linger * uint64_t(1000000);

            HLOGC(mglog.Debug, log << "CUDT::close: linger-nonblocking, setting expire time T="
                    << FormatTime(m_ullLingerExpiration));

            return false;
         }

         #ifndef _WIN32
            timespec ts;
            ts.tv_sec = 0;
            ts.tv_nsec = 1000000;
            nanosleep(&ts, NULL);
         #else
            Sleep(1);
         #endif
      }
   }

   // remove this socket from the snd queue
   if (m_bConnected)
      m_pSndQueue->m_pSndUList->remove(this);

   /*
    * update_events below useless
    * removing usock for EPolls right after (remove_usocks) clears it (in other HAI patch).
    *
    * What is in EPoll shall be the responsibility of the application, if it want local close event,
    * it would remove the socket from the EPoll after close.
    */
   // trigger any pending IO events.
   s_UDTUnited.m_EPoll.update_events(m_SocketID, m_sPollID, UDT_EPOLL_ERR, true);
   // then remove itself from all epoll monitoring
   try
   {
      for (set<int>::iterator i = m_sPollID.begin(); i != m_sPollID.end(); ++ i)
         s_UDTUnited.m_EPoll.remove_usock(*i, m_SocketID);
   }
   catch (...)
   {
   }

   // XXX What's this, could any of the above actions make it !m_bOpened?
   if (!m_bOpened)
   {
      return true;
   }

   // Inform the threads handler to stop.
   m_bClosing = true;

   HLOGC(mglog.Debug, log << CONID() << "CLOSING STATE. Acquiring connection lock");

   CGuard cg(m_ConnectionLock);

   // Signal the sender and recver if they are waiting for data.
   releaseSynch();

   HLOGC(mglog.Debug, log << CONID() << "CLOSING, removing from listener/connector");

   if (m_bListening)
   {
      m_bListening = false;
      m_pRcvQueue->removeListener(this);
   }
   else if (m_bConnecting)
   {
       m_pRcvQueue->removeConnector(m_SocketID);
   }

   if (m_bConnected)
   {
      if (!m_bShutdown)
      {
          HLOGC(mglog.Debug, log << CONID() << "CLOSING - sending SHUTDOWN to the peer");
          sendCtrl(UMSG_SHUTDOWN);
      }

      m_pCryptoControl->close();

      // Store current connection information.
      CInfoBlock ib;
       ib.m_iFamily = m_PeerAddr.family();
       CInfoBlock::convert(m_PeerAddr, ib.m_piIP);
      ib.m_iRTT = m_iRTT;
      ib.m_iBandwidth = m_iBandwidth;
      m_pCache->update(&ib);

      m_bConnected = false;
   }

   if (m_bTsbPd && CGuard::isthread(m_RcvTsbPdThread))
   {
       HLOGC(mglog.Debug, log << "CLOSING, joining TSBPD thread...");
       // void* retval; used?
       bool ret SRT_ATR_UNUSED = CGuard::join(m_RcvTsbPdThread);
       HLOGC(mglog.Debug, log << "... " << (ret ? "SUCCEEDED" : "FAILED"));
   }

   HLOGC(mglog.Debug, log << "CLOSING, joining send/receive threads");

   // waiting all send and recv calls to stop
   CGuard sendguard(m_SendLock, "send");
   CGuard recvguard(m_RecvLock, "recv");

   CGuard::enterCS(m_AckLock, "ack");
   /* Release CCryptoControl internals (crypto context) under AckLock in case decrypt is in progress */
   m_pCryptoControl.reset();
   CGuard::leaveCS(m_AckLock, "ack");

   m_lSrtVersion = SRT_DEF_VERSION;
   m_lPeerSrtVersion = SRT_VERSION_UNK;
   m_lMinimumPeerSrtVersion = SRT_VERSION_MAJ1;
   m_ullRcvPeerStartTime = 0;

   m_bOpened = false;

   return true;
}

/*
 Old, mostly original UDT based version of CUDT::send.
 Left for historical reasons.

int CUDT::send(const char* data, int len)
{
   // throw an exception if not connected
   if (m_bBroken || m_bClosing)
      throw CUDTException(MJ_CONNECTION, MN_CONNLOST, 0);
   else if (!m_bConnected || !m_CongCtl.ready())
      throw CUDTException(MJ_CONNECTION, MN_NOCONN, 0);

   if (len <= 0)
      return 0;

   // Check if the current congctl accepts the call with given parameters.
   if (!m_CongCtl->checkTransArgs(SrtCongestion::STA_BUFFER, SrtCongestion::STAD_SEND, data, len, -1, false))
      throw CUDTException(MJ_NOTSUP, MN_INVALBUFFERAPI, 0);

   CGuard sendguard(m_SendLock, "send");

   if (m_pSndBuffer->getCurrBufSize() == 0)
   {
      // delay the EXP timer to avoid mis-fired timeout
      uint64_t currtime_tk;
      CTimer::rdtsc(currtime_tk);
      // (fix keepalive) m_ullLastRspTime_tk = currtime_tk;
      m_ullLastRspAckTime_tk = currtime_tk;
      m_iReXmitCount = 1;
   }
   if (sndBuffersLeft() <= 0)
   {
      if (!m_bSynSending)
         throw CUDTException(MJ_AGAIN, MN_WRAVAIL, 0);
      else
      {
          {
              // wait here during a blocking sending
              CGuard sendblock_lock(m_SendBlockLock, "sendblock");
              if (m_iSndTimeOut < 0)
              {
                  while (stillConnected() && (sndBuffersLeft() <= 0) && m_bPeerHealth)
                      pthread_cond_wait(&m_SendBlockCond, &m_SendBlockLock);
              }
              else
              {
                  uint64_t exptime = CTimer::getTime() + m_iSndTimeOut * uint64_t(1000);
                  timespec locktime;

                  locktime.tv_sec = exptime / 1000000;
                  locktime.tv_nsec = (exptime % 1000000) * 1000;

                  while (stillConnected() && (sndBuffersLeft() <= 0) && m_bPeerHealth && (CTimer::getTime() < exptime))
                      pthread_cond_timedwait(&m_SendBlockCond, &m_SendBlockLock, &locktime);
              }
          }

         // check the connection status
         if (m_bBroken || m_bClosing)
            throw CUDTException(MJ_CONNECTION, MN_CONNLOST, 0);
         else if (!m_bConnected)
            throw CUDTException(MJ_CONNECTION, MN_NOCONN, 0);
         else if (!m_bPeerHealth)
         {
            m_bPeerHealth = true;
            throw CUDTException(MJ_PEERERROR);
         }
      }
   }

   if (sndBuffersLeft() <= 0)
   {
      if (m_iSndTimeOut >= 0)
         throw CUDTException(MJ_AGAIN, MN_XMTIMEOUT, 0);

      return 0;
   }

   int size = min(len, sndBuffersLeft() * m_iMaxSRTPayloadSize);

   // record total time used for sending
   if (m_pSndBuffer->getCurrBufSize() == 0)
      m_llSndDurationCounter = CTimer::getTime();

   // insert the user buffer into the sending list
   m_pSndBuffer->addBuffer(data, size); // inorder=false, ttl=-1

   // insert this socket to snd list if it is not on the list yet
   m_pSndQueue->m_pSndUList->update(this, CSndUList::DONT_RESCHEDULE);

   if (sndBuffersLeft() <= 0)
   {
      // write is not available any more
      s_UDTUnited.m_EPoll.update_events(m_SocketID, m_sPollID, UDT_EPOLL_OUT, false);
   }

   return size;
}
*/

int CUDT::receiveBuffer(char* data, int len)
{
    if (!m_CongCtl->checkTransArgs(SrtCongestion::STA_BUFFER, SrtCongestion::STAD_RECV, data, len, -1, false))
        throw CUDTException(MJ_NOTSUP, MN_INVALBUFFERAPI, 0);

    CGuard recvguard(m_RecvLock);

    if ((m_bBroken || m_bClosing) && !m_pRcvBuffer->isRcvDataReady())
    {
        if (m_bShutdown)
        {
            // For stream API, return 0 as a sign of EOF for transmission.
            // That's a bit controversial because theoretically the
            // UMSG_SHUTDOWN message may be lost as every UDP packet, although
            // another theory states that this will never happen because this
            // packet has a total size of 42 bytes and such packets are
            // declared as never dropped - but still, this is UDP so there's no
            // guarantee.

            // The most reliable way to inform the party that the transmission
            // has ended would be to send a single empty packet (that is,
            // a data packet that contains only an SRT header in the UDP
            // payload), which is a normal data packet that can undergo
            // normal sequence check and retransmission rules, so it's ensured
            // that this packet will be received. Receiving such a packet should
            // make this function return 0, potentially also without breaking
            // the connection and potentially also with losing no ability to
            // send some larger portion of data next time.
            HLOGC(mglog.Debug, log << "STREAM API, SHUTDOWN: marking as EOF");
            return 0;
        }
        HLOGC(mglog.Debug, log << (m_bMessageAPI ? "MESSAGE" : "STREAM") << " API, " << (m_bShutdown?"":"no") << " SHUTDOWN. Reporting as BROKEN.");
        throw CUDTException(MJ_CONNECTION, MN_CONNLOST, 0);
    }

    CCondDelegate rcond(m_RecvDataCond, recvguard, "RecvDataCond");
    CCondDelegate tscond(m_RcvTsbPdCond, recvguard, "RcvTsbPdCond");

    if (!m_pRcvBuffer->isRcvDataReady())
    {
        if (!m_bSynRecving)
        {
            throw CUDTException(MJ_AGAIN, MN_RDAVAIL, 0);
        }
        else
        {
            /* Kick TsbPd thread to schedule next wakeup (if running) */
            if (m_iRcvTimeOut < 0)
            {
                while (stillConnected() && !m_pRcvBuffer->isRcvDataReady())
                {
                    //Do not block forever, check connection status each 1 sec.
                    rcond.wait_for(1000000);
                }
            }
            else
            {
                uint64_t exptime = CTimer::getTime() + m_iRcvTimeOut * 1000;
                while (stillConnected() && !m_pRcvBuffer->isRcvDataReady())
                {
                    rcond.wait_until(exptime);
                    if (CTimer::getTime() >= exptime)
                        break;
                }
            }
        }
    }

    // throw an exception if not connected
    if (!m_bConnected)
        throw CUDTException(MJ_CONNECTION, MN_NOCONN, 0);

    if ((m_bBroken || m_bClosing) && !m_pRcvBuffer->isRcvDataReady())
    {
        // See at the beginning
        if (!m_bMessageAPI && m_bShutdown)
        {
            HLOGC(mglog.Debug, log << "STREAM API, SHUTDOWN: marking as EOF");
            return 0;
        }
        HLOGC(mglog.Debug, log << (m_bMessageAPI ? "MESSAGE" : "STREAM") << " API, " << (m_bShutdown?"":"no") << " SHUTDOWN. Reporting as BROKEN.");

        throw CUDTException(MJ_CONNECTION, MN_CONNLOST, 0);
    }

    const int res = m_pRcvBuffer->readBuffer(data, len);

    /* Kick TsbPd thread to schedule next wakeup (if running) */
    if (m_bTsbPd)
    {
        HLOGP(tslog.Debug, "Ping TSBPD thread to schedule wakeup");
        tscond.signal_locked(recvguard);
    }


    if (!m_pRcvBuffer->isRcvDataReady())
    {
        // read is not available any more
        s_UDTUnited.m_EPoll.update_events(m_SocketID, m_sPollID, UDT_EPOLL_IN, false);
    }

    if ((res <= 0) && (m_iRcvTimeOut >= 0))
        throw CUDTException(MJ_AGAIN, MN_XMTIMEOUT, 0);

    return res;
}


void CUDT::checkNeedDrop(ref_t<bool> bCongestion)
{
    if (!m_bPeerTLPktDrop)
        return;

    if (!m_bMessageAPI)
    {
        LOGC(dlog.Error, log << "The SRTO_TLPKTDROP flag can only be used with message API.");
        throw CUDTException(MJ_NOTSUP, MN_INVALBUFFERAPI, 0);
    }

    int bytes, timespan_ms;
    // (returns buffer size in buffer units, ignored)
    m_pSndBuffer->getCurrBufSize(Ref(bytes), Ref(timespan_ms));

    // high threshold (msec) at tsbpd_delay plus sender/receiver reaction time (2 * 10ms)
    // Minimum value must accomodate an I-Frame (~8 x average frame size)
    // >>need picture rate or app to set min treshold
    // >>using 1 sec for worse case 1 frame using all bit budget.
    // picture rate would be useful in auto SRT setting for min latency
    // XXX Make SRT_TLPKTDROP_MINTHRESHOLD_MS option-configurable
    int threshold_ms = 0;
    if (m_iOPT_SndDropDelay >= 0)
    {
        threshold_ms = std::max(m_iPeerTsbPdDelay_ms + m_iOPT_SndDropDelay, +SRT_TLPKTDROP_MINTHRESHOLD_MS) + (2*COMM_SYN_INTERVAL_US/1000);
    }

    if (threshold_ms && timespan_ms > threshold_ms)
    {
        // protect packet retransmission
        CGuard::enterCS(m_AckLock, "ack");
        int dbytes;
        int dpkts = m_pSndBuffer->dropLateData(dbytes,  CTimer::getTime() - (threshold_ms * 1000));
        if (dpkts > 0)
        {
            CGuard::enterCS(m_StatsLock);
            m_stats.traceSndDrop        += dpkts;
            m_stats.sndDropTotal        += dpkts;
            m_stats.traceSndBytesDrop += dbytes;
            m_stats.sndBytesDropTotal += dbytes;
            CGuard::leaveCS(m_StatsLock);

#if ENABLE_HEAVY_LOGGING
            int32_t realack = m_iSndLastDataAck;
#endif
            int32_t fakeack = CSeqNo::incseq(m_iSndLastDataAck, dpkts);

            m_iSndLastAck = fakeack;
            m_iSndLastDataAck = fakeack;

            int32_t minlastack = CSeqNo::decseq(m_iSndLastDataAck);
            m_pSndLossList->remove(minlastack);
            /* If we dropped packets not yet sent, advance current position */
            // THIS MEANS: m_iSndCurrSeqNo = MAX(m_iSndCurrSeqNo, m_iSndLastDataAck-1)
            if (CSeqNo::seqcmp(m_iSndCurrSeqNo, minlastack) < 0)
            {
                m_iSndCurrSeqNo = minlastack;
            }
            LOGC(dlog.Error, log << "SND-DROPPED " << dpkts << " packets - lost delaying for " << timespan_ms << "ms");

            HLOGC(dlog.Debug, log << "drop,now " <<
                    CTimer::getTime() << "us," <<
                    realack << "-" <<  m_iSndCurrSeqNo << " seqs," <<
                    dpkts << " pkts," <<  dbytes << " bytes," <<  timespan_ms << " ms");

        }
        *bCongestion = true;
        CGuard::leaveCS(m_AckLock, "ack");
    }
    else if (timespan_ms > (m_iPeerTsbPdDelay_ms/2))
    {
        HLOGC(mglog.Debug, log << "cong, NOW: " << CTimer::getTime() << "us, BYTES " <<  bytes << ", TMSPAN " <<  timespan_ms << "ms");

        *bCongestion = true;
    }
}


int CUDT::sendmsg(const char* data, int len, int msttl, bool inorder, uint64_t srctime)
{
    SRT_MSGCTRL mctrl = srt_msgctrl_default;
    mctrl.msgttl = msttl;
    mctrl.inorder = inorder;
    mctrl.srctime = srctime;
    return this->sendmsg2(data, len, Ref(mctrl));
}

int CUDT::sendmsg2(const char* data, int len, ref_t<SRT_MSGCTRL> r_mctrl)
{
    SRT_MSGCTRL& mctrl = *r_mctrl;
    bool bCongestion = false;

    // throw an exception if not connected
    if (m_bBroken || m_bClosing)
        throw CUDTException(MJ_CONNECTION, MN_CONNLOST, 0);
    else if (!m_bConnected || !m_CongCtl.ready())
        throw CUDTException(MJ_CONNECTION, MN_NOCONN, 0);

    if (len <= 0)
    {
        LOGC(dlog.Error, log << "INVALID: Data size for sending declared with length: " << len);
        return 0;
    }

    int msttl = mctrl.msgttl;
    bool inorder = mctrl.inorder;

    // Sendmsg isn't restricted to the congctl type, however the congctl
    // may want to have something to say here.
    // NOTE: SrtCongestion is also allowed to throw CUDTException() by itself!
    {
        SrtCongestion::TransAPI api = SrtCongestion::STA_MESSAGE;
        CodeMinor mn = MN_INVALMSGAPI;
        if ( !m_bMessageAPI )
        {
            api = SrtCongestion::STA_BUFFER;
            mn = MN_INVALBUFFERAPI;
        }

        if (!m_CongCtl->checkTransArgs(api, SrtCongestion::STAD_SEND, data, len, msttl, inorder))
            throw CUDTException(MJ_NOTSUP, mn, 0);
    }

    // NOTE: the length restrictions differ in STREAM API and in MESSAGE API:

    // - STREAM API:
    //   At least 1 byte free sending buffer space is needed
    //   (in practice, one unit buffer of 1456 bytes).
    //   This function will send as much as possible, and return
    //   how much was actually sent.

    // - MESSAGE API:
    //   At least so many bytes free in the sending buffer is needed,
    //   as the length of the data, otherwise this function will block
    //   or return MJ_AGAIN until this condition is satisfied. The EXACTLY
    //   such number of data will be then written out, and this function
    //   will effectively return either -1 (error) or the value of 'len'.
    //   This call will be also rejected from upside when trying to send
    //   out a message of a length that exceeds the total size of the sending
    //   buffer (configurable by SRTO_SNDBUF).

    if (m_bMessageAPI && len > int(m_iSndBufSize * m_iMaxSRTPayloadSize))
    {
        LOGC(dlog.Error, log << "Message length (" << len << ") exceeds the size of sending buffer: "
            << (m_iSndBufSize * m_iMaxSRTPayloadSize) << ". Use SRTO_SNDBUF if needed.");
        throw CUDTException(MJ_NOTSUP, MN_XSIZE, 0);
    }

    /* XXX
       This might be worth preserving for several occasions, but it
       must be at least conditional because it breaks backward compat.
    if (!m_pCryptoControl || !m_pCryptoControl->isSndEncryptionOK())
    {
        LOGC(dlog.Error, log << "Encryption is required, but the peer did not supply correct credentials. Sending rejected.");
        throw CUDTException(MJ_SETUP, MN_SECURITY, 0);
    }
    */

    CGuard sendguard(m_SendLock, "send");

    if (m_pSndBuffer->getCurrBufSize() == 0)
    {
        // delay the EXP timer to avoid mis-fired timeout
        uint64_t currtime_tk;
        CTimer::rdtsc(currtime_tk);
        // (fix keepalive) m_ullLastRspTime_tk = currtime_tk;
        m_ullLastRspAckTime_tk = currtime_tk;
        m_iReXmitCount = 1;
    }

    checkNeedDrop(Ref(bCongestion));

    int minlen = 1; // Minimum sender buffer space required for STREAM API
    if (m_bMessageAPI)
    {
        // For MESSAGE API the minimum outgoing buffer space required is
        // the size that can carry over the whole message as passed here.
        minlen = (len+m_iMaxSRTPayloadSize-1)/m_iMaxSRTPayloadSize;
    }

    if (sndBuffersLeft() < minlen)
    {
        //>>We should not get here if SRT_ENABLE_TLPKTDROP
        // XXX Check if this needs to be removed, or put to an 'else' condition for m_bTLPktDrop.
        if (!m_bSynSending)
            throw CUDTException(MJ_AGAIN, MN_WRAVAIL, 0);
        else
        {
            {
                // wait here during a blocking sending
                CGuard sendblock_lock(m_SendBlockLock, "sendblock");
                CCondDelegate sendcond(m_SendBlockCond, sendblock_lock, "SendBlockCond");

                if (m_iSndTimeOut < 0)
                {
                    while (stillConnected()
                            && sndBuffersLeft() < minlen
                            && m_bPeerHealth)
                        sendcond.wait();
                }
                else
                {
                    uint64_t exptime = CTimer::getTime() + m_iSndTimeOut * uint64_t(1000);

                    while (stillConnected()
                            && sndBuffersLeft() < minlen
                            && m_bPeerHealth
                            && exptime > CTimer::getTime())
                        sendcond.wait_until(exptime);
                }
            }

            // check the connection status
            if (m_bBroken || m_bClosing)
                throw CUDTException(MJ_CONNECTION, MN_CONNLOST, 0);
            else if (!m_bConnected)
                throw CUDTException(MJ_CONNECTION, MN_NOCONN, 0);
            else if (!m_bPeerHealth)
            {
                m_bPeerHealth = true;
                throw CUDTException(MJ_PEERERROR);
            }
        }

        /* 
         * The code below is to return ETIMEOUT when blocking mode could not get free buffer in time.
         * If no free buffer available in non-blocking mode, we alredy returned. If buffer availaible,
         * we test twice if this code is outside the else section.
         * This fix move it in the else (blocking-mode) section
         */
        if (sndBuffersLeft() < minlen)
        {
            if (m_iSndTimeOut >= 0)
                throw CUDTException(MJ_AGAIN, MN_XMTIMEOUT, 0);

            // XXX This looks very weird here, however most likely
            // this will happen only in the following case, when
            // the above loop has been interrupted, which happens when:
            // 1. The buffers left gets enough for minlen - but this is excluded
            //    in the first condition here.
            // 2. In the case of sending timeout, the above loop was interrupted
            //    due to reaching timeout, but this is excluded by the second
            //    condition here
            // 3. The 'stillConnected()' or m_bPeerHealth condition is false, of which:
            //    - broken/closing status is checked and responded with CONNECTION/CONNLOST
            //    - not connected status is checked and responded with CONNECTION/NOCONN
            //    - m_bPeerHealth condition is checked and responded with PEERERROR
            //
            // ERGO: never happens?
            LOGC(mglog.Fatal, log << "IPE: sendmsg: the loop exited, while not enough size, still connected, peer healthy. Impossible.");

            return 0;
        }
    }

    // record total time used for sending
    if (m_pSndBuffer->getCurrBufSize() == 0)
    {
        CGuard::enterCS(m_StatsLock);
        m_stats.sndDurationCounter = CTimer::getTime();
        CGuard::leaveCS(m_StatsLock);
    }

    int size = len;
    if (!m_bMessageAPI)
    {
        // For STREAM API it's allowed to send less bytes than the given buffer.
        // Just return how many bytes were actually scheduled for writing.
        // XXX May be reasonable to add a flag that requires that the function
        // not return until the buffer is sent completely.
        size = min(len, sndBuffersLeft() * m_iMaxSRTPayloadSize);
    }

    // insert the user buffer into the sending list
    m_pSndBuffer->addBuffer(data, size, mctrl.msgttl, mctrl.inorder, mctrl.srctime, Ref(mctrl.msgno));
    HLOGC(dlog.Debug, log << CONID() << "sock:SENDING srctime: " << mctrl.srctime << "us DATA SIZE: " << size);

    // insert this socket to the snd list if it is not on the list yet
    m_pSndQueue->m_pSndUList->update(this, CSndUList::rescheduleIf(bCongestion));

    if (sndBuffersLeft() < 1) // XXX Not sure if it should test if any space in the buffer, or as requried.
    {
        // write is not available any more
        s_UDTUnited.m_EPoll.update_events(m_SocketID, m_sPollID, UDT_EPOLL_OUT, false);
    }

#ifdef SRT_ENABLE_ECN
    if (bCongestion)
        throw CUDTException(MJ_AGAIN, MN_CONGESTION, 0);
#endif /* SRT_ENABLE_ECN */
    return size;
}

int CUDT::recv(char* data, int len)
{
    if (!m_bConnected || !m_CongCtl.ready())
        throw CUDTException(MJ_CONNECTION, MN_NOCONN, 0);

    if (len <= 0)
    {
        LOGC(dlog.Error, log << "Length of '" << len << "' supplied to srt_recv.");
        throw CUDTException(MJ_NOTSUP, MN_INVAL, 0);
    }

    if (m_bMessageAPI)
    {
        SRT_MSGCTRL mctrl = srt_msgctrl_default;
        return receiveMessage(data, len, Ref(mctrl));
    }

    return receiveBuffer(data, len);
}

int CUDT::recvmsg(char* data, int len, uint64_t& srctime)
{
    if (!m_bConnected || !m_CongCtl.ready())
        throw CUDTException(MJ_CONNECTION, MN_NOCONN, 0);

    if (len <= 0)
    {
        LOGC(dlog.Error, log << "Length of '" << len << "' supplied to srt_recvmsg.");
        throw CUDTException(MJ_NOTSUP, MN_INVAL, 0);
    }

    if (m_bMessageAPI)
    {
        SRT_MSGCTRL mctrl = srt_msgctrl_default;
        int ret = receiveMessage(data, len, Ref(mctrl));
        srctime = mctrl.srctime;
        return ret;
    }

    return receiveBuffer(data, len);
}

int CUDT::recvmsg2(char* data, int len, ref_t<SRT_MSGCTRL> mctrl)
{
    if (!m_bConnected || !m_CongCtl.ready())
        throw CUDTException(MJ_CONNECTION, MN_NOCONN, 0);

    if (len <= 0)
    {
        LOGC(dlog.Error, log << "Length of '" << len << "' supplied to srt_recvmsg.");
        throw CUDTException(MJ_NOTSUP, MN_INVAL, 0);
    }

    if (m_bMessageAPI)
        return receiveMessage(data, len, mctrl);

    return receiveBuffer(data, len);
}

int CUDT::receiveMessage(char* data, int len, ref_t<SRT_MSGCTRL> r_mctrl)
{
    SRT_MSGCTRL& mctrl = *r_mctrl;
    // Recvmsg isn't restricted to the congctl type, it's the most
    // basic method of passing the data. You can retrieve data as
    // they come in, however you need to match the size of the buffer.
    if (!m_CongCtl->checkTransArgs(SrtCongestion::STA_MESSAGE, SrtCongestion::STAD_RECV, data, len, -1, false))
        throw CUDTException(MJ_NOTSUP, MN_INVALMSGAPI, 0);

    CGuard recvguard(m_RecvLock);
    CCondDelegate tscond(m_RcvTsbPdCond, recvguard);

    /* XXX DEBUG STUFF - enable when required
       char charbool[2] = {'0', '1'};
       char ptrn [] = "RECVMSG/BEGIN BROKEN 1 CONN 1 CLOSING 1 SYNCR 1 NMSG                                ";
       int pos [] = {21, 28, 38, 46, 53};
       ptrn[pos[0]] = charbool[m_bBroken];
       ptrn[pos[1]] = charbool[m_bConnected];
       ptrn[pos[2]] = charbool[m_bClosing];
       ptrn[pos[3]] = charbool[m_bSynRecving];
       int wrtlen = sprintf(ptrn + pos[4], "%d", m_pRcvBuffer->getRcvMsgNum());
       strcpy(ptrn + pos[4] + wrtlen, "\n");
       fputs(ptrn, stderr);
    // */

    if (m_bBroken || m_bClosing)
    {
        int res = m_pRcvBuffer->readMsg(data, len);
        mctrl.srctime = 0;

        /* Kick TsbPd thread to schedule next wakeup (if running) */
        if (m_bTsbPd)
        {
            tscond.signal_locked(recvguard);
        }

        if (!m_pRcvBuffer->isRcvDataReady())
        {
            // read is not available any more
            s_UDTUnited.m_EPoll.update_events(m_SocketID, m_sPollID, UDT_EPOLL_IN, false);
        }

        if (res == 0)
        {
            if (!m_bMessageAPI && m_bShutdown)
                return 0;
            throw CUDTException(MJ_CONNECTION, MN_CONNLOST, 0);
        }
        else
            return res;
    }

    if (!m_bSynRecving)
    {

        int res = m_pRcvBuffer->readMsg(data, len, r_mctrl);
        if (res == 0)
        {
            // read is not available any more

            // Kick TsbPd thread to schedule next wakeup (if running)
            if (m_bTsbPd)
                tscond.signal_locked(recvguard);

            // Shut up EPoll if no more messages in non-blocking mode
            s_UDTUnited.m_EPoll.update_events(m_SocketID, m_sPollID, UDT_EPOLL_IN, false);
            throw CUDTException(MJ_AGAIN, MN_RDAVAIL, 0);
        }
        else
        {
            if (!m_pRcvBuffer->isRcvDataReady())
            {
                // Kick TsbPd thread to schedule next wakeup (if running)
                if (m_bTsbPd)
                    tscond.signal_locked(recvguard);

                // Shut up EPoll if no more messages in non-blocking mode
                s_UDTUnited.m_EPoll.update_events(m_SocketID, m_sPollID, UDT_EPOLL_IN, false);

                // After signaling the tsbpd for ready data, report the bandwidth.
                double bw SRT_ATR_UNUSED = Bps2Mbps( m_iBandwidth * m_iMaxSRTPayloadSize );
                HLOGC(mglog.Debug, log << CONID() << "CURRENT BANDWIDTH: " << bw << "Mbps (" << m_iBandwidth << " buffers per second)");
            }
            return res;
        }
    }

    int res = 0;
    bool timeout = false;
    //Do not block forever, check connection status each 1 sec.
    uint64_t recvtmo = m_iRcvTimeOut < 0 ? 1000 : m_iRcvTimeOut;

    CCondDelegate recv_cond(m_RecvDataCond, recvguard);

    do
    {
        if (stillConnected() && !timeout && (!m_pRcvBuffer->isRcvDataReady()))
        {
            /* Kick TsbPd thread to schedule next wakeup (if running) */
            if (m_bTsbPd)
            {
                HLOGC(tslog.Debug, log << "receiveMessage: KICK tsbpd");
                tscond.signal_locked(recvguard);
            }

            do
            {
                uint64_t exptime = CTimer::getTime() + (recvtmo * uint64_t(1000));

                HLOGC(tslog.Debug, log << "receiveMessage: fall asleep up to TS="
                    << FormatTime(exptime) << " lock=" << (&m_RecvLock) << " cond=" << (&m_RecvDataCond));

                if (!recv_cond.wait_until(exptime))
                {
                    if (!(m_iRcvTimeOut < 0))
                        timeout = true;
                    HLOGP(tslog.Debug, "receiveMessage: DATA COND: EXPIRED -- checking connection conditions and rolling again");
                }
                else
                {
                    HLOGP(tslog.Debug, "receiveMessage: DATA COND: KICKED.");
                }
            } while (stillConnected() && !timeout && (!m_pRcvBuffer->isRcvDataReady()));

            HLOGC(tslog.Debug, log << "receiveMessage: lock-waiting loop exited: stillConntected=" << stillConnected()
                << " timeout=" << timeout << " data-ready=" << m_pRcvBuffer->isRcvDataReady());
        }

        /* XXX DEBUG STUFF - enable when required
        LOGC(dlog.Debug, "RECVMSG/GO-ON BROKEN " << m_bBroken << " CONN " << m_bConnected
                << " CLOSING " << m_bClosing << " TMOUT " << timeout
                << " NMSG " << m_pRcvBuffer->getRcvMsgNum());
                */

        res = m_pRcvBuffer->readMsg(data, len, r_mctrl);

        if (m_bBroken || m_bClosing)
        {
            if (!m_bMessageAPI && m_bShutdown)
                return 0;
            throw CUDTException(MJ_CONNECTION, MN_CONNLOST, 0);
        }
        else if (!m_bConnected)
            throw CUDTException(MJ_CONNECTION, MN_NOCONN, 0);
    } while ((res == 0) && !timeout);

    if (!m_pRcvBuffer->isRcvDataReady())
    {
        // Falling here means usually that res == 0 && timeout == true.
        // res == 0 would repeat the above loop, unless there was also a timeout.
        // timeout has interrupted the above loop, but with res > 0 this condition
        // wouldn't be satisfied.

        // read is not available any more

        // Kick TsbPd thread to schedule next wakeup (if running)
        if (m_bTsbPd)
        {
            HLOGP(tslog.Debug, "recvmsg: KICK tsbpd() (buffer empty)");
            tscond.signal_locked(recvguard);
        }

        // Shut up EPoll if no more messages in non-blocking mode
        s_UDTUnited.m_EPoll.update_events(m_SocketID, m_sPollID, UDT_EPOLL_IN, false);
    }

    // Unblock when required
    //LOGC(tslog.Debug, "RECVMSG/EXIT RES " << res << " RCVTIMEOUT");

    if ((res <= 0) && (m_iRcvTimeOut >= 0))
        throw CUDTException(MJ_AGAIN, MN_XMTIMEOUT, 0);

    return res;
}

int64_t CUDT::sendfile(fstream& ifs, int64_t& offset, int64_t size, int block)
{
    if (m_bBroken || m_bClosing)
        throw CUDTException(MJ_CONNECTION, MN_CONNLOST, 0);
    else if (!m_bConnected || !m_CongCtl.ready())
        throw CUDTException(MJ_CONNECTION, MN_NOCONN, 0);

    if (size <= 0 && size != -1)
        return 0;

    if (!m_CongCtl->checkTransArgs(SrtCongestion::STA_FILE, SrtCongestion::STAD_SEND, 0, size, -1, false))
        throw CUDTException(MJ_NOTSUP, MN_INVALBUFFERAPI, 0);

    if (!m_pCryptoControl || !m_pCryptoControl->isSndEncryptionOK())
    {
        LOGC(dlog.Error, log << "Encryption is required, but the peer did not supply correct credentials. Sending rejected.");
        throw CUDTException(MJ_SETUP, MN_SECURITY, 0);
    }

    CGuard sendguard(m_SendLock, "send");

    if (m_pSndBuffer->getCurrBufSize() == 0)
    {
        // delay the EXP timer to avoid mis-fired timeout
        uint64_t currtime_tk;
        CTimer::rdtsc(currtime_tk);
        // (fix keepalive) m_ullLastRspTime_tk = currtime_tk;
        m_ullLastRspAckTime_tk = currtime_tk;
        m_iReXmitCount = 1;
    }

    // positioning...
    try
    {
        if (size == -1)
        {
            ifs.seekg(0, std::ios::end);
            size = ifs.tellg();
            if (offset > size)
                throw 0; // let it be caught below
        }

        // This will also set the position back to the beginning
        // in case when it was moved to the end for measuring the size.
        // This will also fail if the offset exceeds size, so measuring
        // the size can be skipped if not needed.
        ifs.seekg((streamoff)offset);
        if (!ifs.good())
            throw 0;
    }
    catch (...)
    {
        // XXX It would be nice to note that this is reported
        // by exception only if explicitly requested by setting
        // the exception flags in the stream. Here it's fixed so
        // that when this isn't set, the exception is "thrown manually".
        throw CUDTException(MJ_FILESYSTEM, MN_SEEKGFAIL);
    }

    int64_t tosend = size;
    int unitsize;

    // sending block by block
    while (tosend > 0)
    {
        if (ifs.fail())
            throw CUDTException(MJ_FILESYSTEM, MN_WRITEFAIL);

        if (ifs.eof())
            break;

        unitsize = int((tosend >= block) ? block : tosend);

        {
            CGuard lk(m_SendBlockLock, "sendblock");
            CCondDelegate sendcond(m_SendBlockCond, lk, "SendBlockCond");

            while (stillConnected() && (sndBuffersLeft() <= 0) && m_bPeerHealth)
                sendcond.wait();
        }

        if (m_bBroken || m_bClosing)
            throw CUDTException(MJ_CONNECTION, MN_CONNLOST, 0);
        else if (!m_bConnected)
            throw CUDTException(MJ_CONNECTION, MN_NOCONN, 0);
        else if (!m_bPeerHealth)
        {
            // reset peer health status, once this error returns, the app should handle the situation at the peer side
            m_bPeerHealth = true;
            throw CUDTException(MJ_PEERERROR);
        }

        // record total time used for sending
        if (m_pSndBuffer->getCurrBufSize() == 0)
        {
            CGuard::enterCS(m_StatsLock);
            m_stats.sndDurationCounter = CTimer::getTime();
            CGuard::leaveCS(m_StatsLock);
        }

        int64_t sentsize = m_pSndBuffer->addBufferFromFile(ifs, unitsize);

        if (sentsize > 0)
        {
            tosend -= sentsize;
            offset += sentsize;
        }

        // insert this socket to snd list if it is not on the list yet
        m_pSndQueue->m_pSndUList->update(this, CSndUList::DONT_RESCHEDULE);
    }

    if (sndBuffersLeft() <= 0)
    {
        // write is not available any more
        s_UDTUnited.m_EPoll.update_events(m_SocketID, m_sPollID, UDT_EPOLL_OUT, false);
    }

    return size - tosend;
}

int64_t CUDT::recvfile(fstream& ofs, int64_t& offset, int64_t size, int block)
{
    if (!m_bConnected || !m_CongCtl.ready())
        throw CUDTException(MJ_CONNECTION, MN_NOCONN, 0);
    else if ((m_bBroken || m_bClosing) && !m_pRcvBuffer->isRcvDataReady())
    {
        if (!m_bMessageAPI && m_bShutdown)
            return 0;
        throw CUDTException(MJ_CONNECTION, MN_CONNLOST, 0);
    }

    if (size <= 0)
        return 0;

    if (!m_CongCtl->checkTransArgs(SrtCongestion::STA_FILE, SrtCongestion::STAD_RECV, 0, size, -1, false))
        throw CUDTException(MJ_NOTSUP, MN_INVALBUFFERAPI, 0);

    if (m_bTsbPd)
    {
        LOGC(dlog.Error, log << "Reading from file is incompatible with TSBPD mode and would cause a deadlock\n");
        throw CUDTException(MJ_NOTSUP, MN_INVALBUFFERAPI, 0);
    }

    CGuard recvguard(m_RecvLock, "recv");

    // Well, actually as this works over a FILE (fstream), not just a stream,
    // the size can be measured anyway and predicted if setting the offset might
    // have a chance to work or not.

    // positioning...
    try
    {
        if (offset > 0)
        {
            // Don't do anything around here if the offset == 0, as this
            // is the default offset after opening. Whether this operation
            // is performed correctly, it highly depends on how the file
            // has been open. For example, if you want to overwrite parts
            // of an existing file, the file must exist, and the ios::trunc
            // flag must not be set. If the file is open for only ios::out,
            // then the file will be truncated since the offset position on
            // at the time when first written; if ios::in|ios::out, then
            // it won't be truncated, just overwritten.

            // What is required here is that if offset is 0, don't try to
            // change the offset because this might be impossible with
            // the current flag set anyway.

            // Also check the status and CAUSE exception manually because
            // you don't know, as well, whether the user has set exception
            // flags.

            ofs.seekp((streamoff)offset);
            if (!ofs.good())
                throw 0; // just to get caught :)
        }
    }
    catch (...)
    {
        // XXX It would be nice to note that this is reported
        // by exception only if explicitly requested by setting
        // the exception flags in the stream. For a case, when it's not,
        // an additional explicit throwing happens when failbit is set.
        throw CUDTException(MJ_FILESYSTEM, MN_SEEKPFAIL);
    }

    int64_t torecv = size;
    int unitsize = block;
    int recvsize;

    // receiving... "recvfile" is always blocking
    while (torecv > 0)
    {
        if (ofs.fail())
        {
            // send the sender a signal so it will not be blocked forever
            int32_t err_code = CUDTException::EFILE;
            sendCtrl(UMSG_PEERERROR, &err_code);

            throw CUDTException(MJ_FILESYSTEM, MN_WRITEFAIL);
        }

        {
            CGuard gl(m_RecvDataLock, "recvdata");
            CCondDelegate rcond(m_RecvDataCond, gl, "RecvDataCond");

            while (stillConnected() && !m_pRcvBuffer->isRcvDataReady())
                rcond.wait();
        }

        if (!m_bConnected)
            throw CUDTException(MJ_CONNECTION, MN_NOCONN, 0);
        else if ((m_bBroken || m_bClosing) && !m_pRcvBuffer->isRcvDataReady())
        {

            if (!m_bMessageAPI && m_bShutdown)
                return 0;
            throw CUDTException(MJ_CONNECTION, MN_CONNLOST, 0);
        }

        unitsize = int((torecv == -1 || torecv >= block) ? block : torecv);
        recvsize = m_pRcvBuffer->readBufferToFile(ofs, unitsize);

        if (recvsize > 0)
        {
            torecv -= recvsize;
            offset += recvsize;
        }
    }

    if (!m_pRcvBuffer->isRcvDataReady())
    {
        // read is not available any more
        s_UDTUnited.m_EPoll.update_events(m_SocketID, m_sPollID, UDT_EPOLL_IN, false);
    }

    return size - torecv;
}

void CUDT::sample(CPerfMon* perf, bool clear)
{
   if (!m_bConnected)
      throw CUDTException(MJ_CONNECTION, MN_NOCONN, 0);
   if (m_bBroken || m_bClosing)
      throw CUDTException(MJ_CONNECTION, MN_CONNLOST, 0);

   CGuard statsLock(m_StatsLock);
   uint64_t currtime = CTimer::getTime();
   perf->msTimeStamp = (currtime - m_stats.startTime) / 1000;

   perf->pktSent = m_stats.traceSent;
   perf->pktRecv = m_stats.traceRecv;
   perf->pktSndLoss = m_stats.traceSndLoss;
   perf->pktRcvLoss = m_stats.traceRcvLoss;
   perf->pktRetrans = m_stats.traceRetrans;
   perf->pktRcvRetrans = m_stats.traceRcvRetrans;
   perf->pktSentACK = m_stats.sentACK;
   perf->pktRecvACK = m_stats.recvACK;
   perf->pktSentNAK = m_stats.sentNAK;
   perf->pktRecvNAK = m_stats.recvNAK;
   perf->usSndDuration = m_stats.sndDuration;
   perf->pktReorderDistance = m_stats.traceReorderDistance;
   perf->pktRcvAvgBelatedTime = m_stats.traceBelatedTime;
   perf->pktRcvBelated = m_stats.traceRcvBelated;

   perf->pktSentTotal = m_stats.sentTotal;
   perf->pktRecvTotal = m_stats.recvTotal;
   perf->pktSndLossTotal = m_stats.sndLossTotal;
   perf->pktRcvLossTotal = m_stats.rcvLossTotal;
   perf->pktRetransTotal = m_stats.retransTotal;
   perf->pktSentACKTotal = m_stats.sentACKTotal;
   perf->pktRecvACKTotal = m_stats.recvACKTotal;
   perf->pktSentNAKTotal = m_stats.sentNAKTotal;
   perf->pktRecvNAKTotal = m_stats.recvNAKTotal;
   perf->usSndDurationTotal = m_stats.m_sndDurationTotal;

   double interval = double(currtime - m_stats.lastSampleTime);

   perf->mbpsSendRate = double(m_stats.traceSent) * m_iMaxSRTPayloadSize * 8.0 / interval;
   perf->mbpsRecvRate = double(m_stats.traceRecv) * m_iMaxSRTPayloadSize * 8.0 / interval;

   perf->usPktSndPeriod = m_ullInterval_tk / double(m_ullCPUFrequency);
   perf->pktFlowWindow = m_iFlowWindowSize;
   perf->pktCongestionWindow = (int)m_dCongestionWindow;
   perf->pktFlightSize = CSeqNo::seqlen(m_iSndLastAck, CSeqNo::incseq(m_iSndCurrSeqNo)) - 1;
   perf->msRTT = m_iRTT/1000.0;
   perf->mbpsBandwidth = Bps2Mbps( m_iBandwidth * m_iMaxSRTPayloadSize );

   if (CGuard::enterCS(m_ConnectionLock, "conn", false) == 0)
   {
      perf->byteAvailSndBuf = (m_pSndBuffer == NULL) ? 0 
          : sndBuffersLeft() * m_iMSS;
      perf->byteAvailRcvBuf = (m_pRcvBuffer == NULL) ? 0 
          : m_pRcvBuffer->getAvailBufSize() * m_iMSS;

      CGuard::leaveCS(m_ConnectionLock, "conn");
   }
   else
   {
      perf->byteAvailSndBuf = 0;
      perf->byteAvailRcvBuf = 0;
   }

   if (clear)
   {
      m_stats.traceSndDrop        = 0;
      m_stats.traceRcvDrop        = 0;
      m_stats.traceSndBytesDrop = 0;
      m_stats.traceRcvBytesDrop = 0;
      m_stats.traceRcvUndecrypt        = 0;
      m_stats.traceRcvBytesUndecrypt = 0;
      //new>
      m_stats.traceBytesSent = m_stats.traceBytesRecv = m_stats.traceBytesRetrans = 0;
      //<
      m_stats.traceSent = m_stats.traceRecv = m_stats.traceSndLoss = m_stats.traceRcvLoss = m_stats.traceRetrans = m_stats.sentACK = m_stats.recvACK = m_stats.sentNAK = m_stats.recvNAK = 0;
      m_stats.sndDuration = 0;
      m_stats.traceRcvRetrans = 0;
      m_stats.traceRcvBelated = 0;
#ifdef SRT_ENABLE_LOSTBYTESCOUNT
      m_stats.traceRcvBytesLoss = 0;
#endif

      m_stats.sndFilterExtra = 0;
      m_stats.rcvFilterExtra = 0;

      m_stats.rcvFilterSupply = 0;
      m_stats.rcvFilterLoss = 0;

      m_stats.lastSampleTime = currtime;
   }
}

void CUDT::bstats(CBytePerfMon* perf, bool clear, bool instantaneous)
{
   if (!m_bConnected)
      throw CUDTException(MJ_CONNECTION, MN_NOCONN, 0);
   if (m_bBroken || m_bClosing)
      throw CUDTException(MJ_CONNECTION, MN_CONNLOST, 0);

   CGuard statsguard(m_StatsLock, "stats");

   uint64_t currtime = CTimer::getTime();
   perf->msTimeStamp = (currtime - m_stats.startTime) / 1000;

   perf->pktSent = m_stats.traceSent;
   perf->pktRecv = m_stats.traceRecv;
   perf->pktSndLoss = m_stats.traceSndLoss;
   perf->pktRcvLoss = m_stats.traceRcvLoss;
   perf->pktRetrans = m_stats.traceRetrans;
   perf->pktRcvRetrans = m_stats.traceRcvRetrans;
   perf->pktSentACK = m_stats.sentACK;
   perf->pktRecvACK = m_stats.recvACK;
   perf->pktSentNAK = m_stats.sentNAK;
   perf->pktRecvNAK = m_stats.recvNAK;
   perf->usSndDuration = m_stats.sndDuration;
   perf->pktReorderDistance = m_stats.traceReorderDistance;
   perf->pktRcvAvgBelatedTime = m_stats.traceBelatedTime;
   perf->pktRcvBelated = m_stats.traceRcvBelated;

   perf->pktSndFilterExtra = m_stats.sndFilterExtra;
   perf->pktRcvFilterExtra = m_stats.rcvFilterExtra;
   perf->pktRcvFilterSupply = m_stats.rcvFilterSupply;
   perf->pktRcvFilterLoss = m_stats.rcvFilterLoss;

   /* perf byte counters include all headers (SRT+UDP+IP) */
   const int pktHdrSize = CPacket::HDR_SIZE + CPacket::UDP_HDR_SIZE;
   perf->byteSent = m_stats.traceBytesSent + (m_stats.traceSent * pktHdrSize);
   perf->byteRecv = m_stats.traceBytesRecv + (m_stats.traceRecv * pktHdrSize);
   perf->byteRetrans = m_stats.traceBytesRetrans + (m_stats.traceRetrans * pktHdrSize);
#ifdef SRT_ENABLE_LOSTBYTESCOUNT
   perf->byteRcvLoss = m_stats.traceRcvBytesLoss + (m_stats.traceRcvLoss * pktHdrSize);
#endif

   perf->pktSndDrop = m_stats.traceSndDrop;
   perf->pktRcvDrop = m_stats.traceRcvDrop + m_stats.traceRcvUndecrypt;
   perf->byteSndDrop = m_stats.traceSndBytesDrop + (m_stats.traceSndDrop * pktHdrSize);
   perf->byteRcvDrop = m_stats.traceRcvBytesDrop + (m_stats.traceRcvDrop * pktHdrSize) + m_stats.traceRcvBytesUndecrypt;
   perf->pktRcvUndecrypt = m_stats.traceRcvUndecrypt;
   perf->byteRcvUndecrypt = m_stats.traceRcvBytesUndecrypt;

   perf->pktSentTotal = m_stats.sentTotal;
   perf->pktRecvTotal = m_stats.recvTotal;
   perf->pktSndLossTotal = m_stats.sndLossTotal;
   perf->pktRcvLossTotal = m_stats.rcvLossTotal;
   perf->pktRetransTotal = m_stats.retransTotal;
   perf->pktSentACKTotal = m_stats.sentACKTotal;
   perf->pktRecvACKTotal = m_stats.recvACKTotal;
   perf->pktSentNAKTotal = m_stats.sentNAKTotal;
   perf->pktRecvNAKTotal = m_stats.recvNAKTotal;
   perf->usSndDurationTotal = m_stats.m_sndDurationTotal;

   perf->byteSentTotal = m_stats.bytesSentTotal + (m_stats.sentTotal * pktHdrSize);
   perf->byteRecvTotal = m_stats.bytesRecvTotal + (m_stats.recvTotal * pktHdrSize);
   perf->byteRetransTotal = m_stats.bytesRetransTotal + (m_stats.retransTotal * pktHdrSize);
   perf->pktSndFilterExtraTotal = m_stats.sndFilterExtraTotal;
   perf->pktRcvFilterExtraTotal = m_stats.rcvFilterExtraTotal;
   perf->pktRcvFilterSupplyTotal = m_stats.rcvFilterSupplyTotal;
   perf->pktRcvFilterLossTotal = m_stats.rcvFilterLossTotal;

#ifdef SRT_ENABLE_LOSTBYTESCOUNT
   perf->byteRcvLossTotal = m_stats.rcvBytesLossTotal + (m_stats.rcvLossTotal * pktHdrSize);
#endif
   perf->pktSndDropTotal = m_stats.sndDropTotal;
   perf->pktRcvDropTotal = m_stats.rcvDropTotal + m_stats.m_rcvUndecryptTotal;
   perf->byteSndDropTotal = m_stats.sndBytesDropTotal + (m_stats.sndDropTotal * pktHdrSize);
   perf->byteRcvDropTotal = m_stats.rcvBytesDropTotal + (m_stats.rcvDropTotal * pktHdrSize) + m_stats.m_rcvBytesUndecryptTotal;
   perf->pktRcvUndecryptTotal = m_stats.m_rcvUndecryptTotal;
   perf->byteRcvUndecryptTotal = m_stats.m_rcvBytesUndecryptTotal;
   //<

   double interval = double(currtime - m_stats.lastSampleTime);

   //>mod
   perf->mbpsSendRate = double(perf->byteSent) * 8.0 / interval;
   perf->mbpsRecvRate = double(perf->byteRecv) * 8.0 / interval;
   //<

   perf->usPktSndPeriod = m_ullInterval_tk / double(m_ullCPUFrequency);
   perf->pktFlowWindow = m_iFlowWindowSize;
   perf->pktCongestionWindow = (int)m_dCongestionWindow;
   perf->pktFlightSize = CSeqNo::seqlen(m_iSndLastAck, CSeqNo::incseq(m_iSndCurrSeqNo)) - 1;
   perf->msRTT = (double)m_iRTT/1000.0;
   //>new
   perf->msSndTsbPdDelay = m_bPeerTsbPd ? m_iPeerTsbPdDelay_ms : 0;
   perf->msRcvTsbPdDelay = m_bTsbPd ? m_iTsbPdDelay_ms : 0;
   perf->byteMSS = m_iMSS;

   perf->mbpsMaxBW = m_llMaxBW > 0 ? Bps2Mbps(m_llMaxBW)
       : m_CongCtl.ready() ? Bps2Mbps(m_CongCtl->sndBandwidth())
       : 0;

   //<
   uint32_t availbw = (uint64_t)(m_iBandwidth == 1 ? m_RcvTimeWindow.getBandwidth() : m_iBandwidth);

   perf->mbpsBandwidth = Bps2Mbps( availbw * (m_iMaxSRTPayloadSize + pktHdrSize) );

   if (CGuard::enterCS(m_ConnectionLock, "conn", false) == 0)
   {
      if (m_pSndBuffer)
      {
#ifdef SRT_ENABLE_SNDBUFSZ_MAVG
         if (instantaneous)
         {
             /* Get instant SndBuf instead of moving average for application-based Algorithm
                (such as NAE) in need of fast reaction to network condition changes. */
             perf->pktSndBuf = m_pSndBuffer->getCurrBufSize(Ref(perf->byteSndBuf), Ref(perf->msSndBuf));
         }
         else
         {
             perf->pktSndBuf = m_pSndBuffer->getAvgBufSize(Ref(perf->byteSndBuf), Ref(perf->msSndBuf));
         }
#else
         perf->pktSndBuf = m_pSndBuffer->getCurrBufSize(Ref(perf->byteSndBuf), Ref(perf->msSndBuf));
#endif
         perf->byteSndBuf += (perf->pktSndBuf * pktHdrSize);
         //<
         perf->byteAvailSndBuf = (m_iSndBufSize - perf->pktSndBuf) * m_iMSS;
      }
      else
      {
         perf->byteAvailSndBuf = 0;
         //new>
         perf->pktSndBuf = 0;
         perf->byteSndBuf = 0;
         perf->msSndBuf = 0;
         //<
      }

      if (m_pRcvBuffer)
      {
         perf->byteAvailRcvBuf = m_pRcvBuffer->getAvailBufSize() * m_iMSS;
         //new>
#ifdef SRT_ENABLE_RCVBUFSZ_MAVG
         if (instantaneous) //no need for historical API for Rcv side
         {
             perf->pktRcvBuf = m_pRcvBuffer->getRcvDataSize(perf->byteRcvBuf, perf->msRcvBuf);
         }
         else
         {
             perf->pktRcvBuf = m_pRcvBuffer->getRcvAvgDataSize(perf->byteRcvBuf, perf->msRcvBuf);
         }
#else
         perf->pktRcvBuf = m_pRcvBuffer->getRcvDataSize(perf->byteRcvBuf, perf->msRcvBuf);
#endif
         //<
      }
      else
      {
         perf->byteAvailRcvBuf = 0;
         //new>
         perf->pktRcvBuf = 0;
         perf->byteRcvBuf = 0;
         perf->msRcvBuf = 0;
         //<
      }

      CGuard::leaveCS(m_ConnectionLock, "conn");
   }
   else
   {
      perf->byteAvailSndBuf = 0;
      perf->byteAvailRcvBuf = 0;
      //new>
      perf->pktSndBuf = 0;
      perf->byteSndBuf = 0;
      perf->msSndBuf = 0;

      perf->byteRcvBuf = 0;
      perf->msRcvBuf = 0;
      //<
   }

   if (clear)
   {
      m_stats.traceSndDrop        = 0;
      m_stats.traceRcvDrop        = 0;
      m_stats.traceSndBytesDrop = 0;
      m_stats.traceRcvBytesDrop = 0;
      m_stats.traceRcvUndecrypt        = 0;
      m_stats.traceRcvBytesUndecrypt = 0;
      //new>
      m_stats.traceBytesSent = m_stats.traceBytesRecv = m_stats.traceBytesRetrans = 0;
      //<
      m_stats.traceSent = m_stats.traceRecv = m_stats.traceSndLoss = m_stats.traceRcvLoss = m_stats.traceRetrans = m_stats.sentACK = m_stats.recvACK = m_stats.sentNAK = m_stats.recvNAK = 0;
      m_stats.sndDuration = 0;
      m_stats.traceRcvRetrans = 0;
      m_stats.traceRcvBelated = 0;
#ifdef SRT_ENABLE_LOSTBYTESCOUNT
      m_stats.traceRcvBytesLoss = 0;
#endif

      m_stats.sndFilterExtra = 0;
      m_stats.rcvFilterExtra = 0;

      m_stats.rcvFilterSupply = 0;
      m_stats.rcvFilterLoss = 0;

      m_stats.lastSampleTime = currtime;
   }
}

void CUDT::updateCC(ETransmissionEvent evt, EventVariant arg)
{
    // Special things that must be done HERE, not in SrtCongestion,
    // because it involves the input buffer in CUDT. It would be
    // slightly dangerous to give SrtCongestion access to it.

    // According to the rules, the congctl should be ready at the same
    // time when the sending buffer. For sanity check, check both first.
    if (!m_CongCtl.ready() || !m_pSndBuffer)
    {
        LOGC(mglog.Error, log << "updateCC: CAN'T DO UPDATE - congctl "
            << (m_CongCtl.ready() ? "ready" : "NOT READY")
            << "; sending buffer "
            << (m_pSndBuffer ? "NOT CREATED" : "created"));

        return;
    }

    HLOGC(mglog.Debug, log << "updateCC: EVENT:" << TransmissionEventStr(evt));

    if (evt == TEV_INIT)
    {
        // only_input uses:
        // 0: in the beginning and when SRTO_MAXBW was changed
        // 1: SRTO_INPUTBW was changed
        // 2: SRTO_OHEADBW was changed
        EInitEvent only_input = arg.get<EventVariant::INIT>();
        // false = TEV_INIT_RESET: in the beginning, or when MAXBW was changed.

        if (only_input && m_llMaxBW)
        {
            HLOGC(mglog.Debug, log << "updateCC/TEV_INIT: non-RESET stage and m_llMaxBW already set to " << m_llMaxBW);
            // Don't change
        }
        else // either m_llMaxBW == 0 or only_input == TEV_INIT_RESET
        {
            // Use the values:
            // - if SRTO_MAXBW is >0, use it.
            // - if SRTO_MAXBW == 0, use SRTO_INPUTBW + SRTO_OHEADBW
            // - if SRTO_INPUTBW == 0, pass 0 to requst in-buffer sampling
            // Bytes/s
            int bw = m_llMaxBW != 0 ? m_llMaxBW : // When used SRTO_MAXBW
                m_llInputBW != 0 ? withOverhead(m_llInputBW) : // SRTO_INPUTBW + SRT_OHEADBW
                0; // When both MAXBW and INPUTBW are 0, request in-buffer sampling

            // Note: setting bw == 0 uses BW_INFINITE value in LiveCC
            m_CongCtl->updateBandwidth(m_llMaxBW, bw);

            if (only_input == TEV_INIT_OHEADBW)
            {
                // On updated SRTO_OHEADBW don't change input rate.
                // This only influences the call to withOverhead().
            }
            else
            {
                // No need to calculate input reate if the bandwidth is set
                const bool disable_in_rate_calc = (bw != 0);
                m_pSndBuffer->resetInputRateSmpPeriod(disable_in_rate_calc);
            }

            HLOGC(mglog.Debug, log << "updateCC/TEV_INIT: updating BW=" << m_llMaxBW
                << (only_input == TEV_INIT_RESET ? " (UNCHANGED)"
                        : only_input == TEV_INIT_OHEADBW ? " (only Overhead)": " (updated sampling rate)"));
        }
    }

    // This part is also required only by LiveCC, however not
    // moved there due to that it needs access to CSndBuffer.
    if (evt == TEV_ACK || evt == TEV_LOSSREPORT || evt == TEV_CHECKTIMER)
    {
        // Specific part done when MaxBW is set to 0 (auto) and InputBW is 0.
        // This requests internal input rate sampling.
        if (m_llMaxBW == 0 && m_llInputBW == 0)
        {
            // Get auto-calculated input rate, Bytes per second
            const int64_t inputbw = m_pSndBuffer->getInputRate();

            /*
             * On blocked transmitter (tx full) and until connection closes,
             * auto input rate falls to 0 but there may be still lot of packet to retransmit
             * Calling updateBandwidth with 0 sets maxBW to default BW_INFINITE (1 Gbps)
             * and sendrate skyrockets for retransmission.
             * Keep previously set maximum in that case (inputbw == 0).
             */
            if (inputbw != 0)
                m_CongCtl->updateBandwidth(0, withOverhead(inputbw)); //Bytes/sec
        }
    }

    HLOGC(mglog.Debug, log << "udpateCC: emitting signal for EVENT:" << TransmissionEventStr(evt));

    // Now execute a congctl-defined action for that event.
    EmitSignal(evt, arg);

    // This should be done with every event except ACKACK and SEND/RECEIVE
    // After any action was done by the congctl, update the congestion window and sending interval.
    if (evt != TEV_ACKACK && evt != TEV_SEND && evt != TEV_RECEIVE)
    {
        // This part comes from original UDT.
        // NOTE: THESE things come from CCC class:
        // - m_dPktSndPeriod
        // - m_dCWndSize
        m_ullInterval_tk = (uint64_t)(m_CongCtl->pktSndPeriod_us() * m_ullCPUFrequency);
        m_dCongestionWindow = m_CongCtl->cgWindowSize();
#if ENABLE_HEAVY_LOGGING
        HLOGC(mglog.Debug, log << "updateCC: updated values from congctl: interval=" << m_ullInterval_tk
            << "tk (" << m_CongCtl->pktSndPeriod_us() << "us) cgwindow="
            << std::setprecision(3) << m_dCongestionWindow);
#endif
    }

    HLOGC(mglog.Debug, log << "udpateCC: finished handling for EVENT:" << TransmissionEventStr(evt));

#if 0//debug
    static int callcnt = 0;
    if (!(callcnt++ % 250)) cerr << "SndPeriod=" << (m_ullInterval_tk/m_ullCPUFrequency) << "\n");

#endif
}

void CUDT::initSynch()
{
      CGuard::createMutex(m_SendBlockLock);
      CGuard::createCond(m_SendBlockCond);
      CGuard::createMutex(m_RecvDataLock);
      CGuard::createCond(m_RecvDataCond);
      CGuard::createMutex(m_SendLock);
      CGuard::createMutex(m_RecvLock);
      CGuard::createMutex(m_RcvLossLock);
      CGuard::createMutex(m_AckLock);
      CGuard::createMutex(m_ConnectionLock);
      pthread_mutex_init(&m_StatsLock, NULL);

      memset(&m_RcvTsbPdThread, 0, sizeof m_RcvTsbPdThread);
      CGuard::createCond(m_RcvTsbPdCond);

}

void CUDT::destroySynch()
{
      CGuard::releaseMutex(m_SendBlockLock);
      CGuard::releaseCond(m_SendBlockCond);
      CGuard::releaseMutex(m_RecvDataLock);
      CGuard::releaseCond(m_RecvDataCond);
      CGuard::releaseMutex(m_SendLock);
      CGuard::releaseMutex(m_RecvLock);
      CGuard::releaseMutex(m_RcvLossLock);
      CGuard::releaseMutex(m_AckLock);
      CGuard::releaseMutex(m_ConnectionLock);
      CGuard::releaseMutex(m_StatsLock);
      CGuard::releaseCond(m_RcvTsbPdCond);

}

void CUDT::releaseSynch()
{
    // wake up user calls
    CCondDelegate sndblock(m_SendBlockCond, m_SendBlockLock, CCondDelegate::NOLOCK, "SendBlock", "SendBlock");
    sndblock.lock_signal();

    CGuard::enterCS(m_SendLock, "send");
    CGuard::leaveCS(m_SendLock, "send");

    CCondDelegate rdcond(m_RecvDataCond, m_RecvDataLock, CCondDelegate::NOLOCK, "RecvData", "RecvData");
    rdcond.lock_signal();

    CCondDelegate tscond(m_RcvTsbPdCond, m_RecvLock, CCondDelegate::NOLOCK, "RcvTsbPd", "Recv");
    tscond.lock_signal();

    CGuard::enterCS(m_RecvDataLock, "RecvDataLock");
    if (CGuard::isthread(m_RcvTsbPdThread))
    {
        CGuard::join(m_RcvTsbPdThread);
    }
    CGuard::leaveCS(m_RecvDataLock, "RecvDataLock");
    
    CGuard::enterCS(m_RecvLock, "recv");
    CGuard::leaveCS(m_RecvLock, "recv");
}

#if ENABLE_HEAVY_LOGGING
static void DebugAck(string hdr, int prev, int ack)
{
    if ( !prev )
    {
        HLOGC(mglog.Debug, log << hdr << "ACK " << ack);
        return;
    }

    prev = CSeqNo::incseq(prev);
    int diff = CSeqNo::seqoff(prev, ack);
    if ( diff < 0 )
    {
        HLOGC(mglog.Debug, log << hdr << "ACK ERROR: " << prev << "-" << ack << "(diff " << diff << ")");
        return;
    }

    bool shorted = diff > 100; // sanity
    if ( shorted )
        ack = CSeqNo::incseq(prev, 100);

    ostringstream ackv;
    for (; prev != ack; prev = CSeqNo::incseq(prev))
        ackv << prev << " ";
    if ( shorted )
        ackv << "...";
    HLOGC(mglog.Debug, log << hdr << "ACK (" << (diff+1) << "): " << ackv.str() << ack);
}
#else
static inline void DebugAck(string, int, int) {}
#endif

void CUDT::sendCtrl(UDTMessageType pkttype, void* lparam, void* rparam, int size)
{
   CPacket ctrlpkt;
   uint64_t currtime_tk;
   CTimer::rdtsc(currtime_tk);

   ctrlpkt.m_iTimeStamp = int(CTimer::getTime() - m_stats.startTime);

   int nbsent = 0;
   int local_prevack = 0;

#if ENABLE_HEAVY_LOGGING
   struct SaveBack
   {
       int& target;
       const int& source;

       ~SaveBack()
       {
           target = source;
       }
   } l_saveback = { m_iDebugPrevLastAck, m_iRcvLastAck };
   (void)l_saveback; //kill compiler warning: unused variable `l_saveback` [-Wunused-variable]

   local_prevack = m_iDebugPrevLastAck;
#endif

   switch (pkttype)
   {
   case UMSG_ACK: //010 - Acknowledgement
      {
      int32_t ack;

      // If there is no loss, the ACK is the current largest sequence number plus 1;
      // Otherwise it is the smallest sequence number in the receiver loss list.
      if (m_pRcvLossList->getLossLength() == 0)
         ack = CSeqNo::incseq(m_iRcvCurrSeqNo);
      else
         ack = m_pRcvLossList->getFirstLostSeq();

      if (m_iRcvLastAckAck == ack)
         break;

      // send out a lite ACK
      // to save time on buffer processing and bandwidth/AS measurement, a lite ACK only feeds back an ACK number
      if (size == SEND_LITE_ACK)
      {
         ctrlpkt.pack(pkttype, NULL, &ack, size);
         ctrlpkt.m_iID = m_PeerID;
         nbsent = m_pSndQueue->sendto(m_PeerAddr, ctrlpkt, m_SourceAddr);
         DebugAck("sendCtrl(lite):" + CONID(), local_prevack, ack);
         break;
      }

      // There are new received packets to acknowledge, update related information.
      /* tsbpd thread may also call ackData when skipping packet so protect code */
      CGuard::enterCS(m_AckLock, "ack");

      // IF ack > m_iRcvLastAck
      if (CSeqNo::seqcmp(ack, m_iRcvLastAck) > 0)
      {
         int acksize = CSeqNo::seqoff(m_iRcvLastSkipAck, ack);

         IF_HEAVY_LOGGING(int32_t oldack = m_iRcvLastSkipAck);
         m_iRcvLastAck = ack;
         m_iRcvLastSkipAck = ack;

         // XXX Unknown as to whether it matters.
         // This if (acksize) causes that ackData() won't be called.
         // With size == 0 it wouldn't do anything except calling CTimer::triggerEvent().
         // This, again, signals the condition, CTimer::m_EventCond.
         // This releases CTimer::waitForEvent() call used in CUDTUnited::selectEx().
         // Preventing to call this on zero size makes sense, if it prevents false alerts.
         if (acksize > 0)
             m_pRcvBuffer->ackData(acksize);
         CGuard::leaveCS(m_AckLock);

         // If TSBPD is enabled, then INSTEAD OF signaling m_RecvDataCond,
         // signal m_RcvTsbPdCond. This will kick in the tsbpd thread, which
         // will signal m_RecvDataCond when there's time to play for particular
         // data packet.
         HLOGC(dlog.Debug, log << "ACK: clip %" << oldack << "-%" << ack
                 << ", REVOKED " << acksize << " from RCV buffer");

         if (m_bTsbPd)
         {
             /* Newly acknowledged data, signal TsbPD thread */
             CGuard rlock(m_RecvLock, "recv");
             CCondDelegate cc(m_RcvTsbPdCond, rlock, "RcvTsbPdCond");
             if (m_bTsbPdAckWakeup)
                 cc.signal_locked(rlock);
         }
         else
         {
             if (m_bSynRecving)
             {
                 // signal a waiting "recv" call if there is any data available
                 CGuard rlock(m_RecvDataLock, "recvdata");
                 CCondDelegate cc(m_RecvDataCond, rlock, "RecvDataCond");
                 cc.signal_locked(rlock);
             }
             // acknowledge any waiting epolls to read
             s_UDTUnited.m_EPoll.update_events(m_SocketID, m_sPollID, UDT_EPOLL_IN, true);
             CTimer::triggerEvent();
         }
         CGuard::enterCS(m_AckLock);
      }
      else if (ack == m_iRcvLastAck)
      {
         // If the ACK was just sent already AND elapsed time did not exceed RTT, 
         if ((currtime_tk - m_ullLastAckTime_tk) < ((m_iRTT + 4 * m_iRTTVar) * m_ullCPUFrequency))
         {
            CGuard::leaveCS(m_AckLock, "ack");
            break;
         }
      }
      else
      {
         // Not possible (m_iRcvCurrSeqNo+1 < m_iRcvLastAck ?)
         CGuard::leaveCS(m_AckLock, "ack");
         break;
      }

      // [[using assert( ack >= m_iRcvLastAck && is_periodic_ack ) ]]

      // Send out the ACK only if has not been received by the sender before
      if (CSeqNo::seqcmp(m_iRcvLastAck, m_iRcvLastAckAck) > 0)
      {
         // NOTE: The BSTATS feature turns on extra fields above size 6
         // also known as ACKD_TOTAL_SIZE_VER100. 
         int32_t data[ACKD_TOTAL_SIZE];

         // Case you care, CAckNo::incack does exactly the same thing as
         // CSeqNo::incseq. Logically the ACK number is a different thing
         // than sequence number (it's a "journal" for ACK request-response,
         // and starts from 0, unlike sequence, which starts from a random
         // number), but still the numbers are from exactly the same domain.
         m_iAckSeqNo = CAckNo::incack(m_iAckSeqNo);
         data[ACKD_RCVLASTACK] = m_iRcvLastAck;
         data[ACKD_RTT] = m_iRTT;
         data[ACKD_RTTVAR] = m_iRTTVar;
         data[ACKD_BUFFERLEFT] = m_pRcvBuffer->getAvailBufSize();
         // a minimum flow window of 2 is used, even if buffer is full, to break potential deadlock
         if (data[ACKD_BUFFERLEFT] < 2)
            data[ACKD_BUFFERLEFT] = 2;

         // NOTE: m_CongCtl->ACKTimeout_us() should be taken into account.
         if (currtime_tk - m_ullLastAckTime_tk > m_ullACKInt_tk)
         {
             int rcvRate;
             int ctrlsz = ACKD_TOTAL_SIZE_UDTBASE * ACKD_FIELD_SIZE; // Minimum required size

             data[ACKD_RCVSPEED] = m_RcvTimeWindow.getPktRcvSpeed(Ref(rcvRate));
             data[ACKD_BANDWIDTH] = m_RcvTimeWindow.getBandwidth();

             //>>Patch while incompatible (1.0.2) receiver floating around
             if (m_lPeerSrtVersion == SrtVersion(1, 0, 2))
             {
                 data[ACKD_RCVRATE] = rcvRate; //bytes/sec
                 data[ACKD_XMRATE] = data[ACKD_BANDWIDTH] * m_iMaxSRTPayloadSize; //bytes/sec
                 ctrlsz = ACKD_FIELD_SIZE * ACKD_TOTAL_SIZE_VER102;
             }
             else if (m_lPeerSrtVersion >= SrtVersion(1, 0, 3))
             {
                 // Normal, currently expected version.
                 data[ACKD_RCVRATE] = rcvRate; //bytes/sec
                 ctrlsz = ACKD_FIELD_SIZE * ACKD_TOTAL_SIZE_VER101;
             }
             // ELSE: leave the buffer with ...UDTBASE size.

             ctrlpkt.pack(pkttype, &m_iAckSeqNo, data, ctrlsz);
             CTimer::rdtsc(m_ullLastAckTime_tk);
         }
         else
         {
             ctrlpkt.pack(pkttype, &m_iAckSeqNo, data, ACKD_FIELD_SIZE * ACKD_TOTAL_SIZE_SMALL);
         }

         ctrlpkt.m_iID = m_PeerID;
         ctrlpkt.m_iTimeStamp = int(CTimer::getTime() - m_stats.startTime);
         nbsent = m_pSndQueue->sendto(m_PeerAddr, ctrlpkt, m_SourceAddr);
         DebugAck("sendCtrl: " + CONID(), local_prevack, ack);

         m_ACKWindow.store(m_iAckSeqNo, m_iRcvLastAck);

         CGuard::enterCS(m_StatsLock);
         ++ m_stats.sentACK;
         ++ m_stats.sentACKTotal;
         CGuard::leaveCS(m_StatsLock);
      }
      CGuard::leaveCS(m_AckLock, "ack");
      break;
      }

   case UMSG_ACKACK: //110 - Acknowledgement of Acknowledgement
      ctrlpkt.pack(pkttype, lparam);
      ctrlpkt.m_iID = m_PeerID;
      nbsent = m_pSndQueue->sendto(m_PeerAddr, ctrlpkt, m_SourceAddr);

      break;

   case UMSG_LOSSREPORT: //011 - Loss Report
      {
          // Explicitly defined lost sequences 
          if (rparam)
          {
              int32_t* lossdata = (int32_t*)rparam;

              size_t bytes = sizeof(*lossdata)*size;
              ctrlpkt.pack(pkttype, NULL, lossdata, bytes);

              ctrlpkt.m_iID = m_PeerID;
              nbsent = m_pSndQueue->sendto(m_PeerAddr, ctrlpkt, m_SourceAddr);

              CGuard::enterCS(m_StatsLock);
              ++ m_stats.sentNAK;
              ++ m_stats.sentNAKTotal;
              CGuard::leaveCS(m_StatsLock);
          }
          // Call with no arguments - get loss list from internal data.
          else if (m_pRcvLossList->getLossLength() > 0)
          {
              // this is periodically NAK report; make sure NAK cannot be sent back too often

              // read loss list from the local receiver loss list
              int32_t* data = new int32_t[m_iMaxSRTPayloadSize / 4];
              int losslen;
              m_pRcvLossList->getLossArray(data, losslen, m_iMaxSRTPayloadSize / 4);

              if (0 < losslen)
              {
                  ctrlpkt.pack(pkttype, NULL, data, losslen * 4);
                  ctrlpkt.m_iID = m_PeerID;
                  nbsent = m_pSndQueue->sendto(m_PeerAddr, ctrlpkt, m_SourceAddr);

                  CGuard::enterCS(m_StatsLock);
                  ++ m_stats.sentNAK;
                  ++ m_stats.sentNAKTotal;
                  CGuard::leaveCS(m_StatsLock);
              }

              delete [] data;
          }

          // update next NAK time, which should wait enough time for the retansmission, but not too long
          m_ullNAKInt_tk = (m_iRTT + 4 * m_iRTTVar) * m_ullCPUFrequency;

          // Fix the NAKreport period according to the congctl
          m_ullNAKInt_tk = m_CongCtl->updateNAKInterval(
                  m_ullNAKInt_tk,
                  m_RcvTimeWindow.getPktRcvSpeed(),
                  m_pRcvLossList->getLossLength()
          );

          // This is necessary because a congctl need not wish to define
          // its own minimum interval, in which case the default one is used.
          if (m_ullNAKInt_tk < m_ullMinNakInt_tk)
              m_ullNAKInt_tk = m_ullMinNakInt_tk;

          break;
      }

   case UMSG_CGWARNING: //100 - Congestion Warning
      ctrlpkt.pack(pkttype);
      ctrlpkt.m_iID = m_PeerID;
      nbsent = m_pSndQueue->sendto(m_PeerAddr, ctrlpkt, m_SourceAddr);

      CTimer::rdtsc(m_ullLastWarningTime);

      break;

   case UMSG_KEEPALIVE: //001 - Keep-alive
      ctrlpkt.pack(pkttype);
      ctrlpkt.m_iID = m_PeerID;
      nbsent = m_pSndQueue->sendto(m_PeerAddr, ctrlpkt, m_SourceAddr);

      break;

   case UMSG_HANDSHAKE: //000 - Handshake
      ctrlpkt.pack(pkttype, NULL, rparam, sizeof(CHandShake));
      ctrlpkt.m_iID = m_PeerID;
      nbsent = m_pSndQueue->sendto(m_PeerAddr, ctrlpkt, m_SourceAddr);

      break;

   case UMSG_SHUTDOWN: //101 - Shutdown
      ctrlpkt.pack(pkttype);
      ctrlpkt.m_iID = m_PeerID;
      nbsent = m_pSndQueue->sendto(m_PeerAddr, ctrlpkt, m_SourceAddr);

      break;

   case UMSG_DROPREQ: //111 - Msg drop request
      ctrlpkt.pack(pkttype, lparam, rparam, 8);
      ctrlpkt.m_iID = m_PeerID;
      nbsent = m_pSndQueue->sendto(m_PeerAddr, ctrlpkt, m_SourceAddr);

      break;

   case UMSG_PEERERROR: //1000 - acknowledge the peer side a special error
      ctrlpkt.pack(pkttype, lparam);
      ctrlpkt.m_iID = m_PeerID;
      nbsent = m_pSndQueue->sendto(m_PeerAddr, ctrlpkt, m_SourceAddr);

      break;

   case UMSG_EXT: //0x7FFF - Resevered for future use
      break;

   default:
      break;
   }

   // Fix keepalive
   if (nbsent)
      m_ullLastSndTime_tk = currtime_tk;
}

void CUDT::processCtrl(CPacket& ctrlpkt)
{
   // Just heard from the peer, reset the expiration count.
   m_iEXPCount = 1;
   uint64_t currtime_tk;
   CTimer::rdtsc(currtime_tk);
   m_ullLastRspTime_tk = currtime_tk;
   bool using_rexmit_flag = m_bPeerRexmitFlag;

   HLOGC(mglog.Debug, log << CONID() << "incoming UMSG:" << ctrlpkt.getType() << " ("
       << MessageTypeStr(ctrlpkt.getType(), ctrlpkt.getExtendedType()) << ") socket=%" << ctrlpkt.m_iID);

   switch (ctrlpkt.getType())
   {
   case UMSG_ACK: //010 - Acknowledgement
      {
      int32_t ack;
      int32_t* ackdata = (int32_t*)ctrlpkt.m_pcData;

      // process a lite ACK
      if (ctrlpkt.getLength() == (size_t)SEND_LITE_ACK)
      {
         ack = *ackdata;
         if (CSeqNo::seqcmp(ack, m_iSndLastAck) >= 0)
         {
            m_iFlowWindowSize -= CSeqNo::seqoff(m_iSndLastAck, ack);
            HLOGC(mglog.Debug, log << CONID() << "ACK covers: " << m_iSndLastDataAck << " - " << ack << " [ACK=" << m_iSndLastAck << "] (FLW: " << m_iFlowWindowSize << ") [LITE]");

            m_iSndLastAck = ack;
            m_ullLastRspAckTime_tk = currtime_tk;
            m_iReXmitCount = 1;       // Reset re-transmit count since last ACK
         }

         break;
      }

       // read ACK seq. no.
      ack = ctrlpkt.getAckSeqNo();

      // send ACK acknowledgement
      // number of ACK2 can be much less than number of ACK
      uint64_t now = CTimer::getTime();
      if ((now - m_ullSndLastAck2Time > (uint64_t)COMM_SYN_INTERVAL_US) || (ack == m_iSndLastAck2))
      {
         sendCtrl(UMSG_ACKACK, &ack);
         m_iSndLastAck2 = ack;
         m_ullSndLastAck2Time = now;
      }

      // Got data ACK
      ack = ackdata[ACKD_RCVLASTACK];

      // New code, with TLPKTDROP

      // protect packet retransmission
      CGuard::enterCS(m_AckLock, "ack");

      // check the validation of the ack
      if (CSeqNo::seqcmp(ack, CSeqNo::incseq(m_iSndCurrSeqNo)) > 0)
      {
         CGuard::leaveCS(m_AckLock, "ack");
         //this should not happen: attack or bug
         LOGC(glog.Error, log << CONID() << "ATTACK/IPE: incoming ack seq " << ack << " exceeds current "
                 << m_iSndCurrSeqNo << " by " << (CSeqNo::seqoff(m_iSndCurrSeqNo, ack)-1) << "!");
         m_bBroken = true;
         m_iBrokenCounter = 0;
         break;
      }

      if (CSeqNo::seqcmp(ack, m_iSndLastAck) >= 0)
      {
         // Update Flow Window Size, must update before and together with m_iSndLastAck
         m_iFlowWindowSize = ackdata[ACKD_BUFFERLEFT];
         m_iSndLastAck = ack;
         m_ullLastRspAckTime_tk = currtime_tk;
         m_iReXmitCount = 1;       // Reset re-transmit count since last ACK
      }

      /* 
      * We must not ignore full ack received by peer
      * if data has been artificially acked by late packet drop.
      * Therefore, a distinct ack state is used for received Ack (iSndLastFullAck)
      * and ack position in send buffer (m_iSndLastDataAck).
      * Otherwise, when severe congestion causing packet drops (and m_iSndLastDataAck update)
      * occures, we drop received acks (as duplicates) and do not update stats like RTT,
      * which may go crazy and stay there, preventing proper stream recovery.
      */

      if (CSeqNo::seqoff(m_iSndLastFullAck, ack) <= 0)
      {
         // discard it if it is a repeated ACK
         CGuard::leaveCS(m_AckLock, "ack");
         break;
      }
      m_iSndLastFullAck = ack;

      int offset = CSeqNo::seqoff(m_iSndLastDataAck, ack);
      // IF distance between m_iSndLastDataAck and ack is nonempty...
      if (offset > 0) {
          // acknowledge the sending buffer (remove data that predate 'ack')
          m_pSndBuffer->ackData(offset);

          const int64_t currtime = CTimer::getTime();
          // record total time used for sending
          CGuard::enterCS(m_StatsLock);
          m_stats.sndDuration += currtime - m_stats.sndDurationCounter;
          m_stats.m_sndDurationTotal += currtime - m_stats.sndDurationCounter;
          m_stats.sndDurationCounter = currtime;
          CGuard::leaveCS(m_StatsLock);

          HLOGC(mglog.Debug, log << CONID() << "ACK covers: " << m_iSndLastDataAck << " - " << ack
              << " [ACK=" << m_iSndLastAck << "] BUFr=" << m_iFlowWindowSize
              << " RTT=" << ackdata[ACKD_RTT] << " RTT*=" << ackdata[ACKD_RTTVAR]
              << " BW=" << ackdata[ACKD_BANDWIDTH] << " Vrec=" << ackdata[ACKD_RCVSPEED]);
          // update sending variables
          m_iSndLastDataAck = ack;

          // remove any loss that predates 'ack' (not to be considered loss anymore)
          m_pSndLossList->remove(CSeqNo::decseq(m_iSndLastDataAck));
      }

/* OLD CODE without TLPKTDROP

      // check the validation of the ack
      if (CSeqNo::seqcmp(ack, CSeqNo::incseq(m_iSndCurrSeqNo)) > 0)
      {
         //this should not happen: attack or bug
         m_bBroken = true;
         m_iBrokenCounter = 0;
         break;
      }

      if (CSeqNo::seqcmp(ack, m_iSndLastAck) >= 0)
      {
         // Update Flow Window Size, must update before and together with m_iSndLastAck
         m_iFlowWindowSize = ackdata[ACKD_BUFFERLEFT];
         m_iSndLastAck = ack;
         m_ullLastRspAckTime_tk = currtime_tk;
         m_iReXmitCount = 1;       // Reset re-transmit count since last ACK
      }

      // protect packet retransmission
      CGuard::enterCS(m_AckLock, "ack");

      int offset = CSeqNo::seqoff(m_iSndLastDataAck, ack);
      if (offset <= 0)
      {
         // discard it if it is a repeated ACK
         CGuard::leaveCS(m_AckLock, "ack");
         break;
      }

      // acknowledge the sending buffer
      m_pSndBuffer->ackData(offset);

      // record total time used for sending
      int64_t currtime = currtime_tk/m_ullCPUFrequency;

      m_llSndDuration += currtime - m_llSndDurationCounter;
      m_llSndDurationTotal += currtime - m_llSndDurationCounter;
      m_llSndDurationCounter = currtime;

      // update sending variables
      m_iSndLastDataAck = ack;
      m_pSndLossList->remove(CSeqNo::decseq(m_iSndLastDataAck));

#endif  SRT_ENABLE_TLPKTDROP */

      CGuard::leaveCS(m_AckLock, "ack");
      if (m_bSynSending)
      {
          CCondDelegate sc(m_SendBlockCond, m_SendBlockLock, CCondDelegate::NOLOCK, "SendBlock", "SendBlock");
          sc.lock_signal();
      }

      // acknowledde any waiting epolls to write
      s_UDTUnited.m_EPoll.update_events(m_SocketID, m_sPollID, UDT_EPOLL_OUT, true);

      // insert this socket to snd list if it is not on the list yet
      m_pSndQueue->m_pSndUList->update(this, CSndUList::DONT_RESCHEDULE);

      size_t acksize = ctrlpkt.getLength(); // TEMPORARY VALUE FOR CHECKING
      bool wrongsize = 0 != (acksize % ACKD_FIELD_SIZE);
      acksize = acksize / ACKD_FIELD_SIZE;  // ACTUAL VALUE

      if ( wrongsize )
      {
          // Issue a log, but don't do anything but skipping the "odd" bytes from the payload.
          LOGC(mglog.Error, log << CONID() << "Received UMSG_ACK payload is not evened up to 4-byte based field size - cutting to " << acksize << " fields");
      }

      // Start with checking the base size.
      if ( acksize < ACKD_TOTAL_SIZE_SMALL )
      {
          LOGC(mglog.Error, log << CONID() << "Invalid ACK size " << acksize << " fields - less than minimum required!");
          // Ack is already interpreted, just skip further parts.
          break;
      }
      // This check covers fields up to ACKD_BUFFERLEFT.

      // Update RTT
      //m_iRTT = ackdata[ACKD_RTT];
      //m_iRTTVar = ackdata[ACKD_RTTVAR];
      // XXX These ^^^ commented-out were blocked in UDT;
      // the current RTT calculations are exactly the same as in UDT4.
      int rtt = ackdata[ACKD_RTT];

      m_iRTTVar = avg_iir<4>(m_iRTTVar, abs(rtt - m_iRTT));
      m_iRTT = avg_iir<8>(m_iRTT, rtt);

      /* Version-dependent fields:
       * Original UDT (total size: ACKD_TOTAL_SIZE_SMALL):
       *   ACKD_RCVLASTACK
       *   ACKD_RTT
       *   ACKD_RTTVAR
       *   ACKD_BUFFERLEFT
       * Additional UDT fields, not always attached:
       *   ACKD_RCVSPEED
       *   ACKD_BANDWIDTH
       * SRT extension version 1.0.2 (bstats):
       *   ACKD_RCVRATE
       * SRT extension version 1.0.4:
       *   ACKD_XMRATE
       */

      if (acksize > ACKD_TOTAL_SIZE_SMALL)
      {
          // This means that ACKD_RCVSPEED and ACKD_BANDWIDTH fields are available.
          int pktps = ackdata[ACKD_RCVSPEED];
          int bandwidth = ackdata[ACKD_BANDWIDTH];
          int bytesps;

          /* SRT v1.0.2 Bytes-based stats: bandwidth (pcData[ACKD_XMRATE]) and delivery rate (pcData[ACKD_RCVRATE]) in bytes/sec instead of pkts/sec */
          /* SRT v1.0.3 Bytes-based stats: only delivery rate (pcData[ACKD_RCVRATE]) in bytes/sec instead of pkts/sec */
          if (acksize > ACKD_TOTAL_SIZE_UDTBASE)
              bytesps = ackdata[ACKD_RCVRATE];
          else
              bytesps = pktps * m_iMaxSRTPayloadSize;

          m_iBandwidth = avg_iir<8>(m_iBandwidth, bandwidth);
          m_iDeliveryRate = avg_iir<8>(m_iDeliveryRate, pktps);
          m_iByteDeliveryRate = avg_iir<8>(m_iByteDeliveryRate, bytesps);
          // XXX not sure if ACKD_XMRATE is of any use. This is simply
          // calculated as ACKD_BANDWIDTH * m_iMaxSRTPayloadSize.

          // Update Estimated Bandwidth and packet delivery rate
          // m_iRcvRate = m_iDeliveryRate;
          // ^^ This has been removed because with the SrtCongestion class
          // instead of reading the m_iRcvRate local field this will read
          // cudt->deliveryRate() instead.
      }

      checkSndTimers(REGEN_KM);
      updateCC(TEV_ACK, ack);

      CGuard::enterCS(m_StatsLock);
      ++ m_stats.recvACK;
      ++ m_stats.recvACKTotal;
      CGuard::leaveCS(m_StatsLock);

      break;
      }

   case UMSG_ACKACK: //110 - Acknowledgement of Acknowledgement
      {
      int32_t ack = 0;
      int rtt = -1;

      // update RTT
      rtt = m_ACKWindow.acknowledge(ctrlpkt.getAckSeqNo(), ack);
      if (rtt <= 0)
      {
          LOGC(mglog.Error, log << "IPE: ACK node overwritten when acknowledging " <<
              ctrlpkt.getAckSeqNo() << " (ack extracted: " << ack << ")");
          break;
      }

      //if increasing delay detected...
      //   sendCtrl(UMSG_CGWARNING);

      // RTT EWMA
      m_iRTTVar = (m_iRTTVar * 3 + abs(rtt - m_iRTT)) >> 2;
      m_iRTT = (m_iRTT * 7 + rtt) >> 3;

      updateCC(TEV_ACKACK, ack);

      // This function will put a lock on m_RecvLock by itself, as needed.
      // It must be done inside because this function reads the current time
      // and if waiting for the lock has caused a delay, the time will be
      // inaccurate. Additionally it won't lock if TSBPD mode is off, and
      // won't update anything. Note that if you set TSBPD mode and use
      // srt_recvfile (which doesn't make any sense), you'll have e deadlock.
      m_pRcvBuffer->addRcvTsbPdDriftSample(ctrlpkt.getMsgTimeStamp(), m_RecvLock);

      // update last ACK that has been received by the sender
      if (CSeqNo::seqcmp(ack, m_iRcvLastAckAck) > 0)
         m_iRcvLastAckAck = ack;

      break;
      }

   case UMSG_LOSSREPORT: //011 - Loss Report
      {
      int32_t* losslist = (int32_t *)(ctrlpkt.m_pcData);
      size_t losslist_len = ctrlpkt.getLength() / 4;

      bool secure = true;

      // This variable is used in "normal" logs, so it may cause a warning
      // when logging is forcefully off.
      int32_t wrong_loss SRT_ATR_UNUSED = CSeqNo::m_iMaxSeqNo;

      // protect packet retransmission
      {
          CGuard ack_lock(m_AckLock, "ack");

          // decode loss list message and insert loss into the sender loss list
          for (int i = 0, n = (int)(ctrlpkt.getLength() / 4); i < n; ++ i)
          {
              if (IsSet(losslist[i], LOSSDATA_SEQNO_RANGE_FIRST))
              {
                  // Then it's this is a <lo, hi> specification with HI in a consecutive cell.
                  int32_t losslist_lo = SEQNO_VALUE::unwrap(losslist[i]);
                  int32_t losslist_hi = losslist[i+1];
                  // <lo, hi> specification means that the consecutive cell has been already interpreted.
                  ++ i;

            HLOGF(mglog.Debug, "received UMSG_LOSSREPORT: %d-%d (%d packets)...",
                    losslist_lo, losslist_hi, CSeqNo::seqoff(losslist_lo, losslist_hi)+1);

                  if ((CSeqNo::seqcmp(losslist_lo, losslist_hi) > 0) || (CSeqNo::seqcmp(losslist_hi, m_iSndCurrSeqNo) > 0))
                  {
                      // seq_a must not be greater than seq_b; seq_b must not be greater than the most recent sent seq
                      secure = false;
                      wrong_loss = losslist_hi;
                      break;
                  }

                  int num = 0;
                  if (CSeqNo::seqcmp(losslist_lo, m_iSndLastAck) >= 0)
                      num = m_pSndLossList->insert(losslist_lo, losslist_hi);
                  else if (CSeqNo::seqcmp(losslist_hi, m_iSndLastAck) >= 0)
                  {
                      // This should be theoretically impossible because this would mean
                      // that the received packet loss report informs about the loss that predates
                      // the ACK sequence.
                      // However, this can happen if the packet reordering has caused the earlier sent
                      // LOSSREPORT will be delivered after later sent ACK. Whatever, ACK should be
                      // more important, so simply drop the part that predates ACK.
                      num = m_pSndLossList->insert(m_iSndLastAck, losslist_hi);
                  }

            CGuard::enterCS(m_StatsLock);
            m_stats.traceSndLoss += num;
            m_stats.sndLossTotal += num;
            CGuard::leaveCS(m_StatsLock);

              }
              else if (CSeqNo::seqcmp(losslist[i], m_iSndLastAck) >= 0)
              {
                  HLOGF(mglog.Debug, "received UMSG_LOSSREPORT: %d (1 packet)...", losslist[i]);

                  if (CSeqNo::seqcmp(losslist[i], m_iSndCurrSeqNo) > 0)
                  {
                      //seq_a must not be greater than the most recent sent seq
                      secure = false;
                      wrong_loss = losslist[i];
                      break;
                  }

                  int num = m_pSndLossList->insert(losslist[i], losslist[i]);

            CGuard::enterCS(m_StatsLock);
            m_stats.traceSndLoss += num;
            m_stats.sndLossTotal += num;
            CGuard::leaveCS(m_StatsLock);
              }
          }
      }

      updateCC(TEV_LOSSREPORT, EventVariant(losslist, losslist_len));

      if (!secure)
      {
         LOGC(mglog.Warn, log << "out-of-band LOSSREPORT received; BUG or ATTACK - last sent %" << m_iSndCurrSeqNo << " vs loss %" << wrong_loss);
         //this should not happen: attack or bug
         m_bBroken = true;
         m_iBrokenCounter = 0;
         break;
      }

      // the lost packet (retransmission) should be sent out immediately
      m_pSndQueue->m_pSndUList->update(this, CSndUList::DO_RESCHEDULE);

      CGuard::enterCS(m_StatsLock);
      ++ m_stats.recvNAK;
      ++ m_stats.recvNAKTotal;
      CGuard::leaveCS(m_StatsLock);

      break;
      }

   case UMSG_CGWARNING: //100 - Delay Warning
      // One way packet delay is increasing, so decrease the sending rate
      m_ullInterval_tk = (uint64_t)ceil(m_ullInterval_tk * 1.125);
      m_iLastDecSeq = m_iSndCurrSeqNo;
      // XXX Note as interesting fact: this is only prepared for handling,
      // but nothing in the code is sending this message. Probably predicted
      // for a custom congctl. There's a predicted place to call it under
      // UMSG_ACKACK handling, but it's commented out.

      break;

   case UMSG_KEEPALIVE: //001 - Keep-alive
      // The only purpose of keep-alive packet is to tell that the peer is still alive
      // nothing needs to be done.

      break;

   case UMSG_HANDSHAKE: //000 - Handshake
      {
      CHandShake req;
      req.load_from(ctrlpkt.m_pcData, ctrlpkt.getLength());

      HLOGC(mglog.Debug, log << "processCtrl: got HS: " << req.show());

      if ((req.m_iReqType > URQ_INDUCTION_TYPES) // acually it catches URQ_INDUCTION and URQ_ERROR_* symbols...???
              || (m_bRendezvous && (req.m_iReqType != URQ_AGREEMENT))) // rnd sends AGREEMENT in rsp to CONCLUSION
      {
         // The peer side has not received the handshake message, so it keeps querying
         // resend the handshake packet

          // This condition embraces cases when:
          // - this is normal accept() and URQ_INDUCTION was received
          // - this is rendezvous accept() and there's coming any kind of URQ except AGREEMENT (should be RENDEZVOUS or CONCLUSION)
          // - this is any of URQ_ERROR_* - well...
         CHandShake initdata;
         initdata.m_iISN = m_iISN;
         initdata.m_iMSS = m_iMSS;
         initdata.m_iFlightFlagSize = m_iFlightFlagSize;

         // For rendezvous we do URQ_WAVEAHAND/URQ_CONCLUSION --> URQ_AGREEMENT.
         // For client-server we do URQ_INDUCTION --> URQ_CONCLUSION.
         initdata.m_iReqType = (!m_bRendezvous) ? URQ_CONCLUSION : URQ_AGREEMENT;
         initdata.m_iID = m_SocketID;

         uint32_t kmdata[SRTDATA_MAXSIZE];
         size_t kmdatasize = SRTDATA_MAXSIZE;
         bool have_hsreq = false;
         if ( req.m_iVersion > HS_VERSION_UDT4 )
         {
             initdata.m_iVersion = HS_VERSION_SRT1; // if I remember correctly, this is induction/listener...
             int hs_flags = SrtHSRequest::SRT_HSTYPE_HSFLAGS::unwrap(m_ConnRes.m_iType);
             if ( hs_flags != 0 ) // has SRT extensions
             {
                 HLOGC(mglog.Debug, log << "processCtrl/HS: got HS reqtype=" << RequestTypeStr(req.m_iReqType) << " WITH SRT ext");
                 have_hsreq = interpretSrtHandshake(req, ctrlpkt, kmdata, &kmdatasize);
                 if ( !have_hsreq )
                 {
                     initdata.m_iVersion = 0;
                     m_RejectReason = SRT_REJ_ROGUE;
                     initdata.m_iReqType = URQFailure(m_RejectReason);
                 }
                 else
                 {
                     // Extensions are added only in case of CONCLUSION (not AGREEMENT).
                     // Actually what is expected here is that this may either process the
                     // belated-repeated handshake from a caller (and then it's CONCLUSION,
                     // and should be added with HSRSP/KMRSP), or it's a belated handshake
                     // of Rendezvous when it has already considered itself connected.
                     // Sanity check - according to the rules, there should be no such situation
                     if (m_bRendezvous && m_SrtHsSide == HSD_RESPONDER)
                     {
                         LOGC(mglog.Error, log << "processCtrl/HS: IPE???: RESPONDER should receive all its handshakes in handshake phase.");
                     }

                     // The 'extension' flag will be set from this variable; set it to false
                     // in case when the AGREEMENT response is to be sent.
                     have_hsreq = initdata.m_iReqType == URQ_CONCLUSION;
                     HLOGC(mglog.Debug, log << "processCtrl/HS: processing ok, reqtype="
                             << RequestTypeStr(initdata.m_iReqType) << " kmdatasize=" << kmdatasize);
                 }
             }
             else
             {
                 HLOGC(mglog.Debug, log << "processCtrl/HS: got HS reqtype=" << RequestTypeStr(req.m_iReqType));
             }
         }
         else
         {
             initdata.m_iVersion = HS_VERSION_UDT4;
         }

         initdata.m_extension = have_hsreq;

         HLOGC(mglog.Debug, log << CONID() << "processCtrl: responding HS reqtype=" << RequestTypeStr(initdata.m_iReqType) << (have_hsreq ? " WITH SRT HS response extensions" : ""));

         // XXX here interpret SRT handshake extension
         CPacket response;
         response.setControl(UMSG_HANDSHAKE);
         response.allocate(m_iMaxSRTPayloadSize);

         // If createSrtHandshake failed, don't send anything. Actually it can only fail on IPE.
         // There is also no possible IPE condition in case of HSv4 - for this version it will always return true.
         if ( createSrtHandshake(Ref(response), Ref(initdata), SRT_CMD_HSRSP, SRT_CMD_KMRSP, kmdata, kmdatasize) )
         {
             response.m_iID = m_PeerID;
             response.m_iTimeStamp = int(CTimer::getTime() - m_stats.startTime);
             int nbsent = m_pSndQueue->sendto(m_PeerAddr, response, m_SourceAddr);
             if (nbsent)
             {
                 uint64_t currtime_tk;
                 CTimer::rdtsc(currtime_tk);
                 m_ullLastSndTime_tk = currtime_tk;
             }
         }

      }
      else
      {
          HLOGC(mglog.Debug, log << "processCtrl: ... not INDUCTION, not ERROR, not rendezvous - IGNORED.");
      }

      break;
      }

   case UMSG_SHUTDOWN: //101 - Shutdown
      m_bShutdown = true;
      m_bClosing = true;
      m_bBroken = true;
      m_iBrokenCounter = 60;

      // Signal the sender and recver if they are waiting for data.
      releaseSynch();
      // Unblock any call so they learn the connection_broken error
      s_UDTUnited.m_EPoll.update_events(m_SocketID, m_sPollID, UDT_EPOLL_ERR, true);

      CTimer::triggerEvent();

      break;

   case UMSG_DROPREQ: //111 - Msg drop request
      CGuard::enterCS(m_RecvLock, "recv");
      m_pRcvBuffer->dropMsg(ctrlpkt.getMsgSeq(using_rexmit_flag), using_rexmit_flag);
      CGuard::leaveCS(m_RecvLock, "recv");

      unlose(*(int32_t*)ctrlpkt.m_pcData, *(int32_t*)(ctrlpkt.m_pcData + 4));

      // move forward with current recv seq no.
      if ((CSeqNo::seqcmp(*(int32_t*)ctrlpkt.m_pcData, CSeqNo::incseq(m_iRcvCurrSeqNo)) <= 0)
         && (CSeqNo::seqcmp(*(int32_t*)(ctrlpkt.m_pcData + 4), m_iRcvCurrSeqNo) > 0))
      {
         m_iRcvCurrSeqNo = *(int32_t*)(ctrlpkt.m_pcData + 4);
      }

      break;

   case UMSG_PEERERROR: // 1000 - An error has happened to the peer side
      //int err_type = packet.getAddInfo();

      // currently only this error is signalled from the peer side
      // if recvfile() failes (e.g., due to disk fail), blcoked sendfile/send should return immediately
      // giving the app a chance to fix the issue

      m_bPeerHealth = false;

      break;

   case UMSG_EXT: //0x7FFF - reserved and user defined messages
      HLOGF(mglog.Debug, "CONTROL EXT MSG RECEIVED: %08X\n", ctrlpkt.getExtendedType());
      {
          // This has currently two roles in SRT:
          // - HSv4 (legacy) handshake
          // - refreshed KMX (initial KMX is done still in the HS process in HSv5)
          bool understood = processSrtMsg(&ctrlpkt);
          // CAREFUL HERE! This only means that this update comes from the UMSG_EXT
          // message received, REGARDLESS OF WHAT IT IS. This version doesn't mean
          // the handshake version, but the reason of calling this function.
          //
          // Fortunately, the only messages taken into account in this function
          // are HSREQ and HSRSP, which should *never* be interchanged when both
          // parties are HSv5.
          if ( understood )
          {
              updateAfterSrtHandshake(ctrlpkt.getExtendedType(), HS_VERSION_UDT4);
          }
          else
          {
              updateCC(TEV_CUSTOM, &ctrlpkt);
          }
      }
      break;

   default:
      break;
   }
}

void CUDT::updateSrtRcvSettings()
{
    if (m_bTsbPd)
    {
        /* We are TsbPd receiver */
        CGuard::enterCS(m_RecvLock, "recv");
        m_pRcvBuffer->setRcvTsbPdMode(m_ullRcvPeerStartTime, m_iTsbPdDelay_ms * 1000);
        CGuard::leaveCS(m_RecvLock, "recv");

        HLOGF(mglog.Debug,  "AFTER HS: Set Rcv TsbPd mode: delay=%u.%03u secs",
                m_iTsbPdDelay_ms/1000,
                m_iTsbPdDelay_ms%1000);
    }
    else
    {
        HLOGC(mglog.Debug, log << "AFTER HS: Rcv TsbPd mode not set");
    }
}

void CUDT::updateSrtSndSettings()
{
    if (m_bPeerTsbPd)
    {
        /* We are TsbPd sender */
        // XXX Check what happened here.
        //m_iPeerTsbPdDelay_ms = m_CongCtl->getSndPeerTsbPdDelay();// + ((m_iRTT + (4 * m_iRTTVar)) / 1000);
        /* 
         * For sender to apply Too-Late Packet Drop
         * option (m_bTLPktDrop) must be enabled and receiving peer shall support it
         */
        HLOGF(mglog.Debug,  "AFTER HS: Set Snd TsbPd mode %s: delay=%d.%03d secs",
                m_bPeerTLPktDrop ? "with TLPktDrop" : "without TLPktDrop",
                m_iPeerTsbPdDelay_ms/1000, m_iPeerTsbPdDelay_ms%1000);
    }
    else
    {
        HLOGC(mglog.Debug, log << "AFTER HS: Snd TsbPd mode not set");
    }
}

void CUDT::updateAfterSrtHandshake(int srt_cmd, int hsv)
{

    switch (srt_cmd)
    {
    case SRT_CMD_HSREQ:
    case SRT_CMD_HSRSP:
        break;
    default:
        return;
    }

    // The only possibility here is one of these two:
    // - Agent is RESPONDER and it receives HSREQ.
    // - Agent is INITIATOR and it receives HSRSP.
    //
    // In HSv4, INITIATOR is sender and RESPONDER is receiver.
    // In HSv5, both are sender AND receiver.
    //
    // This function will be called only ONCE in this
    // instance, through either HSREQ or HSRSP.

    if ( hsv > HS_VERSION_UDT4 )
    {
        updateSrtRcvSettings();
        updateSrtSndSettings();
    }
    else if ( srt_cmd == SRT_CMD_HSRSP )
    {
        // HSv4 INITIATOR is sender
        updateSrtSndSettings();
    }
    else
    {
        // HSv4 RESPONDER is receiver
        updateSrtRcvSettings();
    }
}

int CUDT::packLostData(CPacket& packet, uint64_t& origintime)
{
    // protect m_iSndLastDataAck from updating by ACK processing
    CGuard ackguard(m_AckLock, "ack");

    while ((packet.m_iSeqNo = m_pSndLossList->getLostSeq()) >= 0)
    {
        const int offset = CSeqNo::seqoff(m_iSndLastDataAck, packet.m_iSeqNo);
        if (offset < 0)
        {
            LOGC(dlog.Error, log << "IPE: packLostData: LOST packet negative offset: seqoff(m_iSeqNo "
                << packet.m_iSeqNo << ", m_iSndLastDataAck " << m_iSndLastDataAck
                << ")=" << offset << ". Continue");
            continue;
        }

        int msglen;

        const int payload = m_pSndBuffer->readData(&(packet.m_pcData), offset, packet.m_iMsgNo, origintime, msglen);
        SRT_ASSERT(payload != 0);
        if (payload == -1)
        {
            int32_t seqpair[2];
            seqpair[0] = packet.m_iSeqNo;
            seqpair[1] = CSeqNo::incseq(seqpair[0], msglen);
            sendCtrl(UMSG_DROPREQ, &packet.m_iMsgNo, seqpair, 8);

            // only one msg drop request is necessary
            m_pSndLossList->remove(seqpair[1]);

            // skip all dropped packets
            if (CSeqNo::seqcmp(m_iSndCurrSeqNo, CSeqNo::incseq(seqpair[1])) < 0)
                m_iSndCurrSeqNo = CSeqNo::incseq(seqpair[1]);

            continue;
        }
        // NOTE: This is just a sanity check. Returning 0 is impossible to happen
        // in case of retransmission. If the offset was a positive value, then the
        // block must exist in the old blocks because it wasn't yet cut off by ACK
        // and has been already recorded as sent (otherwise the peer wouldn't send
        // back the loss report). May something happen here in case when the send
        // loss record has been updated by the FASTREXMIT.
        else if (payload == 0)
            continue;

        // At this point we no longer need the ACK lock,
        // because we are going to return from the function.
        // Therefore unlocking in order not to block other threads.
        ackguard.forceUnlock();

        CGuard::enterCS(m_StatsLock);
        ++m_stats.traceRetrans;
        ++m_stats.retransTotal;
        m_stats.traceBytesRetrans += payload;
        m_stats.bytesRetransTotal += payload;
        CGuard::leaveCS(m_StatsLock);

        // Despite the contextual interpretation of packet.m_iMsgNo around
        // CSndBuffer::readData version 2 (version 1 doesn't return -1), in this particular
        // case we can be sure that this is exactly the value of PH_MSGNO as a bitset.
        // So, set here the rexmit flag if the peer understands it.
        if (m_bPeerRexmitFlag)
        {
            packet.m_iMsgNo |= PACKET_SND_REXMIT;
        }

        return payload;
    }

    return 0;
}


// [[using thread("SRT:SndQ:worker")]]
int CUDT::packData(ref_t<CPacket> r_packet, ref_t<uint64_t> r_ts_tk, ref_t<sockaddr_any> r_src_adr)
{
   /// XXX THREAD_CHECK_AFFINITY(m_pSndQueue->threadId());
   CPacket& packet = *r_packet;
   uint64_t& ts_tk = *r_ts_tk;
   int payload = 0;
   bool probe = false;
   uint64_t origintime = 0;
   bool new_packet_packed = false;
   bool filter_ctl_pkt = false;

   int kflg = EK_NOENC;

   uint64_t entertime_tk;
   CTimer::rdtsc(entertime_tk);

#if 0//debug: TimeDiff histogram
   static int lldiffhisto[23] = {0};
   static int llnodiff = 0;
   if (m_ullTargetTime_tk != 0)
   {
      int ofs = 11 + ((entertime_tk - m_ullTargetTime_tk)/(int64_t)m_ullCPUFrequency)/1000;
      if (ofs < 0) ofs = 0;
      else if (ofs > 22) ofs = 22;
      lldiffhisto[ofs]++;
   }
   else if(m_ullTargetTime_tk == 0)
   {
      llnodiff++;
   }
   static int callcnt = 0;
   if (!(callcnt++ % 5000)) {
      fprintf(stderr, "%6d %6d %6d %6d %6d %6d %6d %6d %6d %6d %6d %6d\n",
        lldiffhisto[0],lldiffhisto[1],lldiffhisto[2],lldiffhisto[3],lldiffhisto[4],lldiffhisto[5],
        lldiffhisto[6],lldiffhisto[7],lldiffhisto[8],lldiffhisto[9],lldiffhisto[10],lldiffhisto[11]);
      fprintf(stderr, "%6d %6d %6d %6d %6d %6d %6d %6d %6d %6d %6d %6d\n",
        lldiffhisto[12],lldiffhisto[13],lldiffhisto[14],lldiffhisto[15],lldiffhisto[16],lldiffhisto[17],
        lldiffhisto[18],lldiffhisto[19],lldiffhisto[20],lldiffhisto[21],lldiffhisto[21],llnodiff);
   }
#endif
   if ((0 != m_ullTargetTime_tk) && (entertime_tk > m_ullTargetTime_tk))
      m_ullTimeDiff_tk += entertime_tk - m_ullTargetTime_tk;

   string reason;

   payload = packLostData(packet, origintime);
   if (payload > 0)
   {
       reason = "reXmit";
   }
   else if (m_PacketFilter && m_PacketFilter.packControlPacket(
               Ref(packet), m_iSndCurrSeqNo,
               m_pCryptoControl->getSndCryptoFlags()))
   {
       HLOGC(mglog.Debug, log << "filter: filter/CTL packet ready - packing instead of data.");
       payload = packet.getLength();
       reason = "filter";
       filter_ctl_pkt = true; // Mark that this packet ALREADY HAS timestamp field and it should not be set

       // Stats

       {
           CGuard lg(m_StatsLock);
           ++m_stats.sndFilterExtra;
           ++m_stats.sndFilterExtraTotal;
       }
   }
   else
   {
      // If no loss, and no packetfilter control packet, pack a new packet.

      // check congestion/flow window limit
      int cwnd = std::min(int(m_iFlowWindowSize), int(m_dCongestionWindow));
      int seqdiff = CSeqNo::seqlen(m_iSndLastAck, CSeqNo::incseq(m_iSndCurrSeqNo));
      if (cwnd >= seqdiff)
      {
         // XXX Here it's needed to set kflg to msgno_bitset in the block stored in the
         // send buffer. This should be somehow avoided, the crypto flags should be set
         // together with encrypting, and the packet should be sent as is, when rexmitting.
         // It would be nice to research as to whether CSndBuffer::Block::m_iMsgNoBitset field
         // isn't a useless redundant state copy. If it is, then taking the flags here can be removed.
         kflg = m_pCryptoControl->getSndCryptoFlags();
         payload = m_pSndBuffer->readData(&(packet.m_pcData), packet.m_iMsgNo, origintime, kflg);
         if (payload)
         {
            m_iSndCurrSeqNo = CSeqNo::incseq(m_iSndCurrSeqNo);
            //m_pCryptoControl->m_iSndCurrSeqNo = m_iSndCurrSeqNo;

            packet.m_iSeqNo = m_iSndCurrSeqNo;

            // every 16 (0xF) packets, a packet pair is sent
            if ((packet.m_iSeqNo & PUMASK_SEQNO_PROBE) == 0)
               probe = true;

            new_packet_packed = true;
         }
         else
         {
            m_ullTargetTime_tk = 0;
            m_ullTimeDiff_tk = 0;
            ts_tk = 0;
            return 0;
         }
      }
      else
      {
          HLOGC(dlog.Debug, log << "packData: CONGESTED: cwnd=min(" << m_iFlowWindowSize << "," << m_dCongestionWindow
              << ")=" << cwnd << " seqlen=(" << m_iSndLastAck << "-" << m_iSndCurrSeqNo << ")=" << seqdiff);
         m_ullTargetTime_tk = 0;
         m_ullTimeDiff_tk = 0;
         ts_tk = 0;
         return 0;
      }

      reason = "normal";
   }

   // Normally packet.m_iTimeStamp field is set exactly here,
   // usually as taken from m_StartTime and current time, unless live
   // mode in which case it is based on 'origintime' as set during scheduling.
   // In case when this is a filter control packet, the m_iTimeStamp field already
   // contains the exactly needed value, and it's a timestamp clip, not a real
   // timestamp.
   if (!filter_ctl_pkt)
   {
       if (m_bPeerTsbPd)
       {
           /*
            * When timestamp is carried over in this sending stream from a received stream,
            * it may be older than the session start time causing a negative packet time
            * that may block the receiver's Timestamp-based Packet Delivery.
            * XXX Isn't it then better to not decrease it by m_StartTime? As long as it
            * doesn't screw up the start time on the other side.
            */
           if (origintime >= m_stats.startTime)
               packet.m_iTimeStamp = int(origintime - m_stats.startTime);
           else
               packet.m_iTimeStamp = int(CTimer::getTime() - m_stats.startTime);
       }
       else
       {
           packet.m_iTimeStamp = int(CTimer::getTime() - m_stats.startTime);
       }
   }

   packet.m_iID = m_PeerID;
   packet.setLength(payload);

   /* Encrypt if 1st time this packet is sent and crypto is enabled */
   if (kflg)
   {
       // XXX Encryption flags are already set on the packet before calling this.
       // See readData() above.
      if (m_pCryptoControl->encrypt(Ref(packet)))
      {
          // Encryption failed 
          //>>Add stats for crypto failure
          ts_tk = 0;
          LOGC(dlog.Error, log << "ENCRYPT FAILED - packet won't be sent, size=" << payload);
          return -1; //Encryption failed
      }
      payload = packet.getLength(); /* Cipher may change length */
      reason += " (encrypted)";
   }

   if (new_packet_packed && m_PacketFilter)
   {
       HLOGC(mglog.Debug, log << "filter: Feeding packet for source clip");
       m_PacketFilter.feedSource(Ref(packet));
   }

#if ENABLE_HEAVY_LOGGING // Required because of referring to MessageFlagStr()
   HLOGC(mglog.Debug, log << CONID() << "packData: " << reason << " packet seq=" << packet.m_iSeqNo
       << " (ACK=" << m_iSndLastAck << " ACKDATA=" << m_iSndLastDataAck
       << " MSG/FLAGS: " << packet.MessageFlagStr() << ")");
#endif

   // Fix keepalive
   m_ullLastSndTime_tk = entertime_tk;

   considerLegacySrtHandshake(0);

   // WARNING: TEV_SEND is the only event that is reported from
   // the CSndQueue::worker thread. All others are reported from
   // CRcvQueue::worker. If you connect to this signal, make sure
   // that you are aware of prospective simultaneous access.
   updateCC(TEV_SEND, &packet);

   // XXX This was a blocked code also originally in UDT. Probably not required.
   // Left untouched for historical reasons.
   // Might be possible that it was because of that this is send from
   // different thread than the rest of the signals.
   //m_pSndTimeWindow->onPktSent(packet.m_iTimeStamp);

   CGuard::enterCS(m_StatsLock);
   m_stats.traceBytesSent += payload;
   m_stats.bytesSentTotal += payload;
   ++ m_stats.traceSent;
   ++ m_stats.sentTotal;
   CGuard::leaveCS(m_StatsLock);

   if (probe)
   {
      // sends out probing packet pair
      ts_tk = entertime_tk;
      probe = false;
   }
   else
   {
#if USE_BUSY_WAITING
      ts_tk = entertime_tk + m_ullInterval_tk;
#else
      if (m_ullTimeDiff_tk >= m_ullInterval_tk)
      {
         ts_tk = entertime_tk;
         m_ullTimeDiff_tk -= m_ullInterval_tk;
      }
      else
      {
         ts_tk = entertime_tk + m_ullInterval_tk - m_ullTimeDiff_tk;
         m_ullTimeDiff_tk = 0;
      }
#endif
   }

   m_ullTargetTime_tk = ts_tk;

   HLOGC(mglog.Debug, log << "packData: Setting source address: " << SockaddrToString(m_SourceAddr));
   *r_src_adr = m_SourceAddr;

   return payload;
}

// This is a close request, but called from the 
void CUDT::processClose()
{
    sendCtrl(UMSG_SHUTDOWN);

    m_bShutdown = true;
    m_bClosing = true;
    m_bBroken = true;
    m_iBrokenCounter = 60;

    HLOGP(mglog.Debug, "processClose: sent message and set flags");

    if (m_bTsbPd)
    {
        HLOGP(mglog.Debug, "processClose: lock-and-signal TSBPD");
        CCondDelegate cc(m_RcvTsbPdCond, m_RecvLock, CCondDelegate::NOLOCK, "RcvTsbPd", "Recv");
        cc.lock_signal();
    }

    // Signal the sender and recver if they are waiting for data.
    releaseSynch();
    // Unblock any call so they learn the connection_broken error
    s_UDTUnited.m_EPoll.update_events(m_SocketID, m_sPollID, UDT_EPOLL_ERR, true);

    HLOGP(mglog.Debug, "processClose: triggering timer event to spread the bad news");
    CTimer::triggerEvent();

}

void CUDT::sendLossReport(const std::vector< std::pair<int32_t, int32_t> >& loss_seqs)
{
    typedef vector< pair<int32_t, int32_t> > loss_seqs_t;

    vector<int32_t> seqbuffer;
    seqbuffer.reserve(2 * loss_seqs.size()); // pessimistic
    for (loss_seqs_t::const_iterator i = loss_seqs.begin(); i != loss_seqs.end(); ++i)
    {
        if (i->first == i->second)
        {
            seqbuffer.push_back(i->first);
            HLOGF(mglog.Debug, "lost packet %d: sending LOSSREPORT", i->first);
        }
        else
        {
            seqbuffer.push_back(i->first | LOSSDATA_SEQNO_RANGE_FIRST);
            seqbuffer.push_back(i->second);
            HLOGF(mglog.Debug, "lost packets %d-%d (%d packets): sending LOSSREPORT",
                    i->first, i->second, 1+CSeqNo::seqcmp(i->second, i->first));
        }
    }

    if (!seqbuffer.empty())
    {
        sendCtrl(UMSG_LOSSREPORT, NULL, &seqbuffer[0], seqbuffer.size());
    }

}

inline void ThreadCheckAffinity(const char* function SRT_ATR_UNUSED, pthread_t thr SRT_ATR_UNUSED)
{
#if ENABLE_THREAD_LOGGING
    if (thr == pthread_self())
        return;

    LOGC(mglog.Fatal, log << "IPE: '" << function << "' should not be executed in this thread!");
    throw std::runtime_error("INTERNAL ERROR: incorrect function affinity");
#endif
}

#define THREAD_CHECK_AFFINITY(thr) ThreadCheckAffinity(__FUNCTION__, thr)

int CUDT::processData(CUnit* in_unit)
{
   THREAD_CHECK_AFFINITY(m_pRcvQueue->threadId());
   
   if (m_bClosing)
       return -1;
   
   CPacket& packet = in_unit->m_Packet;

   // XXX This should be called (exclusively) here:
   //m_pRcvBuffer->addLocalTsbPdDriftSample(packet.getMsgTimeStamp());
   // Just heard from the peer, reset the expiration count.
   m_iEXPCount = 1;
   uint64_t currtime_tk;
   CTimer::rdtsc(currtime_tk);
   m_ullLastRspTime_tk = currtime_tk;

   // We are receiving data, start tsbpd thread if TsbPd is enabled
   if (m_bTsbPd && !CGuard::isthread(m_RcvTsbPdThread))
   {
       HLOGP(mglog.Debug, "Spawning TSBPD thread");
       int st = 0;
       {
           ThreadName tn("SRT:TsbPd");
           st = pthread_create(&m_RcvTsbPdThread, NULL, CUDT::tsbpd, this);
       }
       if (st != 0)
       {
           LOGC(mglog.Error, log << "processData: PROBLEM SPAWNING TSBPD thread: " << st);
           return -1;
       }
   }

   const int pktrexmitflag = m_bPeerRexmitFlag ? (packet.getRexmitFlag() ? 1 : 0) : 2;
#if ENABLE_HEAVY_LOGGING
   static const char* const rexmitstat [] = {"ORIGINAL", "REXMITTED", "RXS-UNKNOWN"};
   string rexmit_reason;
#endif

   if (pktrexmitflag == 1)
   {
       // This packet was retransmitted
       CGuard::enterCS(m_StatsLock);
       m_stats.traceRcvRetrans++;
       CGuard::leaveCS(m_StatsLock);

#if ENABLE_HEAVY_LOGGING
       // Check if packet was retransmitted on request or on ack timeout
       // Search the sequence in the loss record.
       rexmit_reason = " by ";
       if (!m_pRcvLossList->find(packet.m_iSeqNo, packet.m_iSeqNo))
           rexmit_reason += "REQUEST";
       else
           rexmit_reason += "ACK-TMOUT";
#endif
   }

   HLOGC(dlog.Debug, log << CONID() << "processData: RECEIVED DATA: size=" << packet.getLength() << " seq=" << packet.getSeqNo());

   updateCC(TEV_RECEIVE, &packet);
   ++ m_iPktCount;

   const int pktsz = packet.getLength();
   // Update time information
   m_RcvTimeWindow.onPktArrival(pktsz);

   // Check if it is a probing packet pair
   if ((packet.m_iSeqNo & PUMASK_SEQNO_PROBE) == 0)
      m_RcvTimeWindow.probe1Arrival();
   else if ((packet.m_iSeqNo & PUMASK_SEQNO_PROBE) == 1)
      m_RcvTimeWindow.probe2Arrival(pktsz);

   CGuard::enterCS(m_StatsLock);
   m_stats.traceBytesRecv += pktsz;
   m_stats.bytesRecvTotal += pktsz;
   ++ m_stats.traceRecv;
   ++ m_stats.recvTotal;
   CGuard::leaveCS(m_StatsLock);

   typedef vector< pair<int32_t, int32_t> > loss_seqs_t;
   loss_seqs_t filter_loss_seqs;
   loss_seqs_t srt_loss_seqs;
   vector<CUnit*> incoming;
   bool was_sent_in_order = true;
   bool reorder_prevent_lossreport = false;

   // If the peer doesn't understand REXMIT flag, send rexmit request
   // always immediately.
   int initial_loss_ttl = 0;
   if ( m_bPeerRexmitFlag )
       initial_loss_ttl = m_iReorderTolerance;


   // After introduction of packet filtering, the "recordable loss detection"
   // does not exactly match the true loss detection. When a FEC filter is
   // working, for example, then getting one group filled with all packet but
   // the last one and the FEC control packet, in this special case this packet
   // won't be notified at all as lost because it will be recovered by the
   // filter immediately before anyone notices what happened (and the loss
   // detection for the further functionality is checked only afterwards,
   // and in this case the immediate recovery makes the loss to not be noticed
   // at all).
   //
   // Because of that the check for losses must happen BEFORE passing the packet
   // to the filter and before the filter could recover the packet before anyone
   // notices :)

   if (packet.getMsgSeq() != 0) // disregard filter-control packets, their seq may mean nothing
   {
       int diff = CSeqNo::seqoff(m_iRcvCurrPhySeqNo, packet.m_iSeqNo);
       if (diff > 1)
       {
           CGuard lg(m_StatsLock);
           int loss = diff - 1; // loss is all that is above diff == 1
           m_stats.traceRcvLoss += loss;
           m_stats.rcvLossTotal += loss;
           uint64_t lossbytes = loss * m_pRcvBuffer->getRcvAvgPayloadSize();
           m_stats.traceRcvBytesLoss += lossbytes;
           m_stats.rcvBytesLossTotal += lossbytes;
           HLOGC(mglog.Debug, log << "LOSS STATS: n=" << loss << " SEQ: ["
                   << CSeqNo::incseq(m_iRcvCurrPhySeqNo) << " " << CSeqNo::decseq(packet.m_iSeqNo) << "]");

       }

       if (diff > 0)
       {
           // Record if it was further than latest
           m_iRcvCurrPhySeqNo = packet.m_iSeqNo;
       }
   }

   {
      // Start of offset protected section
      // Prevent TsbPd thread from modifying Ack position while adding data
      // offset from RcvLastAck in RcvBuffer must remain valid between seqoff() and addData()
      CGuard recvbuf_acklock(m_AckLock, "ack");

      //vector<CUnit*> undec_units;
      if (m_PacketFilter)
      {
          // Stuff this data into the filter
          m_PacketFilter.receive(in_unit, Ref(incoming), Ref(filter_loss_seqs));
          HLOGC(mglog.Debug, log << "(FILTER) fed data, received " << incoming.size() << " pkts, "
                  << Printable(filter_loss_seqs) << " loss to report, "
                  << (m_PktFilterRexmitLevel == SRT_ARQ_ALWAYS ? "FIND & REPORT LOSSES YOURSELF"
                      : "REPORT ONLY THOSE"));
      }
      else
      {
          // Stuff in just one packet that has come in.
          incoming.push_back(in_unit);
      }

      bool excessive = true; // stays true unless it was successfully added

      // Needed for possibly check for needsQuickACK.
      bool incoming_belated = ( CSeqNo::seqcmp(in_unit->m_Packet.m_iSeqNo, m_iRcvLastSkipAck) < 0 );

      // Loop over all incoming packets that were filtered out.
      // In case when there is no filter, there's just one packet in 'incoming',
      // the one that came in the input of this function.
      for (vector<CUnit*>::iterator i = incoming.begin(); i != incoming.end(); ++i)
      {
          CUnit* u = *i;
          CPacket& rpkt = u->m_Packet;

          // m_iRcvLastSkipAck is the base sequence number for the receiver buffer.
          // This is the offset in the buffer; if this is negative, it means that
          // this sequence is already in the past and the buffer is not interested.
          // Meaning, this packet will be rejected, even if it could potentially be
          // one of missing packets in the transmission.
          int32_t offset = CSeqNo::seqoff(m_iRcvLastSkipAck, rpkt.m_iSeqNo);

          IF_HEAVY_LOGGING(const char* exc_type = "EXPECTED");

          if (offset < 0)
          {
              IF_HEAVY_LOGGING(exc_type = "BELATED");
              uint64_t tsbpdtime = m_pRcvBuffer->getPktTsbPdTime(rpkt.getMsgTimeStamp());
              uint64_t bltime = CountIIR(
                      uint64_t(m_stats.traceBelatedTime) * 1000,
                      CTimer::getTime() - tsbpdtime, 0.2);

              CGuard::enterCS(m_StatsLock);
              m_stats.traceBelatedTime = double(bltime) / 1000.0;
              m_stats.traceRcvBelated++;
              CGuard::leaveCS(m_StatsLock);
              HLOGC(mglog.Debug, log << CONID() << "RECEIVED: seq=" << packet.m_iSeqNo
                      << " offset=" << offset << " (BELATED/" << rexmitstat[pktrexmitflag] << rexmit_reason
                      << ") FLAGS: " << packet.MessageFlagStr());
              continue;
          }

          const int avail_bufsize = m_pRcvBuffer->getAvailBufSize();
          if (offset >= avail_bufsize)
          {
              // This is already a sequence discrepancy. Probably there could be found
              // some way to make it continue reception by overriding the sequence and
              // make a kinda TLKPTDROP, but there has been found no reliable way to do this.
              if (m_bTsbPd && m_bTLPktDrop && m_pRcvBuffer->empty())
              {
                  // Only in live mode. In File mode this shall not be possible
                  // because the sender should stop sending in this situation.
                  // In Live mode this means that there is a gap between the
                  // lowest sequence in the empty buffer and the incoming sequence
                  // that exceeds the buffer size. Receiving data in this situation
                  // is no longer possible and this is a point of no return.
                  LOGC(mglog.Error, log << CONID() << "SEQUENCE DISCREPANCY. BREAKING CONNECTION. offset="
                          << offset << " avail=" << avail_bufsize
                          << " ack.seq=" << m_iRcvLastSkipAck << " pkt.seq=" << rpkt.m_iSeqNo
                          << " rcv-remain=" << m_pRcvBuffer->debugGetSize()
                      );

                  // This is a scoped lock with AckLock, but for the moment
                  // when processClose() is called this lock must be taken out,
                  // otherwise this will cause a deadlock. We don't need this
                  // lock anymore, and at 'return' it will be unlocked anyway.
                  recvbuf_acklock.forceUnlock();
                  processClose();
                  return -1;
              }
              else
              {
                  LOGC(mglog.Error, log << CONID() << "No room to store incoming packet: offset="
                          << offset << " avail=" << avail_bufsize
                          << " ack.seq=" << m_iRcvLastSkipAck << " pkt.seq=" << rpkt.m_iSeqNo
                          << " rcv-remain=" << m_pRcvBuffer->debugGetSize()
                      );
                  return -1;
              }

          }

          bool adding_successful = true;
          if (m_pRcvBuffer->addData(*i, offset) < 0)
          {
              // addData returns -1 if at the m_iLastAckPos+offset position there already is a packet.
              // So this packet is "redundant".
              IF_HEAVY_LOGGING(exc_type = "UNACKED");
              adding_successful = false;
          }
          else
          {
              IF_HEAVY_LOGGING(exc_type = "ACCEPTED");
              excessive = false;
              if (u->m_Packet.getMsgCryptoFlags())
              {
                  EncryptionStatus rc = m_pCryptoControl ? m_pCryptoControl->decrypt(Ref(u->m_Packet)) : ENCS_NOTSUP;
                  if ( rc != ENCS_CLEAR )
                  {
                      // Could not decrypt
                      // Keep packet in received buffer
                      // Crypto flags are still set
                      // It will be acknowledged
                      {
                          CGuard lg(m_StatsLock);
                          m_stats.traceRcvUndecrypt += 1;
                          m_stats.traceRcvBytesUndecrypt += pktsz;
                          m_stats.m_rcvUndecryptTotal += 1;
                          m_stats.m_rcvBytesUndecryptTotal += pktsz;
                      }

                      // Log message degraded to debug because it may happen very often
                      HLOGC(dlog.Debug, log << CONID() << "ERROR: packet not decrypted, dropping data.");
                      adding_successful = false;
                      IF_HEAVY_LOGGING(exc_type = "UNDECRYPTED");
                  }
              }
          }

          HLOGC(mglog.Debug, log << CONID() << "RECEIVED: seq=" << rpkt.m_iSeqNo << " offset=" << offset
                  << " (" << exc_type << "/" << rexmitstat[pktrexmitflag] << rexmit_reason << ") FLAGS: "
                  << packet.MessageFlagStr());

          // Decryption should have made the crypto flags EK_NOENC.
          // Otherwise it's an error.
          if (adding_successful)
          {
              HLOGC(dlog.Debug, log << "CONTIGUITY CHECK: sequence distance: "
                      << CSeqNo::seqoff(m_iRcvCurrSeqNo, rpkt.m_iSeqNo));
              if (CSeqNo::seqcmp(rpkt.m_iSeqNo, CSeqNo::incseq(m_iRcvCurrSeqNo)) > 0)   // Loss detection.
              {
                  int32_t seqlo = CSeqNo::incseq(m_iRcvCurrSeqNo);
                  int32_t seqhi = CSeqNo::decseq(rpkt.m_iSeqNo);

                  srt_loss_seqs.push_back(make_pair(seqlo, seqhi));

                  if ( initial_loss_ttl )
                  {
                      // pack loss list for (possibly belated) NAK
                      // The LOSSREPORT will be sent in a while.

                      for (loss_seqs_t::iterator i = srt_loss_seqs.begin(); i != srt_loss_seqs.end(); ++i)
                      {
                          m_FreshLoss.push_back(CRcvFreshLoss(i->first, i->second, initial_loss_ttl));
                      }
                      HLOGC(mglog.Debug, log << "FreshLoss: added sequences: " << Printable(srt_loss_seqs) << " tolerance: " << initial_loss_ttl);
                      reorder_prevent_lossreport = true;
                  }
              }
          }

          // Update the current largest sequence number that has been received.
          // Or it is a retransmitted packet, remove it from receiver loss list.
          if (CSeqNo::seqcmp(rpkt.m_iSeqNo, m_iRcvCurrSeqNo) > 0)
          {
              m_iRcvCurrSeqNo = rpkt.m_iSeqNo; // Latest possible received
          }
          else
          {
              unlose(rpkt); // was BELATED or RETRANSMITTED
              was_sent_in_order &= 0!=  pktrexmitflag;
          }
      }

      // This is moved earlier after introducing filter because it shouldn't
      // be executed in case when the packet was rejected by the receiver buffer.
      // However now the 'excessive' condition may be true also in case when
      // a truly non-excessive packet has been received, just it has been temporarily
      // stored for better times by the filter module. This way 'excessive' is also true,
      // although the old condition that a packet with a newer sequence number has arrived
      // or arrived out of order may still be satisfied.
      if (!incoming_belated && was_sent_in_order)
      {
          // Basing on some special case in the packet, it might be required
          // to enforce sending ACK immediately (earlier than normally after
          // a given period).
          if (m_CongCtl->needsQuickACK(packet))
          {
              CTimer::rdtsc(m_ullNextACKTime_tk);
          }
      }

      if ( excessive )
      {
          return -1;
      }


   }  // End of recvbuf_acklock

   if (m_bClosing)
   {
      // RcvQueue worker thread can call processData while closing (or close while processData)
      // This race condition exists in the UDT design but the protection against TsbPd thread
      // (with AckLock) and decryption enlarged the probability window.
      // Application can crash deep in decrypt stack since crypto context is deleted in close.
      // RcvQueue worker thread will not necessarily be deleted with this connection as it can be
      // used by others (socket multiplexer).
      return -1;
   }

   if (incoming.empty())
   {
       // Treat as excessive. This is when a filter cumulates packets
       // until the loss is rebuilt, or eats up a filter control packet
       return -1;
   }

   if (!srt_loss_seqs.empty())
   {
       // A loss is detected
       {
           // TODO: Can unlock rcvloss after m_pRcvLossList->insert(...)?
           // And probably protect m_FreshLoss as well.

           HLOGC(mglog.Debug, log << "processData: LOSS DETECTED, %: " << Printable(srt_loss_seqs)
                   << " - RECORDING.");
           // if record_loss == false, nothing will be contained here
           // Insert lost sequence numbers to the receiver loss list
           CGuard lg(m_RcvLossLock);
           for (loss_seqs_t::iterator i = srt_loss_seqs.begin(); i != srt_loss_seqs.end(); ++i)
           {
               // If loss found, insert them to the receiver loss list
               m_pRcvLossList->insert(i->first, i->second);
           }
       }

       const bool report_recorded_loss = !m_PacketFilter || m_PktFilterRexmitLevel == SRT_ARQ_ALWAYS;
       if (!reorder_prevent_lossreport && report_recorded_loss)
       {
           HLOGC(mglog.Debug, log << "WILL REPORT LOSSES (SRT): " << Printable(srt_loss_seqs));
           sendLossReport(srt_loss_seqs);
       }

       if (m_bTsbPd)
       {
           pthread_mutex_lock(&m_RecvLock);
           pthread_cond_signal(&m_RcvTsbPdCond);
           pthread_mutex_unlock(&m_RecvLock);
       }
   }

   // Separately report loss records of those reported by a filter.
   // ALWAYS report whatever has been reported back by a filter. Note that
   // the filter never reports anything when rexmit fallback level is ALWAYS or NEVER.
   // With ALWAYS only those are reported that were recorded here by SRT.
   // With NEVER, nothing is to be reported.
   if (!filter_loss_seqs.empty())
   {
       HLOGC(mglog.Debug, log << "WILL REPORT LOSSES (filter): " << Printable(filter_loss_seqs));
       sendLossReport(filter_loss_seqs);

       if (m_bTsbPd)
       {
           HLOGC(mglog.Debug, log << "loss: signaling TSBPD cond");
           CCondDelegate cond(m_RcvTsbPdCond, m_RecvLock, CCondDelegate::NOLOCK);
           cond.lock_signal();
       }
   }

   // Now review the list of FreshLoss to see if there's any "old enough" to send UMSG_LOSSREPORT to it.

   // PERFORMANCE CONSIDERATIONS:
   // This list is quite inefficient as a data type and finding the candidate to send UMSG_LOSSREPORT
   // is linear time. On the other hand, there are some special cases that are important for performance:
   // - only the first (plus some following) could have had TTL drown to 0
   // - the only (little likely) possibility that the next-to-first record has TTL=0 is when there was
   //   a loss range split (due to unlose() of one sequence)
   // - first found record with TTL>0 means end of "ready to LOSSREPORT" records
   // So:
   // All you have to do is:
   //  - start with first element and continue with next elements, as long as they have TTL=0
   //    If so, send the loss report and remove this element.
   //  - Since the first element that has TTL>0, iterate until the end of container and decrease TTL.
   //
   // This will be efficient becase the loop to increment one field (without any condition check)
   // can be quite well optimized.

   vector<int32_t> lossdata;
   {
       CGuard lg(m_RcvLossLock, "rcvloss");

       // XXX There was a mysterious crash around m_FreshLoss. When the initial_loss_ttl is 0
       // (that is, "belated loss report" feature is off), don't even touch m_FreshLoss.
       if (initial_loss_ttl && !m_FreshLoss.empty())
       {
           deque<CRcvFreshLoss>::iterator i = m_FreshLoss.begin();

           // Phase 1: take while TTL <= 0.
           // There can be more than one record with the same TTL, if it has happened before
           // that there was an 'unlost' (@c unlose) sequence that has split one detected loss
           // into two records.
           for ( ; i != m_FreshLoss.end() && i->ttl <= 0; ++i)
           {
               HLOGF(mglog.Debug, "Packet seq %d-%d (%d packets) considered lost - sending LOSSREPORT",
                                      i->seq[0], i->seq[1], CSeqNo::seqoff(i->seq[0], i->seq[1])+1);
               addLossRecord(lossdata, i->seq[0], i->seq[1]);
           }

           // Remove elements that have been processed and prepared for lossreport.
           if (i != m_FreshLoss.begin())
           {
               m_FreshLoss.erase(m_FreshLoss.begin(), i);
               i = m_FreshLoss.begin();
           }

           if (m_FreshLoss.empty())
           {
               HLOGP(mglog.Debug, "NO MORE FRESH LOSS RECORDS.");
           }
           else
           {
               HLOGF(mglog.Debug, "STILL %" PRIzu " FRESH LOSS RECORDS, FIRST: %d-%d (%d) TTL: %d", m_FreshLoss.size(),
                       i->seq[0], i->seq[1], 1+CSeqNo::seqoff(i->seq[0], i->seq[1]),
                       i->ttl);
           }

           // Phase 2: rest of the records should have TTL decreased.
           for ( ; i != m_FreshLoss.end(); ++i)
               --i->ttl;
       }
   }
   if (!lossdata.empty())
   {
       sendCtrl(UMSG_LOSSREPORT, NULL, &lossdata[0], lossdata.size());
   }


   // was_sent_in_order means either of:
   // - packet was sent in order (first if branch above)
   // - packet was sent as old, but was a retransmitted packet

   if (m_bPeerRexmitFlag && was_sent_in_order)
   {
       ++m_iConsecOrderedDelivery;
       if (m_iConsecOrderedDelivery >= 50)
       {
           m_iConsecOrderedDelivery = 0;
           if (m_iReorderTolerance > 0)
           {
               m_iReorderTolerance--;
               CGuard::enterCS(m_StatsLock);
               m_stats.traceReorderDistance--;
               CGuard::leaveCS(m_StatsLock);
               HLOGF(mglog.Debug,  "ORDERED DELIVERY of 50 packets in a row - decreasing tolerance to %d", m_iReorderTolerance);
           }
       }
   }

   return 0;
}


/// This function is called when a packet has arrived, which was behind the current
/// received sequence - that is, belated or retransmitted. Try to remove the packet
/// from both loss records: the general loss record and the fresh loss record.
///
/// Additionally, check - if supported by the peer - whether the "latecoming" packet
/// has been sent due to retransmission or due to reordering, by checking the rexmit
/// support flag and rexmit flag itself. If this packet was surely ORIGINALLY SENT
/// it means that the current network connection suffers of packet reordering. This
/// way try to introduce a dynamic tolerance by calculating the difference between
/// the current packet reception sequence and this packet's sequence. This value
/// will be set to the tolerance value, which means that later packet retransmission
/// will not be required immediately, but only after receiving N next packets that
/// do not include the lacking packet.
/// The tolerance is not increased infinitely - it's bordered by m_iMaxReorderTolerance.
/// This value can be set in options - SRT_LOSSMAXTTL.
void CUDT::unlose(const CPacket& packet)
{
    CGuard lg(m_RcvLossLock, "rcvloss");
    int32_t sequence = packet.m_iSeqNo;
    m_pRcvLossList->remove(sequence);

    // Rest of this code concerns only the "belated lossreport" feature.

    bool has_increased_tolerance = false;
    bool was_reordered = false;

    if (m_bPeerRexmitFlag)
    {
        // If the peer understands the REXMIT flag, it means that the REXMIT flag is contained
        // in the PH_MSGNO field.

        // The packet is considered coming originally (just possibly out of order), if REXMIT
        // flag is NOT set.
        was_reordered = !packet.getRexmitFlag();
        if (was_reordered)
        {
            HLOGF(mglog.Debug, "received out-of-band packet seq %d", sequence);

            const int seqdiff = abs(CSeqNo::seqcmp(m_iRcvCurrSeqNo, packet.m_iSeqNo));
            CGuard::enterCS(m_StatsLock);
            m_stats.traceReorderDistance = max(seqdiff, m_stats.traceReorderDistance);
            CGuard::leaveCS(m_StatsLock);
            if (seqdiff > m_iReorderTolerance)
            {
                const int new_tolerance = min(seqdiff, m_iMaxReorderTolerance);
                HLOGF(mglog.Debug, "Belated by %d seqs - Reorder tolerance %s %d", seqdiff,
                        (new_tolerance == m_iReorderTolerance) ? "REMAINS with" : "increased to", new_tolerance);
                m_iReorderTolerance = new_tolerance;
                has_increased_tolerance = true; // Yes, even if reorder tolerance is already at maximum - this prevents decreasing tolerance.
            }
        }
        else
        {
            HLOGC(mglog.Debug, log << CONID() << "received reXmitted packet seq=" << sequence);
        }
    }
    else
    {
        HLOGF(mglog.Debug, "received reXmitted or belated packet seq %d (distinction not supported by peer)", sequence);
    }


    int initial_loss_ttl = 0;
    if (m_bPeerRexmitFlag)
        initial_loss_ttl = m_iReorderTolerance;

    // Don't do anything if "belated loss report" feature is not used.
    // In that case the FreshLoss list isn't being filled in at all, the
    // loss report is sent directly.

    // Note that this condition blocks two things being done in this function:
    // - remove given sequence from the fresh loss record
    //   (in this case it's empty anyway)
    // - decrease current reorder tolerance based on whether packets come in order
    //   (current reorder tolerance is 0 anyway)
    if (!initial_loss_ttl)
        return;

    size_t i = 0;
    int had_ttl = 0;
    for (i = 0; i < m_FreshLoss.size(); ++i)
    {
        had_ttl = m_FreshLoss[i].ttl;
        switch ( m_FreshLoss[i].revoke(sequence) )
        {
       case CRcvFreshLoss::NONE:
           continue; // Not found. Search again.

       case CRcvFreshLoss::STRIPPED:
           goto breakbreak; // Found and the modification is applied. We're done here.

       case CRcvFreshLoss::DELETE:
           // No more elements. Kill it.
           m_FreshLoss.erase(m_FreshLoss.begin() + i);
           // Every loss is unique. We're done here.
           goto breakbreak;

       case CRcvFreshLoss::SPLIT:
           // Oh, this will be more complicated. This means that it was in between.
           {
               // So create a new element that will hold the upper part of the range,
               // and this one modify to be the lower part of the range.

               // Keep the current end-of-sequence value for the second element
               int32_t next_end = m_FreshLoss[i].seq[1];

               // seq-1 set to the end of this element
               m_FreshLoss[i].seq[1] = CSeqNo::decseq(sequence);
               // seq+1 set to the begin of the next element
               int32_t next_begin = CSeqNo::incseq(sequence);

               // Use position of the NEXT element because insertion happens BEFORE pointed element.
               // Use the same TTL (will stay the same in the other one).
               m_FreshLoss.insert(m_FreshLoss.begin() + i + 1, CRcvFreshLoss(next_begin, next_end, m_FreshLoss[i].ttl));
           }
           goto breakbreak;
       }
    }

    // Could have made the "return" instruction instead of goto, but maybe there will be something
    // to add in future, so keeping that.
breakbreak: ;

    if (i != m_FreshLoss.size())
    {
        HLOGF(mglog.Debug, "sequence %d removed from belated lossreport record", sequence);
    }

    if (was_reordered)
    {
        m_iConsecOrderedDelivery = 0;
        if (has_increased_tolerance)
        {
            m_iConsecEarlyDelivery = 0; // reset counter
        }
        else if (had_ttl > 2)
        {
            ++m_iConsecEarlyDelivery; // otherwise, and if it arrived quite earlier, increase counter
            HLOGF(mglog.Debug, "... arrived at TTL %d case %d", had_ttl, m_iConsecEarlyDelivery);

            // After 10 consecutive 
            if ( m_iConsecEarlyDelivery >= 10 )
            {
                m_iConsecEarlyDelivery = 0;
                if ( m_iReorderTolerance > 0 )
                {
                    m_iReorderTolerance--;
                    CGuard::enterCS(m_StatsLock);
                    m_stats.traceReorderDistance--;
                    CGuard::leaveCS(m_StatsLock);
                    HLOGF(mglog.Debug, "... reached %d times - decreasing tolerance to %d", m_iConsecEarlyDelivery, m_iReorderTolerance);
                }
            }

        }
        // If hasn't increased tolerance, but the packet appeared at TTL less than 2, do nothing.
    }

}

void CUDT::unlose(int32_t from, int32_t to)
{
    CGuard lg(m_RcvLossLock, "rcvloss");
    m_pRcvLossList->remove(from, to);

    HLOGF(mglog.Debug, "TLPKTDROP seq %d-%d (%d packets)", from, to, CSeqNo::seqoff(from, to));

    // All code below concerns only "belated lossreport" feature.

    int initial_loss_ttl = 0;
    if ( m_bPeerRexmitFlag )
        initial_loss_ttl = m_iReorderTolerance;

    if ( !initial_loss_ttl )
        return;

    // It's highly unlikely that this is waiting to send a belated UMSG_LOSSREPORT,
    // so treat it rather as a sanity check.

    // It's enough to check if the first element of the list starts with a sequence older than 'to'.
    // If not, just do nothing.

    size_t delete_index = 0;
    for (size_t i = 0; i < m_FreshLoss.size(); ++i)
    {
        CRcvFreshLoss::Emod result = m_FreshLoss[i].revoke(from, to);
        switch ( result )
        {
        case CRcvFreshLoss::DELETE:
            delete_index = i+1; // PAST THE END
            continue; // There may be further ranges that are included in this one, so check on.

        case CRcvFreshLoss::NONE:
        case CRcvFreshLoss::STRIPPED:
            break; // THIS BREAKS ONLY 'switch', not 'for'!

        case CRcvFreshLoss::SPLIT: ; // This function never returns it. It's only a compiler shut-up.
        }

        break; // Now this breaks also FOR.
    }

    m_FreshLoss.erase(m_FreshLoss.begin(), m_FreshLoss.begin() + delete_index); // with delete_index == 0 will do nothing
}

// This function, as the name states, should bake a new cookie.
int32_t CUDT::bake(const sockaddr_any& addr, int32_t current_cookie, int correction)
{
    static unsigned int distractor = 0;
    unsigned int rollover = distractor+10;

    for(;;)
    {
        // SYN cookie
        char clienthost[NI_MAXHOST];
        char clientport[NI_MAXSERV];
        getnameinfo(&addr, addr.size(),
                clienthost, sizeof(clienthost), clientport, sizeof(clientport),
                NI_NUMERICHOST|NI_NUMERICSERV);
        int64_t timestamp = ((CTimer::getTime() - m_stats.startTime) / 60000000) + distractor - correction; // secret changes every one minute
        stringstream cookiestr;
        cookiestr << clienthost << ":" << clientport << ":" << timestamp;
        union
        {
            unsigned char cookie[16];
            int32_t cookie_val;
        };
        CMD5::compute(cookiestr.str().c_str(), cookie);

        if ( cookie_val != current_cookie )
            return cookie_val;

        ++distractor;

        // This is just to make the loop formally breakable,
        // but this is virtually impossible to happen.
        if ( distractor == rollover )
            return cookie_val;
    }
}

// XXX This is quite a mystery, why this function has a return value
// and what the purpose for it was. There's just one call of this
// function in the whole code and in that call the return value is
// ignored. Actually this call happens in the CRcvQueue::worker thread,
// where it makes a response for incoming UDP packet that might be
// a connection request. Should any error occur in this process, there
// is no way to "report error" that happened here. Basing on that
// these values in original UDT code were quite like the values
// for m_iReqType, they have been changed to URQ_* symbols, which
// may mean that the intent for the return value was to send this
// value back as a control packet back to the connector.
//
// This function is run when the CRcvQueue object is reading packets
// from the multiplexer (@c CRcvQueue::worker_RetrieveUnit) and the
// target socket ID is 0.
//
// XXX Make this function return EConnectStatus enum type (extend if needed),
// and this will be directly passed to the caller.
SRT_REJECT_REASON CUDT::processConnectRequest(const sockaddr_any& addr, CPacket& packet)
{
    // XXX ASSUMPTIONS:
    // [[using assert(packet.m_iID == 0)]]

   HLOGC(mglog.Debug, log << "processConnectRequest: received a connection request");

   if (m_bClosing)
   {
       m_RejectReason = SRT_REJ_CLOSE;
       HLOGC(mglog.Debug, log << "processConnectRequest: ... NOT. Rejecting because closing.");
       return m_RejectReason;
   }

   /*
   * Closing a listening socket only set bBroken
   * If a connect packet is received while closing it gets through
   * processing and crashes later.
   */
   if (m_bBroken)
   {
      m_RejectReason = SRT_REJ_CLOSE;
      HLOGC(mglog.Debug, log << "processConnectRequest: ... NOT. Rejecting because broken.");
      return m_RejectReason;
   }
   size_t exp_len = CHandShake::m_iContentSize; // When CHandShake::m_iContentSize is used in log, the file fails to link!

   // NOTE!!! Old version of SRT code checks if the size of the HS packet
   // is EQUAL to the above CHandShake::m_iContentSize.

   // Changed to < exp_len because we actually need that the packet
   // be at least of a size for handshake, although it may contain
   // more data, depending on what's inside.
   if (packet.getLength() < exp_len)
   {
      m_RejectReason = SRT_REJ_ROGUE;
      HLOGC(mglog.Debug, log << "processConnectRequest: ... NOT. Wrong size: " << packet.getLength() << " (expected: " << exp_len << ")");
      return m_RejectReason;
   }

   // Dunno why the original UDT4 code only MUCH LATER was checking if the packet was UMSG_HANDSHAKE.
   // It doesn't seem to make sense to deserialize it into the handshake structure if we are not
   // sure that the packet contains the handshake at all!
   if ( !packet.isControl(UMSG_HANDSHAKE) )
   {
       m_RejectReason = SRT_REJ_ROGUE;
       LOGC(mglog.Error, log << "processConnectRequest: the packet received as handshake is not a handshake message");
       return m_RejectReason;
   }

   CHandShake hs;
   hs.load_from(packet.m_pcData, packet.getLength());

   // XXX MOST LIKELY this hs should be now copied into m_ConnRes field, which holds
   // the handshake structure sent from the peer (no matter the role or mode).
   // This should simplify the createSrtHandshake() function which can this time
   // simply write the crafted handshake structure into m_ConnReq, which needs no
   // participation of the local handshake and passing it as a parameter through
   // newConnection() -> acceptAndRespond() -> createSrtHandshake(). This is also
   // required as a source of the peer's information used in processing in other
   // structures.

   int32_t cookie_val = bake(addr);

   HLOGC(mglog.Debug, log << "processConnectRequest: new cookie: " << hex << cookie_val);

   // Remember and use the incoming destination address here
   // and use it as a source address when responding. It's not possible
   // to record this address yet because this happens still in the frames
   // of the listener socket. Only when processing switches to the newly
   // spawned accepted socket can the address be recorded in its
   // m_SourceAddr field.
   sockaddr_any use_source_addr = packet.udpDestAddr();

   // REQUEST:INDUCTION.
   // Set a cookie, a target ID, and send back the same as
   // RESPONSE:INDUCTION.
   if (hs.m_iReqType == URQ_INDUCTION)
   {
       HLOGC(mglog.Debug, log << "processConnectRequest: received type=induction, sending back with cookie+socket");

       // XXX That looks weird - the calculated md5 sum out of the given host/port/timestamp
       // is 16 bytes long, but CHandShake::m_iCookie has 4 bytes. This then effectively copies
       // only the first 4 bytes. Moreover, it's dangerous on some platforms because the char
       // array need not be aligned to int32_t - changed to union in a hope that using int32_t
       // inside a union will enforce whole union to be aligned to int32_t.
      hs.m_iCookie = cookie_val;
      packet.m_iID = hs.m_iID;

      // Ok, now's the time. The listener sets here the version 5 handshake,
      // even though the request was 4. This is because the old client would
      // simply return THE SAME version, not even looking into it, giving the
      // listener false impression as if it supported version 5.
      //
      // If the caller was really HSv4, it will simply ignore the version 5 in INDUCTION;
      // it will respond with CONCLUSION, but with its own set version, which is version 4.
      //
      // If the caller was really HSv5, it will RECOGNIZE this version 5 in INDUCTION, so
      // it will respond with version 5 when sending CONCLUSION.

      hs.m_iVersion = HS_VERSION_SRT1;

      // Additionally, set this field to a MAGIC value. This field isn't used during INDUCTION
      // by HSv4 client, HSv5 client can use it to additionally verify that this is a HSv5 listener.
      // In this field we also advertise the PBKEYLEN value. When 0, it's considered not advertised.
      hs.m_iType = SrtHSRequest::wrapFlags(true /*put SRT_MAGIC_CODE in HSFLAGS*/, m_iSndCryptoKeyLen);
      bool whether SRT_ATR_UNUSED = m_iSndCryptoKeyLen != 0;
      HLOGC(mglog.Debug, log << "processConnectRequest: " << (whether ? "" : "NOT ") << " Advertising PBKEYLEN - value = " << m_iSndCryptoKeyLen);

      size_t size = packet.getLength();
      hs.store_to(packet.m_pcData, Ref(size));
      packet.m_iTimeStamp = int(CTimer::getTime() - m_stats.startTime);
      m_pSndQueue->sendto(addr, packet, use_source_addr);
      return SRT_REJ_UNKNOWN; // EXCEPTION: this is a "no-error" code.
   }

   // Otherwise this should be REQUEST:CONCLUSION.
   // Should then come with the correct cookie that was
   // set in the above INDUCTION, in the HS_VERSION_SRT1
   // should also contain extra data.

   HLOGC(mglog.Debug, log << "processConnectRequest: received type=" << RequestTypeStr(hs.m_iReqType) << " - checking cookie...");
   if (hs.m_iCookie != cookie_val)
   {
       cookie_val = bake(addr, cookie_val, -1); // SHOULD generate an earlier, distracted cookie

       if (hs.m_iCookie != cookie_val)
       {
           m_RejectReason = SRT_REJ_RDVCOOKIE;
           HLOGC(mglog.Debug, log << "processConnectRequest: ...wrong cookie " << hex << cookie_val << ". Ignoring.");
           return m_RejectReason;
       }

       HLOGC(mglog.Debug, log << "processConnectRequest: ... correct (FIXED) cookie. Proceeding.");
   }
   else
   {
       HLOGC(mglog.Debug, log << "processConnectRequest: ... correct (ORIGINAL) cookie. Proceeding.");
   }

   int32_t id = hs.m_iID;

   // HANDSHAKE: The old client sees the version that does not match HS_VERSION_UDT4 (5).
   // In this case it will respond with URQ_ERROR_REJECT. Rest of the data are the same
   // as in the handshake request. When this message is received, the connector side should
   // switch itself to the version number HS_VERSION_UDT4 and continue the old way (that is,
   // continue sending URQ_INDUCTION, but this time with HS_VERSION_UDT4).

   bool accepted_hs = true;

   if (hs.m_iVersion == HS_VERSION_SRT1)
   {
       // No further check required.
       // The m_iType contains handshake extension flags.
   }
   else if (hs.m_iVersion == HS_VERSION_UDT4)
   {
       // In UDT, and so in older SRT version, the hs.m_iType field should contain
       // the socket type, although SRT only allowed this field to be UDT_DGRAM.
       // Older SRT version contained that value in a field, but now that this can
       // only contain UDT_DGRAM the field itself has been abandoned.
       // For the sake of any old client that reports version 4 handshake, interpret
       // this hs.m_iType field as a socket type and check if it's UDT_DGRAM.

       // Note that in HSv5 hs.m_iType contains extension flags.
       if (hs.m_iType != UDT_DGRAM)
       {
           m_RejectReason = SRT_REJ_ROGUE;
           accepted_hs = false;
       }
   }
   else
   {
       // Unsupported version
       // (NOTE: This includes "version=0" which is a rejection flag).
       m_RejectReason = SRT_REJ_VERSION;
       accepted_hs = false;
   }

   if (!accepted_hs)
   {
       HLOGC(mglog.Debug, log << "processConnectRequest: version/type mismatch. Sending REJECT code:" << m_RejectReason
               << " MSG: " << srt_rejectreason_str(m_RejectReason));
       // mismatch, reject the request
       hs.m_iReqType = URQFailure(m_RejectReason);
       size_t size = CHandShake::m_iContentSize;
       hs.store_to(packet.m_pcData, Ref(size));
       packet.m_iID = id;
       packet.m_iTimeStamp = int(CTimer::getTime() - m_stats.startTime);
       m_pSndQueue->sendto(addr, packet, use_source_addr);
   }
   else
   {
       SRT_REJECT_REASON error = SRT_REJ_UNKNOWN;
       int result = s_UDTUnited.newConnection(m_SocketID, addr, &hs, packet, Ref(error));

       // This is listener - m_RejectReason need not be set
       // because listener has no functionality of giving the app
       // insight into rejected callers.

       // --->
       //        (global.) CUDTUnited::updateListenerMux
       //        (new Socket.) CUDT::acceptAndRespond
       if (result == -1)
       {
           hs.m_iReqType = URQFailure(error);
           LOGF(mglog.Error, "UU:newConnection: rsp(REJECT): %d - %s", hs.m_iReqType, srt_rejectreason_str(error));
       }

       // CONFUSION WARNING!
       //
       // The newConnection() will call acceptAndRespond() if the processing
       // was successful - IN WHICH CASE THIS PROCEDURE SHOULD DO NOTHING.
       // Ok, almost nothing - see update_events below.
       //
       // If newConnection() failed, acceptAndRespond() will not be called.
       // Ok, more precisely, the thing that acceptAndRespond() is expected to do
       // will not be done (this includes sending any response to the peer).
       //
       // Now read CAREFULLY. The newConnection() will return:
       //
       // - -1: The connection processing failed due to errors like:
       //       - memory alloation error
       //       - listen backlog exceeded
       //       - any error propagated from CUDT::open and CUDT::acceptAndRespond
       // - 0: The connection already exists
       // - 1: Connection accepted.
       //
       // So, update_events is called only if the connection is established.
       // Both 0 (repeated) and -1 (error) require that a response be sent.
       // The CPacket object that has arrived as a connection request is here
       // reused for the connection rejection response (see URQ_ERROR_REJECT set
       // as m_iReqType).

       // send back a response if connection failed or connection already existed
       // new connection response should be sent in acceptAndRespond()
       if (result != 1)
       {
           HLOGC(mglog.Debug, log << CONID() << "processConnectRequest: sending ABNORMAL handshake info req=" << RequestTypeStr(hs.m_iReqType));
           size_t size = CHandShake::m_iContentSize;
           hs.store_to(packet.m_pcData, Ref(size));
           packet.m_iID = id;
           packet.m_iTimeStamp = int(CTimer::getTime() - m_stats.startTime);
           m_pSndQueue->sendto(addr, packet, use_source_addr);
       }
       else
       {
           // a new connection has been created, enable epoll for write
           s_UDTUnited.m_EPoll.update_events(m_SocketID, m_sPollID, UDT_EPOLL_OUT, true);
       }
   }
   LOGC(mglog.Note, log << "listen ret: " << hs.m_iReqType << " - " << RequestTypeStr(hs.m_iReqType));

   return RejectReasonForURQ(hs.m_iReqType);
}

void CUDT::addLossRecord(std::vector<int32_t>& lr, int32_t lo, int32_t hi)
{
    if ( lo == hi )
        lr.push_back(lo);
    else
    {
        lr.push_back(lo | LOSSDATA_SEQNO_RANGE_FIRST);
        lr.push_back(hi);
    }
}

void CUDT::checkACKTimer(uint64_t currtime_tk)
{
    if (currtime_tk > m_ullNextACKTime_tk  // ACK time has come
            // OR the number of sent packets since last ACK has reached
            // the congctl-defined value of ACK Interval
            // (note that none of the builtin congctls defines ACK Interval)
            || (m_CongCtl->ACKMaxPackets() > 0 && m_iPktCount >= m_CongCtl->ACKMaxPackets()))
    {
        // ACK timer expired or ACK interval is reached
        sendCtrl(UMSG_ACK);
        CTimer::rdtsc(currtime_tk);

        const int ack_interval_tk = m_CongCtl->ACKTimeout_us() > 0
            ? m_CongCtl->ACKTimeout_us() * m_ullCPUFrequency
            : m_ullACKInt_tk;
        m_ullNextACKTime_tk = currtime_tk + ack_interval_tk;

        m_iPktCount = 0;
        m_iLightACKCount = 1;
    }
    // Or the transfer rate is so high that the number of packets
    // have reached the value of SelfClockInterval * LightACKCount before
    // the time has come according to m_ullNextACKTime_tk. In this case a "lite ACK"
    // is sent, which doesn't contain statistical data and nothing more
    // than just the ACK number. The "fat ACK" packets will be still sent
    // normally according to the timely rules.
    else if (m_iPktCount >= SELF_CLOCK_INTERVAL * m_iLightACKCount)
    {
        //send a "light" ACK
        sendCtrl(UMSG_ACK, NULL, NULL, SEND_LITE_ACK);
        ++m_iLightACKCount;
    }
}


void CUDT::checkNAKTimer(uint64_t currtime_tk)
{
    // XXX The problem with working NAKREPORT with SRT_ARQ_ONREQ
    // is not that it would be inappropriate, but because it's not
    // implemented. The reason for it is that the structure of the
    // loss list container (m_pRcvLossList) is such that it is expected
    // that the loss records are ordered by sequence numbers (so
    // that two ranges sticking together are merged in place).
    // Unfortunately in case of SRT_ARQ_ONREQ losses must be recorded
    // as before, but they should not be reported, until confirmed
    // by the filter. By this reason they appear often out of order
    // and for adding them properly the loss list container wasn't
    // prepared. This then requires some more effort to implement.
    if (!m_bRcvNakReport || m_PktFilterRexmitLevel != SRT_ARQ_ALWAYS)
        return;

    /*
    * m_bRcvNakReport enables NAK reports for SRT.
    * Retransmission based on timeout is bandwidth consuming,
    * not knowing what to retransmit when the only NAK sent by receiver is lost,
    * all packets past last ACK are retransmitted (rexmitMethod() == SRM_FASTREXMIT).
    */
    if ((currtime_tk > m_ullNextNAKTime_tk) && (m_pRcvLossList->getLossLength() > 0))
    {
        // NAK timer expired, and there is loss to be reported.
        sendCtrl(UMSG_LOSSREPORT);

        CTimer::rdtsc(currtime_tk);
        m_ullNextNAKTime_tk = currtime_tk + m_ullNAKInt_tk;
    }
}

bool CUDT::checkExpTimer(uint64_t currtime_tk)
{
    // In UDT the m_bUserDefinedRTO and m_iRTO were in CCC class.
    // There's nothing in the original code that alters these values.

    uint64_t next_exp_time_tk;
    if (m_CongCtl->RTO())
    {
        next_exp_time_tk = m_ullLastRspTime_tk + m_CongCtl->RTO() * m_ullCPUFrequency;
    }
    else
    {
        uint64_t exp_int_tk = (m_iEXPCount * (m_iRTT + 4 * m_iRTTVar) + COMM_SYN_INTERVAL_US) * m_ullCPUFrequency;
        if (exp_int_tk < m_iEXPCount * m_ullMinExpInt_tk)
            exp_int_tk = m_iEXPCount * m_ullMinExpInt_tk;
        next_exp_time_tk = m_ullLastRspTime_tk + exp_int_tk;
    }

    if (currtime_tk <= next_exp_time_tk)
        return false;

    // ms -> us
    const int PEER_IDLE_TMO_US = m_iOPT_PeerIdleTimeout * 1000;
    // Haven't received any information from the peer, is it dead?!
    // timeout: at least 16 expirations and must be greater than 5 seconds
    if ((m_iEXPCount > COMM_RESPONSE_MAX_EXP)
        && (currtime_tk - m_ullLastRspTime_tk > PEER_IDLE_TMO_US * m_ullCPUFrequency))
    {
        //
        // Connection is broken.
        // UDT does not signal any information about this instead of to stop quietly.
        // Application will detect this when it calls any UDT methods next time.
        //
        HLOGC(mglog.Debug, log << "CONNECTION EXPIRED after " << ((currtime_tk - m_ullLastRspTime_tk) / m_ullCPUFrequency) << "ms");
        m_bClosing = true;
        m_bBroken  = true;
        m_iBrokenCounter = 30;

        // update snd U list to remove this socket
        m_pSndQueue->m_pSndUList->update(this, CSndUList::DO_RESCHEDULE);

        releaseSynch();

        // app can call any UDT API to learn the connection_broken error
        s_UDTUnited.m_EPoll.update_events(m_SocketID, m_sPollID, UDT_EPOLL_IN | UDT_EPOLL_OUT | UDT_EPOLL_ERR, true);

        CTimer::triggerEvent();

        return true;
    }

    HLOGC(mglog.Debug, log << "EXP TIMER: count=" << m_iEXPCount << "/" << (+COMM_RESPONSE_MAX_EXP)
        << " elapsed=" << ((currtime_tk - m_ullLastRspTime_tk) / m_ullCPUFrequency) << "/" << (+PEER_IDLE_TMO_US) << "us");

    ++m_iEXPCount;

    /*
     * (keepalive fix)
     * duB:
     * It seems there is confusion of the direction of the Response here.
     * LastRspTime is supposed to be when receiving (data/ctrl) from peer
     * as shown in processCtrl and processData,
     * Here we set because we sent something?
     *
     * Disabling this code that prevent quick reconnection when peer disappear
     */
    // Reset last response time since we've just sent a heart-beat.
    // (fixed) m_ullLastRspTime_tk = currtime_tk;

    return false;
}

void CUDT::checkRexmitTimer(uint64_t currtime_tk)
{
    /* There are two algorithms of blind packet retransmission: LATEREXMIT and FASTREXMIT.
     *
     * LATEREXMIT is only used with FileCC.
     * The mode is triggered when some time has passed since the last ACK from
     * the receiver, while there is still some unacknowledged data in the sender's buffer,
     * and the loss list is empty.
     *
     * FASTREXMIT is only used with LiveCC.
     * The mode is triggered if the receiver does not send periodic NAK reports,
     * when some time has passed since the last ACK from the receiver,
     * while there is still some unacknowledged data in the sender's buffer.
     *
     * In case the above conditions are met, the unacknowledged packets
     * in the sender's buffer will be added to loss list and retransmitted.
     */

    const uint64_t rtt_syn = (m_iRTT + 4 * m_iRTTVar + 2 * COMM_SYN_INTERVAL_US);
    const uint64_t exp_int = (m_iReXmitCount * rtt_syn + COMM_SYN_INTERVAL_US) * m_ullCPUFrequency;

    if (currtime_tk <= (m_ullLastRspAckTime_tk + exp_int))
        return;

    // If there is no unacknowledged data in the sending buffer,
    // then there is nothing to retransmit.
    if (m_pSndBuffer->getCurrBufSize() <= 0)
        return;

    const bool is_laterexmit = m_CongCtl->rexmitMethod() == SrtCongestion::SRM_LATEREXMIT;
    const bool is_fastrexmit = m_CongCtl->rexmitMethod() == SrtCongestion::SRM_FASTREXMIT;

    // If the receiver will send periodic NAK reports, then FASTREXMIT is inactive.
    // MIND that probably some method of "blind rexmit" MUST BE DONE, when TLPKTDROP is off.
    if (is_fastrexmit && m_bPeerNakReport)
        return;

    // We need to retransmit only when the data in the sender's buffer was already sent.
    // Otherwise it might still be sent regulary.
    bool retransmit = false;
    // - the sender loss list is empty (the receiver didn't send any LOSSREPORT, or LOSSREPORT was lost on track)
    if (is_laterexmit && (CSeqNo::incseq(m_iSndCurrSeqNo) != m_iSndLastAck) && m_pSndLossList->getLossLength() == 0)
        retransmit = true;

    if (is_fastrexmit && (CSeqNo::seqoff(m_iSndLastAck, CSeqNo::incseq(m_iSndCurrSeqNo)) > 0))
        retransmit = true;

    if (retransmit)
    {
        // Sender: Insert all the packets sent after last received acknowledgement into the sender loss list.
        CGuard acklock(m_AckLock, "ack");  // Protect packet retransmission
        // Resend all unacknowledged packets on timeout, but only if there is no packet in the loss list
        const int32_t csn = m_iSndCurrSeqNo;
        const int num = m_pSndLossList->insert(m_iSndLastAck, csn);
        if (num > 0)
        {
            CGuard::enterCS(m_StatsLock, "stats");
            m_stats.traceSndLoss += num;
            m_stats.sndLossTotal += num;
            CGuard::leaveCS(m_StatsLock, "stats");

            HLOGC(mglog.Debug, log << CONID() << "ENFORCED " << (is_laterexmit ? "LATEREXMIT" : "FASTREXMIT")
                << " by ACK-TMOUT (scheduling): " << CSeqNo::incseq(m_iSndLastAck) << "-" << csn
                << " (" << CSeqNo::seqoff(m_iSndLastAck, csn) << " packets)");
        }
    }

    ++m_iReXmitCount;

    checkSndTimers(DONT_REGEN_KM);
    const ECheckTimerStage stage = is_fastrexmit ? TEV_CHT_FASTREXMIT : TEV_CHT_REXMIT;
    updateCC(TEV_CHECKTIMER, stage);

    // immediately restart transmission
    m_pSndQueue->m_pSndUList->update(this, CSndUList::DO_RESCHEDULE);
}

void CUDT::checkTimers()
{
    // update CC parameters
    updateCC(TEV_CHECKTIMER, TEV_CHT_INIT);
    //uint64_t minint = (uint64_t)(m_ullCPUFrequency * m_pSndTimeWindow->getMinPktSndInt() * 0.9);
    //if (m_ullInterval_tk < minint)
    //   m_ullInterval_tk = minint;
    // NOTE: This commented-out ^^^ code was commented out in original UDT. Leaving for historical reasons

    uint64_t currtime_tk;
    CTimer::rdtsc(currtime_tk);

    // This is a very heavy log, unblock only for temporary debugging!
#if 0
    HLOGC(mglog.Debug, log << CONID() << "checkTimers: nextacktime=" << FormatTime(m_ullNextACKTime_tk)
        << " AckInterval=" << m_iACKInterval
        << " pkt-count=" << m_iPktCount << " liteack-count=" << m_iLightACKCount);
#endif

    // Check if it is time to send ACK
    checkACKTimer(currtime_tk);

    // Check if it is time to send a loss report
    checkNAKTimer(currtime_tk);

    // Check if the connection is expired
    if (checkExpTimer(currtime_tk))
        return;

    // Check if FAST or LATE packet retransmission is required
    checkRexmitTimer(currtime_tk);

    //   uint64_t exp_int = (m_iRTT + 4 * m_iRTTVar + COMM_SYN_INTERVAL_US) * m_ullCPUFrequency;
    if (currtime_tk > m_ullLastSndTime_tk + (COMM_KEEPALIVE_PERIOD_US * m_ullCPUFrequency))
    {
        sendCtrl(UMSG_KEEPALIVE);
        HLOGP(mglog.Debug, "KEEPALIVE");
    }
}

void CUDT::addEPoll(const int eid)
{
   CGuard::enterCS(s_UDTUnited.m_EPoll.m_EPollLock, "glob.epoll");
   m_sPollID.insert(eid);
   CGuard::leaveCS(s_UDTUnited.m_EPoll.m_EPollLock, "glob.epoll");

   if (!stillConnected())
       return;

   CGuard::enterCS(m_RecvLock, "recv");
   if (m_pRcvBuffer->isRcvDataReady())
   {
      s_UDTUnited.m_EPoll.update_events(m_SocketID, m_sPollID, UDT_EPOLL_IN, true);
   }
   CGuard::leaveCS(m_RecvLock, "recv");

   if (m_iSndBufSize > m_pSndBuffer->getCurrBufSize())
   {
      s_UDTUnited.m_EPoll.update_events(m_SocketID, m_sPollID, UDT_EPOLL_OUT, true);
   }
}

void CUDT::removeEPoll(const int eid)
{
   // clear IO events notifications;
   // since this happens after the epoll ID has been removed, they cannot be set again
   set<int> remove;
   remove.insert(eid);
   s_UDTUnited.m_EPoll.update_events(m_SocketID, remove, UDT_EPOLL_IN | UDT_EPOLL_OUT, false);

   CGuard::enterCS(s_UDTUnited.m_EPoll.m_EPollLock, "glob.epoll");
   m_sPollID.erase(eid);
   CGuard::leaveCS(s_UDTUnited.m_EPoll.m_EPollLock, "glob.epoll");
}

void CUDT::ConnectSignal(ETransmissionEvent evt, EventSlot sl)
{
    if (evt >= TEV__SIZE)
        return; // sanity check

    m_Slots[evt].push_back(sl);
}

void CUDT::DisconnectSignal(ETransmissionEvent evt)
{
    if (evt >= TEV__SIZE)
        return; // sanity check

    m_Slots[evt].clear();
}

void CUDT::EmitSignal(ETransmissionEvent tev, EventVariant var)
{
    for (std::vector<EventSlot>::iterator i = m_Slots[tev].begin();
            i != m_Slots[tev].end(); ++i)
    {
        i->emit(tev, var);
    }
}

int CUDT::getsndbuffer(SRTSOCKET u, size_t* blocks, size_t* bytes)
{
    CUDTSocket* s = s_UDTUnited.locateSocket(u);
    if (!s || !s->m_pUDT)
        return -1;

    CSndBuffer* b = s->m_pUDT->m_pSndBuffer;

    if (!b)
        return -1;

    int bytecount, timespan;
    int count = b->getCurrBufSize(Ref(bytecount), Ref(timespan));

    if (blocks)
        *blocks = count;

    if (bytes)
        *bytes = bytecount;

    return std::abs(timespan);
}

SRT_REJECT_REASON CUDT::rejectReason(SRTSOCKET u)
{
    CUDTSocket* s = s_UDTUnited.locateSocket(u);
    if (!s || !s->m_pUDT)
        return SRT_REJ_UNKNOWN;

    return s->m_pUDT->m_RejectReason;
}

bool CUDT::runAcceptHook(CUDT* acore, const sockaddr* peer, const CHandShake* hs, const CPacket& hspkt)
{
    // Prepare the information for the hook.

    // We need streamid.
    char target[MAX_SID_LENGTH+1];
    memset(target, 0, MAX_SID_LENGTH+1);

    // Just for a case, check the length.
    // This wasn't done before, and we could risk memory crash.
    // In case of error, this will remain unset and the empty
    // string will be passed as streamid.

    int ext_flags = SrtHSRequest::SRT_HSTYPE_HSFLAGS::unwrap(hs->m_iType);

    // This tests if there are any extensions.
    if (hspkt.getLength() > CHandShake::m_iContentSize + 4 && IsSet(ext_flags, CHandShake::HS_EXT_CONFIG))
    {
        uint32_t* begin = reinterpret_cast<uint32_t*>(hspkt.m_pcData + CHandShake::m_iContentSize);
        size_t size = hspkt.getLength() - CHandShake::m_iContentSize; // Due to previous cond check we grant it's >0
        uint32_t* next = 0;
        size_t length = size / sizeof(uint32_t);
        size_t blocklen = 0;

        for (;;) // ONE SHOT, but continuable loop
        {
            int cmd = FindExtensionBlock(begin, length, Ref(blocklen), Ref(next));

            const size_t bytelen = blocklen*sizeof(uint32_t);

            if (cmd == SRT_CMD_SID)
            {
                if (!bytelen || bytelen > MAX_SID_LENGTH)
                {
                    LOGC(mglog.Error, log << "interpretSrtHandshake: STREAMID length " << bytelen
                           << " is 0 or > " << +MAX_SID_LENGTH << " - PROTOCOL ERROR, REJECTING");
                    return false;
                }
                // See comment at CUDT::interpretSrtHandshake().
                memcpy(target, begin+1, bytelen);

                // Un-swap on big endian machines
                ItoHLA((uint32_t*)target, (uint32_t*)target, blocklen);

                // Nothing more expected from connection block.
                break;
            }
            else if (cmd == SRT_CMD_NONE)
            {
                // End of blocks
                break;
            }
            else
            {
                // Any other kind of message extracted. Search on.
                length -= (next - begin);
                begin = next;
                if (begin)
                    continue;
            }

            break;
        }
    }

    try
    {
        int result = CALLBACK_CALL(m_cbAcceptHook, acore->m_SocketID, hs->m_iVersion, peer, target);
        if (result == -1)
            return false;
    }
    catch (...)
    {
        LOGP(mglog.Error, "runAcceptHook: hook interrupted by exception");
        return false;
    }

    return true;
}
<|MERGE_RESOLUTION|>--- conflicted
+++ resolved
@@ -2965,9 +2965,6 @@
     return true;
 }
 
-<<<<<<< HEAD
-void CUDT::startConnect(const sockaddr_any& serv_addr, int32_t forced_isn)
-=======
 bool CUDT::checkApplyFilterConfig(const std::string& confstr)
 {
     SrtFilterConfig cfg;
@@ -3052,8 +3049,7 @@
     return true;
 }
 
-void CUDT::startConnect(const sockaddr* serv_addr, int32_t forced_isn)
->>>>>>> e1620d56
+void CUDT::startConnect(const sockaddr_any& serv_addr, int32_t forced_isn)
 {
     CGuard cg(m_ConnectionLock, "conn");
 
