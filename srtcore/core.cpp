--- conflicted
+++ resolved
@@ -5025,15 +5025,7 @@
             uint64_t endtime = 0;
             if (m_iRcvTimeOut > 0)
             {
-<<<<<<< HEAD
                 endtime = CTimer::getTime() + m_iRcvTimeOut*1000;
-=======
-                while (stillConnected() && !m_pRcvBuffer->isRcvDataReady())
-                {
-                    //Do not block forever, check connection status each 1 sec.
-                    CTimer::condTimedWaitUS(&m_RecvDataCond, &m_RecvLock, 1000000);
-                }
->>>>>>> 64043965
             }
             timespec locktime;
             for (;;)
@@ -5322,22 +5314,17 @@
 
                 for (;;)
                 {
-<<<<<<< HEAD
                     if (!getNextWaitTime(1000000, endtime, Ref(locktime)))
                         break;
                     // In case when it's not going to be called, pretend it was
                     // a timeout - although in this case this loop should be
                     // broken anyway.
                     bool again = true;
-=======
-                    uint64_t exptime = CTimer::getTime() + m_iSndTimeOut * uint64_t(1000);
->>>>>>> 64043965
 
                     // Check conditions initially.
                     if (stillConnected()
                             && sndBuffersLeft() < minlen
                             && m_bPeerHealth
-<<<<<<< HEAD
                             && !m_bInterruptRequested)
                     {
                         // Connection is maintained and helthy, not interrupted, still need more buffers.
@@ -5354,10 +5341,6 @@
 
                     if (!again) // the signal has really come.
                         break;
-=======
-                            && exptime > CTimer::getTime())
-                        CTimer::condTimedWaitUS(&m_SendBlockCond, &m_SendBlockLock, m_iSndTimeOut * uint64_t(1000));
->>>>>>> 64043965
                 }
             } // (end CS of m_SendBlockLock)
 
@@ -5620,7 +5603,6 @@
 
             for (;;)
             {
-<<<<<<< HEAD
                 // This function creates the next end-of-wait time for a
                 // 1s period (first argument) or less, if it remained less
                 // than 1s to endtime, and if endtime is already in the past,
@@ -5639,9 +5621,6 @@
                 if (stillConnected()
                         && !m_pRcvBuffer->isRcvDataReady()
                         && !m_bInterruptRequested)
-=======
-                if (CTimer::condTimedWaitUS(&m_RecvDataCond, &m_RecvLock, recvtmo * 1000) == ETIMEDOUT)
->>>>>>> 64043965
                 {
                     again = (pthread_cond_timedwait(&m_RecvDataCond, &m_RecvLock, &locktime) == ETIMEDOUT);
                 }
