/*
 * SRT - Secure, Reliable, Transport
 * Copyright (c) 2018 Haivision Systems Inc.
 *
 * This Source Code Form is subject to the terms of the Mozilla Public
 * License, v. 2.0. If a copy of the MPL was not distributed with this
 * file, You can obtain one at http://mozilla.org/MPL/2.0/.
 *
 */

/*****************************************************************************
Copyright (c) 2001 - 2011, The Board of Trustees of the University of Illinois.
All rights reserved.

Redistribution and use in source and binary forms, with or without
modification, are permitted provided that the following conditions are
met:

* Redistributions of source code must retain the above
  copyright notice, this list of conditions and the
  following disclaimer.

* Redistributions in binary form must reproduce the
  above copyright notice, this list of conditions
  and the following disclaimer in the documentation
  and/or other materials provided with the distribution.

* Neither the name of the University of Illinois
  nor the names of its contributors may be used to
  endorse or promote products derived from this
  software without specific prior written permission.

THIS SOFTWARE IS PROVIDED BY THE COPYRIGHT HOLDERS AND CONTRIBUTORS "AS
IS" AND ANY EXPRESS OR IMPLIED WARRANTIES, INCLUDING, BUT NOT LIMITED TO,
THE IMPLIED WARRANTIES OF MERCHANTABILITY AND FITNESS FOR A PARTICULAR
PURPOSE ARE DISCLAIMED. IN NO EVENT SHALL THE COPYRIGHT OWNER OR
CONTRIBUTORS BE LIABLE FOR ANY DIRECT, INDIRECT, INCIDENTAL, SPECIAL,
EXEMPLARY, OR CONSEQUENTIAL DAMAGES (INCLUDING, BUT NOT LIMITED TO,
PROCUREMENT OF SUBSTITUTE GOODS OR SERVICES; LOSS OF USE, DATA, OR
PROFITS; OR BUSINESS INTERRUPTION) HOWEVER CAUSED AND ON ANY THEORY OF
LIABILITY, WHETHER IN CONTRACT, STRICT LIABILITY, OR TORT (INCLUDING
NEGLIGENCE OR OTHERWISE) ARISING IN ANY WAY OUT OF THE USE OF THIS
SOFTWARE, EVEN IF ADVISED OF THE POSSIBILITY OF SUCH DAMAGE.
*****************************************************************************/

/*****************************************************************************
written by
   Yunhong Gu, last updated 02/28/2012
modified by
   Haivision Systems Inc.
*****************************************************************************/

#include "platform_sys.h"

<<<<<<< HEAD
// For crash-asserts
#if ENABLE_THREAD_LOGGING
#include <stdexcept>
#endif

=======
>>>>>>> 1e05b5a3
#include <cmath>
#include <sstream>
#include "srt.h"
#include "queue.h"
#include "core.h"
#include "logging.h"
#include "crypto.h"
#include "logging_api.h" // Required due to containing extern srt_logger_config

// Again, just in case when some "smart guy" provided such a global macro
#ifdef min
#undef min
#endif
#ifdef max
#undef max
#endif

using namespace std;

namespace srt_logging
{

struct AllFaOn
{
    LogConfig::fa_bitset_t allfa;

    AllFaOn()
    {
        //        allfa.set(SRT_LOGFA_BSTATS, true);
        allfa.set(SRT_LOGFA_CONTROL, true);
        allfa.set(SRT_LOGFA_DATA, true);
        allfa.set(SRT_LOGFA_TSBPD, true);
        allfa.set(SRT_LOGFA_REXMIT, true);
        allfa.set(SRT_LOGFA_CONGEST, true);
#if ENABLE_HAICRYPT_LOGGING
        allfa.set(SRT_LOGFA_HAICRYPT, true);
#endif
    }
} logger_fa_all;

} // namespace srt_logging

// We need it outside the namespace to preserve the global name.
// It's a part of "hidden API" (used by applications)
SRT_API srt_logging::LogConfig srt_logger_config(srt_logging::logger_fa_all.allfa);

namespace srt_logging
{

Logger glog(SRT_LOGFA_GENERAL, srt_logger_config, "SRT.g");
// Unused. If not found useful, maybe reuse for another FA.
// Logger blog(SRT_LOGFA_BSTATS, srt_logger_config, "SRT.b");
Logger mglog(SRT_LOGFA_CONTROL, srt_logger_config, "SRT.c");
Logger dlog(SRT_LOGFA_DATA, srt_logger_config, "SRT.d");
Logger tslog(SRT_LOGFA_TSBPD, srt_logger_config, "SRT.t");
Logger rxlog(SRT_LOGFA_REXMIT, srt_logger_config, "SRT.r");
Logger cclog(SRT_LOGFA_CONGEST, srt_logger_config, "SRT.cc");

} // namespace srt_logging

using namespace srt_logging;

CUDTUnited CUDT::s_UDTUnited;

const SRTSOCKET UDT::INVALID_SOCK = CUDT::INVALID_SOCK;
const int       UDT::ERROR        = CUDT::ERROR;

// SRT Version constants
#define SRT_VERSION_UNK 0
#define SRT_VERSION_MAJ1 0x010000           /* Version 1 major */
#define SRT_VERSION_MAJ(v) (0xFF0000 & (v)) /* Major number ensuring backward compatibility */
#define SRT_VERSION_MIN(v) (0x00FF00 & (v))
#define SRT_VERSION_PCH(v) (0x0000FF & (v))

// NOTE: SRT_VERSION is primarily defined in the build file.
const int32_t SRT_DEF_VERSION = SrtParseVersion(SRT_VERSION);

//#define SRT_CMD_HSREQ       1           /* SRT Handshake Request (sender) */
#define SRT_CMD_HSREQ_MINSZ 8 /* Minumum Compatible (1.x.x) packet size (bytes) */
#define SRT_CMD_HSREQ_SZ 12   /* Current version packet size */
#if SRT_CMD_HSREQ_SZ > SRT_CMD_MAXSZ
#error SRT_CMD_MAXSZ too small
#endif
/*      Handshake Request (Network Order)
        0[31..0]:   SRT version     SRT_DEF_VERSION
        1[31..0]:   Options         0 [ | SRT_OPT_TSBPDSND ][ | SRT_OPT_HAICRYPT ]
        2[31..16]:  TsbPD resv      0
        2[15..0]:   TsbPD delay     [0..60000] msec
*/

//#define SRT_CMD_HSRSP       2           /* SRT Handshake Response (receiver) */
#define SRT_CMD_HSRSP_MINSZ 8 /* Minumum Compatible (1.x.x) packet size (bytes) */
#define SRT_CMD_HSRSP_SZ 12   /* Current version packet size */
#if SRT_CMD_HSRSP_SZ > SRT_CMD_MAXSZ
#error SRT_CMD_MAXSZ too small
#endif
/*      Handshake Response (Network Order)
        0[31..0]:   SRT version     SRT_DEF_VERSION
        1[31..0]:   Options         0 [ | SRT_OPT_TSBPDRCV [| SRT_OPT_TLPKTDROP ]][ | SRT_OPT_HAICRYPT]
                                      [ | SRT_OPT_NAKREPORT ] [ | SRT_OPT_REXMITFLG ]
        2[31..16]:  TsbPD resv      0
        2[15..0]:   TsbPD delay     [0..60000] msec
*/

void CUDT::construct()
{
    m_pSndBuffer           = NULL;
    m_pRcvBuffer           = NULL;
    m_pSndLossList         = NULL;
    m_pRcvLossList         = NULL;
    m_iReorderTolerance    = 0;
    m_iMaxReorderTolerance = 0; // Sensible optimal value is 10, 0 preserves old behavior
    m_iConsecEarlyDelivery = 0; // how many times so far the packet considered lost has been received before TTL expires
    m_iConsecOrderedDelivery = 0;

    m_pSndQueue = NULL;
    m_pRcvQueue = NULL;
    m_pPeerAddr = NULL;
    m_pSNode    = NULL;
    m_pRNode    = NULL;

    m_ullSndHsLastTime_us = 0;
    m_iSndHsRetryCnt      = SRT_MAX_HSRETRY + 1; // Will be reset to 0 for HSv5, this value is important for HSv4

    // Initial status
    m_bOpened             = false;
    m_bListening          = false;
    m_bConnecting         = false;
    m_bConnected          = false;
    m_bClosing            = false;
    m_bShutdown           = false;
    m_bBroken             = false;
    m_bPeerHealth         = true;
    m_RejectReason        = SRT_REJ_UNKNOWN;
    m_ullLingerExpiration = 0;
    m_llLastReqTime       = 0;

    m_lSrtVersion            = SRT_DEF_VERSION;
    m_lPeerSrtVersion        = 0; // not defined until connected.
    m_lMinimumPeerSrtVersion = SRT_VERSION_MAJ1;

    m_iTsbPdDelay_ms     = 0;
    m_iPeerTsbPdDelay_ms = 0;

    m_bPeerTsbPd         = false;
    m_iPeerTsbPdDelay_ms = 0;
    m_bTsbPd             = false;
    m_bTsbPdAckWakeup    = false;
    m_bPeerTLPktDrop     = false;

    m_uKmRefreshRatePkt = 0;
    m_uKmPreAnnouncePkt = 0;

    // Initilize mutex and condition variables
    initSynch();
}

CUDT::CUDT()
{
    construct();

    (void)SRT_DEF_VERSION;

    // Default UDT configurations
    m_iMSS            = 1500;
    m_bSynSending     = true;
    m_bSynRecving     = true;
    m_iFlightFlagSize = 25600;
    m_iSndBufSize     = 8192;
    m_iRcvBufSize     = 8192; // Rcv buffer MUST NOT be bigger than Flight Flag size

    // Linger: LIVE mode defaults, please refer to `SRTO_TRANSTYPE` option
    // for other modes.
    m_Linger.l_onoff  = 0;
    m_Linger.l_linger = 0;
    m_iUDPSndBufSize  = 65536;
    m_iUDPRcvBufSize  = m_iRcvBufSize * m_iMSS;
    m_iSockType       = UDT_DGRAM;
    m_iIPversion      = AF_INET;
    m_bRendezvous     = false;
#ifdef SRT_ENABLE_CONNTIMEO
    m_iConnTimeOut = 3000;
#endif
    m_iSndTimeOut = -1;
    m_iRcvTimeOut = -1;
    m_bReuseAddr  = true;
    m_llMaxBW     = -1;
#ifdef SRT_ENABLE_IPOPTS
    m_iIpTTL = -1;
    m_iIpToS = -1;
#endif
    m_CryptoSecret.len = 0;
    m_iSndCryptoKeyLen = 0;
    // Cfg
    m_bDataSender           = false; // Sender only if true: does not recv data
    m_bOPT_TsbPd            = true;  // Enable TsbPd on sender
    m_iOPT_TsbPdDelay       = SRT_LIVE_DEF_LATENCY_MS;
    m_iOPT_PeerTsbPdDelay   = 0; // Peer's TsbPd delay as receiver (here is its minimum value, if used)
    m_bOPT_TLPktDrop        = true;
    m_iOPT_SndDropDelay     = 0;
    m_bOPT_StrictEncryption = true;
    m_iOPT_PeerIdleTimeout  = COMM_RESPONSE_TIMEOUT_MS;
    m_bTLPktDrop            = true; // Too-late Packet Drop
    m_bMessageAPI           = true;
    m_zOPT_ExpPayloadSize   = SRT_LIVE_DEF_PLSIZE;
    m_iIpV6Only             = -1;
    // Runtime
    m_bRcvNakReport             = true; // Receiver's Periodic NAK Reports
    m_llInputBW                 = 0;    // Application provided input bandwidth (internal input rate sampling == 0)
    m_iOverheadBW               = 25;   // Percent above input stream rate (applies if m_llMaxBW == 0)
    m_OPT_PktFilterConfigString = "";

    m_pCache = NULL;

    // Default congctl is "live".
    // Available builtin congctl: "file".
    // Other congctls can be registerred.

    // Note that 'select' returns false if there's no such congctl.
    // If so, congctl becomes unselected. Calling 'configure' on an
    // unselected congctl results in exception.
    m_CongCtl.select("live");
}

CUDT::CUDT(const CUDT& ancestor)
{
    construct();

    // XXX Consider all below fields (except m_bReuseAddr) to be put
    // into a separate class for easier copying.

    // Default UDT configurations
    m_iMSS            = ancestor.m_iMSS;
    m_bSynSending     = ancestor.m_bSynSending;
    m_bSynRecving     = ancestor.m_bSynRecving;
    m_iFlightFlagSize = ancestor.m_iFlightFlagSize;
    m_iSndBufSize     = ancestor.m_iSndBufSize;
    m_iRcvBufSize     = ancestor.m_iRcvBufSize;
    m_Linger          = ancestor.m_Linger;
    m_iUDPSndBufSize  = ancestor.m_iUDPSndBufSize;
    m_iUDPRcvBufSize  = ancestor.m_iUDPRcvBufSize;
    m_iSockType       = ancestor.m_iSockType;
    m_iIPversion      = ancestor.m_iIPversion;
    m_bRendezvous     = ancestor.m_bRendezvous;
#ifdef SRT_ENABLE_CONNTIMEO
    m_iConnTimeOut = ancestor.m_iConnTimeOut;
#endif
    m_iSndTimeOut = ancestor.m_iSndTimeOut;
    m_iRcvTimeOut = ancestor.m_iRcvTimeOut;
    m_bReuseAddr  = true; // this must be true, because all accepted sockets share the same port with the listener
    m_llMaxBW     = ancestor.m_llMaxBW;
#ifdef SRT_ENABLE_IPOPTS
    m_iIpTTL = ancestor.m_iIpTTL;
    m_iIpToS = ancestor.m_iIpToS;
#endif
    m_llInputBW             = ancestor.m_llInputBW;
    m_iOverheadBW           = ancestor.m_iOverheadBW;
    m_bDataSender           = ancestor.m_bDataSender;
    m_bOPT_TsbPd            = ancestor.m_bOPT_TsbPd;
    m_iOPT_TsbPdDelay       = ancestor.m_iOPT_TsbPdDelay;
    m_iOPT_PeerTsbPdDelay   = ancestor.m_iOPT_PeerTsbPdDelay;
    m_bOPT_TLPktDrop        = ancestor.m_bOPT_TLPktDrop;
    m_iOPT_SndDropDelay     = ancestor.m_iOPT_SndDropDelay;
    m_bOPT_StrictEncryption = ancestor.m_bOPT_StrictEncryption;
    m_iOPT_PeerIdleTimeout  = ancestor.m_iOPT_PeerIdleTimeout;
    m_zOPT_ExpPayloadSize   = ancestor.m_zOPT_ExpPayloadSize;
    m_bTLPktDrop            = ancestor.m_bTLPktDrop;
    m_bMessageAPI           = ancestor.m_bMessageAPI;
    m_iIpV6Only             = ancestor.m_iIpV6Only;
    m_iReorderTolerance     = ancestor.m_iMaxReorderTolerance;  // Initialize with maximum value
    m_iMaxReorderTolerance  = ancestor.m_iMaxReorderTolerance;
    // Runtime
    m_bRcvNakReport             = ancestor.m_bRcvNakReport;
    m_OPT_PktFilterConfigString = ancestor.m_OPT_PktFilterConfigString;

    m_CryptoSecret     = ancestor.m_CryptoSecret;
    m_iSndCryptoKeyLen = ancestor.m_iSndCryptoKeyLen;

    m_uKmRefreshRatePkt = ancestor.m_uKmRefreshRatePkt;
    m_uKmPreAnnouncePkt = ancestor.m_uKmPreAnnouncePkt;

    m_pCache = ancestor.m_pCache;

    // SrtCongestion's copy constructor copies the selection,
    // but not the underlying congctl object. After
    // copy-constructed, the 'configure' must be called on it again.
    m_CongCtl = ancestor.m_CongCtl;
}

CUDT::~CUDT()
{
    // release mutex/condtion variables
    destroySynch();

    // Wipeout critical data
    memset(&m_CryptoSecret, 0, sizeof(m_CryptoSecret));

    // destroy the data structures
    delete m_pSndBuffer;
    delete m_pRcvBuffer;
    delete m_pSndLossList;
    delete m_pRcvLossList;
    delete m_pPeerAddr;
    delete m_pSNode;
    delete m_pRNode;
}

// This function is to make it possible for both C and C++
// API to accept both bool and int types for boolean options.
// (it's not that C couldn't use <stdbool.h>, it's that people
// often forget to use correct type).
static bool bool_int_value(const void* optval, int optlen)
{
    if (optlen == sizeof(bool))
    {
        return *(bool*)optval;
    }

    if (optlen == sizeof(int))
    {
        return 0 != *(int*)optval; // 0!= is a windows warning-killer int-to-bool conversion
    }
    return false;
}

void CUDT::setOpt(SRT_SOCKOPT optName, const void* optval, int optlen)
{
    if (m_bBroken || m_bClosing)
        throw CUDTException(MJ_CONNECTION, MN_CONNLOST, 0);

    CGuard cg(m_ConnectionLock, "conn");
    CGuard sendguard(m_SendLock, "send");
    CGuard recvguard(m_RecvLock, "recv");

    HLOGC(mglog.Debug,
          log << CONID() << "OPTION: #" << optName << " value:" << FormatBinaryString((uint8_t*)optval, optlen));

    switch (optName)
    {
    case SRTO_MSS:
        if (m_bOpened)
            throw CUDTException(MJ_NOTSUP, MN_ISBOUND, 0);

        if (*(int*)optval < int(CPacket::UDP_HDR_SIZE + CHandShake::m_iContentSize))
            throw CUDTException(MJ_NOTSUP, MN_INVAL, 0);

        m_iMSS = *(int*)optval;

        // Packet size cannot be greater than UDP buffer size
        if (m_iMSS > m_iUDPSndBufSize)
            m_iMSS = m_iUDPSndBufSize;
        if (m_iMSS > m_iUDPRcvBufSize)
            m_iMSS = m_iUDPRcvBufSize;

        break;

    case SRTO_SNDSYN:
        m_bSynSending = bool_int_value(optval, optlen);
        break;

    case SRTO_RCVSYN:
        m_bSynRecving = bool_int_value(optval, optlen);
        break;

    case SRTO_FC:
        if (m_bConnecting || m_bConnected)
            throw CUDTException(MJ_NOTSUP, MN_ISCONNECTED, 0);

        if (*(int*)optval < 1)
            throw CUDTException(MJ_NOTSUP, MN_INVAL);

        // Mimimum recv flight flag size is 32 packets
        if (*(int*)optval > 32)
            m_iFlightFlagSize = *(int*)optval;
        else
            m_iFlightFlagSize = 32;

        break;

    case SRTO_SNDBUF:
        if (m_bOpened)
            throw CUDTException(MJ_NOTSUP, MN_ISBOUND, 0);

        if (*(int*)optval <= 0)
            throw CUDTException(MJ_NOTSUP, MN_INVAL, 0);

        m_iSndBufSize = *(int*)optval / (m_iMSS - CPacket::UDP_HDR_SIZE);

        break;

    case SRTO_RCVBUF:
        if (m_bOpened)
            throw CUDTException(MJ_NOTSUP, MN_ISBOUND, 0);

        if (*(int*)optval <= 0)
            throw CUDTException(MJ_NOTSUP, MN_INVAL, 0);

        {
            // This weird cast through int is required because
            // API requires 'int', and internals require 'size_t';
            // their size is different on 64-bit systems.
            size_t val = size_t(*(int*)optval);

            // Mimimum recv buffer size is 32 packets
            size_t mssin_size = m_iMSS - CPacket::UDP_HDR_SIZE;

            // XXX This magic 32 deserves some constant
            if (val > mssin_size * 32)
                m_iRcvBufSize = val / mssin_size;
            else
                m_iRcvBufSize = 32;

            // recv buffer MUST not be greater than FC size
            if (m_iRcvBufSize > m_iFlightFlagSize)
                m_iRcvBufSize = m_iFlightFlagSize;
        }

        break;

    case SRTO_LINGER:
        m_Linger = *(linger*)optval;
        break;

    case SRTO_UDP_SNDBUF:
        if (m_bOpened)
            throw CUDTException(MJ_NOTSUP, MN_ISBOUND, 0);

        m_iUDPSndBufSize = *(int*)optval;

        if (m_iUDPSndBufSize < m_iMSS)
            m_iUDPSndBufSize = m_iMSS;

        break;

    case SRTO_UDP_RCVBUF:
        if (m_bOpened)
            throw CUDTException(MJ_NOTSUP, MN_ISBOUND, 0);

        m_iUDPRcvBufSize = *(int*)optval;

        if (m_iUDPRcvBufSize < m_iMSS)
            m_iUDPRcvBufSize = m_iMSS;

        break;

    case SRTO_RENDEZVOUS:
        if (m_bConnecting || m_bConnected)
            throw CUDTException(MJ_NOTSUP, MN_ISBOUND, 0);
        m_bRendezvous = bool_int_value(optval, optlen);
        break;

    case SRTO_SNDTIMEO:
        m_iSndTimeOut = *(int*)optval;
        break;

    case SRTO_RCVTIMEO:
        m_iRcvTimeOut = *(int*)optval;
        break;

    case SRTO_REUSEADDR:
        if (m_bOpened)
            throw CUDTException(MJ_NOTSUP, MN_ISBOUND, 0);
        m_bReuseAddr = bool_int_value(optval, optlen);
        break;

    case SRTO_MAXBW:
        m_llMaxBW = *(int64_t*)optval;

        // This can be done on both connected and unconnected socket.
        // When not connected, this will do nothing, however this
        // event will be repeated just after connecting anyway.
        if (m_bConnected)
            updateCC(TEV_INIT, TEV_INIT_RESET);
        break;

#ifdef SRT_ENABLE_IPOPTS
    case SRTO_IPTTL:
        if (m_bOpened)
            throw CUDTException(MJ_NOTSUP, MN_ISBOUND, 0);
        if (!(*(int*)optval == -1) && !((*(int*)optval >= 1) && (*(int*)optval <= 255)))
            throw CUDTException(MJ_NOTSUP, MN_INVAL, 0);
        m_iIpTTL = *(int*)optval;
        break;

    case SRTO_IPTOS:
        if (m_bOpened)
            throw CUDTException(MJ_NOTSUP, MN_ISBOUND, 0);
        m_iIpToS = *(int*)optval;
        break;
#endif

    case SRTO_INPUTBW:
        m_llInputBW = *(int64_t*)optval;
        // (only if connected; if not, then the value
        // from m_iOverheadBW will be used initially)
        if (m_bConnected)
            updateCC(TEV_INIT, TEV_INIT_INPUTBW);
        break;

    case SRTO_OHEADBW:
        if ((*(int*)optval < 5) || (*(int*)optval > 100))
            throw CUDTException(MJ_NOTSUP, MN_INVAL, 0);
        m_iOverheadBW = *(int*)optval;

        // Changed overhead BW, so spread the change
        // (only if connected; if not, then the value
        // from m_iOverheadBW will be used initially)
        if (m_bConnected)
            updateCC(TEV_INIT, TEV_INIT_OHEADBW);
        break;

    case SRTO_SENDER:
        if (m_bConnected)
            throw CUDTException(MJ_NOTSUP, MN_ISCONNECTED, 0);
        m_bDataSender = bool_int_value(optval, optlen);
        break;

    case SRTO_TSBPDMODE:
        if (m_bConnected)
            throw CUDTException(MJ_NOTSUP, MN_ISCONNECTED, 0);
        m_bOPT_TsbPd = bool_int_value(optval, optlen);
        break;

    case SRTO_LATENCY:
        if (m_bConnected)
            throw CUDTException(MJ_NOTSUP, MN_ISCONNECTED, 0);
        m_iOPT_TsbPdDelay     = *(int*)optval;
        m_iOPT_PeerTsbPdDelay = *(int*)optval;
        break;

    case SRTO_RCVLATENCY:
        if (m_bConnected)
            throw CUDTException(MJ_NOTSUP, MN_ISCONNECTED, 0);
        m_iOPT_TsbPdDelay = *(int*)optval;
        break;

    case SRTO_PEERLATENCY:
        if (m_bConnected)
            throw CUDTException(MJ_NOTSUP, MN_ISCONNECTED, 0);
        m_iOPT_PeerTsbPdDelay = *(int*)optval;
        break;

    case SRTO_TLPKTDROP:
        if (m_bConnected)
            throw CUDTException(MJ_NOTSUP, MN_ISCONNECTED, 0);
        m_bOPT_TLPktDrop = bool_int_value(optval, optlen);
        break;

    case SRTO_SNDDROPDELAY:
        // Surprise: you may be connected to alter this option.
        // The application may manipulate this option on sender while transmitting.
        m_iOPT_SndDropDelay = *(int*)optval;
        break;

    case SRTO_PASSPHRASE:
        // For consistency, throw exception when connected,
        // no matter if otherwise the password can be set.
        if (m_bConnected)
            throw CUDTException(MJ_NOTSUP, MN_ISCONNECTED, 0);

#ifdef SRT_ENABLE_ENCRYPTION
        // Password must be 10-80 characters.
        // Or it can be empty to clear the password.
        if ((optlen != 0) && (optlen < 10 || optlen > HAICRYPT_SECRET_MAX_SZ))
            throw CUDTException(MJ_NOTSUP, MN_INVAL, 0);

        memset(&m_CryptoSecret, 0, sizeof(m_CryptoSecret));
        m_CryptoSecret.typ = HAICRYPT_SECTYP_PASSPHRASE;
        m_CryptoSecret.len = (optlen <= (int)sizeof(m_CryptoSecret.str) ? optlen : (int)sizeof(m_CryptoSecret.str));
        memcpy(m_CryptoSecret.str, optval, m_CryptoSecret.len);
#else
        if (optlen == 0)
            break;

        LOGC(mglog.Error, log << "SRTO_PASSPHRASE: encryption not enabled at compile time");
        throw CUDTException(MJ_NOTSUP, MN_INVAL, 0);
#endif
        break;

    case SRTO_PBKEYLEN:
    case _DEPRECATED_SRTO_SNDPBKEYLEN:
        if (m_bConnected)
            throw CUDTException(MJ_NOTSUP, MN_ISCONNECTED, 0);
#ifdef SRT_ENABLE_ENCRYPTION
        {
            int v          = *(int*)optval;
            int allowed[4] = {
                0,  // Default value, if this results for initiator, defaults to 16. See below.
                16, // AES-128
                24, // AES-192
                32  // AES-256
            };
            int* allowed_end = allowed + 4;
            if (find(allowed, allowed_end, v) == allowed_end)
            {
                LOGC(mglog.Error,
                     log << "Invalid value for option SRTO_PBKEYLEN: " << v << "; allowed are: 0, 16, 24, 32");
                throw CUDTException(MJ_NOTSUP, MN_INVAL, 0);
            }

            // Note: This works a little different in HSv4 and HSv5.

            // HSv4:
            // The party that is set SRTO_SENDER will send KMREQ, and it will
            // use default value 16, if SRTO_PBKEYLEN is the default value 0.
            // The responder that receives KMRSP has nothing to say about
            // PBKEYLEN anyway and it will take the length of the key from
            // the initiator (sender) as a good deal.
            //
            // HSv5:
            // The initiator (independently on the sender) will send KMREQ,
            // and as it should be the sender to decide about the PBKEYLEN.
            // Your application should do the following then:
            // 1. The sender should set PBKEYLEN to the required value.
            // 2. If the sender is initiator, it will create the key using
            //    its preset PBKEYLEN (or default 16, if not set) and the
            //    receiver-responder will take it as a good deal.
            // 3. Leave the PBKEYLEN value on the receiver as default 0.
            // 4. If sender is responder, it should then advertise the PBKEYLEN
            //    value in the initial handshake messages (URQ_INDUCTION if
            //    listener, and both URQ_WAVEAHAND and URQ_CONCLUSION in case
            //    of rendezvous, as it is the matter of luck who of them will
            //    eventually become the initiator). This way the receiver
            //    being an initiator will set m_iSndCryptoKeyLen before setting
            //    up KMREQ for sending to the sender-responder.
            //
            // Note that in HSv5 if both sides set PBKEYLEN, the responder
            // wins, unless the initiator is a sender (the effective PBKEYLEN
            // will be the one advertised by the responder). If none sets,
            // PBKEYLEN will default to 16.

            m_iSndCryptoKeyLen = v;
        }
#else
        LOGC(mglog.Error, log << "SRTO_PBKEYLEN: encryption not enabled at compile time");
        throw CUDTException(MJ_NOTSUP, MN_INVAL, 0);
#endif
        break;

    case SRTO_NAKREPORT:
        if (m_bConnected)
            throw CUDTException(MJ_NOTSUP, MN_ISCONNECTED, 0);
        m_bRcvNakReport = bool_int_value(optval, optlen);
        break;

#ifdef SRT_ENABLE_CONNTIMEO
    case SRTO_CONNTIMEO:
        m_iConnTimeOut = *(int*)optval;
        break;
#endif

    case SRTO_LOSSMAXTTL:
        m_iMaxReorderTolerance = *(int*)optval;
        if (!m_bConnected)
            m_iReorderTolerance = m_iMaxReorderTolerance;
        break;

    case SRTO_VERSION:
        if (m_bConnected)
            throw CUDTException(MJ_NOTSUP, MN_ISCONNECTED, 0);
        m_lSrtVersion = *(uint32_t*)optval;
        break;

    case SRTO_MINVERSION:
        if (m_bConnected)
            throw CUDTException(MJ_NOTSUP, MN_ISCONNECTED, 0);
        m_lMinimumPeerSrtVersion = *(uint32_t*)optval;
        break;

    case SRTO_STREAMID:
        if (m_bConnected)
            throw CUDTException(MJ_NOTSUP, MN_ISCONNECTED, 0);

        if (size_t(optlen) > MAX_SID_LENGTH)
            throw CUDTException(MJ_NOTSUP, MN_INVAL, 0);

        m_sStreamName.assign((const char*)optval, optlen);
        break;

    case SRTO_CONGESTION:
        if (m_bConnected)
            throw CUDTException(MJ_NOTSUP, MN_ISCONNECTED, 0);

        {
            string val;
            if (optlen == -1)
                val = (const char*)optval;
            else
                val.assign((const char*)optval, optlen);

            // Translate alias
            if (val == "vod")
                val = "file";

            bool res = m_CongCtl.select(val);
            if (!res)
                throw CUDTException(MJ_NOTSUP, MN_INVAL, 0);
        }
        break;

    case SRTO_MESSAGEAPI:
        if (m_bConnected)
            throw CUDTException(MJ_NOTSUP, MN_ISCONNECTED, 0);

        m_bMessageAPI = bool_int_value(optval, optlen);
        break;

    case SRTO_PAYLOADSIZE:
        if (m_bConnected)
            throw CUDTException(MJ_NOTSUP, MN_ISCONNECTED, 0);

        if (*(int*)optval > SRT_LIVE_MAX_PLSIZE)
        {
            LOGC(mglog.Error, log << "SRTO_PAYLOADSIZE: value exceeds SRT_LIVE_MAX_PLSIZE, maximum payload per MTU.");
            throw CUDTException(MJ_NOTSUP, MN_INVAL, 0);
        }

        if (m_OPT_PktFilterConfigString != "")
        {
            // This means that the filter might have been installed before,
            // and the fix to the maximum payload size was already applied.
            // This needs to be checked now.
            SrtFilterConfig fc;
            if (!ParseFilterConfig(m_OPT_PktFilterConfigString, fc))
            {
                // Break silently. This should not happen
                LOGC(mglog.Error, log << "SRTO_PAYLOADSIZE: IPE: failing filter configuration installed");
                throw CUDTException(MJ_NOTSUP, MN_INVAL, 0);
            }

            size_t efc_max_payload_size = SRT_LIVE_MAX_PLSIZE - fc.extra_size;
            if (m_zOPT_ExpPayloadSize > efc_max_payload_size)
            {
                LOGC(mglog.Error,
                     log << "SRTO_PAYLOADSIZE: value exceeds SRT_LIVE_MAX_PLSIZE decreased by " << fc.extra_size
                         << " required for packet filter header");
                throw CUDTException(MJ_NOTSUP, MN_INVAL, 0);
            }
        }

        m_zOPT_ExpPayloadSize = *(int*)optval;
        break;

    case SRTO_TRANSTYPE:
        if (m_bConnected)
            throw CUDTException(MJ_NOTSUP, MN_ISCONNECTED, 0);

        // XXX Note that here the configuration for SRTT_LIVE
        // is the same as DEFAULT VALUES for these fields set
        // in CUDT::CUDT.
        switch (*(SRT_TRANSTYPE*)optval)
        {
        case SRTT_LIVE:
            // Default live options:
            // - tsbpd: on
            // - latency: 120ms
            // - linger: off
            // - congctl: live
            // - extraction method: message (reading call extracts one message)
            m_bOPT_TsbPd          = true;
            m_iOPT_TsbPdDelay     = SRT_LIVE_DEF_LATENCY_MS;
            m_iOPT_PeerTsbPdDelay = 0;
            m_bOPT_TLPktDrop      = true;
            m_iOPT_SndDropDelay   = 0;
            m_bMessageAPI         = true;
            m_bRcvNakReport       = true;
            m_zOPT_ExpPayloadSize = SRT_LIVE_DEF_PLSIZE;
            m_Linger.l_onoff      = 0;
            m_Linger.l_linger     = 0;
            m_CongCtl.select("live");
            break;

        case SRTT_FILE:
            // File transfer mode:
            // - tsbpd: off
            // - latency: 0
            // - linger: 2 minutes (180s)
            // - congctl: file (original UDT congestion control)
            // - extraction method: stream (reading call extracts as many bytes as available and fits in buffer)
            m_bOPT_TsbPd          = false;
            m_iOPT_TsbPdDelay     = 0;
            m_iOPT_PeerTsbPdDelay = 0;
            m_bOPT_TLPktDrop      = false;
            m_iOPT_SndDropDelay   = -1;
            m_bMessageAPI         = false;
            m_bRcvNakReport       = false;
            m_zOPT_ExpPayloadSize = 0; // use maximum
            m_Linger.l_onoff      = 1;
            m_Linger.l_linger     = 180; // 2 minutes
            m_CongCtl.select("file");
            break;

        default:
            throw CUDTException(MJ_NOTSUP, MN_INVAL, 0);
        }
        break;

    case SRTO_KMREFRESHRATE:
        if (m_bConnected)
            throw CUDTException(MJ_NOTSUP, MN_ISCONNECTED, 0);

        // If you first change the KMREFRESHRATE, KMPREANNOUNCE
        // will be set to the maximum allowed value
        m_uKmRefreshRatePkt = *(int*)optval;
        if (m_uKmPreAnnouncePkt == 0 || m_uKmPreAnnouncePkt > (m_uKmRefreshRatePkt - 1) / 2)
        {
            m_uKmPreAnnouncePkt = (m_uKmRefreshRatePkt - 1) / 2;
            LOGC(mglog.Warn,
                 log << "SRTO_KMREFRESHRATE=0x" << hex << m_uKmRefreshRatePkt << ": setting SRTO_KMPREANNOUNCE=0x"
                     << hex << m_uKmPreAnnouncePkt);
        }
        break;

    case SRTO_KMPREANNOUNCE:
        if (m_bConnected)
            throw CUDTException(MJ_NOTSUP, MN_ISCONNECTED, 0);
        {
            int val   = *(int*)optval;
            int kmref = m_uKmRefreshRatePkt == 0 ? HAICRYPT_DEF_KM_REFRESH_RATE : m_uKmRefreshRatePkt;
            if (val > (kmref - 1) / 2)
            {
                LOGC(mglog.Error,
                     log << "SRTO_KMPREANNOUNCE=0x" << hex << val << " exceeds KmRefresh/2, 0x" << ((kmref - 1) / 2)
                         << " - OPTION REJECTED.");
                throw CUDTException(MJ_NOTSUP, MN_INVAL, 0);
            }

            m_uKmPreAnnouncePkt = val;
        }
        break;

    case SRTO_ENFORCEDENCRYPTION:
        if (m_bConnected)
            throw CUDTException(MJ_NOTSUP, MN_ISCONNECTED, 0);

        m_bOPT_StrictEncryption = bool_int_value(optval, optlen);
        break;

    case SRTO_PEERIDLETIMEO:

        if (m_bConnected)
            throw CUDTException(MJ_NOTSUP, MN_ISCONNECTED, 0);
        m_iOPT_PeerIdleTimeout = *(int*)optval;
        break;

    case SRTO_IPV6ONLY:
        if (m_bConnected)
            throw CUDTException(MJ_NOTSUP, MN_ISCONNECTED, 0);

        m_iIpV6Only = *(int*)optval;
        break;

    case SRTO_PACKETFILTER:
        if (m_bConnected)
            throw CUDTException(MJ_NOTSUP, MN_ISCONNECTED, 0);

        {
            string arg((char*)optval, optlen);
            // Parse the configuration string prematurely
            SrtFilterConfig fc;
            if (!ParseFilterConfig(arg, fc))
            {
                LOGC(mglog.Error,
                     log << "SRTO_FILTER: Incorrect syntax. Use: FILTERTYPE[,KEY:VALUE...]. "
                            "FILTERTYPE ("
                         << fc.type << ") must be installed (or builtin)");
                throw CUDTException(MJ_NOTSUP, MN_INVAL, 0);
            }

            size_t efc_max_payload_size = SRT_LIVE_MAX_PLSIZE - fc.extra_size;
            if (m_zOPT_ExpPayloadSize > efc_max_payload_size)
            {
                LOGC(mglog.Warn,
                     log << "Due to filter-required extra " << fc.extra_size << " bytes, SRTO_PAYLOADSIZE fixed to "
                         << efc_max_payload_size << " bytes");
                m_zOPT_ExpPayloadSize = efc_max_payload_size;
            }

            m_OPT_PktFilterConfigString = arg;
        }
        break;

    default:
        throw CUDTException(MJ_NOTSUP, MN_INVAL, 0);
    }
}

void CUDT::getOpt(SRT_SOCKOPT optName, void* optval, int& optlen)
{
    CGuard cg(m_ConnectionLock, "conn");

    switch (optName)
    {
    case SRTO_MSS:
        *(int*)optval = m_iMSS;
        optlen        = sizeof(int);
        break;

    case SRTO_SNDSYN:
        *(bool*)optval = m_bSynSending;
        optlen         = sizeof(bool);
        break;

    case SRTO_RCVSYN:
        *(bool*)optval = m_bSynRecving;
        optlen         = sizeof(bool);
        break;

    case SRTO_ISN:
        *(int*)optval = m_iISN;
        optlen        = sizeof(int);
        break;

    case SRTO_FC:
        *(int*)optval = m_iFlightFlagSize;
        optlen        = sizeof(int);
        break;

    case SRTO_SNDBUF:
        *(int*)optval = m_iSndBufSize * (m_iMSS - CPacket::UDP_HDR_SIZE);
        optlen        = sizeof(int);
        break;

    case SRTO_RCVBUF:
        *(int*)optval = m_iRcvBufSize * (m_iMSS - CPacket::UDP_HDR_SIZE);
        optlen        = sizeof(int);
        break;

    case SRTO_LINGER:
        if (optlen < (int)(sizeof(linger)))
            throw CUDTException(MJ_NOTSUP, MN_INVAL, 0);

        *(linger*)optval = m_Linger;
        optlen           = sizeof(linger);
        break;

    case SRTO_UDP_SNDBUF:
        *(int*)optval = m_iUDPSndBufSize;
        optlen        = sizeof(int);
        break;

    case SRTO_UDP_RCVBUF:
        *(int*)optval = m_iUDPRcvBufSize;
        optlen        = sizeof(int);
        break;

    case SRTO_RENDEZVOUS:
        *(bool*)optval = m_bRendezvous;
        optlen         = sizeof(bool);
        break;

    case SRTO_SNDTIMEO:
        *(int*)optval = m_iSndTimeOut;
        optlen        = sizeof(int);
        break;

    case SRTO_RCVTIMEO:
        *(int*)optval = m_iRcvTimeOut;
        optlen        = sizeof(int);
        break;

    case SRTO_REUSEADDR:
        *(bool*)optval = m_bReuseAddr;
        optlen         = sizeof(bool);
        break;

    case SRTO_MAXBW:
        *(int64_t*)optval = m_llMaxBW;
        optlen            = sizeof(int64_t);
        break;

    case SRTO_STATE:
        *(int32_t*)optval = s_UDTUnited.getStatus(m_SocketID);
        optlen            = sizeof(int32_t);
        break;

    case SRTO_EVENT:
    {
        int32_t event = 0;
        if (m_bBroken)
            event |= UDT_EPOLL_ERR;
        else
        {
            CGuard::enterCS(m_RecvLock, "recv");
            if (m_pRcvBuffer && m_pRcvBuffer->isRcvDataReady())
                event |= UDT_EPOLL_IN;
            CGuard::leaveCS(m_RecvLock, "recv");
            if (m_pSndBuffer && (m_iSndBufSize > m_pSndBuffer->getCurrBufSize()))
                event |= UDT_EPOLL_OUT;
        }
        *(int32_t*)optval = event;
        optlen            = sizeof(int32_t);
        break;
    }

    case SRTO_SNDDATA:
        if (m_pSndBuffer)
            *(int32_t*)optval = m_pSndBuffer->getCurrBufSize();
        else
            *(int32_t*)optval = 0;
        optlen = sizeof(int32_t);
        break;

    case SRTO_RCVDATA:
        if (m_pRcvBuffer)
        {
            CGuard::enterCS(m_RecvLock, "recv");
            *(int32_t*)optval = m_pRcvBuffer->getRcvDataSize();
            CGuard::leaveCS(m_RecvLock, "recv");
        }
        else
            *(int32_t*)optval = 0;
        optlen = sizeof(int32_t);
        break;

#ifdef SRT_ENABLE_IPOPTS
    case SRTO_IPTTL:
        if (m_bOpened)
            *(int32_t*)optval = m_pSndQueue->getIpTTL();
        else
            *(int32_t*)optval = m_iIpTTL;
        optlen = sizeof(int32_t);
        break;

    case SRTO_IPTOS:
        if (m_bOpened)
            *(int32_t*)optval = m_pSndQueue->getIpToS();
        else
            *(int32_t*)optval = m_iIpToS;
        optlen = sizeof(int32_t);
        break;
#endif

    case SRTO_SENDER:
        *(int32_t*)optval = m_bDataSender;
        optlen            = sizeof(int32_t);
        break;

    case SRTO_TSBPDMODE:
        *(int32_t*)optval = m_bOPT_TsbPd;
        optlen            = sizeof(int32_t);
        break;

    case SRTO_LATENCY:
    case SRTO_RCVLATENCY:
        *(int32_t*)optval = m_iTsbPdDelay_ms;
        optlen            = sizeof(int32_t);
        break;

    case SRTO_PEERLATENCY:
        *(int32_t*)optval = m_iPeerTsbPdDelay_ms;
        optlen            = sizeof(int32_t);
        break;

    case SRTO_TLPKTDROP:
        *(int32_t*)optval = m_bTLPktDrop;
        optlen            = sizeof(int32_t);
        break;

    case SRTO_SNDDROPDELAY:
        *(int32_t*)optval = m_iOPT_SndDropDelay;
        optlen            = sizeof(int32_t);
        break;

    case SRTO_PBKEYLEN:
        if (m_pCryptoControl)
            *(int32_t*)optval = m_pCryptoControl->KeyLen(); // Running Key length.
        else
            *(int32_t*)optval = m_iSndCryptoKeyLen; // May be 0.
        optlen = sizeof(int32_t);
        break;

    case SRTO_KMSTATE:
        if (!m_pCryptoControl)
            *(int32_t*)optval = SRT_KM_S_UNSECURED;
        else if (m_bDataSender)
            *(int32_t*)optval = m_pCryptoControl->m_SndKmState;
        else
            *(int32_t*)optval = m_pCryptoControl->m_RcvKmState;
        optlen = sizeof(int32_t);
        break;

    case SRTO_SNDKMSTATE: // State imposed by Agent depending on PW and KMX
        if (m_pCryptoControl)
            *(int32_t*)optval = m_pCryptoControl->m_SndKmState;
        else
            *(int32_t*)optval = SRT_KM_S_UNSECURED;
        optlen = sizeof(int32_t);
        break;

    case SRTO_RCVKMSTATE: // State returned by Peer as informed during KMX
        if (m_pCryptoControl)
            *(int32_t*)optval = m_pCryptoControl->m_RcvKmState;
        else
            *(int32_t*)optval = SRT_KM_S_UNSECURED;
        optlen = sizeof(int32_t);
        break;

    case SRTO_LOSSMAXTTL:
        *(int32_t*)optval = m_iMaxReorderTolerance;
        optlen = sizeof(int32_t);
        break;

    case SRTO_NAKREPORT:
        *(bool*)optval = m_bRcvNakReport;
        optlen         = sizeof(bool);
        break;

    case SRTO_VERSION:
        *(int32_t*)optval = m_lSrtVersion;
        optlen            = sizeof(int32_t);
        break;

    case SRTO_PEERVERSION:
        *(int32_t*)optval = m_lPeerSrtVersion;
        optlen            = sizeof(int32_t);
        break;

#ifdef SRT_ENABLE_CONNTIMEO
    case SRTO_CONNTIMEO:
        *(int*)optval = m_iConnTimeOut;
        optlen        = sizeof(int);
        break;
#endif

    case SRTO_MINVERSION:
        *(uint32_t*)optval = m_lMinimumPeerSrtVersion;
        optlen             = sizeof(uint32_t);
        break;

    case SRTO_STREAMID:
        if (size_t(optlen) < m_sStreamName.size() + 1)
            throw CUDTException(MJ_NOTSUP, MN_INVAL, 0);

        strcpy((char*)optval, m_sStreamName.c_str());
        optlen = m_sStreamName.size();
        break;

    case SRTO_CONGESTION:
    {
        string tt = m_CongCtl.selected_name();
        strcpy((char*)optval, tt.c_str());
        optlen = tt.size();
    }
    break;

    case SRTO_MESSAGEAPI:
        optlen         = sizeof(bool);
        *(bool*)optval = m_bMessageAPI;
        break;

    case SRTO_PAYLOADSIZE:
        optlen        = sizeof(int);
        *(int*)optval = m_zOPT_ExpPayloadSize;
        break;

    case SRTO_ENFORCEDENCRYPTION:
        optlen            = sizeof(int32_t); // also with TSBPDMODE and SENDER
        *(int32_t*)optval = m_bOPT_StrictEncryption;
        break;

    case SRTO_IPV6ONLY:
        optlen        = sizeof(int);
        *(int*)optval = m_iIpV6Only;
        break;

    case SRTO_PEERIDLETIMEO:
        *(int*)optval = m_iOPT_PeerIdleTimeout;
        optlen        = sizeof(int);
        break;

    case SRTO_PACKETFILTER:
        if (size_t(optlen) < m_OPT_PktFilterConfigString.size() + 1)
            throw CUDTException(MJ_NOTSUP, MN_INVAL, 0);

        strcpy((char*)optval, m_OPT_PktFilterConfigString.c_str());
        optlen = m_OPT_PktFilterConfigString.size();
        break;

    default:
        throw CUDTException(MJ_NOTSUP, MN_NONE, 0);
    }
}

bool CUDT::setstreamid(SRTSOCKET u, const std::string& sid)
{
    CUDT* that = getUDTHandle(u);
    if (!that)
        return false;

    if (sid.size() > MAX_SID_LENGTH)
        return false;

    if (that->m_bConnected)
        return false;

    that->m_sStreamName = sid;
    return true;
}

std::string CUDT::getstreamid(SRTSOCKET u)
{
    CUDT* that = getUDTHandle(u);
    if (!that)
        return "";

    return that->m_sStreamName;
}

// XXX REFACTOR: Make common code for CUDT constructor and clearData,
// possibly using CUDT::construct.
void CUDT::clearData()
{
    // Initial sequence number, loss, acknowledgement, etc.
    int udpsize = m_iMSS - CPacket::UDP_HDR_SIZE;

    m_iMaxSRTPayloadSize = udpsize - CPacket::HDR_SIZE;

    HLOGC(mglog.Debug, log << "clearData: PAYLOAD SIZE: " << m_iMaxSRTPayloadSize);

    m_iEXPCount  = 1;
    m_iBandwidth = 1; // pkts/sec
    // XXX use some constant for this 16
    m_iDeliveryRate     = 16;
    m_iByteDeliveryRate = 16 * m_iMaxSRTPayloadSize;
    m_iAckSeqNo         = 0;
    m_ullLastAckTime_tk = 0;

    // trace information
    CGuard::enterCS(m_StatsLock, "Stats");
    m_stats.startTime = CTimer::getTime();
    m_stats.sentTotal = m_stats.recvTotal = m_stats.sndLossTotal = m_stats.rcvLossTotal = m_stats.retransTotal =
        m_stats.sentACKTotal = m_stats.recvACKTotal = m_stats.sentNAKTotal = m_stats.recvNAKTotal = 0;
    m_stats.lastSampleTime                                                                        = CTimer::getTime();
    m_stats.traceSent = m_stats.traceRecv = m_stats.traceSndLoss = m_stats.traceRcvLoss = m_stats.traceRetrans =
        m_stats.sentACK = m_stats.recvACK = m_stats.sentNAK = m_stats.recvNAK = 0;
    m_stats.traceRcvRetrans                                                   = 0;
    m_stats.traceReorderDistance                                              = 0;
    m_stats.traceBelatedTime                                                  = 0.0;
    m_stats.traceRcvBelated                                                   = 0;

    m_stats.sndDropTotal = 0;
    m_stats.traceSndDrop = 0;
    m_stats.rcvDropTotal = 0;
    m_stats.traceRcvDrop = 0;

    m_stats.m_rcvUndecryptTotal = 0;
    m_stats.traceRcvUndecrypt   = 0;

    m_stats.bytesSentTotal    = 0;
    m_stats.bytesRecvTotal    = 0;
    m_stats.bytesRetransTotal = 0;
    m_stats.traceBytesSent    = 0;
    m_stats.traceBytesRecv    = 0;
    m_stats.sndFilterExtra    = 0;
    m_stats.rcvFilterExtra    = 0;
    m_stats.rcvFilterSupply   = 0;
    m_stats.rcvFilterLoss     = 0;

    m_stats.traceBytesRetrans = 0;
#ifdef SRT_ENABLE_LOSTBYTESCOUNT
    m_stats.traceRcvBytesLoss = 0;
#endif
    m_stats.sndBytesDropTotal        = 0;
    m_stats.rcvBytesDropTotal        = 0;
    m_stats.traceSndBytesDrop        = 0;
    m_stats.traceRcvBytesDrop        = 0;
    m_stats.m_rcvBytesUndecryptTotal = 0;
    m_stats.traceRcvBytesUndecrypt   = 0;

    m_stats.sndDuration = m_stats.m_sndDurationTotal = 0;
    CGuard::leaveCS(m_StatsLock, "Stats");

    // Resetting these data because this happens when agent isn't connected.
    m_bPeerTsbPd         = false;
    m_iPeerTsbPdDelay_ms = 0;

    m_bTsbPd         = m_bOPT_TsbPd; // Take the values from user-configurable options
    m_iTsbPdDelay_ms = m_iOPT_TsbPdDelay;
    m_bTLPktDrop     = m_bOPT_TLPktDrop;
    m_bPeerTLPktDrop = false;

    m_bPeerNakReport = false;

    m_bPeerRexmitFlag = false;

    m_RdvState            = CHandShake::RDV_INVALID;
    m_ullRcvPeerStartTime = 0;
}

void CUDT::open()
{
    CGuard cg(m_ConnectionLock, "conn");

    clearData();

    // structures for queue
    if (m_pSNode == NULL)
        m_pSNode = new CSNode;
    m_pSNode->m_pUDT           = this;
    m_pSNode->m_llTimeStamp_tk = 1;
    m_pSNode->m_iHeapLoc       = -1;

    if (m_pRNode == NULL)
        m_pRNode = new CRNode;
    m_pRNode->m_pUDT           = this;
    m_pRNode->m_llTimeStamp_tk = 1;
    m_pRNode->m_pPrev = m_pRNode->m_pNext = NULL;
    m_pRNode->m_bOnList                   = false;

    m_iRTT            = 10 * COMM_SYN_INTERVAL_US;
    m_iRTTVar         = m_iRTT >> 1;
    m_ullCPUFrequency = CTimer::getCPUFrequency();

    // set minimum NAK and EXP timeout to 300ms
    /*
       XXX This code is blocked because the value of
       m_ullMinNakInt_tk will be overwritten again in setupCC.
       And in setupCC it will have an opportunity to make the
       value overridden according to the statements in the SrtCongestion.

 #ifdef SRT_ENABLE_NAKREPORT
    if (m_bRcvNakReport)
       m_ullMinNakInt_tk = m_iMinNakInterval_us * m_ullCPUFrequency;
    else
 #endif
 */
    // Set up timers
    m_ullMinNakInt_tk = 300000 * m_ullCPUFrequency;
    m_ullMinExpInt_tk = 300000 * m_ullCPUFrequency;

    m_ullACKInt_tk = COMM_SYN_INTERVAL_US * m_ullCPUFrequency;
    m_ullNAKInt_tk = m_ullMinNakInt_tk;

    uint64_t currtime_tk;
    CTimer::rdtsc(currtime_tk);
    m_ullLastRspTime_tk    = currtime_tk;
    m_ullNextACKTime_tk    = currtime_tk + m_ullACKInt_tk;
    m_ullNextNAKTime_tk    = currtime_tk + m_ullNAKInt_tk;
    m_ullLastRspAckTime_tk = currtime_tk;
    m_ullLastSndTime_tk    = currtime_tk;
    m_iReXmitCount         = 1;

    m_iPktCount      = 0;
    m_iLightACKCount = 1;

    m_ullTargetTime_tk = 0;
    m_ullTimeDiff_tk   = 0;

    // Now UDT is opened.
    m_bOpened = true;
}

void CUDT::setListenState()
{
    CGuard cg(m_ConnectionLock, "conn");

    if (!m_bOpened)
        throw CUDTException(MJ_NOTSUP, MN_NONE, 0);

    if (m_bConnecting || m_bConnected)
        throw CUDTException(MJ_NOTSUP, MN_ISCONNECTED, 0);

    // listen can be called more than once
    if (m_bListening)
        return;

    // if there is already another socket listening on the same port
    if (m_pRcvQueue->setListener(this) < 0)
        throw CUDTException(MJ_NOTSUP, MN_BUSY, 0);

    m_bListening = true;
}

size_t CUDT::fillSrtHandshake(uint32_t* srtdata, size_t srtlen, int msgtype, int hs_version)
{
    if (srtlen < SRT_HS__SIZE)
    {
        LOGC(mglog.Fatal,
             log << "IPE: fillSrtHandshake: buffer too small: " << srtlen << " (expected: " << SRT_HS__SIZE << ")");
        return 0;
    }

    srtlen = SRT_HS__SIZE; // We use only that much space.

    memset(srtdata, 0, sizeof(uint32_t) * srtlen);
    /* Current version (1.x.x) SRT handshake */
    srtdata[SRT_HS_VERSION] = m_lSrtVersion; /* Required version */
    srtdata[SRT_HS_FLAGS] |= SrtVersionCapabilities();

    switch (msgtype)
    {
    case SRT_CMD_HSREQ:
        return fillSrtHandshake_HSREQ(srtdata, srtlen, hs_version);
    case SRT_CMD_HSRSP:
        return fillSrtHandshake_HSRSP(srtdata, srtlen, hs_version);
    default:
        LOGC(mglog.Fatal, log << "IPE: createSrtHandshake/sendSrtMsg called with value " << msgtype);
        return 0;
    }
}

size_t CUDT::fillSrtHandshake_HSREQ(uint32_t* srtdata, size_t /* srtlen - unused */, int hs_version)
{
    // INITIATOR sends HSREQ.

    // The TSBPD(SND|RCV) options are being set only if the TSBPD is set in the current agent.
    // The agent has a decisive power only in the range of RECEIVING the data, however it can
    // also influence the peer's latency. If agent doesn't set TSBPD mode, it doesn't send any
    // latency flags, although the peer might still want to do Rx with TSBPD. When agent sets
    // TsbPd mode, it defines latency values for Rx (itself) and Tx (peer's Rx). If peer does
    // not set TsbPd mode, it will simply ignore the proposed latency (PeerTsbPdDelay), although
    // if it has received the Rx latency as well, it must honor it and respond accordingly
    // (the latter is only in case of HSv5 and bidirectional connection).
    if (m_bOPT_TsbPd)
    {
        m_iTsbPdDelay_ms     = m_iOPT_TsbPdDelay;
        m_iPeerTsbPdDelay_ms = m_iOPT_PeerTsbPdDelay;
        /*
         * Sent data is real-time, use Time-based Packet Delivery,
         * set option bit and configured delay
         */
        srtdata[SRT_HS_FLAGS] |= SRT_OPT_TSBPDSND;

        if (hs_version < CUDT::HS_VERSION_SRT1)
        {
            // HSv4 - this uses only one value.
            srtdata[SRT_HS_LATENCY] = SRT_HS_LATENCY_LEG::wrap(m_iPeerTsbPdDelay_ms);
        }
        else
        {
            // HSv5 - this will be understood only since this version when this exists.
            srtdata[SRT_HS_LATENCY] = SRT_HS_LATENCY_SND::wrap(m_iPeerTsbPdDelay_ms);

            m_bTsbPd = true;
            // And in the reverse direction.
            srtdata[SRT_HS_FLAGS] |= SRT_OPT_TSBPDRCV;
            srtdata[SRT_HS_LATENCY] |= SRT_HS_LATENCY_RCV::wrap(m_iTsbPdDelay_ms);

            // This wasn't there for HSv4, this setting is only for the receiver.
            // HSv5 is bidirectional, so every party is a receiver.

            if (m_bTLPktDrop)
                srtdata[SRT_HS_FLAGS] |= SRT_OPT_TLPKTDROP;
        }
    }

    if (m_bRcvNakReport)
        srtdata[SRT_HS_FLAGS] |= SRT_OPT_NAKREPORT;

    // I support SRT_OPT_REXMITFLG. Do you?
    srtdata[SRT_HS_FLAGS] |= SRT_OPT_REXMITFLG;

    // Declare the API used. The flag is set for "stream" API because
    // the older versions will never set this flag, but all old SRT versions use message API.
    if (!m_bMessageAPI)
        srtdata[SRT_HS_FLAGS] |= SRT_OPT_STREAM;

    HLOGC(mglog.Debug,
          log << "HSREQ/snd: LATENCY[SND:" << SRT_HS_LATENCY_SND::unwrap(srtdata[SRT_HS_LATENCY])
              << " RCV:" << SRT_HS_LATENCY_RCV::unwrap(srtdata[SRT_HS_LATENCY]) << "] FLAGS["
              << SrtFlagString(srtdata[SRT_HS_FLAGS]) << "]");

    return 3;
}

size_t CUDT::fillSrtHandshake_HSRSP(uint32_t* srtdata, size_t /* srtlen - unused */, int hs_version)
{
    // Setting m_ullRcvPeerStartTime is done in processSrtMsg_HSREQ(), so
    // this condition will be skipped only if this function is called without
    // getting first received HSREQ. Doesn't look possible in both HSv4 and HSv5.
    if (m_ullRcvPeerStartTime != 0)
    {
        // If Agent doesn't set TSBPD, it will not set the TSBPD flag back to the Peer.
        // The peer doesn't have be disturbed by it anyway.
        if (m_bTsbPd)
        {
            /*
             * We got and transposed peer start time (HandShake request timestamp),
             * we can support Timestamp-based Packet Delivery
             */
            srtdata[SRT_HS_FLAGS] |= SRT_OPT_TSBPDRCV;

            if (hs_version < HS_VERSION_SRT1)
            {
                // HSv4 - this uses only one value
                srtdata[SRT_HS_LATENCY] = SRT_HS_LATENCY_LEG::wrap(m_iTsbPdDelay_ms);
            }
            else
            {
                // HSv5 - this puts "agent's" latency into RCV field and "peer's" -
                // into SND field.
                srtdata[SRT_HS_LATENCY] = SRT_HS_LATENCY_RCV::wrap(m_iTsbPdDelay_ms);
            }
        }
        else
        {
            HLOGC(mglog.Debug, log << "HSRSP/snd: TSBPD off, NOT responding TSBPDRCV flag.");
        }

        // Hsv5, only when peer has declared TSBPD mode.
        // The flag was already set, and the value already "maximized" in processSrtMsg_HSREQ().
        if (m_bPeerTsbPd && hs_version >= HS_VERSION_SRT1)
        {
            // HSv5 is bidirectional - so send the TSBPDSND flag, and place also the
            // peer's latency into SND field.
            srtdata[SRT_HS_FLAGS] |= SRT_OPT_TSBPDSND;
            srtdata[SRT_HS_LATENCY] |= SRT_HS_LATENCY_SND::wrap(m_iPeerTsbPdDelay_ms);

            HLOGC(mglog.Debug,
                  log << "HSRSP/snd: HSv5 peer uses TSBPD, responding TSBPDSND latency=" << m_iPeerTsbPdDelay_ms);
        }
        else
        {
            HLOGC(mglog.Debug,
                  log << "HSRSP/snd: HSv" << (hs_version == CUDT::HS_VERSION_UDT4 ? 4 : 5)
                      << " with peer TSBPD=" << (m_bPeerTsbPd ? "on" : "off") << " - NOT responding TSBPDSND");
        }

        if (m_bTLPktDrop)
            srtdata[SRT_HS_FLAGS] |= SRT_OPT_TLPKTDROP;
    }
    else
    {
        LOGC(mglog.Fatal, log << "IPE: fillSrtHandshake_HSRSP: m_ullRcvPeerStartTime NOT SET!");
        return 0;
    }

    if (m_bRcvNakReport)
    {
        // HSv5: Note that this setting is independent on the value of
        // m_bPeerNakReport, which represent this setting in the peer.

        srtdata[SRT_HS_FLAGS] |= SRT_OPT_NAKREPORT;
        /*
         * NAK Report is so efficient at controlling bandwidth that sender TLPktDrop
         * is not needed. SRT 1.0.5 to 1.0.7 sender TLPktDrop combined with SRT 1.0
         * Timestamp-Based Packet Delivery was not well implemented and could drop
         * big I-Frame tail before sending once on low latency setups.
         * Disabling TLPktDrop in the receiver SRT Handshake Reply prevents the sender
         * from enabling Too-Late Packet Drop.
         */
        if (m_lPeerSrtVersion <= SrtVersion(1, 0, 7))
            srtdata[SRT_HS_FLAGS] &= ~SRT_OPT_TLPKTDROP;
    }

    if (m_lSrtVersion >= SrtVersion(1, 2, 0))
    {
        if (!m_bPeerRexmitFlag)
        {
            // Peer does not request to use rexmit flag, if so,
            // we won't use as well.
            HLOGC(mglog.Debug, log << "HSRSP/snd: AGENT understands REXMIT flag, but PEER DOES NOT. NOT setting.");
        }
        else
        {
            // Request that the rexmit bit be used as a part of msgno.
            srtdata[SRT_HS_FLAGS] |= SRT_OPT_REXMITFLG;
            HLOGF(mglog.Debug, "HSRSP/snd: AGENT UNDERSTANDS REXMIT flag and PEER reported that it does, too.");
        }
    }
    else
    {
        // Since this is now in the code, it can occur only in case when you change the
        // version specification in the build configuration.
        HLOGF(mglog.Debug, "HSRSP/snd: AGENT DOES NOT UNDERSTAND REXMIT flag");
    }

    HLOGC(mglog.Debug,
          log << "HSRSP/snd: LATENCY[SND:" << SRT_HS_LATENCY_SND::unwrap(srtdata[SRT_HS_LATENCY])
              << " RCV:" << SRT_HS_LATENCY_RCV::unwrap(srtdata[SRT_HS_LATENCY]) << "] FLAGS["
              << SrtFlagString(srtdata[SRT_HS_FLAGS]) << "]");

    return 3;
}

size_t CUDT::prepareSrtHsMsg(int cmd, uint32_t* srtdata, size_t size)
{
    size_t srtlen = fillSrtHandshake(srtdata, size, cmd, handshakeVersion());
    HLOGF(mglog.Debug,
          "CMD:%s(%d) Len:%d Version: %s Flags: %08X (%s) sdelay:%d",
          MessageTypeStr(UMSG_EXT, cmd).c_str(),
          cmd,
          (int)(srtlen * sizeof(int32_t)),
          SrtVersionString(srtdata[SRT_HS_VERSION]).c_str(),
          srtdata[SRT_HS_FLAGS],
          SrtFlagString(srtdata[SRT_HS_FLAGS]).c_str(),
          srtdata[SRT_HS_LATENCY]);

    return srtlen;
}

void CUDT::sendSrtMsg(int cmd, uint32_t* srtdata_in, int srtlen_in)
{
    CPacket srtpkt;
    int32_t srtcmd = (int32_t)cmd;

    static const size_t SRTDATA_MAXSIZE = SRT_CMD_MAXSZ / sizeof(int32_t);

    // This is in order to issue a compile error if the SRT_CMD_MAXSZ is
    // too small to keep all the data. As this is "static const", declaring
    // an array of such specified size in C++ isn't considered VLA.
    static const int SRTDATA_SIZE = SRTDATA_MAXSIZE >= SRT_HS__SIZE ? SRTDATA_MAXSIZE : -1;

    // This will be effectively larger than SRT_HS__SIZE, but it will be also used
    // for incoming data. We have a guarantee that it won't be larger than SRTDATA_MAXSIZE.
    uint32_t srtdata[SRTDATA_SIZE];

    int srtlen = 0;

    if (cmd == SRT_CMD_REJECT)
    {
        // This is a value returned by processSrtMsg underlying layer, potentially
        // to be reported here. Should this happen, just send a rejection message.
        cmd                     = SRT_CMD_HSRSP;
        srtdata[SRT_HS_VERSION] = 0;
    }

    switch (cmd)
    {
    case SRT_CMD_HSREQ:
    case SRT_CMD_HSRSP:
        srtlen = prepareSrtHsMsg(cmd, srtdata, SRTDATA_SIZE);
        break;

    case SRT_CMD_KMREQ: // Sender
    case SRT_CMD_KMRSP: // Receiver
        srtlen = srtlen_in;
        /* Msg already in network order
         * But CChannel:sendto will swap again (assuming 32-bit fields)
         * Pre-swap to cancel it.
         */
        HtoNLA(srtdata, srtdata_in, srtlen);
        m_pCryptoControl->updateKmState(cmd, srtlen); // <-- THIS function can't be moved to CUDT

        break;

    default:
        LOGF(mglog.Error, "sndSrtMsg: cmd=%d unsupported", cmd);
        break;
    }

    if (srtlen > 0)
    {
        /* srtpkt.pack will set message data in network order */
        srtpkt.pack(UMSG_EXT, &srtcmd, srtdata, srtlen * sizeof(int32_t));
        addressAndSend(srtpkt);
    }
}

// PREREQUISITE:
// pkt must be set the buffer and configured for UMSG_HANDSHAKE.
// Note that this function replaces also serialization for the HSv4.
bool CUDT::createSrtHandshake(ref_t<CPacket>    r_pkt,
                              ref_t<CHandShake> r_hs,
                              int               srths_cmd,
                              int               srtkm_cmd,
                              const uint32_t*   kmdata,
                              size_t            kmdata_wordsize /* IN WORDS, NOT BYTES!!! */)
{
    CPacket&    pkt = *r_pkt;
    CHandShake& hs  = *r_hs;

    // This function might be called before the opposite version was recognized.
    // Check if the version is exactly 4 because this means that the peer has already
    // sent something - asynchronously, and usually in rendezvous - and we already know
    // that the peer is version 4. In this case, agent must behave as HSv4, til the end.
    if (m_ConnRes.m_iVersion == HS_VERSION_UDT4)
    {
        hs.m_iVersion = HS_VERSION_UDT4;
        hs.m_iType    = UDT_DGRAM;
        if (hs.m_extension)
        {
            // Should be impossible
            LOGC(mglog.Error, log << "createSrtHandshake: IPE: EXTENSION SET WHEN peer reports version 4 - fixing...");
            hs.m_extension = false;
        }
    }
    else
    {
        hs.m_iType = 0; // Prepare it for flags
    }

    HLOGC(mglog.Debug,
          log << "createSrtHandshake: buf size=" << pkt.getLength() << " hsx=" << MessageTypeStr(UMSG_EXT, srths_cmd)
              << " kmx=" << MessageTypeStr(UMSG_EXT, srtkm_cmd) << " kmdata_wordsize=" << kmdata_wordsize
              << " version=" << hs.m_iVersion);

    // Once you are certain that the version is HSv5, set the enc type flags
    // to advertise pbkeylen. Otherwise make sure that the old interpretation
    // will correctly pick up the type field. PBKEYLEN should be advertized
    // regardless of what URQ stage the handshake is (note that in case of rendezvous
    // CONCLUSION might be the FIRST MESSAGE EVER RECEIVED by a party).
    if (hs.m_iVersion > HS_VERSION_UDT4)
    {
        // Check if there was a failure to receie HSREQ before trying to craft HSRSP.
        // If fillSrtHandshake_HSRSP catches the condition of m_ullRcvPeerStartTime == 0,
        // it will return size 0, which will mess up with further extension procedures;
        // PREVENT THIS HERE.
        if (hs.m_iReqType == URQ_CONCLUSION && srths_cmd == SRT_CMD_HSRSP && m_ullRcvPeerStartTime == 0)
        {
            LOGC(mglog.Error,
                 log << "createSrtHandshake: IPE (non-fatal): Attempting to craft HSRSP without received HSREQ. "
                        "BLOCKING extensions.");
            hs.m_extension = false;
        }

        // The situation when this function is called without requested extensions
        // is URQ_CONCLUSION in rendezvous mode in some of the transitions.
        // In this case for version 5 just clear the m_iType field, as it has
        // different meaning in HSv5 and contains extension flags.
        //
        // Keep 0 in the SRT_HSTYPE_HSFLAGS field, but still advertise PBKEYLEN
        // in the SRT_HSTYPE_ENCFLAGS field.
        hs.m_iType                  = SrtHSRequest::wrapFlags(false /*no magic in HSFLAGS*/, m_iSndCryptoKeyLen);
        bool whether SRT_ATR_UNUSED = m_iSndCryptoKeyLen != 0;
        HLOGC(mglog.Debug,
              log << "createSrtHandshake: " << (whether ? "" : "NOT ")
                  << " Advertising PBKEYLEN - value = " << m_iSndCryptoKeyLen);

        // Note: This is required only when sending a HS message without SRT extensions.
        // When this is to be sent with SRT extensions, then KMREQ will be attached here
        // and the PBKEYLEN will be extracted from it. If this is going to attach KMRSP
        // here, it's already too late (it should've been advertised before getting the first
        // handshake message with KMREQ).
    }
    else
    {
        hs.m_iType = UDT_DGRAM;
    }

    // values > URQ_CONCLUSION include also error types
    // if (hs.m_iVersion == HS_VERSION_UDT4 || hs.m_iReqType > URQ_CONCLUSION) <--- This condition was checked b4 and
    // it's only valid for caller-listener mode
    if (!hs.m_extension)
    {
        // Serialize only the basic handshake, if this is predicted for
        // Hsv4 peer or this is URQ_INDUCTION or URQ_WAVEAHAND.
        size_t hs_size = pkt.getLength();
        hs.store_to(pkt.m_pcData, Ref(hs_size));
        pkt.setLength(hs_size);
        HLOGC(mglog.Debug, log << "createSrtHandshake: (no ext) size=" << hs_size << " data: " << hs.show());
        return true;
    }

    // Sanity check, applies to HSv5 only cases.
    if (srths_cmd == SRT_CMD_HSREQ && m_SrtHsSide == HSD_RESPONDER)
    {
        m_RejectReason = SRT_REJ_IPE;
        LOGC(mglog.Fatal, log << "IPE: SRT_CMD_HSREQ was requested to be sent in HSv5 by an INITIATOR side!");
        return false; // should cause rejection
    }

    string logext = "HSX";

    bool have_kmreq   = false;
    bool have_sid     = false;
    bool have_congctl = false;
    bool have_filter  = false;

    // Install the SRT extensions
    hs.m_iType |= CHandShake::HS_EXT_HSREQ;

    if (srths_cmd == SRT_CMD_HSREQ)
    {
        if (m_sStreamName != "")
        {
            have_sid = true;
            hs.m_iType |= CHandShake::HS_EXT_CONFIG;
            logext += ",SID";
        }
    }

    // If this is a response, we have also information
    // on the peer. If Peer is NOT filter capable, don't
    // put filter config, even if agent is capable.
    bool peer_filter_capable = true;
    if (srths_cmd == SRT_CMD_HSRSP)
    {
        if (m_sPeerPktFilterConfigString != "")
        {
            peer_filter_capable = true;
        }
        else if (IsSet(m_lPeerSrtFlags, SRT_OPT_FILTERCAP))
        {
            peer_filter_capable = true;
        }
        else
        {
            peer_filter_capable = false;
        }
    }

    // Now, if this is INITIATOR, then it has its
    // filter config already set, if configured, otherwise
    // it should not attach the filter config extension.

    // If this is a RESPONDER, then it has already received
    // the filter config string from the peer and therefore
    // possibly confronted with the contents of m_OPT_FECConfigString,
    // and if it decided to go with filter, it will be nonempty.
    if (peer_filter_capable && m_OPT_PktFilterConfigString != "")
    {
        have_filter = true;
        hs.m_iType |= CHandShake::HS_EXT_CONFIG;
        logext += ",filter";
    }

    string sm = m_CongCtl.selected_name();
    if (sm != "" && sm != "live")
    {
        have_congctl = true;
        hs.m_iType |= CHandShake::HS_EXT_CONFIG;
        logext += ",CONGCTL";
    }

    // Prevent adding KMRSP only in case when BOTH:
    // - Agent has set no password
    // - no KMREQ has arrived from Peer
    // KMRSP must be always sent when:
    // - Agent set a password, Peer did not send KMREQ: Agent sets snd=NOSECRET.
    // - Agent set no password, but Peer sent KMREQ: Ageng sets rcv=NOSECRET.
    if (m_CryptoSecret.len > 0 || kmdata_wordsize > 0)
    {
        have_kmreq = true;
        hs.m_iType |= CHandShake::HS_EXT_KMREQ;
        logext += ",KMX";
    }

    HLOGC(mglog.Debug, log << "createSrtHandshake: (ext: " << logext << ") data: " << hs.show());

    // NOTE: The HSREQ is practically always required, although may happen
    // in future that CONCLUSION can be sent multiple times for a separate
    // stream encryption support, and this way it won't enclose HSREQ.
    // Also, KMREQ may occur multiple times.

    // So, initially store the UDT legacy handshake.
    size_t hs_size = pkt.getLength(), total_ra_size = (hs_size / sizeof(uint32_t)); // Maximum size of data
    hs.store_to(pkt.m_pcData, Ref(hs_size));                                        // hs_size is updated

    size_t ra_size = hs_size / sizeof(int32_t);

    // Now attach the SRT handshake for HSREQ
    size_t    offset = ra_size;
    uint32_t* p      = reinterpret_cast<uint32_t*>(pkt.m_pcData);
    // NOTE: since this point, ra_size has a size in int32_t elements, NOT BYTES.

    // The first 4-byte item is the CMD/LENGTH spec.
    uint32_t* pcmdspec = p + offset; // Remember the location to be filled later, when we know the length
    ++offset;

    // Now use the original function to store the actual SRT_HS data
    // ra_size after that
    // NOTE: so far, ra_size is m_iMaxSRTPayloadSize expressed in number of elements.
    // WILL BE CHANGED HERE.
    ra_size   = fillSrtHandshake(p + offset, total_ra_size - offset, srths_cmd, HS_VERSION_SRT1);
    *pcmdspec = HS_CMDSPEC_CMD::wrap(srths_cmd) | HS_CMDSPEC_SIZE::wrap(ra_size);

    HLOGC(mglog.Debug,
          log << "createSrtHandshake: after HSREQ: offset=" << offset << " HSREQ size=" << ra_size
              << " space left: " << (total_ra_size - offset));

    if (have_sid)
    {
        // Use only in REQ phase and only if stream name is set
        offset += ra_size;
        pcmdspec = p + offset;
        ++offset;

        // Now prepare the string with 4-byte alignment. The string size is limited
        // to half the payload size. Just a sanity check to not pack too much into
        // the conclusion packet.
        size_t size_limit = m_iMaxSRTPayloadSize / 2;

        if (m_sStreamName.size() >= size_limit)
        {
            m_RejectReason = SRT_REJ_ROGUE;
            LOGC(mglog.Error,
                 log << "createSrtHandshake: stream id too long, limited to " << (size_limit - 1) << " bytes");
            return false;
        }

        size_t wordsize         = (m_sStreamName.size() + 3) / 4;
        size_t aligned_bytesize = wordsize * 4;

        memset(p + offset, 0, aligned_bytesize);
        memcpy(p + offset, m_sStreamName.data(), m_sStreamName.size());
        // Preswap to little endian (in place due to possible padding zeros)
        HtoILA((uint32_t*)(p + offset), (uint32_t*)(p + offset), wordsize);

        ra_size   = wordsize;
        *pcmdspec = HS_CMDSPEC_CMD::wrap(SRT_CMD_SID) | HS_CMDSPEC_SIZE::wrap(ra_size);

        HLOGC(mglog.Debug,
              log << "createSrtHandshake: after SID [" << m_sStreamName << "] length=" << m_sStreamName.size()
                  << " alignedln=" << aligned_bytesize << ": offset=" << offset << " SID size=" << ra_size
                  << " space left: " << (total_ra_size - offset));
    }

    if (have_congctl)
    {
        // Pass the congctl to the other side as informational.
        // The other side should reject connection if it uses a different congctl.
        // The other side should also respond with the congctl it uses, if its non-default (for backward compatibility).

        // XXX Consider change the congctl settings in the listener socket to "adaptive"
        // congctl and also "adaptive" value of CUDT::m_bMessageAPI so that the caller
        // may ask for whatever kind of transmission it wants, or select transmission
        // type differently for different connections, however with the same listener.

        offset += ra_size;
        pcmdspec = p + offset;
        ++offset;

        size_t wordsize         = (sm.size() + 3) / 4;
        size_t aligned_bytesize = wordsize * 4;

        memset(p + offset, 0, aligned_bytesize);

        memcpy(p + offset, sm.data(), sm.size());
        // Preswap to little endian (in place due to possible padding zeros)
        HtoILA((uint32_t*)(p + offset), (uint32_t*)(p + offset), wordsize);

        ra_size   = wordsize;
        *pcmdspec = HS_CMDSPEC_CMD::wrap(SRT_CMD_CONGESTION) | HS_CMDSPEC_SIZE::wrap(ra_size);

        HLOGC(mglog.Debug,
              log << "createSrtHandshake: after CONGCTL [" << sm << "] length=" << sm.size()
                  << " alignedln=" << aligned_bytesize << ": offset=" << offset << " CONGCTL size=" << ra_size
                  << " space left: " << (total_ra_size - offset));
    }

    if (have_filter)
    {
        offset += ra_size;
        pcmdspec = p + offset;
        ++offset;

        size_t wordsize         = (m_OPT_PktFilterConfigString.size() + 3) / 4;
        size_t aligned_bytesize = wordsize * 4;

        memset(p + offset, 0, aligned_bytesize);
        memcpy(p + offset, m_OPT_PktFilterConfigString.data(), m_OPT_PktFilterConfigString.size());

        ra_size   = wordsize;
        *pcmdspec = HS_CMDSPEC_CMD::wrap(SRT_CMD_FILTER) | HS_CMDSPEC_SIZE::wrap(ra_size);

        HLOGC(mglog.Debug,
              log << "createSrtHandshake: after filter [" << m_OPT_PktFilterConfigString << "] length="
                  << m_OPT_PktFilterConfigString.size() << " alignedln=" << aligned_bytesize << ": offset=" << offset
                  << " filter size=" << ra_size << " space left: " << (total_ra_size - offset));
    }

    // When encryption turned on
    if (have_kmreq)
    {
        HLOGC(mglog.Debug,
              log << "createSrtHandshake: "
                  << (m_CryptoSecret.len > 0 ? "Agent uses ENCRYPTION" : "Peer requires ENCRYPTION"));
        if (srtkm_cmd == SRT_CMD_KMREQ)
        {
            bool have_any_keys = false;
            for (size_t ki = 0; ki < 2; ++ki)
            {
                // Skip those that have expired
                if (!m_pCryptoControl->getKmMsg_needSend(ki, false))
                    continue;

                m_pCryptoControl->getKmMsg_markSent(ki, false);

                offset += ra_size;

                size_t msglen = m_pCryptoControl->getKmMsg_size(ki);
                // Make ra_size back in element unit
                // Add one extra word if the size isn't aligned to 32-bit.
                ra_size = (msglen / sizeof(uint32_t)) + (msglen % sizeof(uint32_t) ? 1 : 0);

                // Store the CMD + SIZE in the next field
                *(p + offset) = HS_CMDSPEC_CMD::wrap(srtkm_cmd) | HS_CMDSPEC_SIZE::wrap(ra_size);
                ++offset;

                // Copy the key - do the endian inversion because another endian inversion
                // will be done for every control message before sending, and this KM message
                // is ALREADY in network order.
                const uint32_t* keydata = reinterpret_cast<const uint32_t*>(m_pCryptoControl->getKmMsg_data(ki));

                HLOGC(mglog.Debug,
                      log << "createSrtHandshake: KMREQ: adding key #" << ki << " length=" << ra_size
                          << " words (KmMsg_size=" << msglen << ")");
                // XXX INSECURE ": [" << FormatBinaryString((uint8_t*)keydata, msglen) << "]";

                // Yes, I know HtoNLA and NtoHLA do exactly the same operation, but I want
                // to be clear about the true intention.
                NtoHLA(p + offset, keydata, ra_size);
                have_any_keys = true;
            }

            if (!have_any_keys)
            {
                m_RejectReason = SRT_REJ_IPE;
                LOGC(mglog.Error, log << "createSrtHandshake: IPE: all keys have expired, no KM to send.");
                return false;
            }
        }
        else if (srtkm_cmd == SRT_CMD_KMRSP)
        {
            uint32_t        failure_kmrsp[] = {SRT_KM_S_UNSECURED};
            const uint32_t* keydata         = 0;

            // Shift the starting point with the value of previously added block,
            // to start with the new one.
            offset += ra_size;

            if (kmdata_wordsize == 0)
            {
                LOGC(mglog.Error,
                     log << "createSrtHandshake: Agent has PW, but Peer sent no KMREQ. Sending error KMRSP response");
                ra_size = 1;
                keydata = failure_kmrsp;

                // Update the KM state as well
                m_pCryptoControl->m_SndKmState = SRT_KM_S_NOSECRET;  // Agent has PW, but Peer won't decrypt
                m_pCryptoControl->m_RcvKmState = SRT_KM_S_UNSECURED; // Peer won't encrypt as well.
            }
            else
            {
                if (!kmdata)
                {
                    m_RejectReason = SRT_REJ_IPE;
                    LOGC(mglog.Fatal, log << "createSrtHandshake: IPE: srtkm_cmd=SRT_CMD_KMRSP and no kmdata!");
                    return false;
                }
                ra_size = kmdata_wordsize;
                keydata = reinterpret_cast<const uint32_t*>(kmdata);
            }

            *(p + offset) = HS_CMDSPEC_CMD::wrap(srtkm_cmd) | HS_CMDSPEC_SIZE::wrap(ra_size);
            ++offset; // Once cell, containting CMD spec and size
            HLOGC(mglog.Debug,
                  log << "createSrtHandshake: KMRSP: applying returned key length="
                      << ra_size); // XXX INSECURE << " words: [" << FormatBinaryString((uint8_t*)kmdata,
                                   // kmdata_wordsize*sizeof(uint32_t)) << "]";

            NtoHLA(p + offset, keydata, ra_size);
        }
        else
        {
            m_RejectReason = SRT_REJ_IPE;
            LOGC(mglog.Fatal, log << "createSrtHandshake: IPE: wrong value of srtkm_cmd: " << srtkm_cmd);
            return false;
        }
    }

    // ra_size + offset has a value in element unit.
    // Switch it again to byte unit.
    pkt.setLength((ra_size + offset) * sizeof(int32_t));

    HLOGC(mglog.Debug,
          log << "createSrtHandshake: filled HSv5 handshake flags: " << CHandShake::ExtensionFlagStr(hs.m_iType)
              << " length: " << pkt.getLength() << " bytes");

    return true;
}

static int
FindExtensionBlock(uint32_t* begin, size_t total_length, ref_t<size_t> r_out_len, ref_t<uint32_t*> r_next_block)
{
    // Check if there's anything to process
    if (total_length == 0)
    {
        *r_next_block = NULL;
        *r_out_len    = 0;
        return SRT_CMD_NONE;
    }

    size_t&    out_len    = *r_out_len;
    uint32_t*& next_block = *r_next_block;
    // This function extracts the block command from the block and its length.
    // The command value is returned as a function result.
    // The size of that command block is stored into out_len.
    // The beginning of the prospective next block is stored in next_block.

    // The caller must be aware that:
    // - exactly one element holds the block header (cmd+size), so the actual data are after this one.
    // - the returned size is the number of uint32_t elements since that first data element
    // - the remaining size should be manually calculated as total_length - 1 - out_len, or
    // simply, as next_block - begin.

    // Note that if the total_length is too short to extract the whole block, it will return
    // SRT_CMD_NONE. Note that total_length includes this first CMDSPEC word.
    //
    // When SRT_CMD_NONE is returned, it means that nothing has been extracted and nothing else
    // can be further extracted from this block.

    int    cmd  = HS_CMDSPEC_CMD::unwrap(*begin);
    size_t size = HS_CMDSPEC_SIZE::unwrap(*begin);

    if (size + 1 > total_length)
        return SRT_CMD_NONE;

    out_len = size;

    if (total_length == size + 1)
        next_block = NULL;
    else
        next_block = begin + 1 + size;

    return cmd;
}

static inline bool NextExtensionBlock(ref_t<uint32_t*> begin, uint32_t* next, ref_t<size_t> length)
{
    if (!next)
        return false;

    *length = *length - (next - *begin);
    *begin  = next;
    return true;
}

bool CUDT::processSrtMsg(const CPacket* ctrlpkt)
{
    uint32_t* srtdata = (uint32_t*)ctrlpkt->m_pcData;
    size_t    len     = ctrlpkt->getLength();
    int       etype   = ctrlpkt->getExtendedType();
    uint32_t  ts      = ctrlpkt->m_iTimeStamp;

    int res = SRT_CMD_NONE;

    HLOGC(mglog.Debug, log << "Dispatching message type=" << etype << " data length=" << (len / sizeof(int32_t)));
    switch (etype)
    {
    case SRT_CMD_HSREQ:
    {
        res = processSrtMsg_HSREQ(srtdata, len, ts, CUDT::HS_VERSION_UDT4);
        break;
    }
    case SRT_CMD_HSRSP:
    {
        res = processSrtMsg_HSRSP(srtdata, len, ts, CUDT::HS_VERSION_UDT4);
        break;
    }
    case SRT_CMD_KMREQ:
        // Special case when the data need to be processed here
        // and the appropriate message must be constructed for sending.
        // No further processing required
        {
            uint32_t srtdata_out[SRTDATA_MAXSIZE];
            size_t   len_out = 0;
            res = m_pCryptoControl->processSrtMsg_KMREQ(srtdata, len, srtdata_out, Ref(len_out), CUDT::HS_VERSION_UDT4);
            if (res == SRT_CMD_KMRSP)
            {
                if (len_out == 1)
                {
                    if (m_bOPT_StrictEncryption)
                    {
                        LOGC(mglog.Error,
                             log << "KMREQ FAILURE: " << KmStateStr(SRT_KM_STATE(srtdata_out[0]))
                                 << " - rejecting per strict encryption");
                        return false;
                    }
                    HLOGC(mglog.Debug,
                          log << "MKREQ -> KMRSP FAILURE state: " << KmStateStr(SRT_KM_STATE(srtdata_out[0])));
                }
                else
                {
                    HLOGC(mglog.Debug, log << "KMREQ -> requested to send KMRSP length=" << len_out);
                }
                sendSrtMsg(SRT_CMD_KMRSP, srtdata_out, len_out);
            }
            // XXX Dead code. processSrtMsg_KMREQ now doesn't return any other value now.
            // Please review later.
            else
            {
                LOGC(mglog.Error, log << "KMREQ failed to process the request - ignoring");
            }

            return true; // already done what's necessary
        }

    case SRT_CMD_KMRSP:
    {
        // KMRSP doesn't expect any following action
        m_pCryptoControl->processSrtMsg_KMRSP(srtdata, len, CUDT::HS_VERSION_UDT4);
        return true; // nothing to do
    }

    default:
        return false;
    }

    if (res == SRT_CMD_NONE)
        return true;

    // Send the message that the message handler requested.
    sendSrtMsg(res);

    return true;
}

int CUDT::processSrtMsg_HSREQ(const uint32_t* srtdata, size_t len, uint32_t ts, int hsv)
{
    // Set this start time in the beginning, regardless as to whether TSBPD is being
    // used or not. This must be done in the Initiator as well as Responder.

    /*
     * Compute peer StartTime in our time reference
     * This takes time zone, time drift into account.
     * Also includes current packet transit time (rtt/2)
     */
#if 0 // Debug PeerStartTime if not 1st HS packet
    {
        uint64_t oldPeerStartTime = m_ullRcvPeerStartTime;
        m_ullRcvPeerStartTime = CTimer::getTime() - (uint64_t)((uint32_t)ts);
        if (oldPeerStartTime) {
            LOGC(mglog.Note, log << "rcvSrtMsg: 2nd PeerStartTime diff=" <<  
                    (m_ullRcvPeerStartTime - oldPeerStartTime) << " usec");

        }
    }
#else
    m_ullRcvPeerStartTime = CTimer::getTime() - (uint64_t)((uint32_t)ts);
#endif

    // Prepare the initial runtime values of latency basing on the option values.
    // They are going to get the value fixed HERE.
    m_iTsbPdDelay_ms     = m_iOPT_TsbPdDelay;
    m_iPeerTsbPdDelay_ms = m_iOPT_PeerTsbPdDelay;

    if (len < SRT_CMD_HSREQ_MINSZ)
    {
        m_RejectReason = SRT_REJ_ROGUE;
        /* Packet smaller than minimum compatible packet size */
        LOGF(mglog.Error, "HSREQ/rcv: cmd=%d(HSREQ) len=%" PRIzu " invalid", SRT_CMD_HSREQ, len);
        return SRT_CMD_NONE;
    }

    LOGF(mglog.Note,
         "HSREQ/rcv: cmd=%d(HSREQ) len=%" PRIzu " vers=0x%x opts=0x%x delay=%d",
         SRT_CMD_HSREQ,
         len,
         srtdata[SRT_HS_VERSION],
         srtdata[SRT_HS_FLAGS],
         SRT_HS_LATENCY_RCV::unwrap(srtdata[SRT_HS_LATENCY]));

    m_lPeerSrtVersion = srtdata[SRT_HS_VERSION];
    m_lPeerSrtFlags   = srtdata[SRT_HS_FLAGS];

    if (hsv == CUDT::HS_VERSION_UDT4)
    {
        if (m_lPeerSrtVersion >= SRT_VERSION_FEAT_HSv5)
        {
            m_RejectReason = SRT_REJ_ROGUE;
            LOGC(mglog.Error,
                 log << "HSREQ/rcv: With HSv4 version >= " << SrtVersionString(SRT_VERSION_FEAT_HSv5)
                     << " is not acceptable.");
            return SRT_CMD_REJECT;
        }
    }
    else
    {
        if (m_lPeerSrtVersion < SRT_VERSION_FEAT_HSv5)
        {
            m_RejectReason = SRT_REJ_ROGUE;
            LOGC(mglog.Error,
                 log << "HSREQ/rcv: With HSv5 version must be >= " << SrtVersionString(SRT_VERSION_FEAT_HSv5) << " .");
            return SRT_CMD_REJECT;
        }
    }

    // Check also if the version satisfies the minimum required version
    if (m_lPeerSrtVersion < m_lMinimumPeerSrtVersion)
    {
        m_RejectReason = SRT_REJ_VERSION;
        LOGC(mglog.Error,
             log << "HSREQ/rcv: Peer version: " << SrtVersionString(m_lPeerSrtVersion)
                 << " is too old for requested: " << SrtVersionString(m_lMinimumPeerSrtVersion) << " - REJECTING");
        return SRT_CMD_REJECT;
    }

    HLOGC(mglog.Debug,
          log << "HSREQ/rcv: PEER Version: " << SrtVersionString(m_lPeerSrtVersion) << " Flags: " << m_lPeerSrtFlags
              << "(" << SrtFlagString(m_lPeerSrtFlags) << ")");

    m_bPeerRexmitFlag = IsSet(m_lPeerSrtFlags, SRT_OPT_REXMITFLG);
    HLOGF(mglog.Debug, "HSREQ/rcv: peer %s REXMIT flag", m_bPeerRexmitFlag ? "UNDERSTANDS" : "DOES NOT UNDERSTAND");

    // Check if both use the same API type. Reject if not.
    bool peer_message_api = !IsSet(m_lPeerSrtFlags, SRT_OPT_STREAM);
    if (peer_message_api != m_bMessageAPI)
    {
        m_RejectReason = SRT_REJ_MESSAGEAPI;
        LOGC(mglog.Error,
             log << "HSREQ/rcv: Agent uses " << (m_bMessageAPI ? "MESSAGE" : "STREAM") << " API, but the Peer declares "
                 << (peer_message_api ? "MESSAGE" : "STREAM") << " API. Not compatible transmission type, rejecting.");
        return SRT_CMD_REJECT;
    }

    if (len < SRT_HS_LATENCY + 1)
    {
        // 3 is the size when containing VERSION, FLAGS and LATENCY. Less size
        // makes it contain only the first two. Let's make it acceptable, as long
        // as the latency flags aren't set.
        if (IsSet(m_lPeerSrtFlags, SRT_OPT_TSBPDSND) || IsSet(m_lPeerSrtFlags, SRT_OPT_TSBPDRCV))
        {
            m_RejectReason = SRT_REJ_ROGUE;
            LOGC(mglog.Error,
                 log << "HSREQ/rcv: Peer sent only VERSION + FLAGS HSREQ, but TSBPD flags are set. Rejecting.");
            return SRT_CMD_REJECT;
        }

        LOGC(mglog.Warn, log << "HSREQ/rcv: Peer sent only VERSION + FLAGS HSREQ, not getting any TSBPD settings.");
        // Don't process any further settings in this case. Turn off TSBPD, just for a case.
        m_bTsbPd     = false;
        m_bPeerTsbPd = false;
        return SRT_CMD_HSRSP;
    }

    uint32_t latencystr = srtdata[SRT_HS_LATENCY];

    if (IsSet(m_lPeerSrtFlags, SRT_OPT_TSBPDSND))
    {
        // TimeStamp-based Packet Delivery feature enabled
        if (!m_bTsbPd)
        {
            LOGC(mglog.Warn, log << "HSREQ/rcv: Agent did not set rcv-TSBPD - ignoring proposed latency from peer");

            // Note: also don't set the peer TSBPD flag HERE because
            // - in HSv4 it will be a sender, so it doesn't matter anyway
            // - in HSv5 if it's going to receive, the TSBPDRCV flag will define it.
        }
        else
        {
            int peer_decl_latency;
            if (hsv < CUDT::HS_VERSION_SRT1)
            {
                // In HSv4 there is only one value and this is the latency
                // that the sender peer proposes for the agent.
                peer_decl_latency = SRT_HS_LATENCY_LEG::unwrap(latencystr);
            }
            else
            {
                // In HSv5 there are latency declared for sending and receiving separately.

                // SRT_HS_LATENCY_SND is the value that the peer proposes to be the
                // value used by agent when receiving data. We take this as a local latency value.
                peer_decl_latency = SRT_HS_LATENCY_SND::unwrap(srtdata[SRT_HS_LATENCY]);
            }

            // Use the maximum latency out of latency from our settings and the latency
            // "proposed" by the peer.
            int maxdelay = std::max(m_iTsbPdDelay_ms, peer_decl_latency);
            HLOGC(mglog.Debug,
                  log << "HSREQ/rcv: LOCAL/RCV LATENCY: Agent:" << m_iTsbPdDelay_ms << " Peer:" << peer_decl_latency
                      << "  Selecting:" << maxdelay);
            m_iTsbPdDelay_ms = maxdelay;
        }
    }
    else
    {
        std::string how_about_agent = m_bTsbPd ? "BUT AGENT DOES" : "and nor does Agent";
        HLOGC(mglog.Debug, log << "HSREQ/rcv: Peer DOES NOT USE latency for sending - " << how_about_agent);
    }

    // This happens when the HSv5 RESPONDER receives the HSREQ message; it declares
    // that the peer INITIATOR will receive the data and informs about its predefined
    // latency. We need to maximize this with our setting of the peer's latency and
    // record as peer's latency, which will be then sent back with HSRSP.
    if (hsv > CUDT::HS_VERSION_UDT4 && IsSet(m_lPeerSrtFlags, SRT_OPT_TSBPDRCV))
    {
        // So, PEER uses TSBPD, set the flag.
        // NOTE: it doesn't matter, if AGENT uses TSBPD.
        m_bPeerTsbPd = true;

        // SRT_HS_LATENCY_RCV is the value that the peer declares as to be
        // used by it when receiving data. We take this as a peer's value,
        // and select the maximum of this one and our proposed latency for the peer.
        int peer_decl_latency = SRT_HS_LATENCY_RCV::unwrap(latencystr);
        int maxdelay          = std::max(m_iPeerTsbPdDelay_ms, peer_decl_latency);
        HLOGC(mglog.Debug,
              log << "HSREQ/rcv: PEER/RCV LATENCY: Agent:" << m_iPeerTsbPdDelay_ms << " Peer:" << peer_decl_latency
                  << " Selecting:" << maxdelay);
        m_iPeerTsbPdDelay_ms = maxdelay;
    }
    else
    {
        std::string how_about_agent = m_bTsbPd ? "BUT AGENT DOES" : "and nor does Agent";
        HLOGC(mglog.Debug, log << "HSREQ/rcv: Peer DOES NOT USE latency for receiving - " << how_about_agent);
    }

    if (hsv > CUDT::HS_VERSION_UDT4)
    {
        // This is HSv5, do the same things as required for the sending party in HSv4,
        // as in HSv5 this can also be a sender.
        if (IsSet(m_lPeerSrtFlags, SRT_OPT_TLPKTDROP))
        {
            // Too late packets dropping feature supported
            m_bPeerTLPktDrop = true;
        }
        if (IsSet(m_lPeerSrtFlags, SRT_OPT_NAKREPORT))
        {
            // Peer will send Periodic NAK Reports
            m_bPeerNakReport = true;
        }
    }

    return SRT_CMD_HSRSP;
}

int CUDT::processSrtMsg_HSRSP(const uint32_t* srtdata, size_t len, uint32_t ts, int hsv)
{
    // XXX Check for mis-version
    // With HSv4 we accept only version less than 1.2.0
    if (hsv == CUDT::HS_VERSION_UDT4 && srtdata[SRT_HS_VERSION] >= SRT_VERSION_FEAT_HSv5)
    {
        LOGC(mglog.Error, log << "HSRSP/rcv: With HSv4 version >= 1.2.0 is not acceptable.");
        return SRT_CMD_NONE;
    }

    if (len < SRT_CMD_HSRSP_MINSZ)
    {
        /* Packet smaller than minimum compatible packet size */
        LOGF(mglog.Error, "HSRSP/rcv: cmd=%d(HSRSP) len=%" PRIzu " invalid", SRT_CMD_HSRSP, len);
        return SRT_CMD_NONE;
    }

    // Set this start time in the beginning, regardless as to whether TSBPD is being
    // used or not. This must be done in the Initiator as well as Responder. In case when
    // agent is sender only (HSv4) this value simply won't be used.

    /*
     * Compute peer StartTime in our time reference
     * This takes time zone, time drift into account.
     * Also includes current packet transit time (rtt/2)
     */
#if 0 // Debug PeerStartTime if not 1st HS packet
    {
        uint64_t oldPeerStartTime = m_ullRcvPeerStartTime;
        m_ullRcvPeerStartTime = CTimer::getTime() - (uint64_t)((uint32_t)ts);
        if (oldPeerStartTime) {
            LOGC(mglog.Note, log << "rcvSrtMsg: 2nd PeerStartTime diff=" <<  
                    (m_ullRcvPeerStartTime - oldPeerStartTime) << " usec");

        }
    }
#else
    m_ullRcvPeerStartTime = CTimer::getTime() - (uint64_t)((uint32_t)ts);
#endif

    m_lPeerSrtVersion = srtdata[SRT_HS_VERSION];
    m_lPeerSrtFlags   = srtdata[SRT_HS_FLAGS];

    HLOGF(mglog.Debug,
          "HSRSP/rcv: Version: %s Flags: SND:%08X (%s)",
          SrtVersionString(m_lPeerSrtVersion).c_str(),
          m_lPeerSrtFlags,
          SrtFlagString(m_lPeerSrtFlags).c_str());

    if (hsv == CUDT::HS_VERSION_UDT4)
    {
        // The old HSv4 way: extract just one value and put it under peer.
        if (IsSet(m_lPeerSrtFlags, SRT_OPT_TSBPDRCV))
        {
            // TsbPd feature enabled
            m_bPeerTsbPd         = true;
            m_iPeerTsbPdDelay_ms = SRT_HS_LATENCY_LEG::unwrap(srtdata[SRT_HS_LATENCY]);
            HLOGC(mglog.Debug,
                  log << "HSRSP/rcv: LATENCY: Peer/snd:" << m_iPeerTsbPdDelay_ms
                      << " (Agent: declared:" << m_iTsbPdDelay_ms << " rcv:" << m_iTsbPdDelay_ms << ")");
        }
        // TSBPDSND isn't set in HSv4 by the RESPONDER, because HSv4 RESPONDER is always RECEIVER.
    }
    else
    {
        // HSv5 way: extract the receiver latency and sender latency, if used.

        if (IsSet(m_lPeerSrtFlags, SRT_OPT_TSBPDRCV))
        {
            // TsbPd feature enabled
            m_bPeerTsbPd         = true;
            m_iPeerTsbPdDelay_ms = SRT_HS_LATENCY_RCV::unwrap(srtdata[SRT_HS_LATENCY]);
            HLOGC(mglog.Debug, log << "HSRSP/rcv: LATENCY: Peer/snd:" << m_iPeerTsbPdDelay_ms << "ms");
        }
        else
        {
            HLOGC(mglog.Debug, log << "HSRSP/rcv: Peer (responder) DOES NOT USE latency");
        }

        if (IsSet(m_lPeerSrtFlags, SRT_OPT_TSBPDSND))
        {
            if (!m_bTsbPd)
            {
                LOGC(mglog.Warn,
                     log << "HSRSP/rcv: BUG? Peer (responder) declares sending latency, but Agent turned off TSBPD.");
            }
            else
            {
                // Take this value as a good deal. In case when the Peer did not "correct" the latency
                // because it has TSBPD turned off, just stay with the present value defined in options.
                m_iTsbPdDelay_ms = SRT_HS_LATENCY_SND::unwrap(srtdata[SRT_HS_LATENCY]);
                HLOGC(mglog.Debug, log << "HSRSP/rcv: LATENCY Agent/rcv: " << m_iTsbPdDelay_ms << "ms");
            }
        }
    }

    if ((m_lSrtVersion >= SrtVersion(1, 0, 5)) && IsSet(m_lPeerSrtFlags, SRT_OPT_TLPKTDROP))
    {
        // Too late packets dropping feature supported
        m_bPeerTLPktDrop = true;
    }

    if ((m_lSrtVersion >= SrtVersion(1, 1, 0)) && IsSet(m_lPeerSrtFlags, SRT_OPT_NAKREPORT))
    {
        // Peer will send Periodic NAK Reports
        m_bPeerNakReport = true;
    }

    if (m_lSrtVersion >= SrtVersion(1, 2, 0))
    {
        if (IsSet(m_lPeerSrtFlags, SRT_OPT_REXMITFLG))
        {
            // Peer will use REXMIT flag in packet retransmission.
            m_bPeerRexmitFlag = true;
            HLOGP(mglog.Debug, "HSRSP/rcv: 1.2.0+ Agent understands REXMIT flag and so does peer.");
        }
        else
        {
            HLOGP(mglog.Debug, "HSRSP/rcv: Agent understands REXMIT flag, but PEER DOES NOT");
        }
    }
    else
    {
        HLOGF(mglog.Debug, "HSRSP/rcv: <1.2.0 Agent DOESN'T understand REXMIT flag");
    }

    handshakeDone();

    return SRT_CMD_NONE;
}

// This function is called only when the URQ_CONCLUSION handshake has been received from the peer.
bool CUDT::interpretSrtHandshake(const CHandShake& hs,
                                 const CPacket&    hspkt,
                                 uint32_t* out_data SRT_ATR_UNUSED,
                                 size_t*            out_len)
{
    // Initialize out_len to 0 to handle the unencrypted case
    if (out_len)
        *out_len = 0;

    // The version=0 statement as rejection is used only since HSv5.
    // The HSv4 sends the AGREEMENT handshake message with version=0, do not misinterpret it.
    if (m_ConnRes.m_iVersion > HS_VERSION_UDT4 && hs.m_iVersion == 0)
    {
        m_RejectReason = SRT_REJ_PEER;
        LOGC(mglog.Error, log << "HS VERSION = 0, meaning the handshake has been rejected.");
        return false;
    }

    if (hs.m_iVersion < HS_VERSION_SRT1)
        return true; // do nothing

    // Anyway, check if the handshake contains any extra data.
    if (hspkt.getLength() <= CHandShake::m_iContentSize)
    {
        m_RejectReason = SRT_REJ_ROGUE;
        // This would mean that the handshake was at least HSv5, but somehow no extras were added.
        // Dismiss it then, however this has to be logged.
        LOGC(mglog.Error, log << "HS VERSION=" << hs.m_iVersion << " but no handshake extension found!");
        return false;
    }

    // We still believe it should work, let's check the flags.
    int ext_flags = SrtHSRequest::SRT_HSTYPE_HSFLAGS::unwrap(hs.m_iType);
    if (ext_flags == 0)
    {
        m_RejectReason = SRT_REJ_ROGUE;
        LOGC(mglog.Error, log << "HS VERSION=" << hs.m_iVersion << " but no handshake extension flags are set!");
        return false;
    }

    HLOGC(mglog.Debug,
          log << "HS VERSION=" << hs.m_iVersion << " EXTENSIONS: " << CHandShake::ExtensionFlagStr(ext_flags));

    // Ok, now find the beginning of an int32_t array that follows the UDT handshake.
    uint32_t* p    = reinterpret_cast<uint32_t*>(hspkt.m_pcData + CHandShake::m_iContentSize);
    size_t    size = hspkt.getLength() - CHandShake::m_iContentSize; // Due to previous cond check we grant it's >0

    if (IsSet(ext_flags, CHandShake::HS_EXT_HSREQ))
    {
        HLOGC(mglog.Debug, log << "interpretSrtHandshake: extracting HSREQ/RSP type extension");
        uint32_t* begin    = p;
        uint32_t* next     = 0;
        size_t    length   = size / sizeof(uint32_t);
        size_t    blocklen = 0;

        for (;;) // this is ONE SHOT LOOP
        {
            int cmd = FindExtensionBlock(begin, length, Ref(blocklen), Ref(next));

            size_t bytelen = blocklen * sizeof(uint32_t);

            if (cmd == SRT_CMD_HSREQ)
            {
                // Set is the size as it should, then give it for interpretation for
                // the proper function.
                if (blocklen < SRT_HS__SIZE)
                {
                    m_RejectReason = SRT_REJ_ROGUE;
                    LOGC(mglog.Error,
                         log << "HS-ext HSREQ found but invalid size: " << bytelen << " (expected: " << SRT_HS__SIZE
                             << ")");
                    return false; // don't interpret
                }

                int rescmd = processSrtMsg_HSREQ(begin + 1, bytelen, hspkt.m_iTimeStamp, HS_VERSION_SRT1);
                // Interpreted? Then it should be responded with SRT_CMD_HSRSP.
                if (rescmd != SRT_CMD_HSRSP)
                {
                    // m_RejectReason already set
                    LOGC(mglog.Error,
                         log << "interpretSrtHandshake: process HSREQ returned unexpected value " << rescmd);
                    return false;
                }
                handshakeDone();
                updateAfterSrtHandshake(SRT_CMD_HSREQ, HS_VERSION_SRT1);
            }
            else if (cmd == SRT_CMD_HSRSP)
            {
                // Set is the size as it should, then give it for interpretation for
                // the proper function.
                if (blocklen < SRT_HS__SIZE)
                {
                    m_RejectReason = SRT_REJ_ROGUE;
                    LOGC(mglog.Error,
                         log << "HS-ext HSRSP found but invalid size: " << bytelen << " (expected: " << SRT_HS__SIZE
                             << ")");

                    return false; // don't interpret
                }

                int rescmd = processSrtMsg_HSRSP(begin + 1, bytelen, hspkt.m_iTimeStamp, HS_VERSION_SRT1);
                // Interpreted? Then it should be responded with SRT_CMD_NONE.
                // (nothing to be responded for HSRSP, unless there was some kinda problem)
                if (rescmd != SRT_CMD_NONE)
                {
                    // Just formally; the current code doesn't seem to return anything else.
                    m_RejectReason = SRT_REJ_ROGUE;
                    LOGC(mglog.Error,
                         log << "interpretSrtHandshake: process HSRSP returned unexpected value " << rescmd);
                    return false;
                }
                handshakeDone();
                updateAfterSrtHandshake(SRT_CMD_HSRSP, HS_VERSION_SRT1);
            }
            else if (cmd == SRT_CMD_NONE)
            {
                m_RejectReason = SRT_REJ_ROGUE;
                LOGC(mglog.Error, log << "interpretSrtHandshake: no HSREQ/HSRSP block found in the handshake msg!");
                // This means that there can be no more processing done by FindExtensionBlock().
                // And we haven't found what we need - otherwise one of the above cases would pass
                // and lead to exit this loop immediately.
                return false;
            }
            else
            {
                // Any other kind of message extracted. Search on.
                length -= (next - begin);
                begin = next;
                if (begin)
                    continue;
            }

            break;
        }
    }

    HLOGC(mglog.Debug, log << "interpretSrtHandshake: HSREQ done, checking KMREQ");

    // Now check the encrypted

    bool encrypted = false;

    if (IsSet(ext_flags, CHandShake::HS_EXT_KMREQ))
    {
        HLOGC(mglog.Debug, log << "interpretSrtHandshake: extracting KMREQ/RSP type extension");

#ifdef SRT_ENABLE_ENCRYPTION
        if (!m_pCryptoControl->hasPassphrase())
        {
            if (m_bOPT_StrictEncryption)
            {
                m_RejectReason = SRT_REJ_UNSECURE;
                LOGC(
                    mglog.Error,
                    log << "HS KMREQ: Peer declares encryption, but agent does not - rejecting per strict requirement");
                return false;
            }

            LOGC(mglog.Error,
                 log << "HS KMREQ: Peer declares encryption, but agent does not - still allowing connection.");

            // Still allow for connection, and allow Agent to send unencrypted stream to the peer.
            // Also normally allow the key to be processed; worst case it will send the failure response.
        }

        uint32_t* begin    = p;
        uint32_t* next     = 0;
        size_t    length   = size / sizeof(uint32_t);
        size_t    blocklen = 0;

        for (;;) // This is one shot loop, unless REPEATED by 'continue'.
        {
            int cmd = FindExtensionBlock(begin, length, Ref(blocklen), Ref(next));

            HLOGC(mglog.Debug,
                  log << "interpretSrtHandshake: found extension: (" << cmd << ") " << MessageTypeStr(UMSG_EXT, cmd));

            size_t bytelen = blocklen * sizeof(uint32_t);
            if (cmd == SRT_CMD_KMREQ)
            {
                if (!out_data || !out_len)
                {
                    m_RejectReason = SRT_REJ_IPE;
                    LOGC(mglog.Fatal, log << "IPE: HS/KMREQ extracted without passing target buffer!");
                    return false;
                }

                int res =
                    m_pCryptoControl->processSrtMsg_KMREQ(begin + 1, bytelen, out_data, Ref(*out_len), HS_VERSION_SRT1);
                if (res != SRT_CMD_KMRSP)
                {
                    m_RejectReason = SRT_REJ_IPE;
                    // Something went wrong.
                    HLOGC(mglog.Debug,
                          log << "interpretSrtHandshake: IPE/EPE KMREQ processing failed - returned " << res);
                    return false;
                }
                if (*out_len == 1)
                {
                    // This means that there was an abnormal encryption situation occurred.
                    // This is inacceptable in case of strict encryption.
                    if (m_bOPT_StrictEncryption)
                    {
                        if (m_pCryptoControl->m_RcvKmState == SRT_KM_S_BADSECRET)
                        {
                            m_RejectReason = SRT_REJ_BADSECRET;
                        }
                        else
                        {
                            m_RejectReason = SRT_REJ_UNSECURE;
                        }
                        LOGC(mglog.Error,
                             log << "interpretSrtHandshake: KMREQ result abnornal - rejecting per strict encryption");
                        return false;
                    }
                }
                encrypted = true;
            }
            else if (cmd == SRT_CMD_KMRSP)
            {
                int res = m_pCryptoControl->processSrtMsg_KMRSP(begin + 1, bytelen, HS_VERSION_SRT1);
                if (m_bOPT_StrictEncryption && res == -1)
                {
                    m_RejectReason = SRT_REJ_UNSECURE;
                    LOGC(mglog.Error, log << "KMRSP failed - rejecting connection as per strict encryption.");
                    return false;
                }
                encrypted = true;
            }
            else if (cmd == SRT_CMD_NONE)
            {
                m_RejectReason = SRT_REJ_ROGUE;
                LOGC(mglog.Error, log << "HS KMREQ expected - none found!");
                return false;
            }
            else
            {
                HLOGC(mglog.Debug, log << "interpretSrtHandshake: ... skipping " << MessageTypeStr(UMSG_EXT, cmd));
                if (NextExtensionBlock(Ref(begin), next, Ref(length)))
                    continue;
            }

            break;
        }
#else
        // When encryption is not enabled at compile time, behave as if encryption wasn't set,
        // so accordingly to StrictEncryption flag.

        if (m_bOPT_StrictEncryption)
        {
            m_RejectReason = SRT_REJ_UNSECURE;
            LOGC(mglog.Error,
                 log << "HS KMREQ: Peer declares encryption, but agent didn't enable it at compile time - rejecting "
                        "per strict requirement");
            return false;
        }

        LOGC(mglog.Error,
             log << "HS KMREQ: Peer declares encryption, but agent didn't enable it at compile time - still allowing "
                    "connection.");
        encrypted = true;
#endif
    }

    bool   have_congctl = false;
    bool   have_filter  = false;
    string agsm         = m_CongCtl.selected_name();
    if (agsm == "")
    {
        agsm = "live";
        m_CongCtl.select("live");
    }

    if (IsSet(ext_flags, CHandShake::HS_EXT_CONFIG))
    {
        HLOGC(mglog.Debug, log << "interpretSrtHandshake: extracting various CONFIG extensions");

        uint32_t* begin    = p;
        uint32_t* next     = 0;
        size_t    length   = size / sizeof(uint32_t);
        size_t    blocklen = 0;

        for (;;) // This is one shot loop, unless REPEATED by 'continue'.
        {
            int cmd = FindExtensionBlock(begin, length, Ref(blocklen), Ref(next));

            HLOGC(mglog.Debug,
                  log << "interpretSrtHandshake: found extension: (" << cmd << ") " << MessageTypeStr(UMSG_EXT, cmd));

            const size_t bytelen = blocklen * sizeof(uint32_t);
            if (cmd == SRT_CMD_SID)
            {
                if (!bytelen || bytelen > MAX_SID_LENGTH)
                {
                    LOGC(mglog.Error,
                         log << "interpretSrtHandshake: STREAMID length " << bytelen << " is 0 or > " << +MAX_SID_LENGTH
                             << " - PROTOCOL ERROR, REJECTING");
                    return false;
                }
                // Copied through a cleared array. This is because the length is aligned to 4
                // where the padding is filled by zero bytes. For the case when the string is
                // exactly of a 4-divisible length, we make a big array with maximum allowed size
                // filled with zeros. Copying to this array should then copy either only the valid
                // characters of the string (if the lenght is divisible by 4), or the string with
                // padding zeros. In all these cases in the resulting array we should have all
                // subsequent characters of the string plus at least one '\0' at the end. This will
                // make it a perfect NUL-terminated string, to be used to initialize a string.
                char target[MAX_SID_LENGTH + 1];
                memset(target, 0, MAX_SID_LENGTH + 1);
                memcpy(target, begin + 1, bytelen);

                // Un-swap on big endian machines
                ItoHLA((uint32_t*)target, (uint32_t*)target, blocklen);

                m_sStreamName = target;
                HLOGC(mglog.Debug,
                      log << "CONNECTOR'S REQUESTED SID [" << m_sStreamName << "] (bytelen=" << bytelen
                          << " blocklen=" << blocklen << ")");
            }
            else if (cmd == SRT_CMD_CONGESTION)
            {
                if (have_congctl)
                {
                    m_RejectReason = SRT_REJ_ROGUE;
                    LOGC(mglog.Error, log << "CONGCTL BLOCK REPEATED!");
                    return false;
                }

                if (!bytelen || bytelen > MAX_SID_LENGTH)
                {
                    LOGC(mglog.Error,
                         log << "interpretSrtHandshake: CONGESTION-control type length " << bytelen << " is 0 or > "
                             << +MAX_SID_LENGTH << " - PROTOCOL ERROR, REJECTING");
                    return false;
                }
                // Declare that congctl has been received
                have_congctl = true;

                char target[MAX_SID_LENGTH + 1];
                memset(target, 0, MAX_SID_LENGTH + 1);
                memcpy(target, begin + 1, bytelen);
                // Un-swap on big endian machines
                ItoHLA((uint32_t*)target, (uint32_t*)target, blocklen);

                string sm = target;

                // As the congctl has been declared by the peer,
                // check if your congctl is compatible.
                // sm cannot be empty, but the agent's sm can be empty meaning live.
                if (sm != agsm)
                {
                    m_RejectReason = SRT_REJ_CONGESTION;
                    LOGC(mglog.Error,
                         log << "PEER'S CONGCTL '" << sm << "' does not match AGENT'S CONGCTL '" << agsm << "'");
                    return false;
                }

                HLOGC(mglog.Debug,
                      log << "CONNECTOR'S CONGCTL [" << sm << "] (bytelen=" << bytelen << " blocklen=" << blocklen
                          << ")");
            }
            else if (cmd == SRT_CMD_FILTER)
            {
                if (have_filter)
                {
                    m_RejectReason = SRT_REJ_FILTER;
                    LOGC(mglog.Error, log << "FILTER BLOCK REPEATED!");
                    return false;
                }
                // Declare that filter has been received
                have_filter = true;

                // XXX This is the maximum string, but filter config
                // shall be normally limited somehow, especially if used
                // together with SID!
                char target[MAX_SID_LENGTH + 1];
                memset(target, 0, MAX_SID_LENGTH + 1);
                memcpy(target, begin + 1, bytelen);
                string fltcfg = target;

                HLOGC(mglog.Debug,
                      log << "PEER'S FILTER CONFIG [" << fltcfg << "] (bytelen=" << bytelen << " blocklen=" << blocklen
                          << ")");

                if (!checkApplyFilterConfig(fltcfg))
                {
                    LOGC(mglog.Error, log << "PEER'S FILTER CONFIG [" << fltcfg << "] has been rejected");
                    return false;
                }
            }
            else if (cmd == SRT_CMD_NONE)
            {
                break;
            }
            else
            {
                // Found some block that is not interesting here. Skip this and get the next one.
                HLOGC(mglog.Debug, log << "interpretSrtHandshake: ... skipping " << MessageTypeStr(UMSG_EXT, cmd));
            }

            if (!NextExtensionBlock(Ref(begin), next, Ref(length)))
                break;
        }
    }

    // Post-checks
    // Check if peer declared encryption
    if (!encrypted && m_CryptoSecret.len > 0)
    {
        if (m_bOPT_StrictEncryption)
        {
            m_RejectReason = SRT_REJ_UNSECURE;
            LOGC(mglog.Error,
                 log << "HS EXT: Agent declares encryption, but Peer does not - rejecting connection per strict "
                        "requirement.");
            return false;
        }

        LOGC(mglog.Error,
             log << "HS EXT: Agent declares encryption, but Peer does not (Agent can still receive unencrypted packets "
                    "from Peer).");

        // This is required so that the sender is still allowed to send data, when encryption is required,
        // just this will be for waste because the receiver won't decrypt them anyway.
        m_pCryptoControl->createFakeSndContext();
        m_pCryptoControl->m_SndKmState = SRT_KM_S_NOSECRET;  // Because Peer did not send KMX, though Agent has pw
        m_pCryptoControl->m_RcvKmState = SRT_KM_S_UNSECURED; // Because Peer has no PW, as has sent no KMREQ.
        return true;
    }

    // If agent has set some nondefault congctl, then congctl is expected from the peer.
    if (agsm != "live" && !have_congctl)
    {
        m_RejectReason = SRT_REJ_CONGESTION;
        LOGC(mglog.Error,
             log << "HS EXT: Agent uses '" << agsm << "' congctl, but peer DID NOT DECLARE congctl (assuming 'live').");
        return false;
    }

    // Ok, finished, for now.
    return true;
}

bool CUDT::checkApplyFilterConfig(const std::string& confstr)
{
    SrtFilterConfig cfg;
    if (!ParseFilterConfig(confstr, cfg))
        return false;

    // Now extract the type, if present, and
    // check if you have this type of corrector available.
    if (!PacketFilter::correctConfig(cfg))
        return false;

    // Now parse your own string, if you have it.
    if (m_OPT_PktFilterConfigString != "")
    {
        // - for rendezvous, both must be exactly the same, or only one side specified.
        if (m_bRendezvous && m_OPT_PktFilterConfigString != confstr)
        {
            return false;
        }

        SrtFilterConfig mycfg;
        if (!ParseFilterConfig(m_OPT_PktFilterConfigString, mycfg))
            return false;

        // Check only if both have set a filter of the same type.
        if (mycfg.type != cfg.type)
            return false;

        // If so, then:
        // - for caller-listener configuration, accept the listener version.
        if (m_SrtHsSide == HSD_INITIATOR)
        {
            // This is a caller, this should apply all parameters received
            // from the listener, forcefully.
            for (map<string, string>::iterator x = cfg.parameters.begin(); x != cfg.parameters.end(); ++x)
            {
                mycfg.parameters[x->first] = x->second;
            }
        }
        else
        {
            // On a listener, only apply those that you haven't set
            for (map<string, string>::iterator x = cfg.parameters.begin(); x != cfg.parameters.end(); ++x)
            {
                if (!mycfg.parameters.count(x->first))
                    mycfg.parameters[x->first] = x->second;
            }
        }

        HLOGC(mglog.Debug,
              log << "checkApplyFilterConfig: param: LOCAL: " << Printable(mycfg.parameters)
                  << " FORGN: " << Printable(cfg.parameters));

        ostringstream myos;
        myos << mycfg.type;
        for (map<string, string>::iterator x = mycfg.parameters.begin(); x != mycfg.parameters.end(); ++x)
        {
            myos << "," << x->first << ":" << x->second;
        }

        m_OPT_PktFilterConfigString = myos.str();

        HLOGC(mglog.Debug, log << "checkApplyFilterConfig: Effective config: " << m_OPT_PktFilterConfigString);
    }
    else
    {
        // Take the foreign configuration as a good deal.
        HLOGC(mglog.Debug, log << "checkApplyFilterConfig: Good deal config: " << m_OPT_PktFilterConfigString);
        m_OPT_PktFilterConfigString = confstr;
    }

    size_t efc_max_payload_size = SRT_LIVE_MAX_PLSIZE - cfg.extra_size;
    if (m_zOPT_ExpPayloadSize > efc_max_payload_size)
    {
        LOGC(mglog.Warn,
             log << "Due to filter-required extra " << cfg.extra_size << " bytes, SRTO_PAYLOADSIZE fixed to "
                 << efc_max_payload_size << " bytes");
        m_zOPT_ExpPayloadSize = efc_max_payload_size;
    }

    return true;
}

void CUDT::startConnect(const sockaddr* serv_addr, int32_t forced_isn)
{
    CGuard cg(m_ConnectionLock, "conn");

    HLOGC(mglog.Debug, log << "startConnect: -> " << SockaddrToString(serv_addr) << "...");

    if (!m_bOpened)
        throw CUDTException(MJ_NOTSUP, MN_NONE, 0);

    if (m_bListening)
        throw CUDTException(MJ_NOTSUP, MN_ISCONNECTED, 0);

    if (m_bConnecting || m_bConnected)
        throw CUDTException(MJ_NOTSUP, MN_ISCONNECTED, 0);

    // record peer/server address
    delete m_pPeerAddr;
    m_pPeerAddr = (AF_INET == m_iIPversion) ? (sockaddr*)new sockaddr_in : (sockaddr*)new sockaddr_in6;
    memcpy(m_pPeerAddr, serv_addr, (AF_INET == m_iIPversion) ? sizeof(sockaddr_in) : sizeof(sockaddr_in6));

    // register this socket in the rendezvous queue
    // RendezevousQueue is used to temporarily store incoming handshake, non-rendezvous connections also require this
    // function
#ifdef SRT_ENABLE_CONNTIMEO
    uint64_t ttl = m_iConnTimeOut * uint64_t(1000);
#else
    uint64_t ttl = 3000000;
#endif
    // XXX DEBUG
    // ttl = 0x1000000000000000;
    // XXX
    if (m_bRendezvous)
        ttl *= 10;
    ttl += CTimer::getTime();
    m_pRcvQueue->registerConnector(m_SocketID, this, m_iIPversion, serv_addr, ttl);

    // The m_iType is used in the INDUCTION for nothing. This value is only regarded
    // in CONCLUSION handshake, however this must be created after the handshake version
    // is already known. UDT_DGRAM is the value that was the only valid in the old SRT
    // with HSv4 (it supported only live transmission), for HSv5 it will be changed to
    // handle handshake extension flags.
    m_ConnReq.m_iType = UDT_DGRAM;

    // This is my current configuration
    if (m_bRendezvous)
    {
        // For rendezvous, use version 5 in the waveahand and the cookie.
        // In case when you get the version 4 waveahand, simply switch to
        // the legacy HSv4 rendezvous and this time send version 4 CONCLUSION.

        // The HSv4 client simply won't check the version nor the cookie and it
        // will be sending its waveahands with version 4. Only when the party
        // has sent version 5 waveahand should the agent continue with HSv5
        // rendezvous.
        m_ConnReq.m_iVersion = HS_VERSION_SRT1;
        // m_ConnReq.m_iVersion = HS_VERSION_UDT4; // <--- Change in order to do regression test.
        m_ConnReq.m_iReqType = URQ_WAVEAHAND;
        m_ConnReq.m_iCookie  = bake(serv_addr);

        // This will be also passed to a HSv4 rendezvous, but fortunately the old
        // SRT didn't read this field from URQ_WAVEAHAND message, only URQ_CONCLUSION.
        m_ConnReq.m_iType           = SrtHSRequest::wrapFlags(false /* no MAGIC here */, m_iSndCryptoKeyLen);
        bool whether SRT_ATR_UNUSED = m_iSndCryptoKeyLen != 0;
        HLOGC(mglog.Debug,
              log << "startConnect (rnd): " << (whether ? "" : "NOT ")
                  << " Advertising PBKEYLEN - value = " << m_iSndCryptoKeyLen);
        m_RdvState  = CHandShake::RDV_WAVING;
        m_SrtHsSide = HSD_DRAW; // initially not resolved.
    }
    else
    {
        // For caller-listener configuration, set the version 4 for INDUCTION
        // due to a serious problem in UDT code being also in the older SRT versions:
        // the listener peer simply sents the EXACT COPY of the caller's induction
        // handshake, except the cookie, which means that when the caller sents version 5,
        // the listener will respond with version 5, which is a false information. Therefore
        // HSv5 clients MUST send HS_VERSION_UDT4 from the caller, regardless of currently
        // supported handshake version.
        //
        // The HSv5 listener should only respond with INDUCTION with m_iVersion == HS_VERSION_SRT1.
        m_ConnReq.m_iVersion = HS_VERSION_UDT4;
        m_ConnReq.m_iReqType = URQ_INDUCTION;
        m_ConnReq.m_iCookie  = 0;
        m_RdvState           = CHandShake::RDV_INVALID;
    }

    m_ConnReq.m_iMSS            = m_iMSS;
    m_ConnReq.m_iFlightFlagSize = (m_iRcvBufSize < m_iFlightFlagSize) ? m_iRcvBufSize : m_iFlightFlagSize;
    m_ConnReq.m_iID             = m_SocketID;
    CIPAddress::ntop(serv_addr, m_ConnReq.m_piPeerIP, m_iIPversion);

    if (forced_isn == 0)
    {
        // Random Initial Sequence Number (normal mode)
        srand((unsigned int)CTimer::getTime());
        m_iISN = m_ConnReq.m_iISN = (int32_t)(CSeqNo::m_iMaxSeqNo * (double(rand()) / RAND_MAX));
    }
    else
    {
        // Predefined ISN (for debug purposes)
        m_iISN = m_ConnReq.m_iISN = forced_isn;
    }

    m_iLastDecSeq        = m_iISN - 1;
    m_iSndLastAck        = m_iISN;
    m_iSndLastDataAck    = m_iISN;
    m_iSndLastFullAck    = m_iISN;
    m_iSndCurrSeqNo      = m_iISN - 1;
    m_iSndLastAck2       = m_iISN;
    m_ullSndLastAck2Time = CTimer::getTime();

    // Inform the server my configurations.
    CPacket reqpkt;
    reqpkt.setControl(UMSG_HANDSHAKE);
    reqpkt.allocate(m_iMaxSRTPayloadSize);
    // XXX NOTE: Now the memory for the payload part is allocated automatically,
    // and such allocated memory is also automatically deallocated in the
    // destructor. If you use CPacket::allocate, remember that you must not:
    // - delete this memory
    // - assign to m_pcData.
    // If you use only manual assignment to m_pCData, this is then manual
    // allocation and so it won't be deallocated in the destructor.
    //
    // (Desired would be to disallow modification of m_pcData outside the
    // control of methods.)

    // ID = 0, connection request
    reqpkt.m_iID = 0;

    size_t hs_size = m_iMaxSRTPayloadSize;
    m_ConnReq.store_to(reqpkt.m_pcData, Ref(hs_size));

    // Note that CPacket::allocate() sets also the size
    // to the size of the allocated buffer, which not
    // necessarily is to be the size of the data.
    reqpkt.setLength(hs_size);

    uint64_t now        = CTimer::getTime();
    reqpkt.m_iTimeStamp = int32_t(now - m_stats.startTime);

    HLOGC(mglog.Debug,
          log << CONID() << "CUDT::startConnect: REQ-TIME set HIGH (" << now << "). SENDING HS: " << m_ConnReq.show());

    /*
     * Race condition if non-block connect response thread scheduled before we set m_bConnecting to true?
     * Connect response will be ignored and connecting will wait until timeout.
     * Maybe m_ConnectionLock handling problem? Not used in CUDT::connect(const CPacket& response)
     */
    m_llLastReqTime = now;
    m_bConnecting   = true;

    // At this point m_SourceAddr is probably default-any, but this function
    // now requires that the address be specified here because there will be
    // no possibility to do it at any next stage of sending.
    m_pSndQueue->sendto(serv_addr, reqpkt, m_SourceAddr);

    //
    ///
    ////  ---> CONTINUE TO: <PEER>.CUDT::processConnectRequest()
    ///        (Take the part under condition: hs.m_iReqType == URQ_INDUCTION)
    ////  <--- RETURN WHEN: m_pSndQueue->sendto() is called.
    ////  .... SKIP UNTIL m_pRcvQueue->recvfrom() HERE....
    ////       (the first "sendto" will not be called due to being too early)
    ///
    //

    // asynchronous connect, return immediately
    if (!m_bSynRecving)
    {
        HLOGC(mglog.Debug, log << CONID() << "startConnect: ASYNC MODE DETECTED. Deferring the process to RcvQ:worker");
        return;
    }

    // Wait for the negotiated configurations from the peer side.

    // This packet only prepares the storage where we will read the
    // next incoming packet.
    CPacket response;
    response.setControl(UMSG_HANDSHAKE);
    response.allocate(m_iMaxSRTPayloadSize);

    CUDTException  e;
    EConnectStatus cst = CONN_CONTINUE;
    // This is a temporary place to store the DESTINATION IP from the incoming packet.
    // We can't record this address yet until the cookie-confirmation is done, for safety reasons.
    sockaddr_any use_source_adr(m_iIPversion); // use BindAddress.family() after refactoring

    while (!m_bClosing)
    {
        int64_t tdiff = CTimer::getTime() - m_llLastReqTime;
        // avoid sending too many requests, at most 1 request per 250ms

        // SHORT VERSION:
        // The immediate first run of this loop WILL SKIP THIS PART, so
        // the processing really begins AFTER THIS CONDITION.
        //
        // Note that some procedures inside may set m_llLastReqTime to 0,
        // which will result of this condition to trigger immediately in
        // the next iteration.
        if (tdiff > 250000)
        {
            HLOGC(mglog.Debug,
                  log << "startConnect: LOOP: time to send (" << tdiff << " > 250000). size=" << reqpkt.getLength());

            if (m_bRendezvous)
                reqpkt.m_iID = m_ConnRes.m_iID;

            now = CTimer::getTime();
#if ENABLE_HEAVY_LOGGING
            {
                CHandShake debughs;
                debughs.load_from(reqpkt.m_pcData, reqpkt.getLength());
                HLOGC(mglog.Debug,
                      log << CONID() << "startConnect: REQ-TIME HIGH (" << now
                          << "). cont/sending HS to peer: " << debughs.show());
            }
#endif

            m_llLastReqTime     = now;
            reqpkt.m_iTimeStamp = int32_t(now - m_stats.startTime);
            m_pSndQueue->sendto(serv_addr, reqpkt, use_source_adr);
        }
        else
        {
            HLOGC(mglog.Debug, log << "startConnect: LOOP: too early to send - " << tdiff << " < 250000");
        }

        cst = CONN_CONTINUE;
        response.setLength(m_iMaxSRTPayloadSize);
        if (m_pRcvQueue->recvfrom(m_SocketID, Ref(response)) > 0)
        {
            use_source_adr = response.udpDestAddr();

            HLOGC(mglog.Debug, log << CONID() << "startConnect: got response for connect request");
            cst = processConnectResponse(response, &e, true /*synchro*/);

            HLOGC(mglog.Debug, log << CONID() << "startConnect: response processing result: " << ConnectStatusStr(cst));

            // Expected is that:
            // - the peer responded with URQ_INDUCTION + cookie. This above function
            //   should check that and craft the URQ_CONCLUSION handshake, in which
            //   case this function returns CONN_CONTINUE. As an extra action taken
            //   for that case, we set the SECURING mode if encryption requested,
            //   and serialize again the handshake, possibly together with HS extension
            //   blocks, if HSv5 peer responded. The serialized handshake will be then
            //   sent again, as the loop is repeated.
            // - the peer responded with URQ_CONCLUSION. This handshake was accepted
            //   as a connection, and for >= HSv5 the HS extension blocks have been
            //   also read and interpreted. In this case this function returns:
            //   - CONN_ACCEPT, if everything was correct - break this loop and return normally
            //   - CONN_REJECT in case of any problems with the delivered handshake
            //     (incorrect data or data conflict) - throw error exception
            // - the peer responded with any of URQ_ERROR_*.  - throw error exception
            //
            // The error exception should make the API connect() function fail, if blocking
            // or mark the failure for that socket in epoll, if non-blocking.

            if (cst == CONN_RENDEZVOUS)
            {
                // When this function returned CONN_RENDEZVOUS, this requires
                // very special processing for the Rendezvous-v5 algorithm. This MAY
                // involve also preparing a new handshake form, also interpreting the
                // SRT handshake extension and crafting SRT handshake extension for the
                // peer, which should be next sent. When this function returns CONN_CONTINUE,
                // it means that it has done all that was required, however none of the below
                // things has to be done (this function will do it by itself if needed).
                // Otherwise the handshake rolling can be interrupted and considered complete.
                cst = processRendezvous(Ref(reqpkt), response, serv_addr, true /*synchro*/, RST_OK);
                if (cst == CONN_CONTINUE)
                    continue;
                break;
            }

            if (cst == CONN_REJECT)
                sendCtrl(UMSG_SHUTDOWN);

            if (cst != CONN_CONTINUE && cst != CONN_CONFUSED)
                break; // --> OUTSIDE-LOOP

            // IMPORTANT
            // [[using assert(m_pCryptoControl != nullptr)]];

            // new request/response should be sent out immediately on receving a response
            HLOGC(mglog.Debug,
                  log << "startConnect: SYNC CONNECTION STATUS:" << ConnectStatusStr(cst) << ", REQ-TIME: LOW.");
            m_llLastReqTime = 0;

            // Now serialize the handshake again to the existing buffer so that it's
            // then sent later in this loop.

            // First, set the size back to the original size, m_iMaxSRTPayloadSize because
            // this is the size of the originally allocated space. It might have been
            // shrunk by serializing the INDUCTION handshake (which was required before
            // sending this packet to the output queue) and therefore be too
            // small to store the CONCLUSION handshake (with HSv5 extensions).
            reqpkt.setLength(m_iMaxSRTPayloadSize);

            HLOGC(mglog.Debug, log << "startConnect: creating HS CONCLUSION: buffer size=" << reqpkt.getLength());

            // NOTE: BUGFIX: SERIALIZE AGAIN.
            // The original UDT code didn't do it, so it was theoretically
            // turned into conclusion, but was sending still the original
            // induction handshake challenge message. It was working only
            // thanks to that simultaneously there were being sent handshake
            // messages from a separate thread (CSndQueue::worker) from
            // RendezvousQueue, this time serialized properly, which caused
            // that with blocking mode there was a kinda initial "drunk
            // passenger with taxi driver talk" until the RendezvousQueue sends
            // (when "the time comes") the right CONCLUSION handshake
            // challenge message.
            //
            // Now that this is fixed, the handshake messages from RendezvousQueue
            // are sent only when there is a rendezvous mode or non-blocking mode.
            if (!createSrtHandshake(Ref(reqpkt), Ref(m_ConnReq), SRT_CMD_HSREQ, SRT_CMD_KMREQ, 0, 0))
            {
                LOGC(mglog.Error, log << "createSrtHandshake failed - REJECTING.");
                cst = CONN_REJECT;
                break;
            }
            // These last 2 parameters designate the buffer, which is in use only for SRT_CMD_KMRSP.
            // If m_ConnReq.m_iVersion == HS_VERSION_UDT4, this function will do nothing,
            // except just serializing the UDT handshake.
            // The trick is that the HS challenge is with version HS_VERSION_UDT4, but the
            // listener should respond with HS_VERSION_SRT1, if it is HSv5 capable.
        }

        HLOGC(mglog.Debug,
              log << "startConnect: timeout from Q:recvfrom, looping again; cst=" << ConnectStatusStr(cst));

#if ENABLE_HEAVY_LOGGING
        // Non-fatal assertion
        if (cst == CONN_REJECT) // Might be returned by processRendezvous
        {
            LOGC(mglog.Error,
                 log << "startConnect: IPE: cst=REJECT NOT EXPECTED HERE, the loop should've been interrupted!");
            break;
        }
#endif

        if (CTimer::getTime() > ttl)
        {
            // timeout
            e = CUDTException(MJ_SETUP, MN_TIMEOUT, 0);
            break;
        }
    }

    // <--- OUTSIDE-LOOP
    // Here will fall the break when not CONN_CONTINUE.
    // CONN_RENDEZVOUS is handled by processRendezvous.
    // CONN_ACCEPT will skip this and pass on.
    if (cst == CONN_REJECT)
    {
        e = CUDTException(MJ_SETUP, MN_REJECTED, 0);
    }

    if (e.getErrorCode() == 0)
    {
        if (m_bClosing)                                    // if the socket is closed before connection...
            e = CUDTException(MJ_SETUP);                   // XXX NO MN ?
        else if (m_ConnRes.m_iReqType > URQ_FAILURE_TYPES) // connection request rejected
        {
            m_RejectReason = RejectReasonForURQ(m_ConnRes.m_iReqType);
            e              = CUDTException(MJ_SETUP, MN_REJECTED, 0);
        }
        else if ((!m_bRendezvous) && (m_ConnRes.m_iISN != m_iISN)) // secuity check
            e = CUDTException(MJ_SETUP, MN_SECURITY, 0);
    }

    if (e.getErrorCode() != 0)
    {
        m_bConnecting = false;
        // The process is to be abnormally terminated, remove the connector
        // now because most likely no other processing part has done anything with it.
        m_pRcvQueue->removeConnector(m_SocketID);
        throw e;
    }

    HLOGC(mglog.Debug,
          log << CONID() << "startConnect: handshake exchange succeeded. sourceIP=" << SockaddrToString(&m_SourceAddr));

    // Parameters at the end.
    HLOGC(mglog.Debug,
          log << "startConnect: END. Parameters:"
                 " mss="
              << m_iMSS << " max-cwnd-size=" << m_CongCtl->cgWindowMaxSize()
              << " cwnd-size=" << m_CongCtl->cgWindowSize() << " rtt=" << m_iRTT << " bw=" << m_iBandwidth);
}

// Asynchronous connection
EConnectStatus CUDT::processAsyncConnectResponse(const CPacket& pkt) ATR_NOEXCEPT
{
    EConnectStatus cst = CONN_CONTINUE;
    CUDTException  e;

    CGuard cg(m_ConnectionLock, "conn"); // FIX
    HLOGC(mglog.Debug, log << CONID() << "processAsyncConnectResponse: got response for connect request, processing");
    cst = processConnectResponse(pkt, &e, false);

    HLOGC(mglog.Debug,
          log << CONID() << "processAsyncConnectResponse: response processing result: " << ConnectStatusStr(cst)
              << "REQ-TIME LOW to enforce immediate response");
    m_llLastReqTime = 0;

    return cst;
}

bool CUDT::processAsyncConnectRequest(EReadStatus     rst,
                                      EConnectStatus  cst,
                                      const CPacket&  response,
                                      const sockaddr* serv_addr)
{
    // IMPORTANT!

    // This function is called, still asynchronously, but in the order
    // of call just after the call to the above processAsyncConnectResponse.
    // This should have got the original value returned from
    // processConnectResponse through processAsyncConnectResponse.

    CPacket request;
    request.setControl(UMSG_HANDSHAKE);
    request.allocate(m_iMaxSRTPayloadSize);
    uint64_t now         = CTimer::getTime();
    request.m_iTimeStamp = int(now - m_stats.startTime);

    HLOGC(mglog.Debug,
          log << "processAsyncConnectRequest: REQ-TIME: HIGH (" << now << "). Should prevent too quick responses.");
    m_llLastReqTime = now;
    // ID = 0, connection request
    request.m_iID = !m_bRendezvous ? 0 : m_ConnRes.m_iID;

    bool status = true;

    if (cst == CONN_RENDEZVOUS)
    {
        HLOGC(mglog.Debug, log << "processAsyncConnectRequest: passing to processRendezvous");
        cst = processRendezvous(Ref(request), response, serv_addr, false /*asynchro*/, rst);
        if (cst == CONN_ACCEPT)
        {
            HLOGC(mglog.Debug,
                  log << "processAsyncConnectRequest: processRendezvous completed the process and responded by itself. "
                         "Done.");
            return true;
        }

        if (cst != CONN_CONTINUE)
        {
            // processRendezvous already set the reject reason
            LOGC(mglog.Error,
                 log << "processAsyncConnectRequest: REJECT reported from processRendezvous, not processing further.");
            status = false;
        }
    }
    else if (cst == CONN_REJECT)
    {
        // m_RejectReason already set at worker_ProcessAddressedPacket.
        LOGC(mglog.Error,
             log << "processAsyncConnectRequest: REJECT reported from HS processing, not processing further.");
        return false;
    }
    else
    {
        // (this procedure will be also run for HSv4 rendezvous)
        HLOGC(mglog.Debug, log << "processAsyncConnectRequest: serializing HS: buffer size=" << request.getLength());
        if (!createSrtHandshake(Ref(request), Ref(m_ConnReq), SRT_CMD_HSREQ, SRT_CMD_KMREQ, 0, 0))
        {
            // All 'false' returns from here are IPE-type, mostly "invalid argument" plus "all keys expired".
            LOGC(mglog.Error, log << "IPE: processAsyncConnectRequest: createSrtHandshake failed, dismissing.");
            status = false;
        }
        else
        {
            HLOGC(mglog.Debug,
                  log << "processAsyncConnectRequest: sending HS reqtype=" << RequestTypeStr(m_ConnReq.m_iReqType)
                      << " to socket " << request.m_iID << " size=" << request.getLength());
        }
    }

    if (!status)
    {
        return false;
        /* XXX Shouldn't it send a single response packet for the rejection?
        // Set the version to 0 as "handshake rejection" status and serialize it
        CHandShake zhs;
        size_t size = request.getLength();
        zhs.store_to(request.m_pcData, Ref(size));
        request.setLength(size);
        */
    }

    HLOGC(mglog.Debug, log << "processAsyncConnectRequest: sending request packet, setting REQ-TIME HIGH.");
    m_llLastReqTime = CTimer::getTime();
    m_pSndQueue->sendto(serv_addr, request, m_SourceAddr);
    return status;
}

void CUDT::cookieContest()
{
    if (m_SrtHsSide != HSD_DRAW)
        return;

    HLOGC(mglog.Debug, log << "cookieContest: agent=" << m_ConnReq.m_iCookie << " peer=" << m_ConnRes.m_iCookie);

    if (m_ConnReq.m_iCookie == 0 || m_ConnRes.m_iCookie == 0)
    {
        // Note that it's virtually impossible that Agent's cookie is not ready, this
        // shall be considered IPE.
        // Not all cookies are ready, don't start the contest.
        return;
    }

    // INITIATOR/RESPONDER role is resolved by COOKIE CONTEST.
    //
    // The cookie contest must be repeated every time because it
    // may change the state at some point.
    int better_cookie = m_ConnReq.m_iCookie - m_ConnRes.m_iCookie;

    if (better_cookie > 0)
    {
        m_SrtHsSide = HSD_INITIATOR;
        return;
    }

    if (better_cookie < 0)
    {
        m_SrtHsSide = HSD_RESPONDER;
        return;
    }

    // DRAW! The only way to continue would be to force the
    // cookies to be regenerated and to start over. But it's
    // not worth a shot - this is an extremely rare case.
    // This can simply do reject so that it can be started again.

    // Pretend then that the cookie contest wasn't done so that
    // it's done again. Cookies are baked every time anew, however
    // the successful initial contest remains valid no matter how
    // cookies will change.

    m_SrtHsSide = HSD_DRAW;
}

EConnectStatus CUDT::processRendezvous(
    ref_t<CPacket> reqpkt, const CPacket& response, const sockaddr* serv_addr, bool synchro, EReadStatus rst)
{
    if (m_RdvState == CHandShake::RDV_CONNECTED)
    {
        HLOGC(mglog.Debug, log << "processRendezvous: already in CONNECTED state.");
        return CONN_ACCEPT;
    }

    uint32_t kmdata[SRTDATA_MAXSIZE];
    size_t   kmdatasize = SRTDATA_MAXSIZE;
    CPacket& rpkt       = *reqpkt;

    cookieContest();

    // We know that the other side was contacted and the other side has sent
    // the handshake message - we know then both cookies. If it's a draw, it's
    // a very rare case of creating identical cookies.
    if (m_SrtHsSide == HSD_DRAW)
    {
        m_RejectReason = SRT_REJ_RDVCOOKIE;
        LOGC(mglog.Error,
             log << "COOKIE CONTEST UNRESOLVED: can't assign connection roles, please wait another minute.");
        return CONN_REJECT;
    }

    UDTRequestType rsp_type = URQ_FAILURE_TYPES; // just to track uninitialized errors

    // We can assume that the Handshake packet received here as 'response'
    // is already serialized in m_ConnRes. Check extra flags that are meaningful
    // for further processing here.

    int  ext_flags       = SrtHSRequest::SRT_HSTYPE_HSFLAGS::unwrap(m_ConnRes.m_iType);
    bool needs_extension = ext_flags != 0; // Initial value: received HS has extensions.
    bool needs_hsrsp;
    rendezvousSwitchState(Ref(rsp_type), Ref(needs_extension), Ref(needs_hsrsp));
    if (rsp_type > URQ_FAILURE_TYPES)
    {
        m_RejectReason = RejectReasonForURQ(rsp_type);
        HLOGC(mglog.Debug,
              log << "processRendezvous: rejecting due to switch-state response: " << RequestTypeStr(rsp_type));
        return CONN_REJECT;
    }
    checkUpdateCryptoKeyLen("processRendezvous", m_ConnRes.m_iType);

    // We have three possibilities here as it comes to HSREQ extensions:

    // 1. The agent is loser in attention state, it sends EMPTY conclusion (without extensions)
    // 2. The agent is loser in initiated state, it interprets incoming HSREQ and creates HSRSP
    // 3. The agent is winner in attention or fine state, it sends HSREQ extension
    m_ConnReq.m_iReqType  = rsp_type;
    m_ConnReq.m_extension = needs_extension;

    // This must be done before prepareConnectionObjects().
    applyResponseSettings(response);

    // This must be done before interpreting and creating HSv5 extensions.
    if (!prepareConnectionObjects(m_ConnRes, m_SrtHsSide, 0))
    {
        // m_RejectReason already handled
        HLOGC(mglog.Debug, log << "processRendezvous: rejecting due to problems in prepareConnectionObjects.");
        return CONN_REJECT;
    }

    // Case 2.
    if (needs_hsrsp)
    {
        // This means that we have received HSREQ extension with the handshake, so we need to interpret
        // it and craft the response.
        if (rst == RST_OK)
        {
            // We have JUST RECEIVED packet in this session (not that this is called as periodic update).
            // Sanity check
            m_llLastReqTime = 0;
            if (response.getLength() == size_t(-1))
            {
                m_RejectReason = SRT_REJ_IPE;
                LOGC(mglog.Fatal,
                     log << "IPE: rst=RST_OK, but the packet has set -1 length - REJECTING (REQ-TIME: LOW)");
                return CONN_REJECT;
            }

            if (!interpretSrtHandshake(m_ConnRes, response, kmdata, &kmdatasize))
            {
                HLOGC(mglog.Debug,
                      log << "processRendezvous: rejecting due to problems in interpretSrtHandshake REQ-TIME: LOW.");
                return CONN_REJECT;
            }

            // Pass on, inform about the shortened response-waiting period.
            HLOGC(mglog.Debug, log << "processRendezvous: setting REQ-TIME: LOW. Forced to respond immediately.");
        }
        else
        {
            // If the last CONCLUSION message didn't contain the KMX extension, there's
            // no key recorded yet, so it can't be extracted. Mark this kmdatasize empty though.
            int hs_flags = SrtHSRequest::SRT_HSTYPE_HSFLAGS::unwrap(m_ConnRes.m_iType);
            if (IsSet(hs_flags, CHandShake::HS_EXT_KMREQ))
            {
                // This is a periodic handshake update, so you need to extract the KM data from the
                // first message, provided that it is there.
                size_t msgsize = m_pCryptoControl->getKmMsg_size(0);
                if (msgsize == 0)
                {
                    switch (m_pCryptoControl->m_RcvKmState)
                    {
                        // If the KMX process ended up with a failure, the KMX is not recorded.
                        // In this case as the KMRSP answer the "failure status" should be crafted.
                    case SRT_KM_S_NOSECRET:
                    case SRT_KM_S_BADSECRET:
                    {
                        HLOGC(mglog.Debug,
                              log << "processRendezvous: No KMX recorded, status = NOSECRET. Respond with NOSECRET.");

                        // Just do the same thing as in CCryptoControl::processSrtMsg_KMREQ for that case,
                        // that is, copy the NOSECRET code into KMX message.
                        memcpy(kmdata, &m_pCryptoControl->m_RcvKmState, sizeof(int32_t));
                        kmdatasize = 1;
                    }
                    break;

                    default:
                        // Remaining values:
                        // UNSECURED: should not fall here at alll
                        // SECURING: should not happen in HSv5
                        // SECURED: should have received the recorded KMX correctly (getKmMsg_size(0) > 0)
                        {
                            m_RejectReason = SRT_REJ_IPE;
                            // Remaining situations:
                            // - password only on this site: shouldn't be considered to be sent to a no-password site
                            LOGC(mglog.Error,
                                 log << "processRendezvous: IPE: PERIODIC HS: NO KMREQ RECORDED KMSTATE: RCV="
                                     << KmStateStr(m_pCryptoControl->m_RcvKmState)
                                     << " SND=" << KmStateStr(m_pCryptoControl->m_SndKmState));
                            return CONN_REJECT;
                        }
                        break;
                    }
                }
                else
                {
                    kmdatasize = msgsize / 4;
                    if (msgsize > kmdatasize * 4)
                    {
                        // Sanity check
                        LOGC(mglog.Error, log << "IPE: KMX data not aligned to 4 bytes! size=" << msgsize);
                        memset(kmdata + (kmdatasize * 4), 0, msgsize - (kmdatasize * 4));
                        ++kmdatasize;
                    }

                    HLOGC(mglog.Debug,
                          log << "processRendezvous: getting KM DATA from the fore-recorded KMX from KMREQ, size="
                              << kmdatasize);
                    memcpy(kmdata, m_pCryptoControl->getKmMsg_data(0), msgsize);
                }
            }
            else
            {
                HLOGC(mglog.Debug, log << "processRendezvous: no KMX flag - not extracting KM data for KMRSP");
                kmdatasize = 0;
            }
        }

        // No matter the value of needs_extension, the extension is always needed
        // when HSREQ was interpreted (to store HSRSP extension).
        m_ConnReq.m_extension = true;

        HLOGC(mglog.Debug,
              log << "processRendezvous: HSREQ extension ok, creating HSRSP response. kmdatasize=" << kmdatasize);

        rpkt.setLength(m_iMaxSRTPayloadSize);
        if (!createSrtHandshake(reqpkt, Ref(m_ConnReq), SRT_CMD_HSRSP, SRT_CMD_KMRSP, kmdata, kmdatasize))
        {
            HLOGC(mglog.Debug,
                  log << "processRendezvous: rejecting due to problems in createSrtHandshake. REQ-TIME: LOW");
            m_llLastReqTime = 0;
            return CONN_REJECT;
        }

        // This means that it has received URQ_CONCLUSION with HSREQ, agent is then in RDV_FINE
        // state, it sends here URQ_CONCLUSION with HSREQ/KMREQ extensions and it awaits URQ_AGREEMENT.
        return CONN_CONTINUE;
    }

    // Special case: if URQ_AGREEMENT is to be sent, when this side is INITIATOR,
    // then it must have received HSRSP, so it must interpret it. Otherwise it would
    // end up with URQ_DONE, which means that it is the other side to interpret HSRSP.
    if (m_SrtHsSide == HSD_INITIATOR && m_ConnReq.m_iReqType == URQ_AGREEMENT)
    {
        // The same is done in CUDT::postConnect(), however this section will
        // not be done in case of rendezvous. The section in postConnect() is
        // predicted to run only in regular CALLER handling.

        if (rst != RST_OK || response.getLength() == size_t(-1))
        {
            // Actually the -1 length would be an IPE, but it's likely that this was reported already.
            HLOGC(
                mglog.Debug,
                log << "processRendezvous: no INCOMING packet, NOT interpreting extensions (relying on exising data)");
        }
        else
        {
            HLOGC(mglog.Debug,
                  log << "processRendezvous: INITIATOR, will send AGREEMENT - interpreting HSRSP extension");
            if (!interpretSrtHandshake(m_ConnRes, response, 0, 0))
            {
                // m_RejectReason is already set, so set the reqtype accordingly
                m_ConnReq.m_iReqType = URQFailure(m_RejectReason);
            }
        }
        // This should be false, make a kinda assert here.
        if (needs_extension)
        {
            LOGC(mglog.Fatal, log << "IPE: INITIATOR responding AGREEMENT should declare no extensions to HS");
            m_ConnReq.m_extension = false;
        }
    }

    HLOGC(mglog.Debug,
          log << CONID() << "processRendezvous: COOKIES Agent/Peer: " << m_ConnReq.m_iCookie << "/"
              << m_ConnRes.m_iCookie << " HSD:" << (m_SrtHsSide == HSD_INITIATOR ? "initiator" : "responder")
              << " STATE:" << CHandShake::RdvStateStr(m_RdvState) << " ...");

    if (rsp_type == URQ_DONE)
    {
        HLOGC(mglog.Debug, log << "... WON'T SEND any response, both sides considered connected");
    }
    else
    {
        HLOGC(mglog.Debug,
              log << "... WILL SEND " << RequestTypeStr(rsp_type) << " " << (m_ConnReq.m_extension ? "with" : "without")
                  << " SRT HS extensions");
    }

    // This marks the information for the serializer that
    // the SRT handshake extension is required.
    // Rest of the data will be filled together with
    // serialization.
    m_ConnReq.m_extension = needs_extension;

    rpkt.setLength(m_iMaxSRTPayloadSize);
    if (m_RdvState == CHandShake::RDV_CONNECTED)
    {
        // When synchro=false, don't lock a mutex for rendezvous queue.
        // This is required when this function is called in the
        // receive queue worker thread - it would lock itself.
        int cst = postConnect(response, true, 0, synchro);
        if (cst == CONN_REJECT)
        {
            // m_RejectReason already set
            HLOGC(mglog.Debug, log << "processRendezvous: rejecting due to problems in postConnect.");
            return CONN_REJECT;
        }
    }

    // URQ_DONE or URQ_AGREEMENT can be the result if the state is RDV_CONNECTED.
    // If URQ_DONE, then there's nothing to be done, when URQ_AGREEMENT then return
    // CONN_CONTINUE to make the caller send again the contents if the packet buffer,
    // this time with URQ_AGREEMENT message, but still consider yourself connected.
    if (rsp_type == URQ_DONE)
    {
        HLOGC(mglog.Debug, log << "processRendezvous: rsp=DONE, reporting ACCEPT (nothing to respond)");
        return CONN_ACCEPT;
    }

    // createSrtHandshake moved here because if the above conditions are satisfied,
    // no response is going to be send, so nothing needs to be "created".

    // needs_extension here distinguishes between cases 1 and 3.
    // NOTE: in case when interpretSrtHandshake was run under the conditions above (to interpret HSRSP),
    // then createSrtHandshake below will create only empty AGREEMENT message.
    if (!createSrtHandshake(reqpkt, Ref(m_ConnReq), SRT_CMD_HSREQ, SRT_CMD_KMREQ, 0, 0))
    {
        // m_RejectReason already set
        LOGC(mglog.Error, log << "createSrtHandshake failed (IPE?), connection rejected. REQ-TIME: LOW");
        m_llLastReqTime = 0;
        return CONN_REJECT;
    }

    if (rsp_type == URQ_AGREEMENT && m_RdvState == CHandShake::RDV_CONNECTED)
    {
        // We are using our own serialization method (not the one called after
        // processConnectResponse, this is skipped in case when this function
        // is called), so we can also send this immediately. Agreement must be
        // sent just once and the party must switch into CONNECTED state - in
        // contrast to CONCLUSION messages, which should be sent in loop repeatedly.
        //
        // Even though in theory the AGREEMENT message sent just once may miss
        // the target (as normal thing in UDP), this is little probable to happen,
        // and this doesn't matter much because even if the other party doesn't
        // get AGREEMENT, but will get payload or KEEPALIVE messages, it will
        // turn into connected state as well. The AGREEMENT is rather kinda
        // catalyzer here and may turn the entity on the right track faster. When
        // AGREEMENT is missed, it may have kinda initial tearing.

        const uint64_t now = CTimer::getTime();
        m_llLastReqTime    = now;
        rpkt.m_iTimeStamp  = int32_t(now - m_stats.startTime);
        HLOGC(mglog.Debug,
              log << "processRendezvous: rsp=AGREEMENT, reporting ACCEPT and sending just this one, REQ-TIME HIGH ("
                  << now << ").");

        m_pSndQueue->sendto(serv_addr, rpkt, m_SourceAddr);

        return CONN_ACCEPT;
    }

    if (rst == RST_OK)
    {
        // the request time must be updated so that the next handshake can be sent out immediately
        HLOGC(mglog.Debug,
              log << "processRendezvous: rsp=" << RequestTypeStr(m_ConnReq.m_iReqType)
                  << " REQ-TIME: LOW to send immediately, consider yourself conencted");
        m_llLastReqTime = 0;
    }
    else
    {
        HLOGC(mglog.Debug, log << "processRendezvous: REQ-TIME: remains previous value, consider yourself connected");
    }
    return CONN_CONTINUE;
}

EConnectStatus CUDT::processConnectResponse(const CPacket& response, CUDTException* eout, bool synchro) ATR_NOEXCEPT
{
    // NOTE: ASSUMED LOCK ON: m_ConnectionLock.

    // this is the 2nd half of a connection request. If the connection is setup successfully this returns 0.
    // Returned values:
    // - CONN_REJECT: there was some error when processing the response, connection should be rejected
    // - CONN_ACCEPT: the handshake is done and finished correctly
    // - CONN_CONTINUE: the induction handshake has been processed correctly, and expects CONCLUSION handshake

    if (!m_bConnecting)
        return CONN_REJECT;

    // This is required in HSv5 rendezvous, in which it should send the URQ_AGREEMENT message to
    // the peer, however switch to connected state.
    HLOGC(mglog.Debug,
          log << "processConnectResponse: TYPE:"
              << (response.isControl() ? MessageTypeStr(response.getType(), response.getExtendedType())
                                       : string("DATA")));
    // ConnectStatus res = CONN_REJECT; // used later for status - must be declared here due to goto POST_CONNECT.

    // For HSv4, the data sender is INITIATOR, and the data receiver is RESPONDER,
    // regardless of the connecting side affiliation. This will be changed for HSv5.
    bool          bidirectional = false;
    HandshakeSide hsd           = m_bDataSender ? HSD_INITIATOR : HSD_RESPONDER;
    // (defined here due to 'goto' below).

    // SRT peer may send the SRT handshake private message (type 0x7fff) before a keep-alive.

    // This condition is checked when the current agent is trying to do connect() in rendezvous mode,
    // but the peer was faster to send a handshake packet earlier. This makes it continue with connecting
    // process if the peer is already behaving as if the connection was already established.

    // This value will check either the initial value, which is less than SRT1, or
    // the value previously loaded to m_ConnReq during the previous handshake response.
    // For the initial form this value should not be checked.
    bool hsv5 = m_ConnRes.m_iVersion >= HS_VERSION_SRT1;

    if (m_bRendezvous &&
        (m_RdvState == CHandShake::RDV_CONNECTED   // somehow Rendezvous-v5 switched it to CONNECTED.
         || !response.isControl()                  // WAS A PAYLOAD PACKET.
         || (response.getType() == UMSG_KEEPALIVE) // OR WAS A UMSG_KEEPALIVE message.
         || (response.getType() == UMSG_EXT) // OR WAS a CONTROL packet of some extended type (i.e. any SRT specific)
         )
        // This may happen if this is an initial state in which the socket type was not yet set.
        // If this is a field that holds the response handshake record from the peer, this means that it wasn't received
        // yet. HSv5: added version check because in HSv5 the m_iType field has different meaning and it may be 0 in
        // case when the handshake does not carry SRT extensions.
        && (hsv5 || m_ConnRes.m_iType != UDT_UNDEFINED))
    {
        // a data packet or a keep-alive packet comes, which means the peer side is already connected
        // in this situation, the previously recorded response will be used
        // In HSv5 this situation is theoretically possible if this party has missed the URQ_AGREEMENT message.
        HLOGC(mglog.Debug, log << CONID() << "processConnectResponse: already connected - pinning in");
        if (hsv5)
        {
            m_RdvState = CHandShake::RDV_CONNECTED;
        }

        return postConnect(response, hsv5, eout, synchro);
    }

    if (!response.isControl(UMSG_HANDSHAKE))
    {
        m_RejectReason = SRT_REJ_ROGUE;
        if (!response.isControl())
        {
            LOGC(mglog.Error, log << CONID() << "processConnectResponse: received DATA while HANDSHAKE expected");
        }
        else
        {
            LOGC(mglog.Error,
                 log << CONID()
                     << "processConnectResponse: CONFUSED: expected UMSG_HANDSHAKE as connection not yet established, "
                        "got: "
                     << MessageTypeStr(response.getType(), response.getExtendedType()));
        }
        return CONN_CONFUSED;
    }

    if (m_bRendezvous)
    {
        m_SourceAddr = response.udpDestAddr();
    }

    if (m_ConnRes.load_from(response.m_pcData, response.getLength()) == -1)
    {
        m_RejectReason = SRT_REJ_ROGUE;
        // Handshake data were too small to reach the Handshake structure. Reject.
        LOGC(mglog.Error,
             log << CONID()
                 << "processConnectResponse: HANDSHAKE data buffer too small - possible blueboxing. Rejecting.");
        return CONN_REJECT;
    }

    HLOGC(mglog.Debug, log << CONID() << "processConnectResponse: HS RECEIVED: " << m_ConnRes.show());
    if (m_ConnRes.m_iReqType > URQ_FAILURE_TYPES)
    {
        m_RejectReason = RejectReasonForURQ(m_ConnRes.m_iReqType);
        return CONN_REJECT;
    }

    if (size_t(m_ConnRes.m_iMSS) > CPacket::ETH_MAX_MTU_SIZE)
    {
        // Yes, we do abort to prevent buffer overrun. Set your MSS correctly
        // and you'll avoid problems.
        m_RejectReason = SRT_REJ_ROGUE;
        LOGC(mglog.Fatal, log << "MSS size " << m_iMSS << "exceeds MTU size!");
        return CONN_REJECT;
    }

    // (see createCrypter() call below)
    //
    // The CCryptoControl attached object must be created early
    // because it will be required to create a conclusion handshake in HSv5
    //
    if (m_bRendezvous)
    {
        // SANITY CHECK: A rendezvous socket should reject any caller requests (it's not a listener)
        if (m_ConnRes.m_iReqType == URQ_INDUCTION)
        {
            m_RejectReason = SRT_REJ_ROGUE;
            LOGC(mglog.Error,
                 log << CONID()
                     << "processConnectResponse: Rendezvous-point received INDUCTION handshake (expected WAVEAHAND). "
                        "Rejecting.");
            return CONN_REJECT;
        }

        // The procedure for version 5 is completely different and changes the states
        // differently, so the old code will still maintain HSv4 the old way.

        if (m_ConnRes.m_iVersion > HS_VERSION_UDT4)
        {
            HLOGC(mglog.Debug, log << CONID() << "processConnectResponse: Rendezvous HSv5 DETECTED.");
            return CONN_RENDEZVOUS; // --> will continue in CUDT::processRendezvous().
        }

        HLOGC(mglog.Debug, log << CONID() << "processConnectResponse: Rendsezvous HSv4 DETECTED.");
        // So, here it has either received URQ_WAVEAHAND handshake message (while it should be in URQ_WAVEAHAND itself)
        // or it has received URQ_CONCLUSION/URQ_AGREEMENT message while this box has already sent URQ_WAVEAHAND to the
        // peer, and DID NOT send the URQ_CONCLUSION yet.

        if (m_ConnReq.m_iReqType == URQ_WAVEAHAND || m_ConnRes.m_iReqType == URQ_WAVEAHAND)
        {
            HLOGC(mglog.Debug,
                  log << CONID() << "processConnectResponse: REQ-TIME LOW. got HS RDV. Agent state:"
                      << RequestTypeStr(m_ConnReq.m_iReqType) << " Peer HS:" << m_ConnRes.show());

            // Here we could have received WAVEAHAND or CONCLUSION.
            // For HSv4 simply switch to CONCLUSION for the sake of further handshake rolling.
            // For HSv5, make the cookie contest and basing on this decide, which party
            // should provide the HSREQ/KMREQ attachment.

            if (!createCrypter(hsd, false /* unidirectional */))
            {
                m_RejectReason       = SRT_REJ_RESOURCE;
                m_ConnReq.m_iReqType = URQFailure(SRT_REJ_RESOURCE);
                // the request time must be updated so that the next handshake can be sent out immediately.
                m_llLastReqTime = 0;
                return CONN_REJECT;
            }

            m_ConnReq.m_iReqType = URQ_CONCLUSION;
            // the request time must be updated so that the next handshake can be sent out immediately.
            m_llLastReqTime = 0;
            return CONN_CONTINUE;
        }
        else
        {
            HLOGC(mglog.Debug, log << CONID() << "processConnectResponse: Rendezvous HSv4 PAST waveahand");
        }
    }
    else
    {
        // set cookie
        if (m_ConnRes.m_iReqType == URQ_INDUCTION)
        {
            HLOGC(mglog.Debug,
                  log << CONID() << "processConnectResponse: REQ-TIME LOW; got INDUCTION HS response (cookie:" << hex
                      << m_ConnRes.m_iCookie << " version:" << dec << m_ConnRes.m_iVersion
                      << "), sending CONCLUSION HS with this cookie");

            m_ConnReq.m_iCookie  = m_ConnRes.m_iCookie;
            m_ConnReq.m_iReqType = URQ_CONCLUSION;

            // Here test if the LISTENER has responded with version HS_VERSION_SRT1,
            // it means that it is HSv5 capable. It can still accept the HSv4 handshake.
            if (m_ConnRes.m_iVersion > HS_VERSION_UDT4)
            {
                int hs_flags = SrtHSRequest::SRT_HSTYPE_HSFLAGS::unwrap(m_ConnRes.m_iType);

                if (hs_flags != SrtHSRequest::SRT_MAGIC_CODE)
                {
                    LOGC(mglog.Warn, log << "processConnectResponse: Listener HSv5 did not set the SRT_MAGIC_CODE");
                }

                checkUpdateCryptoKeyLen("processConnectResponse", m_ConnRes.m_iType);

                // This will catch HS_VERSION_SRT1 and any newer.
                // Set your highest version.
                m_ConnReq.m_iVersion = HS_VERSION_SRT1;
                // CONTROVERSIAL: use 0 as m_iType according to the meaning in HSv5.
                // The HSv4 client might not understand it, which means that agent
                // must switch itself to HSv4 rendezvous, and this time iType sould
                // be set to UDT_DGRAM value.
                m_ConnReq.m_iType = 0;

                // This marks the information for the serializer that
                // the SRT handshake extension is required.
                // Rest of the data will be filled together with
                // serialization.
                m_ConnReq.m_extension = true;

                // For HSv5, the caller is INITIATOR and the listener is RESPONDER.
                // The m_bDataSender value should be completely ignored and the
                // connection is always bidirectional.
                bidirectional = true;
                hsd           = HSD_INITIATOR;
            }
            m_llLastReqTime = 0;
            if (!createCrypter(hsd, bidirectional))
            {
                m_RejectReason = SRT_REJ_RESOURCE;
                return CONN_REJECT;
            }
            // NOTE: This setup sets URQ_CONCLUSION and appropriate data in the handshake structure.
            // The full handshake to be sent will be filled back in the caller function -- CUDT::startConnect().
            return CONN_CONTINUE;
        }
    }

    return postConnect(response, false, eout, synchro);
}

void CUDT::applyResponseSettings(const CPacket& hspkt)
{
    // Re-configure according to the negotiated values.
    m_iMSS               = m_ConnRes.m_iMSS;
    m_iFlowWindowSize    = m_ConnRes.m_iFlightFlagSize;
    int udpsize          = m_iMSS - CPacket::UDP_HDR_SIZE;
    m_iMaxSRTPayloadSize = udpsize - CPacket::HDR_SIZE;
    m_iPeerISN           = m_ConnRes.m_iISN;
    m_iRcvLastAck        = m_ConnRes.m_iISN;
#ifdef ENABLE_LOGGING
    m_iDebugPrevLastAck = m_iRcvLastAck;
#endif
    m_iRcvLastSkipAck  = m_iRcvLastAck;
    m_iRcvLastAckAck   = m_ConnRes.m_iISN;
    m_iRcvCurrSeqNo    = m_ConnRes.m_iISN - 1;
    m_iRcvCurrPhySeqNo = m_ConnRes.m_iISN - 1;
    m_PeerID           = m_ConnRes.m_iID;
    memcpy(m_piSelfIP, m_ConnRes.m_piPeerIP, 16);
    m_SourceAddr = hspkt.udpDestAddr();

    HLOGC(mglog.Debug,
          log << CONID() << "applyResponseSettings: HANSHAKE CONCLUDED. SETTING: payload-size=" << m_iMaxSRTPayloadSize
              << " mss=" << m_ConnRes.m_iMSS << " flw=" << m_ConnRes.m_iFlightFlagSize << " isn=" << m_ConnRes.m_iISN
              << " peerID=" << m_ConnRes.m_iID << " sourceIP=" << SockaddrToString(&m_SourceAddr));
}

EConnectStatus CUDT::postConnect(const CPacket& response, bool rendezvous, CUDTException* eout, bool synchro)
{
    if (m_ConnRes.m_iVersion < HS_VERSION_SRT1)
        m_ullRcvPeerStartTime = 0; // will be set correctly in SRT HS.

    // This procedure isn't being executed in rendezvous because
    // in rendezvous it's completed before calling this function.
    if (!rendezvous)
    {
        // NOTE: THIS function must be called before calling prepareConnectionObjects.
        // The reason why it's not part of prepareConnectionObjects is that the activities
        // done there are done SIMILAR way in acceptAndRespond, which also calls this
        // function. In fact, prepareConnectionObjects() represents the code that was
        // done separately in processConnectResponse() and acceptAndRespond(), so this way
        // this code is now common. Now acceptAndRespond() does "manually" something similar
        // to applyResponseSettings(), just a little bit differently. This SHOULD be made
        // common as a part of refactoring job, just needs a bit more time.
        //
        // Currently just this function must be called always BEFORE prepareConnectionObjects
        // everywhere except acceptAndRespond().
        applyResponseSettings(response);

        // This will actually be done also in rendezvous HSv4,
        // however in this case the HSREQ extension will not be attached,
        // so it will simply go the "old way".
        bool ok = prepareConnectionObjects(m_ConnRes, m_SrtHsSide, eout);
        // May happen that 'response' contains a data packet that was sent in rendezvous mode.
        // In this situation the interpretation of handshake was already done earlier.
        if (ok && response.isControl())
        {
            ok = interpretSrtHandshake(m_ConnRes, response, 0, 0);
            if (!ok && eout)
            {
                *eout = CUDTException(MJ_SETUP, MN_REJECTED, 0);
            }
        }
        if (!ok) // m_RejectReason already set
            return CONN_REJECT;
    }

    CInfoBlock ib;
    ib.m_iIPversion = m_iIPversion;
    CInfoBlock::convert(m_pPeerAddr, m_iIPversion, ib.m_piIP);
    if (m_pCache->lookup(&ib) >= 0)
    {
        m_iRTT       = ib.m_iRTT;
        m_iBandwidth = ib.m_iBandwidth;
    }

    SRT_REJECT_REASON rr = setupCC();
    if (rr != SRT_REJ_UNKNOWN)
    {
        m_RejectReason = rr;
        return CONN_REJECT;
    }

    // And, I am connected too.
    m_bConnecting = false;
    m_bConnected  = true;

    // register this socket for receiving data packets
    m_pRNode->m_bOnList = true;
    m_pRcvQueue->setNewEntry(this);

    // XXX Problem around CONN_CONFUSED!
    // If some too-eager packets were received from a listener
    // that thinks it's connected, but his last handshake was missed,
    // they are collected by CRcvQueue::storePkt. The removeConnector
    // function will want to delete them all, so it would be nice
    // if these packets can be re-delivered. Of course the listener
    // should be prepared to resend them (as every packet can be lost
    // on UDP), but it's kinda overkill when we have them already and
    // can dispatch them.

    // Remove from rendezvous queue (in this particular case it's
    // actually removing the socket that undergoes asynchronous HS processing).
    // Removing at THIS point because since when setNewEntry is called,
    // the next iteration in the CRcvQueue::worker loop will be dispatching
    // packets normally, as within-connection, so the "connector" won't
    // play any role since this time.
    // The connector, however, must stay alive until the setNewEntry is called
    // because otherwise the packets that are coming for this socket before the
    // connection process is complete will be rejected as "attack", instead of
    // being enqueued for later pickup from the queue.
    m_pRcvQueue->removeConnector(m_SocketID, synchro);

    // acknowledge the management module.
    CUDTSocket* s = s_UDTUnited.locate(m_SocketID);
    if (!s)
    {
        if (eout)
        {
            *eout = CUDTException(MJ_NOTSUP, MN_SIDINVAL, 0);
        }

        m_RejectReason = SRT_REJ_CLOSE;
        return CONN_REJECT;
    }

    // copy address information of local node
    // the local port must be correctly assigned BEFORE CUDT::startConnect(),
    // otherwise if startConnect() fails, the multiplexer cannot be located
    // by garbage collection and will cause leak
    s->m_pUDT->m_pSndQueue->m_pChannel->getSockAddr(s->m_pSelfAddr);
    CIPAddress::pton(s->m_pSelfAddr, s->m_pUDT->m_piSelfIP, s->m_iIPversion);

    s->m_Status = SRTS_CONNECTED;

    // acknowledde any waiting epolls to write
    s_UDTUnited.m_EPoll.update_events(m_SocketID, m_sPollID, UDT_EPOLL_OUT, true);

    LOGC(mglog.Note, log << "Connection established to: " << SockaddrToString(m_pPeerAddr));

    return CONN_ACCEPT;
}

void CUDT::checkUpdateCryptoKeyLen(const char* loghdr SRT_ATR_UNUSED, int32_t typefield)
{
    int enc_flags = SrtHSRequest::SRT_HSTYPE_ENCFLAGS::unwrap(typefield);

    // potentially 0-7 values are possible.
    // When 0, don't change anything - it should rely on the value 0.
    // When 1, 5, 6, 7, this is kinda internal error - ignore.
    if (enc_flags >= 2 && enc_flags <= 4) // 2 = 128, 3 = 192, 4 = 256
    {
        int rcv_pbkeylen = SrtHSRequest::SRT_PBKEYLEN_BITS::wrap(enc_flags);
        if (m_iSndCryptoKeyLen == 0)
        {
            m_iSndCryptoKeyLen = rcv_pbkeylen;
            HLOGC(mglog.Debug, log << loghdr << ": PBKEYLEN adopted from advertised value: " << m_iSndCryptoKeyLen);
        }
        else if (m_iSndCryptoKeyLen != rcv_pbkeylen)
        {
            // Conflict. Use SRTO_SENDER flag to check if this side should accept
            // the enforcement, otherwise simply let it win.
            if (!m_bDataSender)
            {
                LOGC(mglog.Warn,
                     log << loghdr << ": PBKEYLEN conflict - OVERRIDDEN " << m_iSndCryptoKeyLen << " by "
                         << rcv_pbkeylen << " from PEER (as AGENT is not SRTO_SENDER)");
                m_iSndCryptoKeyLen = rcv_pbkeylen;
            }
            else
            {
                LOGC(mglog.Warn,
                     log << loghdr << ": PBKEYLEN conflict - keep " << m_iSndCryptoKeyLen
                         << "; peer-advertised PBKEYLEN " << rcv_pbkeylen << " rejected because Agent is SRTO_SENDER");
            }
        }
    }
    else if (enc_flags != 0)
    {
        LOGC(mglog.Error, log << loghdr << ": IPE: enc_flags outside allowed 2, 3, 4: " << enc_flags);
    }
    else
    {
        HLOGC(mglog.Debug, log << loghdr << ": No encryption flags found in type field: " << typefield);
    }
}

// Rendezvous
void CUDT::rendezvousSwitchState(ref_t<UDTRequestType> rsptype, ref_t<bool> needs_extension, ref_t<bool> needs_hsrsp)
{
    UDTRequestType req           = m_ConnRes.m_iReqType;
    int            hs_flags      = SrtHSRequest::SRT_HSTYPE_HSFLAGS::unwrap(m_ConnRes.m_iType);
    bool           has_extension = !!hs_flags; // it holds flags, if no flags, there are no extensions.

    const HandshakeSide& hsd = m_SrtHsSide;
    // Note important possibilities that are considered here:

    // 1. The serial arrangement. This happens when one party has missed the
    // URQ_WAVEAHAND message, it sent its own URQ_WAVEAHAND message, and then the
    // firstmost message it received from the peer is URQ_CONCLUSION, as a response
    // for agent's URQ_WAVEAHAND.
    //
    // In this case, Agent switches to RDV_FINE state and Peer switches to RDV_ATTENTION state.
    //
    // 2. The parallel arrangement. This happens when the URQ_WAVEAHAND message sent
    // by both parties are almost in a perfect synch (a rare, but possible case). In this
    // case, both parties receive one another's URQ_WAVEAHAND message and both switch to
    // RDV_ATTENTION state.
    //
    // It's not possible to predict neither which arrangement will happen, or which
    // party will be RDV_FINE in case when the serial arrangement has happened. What
    // will actually happen will depend on random conditions.
    //
    // No matter this randomity, we have a limited number of possible conditions:
    //
    // Stating that "agent" is the party that has received the URQ_WAVEAHAND in whatever
    // arrangement, we are certain, that "agent" switched to RDV_ATTENTION, and peer:
    //
    // - switched to RDV_ATTENTION state (so, both are in the same state independently)
    // - switched to RDV_FINE state (so, the message interchange is actually more-less sequenced)
    //
    // In particular, there's no possibility of a situation that both are in RDV_FINE state
    // because the agent can switch to RDV_FINE state only if it received URQ_CONCLUSION from
    // the peer, while the peer could not send URQ_CONCLUSION without switching off RDV_WAVING
    // (actually to RDV_ATTENTION). There's also no exit to RDV_FINE from RDV_ATTENTION.

    // DEFAULT STATEMENT: don't attach extensions to URQ_CONCLUSION, neither HSREQ nor HSRSP.
    *needs_extension = false;
    *needs_hsrsp     = false;

    string reason;

#if ENABLE_HEAVY_LOGGING

    HLOGC(mglog.Debug, log << "rendezvousSwitchState: HS: " << m_ConnRes.show());

    struct LogAtTheEnd
    {
        CHandShake::RendezvousState        ost;
        UDTRequestType                     orq;
        const CHandShake::RendezvousState& nst;
        const UDTRequestType&              nrq;
        bool&                              needext;
        bool&                              needrsp;
        string&                            reason;

        ~LogAtTheEnd()
        {
            HLOGC(mglog.Debug,
                  log << "rendezvousSwitchState: STATE[" << CHandShake::RdvStateStr(ost) << "->"
                      << CHandShake::RdvStateStr(nst) << "] REQTYPE[" << RequestTypeStr(orq) << "->"
                      << RequestTypeStr(nrq) << "] "
                      << "ext:" << (needext ? (needrsp ? "HSRSP" : "HSREQ") : "NONE")
                      << (reason == "" ? string() : "reason:" + reason));
        }
    } l_logend = {m_RdvState, req, m_RdvState, *rsptype, *needs_extension, *needs_hsrsp, reason};

#endif

    switch (m_RdvState)
    {
    case CHandShake::RDV_INVALID:
        return;

    case CHandShake::RDV_WAVING:
    {
        if (req == URQ_WAVEAHAND)
        {
            m_RdvState = CHandShake::RDV_ATTENTION;

            // NOTE: if this->isWinner(), attach HSREQ
            *rsptype = URQ_CONCLUSION;
            if (hsd == HSD_INITIATOR)
                *needs_extension = true;
            return;
        }

        if (req == URQ_CONCLUSION)
        {
            m_RdvState = CHandShake::RDV_FINE;
            *rsptype   = URQ_CONCLUSION;

            *needs_extension = true; // (see below - this needs to craft either HSREQ or HSRSP)
            // if this->isWinner(), then craft HSREQ for that response.
            // if this->isLoser(), then this packet should bring HSREQ, so craft HSRSP for the response.
            if (hsd == HSD_RESPONDER)
                *needs_hsrsp = true;
            return;
        }
    }
        reason = "WAVING -> WAVEAHAND or CONCLUSION";
        break;

    case CHandShake::RDV_ATTENTION:
    {
        if (req == URQ_WAVEAHAND)
        {
            // This is only possible if the URQ_CONCLUSION sent to the peer
            // was lost on track. The peer is then simply unaware that the
            // agent has switched to ATTENTION state and continues sending
            // waveahands. In this case, just remain in ATTENTION state and
            // retry with URQ_CONCLUSION, as normally.
            *rsptype = URQ_CONCLUSION;
            if (hsd == HSD_INITIATOR)
                *needs_extension = true;
            return;
        }

        if (req == URQ_CONCLUSION)
        {
            // We have two possibilities here:
            //
            // WINNER (HSD_INITIATOR): send URQ_AGREEMENT
            if (hsd == HSD_INITIATOR)
            {
                // WINNER should get a response with HSRSP, otherwise this is kinda empty conclusion.
                // If no HSRSP attached, stay in this state.
                if (hs_flags == 0)
                {
                    HLOGC(
                        mglog.Debug,
                        log << "rendezvousSwitchState: "
                               "{INITIATOR}[ATTENTION] awaits CONCLUSION+HSRSP, got CONCLUSION, remain in [ATTENTION]");
                    *rsptype         = URQ_CONCLUSION;
                    *needs_extension = true; // If you expect to receive HSRSP, continue sending HSREQ
                    return;
                }
                m_RdvState = CHandShake::RDV_CONNECTED;
                *rsptype   = URQ_AGREEMENT;
                return;
            }

            // LOSER (HSD_RESPONDER): send URQ_CONCLUSION and attach HSRSP extension, then expect URQ_AGREEMENT
            if (hsd == HSD_RESPONDER)
            {
                // If no HSREQ attached, stay in this state.
                // (Although this seems completely impossible).
                if (hs_flags == 0)
                {
                    LOGC(
                        mglog.Warn,
                        log << "rendezvousSwitchState: (IPE!)"
                               "{RESPONDER}[ATTENTION] awaits CONCLUSION+HSREQ, got CONCLUSION, remain in [ATTENTION]");
                    *rsptype         = URQ_CONCLUSION;
                    *needs_extension = false; // If you received WITHOUT extensions, respond WITHOUT extensions (wait
                                              // for the right message)
                    return;
                }
                m_RdvState       = CHandShake::RDV_INITIATED;
                *rsptype         = URQ_CONCLUSION;
                *needs_extension = true;
                *needs_hsrsp     = true;
                return;
            }

            LOGC(mglog.Error, log << "RENDEZVOUS COOKIE DRAW! Cannot resolve to a valid state.");
            // Fallback for cookie draw
            m_RdvState = CHandShake::RDV_INVALID;
            *rsptype   = URQFailure(SRT_REJ_RDVCOOKIE);
            return;
        }

        if (req == URQ_AGREEMENT)
        {
            // This means that the peer has received our URQ_CONCLUSION, but
            // the agent missed the peer's URQ_CONCLUSION (received only initial
            // URQ_WAVEAHAND).
            if (hsd == HSD_INITIATOR)
            {
                // In this case the missed URQ_CONCLUSION was sent without extensions,
                // whereas the peer received our URQ_CONCLUSION with HSREQ, and therefore
                // it sent URQ_AGREEMENT already with HSRSP. This isn't a problem for
                // us, we can go on with it, especially that the peer is already switched
                // into CHandShake::RDV_CONNECTED state.
                m_RdvState = CHandShake::RDV_CONNECTED;

                // Both sides are connected, no need to send anything anymore.
                *rsptype = URQ_DONE;
                return;
            }

            if (hsd == HSD_RESPONDER)
            {
                // In this case the missed URQ_CONCLUSION was sent with extensions, so
                // we have to request this once again. Send URQ_CONCLUSION in order to
                // inform the other party that we need the conclusion message once again.
                // The ATTENTION state should be maintained.
                *rsptype         = URQ_CONCLUSION;
                *needs_extension = true;
                *needs_hsrsp     = true;
                return;
            }
        }
    }
        reason = "ATTENTION -> WAVEAHAND(conclusion), CONCLUSION(agreement/conclusion), AGREEMENT (done/conclusion)";
        break;

    case CHandShake::RDV_FINE:
    {
        // In FINE state we can't receive URQ_WAVEAHAND because if the peer has already
        // sent URQ_CONCLUSION, it's already in CHandShake::RDV_ATTENTION, and in this state it can
        // only send URQ_CONCLUSION, whereas when it isn't in CHandShake::RDV_ATTENTION, it couldn't
        // have sent URQ_CONCLUSION, and if it didn't, the agent wouldn't be in CHandShake::RDV_FINE state.

        if (req == URQ_CONCLUSION)
        {
            // There's only one case when it should receive CONCLUSION in FINE state:
            // When it's the winner. If so, it should then contain HSREQ extension.
            // In case of loser, it shouldn't receive CONCLUSION at all - it should
            // receive AGREEMENT.

            // The winner case, received CONCLUSION + HSRSP - switch to CONNECTED and send AGREEMENT.
            // So, check first if HAS EXTENSION

            bool correct_switch = false;
            if (hsd == HSD_INITIATOR && !has_extension)
            {
                // Received REPEATED empty conclusion that has initially switched it into FINE state.
                // To exit FINE state we need the CONCLUSION message with HSRSP.
                HLOGC(mglog.Debug,
                      log << "rendezvousSwitchState: {INITIATOR}[FINE] <CONCLUSION without HSRSP. Stay in [FINE], "
                             "await CONCLUSION+HSRSP");
            }
            else if (hsd == HSD_RESPONDER)
            {
                // In FINE state the RESPONDER expects only to be sent AGREEMENT.
                // It has previously received CONCLUSION in WAVING state and this has switched
                // it to FINE state. That CONCLUSION message should have contained extension,
                // so if this is a repeated CONCLUSION+HSREQ, it should be responded with
                // CONCLUSION+HSRSP.
                HLOGC(mglog.Debug,
                      log << "rendezvousSwitchState: {RESPONDER}[FINE] <CONCLUSION. Stay in [FINE], await AGREEMENT");
            }
            else
            {
                correct_switch = true;
            }

            if (!correct_switch)
            {
                *rsptype = URQ_CONCLUSION;
                // initiator should send HSREQ, responder HSRSP,
                // in both cases extension is needed
                *needs_extension = true;
                *needs_hsrsp     = hsd == HSD_RESPONDER;
                return;
            }

            m_RdvState = CHandShake::RDV_CONNECTED;
            *rsptype   = URQ_AGREEMENT;
            return;
        }

        if (req == URQ_AGREEMENT)
        {
            // The loser case, the agreement was sent in response to conclusion that
            // already carried over the HSRSP extension.

            // There's a theoretical case when URQ_AGREEMENT can be received in case of
            // parallel arrangement, while the agent is already in CHandShake::RDV_CONNECTED state.
            // This will be dispatched in the main loop and discarded.

            m_RdvState = CHandShake::RDV_CONNECTED;
            *rsptype   = URQ_DONE;
            return;
        }
    }

        reason = "FINE -> CONCLUSION(agreement), AGREEMENT(done)";
        break;
    case CHandShake::RDV_INITIATED:
    {
        // In this state we just wait for URQ_AGREEMENT, which should cause it to
        // switch to CONNECTED. No response required.
        if (req == URQ_AGREEMENT)
        {
            // No matter in which state we'd be, just switch to connected.
            if (m_RdvState == CHandShake::RDV_CONNECTED)
            {
                HLOGC(mglog.Debug, log << "<-- AGREEMENT: already connected");
            }
            else
            {
                HLOGC(mglog.Debug, log << "<-- AGREEMENT: switched to connected");
            }
            m_RdvState = CHandShake::RDV_CONNECTED;
            *rsptype   = URQ_DONE;
            return;
        }

        if (req == URQ_CONCLUSION)
        {
            // Receiving conclusion in this state means that the other party
            // didn't get our conclusion, so send it again, the same as when
            // exiting the ATTENTION state.
            *rsptype = URQ_CONCLUSION;
            if (hsd == HSD_RESPONDER)
            {
                HLOGC(mglog.Debug,
                      log << "rendezvousSwitchState: "
                             "{RESPONDER}[INITIATED] awaits AGREEMENT, "
                             "got CONCLUSION, sending CONCLUSION+HSRSP");
                *needs_extension = true;
                *needs_hsrsp     = true;
                return;
            }

            // Loser, initiated? This may only happen in parallel arrangement, where
            // the agent exchanges empty conclusion messages with the peer, simultaneously
            // exchanging HSREQ-HSRSP conclusion messages. Check if THIS message contained
            // HSREQ, and set responding HSRSP in that case.
            if (hs_flags == 0)
            {
                HLOGC(mglog.Debug,
                      log << "rendezvousSwitchState: "
                             "{INITIATOR}[INITIATED] awaits AGREEMENT, "
                             "got empty CONCLUSION, STILL RESPONDING CONCLUSION+HSRSP");
            }
            else
            {

                HLOGC(mglog.Debug,
                      log << "rendezvousSwitchState: "
                             "{INITIATOR}[INITIATED] awaits AGREEMENT, "
                             "got CONCLUSION+HSREQ, responding CONCLUSION+HSRSP");
            }
            *needs_extension = true;
            *needs_hsrsp     = true;
            return;
        }
    }

        reason = "INITIATED -> AGREEMENT(done)";
        break;

    case CHandShake::RDV_CONNECTED:
        // Do nothing. This theoretically should never happen.
        *rsptype = URQ_DONE;
        return;
    }

    HLOGC(mglog.Debug, log << "rendezvousSwitchState: INVALID STATE TRANSITION, result: INVALID");
    // All others are treated as errors
    m_RdvState = CHandShake::RDV_WAVING;
    *rsptype   = URQFailure(SRT_REJ_ROGUE);
}

/*
 * Timestamp-based Packet Delivery (TsbPd) thread
 * This thread runs only if TsbPd mode is enabled
 * Hold received packets until its time to 'play' them, at PktTimeStamp + TsbPdDelay.
 */
void* CUDT::tsbpd(void* param)
{
    CUDT* self = (CUDT*)param;

    THREAD_STATE_INIT("SRT:TsbPd");

    CGuard        recv_gl(self->m_RecvLock, "recv");
    CCondDelegate recvdata_cc(self->m_RecvDataCond, recv_gl, "RecvDataCond");
    CCondDelegate tsbpd_cc(self->m_RcvTsbPdCond, recv_gl, "RcvTsbPdCond");

    self->m_bTsbPdAckWakeup = true;
    while (!self->m_bClosing)
    {
        int32_t  current_pkt_seq = 0;
        uint64_t tsbpdtime       = 0;
        bool     rxready         = false;

        CGuard::enterCS(self->m_RcvBufferLock, "RecvBuffer");

#ifdef SRT_ENABLE_RCVBUFSZ_MAVG
        self->m_pRcvBuffer->updRcvAvgDataSize(CTimer::getTime());
#endif

        if (self->m_bTLPktDrop)
        {
            int32_t skiptoseqno = -1;
            bool    passack     = true; // Get next packet to wait for even if not acked

            rxready = self->m_pRcvBuffer->getRcvFirstMsg(
                Ref(tsbpdtime), Ref(passack), Ref(skiptoseqno), Ref(current_pkt_seq));

            HLOGC(tslog.Debug,
                  log << boolalpha << "NEXT PKT CHECK: rdy=" << rxready << " passack=" << passack << " skipto=%"
                      << skiptoseqno << " current=%" << current_pkt_seq << " buf-base=%" << self->m_iRcvLastSkipAck);
            /*
             * VALUES RETURNED:
             *
             * rxready:     if true, packet at head of queue ready to play
             * tsbpdtime:   timestamp of packet at head of queue, ready or not. 0 if none.
             * passack:     if true, ready head of queue not yet acknowledged
             * skiptoseqno: sequence number of packet at head of queue if ready to play but
             *              some preceeding packets are missing (need to be skipped). -1 if none.
             */
            if (rxready)
            {
                /* Packet ready to play according to time stamp but... */
                int seqlen = CSeqNo::seqoff(self->m_iRcvLastSkipAck, skiptoseqno);

                if (skiptoseqno != -1 && seqlen > 0)
                {
                    /*
                     * skiptoseqno != -1,
                     * packet ready to play but preceeded by missing packets (hole).
                     */

                    /* Update drop/skip stats */
                    CGuard::enterCS(self->m_StatsLock);
                    self->m_stats.rcvDropTotal += seqlen;
                    self->m_stats.traceRcvDrop += seqlen;
                    /* Estimate dropped/skipped bytes from average payload */
                    int avgpayloadsz = self->m_pRcvBuffer->getRcvAvgPayloadSize();
                    self->m_stats.rcvBytesDropTotal += seqlen * avgpayloadsz;
                    self->m_stats.traceRcvBytesDrop += seqlen * avgpayloadsz;
                    CGuard::leaveCS(self->m_StatsLock);

                    self->dropFromLossLists(self->m_iRcvLastSkipAck,
                                            CSeqNo::decseq(skiptoseqno)); // remove(from,to-inclusive)
                    self->m_pRcvBuffer->skipData(seqlen);

                    self->m_iRcvLastSkipAck = skiptoseqno;

#if ENABLE_LOGGING
                    int64_t timediff = 0;
                    if (tsbpdtime)
                        timediff = int64_t(tsbpdtime) - int64_t(CTimer::getTime());
#if ENABLE_HEAVY_LOGGING
                    HLOGC(tslog.Debug,
                          log << self->CONID() << "tsbpd: DROPSEQ: up to seq=" << CSeqNo::decseq(skiptoseqno) << " ("
                              << seqlen << " packets) playable at " << FormatTime(tsbpdtime) << " delayed "
                              << (timediff / 1000) << "." << (timediff % 1000) << " ms");
#endif
                    LOGC(dlog.Debug, log << "RCV-DROPPED packet delay=" << (timediff / 1000) << "ms");
#endif

                    tsbpdtime = 0; // Next sent ack will unblock
                    rxready   = false;
                }
                else if (passack)
                {
                    /* Packets ready to play but not yet acknowledged (should happen within 10ms) */
                    rxready   = false;
                    tsbpdtime = 0; // Next sent ack will unblock
                }                  /* else packet ready to play */
            }                      /* else packets not ready to play */
        }
        else
        {
            rxready = self->m_pRcvBuffer->isRcvDataReady(Ref(tsbpdtime), Ref(current_pkt_seq));
        }
        CGuard::leaveCS(self->m_RcvBufferLock, "RecvBuffer");

        if (rxready)
        {
            HLOGC(tslog.Debug,
                  log << self->CONID() << "tsbpd: PLAYING PACKET seq=" << current_pkt_seq << " (belated "
                      << ((CTimer::getTime() - tsbpdtime) / 1000.0) << "ms)");
            /*
             * There are packets ready to be delivered
             * signal a waiting "recv" call if there is any data available
             */
            if (self->m_bSynRecving)
            {
                recvdata_cc.signal_locked(recv_gl);
            }
            /*
             * Set EPOLL_IN to wakeup any thread waiting on epoll
             */
            self->s_UDTUnited.m_EPoll.update_events(self->m_SocketID, self->m_sPollID, UDT_EPOLL_IN, true);
            CTimer::triggerEvent();
            tsbpdtime = 0;
        }

        if (tsbpdtime != 0)
        {
            int64_t timediff = int64_t(tsbpdtime) - int64_t(CTimer::getTime());
            /*
             * Buffer at head of queue is not ready to play.
             * Schedule wakeup when it will be.
             */
            self->m_bTsbPdAckWakeup = false;
            THREAD_PAUSED();
            HLOGC(tslog.Debug,
                  log << self->CONID() << "tsbpd: FUTURE PACKET seq=" << current_pkt_seq
                      << " T=" << FormatTime(tsbpdtime) << " - waiting " << (timediff / 1000.0) << "ms");
            tsbpd_cc.wait_for(timediff);
            THREAD_RESUMED();
        }
        else
        {
            /*
             * We have just signaled epoll; or
             * receive queue is empty; or
             * next buffer to deliver is not in receive queue (missing packet in sequence).
             *
             * Block until woken up by one of the following event:
             * - All ready-to-play packets have been pulled and EPOLL_IN cleared (then loop to block until next pkt time
             * if any)
             * - New buffers ACKed
             * - Closing the connection
             */
            HLOGC(tslog.Debug, log << self->CONID() << "tsbpd: no data, scheduling wakeup at ack");
            self->m_bTsbPdAckWakeup = true;
            THREAD_PAUSED();
            tsbpd_cc.wait();
            THREAD_RESUMED();
        }
    }
    // m_RecvLock will be unlocked in ~CGuard.
    THREAD_EXIT();
    HLOGC(tslog.Debug, log << self->CONID() << "tsbpd: EXITING");
    return NULL;
}

bool CUDT::prepareConnectionObjects(const CHandShake& hs, HandshakeSide hsd, CUDTException* eout)
{
    // This will be lazily created due to being the common
    // code with HSv5 rendezvous, in which this will be run
    // in a little bit "randomly selected" moment, but must
    // be run once in the whole connection process.
    if (m_pSndBuffer)
    {
        HLOGC(mglog.Debug, log << "prepareConnectionObjects: (lazy) already created.");
        return true;
    }

    bool bidirectional = false;
    if (hs.m_iVersion > HS_VERSION_UDT4)
    {
        bidirectional = true; // HSv5 is always bidirectional
    }

    // HSD_DRAW is received only if this side is listener.
    // If this side is caller with HSv5, HSD_INITIATOR should be passed.
    // If this is a rendezvous connection with HSv5, the handshake role
    // is taken from m_SrtHsSide field.
    if (hsd == HSD_DRAW)
    {
        if (bidirectional)
        {
            hsd = HSD_RESPONDER; // In HSv5, listener is always RESPONDER and caller always INITIATOR.
        }
        else
        {
            hsd = m_bDataSender ? HSD_INITIATOR : HSD_RESPONDER;
        }
    }

    try
    {
        m_pSndBuffer = new CSndBuffer(32, m_iMaxSRTPayloadSize);
        m_pRcvBuffer = new CRcvBuffer(&(m_pRcvQueue->m_UnitQueue), m_iRcvBufSize);
        // after introducing lite ACK, the sndlosslist may not be cleared in time, so it requires twice space.
        m_pSndLossList = new CSndLossList(m_iFlowWindowSize * 2);
        m_pRcvLossList = new CRcvLossList(m_iFlightFlagSize);
    }
    catch (...)
    {
        // Simply reject.
        if (eout)
        {
            *eout = CUDTException(MJ_SYSTEMRES, MN_MEMORY, 0);
        }
        m_RejectReason = SRT_REJ_RESOURCE;
        return false;
    }

    if (!createCrypter(hsd, bidirectional)) // Make sure CC is created (lazy)
    {
        m_RejectReason = SRT_REJ_RESOURCE;
        return false;
    }

    return true;
}

void CUDT::acceptAndRespond(const sockaddr* peer, CHandShake* hs, const CPacket& hspkt)
{
    HLOGC(mglog.Debug, log << "acceptAndRespond: setting up data according to handshake");

    CGuard cg(m_ConnectionLock, "conn");

    m_ullRcvPeerStartTime = 0; // will be set correctly at SRT HS

    // Uses the smaller MSS between the peers
    if (hs->m_iMSS > m_iMSS)
        hs->m_iMSS = m_iMSS;
    else
        m_iMSS = hs->m_iMSS;

    // exchange info for maximum flow window size
    m_iFlowWindowSize     = hs->m_iFlightFlagSize;
    hs->m_iFlightFlagSize = (m_iRcvBufSize < m_iFlightFlagSize) ? m_iRcvBufSize : m_iFlightFlagSize;

    m_iPeerISN = hs->m_iISN;

    m_iRcvLastAck = hs->m_iISN;
#ifdef ENABLE_LOGGING
    m_iDebugPrevLastAck = m_iRcvLastAck;
#endif
    m_iRcvLastSkipAck  = m_iRcvLastAck;
    m_iRcvLastAckAck   = hs->m_iISN;
    m_iRcvCurrSeqNo    = hs->m_iISN - 1;
    m_iRcvCurrPhySeqNo = hs->m_iISN - 1;

    m_PeerID  = hs->m_iID;
    hs->m_iID = m_SocketID;

    // use peer's ISN and send it back for security check
    m_iISN = hs->m_iISN;

    m_iLastDecSeq        = m_iISN - 1;
    m_iSndLastAck        = m_iISN;
    m_iSndLastDataAck    = m_iISN;
    m_iSndLastFullAck    = m_iISN;
    m_iSndCurrSeqNo      = m_iISN - 1;
    m_iSndLastAck2       = m_iISN;
    m_ullSndLastAck2Time = CTimer::getTime();

    // this is a reponse handshake
    hs->m_iReqType = URQ_CONCLUSION;

    if (hs->m_iVersion > HS_VERSION_UDT4)
    {
        // The version is agreed; this code is executed only in case
        // when AGENT is listener. In this case, conclusion response
        // must always contain HSv5 handshake extensions.
        hs->m_extension = true;
    }

    // get local IP address and send the peer its IP address (because UDP cannot get local IP address)
    memcpy(m_piSelfIP, hs->m_piPeerIP, 16);
    CIPAddress::ntop(peer, hs->m_piPeerIP, m_iIPversion);

    int udpsize          = m_iMSS - CPacket::UDP_HDR_SIZE;
    m_iMaxSRTPayloadSize = udpsize - CPacket::HDR_SIZE;
    HLOGC(mglog.Debug, log << "acceptAndRespond: PAYLOAD SIZE: " << m_iMaxSRTPayloadSize);

    // Prepare all structures
    if (!prepareConnectionObjects(*hs, HSD_DRAW, 0))
    {
        HLOGC(mglog.Debug, log << "acceptAndRespond: prepareConnectionObjects failed - responding with REJECT.");
        // If the SRT Handshake extension was provided and wasn't interpreted
        // correctly, the connection should be rejected.
        //
        // Respond with the rejection message and exit with exception
        // so that the caller will know that this new socket should be deleted.
        hs->m_iReqType = URQFailure(m_RejectReason);
        throw CUDTException(MJ_SETUP, MN_REJECTED, 0);
    }
    // Since now you can use m_pCryptoControl

    CInfoBlock ib;
    ib.m_iIPversion = m_iIPversion;
    CInfoBlock::convert(peer, m_iIPversion, ib.m_piIP);
    if (m_pCache->lookup(&ib) >= 0)
    {
        m_iRTT       = ib.m_iRTT;
        m_iBandwidth = ib.m_iBandwidth;
    }

    // This should extract the HSREQ and KMREQ portion in the handshake packet.
    // This could still be a HSv4 packet and contain no such parts, which will leave
    // this entity as "non-SRT-handshaken", and await further HSREQ and KMREQ sent
    // as UMSG_EXT.
    uint32_t kmdata[SRTDATA_MAXSIZE];
    size_t   kmdatasize = SRTDATA_MAXSIZE;
    if (!interpretSrtHandshake(*hs, hspkt, kmdata, &kmdatasize))
    {
        HLOGC(mglog.Debug, log << "acceptAndRespond: interpretSrtHandshake failed - responding with REJECT.");
        // If the SRT Handshake extension was provided and wasn't interpreted
        // correctly, the connection should be rejected.
        //
        // Respond with the rejection message and return false from
        // this function so that the caller will know that this new
        // socket should be deleted.
        hs->m_iReqType = URQFailure(m_RejectReason);
        throw CUDTException(MJ_SETUP, MN_REJECTED, 0);
    }

    SRT_REJECT_REASON rr = setupCC();
    // UNKNOWN used as a "no error" value
    if (rr != SRT_REJ_UNKNOWN)
    {
        hs->m_iReqType = URQFailure(rr);
        m_RejectReason = rr;
        throw CUDTException(MJ_SETUP, MN_REJECTED, 0);
    }

    m_pPeerAddr = (AF_INET == m_iIPversion) ? (sockaddr*)new sockaddr_in : (sockaddr*)new sockaddr_in6;
    memcpy(m_pPeerAddr, peer, (AF_INET == m_iIPversion) ? sizeof(sockaddr_in) : sizeof(sockaddr_in6));

    // And of course, it is connected.
    m_bConnected = true;

    // register this socket for receiving data packets
    m_pRNode->m_bOnList = true;
    m_pRcvQueue->setNewEntry(this);

    // send the response to the peer, see listen() for more discussions about this
    // XXX Here create CONCLUSION RESPONSE with:
    // - just the UDT handshake, if HS_VERSION_UDT4,
    // - if higher, the UDT handshake, the SRT HSRSP, the SRT KMRSP
    size_t size = m_iMaxSRTPayloadSize;
    // Allocate the maximum possible memory for an SRT payload.
    // This is a maximum you can send once.
    CPacket response;
    response.setControl(UMSG_HANDSHAKE);
    response.allocate(size);

    // This will serialize the handshake according to its current form.
    HLOGC(mglog.Debug,
          log << "acceptAndRespond: creating CONCLUSION response (HSv5: with HSRSP/KMRSP) buffer size=" << size);
    if (!createSrtHandshake(Ref(response), Ref(*hs), SRT_CMD_HSRSP, SRT_CMD_KMRSP, kmdata, kmdatasize))
    {
        LOGC(mglog.Error, log << "acceptAndRespond: error creating handshake response");
        throw CUDTException(MJ_SETUP, MN_REJECTED, 0);
    }

    // Set target socket ID to the value from received handshake's source ID.
    response.m_iID = m_PeerID;

    // We can safely assign it here stating that this has passed the cookie test.
    m_SourceAddr = hspkt.udpDestAddr();

#if ENABLE_HEAVY_LOGGING
    {
        // To make sure what REALLY is being sent, parse back the handshake
        // data that have been just written into the buffer.
        CHandShake debughs;
        debughs.load_from(response.m_pcData, response.getLength());
        HLOGC(mglog.Debug,
              log << CONID() << "acceptAndRespond: sending HS to peer, reqtype=" << RequestTypeStr(debughs.m_iReqType)
                  << " version=" << debughs.m_iVersion << " (connreq:" << RequestTypeStr(m_ConnReq.m_iReqType)
                  << "), target_socket=" << response.m_iID << ", my_socket=" << debughs.m_iID
                  << " sourceIP=" << SockaddrToString(&m_SourceAddr));
    }
#endif
    // NOTE: BLOCK THIS instruction in order to cause the final
    // handshake to be missed and cause the problem solved in PR #417.
    // When missed this message, the caller should not accept packets
    // coming as connected, but continue repeated handshake until finally
    // received the listener's handshake.
    m_pSndQueue->sendto(peer, response, m_SourceAddr);
}

// This function is required to be called when a caller receives an INDUCTION
// response from the listener and would like to create a CONCLUSION that includes
// the SRT handshake extension. This extension requires that the crypter object
// be created, but it's still too early for it to be completely configured.
// This function then precreates the object so that the handshake extension can
// be created, as this happens before the completion of the connection (and
// therefore configuration of the crypter object), which can only take place upon
// reception of CONCLUSION response from the listener.
bool CUDT::createCrypter(HandshakeSide side, bool bidirectional)
{
    // Lazy initialization
    if (m_pCryptoControl)
        return true;

    // Write back this value, when it was just determined.
    m_SrtHsSide = side;

    m_pCryptoControl.reset(new CCryptoControl(this, m_SocketID));

    // XXX These below are a little bit controversial.
    // These data should probably be filled only upon
    // reception of the conclusion handshake - otherwise
    // they have outdated values.
    m_pCryptoControl->setCryptoSecret(m_CryptoSecret);

    if (bidirectional || m_bDataSender)
    {
        HLOGC(mglog.Debug, log << "createCrypter: setting RCV/SND KeyLen=" << m_iSndCryptoKeyLen);
        m_pCryptoControl->setCryptoKeylen(m_iSndCryptoKeyLen);
    }

    return m_pCryptoControl->init(side, bidirectional);
}

SRT_REJECT_REASON CUDT::setupCC()
{
    // Prepare configuration object,
    // Create the CCC object and configure it.

    // UDT also sets back the congestion window: ???
    // m_dCongestionWindow = m_pCC->m_dCWndSize;

    // XXX Not sure about that. May happen that AGENT wants
    // tsbpd mode, but PEER doesn't, even in bidirectional mode.
    // This way, the reception side should get precedense.
    // if (bidirectional || m_bDataSender || m_bTwoWayData)
    //    m_bPeerTsbPd = m_bOPT_TsbPd;

    // SrtCongestion will retrieve whatever parameters it needs
    // from *this.
    if (!m_CongCtl.configure(this))
    {
        return SRT_REJ_CONGESTION;
    }

    // Configure filter module
    if (m_OPT_PktFilterConfigString != "")
    {
        // This string, when nonempty, defines that the corrector shall be
        // configured. Otherwise it's left uninitialized.

        // At this point we state everything is checked and the appropriate
        // corrector type is already selected, so now create it.
        HLOGC(mglog.Debug, log << "filter: Configuring Corrector: " << m_OPT_PktFilterConfigString);
        if (!m_PacketFilter.configure(this, m_pRcvBuffer->getUnitQueue(), m_OPT_PktFilterConfigString))
        {
            return SRT_REJ_FILTER;
        }

        m_PktFilterRexmitLevel = m_PacketFilter.arqLevel();
    }
    else
    {
        // When we have no filter, ARQ should work in ALWAYS mode.
        m_PktFilterRexmitLevel = SRT_ARQ_ALWAYS;
    }

    // Override the value of minimum NAK interval, per SrtCongestion's wish.
    // When default 0 value is returned, the current value set by CUDT
    // is preserved.
    uint64_t min_nak_tk = m_CongCtl->minNAKInterval();
    if (min_nak_tk)
        m_ullMinNakInt_tk = min_nak_tk;

    // Update timers
    uint64_t currtime_tk;
    CTimer::rdtsc(currtime_tk);
    m_ullLastRspTime_tk    = currtime_tk;
    m_ullNextACKTime_tk    = currtime_tk + m_ullACKInt_tk;
    m_ullNextNAKTime_tk    = currtime_tk + m_ullNAKInt_tk;
    m_ullLastRspAckTime_tk = currtime_tk;
    m_ullLastSndTime_tk    = currtime_tk;

    HLOGC(mglog.Debug,
          log << "setupCC: setting parameters: mss=" << m_iMSS << " maxCWNDSize/FlowWindowSize=" << m_iFlowWindowSize
              << " rcvrate=" << m_iDeliveryRate << "p/s (" << m_iByteDeliveryRate << "B/S)"
              << " rtt=" << m_iRTT << " bw=" << m_iBandwidth);

    if (!updateCC(TEV_INIT, TEV_INIT_RESET))
    {
        LOGC(mglog.Error, log << "setupCC: IPE: resrouces not yet initialized!");
        return SRT_REJ_IPE;
    }
    return SRT_REJ_UNKNOWN;
}

void CUDT::considerLegacySrtHandshake(uint64_t timebase)
{
    // Do a fast pre-check first - this simply declares that agent uses HSv5
    // and the legacy SRT Handshake is not to be done. Second check is whether
    // agent is sender (=initiator in HSv4).
    if (!isTsbPd() || !m_bDataSender)
        return;

    if (m_iSndHsRetryCnt <= 0)
    {
        HLOGC(mglog.Debug, log << "Legacy HSREQ: not needed, expire counter=" << m_iSndHsRetryCnt);
        return;
    }

    uint64_t now = CTimer::getTime();
    if (timebase != 0)
    {
        // Then this should be done only if it's the right time,
        // the TSBPD mode is on, and when the counter is "still rolling".
        /*
         * SRT Handshake with peer:
         * If...
         * - we want TsbPd mode; and
         * - we have not tried more than CSRTCC_MAXRETRY times (peer may not be SRT); and
         * - and did not get answer back from peer
         * - last sent handshake req should have been replied (RTT*1.5 elapsed); and
         * then (re-)send handshake request.
         */
        if (timebase > now) // too early
        {
            HLOGC(mglog.Debug, log << "Legacy HSREQ: TOO EARLY, will still retry " << m_iSndHsRetryCnt << " times");
            return;
        }
    }
    // If 0 timebase, it means that this is the initial sending with the very first
    // payload packet sent. Send only if this is still set to maximum+1 value.
    else if (m_iSndHsRetryCnt < SRT_MAX_HSRETRY + 1)
    {
        HLOGC(mglog.Debug,
              log << "Legacy HSREQ: INITIAL, REPEATED, so not to be done. Will repeat on sending " << m_iSndHsRetryCnt
                  << " times");
        return;
    }

    HLOGC(mglog.Debug, log << "Legacy HSREQ: SENDING, will repeat " << m_iSndHsRetryCnt << " times if no response");
    m_iSndHsRetryCnt--;
    m_ullSndHsLastTime_us = now;
    sendSrtMsg(SRT_CMD_HSREQ);
}

void CUDT::checkSndTimers(Whether2RegenKm regen)
{
    if (m_SrtHsSide == HSD_INITIATOR)
    {
        HLOGC(mglog.Debug, log << "checkSndTimers: HS SIDE: INITIATOR, considering legacy handshake with timebase");
        // Legacy method for HSREQ, only if initiator.
        considerLegacySrtHandshake(m_ullSndHsLastTime_us + m_iRTT * 3 / 2);
    }
    else
    {
        HLOGC(mglog.Debug,
              log << "checkSndTimers: HS SIDE: " << (m_SrtHsSide == HSD_RESPONDER ? "RESPONDER" : "DRAW (IPE?)")
                  << " - not considering legacy handshake");
    }

    // This must be done always on sender, regardless of HS side.
    // When regen == DONT_REGEN_KM, it's a handshake call, so do
    // it only for initiator.
    if (regen || m_SrtHsSide == HSD_INITIATOR)
    {
        // Don't call this function in "non-regen mode" (sending only),
        // if this side is RESPONDER. This shall be called only with
        // regeneration request, which is required by the sender.
        if (m_pCryptoControl)
            m_pCryptoControl->sendKeysToPeer(regen);
    }
}

void CUDT::addressAndSend(CPacket& pkt)
{
    pkt.m_iID        = m_PeerID;
    pkt.m_iTimeStamp = int(CTimer::getTime() - m_stats.startTime);
    m_pSndQueue->sendto(m_pPeerAddr, pkt, m_SourceAddr);
}

bool CUDT::close()
{
    // NOTE: this function is called from within the garbage collector thread.

    if (!m_bOpened)
    {
        return false;
    }

    HLOGC(mglog.Debug, log << CONID() << " - closing socket:");

    if (m_Linger.l_onoff != 0)
    {
        uint64_t entertime = CTimer::getTime();

        HLOGC(mglog.Debug, log << CONID() << " ... (linger)");
        while (!m_bBroken && m_bConnected && (m_pSndBuffer->getCurrBufSize() > 0) &&
               (CTimer::getTime() - entertime < m_Linger.l_linger * uint64_t(1000000)))
        {
            // linger has been checked by previous close() call and has expired
            if (m_ullLingerExpiration >= entertime)
                break;

            if (!m_bSynSending)
            {
                // if this socket enables asynchronous sending, return immediately and let GC to close it later
                if (m_ullLingerExpiration == 0)
                    m_ullLingerExpiration = entertime + m_Linger.l_linger * uint64_t(1000000);

                HLOGC(mglog.Debug,
                      log << "CUDT::close: linger-nonblocking, setting expire time T="
                          << FormatTime(m_ullLingerExpiration));

                return false;
            }

#ifndef _WIN32
            timespec ts;
            ts.tv_sec  = 0;
            ts.tv_nsec = 1000000;
            nanosleep(&ts, NULL);
#else
            Sleep(1);
#endif
        }
    }

    // remove this socket from the snd queue
    if (m_bConnected)
        m_pSndQueue->m_pSndUList->remove(this);

    /*
     * update_events below useless
     * removing usock for EPolls right after (remove_usocks) clears it (in other HAI patch).
     *
     * What is in EPoll shall be the responsibility of the application, if it want local close event,
     * it would remove the socket from the EPoll after close.
     */
    // trigger any pending IO events.
    s_UDTUnited.m_EPoll.update_events(m_SocketID, m_sPollID, UDT_EPOLL_ERR, true);
    // then remove itself from all epoll monitoring
    try
    {
        for (set<int>::iterator i = m_sPollID.begin(); i != m_sPollID.end(); ++i)
            s_UDTUnited.m_EPoll.remove_usock(*i, m_SocketID);
    }
    catch (...)
    {
    }

    // XXX What's this, could any of the above actions make it !m_bOpened?
    if (!m_bOpened)
    {
        return true;
    }

    // Inform the threads handler to stop.
    m_bClosing = true;

    HLOGC(mglog.Debug, log << CONID() << "CLOSING STATE. Acquiring connection lock");

    CGuard cg(m_ConnectionLock, "conn");

    // Signal the sender and recver if they are waiting for data.
    releaseSynch();

    HLOGC(mglog.Debug, log << CONID() << "CLOSING, removing from listener/connector");

    if (m_bListening)
    {
        m_bListening = false;
        m_pRcvQueue->removeListener(this);
    }
    else if (m_bConnecting)
    {
        m_pRcvQueue->removeConnector(m_SocketID);
    }

    if (m_bConnected)
    {
        if (!m_bShutdown)
        {
            HLOGC(mglog.Debug, log << CONID() << "CLOSING - sending SHUTDOWN to the peer");
            sendCtrl(UMSG_SHUTDOWN);
        }

        m_pCryptoControl->close();

        // Store current connection information.
        CInfoBlock ib;
        ib.m_iIPversion = m_iIPversion;
        CInfoBlock::convert(m_pPeerAddr, m_iIPversion, ib.m_piIP);
        ib.m_iRTT       = m_iRTT;
        ib.m_iBandwidth = m_iBandwidth;
        m_pCache->update(&ib);

        m_bConnected = false;
    }

    if (m_bTsbPd && CGuard::isthread(m_RcvTsbPdThread))
    {
        HLOGC(mglog.Debug, log << "CLOSING, joining TSBPD thread...");
        // void* retval; used?
        bool ret SRT_ATR_UNUSED = CGuard::join(m_RcvTsbPdThread);
        HLOGC(mglog.Debug, log << "... " << (ret ? "SUCCEEDED" : "FAILED"));
    }

    HLOGC(mglog.Debug, log << "CLOSING, joining send/receive threads");

    // waiting all send and recv calls to stop
    CGuard sendguard(m_SendLock, "send");
    CGuard recvguard(m_RecvLock, "recv");

    // Locking m_RcvBufferLock to protect calling to m_pCryptoControl->decrypt(Ref(packet))
    // from the processData(...) function while resetting Crypto Control.
    CGuard::enterCS(m_RcvBufferLock, "RcvBuffer");
    m_pCryptoControl.reset();
    CGuard::leaveCS(m_RcvBufferLock, "RcvBuffer");

    m_lSrtVersion            = SRT_DEF_VERSION;
    m_lPeerSrtVersion        = SRT_VERSION_UNK;
    m_lMinimumPeerSrtVersion = SRT_VERSION_MAJ1;
    m_ullRcvPeerStartTime    = 0;

    m_bOpened = false;

    return true;
}

/*
 Old, mostly original UDT based version of CUDT::send.
 Left for historical reasons.

int CUDT::send(const char* data, int len)
{
   // throw an exception if not connected
   if (m_bBroken || m_bClosing)
      throw CUDTException(MJ_CONNECTION, MN_CONNLOST, 0);
   else if (!m_bConnected || !m_CongCtl.ready())
      throw CUDTException(MJ_CONNECTION, MN_NOCONN, 0);

   if (len <= 0)
      return 0;

   // Check if the current congctl accepts the call with given parameters.
   if (!m_CongCtl->checkTransArgs(SrtCongestion::STA_BUFFER, SrtCongestion::STAD_SEND, data, len, -1, false))
      throw CUDTException(MJ_NOTSUP, MN_INVALBUFFERAPI, 0);

   CGuard sendguard(m_SendLock, "send");

   if (m_pSndBuffer->getCurrBufSize() == 0)
   {
      // delay the EXP timer to avoid mis-fired timeout
      uint64_t currtime_tk;
      CTimer::rdtsc(currtime_tk);
      // (fix keepalive) m_ullLastRspTime_tk = currtime_tk;
      m_ullLastRspAckTime_tk = currtime_tk;
      m_iReXmitCount = 1;
   }
   if (sndBuffersLeft() <= 0)
   {
      if (!m_bSynSending)
         throw CUDTException(MJ_AGAIN, MN_WRAVAIL, 0);
      else
      {
          {
              // wait here during a blocking sending
              CGuard sendblock_lock(m_SendBlockLock, "sendblock");
              if (m_iSndTimeOut < 0)
              {
                  while (stillConnected() && (sndBuffersLeft() <= 0) && m_bPeerHealth)
                      pthread_cond_wait(&m_SendBlockCond, &m_SendBlockLock);
              }
              else
              {
                  uint64_t exptime = CTimer::getTime() + m_iSndTimeOut * uint64_t(1000);
                  timespec locktime;

                  locktime.tv_sec = exptime / 1000000;
                  locktime.tv_nsec = (exptime % 1000000) * 1000;

                  while (stillConnected() && (sndBuffersLeft() <= 0) && m_bPeerHealth && (CTimer::getTime() < exptime))
                      pthread_cond_timedwait(&m_SendBlockCond, &m_SendBlockLock, &locktime);
              }
          }

         // check the connection status
         if (m_bBroken || m_bClosing)
            throw CUDTException(MJ_CONNECTION, MN_CONNLOST, 0);
         else if (!m_bConnected)
            throw CUDTException(MJ_CONNECTION, MN_NOCONN, 0);
         else if (!m_bPeerHealth)
         {
            m_bPeerHealth = true;
            throw CUDTException(MJ_PEERERROR);
         }
      }
   }

   if (sndBuffersLeft() <= 0)
   {
      if (m_iSndTimeOut >= 0)
         throw CUDTException(MJ_AGAIN, MN_XMTIMEOUT, 0);

      return 0;
   }

   int size = min(len, sndBuffersLeft() * m_iMaxSRTPayloadSize);

   // record total time used for sending
   if (m_pSndBuffer->getCurrBufSize() == 0)
      m_llSndDurationCounter = CTimer::getTime();

   // insert the user buffer into the sending list
   m_pSndBuffer->addBuffer(data, size); // inorder=false, ttl=-1

   // insert this socket to snd list if it is not on the list yet
   m_pSndQueue->m_pSndUList->update(this, CSndUList::DONT_RESCHEDULE);

   if (sndBuffersLeft() <= 0)
   {
      // write is not available any more
      s_UDTUnited.m_EPoll.update_events(m_SocketID, m_sPollID, UDT_EPOLL_OUT, false);
   }

   return size;
}
*/

int CUDT::receiveBuffer(char* data, int len)
{
    if (!m_CongCtl->checkTransArgs(SrtCongestion::STA_BUFFER, SrtCongestion::STAD_RECV, data, len, -1, false))
        throw CUDTException(MJ_NOTSUP, MN_INVALBUFFERAPI, 0);

    CGuard recvguard(m_RecvLock, "recv");

    if ((m_bBroken || m_bClosing) && !m_pRcvBuffer->isRcvDataReady())
    {
        if (m_bShutdown)
        {
            // For stream API, return 0 as a sign of EOF for transmission.
            // That's a bit controversial because theoretically the
            // UMSG_SHUTDOWN message may be lost as every UDP packet, although
            // another theory states that this will never happen because this
            // packet has a total size of 42 bytes and such packets are
            // declared as never dropped - but still, this is UDP so there's no
            // guarantee.

            // The most reliable way to inform the party that the transmission
            // has ended would be to send a single empty packet (that is,
            // a data packet that contains only an SRT header in the UDP
            // payload), which is a normal data packet that can undergo
            // normal sequence check and retransmission rules, so it's ensured
            // that this packet will be received. Receiving such a packet should
            // make this function return 0, potentially also without breaking
            // the connection and potentially also with losing no ability to
            // send some larger portion of data next time.
            HLOGC(mglog.Debug, log << "STREAM API, SHUTDOWN: marking as EOF");
            return 0;
        }
        HLOGC(mglog.Debug,
              log << (m_bMessageAPI ? "MESSAGE" : "STREAM") << " API, " << (m_bShutdown ? "" : "no")
                  << " SHUTDOWN. Reporting as BROKEN.");
        throw CUDTException(MJ_CONNECTION, MN_CONNLOST, 0);
    }

    CCondDelegate rcond(m_RecvDataCond, recvguard, "RecvDataCond");
    CCondDelegate tscond(m_RcvTsbPdCond, recvguard, "RcvTsbPdCond");
    if (!m_pRcvBuffer->isRcvDataReady())
    {
        if (!m_bSynRecving)
        {
            throw CUDTException(MJ_AGAIN, MN_RDAVAIL, 0);
        }
        else
        {
            /* Kick TsbPd thread to schedule next wakeup (if running) */
            if (m_iRcvTimeOut < 0)
            {
                while (stillConnected() && !m_pRcvBuffer->isRcvDataReady())
                {
                    // Do not block forever, check connection status each 1 sec.
                    rcond.wait_for(1000000);
                }
            }
            else
            {
                uint64_t exptime = CTimer::getTime() + m_iRcvTimeOut * 1000;
                while (stillConnected() && !m_pRcvBuffer->isRcvDataReady())
                {
                    rcond.wait_until(exptime);
                    if (CTimer::getTime() >= exptime)
                        break;
                }
            }
        }
    }

    // throw an exception if not connected
    if (!m_bConnected)
        throw CUDTException(MJ_CONNECTION, MN_NOCONN, 0);

    if ((m_bBroken || m_bClosing) && !m_pRcvBuffer->isRcvDataReady())
    {
        // See at the beginning
        if (!m_bMessageAPI && m_bShutdown)
        {
            HLOGC(mglog.Debug, log << "STREAM API, SHUTDOWN: marking as EOF");
            return 0;
        }
        HLOGC(mglog.Debug,
              log << (m_bMessageAPI ? "MESSAGE" : "STREAM") << " API, " << (m_bShutdown ? "" : "no")
                  << " SHUTDOWN. Reporting as BROKEN.");

        throw CUDTException(MJ_CONNECTION, MN_CONNLOST, 0);
    }

    const int res = m_pRcvBuffer->readBuffer(data, len);

    /* Kick TsbPd thread to schedule next wakeup (if running) */
    if (m_bTsbPd)
    {
        HLOGP(tslog.Debug, "Ping TSBPD thread to schedule wakeup");
        tscond.signal_locked(recvguard);
    }

    if (!m_pRcvBuffer->isRcvDataReady())
    {
        // read is not available any more
        s_UDTUnited.m_EPoll.update_events(m_SocketID, m_sPollID, UDT_EPOLL_IN, false);
    }

    if ((res <= 0) && (m_iRcvTimeOut >= 0))
        throw CUDTException(MJ_AGAIN, MN_XMTIMEOUT, 0);

    return res;
}

void CUDT::checkNeedDrop(ref_t<bool> bCongestion)
{
    if (!m_bPeerTLPktDrop)
        return;

    if (!m_bMessageAPI)
    {
        LOGC(dlog.Error, log << "The SRTO_TLPKTDROP flag can only be used with message API.");
        throw CUDTException(MJ_NOTSUP, MN_INVALBUFFERAPI, 0);
    }

    int bytes, timespan_ms;
    // (returns buffer size in buffer units, ignored)
    m_pSndBuffer->getCurrBufSize(Ref(bytes), Ref(timespan_ms));

    // high threshold (msec) at tsbpd_delay plus sender/receiver reaction time (2 * 10ms)
    // Minimum value must accomodate an I-Frame (~8 x average frame size)
    // >>need picture rate or app to set min treshold
    // >>using 1 sec for worse case 1 frame using all bit budget.
    // picture rate would be useful in auto SRT setting for min latency
    // XXX Make SRT_TLPKTDROP_MINTHRESHOLD_MS option-configurable
    int threshold_ms = 0;
    if (m_iOPT_SndDropDelay >= 0)
    {
        threshold_ms = std::max(m_iPeerTsbPdDelay_ms + m_iOPT_SndDropDelay, +SRT_TLPKTDROP_MINTHRESHOLD_MS) +
                       (2 * COMM_SYN_INTERVAL_US / 1000);
    }

    if (threshold_ms && timespan_ms > threshold_ms)
    {
        // protect packet retransmission
        CGuard::enterCS(m_RecvAckLock, "RecvAck");
        int dbytes;
        int dpkts = m_pSndBuffer->dropLateData(dbytes, CTimer::getTime() - (threshold_ms * 1000));
        if (dpkts > 0)
        {
            CGuard::enterCS(m_StatsLock, "Stats");
            m_stats.traceSndDrop += dpkts;
            m_stats.sndDropTotal += dpkts;
            m_stats.traceSndBytesDrop += dbytes;
            m_stats.sndBytesDropTotal += dbytes;
            CGuard::leaveCS(m_StatsLock, "Stats");

#if ENABLE_HEAVY_LOGGING
            int32_t realack = m_iSndLastDataAck;
#endif
            int32_t fakeack = CSeqNo::incseq(m_iSndLastDataAck, dpkts);

            m_iSndLastAck     = fakeack;
            m_iSndLastDataAck = fakeack;

            int32_t minlastack = CSeqNo::decseq(m_iSndLastDataAck);
            m_pSndLossList->remove(minlastack);
            /* If we dropped packets not yet sent, advance current position */
            // THIS MEANS: m_iSndCurrSeqNo = MAX(m_iSndCurrSeqNo, m_iSndLastDataAck-1)
            if (CSeqNo::seqcmp(m_iSndCurrSeqNo, minlastack) < 0)
            {
                m_iSndCurrSeqNo = minlastack;
            }
            LOGC(dlog.Error, log << "SND-DROPPED " << dpkts << " packets - lost delaying for " << timespan_ms << "ms");

            HLOGC(dlog.Debug,
                  log << "drop,now " << CTimer::getTime() << "us," << realack << "-" << m_iSndCurrSeqNo << " seqs,"
                      << dpkts << " pkts," << dbytes << " bytes," << timespan_ms << " ms");
        }
        *bCongestion = true;
        CGuard::leaveCS(m_RecvAckLock, "RecvAck");
    }
    else if (timespan_ms > (m_iPeerTsbPdDelay_ms / 2))
    {
        HLOGC(mglog.Debug,
              log << "cong, NOW: " << CTimer::getTime() << "us, BYTES " << bytes << ", TMSPAN " << timespan_ms << "ms");

        *bCongestion = true;
    }
}

int CUDT::sendmsg(const char* data, int len, int msttl, bool inorder, uint64_t srctime)
{
    SRT_MSGCTRL mctrl = srt_msgctrl_default;
    mctrl.msgttl      = msttl;
    mctrl.inorder     = inorder;
    mctrl.srctime     = srctime;
    return this->sendmsg2(data, len, Ref(mctrl));
}

int CUDT::sendmsg2(const char* data, int len, ref_t<SRT_MSGCTRL> r_mctrl)
{
    SRT_MSGCTRL& mctrl       = *r_mctrl;
    bool         bCongestion = false;

    // throw an exception if not connected
    if (m_bBroken || m_bClosing)
        throw CUDTException(MJ_CONNECTION, MN_CONNLOST, 0);
    else if (!m_bConnected || !m_CongCtl.ready())
        throw CUDTException(MJ_CONNECTION, MN_NOCONN, 0);

    if (len <= 0)
    {
        LOGC(dlog.Error, log << "INVALID: Data size for sending declared with length: " << len);
        return 0;
    }

    int  msttl   = mctrl.msgttl;
    bool inorder = mctrl.inorder;

    // Sendmsg isn't restricted to the congctl type, however the congctl
    // may want to have something to say here.
    // NOTE: SrtCongestion is also allowed to throw CUDTException() by itself!
    {
        SrtCongestion::TransAPI api = SrtCongestion::STA_MESSAGE;
        CodeMinor               mn  = MN_INVALMSGAPI;
        if (!m_bMessageAPI)
        {
            api = SrtCongestion::STA_BUFFER;
            mn  = MN_INVALBUFFERAPI;
        }

        if (!m_CongCtl->checkTransArgs(api, SrtCongestion::STAD_SEND, data, len, msttl, inorder))
            throw CUDTException(MJ_NOTSUP, mn, 0);
    }

    // NOTE: the length restrictions differ in STREAM API and in MESSAGE API:

    // - STREAM API:
    //   At least 1 byte free sending buffer space is needed
    //   (in practice, one unit buffer of 1456 bytes).
    //   This function will send as much as possible, and return
    //   how much was actually sent.

    // - MESSAGE API:
    //   At least so many bytes free in the sending buffer is needed,
    //   as the length of the data, otherwise this function will block
    //   or return MJ_AGAIN until this condition is satisfied. The EXACTLY
    //   such number of data will be then written out, and this function
    //   will effectively return either -1 (error) or the value of 'len'.
    //   This call will be also rejected from upside when trying to send
    //   out a message of a length that exceeds the total size of the sending
    //   buffer (configurable by SRTO_SNDBUF).

    if (m_bMessageAPI && len > int(m_iSndBufSize * m_iMaxSRTPayloadSize))
    {
        LOGC(dlog.Error,
             log << "Message length (" << len << ") exceeds the size of sending buffer: "
                 << (m_iSndBufSize * m_iMaxSRTPayloadSize) << ". Use SRTO_SNDBUF if needed.");
        throw CUDTException(MJ_NOTSUP, MN_XSIZE, 0);
    }

    /* XXX
       This might be worth preserving for several occasions, but it
       must be at least conditional because it breaks backward compat.
    if (!m_pCryptoControl || !m_pCryptoControl->isSndEncryptionOK())
    {
        LOGC(dlog.Error, log << "Encryption is required, but the peer did not supply correct credentials. Sending
    rejected."); throw CUDTException(MJ_SETUP, MN_SECURITY, 0);
    }
    */

    CGuard sendguard(m_SendLock, "send");

    if (m_pSndBuffer->getCurrBufSize() == 0)
    {
        // delay the EXP timer to avoid mis-fired timeout
        uint64_t currtime_tk;
        CTimer::rdtsc(currtime_tk);

        CGuard ack_lock(m_RecvAckLock);
        m_ullLastRspAckTime_tk = currtime_tk; // (fix keepalive)
        m_iReXmitCount         = 1; // can be modified in checkRexmitTimer and processCtrlAck (receiver's thread)
    }

    // checkNeedDrop(...) may lock m_RecvAckLock
    // to modify m_pSndBuffer and m_pSndLossList
    checkNeedDrop(Ref(bCongestion));

    int minlen = 1; // Minimum sender buffer space required for STREAM API
    if (m_bMessageAPI)
    {
        // For MESSAGE API the minimum outgoing buffer space required is
        // the size that can carry over the whole message as passed here.
        minlen = (len + m_iMaxSRTPayloadSize - 1) / m_iMaxSRTPayloadSize;
    }

    if (sndBuffersLeft() < minlen)
    {
        //>>We should not get here if SRT_ENABLE_TLPKTDROP
        // XXX Check if this needs to be removed, or put to an 'else' condition for m_bTLPktDrop.
        if (!m_bSynSending)
            throw CUDTException(MJ_AGAIN, MN_WRAVAIL, 0);

        {
            // wait here during a blocking sending
            CGuard        sendblock_lock(m_SendBlockLock, "sendblock");
            CCondDelegate sendcond(m_SendBlockCond, sendblock_lock, "SendBlockCond");

            if (m_iSndTimeOut < 0)
            {
                while (stillConnected() && sndBuffersLeft() < minlen && m_bPeerHealth)
                    sendcond.wait();
            }
            else
            {
                const uint64_t exptime = CTimer::getTime() + m_iSndTimeOut * uint64_t(1000);

                while (stillConnected() && sndBuffersLeft() < minlen && m_bPeerHealth && exptime > CTimer::getTime())
                    sendcond.wait_until(exptime);
            }
        }

        // check the connection status
        if (m_bBroken || m_bClosing)
            throw CUDTException(MJ_CONNECTION, MN_CONNLOST, 0);
        else if (!m_bConnected)
            throw CUDTException(MJ_CONNECTION, MN_NOCONN, 0);
        else if (!m_bPeerHealth)
        {
            m_bPeerHealth = true;
            throw CUDTException(MJ_PEERERROR);
        }

        /*
         * The code below is to return ETIMEOUT when blocking mode could not get free buffer in time.
         * If no free buffer available in non-blocking mode, we alredy returned. If buffer availaible,
         * we test twice if this code is outside the else section.
         * This fix move it in the else (blocking-mode) section
         */
        if (sndBuffersLeft() < minlen)
        {
            if (m_iSndTimeOut >= 0)
                throw CUDTException(MJ_AGAIN, MN_XMTIMEOUT, 0);

            // XXX This looks very weird here, however most likely
            // this will happen only in the following case, when
            // the above loop has been interrupted, which happens when:
            // 1. The buffers left gets enough for minlen - but this is excluded
            //    in the first condition here.
            // 2. In the case of sending timeout, the above loop was interrupted
            //    due to reaching timeout, but this is excluded by the second
            //    condition here
            // 3. The 'stillConnected()' or m_bPeerHealth condition is false, of which:
            //    - broken/closing status is checked and responded with CONNECTION/CONNLOST
            //    - not connected status is checked and responded with CONNECTION/NOCONN
            //    - m_bPeerHealth condition is checked and responded with PEERERROR
            //
            // ERGO: never happens?
            LOGC(mglog.Fatal,
                 log << "IPE: sendmsg: the loop exited, while not enough size, still connected, peer healthy. "
                        "Impossible.");

            return 0;
        }
    }

    // If the sender's buffer is empty,
    // record total time used for sending
    if (m_pSndBuffer->getCurrBufSize() == 0)
    {
        CGuard::enterCS(m_StatsLock, "Stats");
        m_stats.sndDurationCounter = CTimer::getTime();
        CGuard::leaveCS(m_StatsLock, "Stats");
    }

    int size = len;
    if (!m_bMessageAPI)
    {
        // For STREAM API it's allowed to send less bytes than the given buffer.
        // Just return how many bytes were actually scheduled for writing.
        // XXX May be reasonable to add a flag that requires that the function
        // not return until the buffer is sent completely.
        size = min(len, sndBuffersLeft() * m_iMaxSRTPayloadSize);
    }

    {
        CGuard recvAckLock(m_RecvAckLock);
        // insert the user buffer into the sending list
        // This should be protected by a mutex. m_SendLock does this.
        m_pSndBuffer->addBuffer(data, size, mctrl.msgttl, mctrl.inorder, mctrl.srctime, Ref(mctrl.msgno));
        HLOGC(dlog.Debug, log << CONID() << "sock:SENDING srctime: " << mctrl.srctime << "us DATA SIZE: " << size);

        if (sndBuffersLeft() < 1) // XXX Not sure if it should test if any space in the buffer, or as requried.
        {
            // write is not available any more
            s_UDTUnited.m_EPoll.update_events(m_SocketID, m_sPollID, UDT_EPOLL_OUT, false);
        }
    }

    // insert this socket to the snd list if it is not on the list yet
    // m_pSndUList->pop may lock CSndUList::m_ListLock and then m_RecvAckLock
    m_pSndQueue->m_pSndUList->update(this, CSndUList::rescheduleIf(bCongestion));

#ifdef SRT_ENABLE_ECN
    if (bCongestion)
        throw CUDTException(MJ_AGAIN, MN_CONGESTION, 0);
#endif /* SRT_ENABLE_ECN */
    return size;
}

int CUDT::recv(char* data, int len)
{
    if (!m_bConnected || !m_CongCtl.ready())
        throw CUDTException(MJ_CONNECTION, MN_NOCONN, 0);

    if (len <= 0)
    {
        LOGC(dlog.Error, log << "Length of '" << len << "' supplied to srt_recv.");
        throw CUDTException(MJ_NOTSUP, MN_INVAL, 0);
    }

    if (m_bMessageAPI)
    {
        SRT_MSGCTRL mctrl = srt_msgctrl_default;
        return receiveMessage(data, len, Ref(mctrl));
    }

    return receiveBuffer(data, len);
}

int CUDT::recvmsg(char* data, int len, uint64_t& srctime)
{
    if (!m_bConnected || !m_CongCtl.ready())
        throw CUDTException(MJ_CONNECTION, MN_NOCONN, 0);

    if (len <= 0)
    {
        LOGC(dlog.Error, log << "Length of '" << len << "' supplied to srt_recvmsg.");
        throw CUDTException(MJ_NOTSUP, MN_INVAL, 0);
    }

    if (m_bMessageAPI)
    {
        SRT_MSGCTRL mctrl = srt_msgctrl_default;
        int         ret   = receiveMessage(data, len, Ref(mctrl));
        srctime           = mctrl.srctime;
        return ret;
    }

    return receiveBuffer(data, len);
}

int CUDT::recvmsg2(char* data, int len, ref_t<SRT_MSGCTRL> mctrl)
{
    if (!m_bConnected || !m_CongCtl.ready())
        throw CUDTException(MJ_CONNECTION, MN_NOCONN, 0);

    if (len <= 0)
    {
        LOGC(dlog.Error, log << "Length of '" << len << "' supplied to srt_recvmsg.");
        throw CUDTException(MJ_NOTSUP, MN_INVAL, 0);
    }

    if (m_bMessageAPI)
        return receiveMessage(data, len, mctrl);

    return receiveBuffer(data, len);
}

int CUDT::receiveMessage(char* data, int len, ref_t<SRT_MSGCTRL> r_mctrl)
{
    SRT_MSGCTRL& mctrl = *r_mctrl;
    // Recvmsg isn't restricted to the congctl type, it's the most
    // basic method of passing the data. You can retrieve data as
    // they come in, however you need to match the size of the buffer.
    if (!m_CongCtl->checkTransArgs(SrtCongestion::STA_MESSAGE, SrtCongestion::STAD_RECV, data, len, -1, false))
        throw CUDTException(MJ_NOTSUP, MN_INVALMSGAPI, 0);

    CGuard        recvguard(m_RecvLock, "recv");
    CCondDelegate tscond(m_RcvTsbPdCond, recvguard, "RcvTsbPdCond");

    /* XXX DEBUG STUFF - enable when required
       char charbool[2] = {'0', '1'};
       char ptrn [] = "RECVMSG/BEGIN BROKEN 1 CONN 1 CLOSING 1 SYNCR 1 NMSG                                ";
       int pos [] = {21, 28, 38, 46, 53};
       ptrn[pos[0]] = charbool[m_bBroken];
       ptrn[pos[1]] = charbool[m_bConnected];
       ptrn[pos[2]] = charbool[m_bClosing];
       ptrn[pos[3]] = charbool[m_bSynRecving];
       int wrtlen = sprintf(ptrn + pos[4], "%d", m_pRcvBuffer->getRcvMsgNum());
       strcpy(ptrn + pos[4] + wrtlen, "\n");
       fputs(ptrn, stderr);
    // */

    if (m_bBroken || m_bClosing)
    {
        int res       = m_pRcvBuffer->readMsg(data, len);
        mctrl.srctime = 0;

        /* Kick TsbPd thread to schedule next wakeup (if running) */
        if (m_bTsbPd)
        {
            tscond.signal_locked(recvguard);
        }

        if (!m_pRcvBuffer->isRcvDataReady())
        {
            // read is not available any more
            s_UDTUnited.m_EPoll.update_events(m_SocketID, m_sPollID, UDT_EPOLL_IN, false);
        }

        if (res == 0)
        {
            if (!m_bMessageAPI && m_bShutdown)
                return 0;
            throw CUDTException(MJ_CONNECTION, MN_CONNLOST, 0);
        }
        else
            return res;
    }

    if (!m_bSynRecving)
    {

        int res = m_pRcvBuffer->readMsg(data, len, r_mctrl);
        if (res == 0)
        {
            // read is not available any more

            // Kick TsbPd thread to schedule next wakeup (if running)
            if (m_bTsbPd)
                tscond.signal_locked(recvguard);

            // Shut up EPoll if no more messages in non-blocking mode
            s_UDTUnited.m_EPoll.update_events(m_SocketID, m_sPollID, UDT_EPOLL_IN, false);
            throw CUDTException(MJ_AGAIN, MN_RDAVAIL, 0);
        }
        else
        {
            if (!m_pRcvBuffer->isRcvDataReady())
            {
                // Kick TsbPd thread to schedule next wakeup (if running)
                if (m_bTsbPd)
                    tscond.signal_locked(recvguard);

                // Shut up EPoll if no more messages in non-blocking mode
                s_UDTUnited.m_EPoll.update_events(m_SocketID, m_sPollID, UDT_EPOLL_IN, false);

                // After signaling the tsbpd for ready data, report the bandwidth.
                double bw SRT_ATR_UNUSED = Bps2Mbps(m_iBandwidth * m_iMaxSRTPayloadSize);
                HLOGC(mglog.Debug,
                      log << CONID() << "CURRENT BANDWIDTH: " << bw << "Mbps (" << m_iBandwidth
                          << " buffers per second)");
            }
            return res;
        }
    }

    int  res     = 0;
    bool timeout = false;
    // Do not block forever, check connection status each 1 sec.
    uint64_t recvtmo = m_iRcvTimeOut < 0 ? 1000 : m_iRcvTimeOut;

    CCondDelegate recv_cond(m_RecvDataCond, recvguard);

    do
    {
        if (stillConnected() && !timeout && (!m_pRcvBuffer->isRcvDataReady()))
        {
            /* Kick TsbPd thread to schedule next wakeup (if running) */
            if (m_bTsbPd)
            {
                HLOGC(tslog.Debug, log << "receiveMessage: KICK tsbpd");
                tscond.signal_locked(recvguard);
            }

            do
            {
                uint64_t exptime = CTimer::getTime() + (recvtmo * uint64_t(1000));

                HLOGC(tslog.Debug,
                      log << "receiveMessage: fall asleep up to TS=" << FormatTime(exptime) << " lock=" << (&m_RecvLock)
                          << " cond=" << (&m_RecvDataCond));

                if (!recv_cond.wait_until(exptime))
                {
                    if (!(m_iRcvTimeOut < 0))
                        timeout = true;
                    HLOGP(tslog.Debug,
                          "receiveMessage: DATA COND: EXPIRED -- checking connection conditions and rolling again");
                }
                else
                {
                    HLOGP(tslog.Debug, "receiveMessage: DATA COND: KICKED.");
                }
            } while (stillConnected() && !timeout && (!m_pRcvBuffer->isRcvDataReady()));

            HLOGC(tslog.Debug,
                  log << "receiveMessage: lock-waiting loop exited: stillConntected=" << stillConnected()
                      << " timeout=" << timeout << " data-ready=" << m_pRcvBuffer->isRcvDataReady());
        }

        /* XXX DEBUG STUFF - enable when required
        LOGC(dlog.Debug, "RECVMSG/GO-ON BROKEN " << m_bBroken << " CONN " << m_bConnected
                << " CLOSING " << m_bClosing << " TMOUT " << timeout
                << " NMSG " << m_pRcvBuffer->getRcvMsgNum());
                */

        res = m_pRcvBuffer->readMsg(data, len, r_mctrl);

        if (m_bBroken || m_bClosing)
        {
            if (!m_bMessageAPI && m_bShutdown)
                return 0;
            throw CUDTException(MJ_CONNECTION, MN_CONNLOST, 0);
        }
        else if (!m_bConnected)
            throw CUDTException(MJ_CONNECTION, MN_NOCONN, 0);
    } while ((res == 0) && !timeout);

    if (!m_pRcvBuffer->isRcvDataReady())
    {
        // Falling here means usually that res == 0 && timeout == true.
        // res == 0 would repeat the above loop, unless there was also a timeout.
        // timeout has interrupted the above loop, but with res > 0 this condition
        // wouldn't be satisfied.

        // read is not available any more

        // Kick TsbPd thread to schedule next wakeup (if running)
        if (m_bTsbPd)
        {
            HLOGP(tslog.Debug, "recvmsg: KICK tsbpd() (buffer empty)");
            tscond.signal_locked(recvguard);
        }

        // Shut up EPoll if no more messages in non-blocking mode
        s_UDTUnited.m_EPoll.update_events(m_SocketID, m_sPollID, UDT_EPOLL_IN, false);
    }

    // Unblock when required
    // LOGC(tslog.Debug, "RECVMSG/EXIT RES " << res << " RCVTIMEOUT");

    if ((res <= 0) && (m_iRcvTimeOut >= 0))
        throw CUDTException(MJ_AGAIN, MN_XMTIMEOUT, 0);

    return res;
}

int64_t CUDT::sendfile(fstream& ifs, int64_t& offset, int64_t size, int block)
{
    if (m_bBroken || m_bClosing)
        throw CUDTException(MJ_CONNECTION, MN_CONNLOST, 0);
    else if (!m_bConnected || !m_CongCtl.ready())
        throw CUDTException(MJ_CONNECTION, MN_NOCONN, 0);

    if (size <= 0 && size != -1)
        return 0;

    if (!m_CongCtl->checkTransArgs(SrtCongestion::STA_FILE, SrtCongestion::STAD_SEND, 0, size, -1, false))
        throw CUDTException(MJ_NOTSUP, MN_INVALBUFFERAPI, 0);

    if (!m_pCryptoControl || !m_pCryptoControl->isSndEncryptionOK())
    {
        LOGC(dlog.Error,
             log << "Encryption is required, but the peer did not supply correct credentials. Sending rejected.");
        throw CUDTException(MJ_SETUP, MN_SECURITY, 0);
    }

    CGuard sendguard(m_SendLock, "send");

    if (m_pSndBuffer->getCurrBufSize() == 0)
    {
        // delay the EXP timer to avoid mis-fired timeout
        uint64_t currtime_tk;
        CTimer::rdtsc(currtime_tk);
        // (fix keepalive) m_ullLastRspTime_tk = currtime_tk;
        m_ullLastRspAckTime_tk = currtime_tk;
        m_iReXmitCount         = 1;
    }

    // positioning...
    try
    {
        if (size == -1)
        {
            ifs.seekg(0, std::ios::end);
            size = ifs.tellg();
            if (offset > size)
                throw 0; // let it be caught below
        }

        // This will also set the position back to the beginning
        // in case when it was moved to the end for measuring the size.
        // This will also fail if the offset exceeds size, so measuring
        // the size can be skipped if not needed.
        ifs.seekg((streamoff)offset);
        if (!ifs.good())
            throw 0;
    }
    catch (...)
    {
        // XXX It would be nice to note that this is reported
        // by exception only if explicitly requested by setting
        // the exception flags in the stream. Here it's fixed so
        // that when this isn't set, the exception is "thrown manually".
        throw CUDTException(MJ_FILESYSTEM, MN_SEEKGFAIL);
    }

    int64_t tosend = size;
    int     unitsize;

    // sending block by block
    while (tosend > 0)
    {
        if (ifs.fail())
            throw CUDTException(MJ_FILESYSTEM, MN_WRITEFAIL);

        if (ifs.eof())
            break;

        unitsize = int((tosend >= block) ? block : tosend);

        {
            CGuard        lk(m_SendBlockLock, "sendblock");
            CCondDelegate sendcond(m_SendBlockCond, lk, "SendBlockCond");

            while (stillConnected() && (sndBuffersLeft() <= 0) && m_bPeerHealth)
                sendcond.wait();
        }

        if (m_bBroken || m_bClosing)
            throw CUDTException(MJ_CONNECTION, MN_CONNLOST, 0);
        else if (!m_bConnected)
            throw CUDTException(MJ_CONNECTION, MN_NOCONN, 0);
        else if (!m_bPeerHealth)
        {
            // reset peer health status, once this error returns, the app should handle the situation at the peer side
            m_bPeerHealth = true;
            throw CUDTException(MJ_PEERERROR);
        }

        // record total time used for sending
        if (m_pSndBuffer->getCurrBufSize() == 0)
        {
            CGuard::enterCS(m_StatsLock, "Stats");
            m_stats.sndDurationCounter = CTimer::getTime();
            CGuard::leaveCS(m_StatsLock, "Stats");
        }

        {
            CGuard        recvAckLock(m_RecvAckLock);
            const int64_t sentsize = m_pSndBuffer->addBufferFromFile(ifs, unitsize);

            if (sentsize > 0)
            {
                tosend -= sentsize;
                offset += sentsize;
            }

            if (sndBuffersLeft() <= 0)
            {
                // write is not available any more
                s_UDTUnited.m_EPoll.update_events(m_SocketID, m_sPollID, UDT_EPOLL_OUT, false);
            }
        }

        // insert this socket to snd list if it is not on the list yet
        m_pSndQueue->m_pSndUList->update(this, CSndUList::DONT_RESCHEDULE);
    }

    return size - tosend;
}

int64_t CUDT::recvfile(fstream& ofs, int64_t& offset, int64_t size, int block)
{
    if (!m_bConnected || !m_CongCtl.ready())
        throw CUDTException(MJ_CONNECTION, MN_NOCONN, 0);
    else if ((m_bBroken || m_bClosing) && !m_pRcvBuffer->isRcvDataReady())
    {
        if (!m_bMessageAPI && m_bShutdown)
            return 0;
        throw CUDTException(MJ_CONNECTION, MN_CONNLOST, 0);
    }

    if (size <= 0)
        return 0;

    if (!m_CongCtl->checkTransArgs(SrtCongestion::STA_FILE, SrtCongestion::STAD_RECV, 0, size, -1, false))
        throw CUDTException(MJ_NOTSUP, MN_INVALBUFFERAPI, 0);

    if (m_bTsbPd)
    {
        LOGC(dlog.Error, log << "Reading from file is incompatible with TSBPD mode and would cause a deadlock\n");
        throw CUDTException(MJ_NOTSUP, MN_INVALBUFFERAPI, 0);
    }

    CGuard recvguard(m_RecvLock, "recv");

    // Well, actually as this works over a FILE (fstream), not just a stream,
    // the size can be measured anyway and predicted if setting the offset might
    // have a chance to work or not.

    // positioning...
    try
    {
        if (offset > 0)
        {
            // Don't do anything around here if the offset == 0, as this
            // is the default offset after opening. Whether this operation
            // is performed correctly, it highly depends on how the file
            // has been open. For example, if you want to overwrite parts
            // of an existing file, the file must exist, and the ios::trunc
            // flag must not be set. If the file is open for only ios::out,
            // then the file will be truncated since the offset position on
            // at the time when first written; if ios::in|ios::out, then
            // it won't be truncated, just overwritten.

            // What is required here is that if offset is 0, don't try to
            // change the offset because this might be impossible with
            // the current flag set anyway.

            // Also check the status and CAUSE exception manually because
            // you don't know, as well, whether the user has set exception
            // flags.

            ofs.seekp((streamoff)offset);
            if (!ofs.good())
                throw 0; // just to get caught :)
        }
    }
    catch (...)
    {
        // XXX It would be nice to note that this is reported
        // by exception only if explicitly requested by setting
        // the exception flags in the stream. For a case, when it's not,
        // an additional explicit throwing happens when failbit is set.
        throw CUDTException(MJ_FILESYSTEM, MN_SEEKPFAIL);
    }

    int64_t torecv   = size;
    int     unitsize = block;
    int     recvsize;

    // receiving... "recvfile" is always blocking
    while (torecv > 0)
    {
        if (ofs.fail())
        {
            // send the sender a signal so it will not be blocked forever
            int32_t err_code = CUDTException::EFILE;
            sendCtrl(UMSG_PEERERROR, &err_code);

            throw CUDTException(MJ_FILESYSTEM, MN_WRITEFAIL);
        }

        {
            CGuard        gl(m_RecvDataLock, "recvdata");
            CCondDelegate rcond(m_RecvDataCond, gl, "RecvDataCond");

            while (stillConnected() && !m_pRcvBuffer->isRcvDataReady())
                rcond.wait();
        }

        if (!m_bConnected)
            throw CUDTException(MJ_CONNECTION, MN_NOCONN, 0);
        else if ((m_bBroken || m_bClosing) && !m_pRcvBuffer->isRcvDataReady())
        {

            if (!m_bMessageAPI && m_bShutdown)
                return 0;
            throw CUDTException(MJ_CONNECTION, MN_CONNLOST, 0);
        }

        unitsize = int((torecv == -1 || torecv >= block) ? block : torecv);
        recvsize = m_pRcvBuffer->readBufferToFile(ofs, unitsize);

        if (recvsize > 0)
        {
            torecv -= recvsize;
            offset += recvsize;
        }
    }

    if (!m_pRcvBuffer->isRcvDataReady())
    {
        // read is not available any more
        s_UDTUnited.m_EPoll.update_events(m_SocketID, m_sPollID, UDT_EPOLL_IN, false);
    }

    return size - torecv;
}

void CUDT::bstats(CBytePerfMon* perf, bool clear, bool instantaneous)
{
    if (!m_bConnected)
        throw CUDTException(MJ_CONNECTION, MN_NOCONN, 0);
    if (m_bBroken || m_bClosing)
        throw CUDTException(MJ_CONNECTION, MN_CONNLOST, 0);

    CGuard statsguard(m_StatsLock, "stats");

    uint64_t currtime = CTimer::getTime();
    perf->msTimeStamp = (currtime - m_stats.startTime) / 1000;

    perf->pktSent              = m_stats.traceSent;
    perf->pktRecv              = m_stats.traceRecv;
    perf->pktSndLoss           = m_stats.traceSndLoss;
    perf->pktRcvLoss           = m_stats.traceRcvLoss;
    perf->pktRetrans           = m_stats.traceRetrans;
    perf->pktRcvRetrans        = m_stats.traceRcvRetrans;
    perf->pktSentACK           = m_stats.sentACK;
    perf->pktRecvACK           = m_stats.recvACK;
    perf->pktSentNAK           = m_stats.sentNAK;
    perf->pktRecvNAK           = m_stats.recvNAK;
    perf->usSndDuration        = m_stats.sndDuration;
    perf->pktReorderDistance   = m_stats.traceReorderDistance;
    perf->pktReorderTolerance  = m_iReorderTolerance;
    perf->pktRcvAvgBelatedTime = m_stats.traceBelatedTime;
    perf->pktRcvBelated        = m_stats.traceRcvBelated;

    perf->pktSndFilterExtra  = m_stats.sndFilterExtra;
    perf->pktRcvFilterExtra  = m_stats.rcvFilterExtra;
    perf->pktRcvFilterSupply = m_stats.rcvFilterSupply;
    perf->pktRcvFilterLoss   = m_stats.rcvFilterLoss;

    /* perf byte counters include all headers (SRT+UDP+IP) */
    const int pktHdrSize = CPacket::HDR_SIZE + CPacket::UDP_HDR_SIZE;
    perf->byteSent       = m_stats.traceBytesSent + (m_stats.traceSent * pktHdrSize);
    perf->byteRecv       = m_stats.traceBytesRecv + (m_stats.traceRecv * pktHdrSize);
    perf->byteRetrans    = m_stats.traceBytesRetrans + (m_stats.traceRetrans * pktHdrSize);
#ifdef SRT_ENABLE_LOSTBYTESCOUNT
    perf->byteRcvLoss = m_stats.traceRcvBytesLoss + (m_stats.traceRcvLoss * pktHdrSize);
#endif

    perf->pktSndDrop  = m_stats.traceSndDrop;
    perf->pktRcvDrop  = m_stats.traceRcvDrop + m_stats.traceRcvUndecrypt;
    perf->byteSndDrop = m_stats.traceSndBytesDrop + (m_stats.traceSndDrop * pktHdrSize);
    perf->byteRcvDrop =
        m_stats.traceRcvBytesDrop + (m_stats.traceRcvDrop * pktHdrSize) + m_stats.traceRcvBytesUndecrypt;
    perf->pktRcvUndecrypt  = m_stats.traceRcvUndecrypt;
    perf->byteRcvUndecrypt = m_stats.traceRcvBytesUndecrypt;

    perf->pktSentTotal       = m_stats.sentTotal;
    perf->pktRecvTotal       = m_stats.recvTotal;
    perf->pktSndLossTotal    = m_stats.sndLossTotal;
    perf->pktRcvLossTotal    = m_stats.rcvLossTotal;
    perf->pktRetransTotal    = m_stats.retransTotal;
    perf->pktSentACKTotal    = m_stats.sentACKTotal;
    perf->pktRecvACKTotal    = m_stats.recvACKTotal;
    perf->pktSentNAKTotal    = m_stats.sentNAKTotal;
    perf->pktRecvNAKTotal    = m_stats.recvNAKTotal;
    perf->usSndDurationTotal = m_stats.m_sndDurationTotal;

    perf->byteSentTotal           = m_stats.bytesSentTotal + (m_stats.sentTotal * pktHdrSize);
    perf->byteRecvTotal           = m_stats.bytesRecvTotal + (m_stats.recvTotal * pktHdrSize);
    perf->byteRetransTotal        = m_stats.bytesRetransTotal + (m_stats.retransTotal * pktHdrSize);
    perf->pktSndFilterExtraTotal  = m_stats.sndFilterExtraTotal;
    perf->pktRcvFilterExtraTotal  = m_stats.rcvFilterExtraTotal;
    perf->pktRcvFilterSupplyTotal = m_stats.rcvFilterSupplyTotal;
    perf->pktRcvFilterLossTotal   = m_stats.rcvFilterLossTotal;

#ifdef SRT_ENABLE_LOSTBYTESCOUNT
    perf->byteRcvLossTotal = m_stats.rcvBytesLossTotal + (m_stats.rcvLossTotal * pktHdrSize);
#endif
    perf->pktSndDropTotal  = m_stats.sndDropTotal;
    perf->pktRcvDropTotal  = m_stats.rcvDropTotal + m_stats.m_rcvUndecryptTotal;
    perf->byteSndDropTotal = m_stats.sndBytesDropTotal + (m_stats.sndDropTotal * pktHdrSize);
    perf->byteRcvDropTotal =
        m_stats.rcvBytesDropTotal + (m_stats.rcvDropTotal * pktHdrSize) + m_stats.m_rcvBytesUndecryptTotal;
    perf->pktRcvUndecryptTotal  = m_stats.m_rcvUndecryptTotal;
    perf->byteRcvUndecryptTotal = m_stats.m_rcvBytesUndecryptTotal;
    //<

    double interval = double(currtime - m_stats.lastSampleTime);

    //>mod
    perf->mbpsSendRate = double(perf->byteSent) * 8.0 / interval;
    perf->mbpsRecvRate = double(perf->byteRecv) * 8.0 / interval;
    //<

    perf->usPktSndPeriod      = m_ullInterval_tk / double(m_ullCPUFrequency);
    perf->pktFlowWindow       = m_iFlowWindowSize;
    perf->pktCongestionWindow = (int)m_dCongestionWindow;
    perf->pktFlightSize       = CSeqNo::seqlen(m_iSndLastAck, CSeqNo::incseq(m_iSndCurrSeqNo)) - 1;
    perf->msRTT               = (double)m_iRTT / 1000.0;
    //>new
    perf->msSndTsbPdDelay = m_bPeerTsbPd ? m_iPeerTsbPdDelay_ms : 0;
    perf->msRcvTsbPdDelay = m_bTsbPd ? m_iTsbPdDelay_ms : 0;
    perf->byteMSS         = m_iMSS;

    perf->mbpsMaxBW = m_llMaxBW > 0 ? Bps2Mbps(m_llMaxBW) : m_CongCtl.ready() ? Bps2Mbps(m_CongCtl->sndBandwidth()) : 0;

    //<
    uint32_t availbw = (uint64_t)(m_iBandwidth == 1 ? m_RcvTimeWindow.getBandwidth() : m_iBandwidth);

    perf->mbpsBandwidth = Bps2Mbps(availbw * (m_iMaxSRTPayloadSize + pktHdrSize));

    if (CGuard::enterCS(m_ConnectionLock, "conn", false) == 0)
    {
        if (m_pSndBuffer)
        {
#ifdef SRT_ENABLE_SNDBUFSZ_MAVG
            if (instantaneous)
            {
                /* Get instant SndBuf instead of moving average for application-based Algorithm
                   (such as NAE) in need of fast reaction to network condition changes. */
                perf->pktSndBuf = m_pSndBuffer->getCurrBufSize(Ref(perf->byteSndBuf), Ref(perf->msSndBuf));
            }
            else
            {
                perf->pktSndBuf = m_pSndBuffer->getAvgBufSize(Ref(perf->byteSndBuf), Ref(perf->msSndBuf));
            }
#else
            perf->pktSndBuf = m_pSndBuffer->getCurrBufSize(Ref(perf->byteSndBuf), Ref(perf->msSndBuf));
#endif
            perf->byteSndBuf += (perf->pktSndBuf * pktHdrSize);
            //<
            perf->byteAvailSndBuf = (m_iSndBufSize - perf->pktSndBuf) * m_iMSS;
        }
        else
        {
            perf->byteAvailSndBuf = 0;
            // new>
            perf->pktSndBuf  = 0;
            perf->byteSndBuf = 0;
            perf->msSndBuf   = 0;
            //<
        }

        if (m_pRcvBuffer)
        {
            perf->byteAvailRcvBuf = m_pRcvBuffer->getAvailBufSize() * m_iMSS;
            // new>
#ifdef SRT_ENABLE_RCVBUFSZ_MAVG
            if (instantaneous) // no need for historical API for Rcv side
            {
                perf->pktRcvBuf = m_pRcvBuffer->getRcvDataSize(perf->byteRcvBuf, perf->msRcvBuf);
            }
            else
            {
                perf->pktRcvBuf = m_pRcvBuffer->getRcvAvgDataSize(perf->byteRcvBuf, perf->msRcvBuf);
            }
#else
            perf->pktRcvBuf = m_pRcvBuffer->getRcvDataSize(perf->byteRcvBuf, perf->msRcvBuf);
#endif
            //<
        }
        else
        {
            perf->byteAvailRcvBuf = 0;
            // new>
            perf->pktRcvBuf  = 0;
            perf->byteRcvBuf = 0;
            perf->msRcvBuf   = 0;
            //<
        }

        CGuard::leaveCS(m_ConnectionLock, "conn");
    }
    else
    {
        perf->byteAvailSndBuf = 0;
        perf->byteAvailRcvBuf = 0;
        // new>
        perf->pktSndBuf  = 0;
        perf->byteSndBuf = 0;
        perf->msSndBuf   = 0;

        perf->byteRcvBuf = 0;
        perf->msRcvBuf   = 0;
        //<
    }

    if (clear)
    {
        m_stats.traceSndDrop           = 0;
        m_stats.traceRcvDrop           = 0;
        m_stats.traceSndBytesDrop      = 0;
        m_stats.traceRcvBytesDrop      = 0;
        m_stats.traceRcvUndecrypt      = 0;
        m_stats.traceRcvBytesUndecrypt = 0;
        // new>
        m_stats.traceBytesSent = m_stats.traceBytesRecv = m_stats.traceBytesRetrans = 0;
        //<
        m_stats.traceSent = m_stats.traceRecv = m_stats.traceSndLoss = m_stats.traceRcvLoss = m_stats.traceRetrans =
            m_stats.sentACK = m_stats.recvACK = m_stats.sentNAK = m_stats.recvNAK = 0;
        m_stats.sndDuration                                                       = 0;
        m_stats.traceRcvRetrans                                                   = 0;
        m_stats.traceRcvBelated                                                   = 0;
#ifdef SRT_ENABLE_LOSTBYTESCOUNT
        m_stats.traceRcvBytesLoss = 0;
#endif

        m_stats.sndFilterExtra = 0;
        m_stats.rcvFilterExtra = 0;

        m_stats.rcvFilterSupply = 0;
        m_stats.rcvFilterLoss   = 0;

        m_stats.lastSampleTime = currtime;
    }
}

bool CUDT::updateCC(ETransmissionEvent evt, EventVariant arg)
{
    // Special things that must be done HERE, not in SrtCongestion,
    // because it involves the input buffer in CUDT. It would be
    // slightly dangerous to give SrtCongestion access to it.

    // According to the rules, the congctl should be ready at the same
    // time when the sending buffer. For sanity check, check both first.
    if (!m_CongCtl.ready() || !m_pSndBuffer)
    {
        LOGC(mglog.Error,
             log << "updateCC: CAN'T DO UPDATE - congctl " << (m_CongCtl.ready() ? "ready" : "NOT READY")
                 << "; sending buffer " << (m_pSndBuffer ? "NOT CREATED" : "created"));

        return false;
    }

    HLOGC(mglog.Debug, log << "updateCC: EVENT:" << TransmissionEventStr(evt));

    if (evt == TEV_INIT)
    {
        // only_input uses:
        // 0: in the beginning and when SRTO_MAXBW was changed
        // 1: SRTO_INPUTBW was changed
        // 2: SRTO_OHEADBW was changed
        EInitEvent only_input = arg.get<EventVariant::INIT>();
        // false = TEV_INIT_RESET: in the beginning, or when MAXBW was changed.

        if (only_input && m_llMaxBW)
        {
            HLOGC(mglog.Debug, log << "updateCC/TEV_INIT: non-RESET stage and m_llMaxBW already set to " << m_llMaxBW);
            // Don't change
        }
        else // either m_llMaxBW == 0 or only_input == TEV_INIT_RESET
        {
            // Use the values:
            // - if SRTO_MAXBW is >0, use it.
            // - if SRTO_MAXBW == 0, use SRTO_INPUTBW + SRTO_OHEADBW
            // - if SRTO_INPUTBW == 0, pass 0 to requst in-buffer sampling
            // Bytes/s
            int bw = m_llMaxBW != 0 ? m_llMaxBW :                       // When used SRTO_MAXBW
                         m_llInputBW != 0 ? withOverhead(m_llInputBW) : // SRTO_INPUTBW + SRT_OHEADBW
                             0; // When both MAXBW and INPUTBW are 0, request in-buffer sampling

            // Note: setting bw == 0 uses BW_INFINITE value in LiveCC
            m_CongCtl->updateBandwidth(m_llMaxBW, bw);

            if (only_input == TEV_INIT_OHEADBW)
            {
                // On updated SRTO_OHEADBW don't change input rate.
                // This only influences the call to withOverhead().
            }
            else
            {
                // No need to calculate input reate if the bandwidth is set
                const bool disable_in_rate_calc = (bw != 0);
                m_pSndBuffer->resetInputRateSmpPeriod(disable_in_rate_calc);
            }

            HLOGC(mglog.Debug,
                  log << "updateCC/TEV_INIT: updating BW=" << m_llMaxBW
                      << (only_input == TEV_INIT_RESET
                              ? " (UNCHANGED)"
                              : only_input == TEV_INIT_OHEADBW ? " (only Overhead)" : " (updated sampling rate)"));
        }
    }

    // This part is also required only by LiveCC, however not
    // moved there due to that it needs access to CSndBuffer.
    if (evt == TEV_ACK || evt == TEV_LOSSREPORT || evt == TEV_CHECKTIMER)
    {
        // Specific part done when MaxBW is set to 0 (auto) and InputBW is 0.
        // This requests internal input rate sampling.
        if (m_llMaxBW == 0 && m_llInputBW == 0)
        {
            // Get auto-calculated input rate, Bytes per second
            const int64_t inputbw = m_pSndBuffer->getInputRate();

            /*
             * On blocked transmitter (tx full) and until connection closes,
             * auto input rate falls to 0 but there may be still lot of packet to retransmit
             * Calling updateBandwidth with 0 sets maxBW to default BW_INFINITE (1 Gbps)
             * and sendrate skyrockets for retransmission.
             * Keep previously set maximum in that case (inputbw == 0).
             */
            if (inputbw != 0)
                m_CongCtl->updateBandwidth(0, withOverhead(inputbw)); // Bytes/sec
        }
    }

    HLOGC(mglog.Debug, log << "udpateCC: emitting signal for EVENT:" << TransmissionEventStr(evt));

    // Now execute a congctl-defined action for that event.
    EmitSignal(evt, arg);

    // This should be done with every event except ACKACK and SEND/RECEIVE
    // After any action was done by the congctl, update the congestion window and sending interval.
    if (evt != TEV_ACKACK && evt != TEV_SEND && evt != TEV_RECEIVE)
    {
        // This part comes from original UDT.
        // NOTE: THESE things come from CCC class:
        // - m_dPktSndPeriod
        // - m_dCWndSize
        m_ullInterval_tk    = (uint64_t)(m_CongCtl->pktSndPeriod_us() * m_ullCPUFrequency);
        m_dCongestionWindow = m_CongCtl->cgWindowSize();
#if ENABLE_HEAVY_LOGGING
        HLOGC(mglog.Debug,
              log << "updateCC: updated values from congctl: interval=" << m_ullInterval_tk << "tk ("
                  << m_CongCtl->pktSndPeriod_us() << "us) cgwindow=" << std::setprecision(3) << m_dCongestionWindow);
#endif
    }

    HLOGC(mglog.Debug, log << "udpateCC: finished handling for EVENT:" << TransmissionEventStr(evt));

#if 0 // debug
    static int callcnt = 0;
    if (!(callcnt++ % 250)) cerr << "SndPeriod=" << (m_ullInterval_tk/m_ullCPUFrequency) << "\n");

#endif

    return true;
}

void CUDT::initSynch()
{
    CGuard::createMutex(m_SendBlockLock);
    CGuard::createCond(m_SendBlockCond);
    CGuard::createMutex(m_RecvDataLock);
    CGuard::createCond(m_RecvDataCond);
    CGuard::createMutex(m_SendLock);
    CGuard::createMutex(m_RecvLock);
    CGuard::createMutex(m_RcvLossLock);
    CGuard::createMutex(m_RecvAckLock);
    CGuard::createMutex(m_RcvBufferLock);
    CGuard::createMutex(m_ConnectionLock);
    CGuard::createMutex(m_StatsLock);

    memset(&m_RcvTsbPdThread, 0, sizeof m_RcvTsbPdThread);
    CGuard::createCond(m_RcvTsbPdCond);
}

void CUDT::destroySynch()
{
    CGuard::releaseMutex(m_SendBlockLock);
    CGuard::releaseCond(m_SendBlockCond);
    CGuard::releaseMutex(m_RecvDataLock);
    CGuard::releaseCond(m_RecvDataCond);
    CGuard::releaseMutex(m_SendLock);
    CGuard::releaseMutex(m_RecvLock);
    CGuard::releaseMutex(m_RcvLossLock);
    CGuard::releaseMutex(m_RecvAckLock);
    CGuard::releaseMutex(m_RcvBufferLock);
    CGuard::releaseMutex(m_ConnectionLock);
    CGuard::releaseMutex(m_StatsLock);
    CGuard::releaseCond(m_RcvTsbPdCond);
}

void CUDT::releaseSynch()
{
    // wake up user calls
    CCondDelegate sndblock(m_SendBlockCond, m_SendBlockLock, CCondDelegate::NOLOCK, "SendBlock", "SendBlock");
    sndblock.lock_signal();

    CGuard::enterCS(m_SendLock, "send");
    CGuard::leaveCS(m_SendLock, "send");

    CCondDelegate rdcond(m_RecvDataCond, m_RecvDataLock, CCondDelegate::NOLOCK, "RecvData", "RecvData");
    rdcond.lock_signal();

    CCondDelegate tscond(m_RcvTsbPdCond, m_RecvLock, CCondDelegate::NOLOCK, "RcvTsbPd", "Recv");
    tscond.lock_signal();

    CGuard::enterCS(m_RecvDataLock, "RecvDataLock");
    if (CGuard::isthread(m_RcvTsbPdThread))
    {
        CGuard::join(m_RcvTsbPdThread);
    }
    CGuard::leaveCS(m_RecvDataLock, "RecvDataLock");

    CGuard::enterCS(m_RecvLock, "recv");
    CGuard::leaveCS(m_RecvLock, "recv");
}

#if ENABLE_HEAVY_LOGGING
static void DebugAck(string hdr, int prev, int ack)
{
    if (!prev)
    {
        HLOGC(mglog.Debug, log << hdr << "ACK " << ack);
        return;
    }

    prev     = CSeqNo::incseq(prev);
    int diff = CSeqNo::seqoff(prev, ack);
    if (diff < 0)
    {
        HLOGC(mglog.Debug, log << hdr << "ACK ERROR: " << prev << "-" << ack << "(diff " << diff << ")");
        return;
    }

    bool shorted = diff > 100; // sanity
    if (shorted)
        ack = CSeqNo::incseq(prev, 100);

    ostringstream ackv;
    for (; prev != ack; prev = CSeqNo::incseq(prev))
        ackv << prev << " ";
    if (shorted)
        ackv << "...";
    HLOGC(mglog.Debug, log << hdr << "ACK (" << (diff + 1) << "): " << ackv.str() << ack);
}
#else
static inline void DebugAck(string, int, int) {}
#endif

void CUDT::sendCtrl(UDTMessageType pkttype, const void* lparam, void* rparam, int size)
{
    CPacket  ctrlpkt;
    uint64_t currtime_tk;
    CTimer::rdtsc(currtime_tk);

    ctrlpkt.m_iTimeStamp = int(CTimer::getTime() - m_stats.startTime);

    int nbsent        = 0;
    int local_prevack = 0;

#if ENABLE_HEAVY_LOGGING
    struct SaveBack
    {
        int&       target;
        const int& source;

        ~SaveBack() { target = source; }
    } l_saveback = {m_iDebugPrevLastAck, m_iRcvLastAck};
    (void)l_saveback; // kill compiler warning: unused variable `l_saveback` [-Wunused-variable]

    local_prevack = m_iDebugPrevLastAck;
#endif

    switch (pkttype)
    {
    case UMSG_ACK: // 010 - Acknowledgement
    {
        int32_t ack;

        // If there is no loss, the ACK is the current largest sequence number plus 1;
        // Otherwise it is the smallest sequence number in the receiver loss list.
        if (m_pRcvLossList->getLossLength() == 0)
            ack = CSeqNo::incseq(m_iRcvCurrSeqNo);
        else
            ack = m_pRcvLossList->getFirstLostSeq();

        if (m_iRcvLastAckAck == ack)
            break;

        // send out a lite ACK
        // to save time on buffer processing and bandwidth/AS measurement, a lite ACK only feeds back an ACK number
        if (size == SEND_LITE_ACK)
        {
            ctrlpkt.pack(pkttype, NULL, &ack, size);
            ctrlpkt.m_iID = m_PeerID;
            nbsent        = m_pSndQueue->sendto(m_pPeerAddr, ctrlpkt, m_SourceAddr);
            DebugAck("sendCtrl(lite):" + CONID(), local_prevack, ack);
            break;
        }

        // There are new received packets to acknowledge, update related information.
        /* tsbpd thread may also call ackData when skipping packet so protect code */
        CGuard::enterCS(m_RcvBufferLock, "RcvBuffer");

        // IF ack > m_iRcvLastAck
        if (CSeqNo::seqcmp(ack, m_iRcvLastAck) > 0)
        {
            int acksize = CSeqNo::seqoff(m_iRcvLastSkipAck, ack);

            IF_HEAVY_LOGGING(int32_t oldack = m_iRcvLastSkipAck);
            m_iRcvLastAck     = ack;
            m_iRcvLastSkipAck = ack;

            // XXX Unknown as to whether it matters.
            // This if (acksize) causes that ackData() won't be called.
            // With size == 0 it wouldn't do anything except calling CTimer::triggerEvent().
            // This, again, signals the condition, CTimer::m_EventCond.
            // This releases CTimer::waitForEvent() call used in CUDTUnited::selectEx().
            // Preventing to call this on zero size makes sense, if it prevents false alerts.
            if (acksize > 0)
                m_pRcvBuffer->ackData(acksize);
            CGuard::leaveCS(m_RcvBufferLock, "RcvBuffer");

            // If TSBPD is enabled, then INSTEAD OF signaling m_RecvDataCond,
            // signal m_RcvTsbPdCond. This will kick in the tsbpd thread, which
            // will signal m_RecvDataCond when there's time to play for particular
            // data packet.
            HLOGC(dlog.Debug,
                  log << "ACK: clip %" << oldack << "-%" << ack << ", REVOKED " << acksize << " from RCV buffer");

            if (m_bTsbPd)
            {
                /* Newly acknowledged data, signal TsbPD thread */
                CGuard        rlock(m_RecvLock, "recv");
                CCondDelegate cc(m_RcvTsbPdCond, rlock, "RcvTsbPdCond");
                if (m_bTsbPdAckWakeup)
                    cc.signal_locked(rlock);
            }
            else
            {
                if (m_bSynRecving)
                {
                    // signal a waiting "recv" call if there is any data available
                    CGuard        rlock(m_RecvDataLock, "recvdata");
                    CCondDelegate cc(m_RecvDataCond, rlock, "RecvDataCond");
                    cc.signal_locked(rlock);
                }
                // acknowledge any waiting epolls to read
                s_UDTUnited.m_EPoll.update_events(m_SocketID, m_sPollID, UDT_EPOLL_IN, true);
                CTimer::triggerEvent();
            }
            CGuard::enterCS(m_RcvBufferLock, "RcvBuffer");
        }
        else if (ack == m_iRcvLastAck)
        {
            // If the ACK was just sent already AND elapsed time did not exceed RTT,
            if ((currtime_tk - m_ullLastAckTime_tk) < ((m_iRTT + 4 * m_iRTTVar) * m_ullCPUFrequency))
            {
                CGuard::leaveCS(m_RcvBufferLock, "RcvBuffer");
                break;
            }
        }
        else
        {
            // Not possible (m_iRcvCurrSeqNo+1 < m_iRcvLastAck ?)
            CGuard::leaveCS(m_RcvBufferLock, "RcvBuffer");
            break;
        }

        // [[using assert( ack >= m_iRcvLastAck && is_periodic_ack ) ]]

        // Send out the ACK only if has not been received by the sender before
        if (CSeqNo::seqcmp(m_iRcvLastAck, m_iRcvLastAckAck) > 0)
        {
            // NOTE: The BSTATS feature turns on extra fields above size 6
            // also known as ACKD_TOTAL_SIZE_VER100.
            int32_t data[ACKD_TOTAL_SIZE];

            // Case you care, CAckNo::incack does exactly the same thing as
            // CSeqNo::incseq. Logically the ACK number is a different thing
            // than sequence number (it's a "journal" for ACK request-response,
            // and starts from 0, unlike sequence, which starts from a random
            // number), but still the numbers are from exactly the same domain.
            m_iAckSeqNo           = CAckNo::incack(m_iAckSeqNo);
            data[ACKD_RCVLASTACK] = m_iRcvLastAck;
            data[ACKD_RTT]        = m_iRTT;
            data[ACKD_RTTVAR]     = m_iRTTVar;
            data[ACKD_BUFFERLEFT] = m_pRcvBuffer->getAvailBufSize();
            // a minimum flow window of 2 is used, even if buffer is full, to break potential deadlock
            if (data[ACKD_BUFFERLEFT] < 2)
                data[ACKD_BUFFERLEFT] = 2;

            // NOTE: m_CongCtl->ACKTimeout_us() should be taken into account.
            if (currtime_tk - m_ullLastAckTime_tk > m_ullACKInt_tk)
            {
                int rcvRate;
                int ctrlsz = ACKD_TOTAL_SIZE_UDTBASE * ACKD_FIELD_SIZE; // Minimum required size

                data[ACKD_RCVSPEED]  = m_RcvTimeWindow.getPktRcvSpeed(Ref(rcvRate));
                data[ACKD_BANDWIDTH] = m_RcvTimeWindow.getBandwidth();

                //>>Patch while incompatible (1.0.2) receiver floating around
                if (m_lPeerSrtVersion == SrtVersion(1, 0, 2))
                {
                    data[ACKD_RCVRATE] = rcvRate;                                     // bytes/sec
                    data[ACKD_XMRATE]  = data[ACKD_BANDWIDTH] * m_iMaxSRTPayloadSize; // bytes/sec
                    ctrlsz             = ACKD_FIELD_SIZE * ACKD_TOTAL_SIZE_VER102;
                }
                else if (m_lPeerSrtVersion >= SrtVersion(1, 0, 3))
                {
                    // Normal, currently expected version.
                    data[ACKD_RCVRATE] = rcvRate; // bytes/sec
                    ctrlsz             = ACKD_FIELD_SIZE * ACKD_TOTAL_SIZE_VER101;
                }
                // ELSE: leave the buffer with ...UDTBASE size.

                ctrlpkt.pack(pkttype, &m_iAckSeqNo, data, ctrlsz);
                CTimer::rdtsc(m_ullLastAckTime_tk);
            }
            else
            {
                ctrlpkt.pack(pkttype, &m_iAckSeqNo, data, ACKD_FIELD_SIZE * ACKD_TOTAL_SIZE_SMALL);
            }

            ctrlpkt.m_iID        = m_PeerID;
            ctrlpkt.m_iTimeStamp = int(CTimer::getTime() - m_stats.startTime);
            nbsent               = m_pSndQueue->sendto(m_pPeerAddr, ctrlpkt, m_SourceAddr);
            DebugAck("sendCtrl: " + CONID(), local_prevack, ack);

            m_ACKWindow.store(m_iAckSeqNo, m_iRcvLastAck);

            CGuard::enterCS(m_StatsLock, "Stats");
            ++m_stats.sentACK;
            ++m_stats.sentACKTotal;
            CGuard::leaveCS(m_StatsLock, "Stats");
        }
        CGuard::leaveCS(m_RcvBufferLock, "RcvBuffer");
        break;
    }

    case UMSG_ACKACK: // 110 - Acknowledgement of Acknowledgement
        ctrlpkt.pack(pkttype, lparam);
        ctrlpkt.m_iID = m_PeerID;
        nbsent        = m_pSndQueue->sendto(m_pPeerAddr, ctrlpkt, m_SourceAddr);

        break;

    case UMSG_LOSSREPORT: // 011 - Loss Report
    {
        // Explicitly defined lost sequences
        if (rparam)
        {
            int32_t* lossdata = (int32_t*)rparam;

            size_t bytes = sizeof(*lossdata) * size;
            ctrlpkt.pack(pkttype, NULL, lossdata, bytes);

            ctrlpkt.m_iID = m_PeerID;
            nbsent        = m_pSndQueue->sendto(m_pPeerAddr, ctrlpkt, m_SourceAddr);

            CGuard::enterCS(m_StatsLock, "Stats");
            ++m_stats.sentNAK;
            ++m_stats.sentNAKTotal;
            CGuard::leaveCS(m_StatsLock, "Stats");
        }
        // Call with no arguments - get loss list from internal data.
        else if (m_pRcvLossList->getLossLength() > 0)
        {
            // this is periodically NAK report; make sure NAK cannot be sent back too often

            // read loss list from the local receiver loss list
            int32_t* data = new int32_t[m_iMaxSRTPayloadSize / 4];
            int      losslen;
            m_pRcvLossList->getLossArray(data, losslen, m_iMaxSRTPayloadSize / 4);

            if (0 < losslen)
            {
                ctrlpkt.pack(pkttype, NULL, data, losslen * 4);
                ctrlpkt.m_iID = m_PeerID;
                nbsent        = m_pSndQueue->sendto(m_pPeerAddr, ctrlpkt, m_SourceAddr);

                CGuard::enterCS(m_StatsLock, "Stats");
                ++m_stats.sentNAK;
                ++m_stats.sentNAKTotal;
                CGuard::leaveCS(m_StatsLock, "Stats");
            }

            delete[] data;
        }

        // update next NAK time, which should wait enough time for the retansmission, but not too long
        m_ullNAKInt_tk = (m_iRTT + 4 * m_iRTTVar) * m_ullCPUFrequency;

        // Fix the NAKreport period according to the congctl
        m_ullNAKInt_tk = m_CongCtl->updateNAKInterval(
            m_ullNAKInt_tk, m_RcvTimeWindow.getPktRcvSpeed(), m_pRcvLossList->getLossLength());

        // This is necessary because a congctl need not wish to define
        // its own minimum interval, in which case the default one is used.
        if (m_ullNAKInt_tk < m_ullMinNakInt_tk)
            m_ullNAKInt_tk = m_ullMinNakInt_tk;

        break;
    }

    case UMSG_CGWARNING: // 100 - Congestion Warning
        ctrlpkt.pack(pkttype);
        ctrlpkt.m_iID = m_PeerID;
        nbsent        = m_pSndQueue->sendto(m_pPeerAddr, ctrlpkt, m_SourceAddr);

        CTimer::rdtsc(m_ullLastWarningTime);

        break;

    case UMSG_KEEPALIVE: // 001 - Keep-alive
        ctrlpkt.pack(pkttype);
        ctrlpkt.m_iID = m_PeerID;
        nbsent        = m_pSndQueue->sendto(m_pPeerAddr, ctrlpkt, m_SourceAddr);

        break;

    case UMSG_HANDSHAKE: // 000 - Handshake
        ctrlpkt.pack(pkttype, NULL, rparam, sizeof(CHandShake));
        ctrlpkt.m_iID = m_PeerID;
        nbsent        = m_pSndQueue->sendto(m_pPeerAddr, ctrlpkt, m_SourceAddr);

        break;

    case UMSG_SHUTDOWN: // 101 - Shutdown
        ctrlpkt.pack(pkttype);
        ctrlpkt.m_iID = m_PeerID;
        nbsent        = m_pSndQueue->sendto(m_pPeerAddr, ctrlpkt, m_SourceAddr);

        break;

    case UMSG_DROPREQ: // 111 - Msg drop request
        ctrlpkt.pack(pkttype, lparam, rparam, 8);
        ctrlpkt.m_iID = m_PeerID;
        nbsent        = m_pSndQueue->sendto(m_pPeerAddr, ctrlpkt, m_SourceAddr);

        break;

    case UMSG_PEERERROR: // 1000 - acknowledge the peer side a special error
        ctrlpkt.pack(pkttype, lparam);
        ctrlpkt.m_iID = m_PeerID;
        nbsent        = m_pSndQueue->sendto(m_pPeerAddr, ctrlpkt, m_SourceAddr);

        break;

    case UMSG_EXT: // 0x7FFF - Resevered for future use
        break;

    default:
        break;
    }

    // Fix keepalive
    if (nbsent)
        m_ullLastSndTime_tk = currtime_tk;
}

void CUDT::updateSndLossListOnACK(int32_t ackdata_seqno)
{
    // Update sender's loss list and acknowledge packets in the sender's buffer
    {
        // m_RecvAckLock protects sender's loss list and epoll
        CGuard ack_lock(m_RecvAckLock);

        const int offset = CSeqNo::seqoff(m_iSndLastDataAck, ackdata_seqno);
        // IF distance between m_iSndLastDataAck and ack is nonempty...
        if (offset <= 0)
            return;

        // update sending variables
        m_iSndLastDataAck = ackdata_seqno;

        // remove any loss that predates 'ack' (not to be considered loss anymore)
        m_pSndLossList->remove(CSeqNo::decseq(m_iSndLastDataAck));

        // acknowledge the sending buffer (remove data that predate 'ack')
        m_pSndBuffer->ackData(offset);

        // acknowledde any waiting epolls to write
        s_UDTUnited.m_EPoll.update_events(m_SocketID, m_sPollID, UDT_EPOLL_OUT, true);
    }

    // insert this socket to snd list if it is not on the list yet
    m_pSndQueue->m_pSndUList->update(this, CSndUList::DONT_RESCHEDULE);

    if (m_bSynSending)
    {
        CCondDelegate cc(m_SendBlockCond, m_SendBlockLock, CCondDelegate::NOLOCK, "SendBlock", "SendBlock");
        cc.lock_signal();
    }

    const int64_t currtime = CTimer::getTime();
    // record total time used for sending
    CGuard::enterCS(m_StatsLock, "Stats");
    m_stats.sndDuration += currtime - m_stats.sndDurationCounter;
    m_stats.m_sndDurationTotal += currtime - m_stats.sndDurationCounter;
    m_stats.sndDurationCounter = currtime;
    CGuard::leaveCS(m_StatsLock, "Stats");
}

void CUDT::processCtrlAck(const CPacket& ctrlpkt, const uint64_t currtime_tk)
{
    const int32_t* ackdata       = (const int32_t*)ctrlpkt.m_pcData;
    const int32_t  ackdata_seqno = ackdata[ACKD_RCVLASTACK];

    const bool isLiteAck = ctrlpkt.getLength() == (size_t)SEND_LITE_ACK;
    HLOGC(mglog.Debug,
          log << CONID() << "ACK covers: " << m_iSndLastDataAck << " - " << ackdata_seqno << " [ACK=" << m_iSndLastAck
              << "]" << (isLiteAck ? "[LITE]" : "[FULL]"));

    updateSndLossListOnACK(ackdata_seqno);

    // Process a lite ACK
    if (isLiteAck)
    {
        if (CSeqNo::seqcmp(ackdata_seqno, m_iSndLastAck) >= 0)
        {
            CGuard ack_lock(m_RecvAckLock);
            m_iFlowWindowSize -= CSeqNo::seqoff(m_iSndLastAck, ackdata_seqno);
            m_iSndLastAck = ackdata_seqno;

            // TODO: m_ullLastRspAckTime_tk should be protected with m_RecvAckLock
            // because the sendmsg2 may want to change it at the same time.
            m_ullLastRspAckTime_tk = currtime_tk;
            m_iReXmitCount         = 1; // Reset re-transmit count since last ACK
        }

        return;
    }

    // Decide to send ACKACK or not
    {
        // Sequence number of the ACK packet
        const int32_t ack_seqno = ctrlpkt.getAckSeqNo();

        // Send ACK acknowledgement (UMSG_ACKACK).
        // There can be less ACKACK packets in the stream, than the number of ACK packets.
        // Only send ACKACK every syn interval or if ACK packet with the sequence number
        // already acknowledged (with ACKACK) has come again, which probably means ACKACK was lost.
        const uint64_t now = CTimer::getTime();
        if ((now - m_ullSndLastAck2Time > (uint64_t)COMM_SYN_INTERVAL_US) || (ack_seqno == m_iSndLastAck2))
        {
            sendCtrl(UMSG_ACKACK, &ack_seqno);
            m_iSndLastAck2       = ack_seqno;
            m_ullSndLastAck2Time = now;
        }
    }

    //
    // Begin of the new code with TLPKTDROP.
    //

    // Protect packet retransmission
    CGuard::enterCS(m_RecvAckLock, "RecvAck");

    // Check the validation of the ack
    if (CSeqNo::seqcmp(ackdata_seqno, CSeqNo::incseq(m_iSndCurrSeqNo)) > 0)
    {
        CGuard::leaveCS(m_RecvAckLock, "RecvAck");
        // this should not happen: attack or bug
        LOGC(glog.Error,
             log << CONID() << "ATTACK/IPE: incoming ack seq " << ackdata_seqno << " exceeds current "
                 << m_iSndCurrSeqNo << " by " << (CSeqNo::seqoff(m_iSndCurrSeqNo, ackdata_seqno) - 1) << "!");
        m_bBroken        = true;
        m_iBrokenCounter = 0;
        return;
    }

    if (CSeqNo::seqcmp(ackdata_seqno, m_iSndLastAck) >= 0)
    {
        // Update Flow Window Size, must update before and together with m_iSndLastAck
        m_iFlowWindowSize      = ackdata[ACKD_BUFFERLEFT];
        m_iSndLastAck          = ackdata_seqno;
        m_ullLastRspAckTime_tk = currtime_tk; // Should be protected with m_RecvAckLock
        m_iReXmitCount         = 1;           // Reset re-transmit count since last ACK
    }

    /*
     * We must not ignore full ack received by peer
     * if data has been artificially acked by late packet drop.
     * Therefore, a distinct ack state is used for received Ack (iSndLastFullAck)
     * and ack position in send buffer (m_iSndLastDataAck).
     * Otherwise, when severe congestion causing packet drops (and m_iSndLastDataAck update)
     * occures, we drop received acks (as duplicates) and do not update stats like RTT,
     * which may go crazy and stay there, preventing proper stream recovery.
     */

    if (CSeqNo::seqoff(m_iSndLastFullAck, ackdata_seqno) <= 0)
    {
        // discard it if it is a repeated ACK
        CGuard::leaveCS(m_RecvAckLock, "RecvAck");
        return;
    }
    m_iSndLastFullAck = ackdata_seqno;

    //
    // END of the new code with TLPKTDROP
    //
    CGuard::leaveCS(m_RecvAckLock, "RecvAck");

    size_t acksize   = ctrlpkt.getLength(); // TEMPORARY VALUE FOR CHECKING
    bool   wrongsize = 0 != (acksize % ACKD_FIELD_SIZE);
    acksize          = acksize / ACKD_FIELD_SIZE; // ACTUAL VALUE

    if (wrongsize)
    {
        // Issue a log, but don't do anything but skipping the "odd" bytes from the payload.
        LOGC(mglog.Error,
             log << CONID() << "Received UMSG_ACK payload is not evened up to 4-byte based field size - cutting to "
                 << acksize << " fields");
    }

    // Start with checking the base size.
    if (acksize < ACKD_TOTAL_SIZE_SMALL)
    {
        LOGC(mglog.Error, log << CONID() << "Invalid ACK size " << acksize << " fields - less than minimum required!");
        // Ack is already interpreted, just skip further parts.
        return;
    }
    // This check covers fields up to ACKD_BUFFERLEFT.

    // Update RTT
    // m_iRTT = ackdata[ACKD_RTT];
    // m_iRTTVar = ackdata[ACKD_RTTVAR];
    // XXX These ^^^ commented-out were blocked in UDT;
    // the current RTT calculations are exactly the same as in UDT4.
    const int rtt = ackdata[ACKD_RTT];

    m_iRTTVar = avg_iir<4>(m_iRTTVar, abs(rtt - m_iRTT));
    m_iRTT    = avg_iir<8>(m_iRTT, rtt);

    /* Version-dependent fields:
     * Original UDT (total size: ACKD_TOTAL_SIZE_SMALL):
     *   ACKD_RCVLASTACK
     *   ACKD_RTT
     *   ACKD_RTTVAR
     *   ACKD_BUFFERLEFT
     * Additional UDT fields, not always attached:
     *   ACKD_RCVSPEED
     *   ACKD_BANDWIDTH
     * SRT extension version 1.0.2 (bstats):
     *   ACKD_RCVRATE
     * SRT extension version 1.0.4:
     *   ACKD_XMRATE
     */

    if (acksize > ACKD_TOTAL_SIZE_SMALL)
    {
        // This means that ACKD_RCVSPEED and ACKD_BANDWIDTH fields are available.
        int pktps     = ackdata[ACKD_RCVSPEED];
        int bandwidth = ackdata[ACKD_BANDWIDTH];
        int bytesps;

        /* SRT v1.0.2 Bytes-based stats: bandwidth (pcData[ACKD_XMRATE]) and delivery rate (pcData[ACKD_RCVRATE]) in
         * bytes/sec instead of pkts/sec */
        /* SRT v1.0.3 Bytes-based stats: only delivery rate (pcData[ACKD_RCVRATE]) in bytes/sec instead of pkts/sec */
        if (acksize > ACKD_TOTAL_SIZE_UDTBASE)
            bytesps = ackdata[ACKD_RCVRATE];
        else
            bytesps = pktps * m_iMaxSRTPayloadSize;

        m_iBandwidth        = avg_iir<8>(m_iBandwidth, bandwidth);
        m_iDeliveryRate     = avg_iir<8>(m_iDeliveryRate, pktps);
        m_iByteDeliveryRate = avg_iir<8>(m_iByteDeliveryRate, bytesps);
        // XXX not sure if ACKD_XMRATE is of any use. This is simply
        // calculated as ACKD_BANDWIDTH * m_iMaxSRTPayloadSize.

        // Update Estimated Bandwidth and packet delivery rate
        // m_iRcvRate = m_iDeliveryRate;
        // ^^ This has been removed because with the SrtCongestion class
        // instead of reading the m_iRcvRate local field this will read
        // cudt->deliveryRate() instead.
    }

    checkSndTimers(REGEN_KM);
    updateCC(TEV_ACK, ackdata_seqno);

    CGuard::enterCS(m_StatsLock, "Stats");
    ++m_stats.recvACK;
    ++m_stats.recvACKTotal;
    CGuard::leaveCS(m_StatsLock, "Stats");
}

void CUDT::processCtrl(CPacket& ctrlpkt)
{
    // Just heard from the peer, reset the expiration count.
    m_iEXPCount = 1;
    uint64_t currtime_tk;
    CTimer::rdtsc(currtime_tk);
    m_ullLastRspTime_tk    = currtime_tk;
    bool using_rexmit_flag = m_bPeerRexmitFlag;

    HLOGC(mglog.Debug,
          log << CONID() << "incoming UMSG:" << ctrlpkt.getType() << " ("
              << MessageTypeStr(ctrlpkt.getType(), ctrlpkt.getExtendedType()) << ") socket=%" << ctrlpkt.m_iID);

    switch (ctrlpkt.getType())
    {
    case UMSG_ACK: // 010 - Acknowledgement
        processCtrlAck(ctrlpkt, currtime_tk);
        break;

    case UMSG_ACKACK: // 110 - Acknowledgement of Acknowledgement
    {
        int32_t ack = 0;
        int     rtt = -1;

        // update RTT
        rtt = m_ACKWindow.acknowledge(ctrlpkt.getAckSeqNo(), ack);
        if (rtt <= 0)
        {
            LOGC(mglog.Error,
                 log << "IPE: ACK node overwritten when acknowledging " << ctrlpkt.getAckSeqNo()
                     << " (ack extracted: " << ack << ")");
            break;
        }

        // if increasing delay detected...
        //   sendCtrl(UMSG_CGWARNING);

        // RTT EWMA
        m_iRTTVar = (m_iRTTVar * 3 + abs(rtt - m_iRTT)) >> 2;
        m_iRTT    = (m_iRTT * 7 + rtt) >> 3;

        updateCC(TEV_ACKACK, ack);

        // This function will put a lock on m_RecvLock by itself, as needed.
        // It must be done inside because this function reads the current time
        // and if waiting for the lock has caused a delay, the time will be
        // inaccurate. Additionally it won't lock if TSBPD mode is off, and
        // won't update anything. Note that if you set TSBPD mode and use
        // srt_recvfile (which doesn't make any sense), you'll have a deadlock.
        m_pRcvBuffer->addRcvTsbPdDriftSample(ctrlpkt.getMsgTimeStamp(), m_RecvLock);

        // update last ACK that has been received by the sender
        if (CSeqNo::seqcmp(ack, m_iRcvLastAckAck) > 0)
            m_iRcvLastAckAck = ack;

        break;
    }

    case UMSG_LOSSREPORT: // 011 - Loss Report
    {
        int32_t* losslist     = (int32_t*)(ctrlpkt.m_pcData);
        size_t   losslist_len = ctrlpkt.getLength() / 4;

        bool secure = true;

        // This variable is used in "normal" logs, so it may cause a warning
        // when logging is forcefully off.
        int32_t wrong_loss SRT_ATR_UNUSED = CSeqNo::m_iMaxSeqNo;

        // protect packet retransmission
        {
            CGuard ack_lock(m_RecvAckLock, "RecvAck");

            // decode loss list message and insert loss into the sender loss list
            for (int i = 0, n = (int)(ctrlpkt.getLength() / 4); i < n; ++i)
            {
                if (IsSet(losslist[i], LOSSDATA_SEQNO_RANGE_FIRST))
                {
                    // Then it's this is a <lo, hi> specification with HI in a consecutive cell.
                    int32_t losslist_lo = SEQNO_VALUE::unwrap(losslist[i]);
                    int32_t losslist_hi = losslist[i + 1];
                    // <lo, hi> specification means that the consecutive cell has been already interpreted.
                    ++i;

                    HLOGF(mglog.Debug,
                          "received UMSG_LOSSREPORT: %d-%d (%d packets)...",
                          losslist_lo,
                          losslist_hi,
                          CSeqNo::seqoff(losslist_lo, losslist_hi) + 1);

                    if ((CSeqNo::seqcmp(losslist_lo, losslist_hi) > 0) ||
                        (CSeqNo::seqcmp(losslist_hi, m_iSndCurrSeqNo) > 0))
                    {
                        // seq_a must not be greater than seq_b; seq_b must not be greater than the most recent sent seq
                        secure     = false;
                        wrong_loss = losslist_hi;
                        break;
                    }

                    int num = 0;
                    if (CSeqNo::seqcmp(losslist_lo, m_iSndLastAck) >= 0)
                        num = m_pSndLossList->insert(losslist_lo, losslist_hi);
                    else if (CSeqNo::seqcmp(losslist_hi, m_iSndLastAck) >= 0)
                    {
                        // This should be theoretically impossible because this would mean
                        // that the received packet loss report informs about the loss that predates
                        // the ACK sequence.
                        // However, this can happen if the packet reordering has caused the earlier sent
                        // LOSSREPORT will be delivered after later sent ACK. Whatever, ACK should be
                        // more important, so simply drop the part that predates ACK.
                        num = m_pSndLossList->insert(m_iSndLastAck, losslist_hi);
                    }

                    CGuard::enterCS(m_StatsLock, "Stats");
                    m_stats.traceSndLoss += num;
                    m_stats.sndLossTotal += num;
                    CGuard::leaveCS(m_StatsLock, "Stats");
                }
                else if (CSeqNo::seqcmp(losslist[i], m_iSndLastAck) >= 0)
                {
                    HLOGF(mglog.Debug, "received UMSG_LOSSREPORT: %d (1 packet)...", losslist[i]);

                    if (CSeqNo::seqcmp(losslist[i], m_iSndCurrSeqNo) > 0)
                    {
                        // seq_a must not be greater than the most recent sent seq
                        secure     = false;
                        wrong_loss = losslist[i];
                        break;
                    }

                    int num = m_pSndLossList->insert(losslist[i], losslist[i]);

                    CGuard::enterCS(m_StatsLock, "Stats");
                    m_stats.traceSndLoss += num;
                    m_stats.sndLossTotal += num;
                    CGuard::leaveCS(m_StatsLock, "Stats");
                }
            }
        }

        updateCC(TEV_LOSSREPORT, EventVariant(losslist, losslist_len));

        if (!secure)
        {
            LOGC(mglog.Warn,
                 log << "out-of-band LOSSREPORT received; BUG or ATTACK - last sent %" << m_iSndCurrSeqNo
                     << " vs loss %" << wrong_loss);
            // this should not happen: attack or bug
            m_bBroken        = true;
            m_iBrokenCounter = 0;
            break;
        }

        // the lost packet (retransmission) should be sent out immediately
        m_pSndQueue->m_pSndUList->update(this, CSndUList::DO_RESCHEDULE);

        CGuard::enterCS(m_StatsLock, "Stats");
        ++m_stats.recvNAK;
        ++m_stats.recvNAKTotal;
        CGuard::leaveCS(m_StatsLock, "Stats");

        break;
    }

    case UMSG_CGWARNING: // 100 - Delay Warning
        // One way packet delay is increasing, so decrease the sending rate
        m_ullInterval_tk = (uint64_t)ceil(m_ullInterval_tk * 1.125);
        m_iLastDecSeq    = m_iSndCurrSeqNo;
        // XXX Note as interesting fact: this is only prepared for handling,
        // but nothing in the code is sending this message. Probably predicted
        // for a custom congctl. There's a predicted place to call it under
        // UMSG_ACKACK handling, but it's commented out.

        break;

    case UMSG_KEEPALIVE: // 001 - Keep-alive
        // The only purpose of keep-alive packet is to tell that the peer is still alive
        // nothing needs to be done.

        break;

    case UMSG_HANDSHAKE: // 000 - Handshake
    {
        CHandShake req;
        req.load_from(ctrlpkt.m_pcData, ctrlpkt.getLength());

        HLOGC(mglog.Debug, log << "processCtrl: got HS: " << req.show());

        if ((req.m_iReqType > URQ_INDUCTION_TYPES) // acually it catches URQ_INDUCTION and URQ_ERROR_* symbols...???
            || (m_bRendezvous && (req.m_iReqType != URQ_AGREEMENT))) // rnd sends AGREEMENT in rsp to CONCLUSION
        {
            // The peer side has not received the handshake message, so it keeps querying
            // resend the handshake packet

            // This condition embraces cases when:
            // - this is normal accept() and URQ_INDUCTION was received
            // - this is rendezvous accept() and there's coming any kind of URQ except AGREEMENT (should be RENDEZVOUS
            // or CONCLUSION)
            // - this is any of URQ_ERROR_* - well...
            CHandShake initdata;
            initdata.m_iISN            = m_iISN;
            initdata.m_iMSS            = m_iMSS;
            initdata.m_iFlightFlagSize = m_iFlightFlagSize;

            // For rendezvous we do URQ_WAVEAHAND/URQ_CONCLUSION --> URQ_AGREEMENT.
            // For client-server we do URQ_INDUCTION --> URQ_CONCLUSION.
            initdata.m_iReqType = (!m_bRendezvous) ? URQ_CONCLUSION : URQ_AGREEMENT;
            initdata.m_iID      = m_SocketID;

            uint32_t kmdata[SRTDATA_MAXSIZE];
            size_t   kmdatasize = SRTDATA_MAXSIZE;
            bool     have_hsreq = false;
            if (req.m_iVersion > HS_VERSION_UDT4)
            {
                initdata.m_iVersion = HS_VERSION_SRT1; // if I remember correctly, this is induction/listener...
                int hs_flags        = SrtHSRequest::SRT_HSTYPE_HSFLAGS::unwrap(m_ConnRes.m_iType);
                if (hs_flags != 0) // has SRT extensions
                {
                    HLOGC(mglog.Debug,
                          log << "processCtrl/HS: got HS reqtype=" << RequestTypeStr(req.m_iReqType)
                              << " WITH SRT ext");
                    have_hsreq = interpretSrtHandshake(req, ctrlpkt, kmdata, &kmdatasize);
                    if (!have_hsreq)
                    {
                        initdata.m_iVersion = 0;
                        m_RejectReason      = SRT_REJ_ROGUE;
                        initdata.m_iReqType = URQFailure(m_RejectReason);
                    }
                    else
                    {
                        // Extensions are added only in case of CONCLUSION (not AGREEMENT).
                        // Actually what is expected here is that this may either process the
                        // belated-repeated handshake from a caller (and then it's CONCLUSION,
                        // and should be added with HSRSP/KMRSP), or it's a belated handshake
                        // of Rendezvous when it has already considered itself connected.
                        // Sanity check - according to the rules, there should be no such situation
                        if (m_bRendezvous && m_SrtHsSide == HSD_RESPONDER)
                        {
                            LOGC(mglog.Error,
                                 log << "processCtrl/HS: IPE???: RESPONDER should receive all its handshakes in "
                                        "handshake phase.");
                        }

                        // The 'extension' flag will be set from this variable; set it to false
                        // in case when the AGREEMENT response is to be sent.
                        have_hsreq = initdata.m_iReqType == URQ_CONCLUSION;
                        HLOGC(mglog.Debug,
                              log << "processCtrl/HS: processing ok, reqtype=" << RequestTypeStr(initdata.m_iReqType)
                                  << " kmdatasize=" << kmdatasize);
                    }
                }
                else
                {
                    HLOGC(mglog.Debug, log << "processCtrl/HS: got HS reqtype=" << RequestTypeStr(req.m_iReqType));
                }
            }
            else
            {
                initdata.m_iVersion = HS_VERSION_UDT4;
            }

            initdata.m_extension = have_hsreq;

            HLOGC(mglog.Debug,
                  log << CONID() << "processCtrl: responding HS reqtype=" << RequestTypeStr(initdata.m_iReqType)
                      << (have_hsreq ? " WITH SRT HS response extensions" : ""));

            // XXX here interpret SRT handshake extension
            CPacket response;
            response.setControl(UMSG_HANDSHAKE);
            response.allocate(m_iMaxSRTPayloadSize);

            // If createSrtHandshake failed, don't send anything. Actually it can only fail on IPE.
            // There is also no possible IPE condition in case of HSv4 - for this version it will always return true.
            if (createSrtHandshake(Ref(response), Ref(initdata), SRT_CMD_HSRSP, SRT_CMD_KMRSP, kmdata, kmdatasize))
            {
                response.m_iID        = m_PeerID;
                response.m_iTimeStamp = int(CTimer::getTime() - m_stats.startTime);
                int nbsent            = m_pSndQueue->sendto(m_pPeerAddr, response, m_SourceAddr);
                if (nbsent)
                {
                    uint64_t currtime_tk;
                    CTimer::rdtsc(currtime_tk);
                    m_ullLastSndTime_tk = currtime_tk;
                }
            }
        }
        else
        {
            HLOGC(mglog.Debug, log << "processCtrl: ... not INDUCTION, not ERROR, not rendezvous - IGNORED.");
        }

        break;
    }

    case UMSG_SHUTDOWN: // 101 - Shutdown
        m_bShutdown      = true;
        m_bClosing       = true;
        m_bBroken        = true;
        m_iBrokenCounter = 60;

        // Signal the sender and recver if they are waiting for data.
        releaseSynch();
        // Unblock any call so they learn the connection_broken error
        s_UDTUnited.m_EPoll.update_events(m_SocketID, m_sPollID, UDT_EPOLL_ERR, true);

        CTimer::triggerEvent();

        break;

    case UMSG_DROPREQ: // 111 - Msg drop request
        CGuard::enterCS(m_RecvLock, "recv");
        m_pRcvBuffer->dropMsg(ctrlpkt.getMsgSeq(using_rexmit_flag), using_rexmit_flag);
        CGuard::leaveCS(m_RecvLock, "recv");

        dropFromLossLists(*(int32_t*)ctrlpkt.m_pcData, *(int32_t*)(ctrlpkt.m_pcData + 4));

        // move forward with current recv seq no.
        if ((CSeqNo::seqcmp(*(int32_t*)ctrlpkt.m_pcData, CSeqNo::incseq(m_iRcvCurrSeqNo)) <= 0) &&
            (CSeqNo::seqcmp(*(int32_t*)(ctrlpkt.m_pcData + 4), m_iRcvCurrSeqNo) > 0))
        {
            m_iRcvCurrSeqNo = *(int32_t*)(ctrlpkt.m_pcData + 4);
        }

        break;

    case UMSG_PEERERROR: // 1000 - An error has happened to the peer side
        // int err_type = packet.getAddInfo();

        // currently only this error is signalled from the peer side
        // if recvfile() failes (e.g., due to disk fail), blcoked sendfile/send should return immediately
        // giving the app a chance to fix the issue

        m_bPeerHealth = false;

        break;

    case UMSG_EXT: // 0x7FFF - reserved and user defined messages
        HLOGF(mglog.Debug, "CONTROL EXT MSG RECEIVED: %08X\n", ctrlpkt.getExtendedType());
        {
            // This has currently two roles in SRT:
            // - HSv4 (legacy) handshake
            // - refreshed KMX (initial KMX is done still in the HS process in HSv5)
            bool understood = processSrtMsg(&ctrlpkt);
            // CAREFUL HERE! This only means that this update comes from the UMSG_EXT
            // message received, REGARDLESS OF WHAT IT IS. This version doesn't mean
            // the handshake version, but the reason of calling this function.
            //
            // Fortunately, the only messages taken into account in this function
            // are HSREQ and HSRSP, which should *never* be interchanged when both
            // parties are HSv5.
            if (understood)
            {
                updateAfterSrtHandshake(ctrlpkt.getExtendedType(), HS_VERSION_UDT4);
            }
            else
            {
                updateCC(TEV_CUSTOM, &ctrlpkt);
            }
        }
        break;

    default:
        break;
    }
}

void CUDT::updateSrtRcvSettings()
{
    if (m_bTsbPd)
    {
        /* We are TsbPd receiver */
        CGuard::enterCS(m_RecvLock, "recv");
        m_pRcvBuffer->setRcvTsbPdMode(m_ullRcvPeerStartTime, m_iTsbPdDelay_ms * 1000);
        CGuard::leaveCS(m_RecvLock, "recv");

        HLOGF(mglog.Debug,
              "AFTER HS: Set Rcv TsbPd mode: delay=%u.%03u secs",
              m_iTsbPdDelay_ms / 1000,
              m_iTsbPdDelay_ms % 1000);
    }
    else
    {
        HLOGC(mglog.Debug, log << "AFTER HS: Rcv TsbPd mode not set");
    }
}

void CUDT::updateSrtSndSettings()
{
    if (m_bPeerTsbPd)
    {
        /* We are TsbPd sender */
        // XXX Check what happened here.
        // m_iPeerTsbPdDelay_ms = m_CongCtl->getSndPeerTsbPdDelay();// + ((m_iRTT + (4 * m_iRTTVar)) / 1000);
        /*
         * For sender to apply Too-Late Packet Drop
         * option (m_bTLPktDrop) must be enabled and receiving peer shall support it
         */
        HLOGF(mglog.Debug,
              "AFTER HS: Set Snd TsbPd mode %s: delay=%d.%03d secs",
              m_bPeerTLPktDrop ? "with TLPktDrop" : "without TLPktDrop",
              m_iPeerTsbPdDelay_ms / 1000,
              m_iPeerTsbPdDelay_ms % 1000);
    }
    else
    {
        HLOGC(mglog.Debug, log << "AFTER HS: Snd TsbPd mode not set");
    }
}

void CUDT::updateAfterSrtHandshake(int srt_cmd, int hsv)
{

    switch (srt_cmd)
    {
    case SRT_CMD_HSREQ:
    case SRT_CMD_HSRSP:
        break;
    default:
        return;
    }

    // The only possibility here is one of these two:
    // - Agent is RESPONDER and it receives HSREQ.
    // - Agent is INITIATOR and it receives HSRSP.
    //
    // In HSv4, INITIATOR is sender and RESPONDER is receiver.
    // In HSv5, both are sender AND receiver.
    //
    // This function will be called only ONCE in this
    // instance, through either HSREQ or HSRSP.

    if (hsv > HS_VERSION_UDT4)
    {
        updateSrtRcvSettings();
        updateSrtSndSettings();
    }
    else if (srt_cmd == SRT_CMD_HSRSP)
    {
        // HSv4 INITIATOR is sender
        updateSrtSndSettings();
    }
    else
    {
        // HSv4 RESPONDER is receiver
        updateSrtRcvSettings();
    }
}

int CUDT::packLostData(CPacket& packet, uint64_t& origintime)
{
    // protect m_iSndLastDataAck from updating by ACK processing
    CGuard ackguard(m_RecvAckLock, "RecvAck");

    while ((packet.m_iSeqNo = m_pSndLossList->popLostSeq()) >= 0)
    {
        const int offset = CSeqNo::seqoff(m_iSndLastDataAck, packet.m_iSeqNo);
        if (offset < 0)
        {
            LOGC(dlog.Error,
                 log << "IPE: packLostData: LOST packet negative offset: seqoff(m_iSeqNo " << packet.m_iSeqNo
                     << ", m_iSndLastDataAck " << m_iSndLastDataAck << ")=" << offset << ". Continue");
            continue;
        }

        int msglen;

        const int payload = m_pSndBuffer->readData(&(packet.m_pcData), offset, packet.m_iMsgNo, origintime, msglen);
        SRT_ASSERT(payload != 0);
        if (payload == -1)
        {
            int32_t seqpair[2];
            seqpair[0] = packet.m_iSeqNo;
            seqpair[1] = CSeqNo::incseq(seqpair[0], msglen);
            sendCtrl(UMSG_DROPREQ, &packet.m_iMsgNo, seqpair, 8);

            // only one msg drop request is necessary
            m_pSndLossList->remove(seqpair[1]);

            // skip all dropped packets
            if (CSeqNo::seqcmp(m_iSndCurrSeqNo, CSeqNo::incseq(seqpair[1])) < 0)
                m_iSndCurrSeqNo = CSeqNo::incseq(seqpair[1]);

            continue;
        }
        // NOTE: This is just a sanity check. Returning 0 is impossible to happen
        // in case of retransmission. If the offset was a positive value, then the
        // block must exist in the old blocks because it wasn't yet cut off by ACK
        // and has been already recorded as sent (otherwise the peer wouldn't send
        // back the loss report). May something happen here in case when the send
        // loss record has been updated by the FASTREXMIT.
        else if (payload == 0)
            continue;

        // At this point we no longer need the ACK lock,
        // because we are going to return from the function.
        // Therefore unlocking in order not to block other threads.
        ackguard.forceUnlock();

        CGuard::enterCS(m_StatsLock, "Stats");
        ++m_stats.traceRetrans;
        ++m_stats.retransTotal;
        m_stats.traceBytesRetrans += payload;
        m_stats.bytesRetransTotal += payload;
        CGuard::leaveCS(m_StatsLock, "Stats");

        // Despite the contextual interpretation of packet.m_iMsgNo around
        // CSndBuffer::readData version 2 (version 1 doesn't return -1), in this particular
        // case we can be sure that this is exactly the value of PH_MSGNO as a bitset.
        // So, set here the rexmit flag if the peer understands it.
        if (m_bPeerRexmitFlag)
        {
            packet.m_iMsgNo |= PACKET_SND_REXMIT;
        }

        return payload;
    }

    return 0;
}

// [[using thread("SRT:SndQ:worker")]]
int CUDT::packData(ref_t<CPacket> r_packet, ref_t<uint64_t> r_ts_tk, ref_t<sockaddr_any> r_src_adr)
{
    /// XXX THREAD_CHECK_AFFINITY(m_pSndQueue->threadId());
    CPacket&  packet            = *r_packet;
    uint64_t& ts_tk             = *r_ts_tk;
    int       payload           = 0;
    bool      probe             = false;
    uint64_t  origintime        = 0;
    bool      new_packet_packed = false;
    bool      filter_ctl_pkt    = false;

    int kflg = EK_NOENC;

    uint64_t entertime_tk;
    CTimer::rdtsc(entertime_tk);

#if 0 // debug: TimeDiff histogram
   static int lldiffhisto[23] = {0};
   static int llnodiff = 0;
   if (m_ullTargetTime_tk != 0)
   {
      int ofs = 11 + ((entertime_tk - m_ullTargetTime_tk)/(int64_t)m_ullCPUFrequency)/1000;
      if (ofs < 0) ofs = 0;
      else if (ofs > 22) ofs = 22;
      lldiffhisto[ofs]++;
   }
   else if(m_ullTargetTime_tk == 0)
   {
      llnodiff++;
   }
   static int callcnt = 0;
   if (!(callcnt++ % 5000)) {
      fprintf(stderr, "%6d %6d %6d %6d %6d %6d %6d %6d %6d %6d %6d %6d\n",
        lldiffhisto[0],lldiffhisto[1],lldiffhisto[2],lldiffhisto[3],lldiffhisto[4],lldiffhisto[5],
        lldiffhisto[6],lldiffhisto[7],lldiffhisto[8],lldiffhisto[9],lldiffhisto[10],lldiffhisto[11]);
      fprintf(stderr, "%6d %6d %6d %6d %6d %6d %6d %6d %6d %6d %6d %6d\n",
        lldiffhisto[12],lldiffhisto[13],lldiffhisto[14],lldiffhisto[15],lldiffhisto[16],lldiffhisto[17],
        lldiffhisto[18],lldiffhisto[19],lldiffhisto[20],lldiffhisto[21],lldiffhisto[21],llnodiff);
   }
#endif
    if ((0 != m_ullTargetTime_tk) && (entertime_tk > m_ullTargetTime_tk))
        m_ullTimeDiff_tk += entertime_tk - m_ullTargetTime_tk;

    string reason;

    payload = packLostData(packet, origintime);
    if (payload > 0)
    {
        reason = "reXmit";
    }
    else if (m_PacketFilter &&
             m_PacketFilter.packControlPacket(Ref(packet), m_iSndCurrSeqNo, m_pCryptoControl->getSndCryptoFlags()))
    {
        HLOGC(mglog.Debug, log << "filter: filter/CTL packet ready - packing instead of data.");
        payload        = packet.getLength();
        reason         = "filter";
        filter_ctl_pkt = true; // Mark that this packet ALREADY HAS timestamp field and it should not be set

        // Stats

        {
            CGuard lg(m_StatsLock, "stats");
            ++m_stats.sndFilterExtra;
            ++m_stats.sndFilterExtraTotal;
        }
    }
    else
    {
        // If no loss, and no packetfilter control packet, pack a new packet.

        // check congestion/flow window limit
        int cwnd    = std::min(int(m_iFlowWindowSize), int(m_dCongestionWindow));
        int seqdiff = CSeqNo::seqlen(m_iSndLastAck, CSeqNo::incseq(m_iSndCurrSeqNo));
        if (cwnd >= seqdiff)
        {
            // XXX Here it's needed to set kflg to msgno_bitset in the block stored in the
            // send buffer. This should be somehow avoided, the crypto flags should be set
            // together with encrypting, and the packet should be sent as is, when rexmitting.
            // It would be nice to research as to whether CSndBuffer::Block::m_iMsgNoBitset field
            // isn't a useless redundant state copy. If it is, then taking the flags here can be removed.
            kflg    = m_pCryptoControl->getSndCryptoFlags();
            payload = m_pSndBuffer->readData(&(packet.m_pcData), packet.m_iMsgNo, origintime, kflg);
            if (payload)
            {
                m_iSndCurrSeqNo = CSeqNo::incseq(m_iSndCurrSeqNo);
                // m_pCryptoControl->m_iSndCurrSeqNo = m_iSndCurrSeqNo;

                packet.m_iSeqNo = m_iSndCurrSeqNo;

                // every 16 (0xF) packets, a packet pair is sent
                if ((packet.m_iSeqNo & PUMASK_SEQNO_PROBE) == 0)
                    probe = true;

                new_packet_packed = true;
            }
            else
            {
                m_ullTargetTime_tk = 0;
                m_ullTimeDiff_tk   = 0;
                ts_tk              = 0;
                return 0;
            }
        }
        else
        {
            HLOGC(dlog.Debug,
                  log << "packData: CONGESTED: cwnd=min(" << m_iFlowWindowSize << "," << m_dCongestionWindow
                      << ")=" << cwnd << " seqlen=(" << m_iSndLastAck << "-" << m_iSndCurrSeqNo << ")=" << seqdiff);
            m_ullTargetTime_tk = 0;
            m_ullTimeDiff_tk   = 0;
            ts_tk              = 0;
            return 0;
        }

        reason = "normal";
    }

    // Normally packet.m_iTimeStamp field is set exactly here,
    // usually as taken from m_StartTime and current time, unless live
    // mode in which case it is based on 'origintime' as set during scheduling.
    // In case when this is a filter control packet, the m_iTimeStamp field already
    // contains the exactly needed value, and it's a timestamp clip, not a real
    // timestamp.
    if (!filter_ctl_pkt)
    {
        if (m_bPeerTsbPd)
        {
            /*
             * When timestamp is carried over in this sending stream from a received stream,
             * it may be older than the session start time causing a negative packet time
             * that may block the receiver's Timestamp-based Packet Delivery.
             * XXX Isn't it then better to not decrease it by m_StartTime? As long as it
             * doesn't screw up the start time on the other side.
             */
            if (origintime >= m_stats.startTime)
                packet.m_iTimeStamp = int(origintime - m_stats.startTime);
            else
                packet.m_iTimeStamp = int(CTimer::getTime() - m_stats.startTime);
        }
        else
        {
            packet.m_iTimeStamp = int(CTimer::getTime() - m_stats.startTime);
        }
    }

    packet.m_iID = m_PeerID;
    packet.setLength(payload);

    /* Encrypt if 1st time this packet is sent and crypto is enabled */
    if (kflg)
    {
        // XXX Encryption flags are already set on the packet before calling this.
        // See readData() above.
        if (m_pCryptoControl->encrypt(Ref(packet)))
        {
            // Encryption failed
            //>>Add stats for crypto failure
            ts_tk = 0;
            LOGC(dlog.Error, log << "ENCRYPT FAILED - packet won't be sent, size=" << payload);
            return -1; // Encryption failed
        }
        payload = packet.getLength(); /* Cipher may change length */
        reason += " (encrypted)";
    }

    if (new_packet_packed && m_PacketFilter)
    {
        HLOGC(mglog.Debug, log << "filter: Feeding packet for source clip");
        m_PacketFilter.feedSource(Ref(packet));
    }

#if ENABLE_HEAVY_LOGGING // Required because of referring to MessageFlagStr()
    HLOGC(mglog.Debug,
          log << CONID() << "packData: " << reason << " packet seq=" << packet.m_iSeqNo << " (ACK=" << m_iSndLastAck
              << " ACKDATA=" << m_iSndLastDataAck << " MSG/FLAGS: " << packet.MessageFlagStr() << ")");
#endif

    // Fix keepalive
    m_ullLastSndTime_tk = entertime_tk;

    considerLegacySrtHandshake(0);

    // WARNING: TEV_SEND is the only event that is reported from
    // the CSndQueue::worker thread. All others are reported from
    // CRcvQueue::worker. If you connect to this signal, make sure
    // that you are aware of prospective simultaneous access.
    updateCC(TEV_SEND, &packet);

    // XXX This was a blocked code also originally in UDT. Probably not required.
    // Left untouched for historical reasons.
    // Might be possible that it was because of that this is send from
    // different thread than the rest of the signals.
    // m_pSndTimeWindow->onPktSent(packet.m_iTimeStamp);

    CGuard::enterCS(m_StatsLock, "Stats");
    m_stats.traceBytesSent += payload;
    m_stats.bytesSentTotal += payload;
    ++m_stats.traceSent;
    ++m_stats.sentTotal;
    CGuard::leaveCS(m_StatsLock, "Stats");

    if (probe)
    {
        // sends out probing packet pair
        ts_tk = entertime_tk;
        probe = false;
    }
    else
    {
#if USE_BUSY_WAITING
        ts_tk = entertime_tk + m_ullInterval_tk;
#else
        if (m_ullTimeDiff_tk >= m_ullInterval_tk)
        {
            ts_tk = entertime_tk;
            m_ullTimeDiff_tk -= m_ullInterval_tk;
        }
        else
        {
            ts_tk = entertime_tk + m_ullInterval_tk - m_ullTimeDiff_tk;
            m_ullTimeDiff_tk = 0;
        }
#endif
    }

    m_ullTargetTime_tk = ts_tk;

    HLOGC(mglog.Debug, log << "packData: Setting source address: " << SockaddrToString(&m_SourceAddr));
    *r_src_adr = m_SourceAddr;

    return payload;
}

// This is a close request, but called from the
void CUDT::processClose()
{
    sendCtrl(UMSG_SHUTDOWN);

    m_bShutdown      = true;
    m_bClosing       = true;
    m_bBroken        = true;
    m_iBrokenCounter = 60;

    HLOGP(mglog.Debug, "processClose: sent message and set flags");

    if (m_bTsbPd)
    {
        HLOGP(mglog.Debug, "processClose: lock-and-signal TSBPD");
        CCondDelegate cc(m_RcvTsbPdCond, m_RecvLock, CCondDelegate::NOLOCK, "RcvTsbPd", "Recv");
        cc.lock_signal();
    }

    // Signal the sender and recver if they are waiting for data.
    releaseSynch();
    // Unblock any call so they learn the connection_broken error
    s_UDTUnited.m_EPoll.update_events(m_SocketID, m_sPollID, UDT_EPOLL_ERR, true);

    HLOGP(mglog.Debug, "processClose: triggering timer event to spread the bad news");
    CTimer::triggerEvent();
}

void CUDT::sendLossReport(const std::vector<std::pair<int32_t, int32_t> >& loss_seqs)
{
    typedef vector<pair<int32_t, int32_t> > loss_seqs_t;

    vector<int32_t> seqbuffer;
    seqbuffer.reserve(2 * loss_seqs.size()); // pessimistic
    for (loss_seqs_t::const_iterator i = loss_seqs.begin(); i != loss_seqs.end(); ++i)
    {
        if (i->first == i->second)
        {
            seqbuffer.push_back(i->first);
            HLOGF(mglog.Debug, "lost packet %d: sending LOSSREPORT", i->first);
        }
        else
        {
            seqbuffer.push_back(i->first | LOSSDATA_SEQNO_RANGE_FIRST);
            seqbuffer.push_back(i->second);
            HLOGF(mglog.Debug,
                  "lost packets %d-%d (%d packets): sending LOSSREPORT",
                  i->first,
                  i->second,
                  1 + CSeqNo::seqcmp(i->second, i->first));
        }
    }

    if (!seqbuffer.empty())
    {
        sendCtrl(UMSG_LOSSREPORT, NULL, &seqbuffer[0], seqbuffer.size());
    }
}

inline void ThreadCheckAffinity(const char* function SRT_ATR_UNUSED, pthread_t thr SRT_ATR_UNUSED)
{
#if ENABLE_THREAD_LOGGING
    if (thr == pthread_self())
        return;

    LOGC(mglog.Fatal, log << "IPE: '" << function << "' should not be executed in this thread!");
    throw std::runtime_error("INTERNAL ERROR: incorrect function affinity");
#endif
}

#define THREAD_CHECK_AFFINITY(thr) ThreadCheckAffinity(__FUNCTION__, thr)

int CUDT::processData(CUnit* in_unit)
{
    THREAD_CHECK_AFFINITY(m_pRcvQueue->threadId());

    if (m_bClosing)
        return -1;

    CPacket& packet = in_unit->m_Packet;

    // XXX This should be called (exclusively) here:
    // m_pRcvBuffer->addLocalTsbPdDriftSample(packet.getMsgTimeStamp());
    // Just heard from the peer, reset the expiration count.
    m_iEXPCount = 1;
    uint64_t currtime_tk;
    CTimer::rdtsc(currtime_tk);
    m_ullLastRspTime_tk = currtime_tk;

    // We are receiving data, start tsbpd thread if TsbPd is enabled
    if (m_bTsbPd && !CGuard::isthread(m_RcvTsbPdThread))
    {
        HLOGP(mglog.Debug, "Spawning TSBPD thread");
        int st = 0;
        {
            ThreadName tn("SRT:TsbPd");
            st = pthread_create(&m_RcvTsbPdThread, NULL, CUDT::tsbpd, this);
        }
        if (st != 0)
        {
            LOGC(mglog.Error, log << "processData: PROBLEM SPAWNING TSBPD thread: " << st);
            return -1;
        }
    }

    const int pktrexmitflag = m_bPeerRexmitFlag ? (packet.getRexmitFlag() ? 1 : 0) : 2;
#if ENABLE_HEAVY_LOGGING
    static const char* const rexmitstat[] = {"ORIGINAL", "REXMITTED", "RXS-UNKNOWN"};
    string                   rexmit_reason;
#endif

    if (pktrexmitflag == 1)
    {
        // This packet was retransmitted
        CGuard::enterCS(m_StatsLock, "Stats");
        m_stats.traceRcvRetrans++;
        CGuard::leaveCS(m_StatsLock, "Stats");

#if ENABLE_HEAVY_LOGGING
        // Check if packet was retransmitted on request or on ack timeout
        // Search the sequence in the loss record.
        rexmit_reason = " by ";
        if (!m_pRcvLossList->find(packet.m_iSeqNo, packet.m_iSeqNo))
            rexmit_reason += "REQUEST";
        else
            rexmit_reason += "ACK-TMOUT";
#endif
    }

    HLOGC(dlog.Debug,
          log << CONID() << "processData: RECEIVED DATA: size=" << packet.getLength() << " seq=" << packet.getSeqNo());

    updateCC(TEV_RECEIVE, &packet);
    ++m_iPktCount;

    const int pktsz = packet.getLength();
    // Update time information
   // XXX Note that this adds the byte size of a packet
   // of which we don't yet know as to whether this has
   // carried out some useful data or some excessive data
   // that will be later discarded.
   // FIXME: before adding this on the rcv time window,
   // make sure that this packet isn't going to be
   // effectively discarded, as repeated retransmission,
   // for example, burdens the link, but doesn't better the speed.
    m_RcvTimeWindow.onPktArrival(pktsz);

   // Probe the packet pair if needed.
   // Conditions and any extra data required for the packet
   // this function will extract and test as needed.

    const bool unordered = CSeqNo::seqcmp(packet.m_iSeqNo, m_iRcvCurrSeqNo) <= 0;
    const bool retransmitted = m_bPeerRexmitFlag && packet.getRexmitFlag();

    // Retransmitted and unordered packets do not provide expected measurement.
    // We expect the 16th and 17th packet to be sent regularly,
    // otherwise measurement must be rejected.
    m_RcvTimeWindow.probeArrival(packet, unordered || retransmitted);

    CGuard::enterCS(m_StatsLock, "Stats");
    m_stats.traceBytesRecv += pktsz;
    m_stats.bytesRecvTotal += pktsz;
    ++m_stats.traceRecv;
    ++m_stats.recvTotal;
    CGuard::leaveCS(m_StatsLock, "Stats");

    typedef vector<pair<int32_t, int32_t> > loss_seqs_t;
    loss_seqs_t                             filter_loss_seqs;
    loss_seqs_t                             srt_loss_seqs;
    vector<CUnit*>                          incoming;
    bool                                    was_sent_in_order          = true;
    bool                                    reorder_prevent_lossreport = false;

    // If the peer doesn't understand REXMIT flag, send rexmit request
    // always immediately.
    int initial_loss_ttl = 0;
    if (m_bPeerRexmitFlag)
        initial_loss_ttl = m_iReorderTolerance;

    // After introduction of packet filtering, the "recordable loss detection"
    // does not exactly match the true loss detection. When a FEC filter is
    // working, for example, then getting one group filled with all packet but
    // the last one and the FEC control packet, in this special case this packet
    // won't be notified at all as lost because it will be recovered by the
    // filter immediately before anyone notices what happened (and the loss
    // detection for the further functionality is checked only afterwards,
    // and in this case the immediate recovery makes the loss to not be noticed
    // at all).
    //
    // Because of that the check for losses must happen BEFORE passing the packet
    // to the filter and before the filter could recover the packet before anyone
    // notices :)

    if (packet.getMsgSeq() != 0) // disregard filter-control packets, their seq may mean nothing
    {
        int diff = CSeqNo::seqoff(m_iRcvCurrPhySeqNo, packet.m_iSeqNo);
        if (diff > 1)
        {
            CGuard lg(m_StatsLock, "stats");
            int    loss = diff - 1; // loss is all that is above diff == 1
            m_stats.traceRcvLoss += loss;
            m_stats.rcvLossTotal += loss;
            uint64_t lossbytes = loss * m_pRcvBuffer->getRcvAvgPayloadSize();
            m_stats.traceRcvBytesLoss += lossbytes;
            m_stats.rcvBytesLossTotal += lossbytes;
            HLOGC(mglog.Debug,
                  log << "LOSS STATS: n=" << loss << " SEQ: [" << CSeqNo::incseq(m_iRcvCurrPhySeqNo) << " "
                      << CSeqNo::decseq(packet.m_iSeqNo) << "]");
        }

        if (diff > 0)
        {
            // Record if it was further than latest
            m_iRcvCurrPhySeqNo = packet.m_iSeqNo;
        }
    }

    {
        // Start of offset protected section
        // Prevent TsbPd thread from modifying Ack position while adding data
        // offset from RcvLastAck in RcvBuffer must remain valid between seqoff() and addData()
        CGuard recvbuf_acklock(m_RcvBufferLock, "RcvBuffer");

        // vector<CUnit*> undec_units;
        if (m_PacketFilter)
        {
            // Stuff this data into the filter
            m_PacketFilter.receive(in_unit, Ref(incoming), Ref(filter_loss_seqs));
            HLOGC(mglog.Debug,
                  log << "(FILTER) fed data, received " << incoming.size() << " pkts, " << Printable(filter_loss_seqs)
                      << " loss to report, "
                      << (m_PktFilterRexmitLevel == SRT_ARQ_ALWAYS ? "FIND & REPORT LOSSES YOURSELF"
                                                                   : "REPORT ONLY THOSE"));
        }
        else
        {
            // Stuff in just one packet that has come in.
            incoming.push_back(in_unit);
        }

        bool excessive = true; // stays true unless it was successfully added

        // Needed for possibly check for needsQuickACK.
        bool incoming_belated = (CSeqNo::seqcmp(in_unit->m_Packet.m_iSeqNo, m_iRcvLastSkipAck) < 0);

        // Loop over all incoming packets that were filtered out.
        // In case when there is no filter, there's just one packet in 'incoming',
        // the one that came in the input of this function.
        for (vector<CUnit*>::iterator i = incoming.begin(); i != incoming.end(); ++i)
        {
            CUnit*   u    = *i;
            CPacket& rpkt = u->m_Packet;

            // m_iRcvLastSkipAck is the base sequence number for the receiver buffer.
            // This is the offset in the buffer; if this is negative, it means that
            // this sequence is already in the past and the buffer is not interested.
            // Meaning, this packet will be rejected, even if it could potentially be
            // one of missing packets in the transmission.
            int32_t offset = CSeqNo::seqoff(m_iRcvLastSkipAck, rpkt.m_iSeqNo);

            IF_HEAVY_LOGGING(const char* exc_type = "EXPECTED");

            if (offset < 0)
            {
                IF_HEAVY_LOGGING(exc_type = "BELATED");
                uint64_t tsbpdtime = m_pRcvBuffer->getPktTsbPdTime(rpkt.getMsgTimeStamp());
                uint64_t bltime =
                    CountIIR(uint64_t(m_stats.traceBelatedTime) * 1000, CTimer::getTime() - tsbpdtime, 0.2);

                CGuard::enterCS(m_StatsLock, "Stats");
                m_stats.traceBelatedTime = double(bltime) / 1000.0;
                m_stats.traceRcvBelated++;
                CGuard::leaveCS(m_StatsLock, "Stats");
                HLOGC(mglog.Debug,
                      log << CONID() << "RECEIVED: seq=" << packet.m_iSeqNo << " offset=" << offset << " (BELATED/"
                          << rexmitstat[pktrexmitflag] << rexmit_reason << ") FLAGS: " << packet.MessageFlagStr());
                continue;
            }

            const int avail_bufsize = m_pRcvBuffer->getAvailBufSize();
            if (offset >= avail_bufsize)
            {
                // This is already a sequence discrepancy. Probably there could be found
                // some way to make it continue reception by overriding the sequence and
                // make a kinda TLKPTDROP, but there has been found no reliable way to do this.
                if (m_bTsbPd && m_bTLPktDrop && m_pRcvBuffer->empty())
                {
                    // Only in live mode. In File mode this shall not be possible
                    // because the sender should stop sending in this situation.
                    // In Live mode this means that there is a gap between the
                    // lowest sequence in the empty buffer and the incoming sequence
                    // that exceeds the buffer size. Receiving data in this situation
                    // is no longer possible and this is a point of no return.
                    LOGC(mglog.Error,
                         log << CONID() << "SEQUENCE DISCREPANCY. BREAKING CONNECTION. offset=" << offset
                             << " avail=" << avail_bufsize << " ack.seq=" << m_iRcvLastSkipAck
                             << " pkt.seq=" << rpkt.m_iSeqNo << " rcv-remain=" << m_pRcvBuffer->debugGetSize());

                    // This is a scoped lock with AckLock, but for the moment
                    // when processClose() is called this lock must be taken out,
                    // otherwise this will cause a deadlock. We don't need this
                    // lock anymore, and at 'return' it will be unlocked anyway.
                    recvbuf_acklock.forceUnlock();
                    processClose();
                    return -1;
                }
                else
                {
                    LOGC(mglog.Error,
                         log << CONID() << "No room to store incoming packet: offset=" << offset
                             << " avail=" << avail_bufsize << " ack.seq=" << m_iRcvLastSkipAck
                             << " pkt.seq=" << rpkt.m_iSeqNo << " rcv-remain=" << m_pRcvBuffer->debugGetSize());
                    return -1;
                }
            }

            bool adding_successful = true;
            if (m_pRcvBuffer->addData(*i, offset) < 0)
            {
                // addData returns -1 if at the m_iLastAckPos+offset position there already is a packet.
                // So this packet is "redundant".
                IF_HEAVY_LOGGING(exc_type = "UNACKED");
                adding_successful = false;
            }
            else
            {
                IF_HEAVY_LOGGING(exc_type = "ACCEPTED");
                excessive = false;
                if (u->m_Packet.getMsgCryptoFlags())
                {
                    EncryptionStatus rc = m_pCryptoControl ? m_pCryptoControl->decrypt(Ref(u->m_Packet)) : ENCS_NOTSUP;
                    if (rc != ENCS_CLEAR)
                    {
                        // Could not decrypt
                        // Keep packet in received buffer
                        // Crypto flags are still set
                        // It will be acknowledged
                        {
                            CGuard lg(m_StatsLock, "stats");
                            m_stats.traceRcvUndecrypt += 1;
                            m_stats.traceRcvBytesUndecrypt += pktsz;
                            m_stats.m_rcvUndecryptTotal += 1;
                            m_stats.m_rcvBytesUndecryptTotal += pktsz;
                        }

                        // Log message degraded to debug because it may happen very often
                        HLOGC(dlog.Debug, log << CONID() << "ERROR: packet not decrypted, dropping data.");
                        adding_successful = false;
                        IF_HEAVY_LOGGING(exc_type = "UNDECRYPTED");
                    }
                }
            }

            HLOGC(mglog.Debug,
                  log << CONID() << "RECEIVED: seq=" << rpkt.m_iSeqNo << " offset=" << offset
                  << " BUFr=" << avail_bufsize
                  << " (" << exc_type << "/" << rexmitstat[pktrexmitflag] << rexmit_reason << ") FLAGS: "
                  << packet.MessageFlagStr());

            // Decryption should have made the crypto flags EK_NOENC.
            // Otherwise it's an error.
            if (adding_successful)
            {
                HLOGC(dlog.Debug,
                      log << "CONTIGUITY CHECK: sequence distance: " << CSeqNo::seqoff(m_iRcvCurrSeqNo, rpkt.m_iSeqNo));
                if (CSeqNo::seqcmp(rpkt.m_iSeqNo, CSeqNo::incseq(m_iRcvCurrSeqNo)) > 0) // Loss detection.
                {
                    int32_t seqlo = CSeqNo::incseq(m_iRcvCurrSeqNo);
                    int32_t seqhi = CSeqNo::decseq(rpkt.m_iSeqNo);

                    srt_loss_seqs.push_back(make_pair(seqlo, seqhi));

                    if (initial_loss_ttl)
                    {
                        // pack loss list for (possibly belated) NAK
                        // The LOSSREPORT will be sent in a while.

                        for (loss_seqs_t::iterator i = srt_loss_seqs.begin(); i != srt_loss_seqs.end(); ++i)
                        {
                            m_FreshLoss.push_back(CRcvFreshLoss(i->first, i->second, initial_loss_ttl));
                        }
                        HLOGC(mglog.Debug,
                              log << "FreshLoss: added sequences: " << Printable(srt_loss_seqs)
                                  << " tolerance: " << initial_loss_ttl);
                        reorder_prevent_lossreport = true;
                    }
                }
            }

            // Update the current largest sequence number that has been received.
            // Or it is a retransmitted packet, remove it from receiver loss list.
            if (CSeqNo::seqcmp(rpkt.m_iSeqNo, m_iRcvCurrSeqNo) > 0)
            {
                m_iRcvCurrSeqNo = rpkt.m_iSeqNo; // Latest possible received
            }
            else
            {
                unlose(rpkt); // was BELATED or RETRANSMITTED
                was_sent_in_order &= 0 != pktrexmitflag;
            }
        }

        // This is moved earlier after introducing filter because it shouldn't
        // be executed in case when the packet was rejected by the receiver buffer.
        // However now the 'excessive' condition may be true also in case when
        // a truly non-excessive packet has been received, just it has been temporarily
        // stored for better times by the filter module. This way 'excessive' is also true,
        // although the old condition that a packet with a newer sequence number has arrived
        // or arrived out of order may still be satisfied.
        if (!incoming_belated && was_sent_in_order)
        {
            // Basing on some special case in the packet, it might be required
            // to enforce sending ACK immediately (earlier than normally after
            // a given period).
            if (m_CongCtl->needsQuickACK(packet))
            {
                CTimer::rdtsc(m_ullNextACKTime_tk);
            }
        }

        if (excessive)
        {
            return -1;
        }

    } // End of recvbuf_acklock

    if (m_bClosing)
    {
        // RcvQueue worker thread can call processData while closing (or close while processData)
        // This race condition exists in the UDT design but the protection against TsbPd thread
        // (with AckLock) and decryption enlarged the probability window.
        // Application can crash deep in decrypt stack since crypto context is deleted in close.
        // RcvQueue worker thread will not necessarily be deleted with this connection as it can be
        // used by others (socket multiplexer).
        return -1;
    }

    if (incoming.empty())
    {
        // Treat as excessive. This is when a filter cumulates packets
        // until the loss is rebuilt, or eats up a filter control packet
        return -1;
    }

    if (!srt_loss_seqs.empty())
    {
        // A loss is detected
        {
            // TODO: Can unlock rcvloss after m_pRcvLossList->insert(...)?
            // And probably protect m_FreshLoss as well.

            HLOGC(mglog.Debug, log << "processData: LOSS DETECTED, %: " << Printable(srt_loss_seqs) << " - RECORDING.");
            // if record_loss == false, nothing will be contained here
            // Insert lost sequence numbers to the receiver loss list
            CGuard lg(m_RcvLossLock, "RcvLoss");
            for (loss_seqs_t::iterator i = srt_loss_seqs.begin(); i != srt_loss_seqs.end(); ++i)
            {
                // If loss found, insert them to the receiver loss list
                m_pRcvLossList->insert(i->first, i->second);
            }
        }

        const bool report_recorded_loss = !m_PacketFilter || m_PktFilterRexmitLevel == SRT_ARQ_ALWAYS;
        if (!reorder_prevent_lossreport && report_recorded_loss)
        {
            HLOGC(mglog.Debug, log << "WILL REPORT LOSSES (SRT): " << Printable(srt_loss_seqs));
            sendLossReport(srt_loss_seqs);
        }

        if (m_bTsbPd)
        {
           HLOGC(mglog.Debug, log << "loss: signaling TSBPD cond");
           CCondDelegate cond(m_RcvTsbPdCond, m_RecvLock, CCondDelegate::NOLOCK);
           cond.lock_signal();
        }
    }

    // Separately report loss records of those reported by a filter.
    // ALWAYS report whatever has been reported back by a filter. Note that
    // the filter never reports anything when rexmit fallback level is ALWAYS or NEVER.
    // With ALWAYS only those are reported that were recorded here by SRT.
    // With NEVER, nothing is to be reported.
    if (!filter_loss_seqs.empty())
    {
        HLOGC(mglog.Debug, log << "WILL REPORT LOSSES (filter): " << Printable(filter_loss_seqs));
        sendLossReport(filter_loss_seqs);

        if (m_bTsbPd)
        {
            HLOGC(mglog.Debug, log << "loss: signaling TSBPD cond");
            CCondDelegate cond(m_RcvTsbPdCond, m_RecvLock, CCondDelegate::NOLOCK);
            cond.lock_signal();
        }
    }

    // Now review the list of FreshLoss to see if there's any "old enough" to send UMSG_LOSSREPORT to it.

    // PERFORMANCE CONSIDERATIONS:
    // This list is quite inefficient as a data type and finding the candidate to send UMSG_LOSSREPORT
    // is linear time. On the other hand, there are some special cases that are important for performance:
    // - only the first (plus some following) could have had TTL drown to 0
    // - the only (little likely) possibility that the next-to-first record has TTL=0 is when there was
    //   a loss range split (due to unlose() of one sequence)
    // - first found record with TTL>0 means end of "ready to LOSSREPORT" records
    // So:
    // All you have to do is:
    //  - start with first element and continue with next elements, as long as they have TTL=0
    //    If so, send the loss report and remove this element.
    //  - Since the first element that has TTL>0, iterate until the end of container and decrease TTL.
    //
    // This will be efficient becase the loop to increment one field (without any condition check)
    // can be quite well optimized.

    vector<int32_t> lossdata;
    {
        CGuard lg(m_RcvLossLock, "rcvloss");

        // XXX There was a mysterious crash around m_FreshLoss. When the initial_loss_ttl is 0
        // (that is, "belated loss report" feature is off), don't even touch m_FreshLoss.
        if (initial_loss_ttl && !m_FreshLoss.empty())
        {
            deque<CRcvFreshLoss>::iterator i = m_FreshLoss.begin();

            // Phase 1: take while TTL <= 0.
            // There can be more than one record with the same TTL, if it has happened before
            // that there was an 'unlost' (@c unlose) sequence that has split one detected loss
            // into two records.
            for (; i != m_FreshLoss.end() && i->ttl <= 0; ++i)
            {
                HLOGF(mglog.Debug,
                      "Packet seq %d-%d (%d packets) considered lost - sending LOSSREPORT",
                      i->seq[0],
                      i->seq[1],
                      CSeqNo::seqoff(i->seq[0], i->seq[1]) + 1);
                addLossRecord(lossdata, i->seq[0], i->seq[1]);
            }

            // Remove elements that have been processed and prepared for lossreport.
            if (i != m_FreshLoss.begin())
            {
                m_FreshLoss.erase(m_FreshLoss.begin(), i);
                i = m_FreshLoss.begin();
            }

            if (m_FreshLoss.empty())
            {
                HLOGP(mglog.Debug, "NO MORE FRESH LOSS RECORDS.");
            }
            else
            {
                HLOGF(mglog.Debug,
                      "STILL %" PRIzu " FRESH LOSS RECORDS, FIRST: %d-%d (%d) TTL: %d",
                      m_FreshLoss.size(),
                      i->seq[0],
                      i->seq[1],
                      1 + CSeqNo::seqoff(i->seq[0], i->seq[1]),
                      i->ttl);
            }

            // Phase 2: rest of the records should have TTL decreased.
            for (; i != m_FreshLoss.end(); ++i)
                --i->ttl;
        }
    }
    if (!lossdata.empty())
    {
        sendCtrl(UMSG_LOSSREPORT, NULL, &lossdata[0], lossdata.size());
    }

    // was_sent_in_order means either of:
    // - packet was sent in order (first if branch above)
    // - packet was sent as old, but was a retransmitted packet

    if (m_bPeerRexmitFlag && was_sent_in_order)
    {
        ++m_iConsecOrderedDelivery;
        if (m_iConsecOrderedDelivery >= 50)
        {
            m_iConsecOrderedDelivery = 0;
            if (m_iReorderTolerance > 0)
            {
                m_iReorderTolerance--;
                CGuard::enterCS(m_StatsLock, "Stats");
                m_stats.traceReorderDistance--;
                CGuard::leaveCS(m_StatsLock, "Stats");
                HLOGF(mglog.Debug,
                      "ORDERED DELIVERY of 50 packets in a row - decreasing tolerance to %d",
                      m_iReorderTolerance);
            }
        }
    }

    return 0;
}

/// This function is called when a packet has arrived, which was behind the current
/// received sequence - that is, belated or retransmitted. Try to remove the packet
/// from both loss records: the general loss record and the fresh loss record.
///
/// Additionally, check - if supported by the peer - whether the "latecoming" packet
/// has been sent due to retransmission or due to reordering, by checking the rexmit
/// support flag and rexmit flag itself. If this packet was surely ORIGINALLY SENT
/// it means that the current network connection suffers of packet reordering. This
/// way try to introduce a dynamic tolerance by calculating the difference between
/// the current packet reception sequence and this packet's sequence. This value
/// will be set to the tolerance value, which means that later packet retransmission
/// will not be required immediately, but only after receiving N next packets that
/// do not include the lacking packet.
/// The tolerance is not increased infinitely - it's bordered by m_iMaxReorderTolerance.
/// This value can be set in options - SRT_LOSSMAXTTL.
void CUDT::unlose(const CPacket& packet)
{
    CGuard  lg(m_RcvLossLock, "rcvloss");
    int32_t sequence = packet.m_iSeqNo;
    m_pRcvLossList->remove(sequence);

    // Rest of this code concerns only the "belated lossreport" feature.

    bool has_increased_tolerance = false;
    bool was_reordered           = false;

    if (m_bPeerRexmitFlag)
    {
        // If the peer understands the REXMIT flag, it means that the REXMIT flag is contained
        // in the PH_MSGNO field.

        // The packet is considered coming originally (just possibly out of order), if REXMIT
        // flag is NOT set.
        was_reordered = !packet.getRexmitFlag();
        if (was_reordered)
        {
            HLOGF(mglog.Debug, "received out-of-band packet seq %d", sequence);

            const int seqdiff = abs(CSeqNo::seqcmp(m_iRcvCurrSeqNo, packet.m_iSeqNo));
            CGuard::enterCS(m_StatsLock, "Stats");
            m_stats.traceReorderDistance = max(seqdiff, m_stats.traceReorderDistance);
            CGuard::leaveCS(m_StatsLock, "Stats");
            if (seqdiff > m_iReorderTolerance)
            {
                const int new_tolerance = min(seqdiff, m_iMaxReorderTolerance);
                HLOGF(mglog.Debug,
                      "Belated by %d seqs - Reorder tolerance %s %d",
                      seqdiff,
                      (new_tolerance == m_iReorderTolerance) ? "REMAINS with" : "increased to",
                      new_tolerance);
                m_iReorderTolerance = new_tolerance;
                has_increased_tolerance =
                    true; // Yes, even if reorder tolerance is already at maximum - this prevents decreasing tolerance.
            }
        }
        else
        {
            HLOGC(mglog.Debug, log << CONID() << "received reXmitted packet seq=" << sequence);
        }
    }
    else
    {
        HLOGF(mglog.Debug, "received reXmitted or belated packet seq %d (distinction not supported by peer)", sequence);
    }

    // Don't do anything if "belated loss report" feature is not used.
    // In that case the FreshLoss list isn't being filled in at all, the
    // loss report is sent directly.
    // Note that this condition blocks two things being done in this function:
    // - remove given sequence from the fresh loss record
    //   (in this case it's empty anyway)
    // - decrease current reorder tolerance based on whether packets come in order
    //   (current reorder tolerance is 0 anyway)
    if (m_bPeerRexmitFlag == 0 || m_iReorderTolerance == 0)
        return;

    size_t i       = 0;
    int    had_ttl = 0;
    for (i = 0; i < m_FreshLoss.size(); ++i)
    {
        had_ttl = m_FreshLoss[i].ttl;
        switch (m_FreshLoss[i].revoke(sequence))
        {
        case CRcvFreshLoss::NONE:
            continue; // Not found. Search again.

        case CRcvFreshLoss::STRIPPED:
            goto breakbreak; // Found and the modification is applied. We're done here.

        case CRcvFreshLoss::DELETE:
            // No more elements. Kill it.
            m_FreshLoss.erase(m_FreshLoss.begin() + i);
            // Every loss is unique. We're done here.
            goto breakbreak;

        case CRcvFreshLoss::SPLIT:
            // Oh, this will be more complicated. This means that it was in between.
            {
                // So create a new element that will hold the upper part of the range,
                // and this one modify to be the lower part of the range.

                // Keep the current end-of-sequence value for the second element
                int32_t next_end = m_FreshLoss[i].seq[1];

                // seq-1 set to the end of this element
                m_FreshLoss[i].seq[1] = CSeqNo::decseq(sequence);
                // seq+1 set to the begin of the next element
                int32_t next_begin = CSeqNo::incseq(sequence);

                // Use position of the NEXT element because insertion happens BEFORE pointed element.
                // Use the same TTL (will stay the same in the other one).
                m_FreshLoss.insert(m_FreshLoss.begin() + i + 1,
                                   CRcvFreshLoss(next_begin, next_end, m_FreshLoss[i].ttl));
            }
            goto breakbreak;
        }
    }

    // Could have made the "return" instruction instead of goto, but maybe there will be something
    // to add in future, so keeping that.
breakbreak:;

    if (i != m_FreshLoss.size())
    {
        HLOGF(mglog.Debug, "sequence %d removed from belated lossreport record", sequence);
    }

    if (was_reordered)
    {
        m_iConsecOrderedDelivery = 0;
        if (has_increased_tolerance)
        {
            m_iConsecEarlyDelivery = 0; // reset counter
        }
        else if (had_ttl > 2)
        {
            ++m_iConsecEarlyDelivery; // otherwise, and if it arrived quite earlier, increase counter
            HLOGF(mglog.Debug, "... arrived at TTL %d case %d", had_ttl, m_iConsecEarlyDelivery);

            // After 10 consecutive
            if (m_iConsecEarlyDelivery >= 10)
            {
                m_iConsecEarlyDelivery = 0;
                if (m_iReorderTolerance > 0)
                {
                    m_iReorderTolerance--;
                    CGuard::enterCS(m_StatsLock, "Stats");
                    m_stats.traceReorderDistance--;
                    CGuard::leaveCS(m_StatsLock, "Stats");
                    HLOGF(mglog.Debug,
                          "... reached %d times - decreasing tolerance to %d",
                          m_iConsecEarlyDelivery,
                          m_iReorderTolerance);
                }
            }
        }
        // If hasn't increased tolerance, but the packet appeared at TTL less than 2, do nothing.
    }
}

void CUDT::dropFromLossLists(int32_t from, int32_t to)
{
    CGuard lg(m_RcvLossLock, "rcvloss");
    m_pRcvLossList->remove(from, to);

    HLOGF(mglog.Debug, "TLPKTDROP seq %d-%d (%d packets)", from, to, CSeqNo::seqoff(from, to));

    if (m_bPeerRexmitFlag == 0 || m_iReorderTolerance == 0)
        return;

    // All code below concerns only "belated lossreport" feature.

    // It's highly unlikely that this is waiting to send a belated UMSG_LOSSREPORT,
    // so treat it rather as a sanity check.

    // It's enough to check if the first element of the list starts with a sequence older than 'to'.
    // If not, just do nothing.

    size_t delete_index = 0;
    for (size_t i = 0; i < m_FreshLoss.size(); ++i)
    {
        CRcvFreshLoss::Emod result = m_FreshLoss[i].revoke(from, to);
        switch (result)
        {
        case CRcvFreshLoss::DELETE:
            delete_index = i + 1; // PAST THE END
            continue;             // There may be further ranges that are included in this one, so check on.

        case CRcvFreshLoss::NONE:
        case CRcvFreshLoss::STRIPPED:
            break; // THIS BREAKS ONLY 'switch', not 'for'!

        case CRcvFreshLoss::SPLIT:; // This function never returns it. It's only a compiler shut-up.
        }

        break; // Now this breaks also FOR.
    }

    m_FreshLoss.erase(m_FreshLoss.begin(),
                      m_FreshLoss.begin() + delete_index); // with delete_index == 0 will do nothing
}

// This function, as the name states, should bake a new cookie.
int32_t CUDT::bake(const sockaddr* addr, int32_t current_cookie, int correction)
{
    static unsigned int distractor = 0;
    unsigned int        rollover   = distractor + 10;

    for (;;)
    {
        // SYN cookie
        char clienthost[NI_MAXHOST];
        char clientport[NI_MAXSERV];
        getnameinfo(addr,
                    (m_iIPversion == AF_INET) ? sizeof(sockaddr_in) : sizeof(sockaddr_in6),
                    clienthost,
                    sizeof(clienthost),
                    clientport,
                    sizeof(clientport),
                    NI_NUMERICHOST | NI_NUMERICSERV);
        int64_t timestamp = ((CTimer::getTime() - m_stats.startTime) / 60000000) + distractor -
                            correction; // secret changes every one minute
        stringstream cookiestr;
        cookiestr << clienthost << ":" << clientport << ":" << timestamp;
        union {
            unsigned char cookie[16];
            int32_t       cookie_val;
        };
        CMD5::compute(cookiestr.str().c_str(), cookie);

        if (cookie_val != current_cookie)
            return cookie_val;

        ++distractor;

        // This is just to make the loop formally breakable,
        // but this is virtually impossible to happen.
        if (distractor == rollover)
            return cookie_val;
    }
}

// XXX This is quite a mystery, why this function has a return value
// and what the purpose for it was. There's just one call of this
// function in the whole code and in that call the return value is
// ignored. Actually this call happens in the CRcvQueue::worker thread,
// where it makes a response for incoming UDP packet that might be
// a connection request. Should any error occur in this process, there
// is no way to "report error" that happened here. Basing on that
// these values in original UDT code were quite like the values
// for m_iReqType, they have been changed to URQ_* symbols, which
// may mean that the intent for the return value was to send this
// value back as a control packet back to the connector.
//
// This function is run when the CRcvQueue object is reading packets
// from the multiplexer (@c CRcvQueue::worker_RetrieveUnit) and the
// target socket ID is 0.
//
// XXX Make this function return EConnectStatus enum type (extend if needed),
// and this will be directly passed to the caller.
SRT_REJECT_REASON CUDT::processConnectRequest(const sockaddr* addr, CPacket& packet)
{
    // XXX ASSUMPTIONS:
    // [[using assert(packet.m_iID == 0)]]

    HLOGC(mglog.Debug, log << "processConnectRequest: received a connection request");

    if (m_bClosing)
    {
        m_RejectReason = SRT_REJ_CLOSE;
        HLOGC(mglog.Debug, log << "processConnectRequest: ... NOT. Rejecting because closing.");
        return m_RejectReason;
    }

    /*
     * Closing a listening socket only set bBroken
     * If a connect packet is received while closing it gets through
     * processing and crashes later.
     */
    if (m_bBroken)
    {
        m_RejectReason = SRT_REJ_CLOSE;
        HLOGC(mglog.Debug, log << "processConnectRequest: ... NOT. Rejecting because broken.");
        return m_RejectReason;
    }
    size_t exp_len =
        CHandShake::m_iContentSize; // When CHandShake::m_iContentSize is used in log, the file fails to link!

    // NOTE!!! Old version of SRT code checks if the size of the HS packet
    // is EQUAL to the above CHandShake::m_iContentSize.

    // Changed to < exp_len because we actually need that the packet
    // be at least of a size for handshake, although it may contain
    // more data, depending on what's inside.
    if (packet.getLength() < exp_len)
    {
        m_RejectReason = SRT_REJ_ROGUE;
        HLOGC(mglog.Debug,
              log << "processConnectRequest: ... NOT. Wrong size: " << packet.getLength() << " (expected: " << exp_len
                  << ")");
        return m_RejectReason;
    }

    // Dunno why the original UDT4 code only MUCH LATER was checking if the packet was UMSG_HANDSHAKE.
    // It doesn't seem to make sense to deserialize it into the handshake structure if we are not
    // sure that the packet contains the handshake at all!
    if (!packet.isControl(UMSG_HANDSHAKE))
    {
        m_RejectReason = SRT_REJ_ROGUE;
        LOGC(mglog.Error, log << "processConnectRequest: the packet received as handshake is not a handshake message");
        return m_RejectReason;
    }

    CHandShake hs;
    hs.load_from(packet.m_pcData, packet.getLength());

    // XXX MOST LIKELY this hs should be now copied into m_ConnRes field, which holds
    // the handshake structure sent from the peer (no matter the role or mode).
    // This should simplify the createSrtHandshake() function which can this time
    // simply write the crafted handshake structure into m_ConnReq, which needs no
    // participation of the local handshake and passing it as a parameter through
    // newConnection() -> acceptAndRespond() -> createSrtHandshake(). This is also
    // required as a source of the peer's information used in processing in other
    // structures.

    int32_t cookie_val = bake(addr);

    HLOGC(mglog.Debug, log << "processConnectRequest: new cookie: " << hex << cookie_val);

    // Remember and use the incoming destination address here
    // and use it as a source address when responding. It's not possible
    // to record this address yet because this happens still in the frames
    // of the listener socket. Only when processing switches to the newly
    // spawned accepted socket can the address be recorded in its
    // m_SourceAddr field.
    sockaddr_any use_source_addr = packet.udpDestAddr();

    // REQUEST:INDUCTION.
    // Set a cookie, a target ID, and send back the same as
    // RESPONSE:INDUCTION.
    if (hs.m_iReqType == URQ_INDUCTION)
    {
        HLOGC(mglog.Debug, log << "processConnectRequest: received type=induction, sending back with cookie+socket");

        // XXX That looks weird - the calculated md5 sum out of the given host/port/timestamp
        // is 16 bytes long, but CHandShake::m_iCookie has 4 bytes. This then effectively copies
        // only the first 4 bytes. Moreover, it's dangerous on some platforms because the char
        // array need not be aligned to int32_t - changed to union in a hope that using int32_t
        // inside a union will enforce whole union to be aligned to int32_t.
        hs.m_iCookie = cookie_val;
        packet.m_iID = hs.m_iID;

        // Ok, now's the time. The listener sets here the version 5 handshake,
        // even though the request was 4. This is because the old client would
        // simply return THE SAME version, not even looking into it, giving the
        // listener false impression as if it supported version 5.
        //
        // If the caller was really HSv4, it will simply ignore the version 5 in INDUCTION;
        // it will respond with CONCLUSION, but with its own set version, which is version 4.
        //
        // If the caller was really HSv5, it will RECOGNIZE this version 5 in INDUCTION, so
        // it will respond with version 5 when sending CONCLUSION.

        hs.m_iVersion = HS_VERSION_SRT1;

        // Additionally, set this field to a MAGIC value. This field isn't used during INDUCTION
        // by HSv4 client, HSv5 client can use it to additionally verify that this is a HSv5 listener.
        // In this field we also advertise the PBKEYLEN value. When 0, it's considered not advertised.
        hs.m_iType = SrtHSRequest::wrapFlags(true /*put SRT_MAGIC_CODE in HSFLAGS*/, m_iSndCryptoKeyLen);
        bool whether SRT_ATR_UNUSED = m_iSndCryptoKeyLen != 0;
        HLOGC(mglog.Debug,
              log << "processConnectRequest: " << (whether ? "" : "NOT ")
                  << " Advertising PBKEYLEN - value = " << m_iSndCryptoKeyLen);

        size_t size = packet.getLength();
        hs.store_to(packet.m_pcData, Ref(size));
        packet.m_iTimeStamp = int(CTimer::getTime() - m_stats.startTime);
        m_pSndQueue->sendto(addr, packet, use_source_addr);
        return SRT_REJ_UNKNOWN; // EXCEPTION: this is a "no-error" code.
    }

    // Otherwise this should be REQUEST:CONCLUSION.
    // Should then come with the correct cookie that was
    // set in the above INDUCTION, in the HS_VERSION_SRT1
    // should also contain extra data.

    HLOGC(mglog.Debug,
          log << "processConnectRequest: received type=" << RequestTypeStr(hs.m_iReqType) << " - checking cookie...");
    if (hs.m_iCookie != cookie_val)
    {
        cookie_val = bake(addr, cookie_val, -1); // SHOULD generate an earlier, distracted cookie

        if (hs.m_iCookie != cookie_val)
        {
            m_RejectReason = SRT_REJ_RDVCOOKIE;
            HLOGC(mglog.Debug, log << "processConnectRequest: ...wrong cookie " << hex << cookie_val << ". Ignoring.");
            return m_RejectReason;
        }

        HLOGC(mglog.Debug, log << "processConnectRequest: ... correct (FIXED) cookie. Proceeding.");
    }
    else
    {
        HLOGC(mglog.Debug, log << "processConnectRequest: ... correct (ORIGINAL) cookie. Proceeding.");
    }

    int32_t id = hs.m_iID;

    // HANDSHAKE: The old client sees the version that does not match HS_VERSION_UDT4 (5).
    // In this case it will respond with URQ_ERROR_REJECT. Rest of the data are the same
    // as in the handshake request. When this message is received, the connector side should
    // switch itself to the version number HS_VERSION_UDT4 and continue the old way (that is,
    // continue sending URQ_INDUCTION, but this time with HS_VERSION_UDT4).

    bool accepted_hs = true;

    if (hs.m_iVersion == HS_VERSION_SRT1)
    {
        // No further check required.
        // The m_iType contains handshake extension flags.
    }
    else if (hs.m_iVersion == HS_VERSION_UDT4)
    {
        // In UDT, and so in older SRT version, the hs.m_iType field should contain
        // the socket type, although SRT only allowed this field to be UDT_DGRAM.
        // Older SRT version contained that value in a field, but now that this can
        // only contain UDT_DGRAM the field itself has been abandoned.
        // For the sake of any old client that reports version 4 handshake, interpret
        // this hs.m_iType field as a socket type and check if it's UDT_DGRAM.

        // Note that in HSv5 hs.m_iType contains extension flags.
        if (hs.m_iType != UDT_DGRAM)
        {
            m_RejectReason = SRT_REJ_ROGUE;
            accepted_hs    = false;
        }
    }
    else
    {
        // Unsupported version
        // (NOTE: This includes "version=0" which is a rejection flag).
        m_RejectReason = SRT_REJ_VERSION;
        accepted_hs    = false;
    }

    if (!accepted_hs)
    {
        HLOGC(mglog.Debug,
              log << "processConnectRequest: version/type mismatch. Sending REJECT code:" << m_RejectReason
                  << " MSG: " << srt_rejectreason_str(m_RejectReason));
        // mismatch, reject the request
        hs.m_iReqType = URQFailure(m_RejectReason);
        size_t size   = CHandShake::m_iContentSize;
        hs.store_to(packet.m_pcData, Ref(size));
        packet.m_iID        = id;
        packet.m_iTimeStamp = int(CTimer::getTime() - m_stats.startTime);
        m_pSndQueue->sendto(addr, packet, use_source_addr);
    }
    else
    {
        SRT_REJECT_REASON error  = SRT_REJ_UNKNOWN;
        int               result = s_UDTUnited.newConnection(m_SocketID, addr, &hs, packet, Ref(error));

        // This is listener - m_RejectReason need not be set
        // because listener has no functionality of giving the app
        // insight into rejected callers.

        // --->
        //        (global.) CUDTUnited::updateListenerMux
        //        (new Socket.) CUDT::acceptAndRespond
        if (result == -1)
        {
            hs.m_iReqType = URQFailure(error);
            LOGF(mglog.Error, "UU:newConnection: rsp(REJECT): %d - %s", hs.m_iReqType, srt_rejectreason_str(error));
        }

        // CONFUSION WARNING!
        //
        // The newConnection() will call acceptAndRespond() if the processing
        // was successful - IN WHICH CASE THIS PROCEDURE SHOULD DO NOTHING.
        // Ok, almost nothing - see update_events below.
        //
        // If newConnection() failed, acceptAndRespond() will not be called.
        // Ok, more precisely, the thing that acceptAndRespond() is expected to do
        // will not be done (this includes sending any response to the peer).
        //
        // Now read CAREFULLY. The newConnection() will return:
        //
        // - -1: The connection processing failed due to errors like:
        //       - memory alloation error
        //       - listen backlog exceeded
        //       - any error propagated from CUDT::open and CUDT::acceptAndRespond
        // - 0: The connection already exists
        // - 1: Connection accepted.
        //
        // So, update_events is called only if the connection is established.
        // Both 0 (repeated) and -1 (error) require that a response be sent.
        // The CPacket object that has arrived as a connection request is here
        // reused for the connection rejection response (see URQ_ERROR_REJECT set
        // as m_iReqType).

        // send back a response if connection failed or connection already existed
        // new connection response should be sent in acceptAndRespond()
        if (result != 1)
        {
            HLOGC(mglog.Debug,
                  log << CONID() << "processConnectRequest: sending ABNORMAL handshake info req="
                      << RequestTypeStr(hs.m_iReqType));
            size_t size = CHandShake::m_iContentSize;
            hs.store_to(packet.m_pcData, Ref(size));
            packet.m_iID        = id;
            packet.m_iTimeStamp = int(CTimer::getTime() - m_stats.startTime);
            m_pSndQueue->sendto(addr, packet, use_source_addr);
        }
        else
        {
            // a new connection has been created, enable epoll for write
            s_UDTUnited.m_EPoll.update_events(m_SocketID, m_sPollID, UDT_EPOLL_OUT, true);
        }
    }
    LOGC(mglog.Note, log << "listen ret: " << hs.m_iReqType << " - " << RequestTypeStr(hs.m_iReqType));

    return RejectReasonForURQ(hs.m_iReqType);
}

void CUDT::addLossRecord(std::vector<int32_t>& lr, int32_t lo, int32_t hi)
{
    if (lo == hi)
        lr.push_back(lo);
    else
    {
        lr.push_back(lo | LOSSDATA_SEQNO_RANGE_FIRST);
        lr.push_back(hi);
    }
}

void CUDT::checkACKTimer(uint64_t currtime_tk)
{
    if (currtime_tk > m_ullNextACKTime_tk // ACK time has come
                                          // OR the number of sent packets since last ACK has reached
                                          // the congctl-defined value of ACK Interval
                                          // (note that none of the builtin congctls defines ACK Interval)
        || (m_CongCtl->ACKMaxPackets() > 0 && m_iPktCount >= m_CongCtl->ACKMaxPackets()))
    {
        // ACK timer expired or ACK interval is reached
        sendCtrl(UMSG_ACK);
        CTimer::rdtsc(currtime_tk);

        const int ack_interval_tk =
            m_CongCtl->ACKTimeout_us() > 0 ? m_CongCtl->ACKTimeout_us() * m_ullCPUFrequency : m_ullACKInt_tk;
        m_ullNextACKTime_tk = currtime_tk + ack_interval_tk;

        m_iPktCount      = 0;
        m_iLightACKCount = 1;
    }
    // Or the transfer rate is so high that the number of packets
    // have reached the value of SelfClockInterval * LightACKCount before
    // the time has come according to m_ullNextACKTime_tk. In this case a "lite ACK"
    // is sent, which doesn't contain statistical data and nothing more
    // than just the ACK number. The "fat ACK" packets will be still sent
    // normally according to the timely rules.
    else if (m_iPktCount >= SELF_CLOCK_INTERVAL * m_iLightACKCount)
    {
        // send a "light" ACK
        sendCtrl(UMSG_ACK, NULL, NULL, SEND_LITE_ACK);
        ++m_iLightACKCount;
    }
}

void CUDT::checkNAKTimer(uint64_t currtime_tk)
{
    // XXX The problem with working NAKREPORT with SRT_ARQ_ONREQ
    // is not that it would be inappropriate, but because it's not
    // implemented. The reason for it is that the structure of the
    // loss list container (m_pRcvLossList) is such that it is expected
    // that the loss records are ordered by sequence numbers (so
    // that two ranges sticking together are merged in place).
    // Unfortunately in case of SRT_ARQ_ONREQ losses must be recorded
    // as before, but they should not be reported, until confirmed
    // by the filter. By this reason they appear often out of order
    // and for adding them properly the loss list container wasn't
    // prepared. This then requires some more effort to implement.
    if (!m_bRcvNakReport || m_PktFilterRexmitLevel != SRT_ARQ_ALWAYS)
        return;

    /*
     * m_bRcvNakReport enables NAK reports for SRT.
     * Retransmission based on timeout is bandwidth consuming,
     * not knowing what to retransmit when the only NAK sent by receiver is lost,
     * all packets past last ACK are retransmitted (rexmitMethod() == SRM_FASTREXMIT).
     */
    const int loss_len = m_pRcvLossList->getLossLength();
    SRT_ASSERT(loss_len >= 0);

    if (loss_len > 0)
    {
        if (currtime_tk <= m_ullNextNAKTime_tk)
            return; // wait for next NAK time

        sendCtrl(UMSG_LOSSREPORT);
    }

    m_ullNextNAKTime_tk = currtime_tk + m_ullNAKInt_tk;
}

bool CUDT::checkExpTimer(uint64_t currtime_tk)
{
    // In UDT the m_bUserDefinedRTO and m_iRTO were in CCC class.
    // There's nothing in the original code that alters these values.

    uint64_t next_exp_time_tk;
    if (m_CongCtl->RTO())
    {
        next_exp_time_tk = m_ullLastRspTime_tk + m_CongCtl->RTO() * m_ullCPUFrequency;
    }
    else
    {
        uint64_t exp_int_tk = (m_iEXPCount * (m_iRTT + 4 * m_iRTTVar) + COMM_SYN_INTERVAL_US) * m_ullCPUFrequency;
        if (exp_int_tk < m_iEXPCount * m_ullMinExpInt_tk)
            exp_int_tk = m_iEXPCount * m_ullMinExpInt_tk;
        next_exp_time_tk = m_ullLastRspTime_tk + exp_int_tk;
    }

    if (currtime_tk <= next_exp_time_tk)
        return false;

    // ms -> us
    const int PEER_IDLE_TMO_US = m_iOPT_PeerIdleTimeout * 1000;
    // Haven't received any information from the peer, is it dead?!
    // timeout: at least 16 expirations and must be greater than 5 seconds
    if ((m_iEXPCount > COMM_RESPONSE_MAX_EXP) &&
        (currtime_tk - m_ullLastRspTime_tk > PEER_IDLE_TMO_US * m_ullCPUFrequency))
    {
        //
        // Connection is broken.
        // UDT does not signal any information about this instead of to stop quietly.
        // Application will detect this when it calls any UDT methods next time.
        //
        HLOGC(mglog.Debug,
              log << "CONNECTION EXPIRED after " << ((currtime_tk - m_ullLastRspTime_tk) / m_ullCPUFrequency) << "ms");
        m_bClosing       = true;
        m_bBroken        = true;
        m_iBrokenCounter = 30;

        // update snd U list to remove this socket
        m_pSndQueue->m_pSndUList->update(this, CSndUList::DO_RESCHEDULE);

        releaseSynch();

        // app can call any UDT API to learn the connection_broken error
        s_UDTUnited.m_EPoll.update_events(m_SocketID, m_sPollID, UDT_EPOLL_IN | UDT_EPOLL_OUT | UDT_EPOLL_ERR, true);

        CTimer::triggerEvent();

        return true;
    }

    HLOGC(mglog.Debug,
          log << "EXP TIMER: count=" << m_iEXPCount << "/" << (+COMM_RESPONSE_MAX_EXP) << " elapsed="
              << ((currtime_tk - m_ullLastRspTime_tk) / m_ullCPUFrequency) << "/" << (+PEER_IDLE_TMO_US) << "us");

    ++m_iEXPCount;

    /*
     * (keepalive fix)
     * duB:
     * It seems there is confusion of the direction of the Response here.
     * LastRspTime is supposed to be when receiving (data/ctrl) from peer
     * as shown in processCtrl and processData,
     * Here we set because we sent something?
     *
     * Disabling this code that prevent quick reconnection when peer disappear
     */
    // Reset last response time since we've just sent a heart-beat.
    // (fixed) m_ullLastRspTime_tk = currtime_tk;

    return false;
}

void CUDT::checkRexmitTimer(uint64_t currtime_tk)
{
    /* There are two algorithms of blind packet retransmission: LATEREXMIT and FASTREXMIT.
     *
     * LATEREXMIT is only used with FileCC.
     * The mode is triggered when some time has passed since the last ACK from
     * the receiver, while there is still some unacknowledged data in the sender's buffer,
     * and the loss list is empty.
     *
     * FASTREXMIT is only used with LiveCC.
     * The mode is triggered if the receiver does not send periodic NAK reports,
     * when some time has passed since the last ACK from the receiver,
     * while there is still some unacknowledged data in the sender's buffer.
     *
     * In case the above conditions are met, the unacknowledged packets
     * in the sender's buffer will be added to loss list and retransmitted.
     */

    const uint64_t rtt_syn = (m_iRTT + 4 * m_iRTTVar + 2 * COMM_SYN_INTERVAL_US);
    const uint64_t exp_int = (m_iReXmitCount * rtt_syn + COMM_SYN_INTERVAL_US) * m_ullCPUFrequency;

    if (currtime_tk <= (m_ullLastRspAckTime_tk + exp_int))
        return;

    // If there is no unacknowledged data in the sending buffer,
    // then there is nothing to retransmit.
    if (m_pSndBuffer->getCurrBufSize() <= 0)
        return;

    const bool is_laterexmit = m_CongCtl->rexmitMethod() == SrtCongestion::SRM_LATEREXMIT;
    const bool is_fastrexmit = m_CongCtl->rexmitMethod() == SrtCongestion::SRM_FASTREXMIT;

    // If the receiver will send periodic NAK reports, then FASTREXMIT is inactive.
    // MIND that probably some method of "blind rexmit" MUST BE DONE, when TLPKTDROP is off.
    if (is_fastrexmit && m_bPeerNakReport)
        return;

    // We need to retransmit only when the data in the sender's buffer was already sent.
    // Otherwise it might still be sent regulary.
    bool retransmit = false;
    // - the sender loss list is empty (the receiver didn't send any LOSSREPORT, or LOSSREPORT was lost on track)
    if (is_laterexmit && (CSeqNo::incseq(m_iSndCurrSeqNo) != m_iSndLastAck) && m_pSndLossList->getLossLength() == 0)
        retransmit = true;

    if (is_fastrexmit && (CSeqNo::seqoff(m_iSndLastAck, CSeqNo::incseq(m_iSndCurrSeqNo)) > 0))
        retransmit = true;

    if (retransmit)
    {
        // Sender: Insert all the packets sent after last received acknowledgement into the sender loss list.
        CGuard acklock(m_RecvAckLock, "RecvAck"); // Protect packet retransmission
        // Resend all unacknowledged packets on timeout, but only if there is no packet in the loss list
        const int32_t csn = m_iSndCurrSeqNo;
        const int     num = m_pSndLossList->insert(m_iSndLastAck, csn);
        if (num > 0)
        {
            CGuard::enterCS(m_StatsLock, "stats");
            m_stats.traceSndLoss += num;
            m_stats.sndLossTotal += num;
            CGuard::leaveCS(m_StatsLock, "stats");

            HLOGC(mglog.Debug,
                  log << CONID() << "ENFORCED " << (is_laterexmit ? "LATEREXMIT" : "FASTREXMIT")
                      << " by ACK-TMOUT (scheduling): " << CSeqNo::incseq(m_iSndLastAck) << "-" << csn << " ("
                      << CSeqNo::seqoff(m_iSndLastAck, csn) << " packets)");
        }
    }

    ++m_iReXmitCount;

    checkSndTimers(DONT_REGEN_KM);
    const ECheckTimerStage stage = is_fastrexmit ? TEV_CHT_FASTREXMIT : TEV_CHT_REXMIT;
    updateCC(TEV_CHECKTIMER, stage);

    // immediately restart transmission
    m_pSndQueue->m_pSndUList->update(this, CSndUList::DO_RESCHEDULE);
}

void CUDT::checkTimers()
{
    // update CC parameters
    updateCC(TEV_CHECKTIMER, TEV_CHT_INIT);
    // uint64_t minint = (uint64_t)(m_ullCPUFrequency * m_pSndTimeWindow->getMinPktSndInt() * 0.9);
    // if (m_ullInterval_tk < minint)
    //   m_ullInterval_tk = minint;
    // NOTE: This commented-out ^^^ code was commented out in original UDT. Leaving for historical reasons

    uint64_t currtime_tk;
    CTimer::rdtsc(currtime_tk);

    // This is a very heavy log, unblock only for temporary debugging!
#if 0
    HLOGC(mglog.Debug, log << CONID() << "checkTimers: nextacktime=" << FormatTime(m_ullNextACKTime_tk)
        << " AckInterval=" << m_iACKInterval
        << " pkt-count=" << m_iPktCount << " liteack-count=" << m_iLightACKCount);
#endif

    // Check if it is time to send ACK
    checkACKTimer(currtime_tk);

    // Check if it is time to send a loss report
    checkNAKTimer(currtime_tk);

    // Check if the connection is expired
    if (checkExpTimer(currtime_tk))
        return;

    // Check if FAST or LATE packet retransmission is required
    checkRexmitTimer(currtime_tk);

    //   uint64_t exp_int = (m_iRTT + 4 * m_iRTTVar + COMM_SYN_INTERVAL_US) * m_ullCPUFrequency;
    if (currtime_tk > m_ullLastSndTime_tk + (COMM_KEEPALIVE_PERIOD_US * m_ullCPUFrequency))
    {
        sendCtrl(UMSG_KEEPALIVE);
        HLOGP(mglog.Debug, "KEEPALIVE");
    }
}

void CUDT::addEPoll(const int eid)
{
    CGuard::enterCS(s_UDTUnited.m_EPoll.m_EPollLock, "glob.epoll");
    m_sPollID.insert(eid);
    CGuard::leaveCS(s_UDTUnited.m_EPoll.m_EPollLock, "glob.epoll");

    if (!stillConnected())
        return;

    CGuard::enterCS(m_RecvLock, "recv");
    if (m_pRcvBuffer->isRcvDataReady())
    {
        s_UDTUnited.m_EPoll.update_events(m_SocketID, m_sPollID, UDT_EPOLL_IN, true);
    }
    CGuard::leaveCS(m_RecvLock, "recv");

    if (m_iSndBufSize > m_pSndBuffer->getCurrBufSize())
    {
        s_UDTUnited.m_EPoll.update_events(m_SocketID, m_sPollID, UDT_EPOLL_OUT, true);
    }
}

void CUDT::removeEPoll(const int eid)
{
    // clear IO events notifications;
    // since this happens after the epoll ID has been removed, they cannot be set again
    set<int> remove;
    remove.insert(eid);
    s_UDTUnited.m_EPoll.update_events(m_SocketID, remove, UDT_EPOLL_IN | UDT_EPOLL_OUT, false);

    CGuard::enterCS(s_UDTUnited.m_EPoll.m_EPollLock, "glob.epoll");
    m_sPollID.erase(eid);
    CGuard::leaveCS(s_UDTUnited.m_EPoll.m_EPollLock, "glob.epoll");
}

void CUDT::ConnectSignal(ETransmissionEvent evt, EventSlot sl)
{
    if (evt >= TEV__SIZE)
        return; // sanity check

    m_Slots[evt].push_back(sl);
}

void CUDT::DisconnectSignal(ETransmissionEvent evt)
{
    if (evt >= TEV__SIZE)
        return; // sanity check

    m_Slots[evt].clear();
}

void CUDT::EmitSignal(ETransmissionEvent tev, EventVariant var)
{
    for (std::vector<EventSlot>::iterator i = m_Slots[tev].begin(); i != m_Slots[tev].end(); ++i)
    {
        i->emit(tev, var);
    }
}

int CUDT::getsndbuffer(SRTSOCKET u, size_t* blocks, size_t* bytes)
{
    CUDTSocket* s = s_UDTUnited.locate(u);
    if (!s || !s->m_pUDT)
        return -1;

    CSndBuffer* b = s->m_pUDT->m_pSndBuffer;

    if (!b)
        return -1;

    int bytecount, timespan;
    int count = b->getCurrBufSize(Ref(bytecount), Ref(timespan));

    if (blocks)
        *blocks = count;

    if (bytes)
        *bytes = bytecount;

    return std::abs(timespan);
}

SRT_REJECT_REASON CUDT::rejectReason(SRTSOCKET u)
{
    CUDTSocket* s = s_UDTUnited.locate(u);
    if (!s || !s->m_pUDT)
        return SRT_REJ_UNKNOWN;

    return s->m_pUDT->m_RejectReason;
}

bool CUDT::runAcceptHook(CUDT* acore, const sockaddr* peer, const CHandShake* hs, const CPacket& hspkt)
{
    // Prepare the information for the hook.

    // We need streamid.
    char target[MAX_SID_LENGTH + 1];
    memset(target, 0, MAX_SID_LENGTH + 1);

    // Just for a case, check the length.
    // This wasn't done before, and we could risk memory crash.
    // In case of error, this will remain unset and the empty
    // string will be passed as streamid.

    int ext_flags = SrtHSRequest::SRT_HSTYPE_HSFLAGS::unwrap(hs->m_iType);

    // This tests if there are any extensions.
    if (hspkt.getLength() > CHandShake::m_iContentSize + 4 && IsSet(ext_flags, CHandShake::HS_EXT_CONFIG))
    {
        uint32_t* begin = reinterpret_cast<uint32_t*>(hspkt.m_pcData + CHandShake::m_iContentSize);
        size_t    size  = hspkt.getLength() - CHandShake::m_iContentSize; // Due to previous cond check we grant it's >0
        uint32_t* next  = 0;
        size_t    length   = size / sizeof(uint32_t);
        size_t    blocklen = 0;

        for (;;) // ONE SHOT, but continuable loop
        {
            int cmd = FindExtensionBlock(begin, length, Ref(blocklen), Ref(next));

            const size_t bytelen = blocklen * sizeof(uint32_t);

            if (cmd == SRT_CMD_SID)
            {
                if (!bytelen || bytelen > MAX_SID_LENGTH)
                {
                    LOGC(mglog.Error,
                         log << "interpretSrtHandshake: STREAMID length " << bytelen << " is 0 or > " << +MAX_SID_LENGTH
                             << " - PROTOCOL ERROR, REJECTING");
                    return false;
                }
                // See comment at CUDT::interpretSrtHandshake().
                memcpy(target, begin + 1, bytelen);

                // Un-swap on big endian machines
                ItoHLA((uint32_t*)target, (uint32_t*)target, blocklen);

                // Nothing more expected from connection block.
                break;
            }
            else if (cmd == SRT_CMD_NONE)
            {
                // End of blocks
                break;
            }
            else
            {
                // Any other kind of message extracted. Search on.
                length -= (next - begin);
                begin = next;
                if (begin)
                    continue;
            }

            break;
        }
    }

    try
    {
        int result = CALLBACK_CALL(m_cbAcceptHook, acore->m_SocketID, hs->m_iVersion, peer, target);
        if (result == -1)
            return false;
    }
    catch (...)
    {
        LOGP(mglog.Error, "runAcceptHook: hook interrupted by exception");
        return false;
    }

    return true;
}<|MERGE_RESOLUTION|>--- conflicted
+++ resolved
@@ -52,14 +52,11 @@
 
 #include "platform_sys.h"
 
-<<<<<<< HEAD
 // For crash-asserts
 #if ENABLE_THREAD_LOGGING
 #include <stdexcept>
 #endif
 
-=======
->>>>>>> 1e05b5a3
 #include <cmath>
 #include <sstream>
 #include "srt.h"
@@ -128,9 +125,9 @@
 const int       UDT::ERROR        = CUDT::ERROR;
 
 // SRT Version constants
-#define SRT_VERSION_UNK 0
-#define SRT_VERSION_MAJ1 0x010000           /* Version 1 major */
-#define SRT_VERSION_MAJ(v) (0xFF0000 & (v)) /* Major number ensuring backward compatibility */
+#define SRT_VERSION_UNK     0
+#define SRT_VERSION_MAJ1    0x010000            /* Version 1 major */
+#define SRT_VERSION_MAJ(v) (0xFF0000 & (v))     /* Major number ensuring backward compatibility */
 #define SRT_VERSION_MIN(v) (0x00FF00 & (v))
 #define SRT_VERSION_PCH(v) (0x0000FF & (v))
 
