--- conflicted
+++ resolved
@@ -8642,14 +8642,10 @@
         // decode loss list message and insert loss into the sender loss list
         for (int i = 0, n = (int)losslist_len; i < n; ++i)
         {
-<<<<<<< HEAD
 #if !ENABLE_BONDING
             int num = 0; // For stats
 #endif
-
-=======
             // IF the loss is a range <LO, HI>
->>>>>>> 78dd987c
             if (IsSet(losslist[i], LOSSDATA_SEQNO_RANGE_FIRST))
             {
                 // Then it's this is a <LO, HI> specification with HI in a consecutive cell.
@@ -8674,12 +8670,7 @@
                     break;
                 }
 
-<<<<<<< HEAD
-                //   IF losslist_lo %>= m_iSndLastAck
-=======
-                int num = 0;
                 // IF losslist_lo %>= m_iSndLastAck
->>>>>>> 78dd987c
                 if (CSeqNo::seqcmp(losslist_lo, m_iSndLastAck) >= 0)
                 {
                     HLOGC(inlog.Debug, log << CONID() << "LOSSREPORT: adding "
@@ -8690,27 +8681,7 @@
                     num = m_pSndLossList->insert(losslist_lo, losslist_hi);
 #endif
                 }
-<<<<<<< HEAD
-                // ELSE IF losslist_hi %>= m_iSndLastAck
-                else if (CSeqNo::seqcmp(losslist_hi, m_iSndLastAck) >= 0)
-                {
-                    // This should be theoretically impossible because this would mean
-                    // that the received packet loss report informs about the loss that predates
-                    // the ACK sequence.
-                    // However, this can happen if the packet reordering has caused the earlier sent
-                    // LOSSREPORT will be delivered after later sent ACK. Whatever, ACK should be
-                    // more important, so simply drop the part that predates ACK.
-                    HLOGC(inlog.Debug, log << CONID() << "LOSSREPORT: adding "
-                        << m_iSndLastAck << "[ACK] - " << losslist_hi << " to loss list");
-#if ENABLE_BONDING
-                    losses.push_back(make_pair(m_iSndLastAck.load(), losslist_hi));
-#else
-                    num = m_pSndLossList->insert(m_iSndLastAck, losslist_hi);
-#endif
-                }
-=======
                 // ELSE losslist_lo %< m_iSndLastAck
->>>>>>> 78dd987c
                 else
                 {
                     // This should be theoretically impossible because this would mean that
@@ -8732,7 +8703,11 @@
                     {
                         HLOGC(inlog.Debug, log << CONID() << "LOSSREPORT: adding "
                                 << m_iSndLastAck << "[ACK] - " << losslist_hi << " to loss list");
+#if ENABLE_BONDING
+                        losses.push_back(make_pair(m_iSndLastAck.load(), losslist_hi));
+#else
                         num = m_pSndLossList->insert(m_iSndLastAck, losslist_hi);
+#endif
                         dropreq_hi = CSeqNo::decseq(m_iSndLastAck);
                         IF_HEAVY_LOGGING(drop_type = "partially");
                     }
@@ -8769,23 +8744,14 @@
                         break;
                     }
 
-<<<<<<< HEAD
-                HLOGC(inlog.Debug, log << CONID() << "rcv LOSSREPORT: %"
-                    << losslist[i] << " (1 packet)");
-#if ENABLE_BONDING
-                losses.push_back(make_pair(losslist[i], losslist[i]));
-#else
-                num = m_pSndLossList->insert(losslist[i], losslist[i]);
-#endif
-
-=======
                     HLOGC(inlog.Debug,
                             log << CONID() << "LOSSREPORT: adding %" << losslist[i] << " (1 packet) to loss list");
-                    const int num = m_pSndLossList->insert(losslist[i], losslist[i]);
-
-                    enterCS(m_StatsLock);
-                    m_stats.sndr.lost.count(num);
-                    leaveCS(m_StatsLock);
+#if ENABLE_BONDING
+                    losses.push_back(make_pair(losslist[i], losslist[i]));
+#else
+                    num = m_pSndLossList->insert(losslist[i], losslist[i]);
+#endif
+
                 }
                 // ELSE loss_seq %< m_iSndLastAck
                 else
@@ -8799,7 +8765,6 @@
                             << " - sending DROPREQ");
                     sendCtrl(UMSG_DROPREQ, &no_msgno, seqpair, sizeof(seqpair));
                 }
->>>>>>> 78dd987c
             }
 #if !ENABLE_BONDING
             enterCS(m_StatsLock);
