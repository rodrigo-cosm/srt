--- conflicted
+++ resolved
@@ -3525,11 +3525,7 @@
     // control of methods.)
 
     // ID = 0, connection request
-<<<<<<< HEAD
     reqpkt.set_id(SRT_SOCKID_CONNREQ);
-=======
-    reqpkt.set_id(0);
->>>>>>> 43c0883c
 
     size_t hs_size = m_iMaxSRTPayloadSize;
     m_ConnReq.store_to((reqpkt.m_pcData), (hs_size));
@@ -3846,11 +3842,7 @@
           log << CONID() << "processAsyncConnectRequest: REQ-TIME: HIGH. Should prevent too quick responses.");
     m_tsLastReqTime = now;
     // ID = 0, connection request
-<<<<<<< HEAD
     reqpkt.set_id(!m_config.bRendezvous ? SRT_SOCKID_CONNREQ : m_ConnRes.m_iID);
-=======
-    reqpkt.set_id(!m_config.bRendezvous ? 0 : m_ConnRes.m_iID);
->>>>>>> 43c0883c
 
     bool status = true;
 
@@ -3925,11 +3917,7 @@
     HLOGC(cnlog.Debug,
           log << CONID() << "processAsyncConnectRequest: setting REQ-TIME HIGH, SENDING HS:" << m_ConnReq.show());
     m_tsLastReqTime = steady_clock::now();
-<<<<<<< HEAD
-    m_pSndQueue->sendto(serv_addr, reqpkt);
-=======
     m_pSndQueue->sendto(serv_addr, reqpkt, m_SourceAddr);
->>>>>>> 43c0883c
     return status;
 }
 
@@ -5733,12 +5721,8 @@
         HLOGC(cnlog.Debug,
               log << CONID() << "acceptAndRespond: sending HS from agent @"
                 << debughs.m_iID << " to peer @" << rsppkt.id()
-<<<<<<< HEAD
-                << "HS:" << debughs.show());
-=======
                 << "HS:" << debughs.show()
                 << " sourceIP=" << m_SourceAddr.str());
->>>>>>> 43c0883c
     }
 #endif
 
@@ -7662,11 +7646,7 @@
     case UMSG_ACKACK: // 110 - Acknowledgement of Acknowledgement
         ctrlpkt.pack(pkttype, lparam);
         ctrlpkt.set_id(m_PeerID);
-<<<<<<< HEAD
-        nbsent = m_pSndQueue->sendto(m_PeerAddr, ctrlpkt);
-=======
-        nbsent        = m_pSndQueue->sendto(m_PeerAddr, ctrlpkt, m_SourceAddr);
->>>>>>> 43c0883c
+        nbsent = m_pSndQueue->sendto(m_PeerAddr, ctrlpkt, m_SourceAddr);
 
         break;
 
@@ -7681,11 +7661,7 @@
             ctrlpkt.pack(pkttype, NULL, lossdata, bytes);
 
             ctrlpkt.set_id(m_PeerID);
-<<<<<<< HEAD
-            nbsent        = m_pSndQueue->sendto(m_PeerAddr, ctrlpkt);
-=======
             nbsent        = m_pSndQueue->sendto(m_PeerAddr, ctrlpkt, m_SourceAddr);
->>>>>>> 43c0883c
 
             enterCS(m_StatsLock);
             m_stats.rcvr.sentNak.count(1);
@@ -7706,11 +7682,7 @@
             {
                 ctrlpkt.pack(pkttype, NULL, data, losslen * 4);
                 ctrlpkt.set_id(m_PeerID);
-<<<<<<< HEAD
-                nbsent        = m_pSndQueue->sendto(m_PeerAddr, ctrlpkt);
-=======
                 nbsent        = m_pSndQueue->sendto(m_PeerAddr, ctrlpkt, m_SourceAddr);
->>>>>>> 43c0883c
 
                 enterCS(m_StatsLock);
                 m_stats.rcvr.sentNak.count(1);
@@ -7740,11 +7712,7 @@
     case UMSG_CGWARNING: // 100 - Congestion Warning
         ctrlpkt.pack(pkttype);
         ctrlpkt.set_id(m_PeerID);
-<<<<<<< HEAD
-        nbsent        = m_pSndQueue->sendto(m_PeerAddr, ctrlpkt);
-=======
         nbsent        = m_pSndQueue->sendto(m_PeerAddr, ctrlpkt, m_SourceAddr);
->>>>>>> 43c0883c
 
         m_tsLastWarningTime = steady_clock::now();
 
@@ -7753,22 +7721,14 @@
     case UMSG_KEEPALIVE: // 001 - Keep-alive
         ctrlpkt.pack(pkttype);
         ctrlpkt.set_id(m_PeerID);
-<<<<<<< HEAD
-        nbsent        = m_pSndQueue->sendto(m_PeerAddr, ctrlpkt);
-=======
         nbsent        = m_pSndQueue->sendto(m_PeerAddr, ctrlpkt, m_SourceAddr);
->>>>>>> 43c0883c
 
         break;
 
     case UMSG_HANDSHAKE: // 000 - Handshake
         ctrlpkt.pack(pkttype, NULL, rparam, sizeof(CHandShake));
         ctrlpkt.set_id(m_PeerID);
-<<<<<<< HEAD
-        nbsent        = m_pSndQueue->sendto(m_PeerAddr, ctrlpkt);
-=======
         nbsent        = m_pSndQueue->sendto(m_PeerAddr, ctrlpkt, m_SourceAddr);
->>>>>>> 43c0883c
 
         break;
 
@@ -7777,33 +7737,21 @@
             break;
         ctrlpkt.pack(pkttype);
         ctrlpkt.set_id(m_PeerID);
-<<<<<<< HEAD
-        nbsent        = m_pSndQueue->sendto(m_PeerAddr, ctrlpkt);
-=======
         nbsent        = m_pSndQueue->sendto(m_PeerAddr, ctrlpkt, m_SourceAddr);
->>>>>>> 43c0883c
 
         break;
 
     case UMSG_DROPREQ: // 111 - Msg drop request
         ctrlpkt.pack(pkttype, lparam, rparam, 8);
         ctrlpkt.set_id(m_PeerID);
-<<<<<<< HEAD
-        nbsent        = m_pSndQueue->sendto(m_PeerAddr, ctrlpkt);
-=======
         nbsent        = m_pSndQueue->sendto(m_PeerAddr, ctrlpkt, m_SourceAddr);
->>>>>>> 43c0883c
 
         break;
 
     case UMSG_PEERERROR: // 1000 - acknowledge the peer side a special error
         ctrlpkt.pack(pkttype, lparam);
         ctrlpkt.set_id(m_PeerID);
-<<<<<<< HEAD
-        nbsent        = m_pSndQueue->sendto(m_PeerAddr, ctrlpkt);
-=======
         nbsent        = m_pSndQueue->sendto(m_PeerAddr, ctrlpkt, m_SourceAddr);
->>>>>>> 43c0883c
 
         break;
 
@@ -7890,11 +7838,7 @@
         bufflock.unlock();
         ctrlpkt.pack(UMSG_ACK, NULL, &ack, size);
         ctrlpkt.set_id(m_PeerID);
-<<<<<<< HEAD
-        nbsent = m_pSndQueue->sendto(m_PeerAddr, ctrlpkt);
-=======
         nbsent = m_pSndQueue->sendto(m_PeerAddr, ctrlpkt, m_SourceAddr);
->>>>>>> 43c0883c
         DebugAck(CONID() + "sendCtrl(lite): ", local_prevack, ack);
         return nbsent;
     }
@@ -8803,11 +8747,7 @@
         {
             rsppkt.set_id(m_PeerID);
             setPacketTS(rsppkt, steady_clock::now());
-<<<<<<< HEAD
-            const int nbsent = m_pSndQueue->sendto(m_PeerAddr, rsppkt);
-=======
             const int nbsent = m_pSndQueue->sendto(m_PeerAddr, rsppkt, m_SourceAddr);
->>>>>>> 43c0883c
             if (nbsent)
             {
                 m_tsLastSndTime.store(steady_clock::now());
@@ -8948,11 +8888,7 @@
 
     HLOGC(inlog.Debug,
           log << CONID() << "incoming UMSG:" << ctrlpkt.getType() << " ("
-<<<<<<< HEAD
               << MessageTypeStr(ctrlpkt.getType(), ctrlpkt.getExtendedType()) << ") socket=@" << ctrlpkt.id());
-=======
-              << MessageTypeStr(ctrlpkt.getType(), ctrlpkt.getExtendedType()) << ") socket=%" << ctrlpkt.id());
->>>>>>> 43c0883c
 
     switch (ctrlpkt.getType())
     {
@@ -9593,11 +9529,7 @@
                 // no ACK to be awaited. We can screw up all the variables that are
                 // initialized from ISN just after connection.
                 LOGC(qslog.Note,
-<<<<<<< HEAD
-                     log << CONID() << "packData: Fixing EXTRACTION sequence " << m_iSndCurrSeqNo
-=======
                      log << CONID() << "packUniqueData: Fixing EXTRACTION sequence " << m_iSndCurrSeqNo
->>>>>>> 43c0883c
                          << " from SCHEDULING sequence " << w_packet.seqno() << " for the first packet: DIFF="
                          << packetspan << " STAMP=" << BufferStamp(w_packet.m_pcData, w_packet.getLength()));
             }
@@ -9605,11 +9537,7 @@
             {
                 // There will be a serious data discrepancy between the agent and the peer.
                 LOGC(qslog.Error,
-<<<<<<< HEAD
-                     log << CONID() << "IPE: packData: Fixing EXTRACTION sequence " << m_iSndCurrSeqNo
-=======
                      log << CONID() << "IPE: packUniqueData: Fixing EXTRACTION sequence " << m_iSndCurrSeqNo
->>>>>>> 43c0883c
                          << " from SCHEDULING sequence " << w_packet.seqno() << " in the middle of transition: DIFF="
                          << packetspan << " STAMP=" << BufferStamp(w_packet.m_pcData, w_packet.getLength()));
             }
@@ -9651,11 +9579,7 @@
 #endif
     {
         HLOGC(qslog.Debug,
-<<<<<<< HEAD
-              log << CONID() << "packData: Applying EXTRACTION sequence " << m_iSndCurrSeqNo
-=======
               log << CONID() << "packUniqueData: Applying EXTRACTION sequence " << m_iSndCurrSeqNo
->>>>>>> 43c0883c
                   << " over SCHEDULING sequence " << w_packet.seqno() << " for socket not in group:"
                   << " DIFF=" << CSeqNo::seqcmp(m_iSndCurrSeqNo, w_packet.seqno())
                   << " STAMP=" << BufferStamp(w_packet.m_pcData, w_packet.getLength()));
@@ -11089,11 +11013,7 @@
                 setPacketTS((rsp), steady_clock::now());
                 rsp.pack(UMSG_SHUTDOWN);
                 rsp.set_id(m_PeerID);
-<<<<<<< HEAD
-                m_pSndQueue->sendto(addr, rsp);
-=======
                 m_pSndQueue->sendto(addr, rsp, use_source_addr);
->>>>>>> 43c0883c
             }
             else
             {
