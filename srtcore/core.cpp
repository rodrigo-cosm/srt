/*
 * SRT - Secure, Reliable, Transport
 * Copyright (c) 2018 Haivision Systems Inc.
 *
 * This Source Code Form is subject to the terms of the Mozilla Public
 * License, v. 2.0. If a copy of the MPL was not distributed with this
 * file, You can obtain one at http://mozilla.org/MPL/2.0/.
 *
 */

/*****************************************************************************
Copyright (c) 2001 - 2011, The Board of Trustees of the University of Illinois.
All rights reserved.

Redistribution and use in source and binary forms, with or without
modification, are permitted provided that the following conditions are
met:

* Redistributions of source code must retain the above
  copyright notice, this list of conditions and the
  following disclaimer.

* Redistributions in binary form must reproduce the
  above copyright notice, this list of conditions
  and the following disclaimer in the documentation
  and/or other materials provided with the distribution.

* Neither the name of the University of Illinois
  nor the names of its contributors may be used to
  endorse or promote products derived from this
  software without specific prior written permission.

THIS SOFTWARE IS PROVIDED BY THE COPYRIGHT HOLDERS AND CONTRIBUTORS "AS
IS" AND ANY EXPRESS OR IMPLIED WARRANTIES, INCLUDING, BUT NOT LIMITED TO,
THE IMPLIED WARRANTIES OF MERCHANTABILITY AND FITNESS FOR A PARTICULAR
PURPOSE ARE DISCLAIMED. IN NO EVENT SHALL THE COPYRIGHT OWNER OR
CONTRIBUTORS BE LIABLE FOR ANY DIRECT, INDIRECT, INCIDENTAL, SPECIAL,
EXEMPLARY, OR CONSEQUENTIAL DAMAGES (INCLUDING, BUT NOT LIMITED TO,
PROCUREMENT OF SUBSTITUTE GOODS OR SERVICES; LOSS OF USE, DATA, OR
PROFITS; OR BUSINESS INTERRUPTION) HOWEVER CAUSED AND ON ANY THEORY OF
LIABILITY, WHETHER IN CONTRACT, STRICT LIABILITY, OR TORT (INCLUDING
NEGLIGENCE OR OTHERWISE) ARISING IN ANY WAY OUT OF THE USE OF THIS
SOFTWARE, EVEN IF ADVISED OF THE POSSIBILITY OF SUCH DAMAGE.
*****************************************************************************/

/*****************************************************************************
written by
   Yunhong Gu, last updated 02/28/2012
modified by
   Haivision Systems Inc.
*****************************************************************************/

#include "platform_sys.h"

// For crash-asserts
#if ENABLE_THREAD_LOGGING
#include <stdexcept>
#endif

#include <cmath>
#include <sstream>
#include "srt.h"
#include "queue.h"
#include "api.h"
#include "core.h"
#include "logging.h"
#include "crypto.h"
#include "logging_api.h" // Required due to containing extern srt_logger_config

// Again, just in case when some "smart guy" provided such a global macro
#ifdef min
#undef min
#endif
#ifdef max
#undef max
#endif

using namespace std;

#if ENABLE_HEAVY_LOGGING
#define IF_HEAVY_LOGGING(instr) instr
#else
#define IF_HEAVY_LOGGING(instr) (void)0
#endif

namespace srt_logging
{

struct AllFaOn
{
    LogConfig::fa_bitset_t allfa;

    AllFaOn()
    {
        //        allfa.set(SRT_LOGFA_BSTATS, true);
        allfa.set(SRT_LOGFA_CONTROL, true);
        allfa.set(SRT_LOGFA_DATA, true);
        allfa.set(SRT_LOGFA_TSBPD, true);
        allfa.set(SRT_LOGFA_REXMIT, true);
#if ENABLE_HAICRYPT_LOGGING
        allfa.set(SRT_LOGFA_HAICRYPT, true);
#endif
    }
} logger_fa_all;

} // namespace srt_logging

// We need it outside the namespace to preserve the global name.
// It's a part of "hidden API" (used by applications)
SRT_API srt_logging::LogConfig srt_logger_config(srt_logging::logger_fa_all.allfa);

namespace srt_logging
{

Logger glog(SRT_LOGFA_GENERAL, srt_logger_config, "SRT.g");
// Unused. If not found useful, maybe reuse for another FA.
// Logger blog(SRT_LOGFA_BSTATS, srt_logger_config, "SRT.b");
Logger mglog(SRT_LOGFA_CONTROL, srt_logger_config, "SRT.c");
Logger dlog(SRT_LOGFA_DATA, srt_logger_config, "SRT.d");
Logger tslog(SRT_LOGFA_TSBPD, srt_logger_config, "SRT.t");
Logger rxlog(SRT_LOGFA_REXMIT, srt_logger_config, "SRT.r");

} // namespace srt_logging

using namespace srt_logging;

CUDTUnited CUDT::s_UDTUnited;

const SRTSOCKET UDT::INVALID_SOCK = CUDT::INVALID_SOCK;
const int       UDT::ERROR        = CUDT::ERROR;

// SRT Version constants
#define SRT_VERSION_UNK 0
#define SRT_VERSION_MAJ1 0x010000           /* Version 1 major */
#define SRT_VERSION_MAJ(v) (0xFF0000 & (v)) /* Major number ensuring backward compatibility */
#define SRT_VERSION_MIN(v) (0x00FF00 & (v))
#define SRT_VERSION_PCH(v) (0x0000FF & (v))

// NOTE: SRT_VERSION is primarily defined in the build file.
const int32_t SRT_DEF_VERSION = SrtParseVersion(SRT_VERSION);

//#define SRT_CMD_HSREQ       1           /* SRT Handshake Request (sender) */
#define SRT_CMD_HSREQ_MINSZ 8 /* Minumum Compatible (1.x.x) packet size (bytes) */
#define SRT_CMD_HSREQ_SZ 12   /* Current version packet size */
#if SRT_CMD_HSREQ_SZ > SRT_CMD_MAXSZ
#error SRT_CMD_MAXSZ too small
#endif
/*      Handshake Request (Network Order)
        0[31..0]:   SRT version     SRT_DEF_VERSION
        1[31..0]:   Options         0 [ | SRT_OPT_TSBPDSND ][ | SRT_OPT_HAICRYPT ]
        2[31..16]:  TsbPD resv      0
        2[15..0]:   TsbPD delay     [0..60000] msec
*/

//#define SRT_CMD_HSRSP       2           /* SRT Handshake Response (receiver) */
#define SRT_CMD_HSRSP_MINSZ 8 /* Minumum Compatible (1.x.x) packet size (bytes) */
#define SRT_CMD_HSRSP_SZ 12   /* Current version packet size */
#if SRT_CMD_HSRSP_SZ > SRT_CMD_MAXSZ
#error SRT_CMD_MAXSZ too small
#endif
/*      Handshake Response (Network Order)
        0[31..0]:   SRT version     SRT_DEF_VERSION
        1[31..0]:   Options         0 [ | SRT_OPT_TSBPDRCV [| SRT_OPT_TLPKTDROP ]][ | SRT_OPT_HAICRYPT]
                                      [ | SRT_OPT_NAKREPORT ] [ | SRT_OPT_REXMITFLG ]
        2[31..16]:  TsbPD resv      0
        2[15..0]:   TsbPD delay     [0..60000] msec
*/

void CUDT::construct()
{
    m_pSndBuffer           = NULL;
    m_pRcvBuffer           = NULL;
    m_pSndLossList         = NULL;
    m_pRcvLossList         = NULL;
    m_iReorderTolerance    = 0;
    m_iMaxReorderTolerance = 0; // Sensible optimal value is 10, 0 preserves old behavior
    m_iConsecEarlyDelivery = 0; // how many times so far the packet considered lost has been received before TTL expires
    m_iConsecOrderedDelivery = 0;

    m_pSndQueue = NULL;
    m_pRcvQueue = NULL;
    m_pSNode    = NULL;
    m_pRNode    = NULL;

    m_ullSndHsLastTime_us = 0;
    m_iSndHsRetryCnt      = SRT_MAX_HSRETRY + 1; // Will be reset to 0 for HSv5, this value is important for HSv4

    // Initial status
    m_bOpened             = false;
    m_bListening          = false;
    m_bConnecting         = false;
    m_bConnected          = false;
    m_bClosing            = false;
    m_bShutdown           = false;
    m_bBroken             = false;
    m_bPeerHealth         = true;
    m_RejectReason        = SRT_REJ_UNKNOWN;
    m_ullLingerExpiration = 0;
    m_llLastReqTime       = 0;

    m_lSrtVersion            = SRT_DEF_VERSION;
    m_lPeerSrtVersion        = 0; // not defined until connected.
    m_lMinimumPeerSrtVersion = SRT_VERSION_MAJ1;

    m_iTsbPdDelay_ms     = 0;
    m_iPeerTsbPdDelay_ms = 0;

    m_bPeerTsbPd         = false;
    m_iPeerTsbPdDelay_ms = 0;
<<<<<<< HEAD
    m_bTsbPd = false;
    m_bTsbPdAckWakeup = false;
    m_bGroupTsbPd = false;
    m_bPeerTLPktDrop = false;
=======
    m_bTsbPd             = false;
    m_bTsbPdAckWakeup    = false;
    m_bPeerTLPktDrop     = false;
>>>>>>> 0c9d5621

    m_uKmRefreshRatePkt = 0;
    m_uKmPreAnnouncePkt = 0;

    // Initilize mutex and condition variables
    initSynch();

    // Default: 
    m_cbPacketArrival.set(this, &CUDT::defaultPacketArrival);
}

CUDT::CUDT(CUDTSocket* parent): m_parent(parent)
{
    construct();

    (void)SRT_DEF_VERSION;

    // Default UDT configurations
   m_iMSS = DEF_MSS;
    m_bSynSending     = true;
    m_bSynRecving     = true;
   m_iFlightFlagSize = DEF_FLIGHT_SIZE;
   m_iSndBufSize = DEF_BUFFER_SIZE;
   m_iRcvBufSize = DEF_BUFFER_SIZE;
   m_iUDPSndBufSize = DEF_UDP_BUFFER_SIZE;
   
    // Linger: LIVE mode defaults, please refer to `SRTO_TRANSTYPE` option
    // for other modes.
    m_Linger.l_onoff  = 0;
    m_Linger.l_linger = 0;
    m_iUDPRcvBufSize  = m_iRcvBufSize * m_iMSS;
    m_bRendezvous     = false;
#ifdef SRT_ENABLE_CONNTIMEO
   m_iConnTimeOut = DEF_CONNTIMEO;
#endif
    m_iSndTimeOut = -1;
    m_iRcvTimeOut = -1;
    m_bReuseAddr  = true;
    m_llMaxBW     = -1;
#ifdef SRT_ENABLE_IPOPTS
    m_iIpTTL = -1;
    m_iIpToS = -1;
#endif
<<<<<<< HEAD
   m_CryptoSecret.len = 0;
   m_iSndCryptoKeyLen = 0;
   //Cfg
   m_bDataSender = false;       //Sender only if true: does not recv data
   m_bOPT_TsbPd = true;        //Enable TsbPd on sender
   m_iOPT_TsbPdDelay = SRT_LIVE_DEF_LATENCY_MS;
   m_iOPT_PeerTsbPdDelay = 0;       //Peer's TsbPd delay as receiver (here is its minimum value, if used)
   m_bOPT_TLPktDrop = true;
   m_iOPT_SndDropDelay = 0;
   m_bOPT_StrictEncryption = true;
   m_iOPT_PeerIdleTimeout = COMM_RESPONSE_TIMEOUT_MS;
   m_bOPT_GroupConnect = false;
   m_bTLPktDrop = true;         //Too-late Packet Drop
   m_bMessageAPI = true;
   m_zOPT_ExpPayloadSize = SRT_LIVE_DEF_PLSIZE;
   m_iIpV6Only = -1;
   //Runtime
   m_bRcvNakReport = true;      //Receiver's Periodic NAK Reports
   m_llInputBW = 0;             // Application provided input bandwidth (internal input rate sampling == 0)
   m_iOverheadBW = 25;          // Percent above input stream rate (applies if m_llMaxBW == 0)
   m_OPT_PktFilterConfigString = "";

   m_pCache = NULL;

   // Default congctl is "live".
   // Available builtin congctl: "file".
   // Other congctls can be registerred.

   // Note that 'select' returns false if there's no such congctl.
   // If so, congctl becomes unselected. Calling 'configure' on an
   // unselected congctl results in exception.
   m_CongCtl.select("live");
=======
    m_CryptoSecret.len = 0;
    m_iSndCryptoKeyLen = 0;
    // Cfg
    m_bDataSender           = false; // Sender only if true: does not recv data
    m_bOPT_TsbPd            = true;  // Enable TsbPd on sender
    m_iOPT_TsbPdDelay       = SRT_LIVE_DEF_LATENCY_MS;
    m_iOPT_PeerTsbPdDelay   = 0; // Peer's TsbPd delay as receiver (here is its minimum value, if used)
    m_bOPT_TLPktDrop        = true;
    m_iOPT_SndDropDelay     = 0;
    m_bOPT_StrictEncryption = true;
    m_iOPT_PeerIdleTimeout  = COMM_RESPONSE_TIMEOUT_MS;
    m_bTLPktDrop            = true; // Too-late Packet Drop
    m_bMessageAPI           = true;
    m_zOPT_ExpPayloadSize   = SRT_LIVE_DEF_PLSIZE;
    m_iIpV6Only             = -1;
    // Runtime
    m_bRcvNakReport             = true; // Receiver's Periodic NAK Reports
    m_llInputBW                 = 0;    // Application provided input bandwidth (internal input rate sampling == 0)
    m_iOverheadBW               = 25;   // Percent above input stream rate (applies if m_llMaxBW == 0)
    m_OPT_PktFilterConfigString = "";

    m_pCache = NULL;

    // Default congctl is "live".
    // Available builtin congctl: "file".
    // Other congctls can be registerred.

    // Note that 'select' returns false if there's no such congctl.
    // If so, congctl becomes unselected. Calling 'configure' on an
    // unselected congctl results in exception.
    m_CongCtl.select("live");
>>>>>>> 0c9d5621
}

CUDT::CUDT(CUDTSocket* parent, const CUDT& ancestor): m_parent(parent)
{
<<<<<<< HEAD
   construct();

   // XXX Consider all below fields (except m_bReuseAddr) to be put
   // into a separate class for easier copying.

   // Default UDT configurations
   m_iMSS = ancestor.m_iMSS;
   m_bSynSending = ancestor.m_bSynSending;
   m_bSynRecving = ancestor.m_bSynRecving;
   m_iFlightFlagSize = ancestor.m_iFlightFlagSize;
   m_iSndBufSize = ancestor.m_iSndBufSize;
   m_iRcvBufSize = ancestor.m_iRcvBufSize;
   m_Linger = ancestor.m_Linger;
   m_iUDPSndBufSize = ancestor.m_iUDPSndBufSize;
   m_iUDPRcvBufSize = ancestor.m_iUDPRcvBufSize;
   m_bRendezvous = ancestor.m_bRendezvous;
   m_SrtHsSide = ancestor.m_SrtHsSide; // actually it sets it to HSD_RESPONDER
=======
    construct();

    // XXX Consider all below fields (except m_bReuseAddr) to be put
    // into a separate class for easier copying.

    // Default UDT configurations
    m_iMSS            = ancestor.m_iMSS;
    m_bSynSending     = ancestor.m_bSynSending;
    m_bSynRecving     = ancestor.m_bSynRecving;
    m_iFlightFlagSize = ancestor.m_iFlightFlagSize;
    m_iSndBufSize     = ancestor.m_iSndBufSize;
    m_iRcvBufSize     = ancestor.m_iRcvBufSize;
    m_Linger          = ancestor.m_Linger;
    m_iUDPSndBufSize  = ancestor.m_iUDPSndBufSize;
    m_iUDPRcvBufSize  = ancestor.m_iUDPRcvBufSize;
    m_bRendezvous     = ancestor.m_bRendezvous;
>>>>>>> 0c9d5621
#ifdef SRT_ENABLE_CONNTIMEO
    m_iConnTimeOut = ancestor.m_iConnTimeOut;
#endif
    m_iSndTimeOut = ancestor.m_iSndTimeOut;
    m_iRcvTimeOut = ancestor.m_iRcvTimeOut;
    m_bReuseAddr  = true; // this must be true, because all accepted sockets share the same port with the listener
    m_llMaxBW     = ancestor.m_llMaxBW;
#ifdef SRT_ENABLE_IPOPTS
    m_iIpTTL = ancestor.m_iIpTTL;
    m_iIpToS = ancestor.m_iIpToS;
#endif
<<<<<<< HEAD
   m_llInputBW = ancestor.m_llInputBW;
   m_iOverheadBW = ancestor.m_iOverheadBW;
   m_bDataSender = ancestor.m_bDataSender;
   m_bOPT_TsbPd = ancestor.m_bOPT_TsbPd;
   m_iOPT_TsbPdDelay = ancestor.m_iOPT_TsbPdDelay;
   m_iOPT_PeerTsbPdDelay = ancestor.m_iOPT_PeerTsbPdDelay;
   m_bOPT_TLPktDrop = ancestor.m_bOPT_TLPktDrop;
   m_iOPT_SndDropDelay = ancestor.m_iOPT_SndDropDelay;
   m_bOPT_StrictEncryption = ancestor.m_bOPT_StrictEncryption;
   m_iOPT_PeerIdleTimeout = ancestor.m_iOPT_PeerIdleTimeout;
   m_bOPT_GroupConnect = ancestor.m_bOPT_GroupConnect;
   m_zOPT_ExpPayloadSize = ancestor.m_zOPT_ExpPayloadSize;
   m_bTLPktDrop = ancestor.m_bTLPktDrop;
   m_bMessageAPI = ancestor.m_bMessageAPI;
   m_iIpV6Only = ancestor.m_iIpV6Only;
   m_iMaxReorderTolerance = ancestor.m_iMaxReorderTolerance;
   //Runtime
   m_bRcvNakReport = ancestor.m_bRcvNakReport;
   m_OPT_PktFilterConfigString = ancestor.m_OPT_PktFilterConfigString;

   m_CryptoSecret = ancestor.m_CryptoSecret;
   m_iSndCryptoKeyLen = ancestor.m_iSndCryptoKeyLen;

   m_uKmRefreshRatePkt = ancestor.m_uKmRefreshRatePkt;
   m_uKmPreAnnouncePkt = ancestor.m_uKmPreAnnouncePkt;

   m_pCache = ancestor.m_pCache;

   // SrtCongestion's copy constructor copies the selection,
   // but not the underlying congctl object. After
   // copy-constructed, the 'configure' must be called on it again.
   m_CongCtl = ancestor.m_CongCtl;
=======
    m_llInputBW             = ancestor.m_llInputBW;
    m_iOverheadBW           = ancestor.m_iOverheadBW;
    m_bDataSender           = ancestor.m_bDataSender;
    m_bOPT_TsbPd            = ancestor.m_bOPT_TsbPd;
    m_iOPT_TsbPdDelay       = ancestor.m_iOPT_TsbPdDelay;
    m_iOPT_PeerTsbPdDelay   = ancestor.m_iOPT_PeerTsbPdDelay;
    m_bOPT_TLPktDrop        = ancestor.m_bOPT_TLPktDrop;
    m_iOPT_SndDropDelay     = ancestor.m_iOPT_SndDropDelay;
    m_bOPT_StrictEncryption = ancestor.m_bOPT_StrictEncryption;
    m_iOPT_PeerIdleTimeout  = ancestor.m_iOPT_PeerIdleTimeout;
    m_zOPT_ExpPayloadSize   = ancestor.m_zOPT_ExpPayloadSize;
    m_bTLPktDrop            = ancestor.m_bTLPktDrop;
    m_bMessageAPI           = ancestor.m_bMessageAPI;
    m_iIpV6Only             = ancestor.m_iIpV6Only;
    m_iMaxReorderTolerance  = ancestor.m_iMaxReorderTolerance;
    // Runtime
    m_bRcvNakReport             = ancestor.m_bRcvNakReport;
    m_OPT_PktFilterConfigString = ancestor.m_OPT_PktFilterConfigString;

    m_CryptoSecret     = ancestor.m_CryptoSecret;
    m_iSndCryptoKeyLen = ancestor.m_iSndCryptoKeyLen;

    m_uKmRefreshRatePkt = ancestor.m_uKmRefreshRatePkt;
    m_uKmPreAnnouncePkt = ancestor.m_uKmPreAnnouncePkt;

    m_pCache = ancestor.m_pCache;

    // SrtCongestion's copy constructor copies the selection,
    // but not the underlying congctl object. After
    // copy-constructed, the 'configure' must be called on it again.
    m_CongCtl = ancestor.m_CongCtl;
>>>>>>> 0c9d5621
}

CUDT::~CUDT()
{
    // release mutex/condtion variables
    destroySynch();

    // Wipeout critical data
    memset(&m_CryptoSecret, 0, sizeof(m_CryptoSecret));

    // destroy the data structures
    delete m_pSndBuffer;
    delete m_pRcvBuffer;
    delete m_pSndLossList;
    delete m_pRcvLossList;
    delete m_pSNode;
    delete m_pRNode;
}

// This function is to make it possible for both C and C++
// API to accept both bool and int types for boolean options.
// (it's not that C couldn't use <stdbool.h>, it's that people
// often forget to use correct type).
static bool bool_int_value(const void* optval, int optlen)
{
    if (optlen == sizeof(bool))
    {
        return *(bool*)optval;
    }

    if (optlen == sizeof(int))
    {
        return 0 != *(int*)optval; // 0!= is a windows warning-killer int-to-bool conversion
    }
    return false;
}

void CUDT::setOpt(SRT_SOCKOPT optName, const void* optval, int optlen)
{
    if (m_bBroken || m_bClosing)
        throw CUDTException(MJ_CONNECTION, MN_CONNLOST, 0);

    CGuard cg(m_ConnectionLock, "conn");
    CGuard sendguard(m_SendLock, "send");
    CGuard recvguard(m_RecvLock, "recv");

    HLOGC(mglog.Debug,
          log << CONID() << "OPTION: #" << optName << " value:" << FormatBinaryString((uint8_t*)optval, optlen));

    switch (optName)
    {
    case SRTO_MSS:
        if (m_bOpened)
            throw CUDTException(MJ_NOTSUP, MN_ISBOUND, 0);

        if (*(int*)optval < int(CPacket::UDP_HDR_SIZE + CHandShake::m_iContentSize))
            throw CUDTException(MJ_NOTSUP, MN_INVAL, 0);

        m_iMSS = *(int*)optval;

        // Packet size cannot be greater than UDP buffer size
        if (m_iMSS > m_iUDPSndBufSize)
            m_iMSS = m_iUDPSndBufSize;
        if (m_iMSS > m_iUDPRcvBufSize)
            m_iMSS = m_iUDPRcvBufSize;

        break;

    case SRTO_SNDSYN:
        m_bSynSending = bool_int_value(optval, optlen);
        break;

    case SRTO_RCVSYN:
        m_bSynRecving = bool_int_value(optval, optlen);
        break;

    case SRTO_FC:
        if (m_bConnecting || m_bConnected)
            throw CUDTException(MJ_NOTSUP, MN_ISCONNECTED, 0);

        if (*(int*)optval < 1)
            throw CUDTException(MJ_NOTSUP, MN_INVAL);

        // Mimimum recv flight flag size is 32 packets
        if (*(int*)optval > 32)
            m_iFlightFlagSize = *(int*)optval;
        else
            m_iFlightFlagSize = 32;

        break;

    case SRTO_SNDBUF:
        if (m_bOpened)
            throw CUDTException(MJ_NOTSUP, MN_ISBOUND, 0);

        if (*(int*)optval <= 0)
            throw CUDTException(MJ_NOTSUP, MN_INVAL, 0);

        m_iSndBufSize = *(int*)optval / (m_iMSS - CPacket::UDP_HDR_SIZE);

        break;

    case SRTO_RCVBUF:
        if (m_bOpened)
            throw CUDTException(MJ_NOTSUP, MN_ISBOUND, 0);

        if (*(int*)optval <= 0)
            throw CUDTException(MJ_NOTSUP, MN_INVAL, 0);

        {
            // This weird cast through int is required because
            // API requires 'int', and internals require 'size_t';
            // their size is different on 64-bit systems.
            size_t val = size_t(*(int*)optval);

            // Mimimum recv buffer size is 32 packets
            size_t mssin_size = m_iMSS - CPacket::UDP_HDR_SIZE;

            // XXX This magic 32 deserves some constant
            if (val > mssin_size * 32)
                m_iRcvBufSize = val / mssin_size;
            else
                m_iRcvBufSize = 32;

            // recv buffer MUST not be greater than FC size
            if (m_iRcvBufSize > m_iFlightFlagSize)
                m_iRcvBufSize = m_iFlightFlagSize;
        }

        break;

    case SRTO_LINGER:
        m_Linger = *(linger*)optval;
        break;

    case SRTO_UDP_SNDBUF:
        if (m_bOpened)
            throw CUDTException(MJ_NOTSUP, MN_ISBOUND, 0);

        m_iUDPSndBufSize = *(int*)optval;

        if (m_iUDPSndBufSize < m_iMSS)
            m_iUDPSndBufSize = m_iMSS;

        break;

    case SRTO_UDP_RCVBUF:
        if (m_bOpened)
            throw CUDTException(MJ_NOTSUP, MN_ISBOUND, 0);

        m_iUDPRcvBufSize = *(int*)optval;

        if (m_iUDPRcvBufSize < m_iMSS)
            m_iUDPRcvBufSize = m_iMSS;

        break;

    case SRTO_RENDEZVOUS:
        if (m_bConnecting || m_bConnected)
            throw CUDTException(MJ_NOTSUP, MN_ISBOUND, 0);
        m_bRendezvous = bool_int_value(optval, optlen);
        break;

    case SRTO_SNDTIMEO:
        m_iSndTimeOut = *(int*)optval;
        break;

    case SRTO_RCVTIMEO:
        m_iRcvTimeOut = *(int*)optval;
        break;

    case SRTO_REUSEADDR:
        if (m_bOpened)
            throw CUDTException(MJ_NOTSUP, MN_ISBOUND, 0);
        m_bReuseAddr = bool_int_value(optval, optlen);
        break;

    case SRTO_MAXBW:
        m_llMaxBW = *(int64_t*)optval;

        // This can be done on both connected and unconnected socket.
        // When not connected, this will do nothing, however this
        // event will be repeated just after connecting anyway.
        if (m_bConnected)
            updateCC(TEV_INIT, TEV_INIT_RESET);
        break;

#ifdef SRT_ENABLE_IPOPTS
    case SRTO_IPTTL:
        if (m_bOpened)
            throw CUDTException(MJ_NOTSUP, MN_ISBOUND, 0);
        if (!(*(int*)optval == -1) && !((*(int*)optval >= 1) && (*(int*)optval <= 255)))
            throw CUDTException(MJ_NOTSUP, MN_INVAL, 0);
        m_iIpTTL = *(int*)optval;
        break;

    case SRTO_IPTOS:
        if (m_bOpened)
            throw CUDTException(MJ_NOTSUP, MN_ISBOUND, 0);
        m_iIpToS = *(int*)optval;
        break;
#endif

    case SRTO_INPUTBW:
        m_llInputBW = *(int64_t*)optval;
        // (only if connected; if not, then the value
        // from m_iOverheadBW will be used initially)
        if (m_bConnected)
            updateCC(TEV_INIT, TEV_INIT_INPUTBW);
        break;

    case SRTO_OHEADBW:
        if ((*(int*)optval < 5) || (*(int*)optval > 100))
            throw CUDTException(MJ_NOTSUP, MN_INVAL, 0);
        m_iOverheadBW = *(int*)optval;

        // Changed overhead BW, so spread the change
        // (only if connected; if not, then the value
        // from m_iOverheadBW will be used initially)
        if (m_bConnected)
            updateCC(TEV_INIT, TEV_INIT_OHEADBW);
        break;

    case SRTO_SENDER:
        if (m_bConnected)
            throw CUDTException(MJ_NOTSUP, MN_ISCONNECTED, 0);
        m_bDataSender = bool_int_value(optval, optlen);
        break;

    case SRTO_TSBPDMODE:
        if (m_bConnected)
            throw CUDTException(MJ_NOTSUP, MN_ISCONNECTED, 0);
        m_bOPT_TsbPd = bool_int_value(optval, optlen);
        break;

    case SRTO_LATENCY:
        if (m_bConnected)
            throw CUDTException(MJ_NOTSUP, MN_ISCONNECTED, 0);
        m_iOPT_TsbPdDelay     = *(int*)optval;
        m_iOPT_PeerTsbPdDelay = *(int*)optval;
        break;

    case SRTO_RCVLATENCY:
        if (m_bConnected)
            throw CUDTException(MJ_NOTSUP, MN_ISCONNECTED, 0);
        m_iOPT_TsbPdDelay = *(int*)optval;
        break;

    case SRTO_PEERLATENCY:
        if (m_bConnected)
            throw CUDTException(MJ_NOTSUP, MN_ISCONNECTED, 0);
        m_iOPT_PeerTsbPdDelay = *(int*)optval;
        break;

    case SRTO_TLPKTDROP:
        if (m_bConnected)
            throw CUDTException(MJ_NOTSUP, MN_ISCONNECTED, 0);
        m_bOPT_TLPktDrop = bool_int_value(optval, optlen);
        break;

    case SRTO_SNDDROPDELAY:
        // Surprise: you may be connected to alter this option.
        // The application may manipulate this option on sender while transmitting.
        m_iOPT_SndDropDelay = *(int*)optval;
        break;

    case SRTO_PASSPHRASE:
        // For consistency, throw exception when connected,
        // no matter if otherwise the password can be set.
        if (m_bConnected)
            throw CUDTException(MJ_NOTSUP, MN_ISCONNECTED, 0);

#ifdef SRT_ENABLE_ENCRYPTION
        // Password must be 10-80 characters.
        // Or it can be empty to clear the password.
        if ((optlen != 0) && (optlen < 10 || optlen > HAICRYPT_SECRET_MAX_SZ))
            throw CUDTException(MJ_NOTSUP, MN_INVAL, 0);

        memset(&m_CryptoSecret, 0, sizeof(m_CryptoSecret));
        m_CryptoSecret.typ = HAICRYPT_SECTYP_PASSPHRASE;
        m_CryptoSecret.len = (optlen <= (int)sizeof(m_CryptoSecret.str) ? optlen : (int)sizeof(m_CryptoSecret.str));
        memcpy(m_CryptoSecret.str, optval, m_CryptoSecret.len);
#else
        if (optlen == 0)
            break;

        LOGC(mglog.Error, log << "SRTO_PASSPHRASE: encryption not enabled at compile time");
        throw CUDTException(MJ_NOTSUP, MN_INVAL, 0);
#endif
        break;

    case SRTO_PBKEYLEN:
    case _DEPRECATED_SRTO_SNDPBKEYLEN:
        if (m_bConnected)
            throw CUDTException(MJ_NOTSUP, MN_ISCONNECTED, 0);
#ifdef SRT_ENABLE_ENCRYPTION
        {
            int v          = *(int*)optval;
            int allowed[4] = {
                0,  // Default value, if this results for initiator, defaults to 16. See below.
                16, // AES-128
                24, // AES-192
                32  // AES-256
            };
            int* allowed_end = allowed + 4;
            if (find(allowed, allowed_end, v) == allowed_end)
            {
                LOGC(mglog.Error,
                     log << "Invalid value for option SRTO_PBKEYLEN: " << v << "; allowed are: 0, 16, 24, 32");
                throw CUDTException(MJ_NOTSUP, MN_INVAL, 0);
            }

            // Note: This works a little different in HSv4 and HSv5.

            // HSv4:
            // The party that is set SRTO_SENDER will send KMREQ, and it will
            // use default value 16, if SRTO_PBKEYLEN is the default value 0.
            // The responder that receives KMRSP has nothing to say about
            // PBKEYLEN anyway and it will take the length of the key from
            // the initiator (sender) as a good deal.
            //
            // HSv5:
            // The initiator (independently on the sender) will send KMREQ,
            // and as it should be the sender to decide about the PBKEYLEN.
            // Your application should do the following then:
            // 1. The sender should set PBKEYLEN to the required value.
            // 2. If the sender is initiator, it will create the key using
            //    its preset PBKEYLEN (or default 16, if not set) and the
            //    receiver-responder will take it as a good deal.
            // 3. Leave the PBKEYLEN value on the receiver as default 0.
            // 4. If sender is responder, it should then advertise the PBKEYLEN
            //    value in the initial handshake messages (URQ_INDUCTION if
            //    listener, and both URQ_WAVEAHAND and URQ_CONCLUSION in case
            //    of rendezvous, as it is the matter of luck who of them will
            //    eventually become the initiator). This way the receiver
            //    being an initiator will set m_iSndCryptoKeyLen before setting
            //    up KMREQ for sending to the sender-responder.
            //
            // Note that in HSv5 if both sides set PBKEYLEN, the responder
            // wins, unless the initiator is a sender (the effective PBKEYLEN
            // will be the one advertised by the responder). If none sets,
            // PBKEYLEN will default to 16.

            m_iSndCryptoKeyLen = v;
        }
#else
        LOGC(mglog.Error, log << "SRTO_PBKEYLEN: encryption not enabled at compile time");
        throw CUDTException(MJ_NOTSUP, MN_INVAL, 0);
#endif
        break;

    case SRTO_NAKREPORT:
        if (m_bConnected)
            throw CUDTException(MJ_NOTSUP, MN_ISCONNECTED, 0);
        m_bRcvNakReport = bool_int_value(optval, optlen);
        break;

#ifdef SRT_ENABLE_CONNTIMEO
    case SRTO_CONNTIMEO:
        m_iConnTimeOut = *(int*)optval;
        break;
#endif

    case SRTO_LOSSMAXTTL:
        m_iMaxReorderTolerance = *(int*)optval;
        break;

    case SRTO_VERSION:
        if (m_bConnected)
            throw CUDTException(MJ_NOTSUP, MN_ISCONNECTED, 0);
        m_lSrtVersion = *(uint32_t*)optval;
        break;

    case SRTO_MINVERSION:
        if (m_bConnected)
            throw CUDTException(MJ_NOTSUP, MN_ISCONNECTED, 0);
        m_lMinimumPeerSrtVersion = *(uint32_t*)optval;
        break;

    case SRTO_STREAMID:
        if (m_bConnected)
            throw CUDTException(MJ_NOTSUP, MN_ISCONNECTED, 0);

        if (size_t(optlen) > MAX_SID_LENGTH)
            throw CUDTException(MJ_NOTSUP, MN_INVAL, 0);

        m_sStreamName.assign((const char*)optval, optlen);
        break;

    case SRTO_CONGESTION:
        if (m_bConnected)
            throw CUDTException(MJ_NOTSUP, MN_ISCONNECTED, 0);

        {
            string val;
            if (optlen == -1)
                val = (const char*)optval;
            else
                val.assign((const char*)optval, optlen);

            // Translate alias
            if (val == "vod")
                val = "file";

            bool res = m_CongCtl.select(val);
            if (!res)
                throw CUDTException(MJ_NOTSUP, MN_INVAL, 0);
        }
        break;

    case SRTO_MESSAGEAPI:
        if (m_bConnected)
            throw CUDTException(MJ_NOTSUP, MN_ISCONNECTED, 0);

        m_bMessageAPI = bool_int_value(optval, optlen);
        break;

    case SRTO_PAYLOADSIZE:
        if (m_bConnected)
            throw CUDTException(MJ_NOTSUP, MN_ISCONNECTED, 0);

        if (*(int*)optval > SRT_LIVE_MAX_PLSIZE)
        {
            LOGC(mglog.Error, log << "SRTO_PAYLOADSIZE: value exceeds SRT_LIVE_MAX_PLSIZE, maximum payload per MTU.");
            throw CUDTException(MJ_NOTSUP, MN_INVAL, 0);
        }

        if (m_OPT_PktFilterConfigString != "")
        {
            // This means that the filter might have been installed before,
            // and the fix to the maximum payload size was already applied.
            // This needs to be checked now.
            SrtFilterConfig fc;
            if (!ParseFilterConfig(m_OPT_PktFilterConfigString, fc))
            {
                // Break silently. This should not happen
                LOGC(mglog.Error, log << "SRTO_PAYLOADSIZE: IPE: failing filter configuration installed");
                throw CUDTException(MJ_NOTSUP, MN_INVAL, 0);
            }

            size_t efc_max_payload_size = SRT_LIVE_MAX_PLSIZE - fc.extra_size;
            if (m_zOPT_ExpPayloadSize > efc_max_payload_size)
            {
                LOGC(mglog.Error,
                     log << "SRTO_PAYLOADSIZE: value exceeds SRT_LIVE_MAX_PLSIZE decreased by " << fc.extra_size
                         << " required for packet filter header");
                throw CUDTException(MJ_NOTSUP, MN_INVAL, 0);
            }
        }

        m_zOPT_ExpPayloadSize = *(int*)optval;
        break;

    case SRTO_TRANSTYPE:
        if (m_bConnected)
            throw CUDTException(MJ_NOTSUP, MN_ISCONNECTED, 0);

        // XXX Note that here the configuration for SRTT_LIVE
        // is the same as DEFAULT VALUES for these fields set
        // in CUDT::CUDT.
        switch (*(SRT_TRANSTYPE*)optval)
        {
        case SRTT_LIVE:
            // Default live options:
            // - tsbpd: on
            // - latency: 120ms
            // - linger: off
            // - congctl: live
            // - extraction method: message (reading call extracts one message)
            m_bOPT_TsbPd          = true;
            m_iOPT_TsbPdDelay     = SRT_LIVE_DEF_LATENCY_MS;
            m_iOPT_PeerTsbPdDelay = 0;
            m_bOPT_TLPktDrop      = true;
            m_iOPT_SndDropDelay   = 0;
            m_bMessageAPI         = true;
            m_bRcvNakReport       = true;
            m_zOPT_ExpPayloadSize = SRT_LIVE_DEF_PLSIZE;
            m_Linger.l_onoff      = 0;
            m_Linger.l_linger     = 0;
            m_CongCtl.select("live");
            break;

        case SRTT_FILE:
            // File transfer mode:
            // - tsbpd: off
            // - latency: 0
            // - linger: 2 minutes (180s)
            // - congctl: file (original UDT congestion control)
            // - extraction method: stream (reading call extracts as many bytes as available and fits in buffer)
            m_bOPT_TsbPd          = false;
            m_iOPT_TsbPdDelay     = 0;
            m_iOPT_PeerTsbPdDelay = 0;
            m_bOPT_TLPktDrop      = false;
            m_iOPT_SndDropDelay   = -1;
            m_bMessageAPI         = false;
            m_bRcvNakReport       = false;
            m_zOPT_ExpPayloadSize = 0; // use maximum
            m_Linger.l_onoff      = 1;
          m_Linger.l_linger = DEF_LINGER;
            m_CongCtl.select("file");
            break;

        default:
            throw CUDTException(MJ_NOTSUP, MN_INVAL, 0);
        }
        break;

<<<<<<< HEAD

   case SRTO_GROUPCONNECT:
        if (m_bConnected)
            throw CUDTException(MJ_NOTSUP, MN_ISCONNECTED, 0);
        m_bOPT_GroupConnect = bool_int_value(optval, optlen);
        break;

   case SRTO_KMREFRESHRATE:
      if (m_bConnected)
          throw CUDTException(MJ_NOTSUP, MN_ISCONNECTED, 0);
=======
    case SRTO_KMREFRESHRATE:
        if (m_bConnected)
            throw CUDTException(MJ_NOTSUP, MN_ISCONNECTED, 0);
>>>>>>> 0c9d5621

        // If you first change the KMREFRESHRATE, KMPREANNOUNCE
        // will be set to the maximum allowed value
        m_uKmRefreshRatePkt = *(int*)optval;
        if (m_uKmPreAnnouncePkt == 0 || m_uKmPreAnnouncePkt > (m_uKmRefreshRatePkt - 1) / 2)
        {
            m_uKmPreAnnouncePkt = (m_uKmRefreshRatePkt - 1) / 2;
            LOGC(mglog.Warn,
                 log << "SRTO_KMREFRESHRATE=0x" << hex << m_uKmRefreshRatePkt << ": setting SRTO_KMPREANNOUNCE=0x"
                     << hex << m_uKmPreAnnouncePkt);
        }
        break;

    case SRTO_KMPREANNOUNCE:
        if (m_bConnected)
            throw CUDTException(MJ_NOTSUP, MN_ISCONNECTED, 0);
        {
            int val   = *(int*)optval;
            int kmref = m_uKmRefreshRatePkt == 0 ? HAICRYPT_DEF_KM_REFRESH_RATE : m_uKmRefreshRatePkt;
            if (val > (kmref - 1) / 2)
            {
                LOGC(mglog.Error,
                     log << "SRTO_KMPREANNOUNCE=0x" << hex << val << " exceeds KmRefresh/2, 0x" << ((kmref - 1) / 2)
                         << " - OPTION REJECTED.");
                throw CUDTException(MJ_NOTSUP, MN_INVAL, 0);
            }

            m_uKmPreAnnouncePkt = val;
        }
        break;

    case SRTO_ENFORCEDENCRYPTION:
        if (m_bConnected)
            throw CUDTException(MJ_NOTSUP, MN_ISCONNECTED, 0);

        m_bOPT_StrictEncryption = bool_int_value(optval, optlen);
        break;

    case SRTO_PEERIDLETIMEO:

        if (m_bConnected)
            throw CUDTException(MJ_NOTSUP, MN_ISCONNECTED, 0);
        m_iOPT_PeerIdleTimeout = *(int*)optval;
        break;

    case SRTO_IPV6ONLY:
        if (m_bConnected)
            throw CUDTException(MJ_NOTSUP, MN_ISCONNECTED, 0);

        m_iIpV6Only = *(int*)optval;
        break;

    case SRTO_PACKETFILTER:
        if (m_bConnected)
            throw CUDTException(MJ_NOTSUP, MN_ISCONNECTED, 0);

        {
            string arg((char*)optval, optlen);
            // Parse the configuration string prematurely
            SrtFilterConfig fc;
            if (!ParseFilterConfig(arg, fc))
            {
                LOGC(mglog.Error,
                     log << "SRTO_FILTER: Incorrect syntax. Use: FILTERTYPE[,KEY:VALUE...]. "
                            "FILTERTYPE ("
                         << fc.type << ") must be installed (or builtin)");
                throw CUDTException(MJ_NOTSUP, MN_INVAL, 0);
            }

            size_t efc_max_payload_size = SRT_LIVE_MAX_PLSIZE - fc.extra_size;
            if (m_zOPT_ExpPayloadSize > efc_max_payload_size)
            {
                LOGC(mglog.Warn,
                     log << "Due to filter-required extra " << fc.extra_size << " bytes, SRTO_PAYLOADSIZE fixed to "
                         << efc_max_payload_size << " bytes");
                m_zOPT_ExpPayloadSize = efc_max_payload_size;
            }

            m_OPT_PktFilterConfigString = arg;
        }
        break;

    default:
        throw CUDTException(MJ_NOTSUP, MN_INVAL, 0);
    }
}

void CUDT::getOpt(SRT_SOCKOPT optName, void* optval, ref_t<int> r_optlen)
{
<<<<<<< HEAD
   int& optlen = *r_optlen;
   
   CGuard cg(m_ConnectionLock, "conn");
=======
    CGuard cg(m_ConnectionLock, "conn");
>>>>>>> 0c9d5621

    switch (optName)
    {
    case SRTO_MSS:
        *(int*)optval = m_iMSS;
        optlen        = sizeof(int);
        break;

    case SRTO_SNDSYN:
        *(bool*)optval = m_bSynSending;
        optlen         = sizeof(bool);
        break;

    case SRTO_RCVSYN:
        *(bool*)optval = m_bSynRecving;
        optlen         = sizeof(bool);
        break;

    case SRTO_ISN:
        *(int*)optval = m_iISN;
        optlen        = sizeof(int);
        break;

    case SRTO_FC:
        *(int*)optval = m_iFlightFlagSize;
        optlen        = sizeof(int);
        break;

    case SRTO_SNDBUF:
        *(int*)optval = m_iSndBufSize * (m_iMSS - CPacket::UDP_HDR_SIZE);
        optlen        = sizeof(int);
        break;

    case SRTO_RCVBUF:
        *(int*)optval = m_iRcvBufSize * (m_iMSS - CPacket::UDP_HDR_SIZE);
        optlen        = sizeof(int);
        break;

    case SRTO_LINGER:
        if (optlen < (int)(sizeof(linger)))
            throw CUDTException(MJ_NOTSUP, MN_INVAL, 0);

        *(linger*)optval = m_Linger;
        optlen           = sizeof(linger);
        break;

    case SRTO_UDP_SNDBUF:
        *(int*)optval = m_iUDPSndBufSize;
        optlen        = sizeof(int);
        break;

    case SRTO_UDP_RCVBUF:
        *(int*)optval = m_iUDPRcvBufSize;
        optlen        = sizeof(int);
        break;

    case SRTO_RENDEZVOUS:
        *(bool*)optval = m_bRendezvous;
        optlen         = sizeof(bool);
        break;

    case SRTO_SNDTIMEO:
        *(int*)optval = m_iSndTimeOut;
        optlen        = sizeof(int);
        break;

    case SRTO_RCVTIMEO:
        *(int*)optval = m_iRcvTimeOut;
        optlen        = sizeof(int);
        break;

    case SRTO_REUSEADDR:
        *(bool*)optval = m_bReuseAddr;
        optlen         = sizeof(bool);
        break;

    case SRTO_MAXBW:
        *(int64_t*)optval = m_llMaxBW;
        optlen            = sizeof(int64_t);
        break;

    case SRTO_STATE:
        *(int32_t*)optval = s_UDTUnited.getStatus(m_SocketID);
        optlen            = sizeof(int32_t);
        break;

    case SRTO_EVENT:
    {
        int32_t event = 0;
        if (m_bBroken)
         event |= SRT_EPOLL_ERR;
        else
        {
            CGuard::enterCS(m_RecvLock, "recv");
            if (m_pRcvBuffer && m_pRcvBuffer->isRcvDataReady())
            event |= SRT_EPOLL_IN;
            CGuard::leaveCS(m_RecvLock, "recv");
            if (m_pSndBuffer && (m_iSndBufSize > m_pSndBuffer->getCurrBufSize()))
            event |= SRT_EPOLL_OUT;
        }
        *(int32_t*)optval = event;
        optlen            = sizeof(int32_t);
        break;
    }

    case SRTO_SNDDATA:
        if (m_pSndBuffer)
            *(int32_t*)optval = m_pSndBuffer->getCurrBufSize();
        else
            *(int32_t*)optval = 0;
        optlen = sizeof(int32_t);
        break;

    case SRTO_RCVDATA:
        if (m_pRcvBuffer)
        {
            CGuard::enterCS(m_RecvLock, "recv");
            *(int32_t*)optval = m_pRcvBuffer->getRcvDataSize();
            CGuard::leaveCS(m_RecvLock, "recv");
        }
        else
            *(int32_t*)optval = 0;
        optlen = sizeof(int32_t);
        break;

#ifdef SRT_ENABLE_IPOPTS
    case SRTO_IPTTL:
        if (m_bOpened)
            *(int32_t*)optval = m_pSndQueue->getIpTTL();
        else
            *(int32_t*)optval = m_iIpTTL;
        break;

    case SRTO_IPTOS:
        if (m_bOpened)
            *(int32_t*)optval = m_pSndQueue->getIpToS();
        else
            *(int32_t*)optval = m_iIpToS;
        break;
#endif

    case SRTO_SENDER:
        *(int32_t*)optval = m_bDataSender;
        optlen            = sizeof(int32_t);
        break;

    case SRTO_TSBPDMODE:
        *(int32_t*)optval = m_bOPT_TsbPd;
        optlen            = sizeof(int32_t);
        break;

    case SRTO_LATENCY:
    case SRTO_RCVLATENCY:
        *(int32_t*)optval = m_iTsbPdDelay_ms;
        optlen            = sizeof(int32_t);
        break;

    case SRTO_PEERLATENCY:
        *(int32_t*)optval = m_iPeerTsbPdDelay_ms;
        optlen            = sizeof(int32_t);
        break;

    case SRTO_TLPKTDROP:
        *(int32_t*)optval = m_bTLPktDrop;
        optlen            = sizeof(int32_t);
        break;

    case SRTO_SNDDROPDELAY:
        *(int32_t*)optval = m_iOPT_SndDropDelay;
        optlen            = sizeof(int32_t);
        break;

    case SRTO_PBKEYLEN:
        if (m_pCryptoControl)
            *(int32_t*)optval = m_pCryptoControl->KeyLen(); // Running Key length.
        else
            *(int32_t*)optval = m_iSndCryptoKeyLen; // May be 0.
        optlen = sizeof(int32_t);
        break;

    case SRTO_KMSTATE:
        if (!m_pCryptoControl)
            *(int32_t*)optval = SRT_KM_S_UNSECURED;
        else if (m_bDataSender)
            *(int32_t*)optval = m_pCryptoControl->m_SndKmState;
        else
            *(int32_t*)optval = m_pCryptoControl->m_RcvKmState;
        break;

    case SRTO_SNDKMSTATE: // State imposed by Agent depending on PW and KMX
        if (m_pCryptoControl)
            *(int32_t*)optval = m_pCryptoControl->m_SndKmState;
        else
            *(int32_t*)optval = SRT_KM_S_UNSECURED;
        optlen = sizeof(int32_t);
        break;

    case SRTO_RCVKMSTATE: // State returned by Peer as informed during KMX
        if (m_pCryptoControl)
            *(int32_t*)optval = m_pCryptoControl->m_RcvKmState;
        else
            *(int32_t*)optval = SRT_KM_S_UNSECURED;
        optlen = sizeof(int32_t);
        break;

    case SRTO_NAKREPORT:
        *(bool*)optval = m_bRcvNakReport;
        optlen         = sizeof(bool);
        break;

    case SRTO_VERSION:
        *(int32_t*)optval = m_lSrtVersion;
        optlen            = sizeof(int32_t);
        break;

    case SRTO_PEERVERSION:
        *(int32_t*)optval = m_lPeerSrtVersion;
        optlen            = sizeof(int32_t);
        break;

#ifdef SRT_ENABLE_CONNTIMEO
    case SRTO_CONNTIMEO:
        *(int*)optval = m_iConnTimeOut;
        optlen        = sizeof(int);
        break;
#endif

    case SRTO_MINVERSION:
        *(uint32_t*)optval = m_lMinimumPeerSrtVersion;
        optlen             = sizeof(uint32_t);
        break;

    case SRTO_STREAMID:
        if (size_t(optlen) < m_sStreamName.size() + 1)
            throw CUDTException(MJ_NOTSUP, MN_INVAL, 0);

        strcpy((char*)optval, m_sStreamName.c_str());
        optlen = m_sStreamName.size();
        break;

    case SRTO_CONGESTION:
    {
        string tt = m_CongCtl.selected_name();
        strcpy((char*)optval, tt.c_str());
        optlen = tt.size();
    }
    break;

    case SRTO_MESSAGEAPI:
        optlen         = sizeof(bool);
        *(bool*)optval = m_bMessageAPI;
        break;

    case SRTO_PAYLOADSIZE:
        optlen        = sizeof(int);
        *(int*)optval = m_zOPT_ExpPayloadSize;
        break;

    case SRTO_ENFORCEDENCRYPTION:
        optlen            = sizeof(int32_t); // also with TSBPDMODE and SENDER
        *(int32_t*)optval = m_bOPT_StrictEncryption;
        break;

    case SRTO_IPV6ONLY:
        optlen        = sizeof(int);
        *(int*)optval = m_iIpV6Only;
        break;

    case SRTO_PEERIDLETIMEO:
        *(int*)optval = m_iOPT_PeerIdleTimeout;
        optlen        = sizeof(int);
        break;

    case SRTO_PACKETFILTER:
        if (size_t(optlen) < m_OPT_PktFilterConfigString.size() + 1)
            throw CUDTException(MJ_NOTSUP, MN_INVAL, 0);

        strcpy((char*)optval, m_OPT_PktFilterConfigString.c_str());
        optlen = m_OPT_PktFilterConfigString.size();
        break;

    default:
        throw CUDTException(MJ_NOTSUP, MN_NONE, 0);
    }
}

bool CUDT::setstreamid(SRTSOCKET u, const std::string& sid)
{
    CUDT* that = getUDTHandle(u);
    if (!that)
        return false;

    if (sid.size() > MAX_SID_LENGTH)
        return false;

    if (that->m_bConnected)
        return false;

    that->m_sStreamName = sid;
    return true;
}

std::string CUDT::getstreamid(SRTSOCKET u)
{
    CUDT* that = getUDTHandle(u);
    if (!that)
        return "";

    return that->m_sStreamName;
}

// XXX REFACTOR: Make common code for CUDT constructor and clearData,
// possibly using CUDT::construct.
void CUDT::clearData()
{
    // Initial sequence number, loss, acknowledgement, etc.
    int udpsize = m_iMSS - CPacket::UDP_HDR_SIZE;

    m_iMaxSRTPayloadSize = udpsize - CPacket::HDR_SIZE;

<<<<<<< HEAD
   // These both should be set to FALSE here.
   // Only when the HSREQ handshake is exchanged,
   // should they be set to possibly true.
   m_bTsbPd = false;
   m_bGroupTsbPd = false;
   m_iTsbPdDelay_ms = m_iOPT_TsbPdDelay;
   m_bTLPktDrop = m_bOPT_TLPktDrop;
   m_bPeerTLPktDrop = false;
=======
    HLOGC(mglog.Debug, log << "clearData: PAYLOAD SIZE: " << m_iMaxSRTPayloadSize);

    m_iEXPCount  = 1;
    m_iBandwidth = 1; // pkts/sec
    // XXX use some constant for this 16
    m_iDeliveryRate     = 16;
    m_iByteDeliveryRate = 16 * m_iMaxSRTPayloadSize;
    m_iAckSeqNo         = 0;
    m_ullLastAckTime_tk = 0;

    // trace information
    CGuard::enterCS(m_StatsLock, "Stats");
    m_stats.startTime = CTimer::getTime();
    m_stats.sentTotal = m_stats.recvTotal = m_stats.sndLossTotal = m_stats.rcvLossTotal = m_stats.retransTotal =
        m_stats.sentACKTotal = m_stats.recvACKTotal = m_stats.sentNAKTotal = m_stats.recvNAKTotal = 0;
    m_stats.lastSampleTime                                                                        = CTimer::getTime();
    m_stats.traceSent = m_stats.traceRecv = m_stats.traceSndLoss = m_stats.traceRcvLoss = m_stats.traceRetrans =
        m_stats.sentACK = m_stats.recvACK = m_stats.sentNAK = m_stats.recvNAK = 0;
    m_stats.traceRcvRetrans                                                   = 0;
    m_stats.traceReorderDistance                                              = 0;
    m_stats.traceBelatedTime                                                  = 0.0;
    m_stats.traceRcvBelated                                                   = 0;

    m_stats.sndDropTotal = 0;
    m_stats.traceSndDrop = 0;
    m_stats.rcvDropTotal = 0;
    m_stats.traceRcvDrop = 0;

    m_stats.m_rcvUndecryptTotal = 0;
    m_stats.traceRcvUndecrypt   = 0;

    m_stats.bytesSentTotal    = 0;
    m_stats.bytesRecvTotal    = 0;
    m_stats.bytesRetransTotal = 0;
    m_stats.traceBytesSent    = 0;
    m_stats.traceBytesRecv    = 0;
    m_stats.sndFilterExtra    = 0;
    m_stats.rcvFilterExtra    = 0;
    m_stats.rcvFilterSupply   = 0;
    m_stats.rcvFilterLoss     = 0;

    m_stats.traceBytesRetrans = 0;
#ifdef SRT_ENABLE_LOSTBYTESCOUNT
    m_stats.traceRcvBytesLoss = 0;
#endif
    m_stats.sndBytesDropTotal        = 0;
    m_stats.rcvBytesDropTotal        = 0;
    m_stats.traceSndBytesDrop        = 0;
    m_stats.traceRcvBytesDrop        = 0;
    m_stats.m_rcvBytesUndecryptTotal = 0;
    m_stats.traceRcvBytesUndecrypt   = 0;

    m_stats.sndDuration = m_stats.m_sndDurationTotal = 0;
    CGuard::leaveCS(m_StatsLock, "Stats");

    // Resetting these data because this happens when agent isn't connected.
    m_bPeerTsbPd         = false;
    m_iPeerTsbPdDelay_ms = 0;
>>>>>>> 0c9d5621

    m_bTsbPd         = m_bOPT_TsbPd; // Take the values from user-configurable options
    m_iTsbPdDelay_ms = m_iOPT_TsbPdDelay;
    m_bTLPktDrop     = m_bOPT_TLPktDrop;
    m_bPeerTLPktDrop = false;

    m_bPeerNakReport = false;

    m_bPeerRexmitFlag = false;

    m_RdvState            = CHandShake::RDV_INVALID;
    m_ullRcvPeerStartTime = 0;
}

void CUDT::open()
{
    CGuard cg(m_ConnectionLock, "conn");

    clearData();

    // structures for queue
    if (m_pSNode == NULL)
        m_pSNode = new CSNode;
    m_pSNode->m_pUDT           = this;
    m_pSNode->m_llTimeStamp_tk = 1;
    m_pSNode->m_iHeapLoc       = -1;

    if (m_pRNode == NULL)
        m_pRNode = new CRNode;
    m_pRNode->m_pUDT           = this;
    m_pRNode->m_llTimeStamp_tk = 1;
    m_pRNode->m_pPrev = m_pRNode->m_pNext = NULL;
    m_pRNode->m_bOnList                   = false;

    m_iRTT            = 10 * COMM_SYN_INTERVAL_US;
    m_iRTTVar         = m_iRTT >> 1;
    m_ullCPUFrequency = CTimer::getCPUFrequency();

    // set minimum NAK and EXP timeout to 300ms
    /*
       XXX This code is blocked because the value of
       m_ullMinNakInt_tk will be overwritten again in setupCC.
       And in setupCC it will have an opportunity to make the
       value overridden according to the statements in the SrtCongestion.

 #ifdef SRT_ENABLE_NAKREPORT
    if (m_bRcvNakReport)
       m_ullMinNakInt_tk = m_iMinNakInterval_us * m_ullCPUFrequency;
    else
 #endif
 */
    // Set up timers
    m_ullMinNakInt_tk = 300000 * m_ullCPUFrequency;
    m_ullMinExpInt_tk = 300000 * m_ullCPUFrequency;

    m_ullACKInt_tk = COMM_SYN_INTERVAL_US * m_ullCPUFrequency;
    m_ullNAKInt_tk = m_ullMinNakInt_tk;

    uint64_t currtime_tk;
    CTimer::rdtsc(currtime_tk);
    m_ullLastRspTime_tk    = currtime_tk;
    m_ullNextACKTime_tk    = currtime_tk + m_ullACKInt_tk;
    m_ullNextNAKTime_tk    = currtime_tk + m_ullNAKInt_tk;
    m_ullLastRspAckTime_tk = currtime_tk;
    m_ullLastSndTime_tk    = currtime_tk;
    m_iReXmitCount         = 1;

    m_iPktCount      = 0;
    m_iLightACKCount = 1;

    m_ullTargetTime_tk = 0;
    m_ullTimeDiff_tk   = 0;

    // Now UDT is opened.
    m_bOpened = true;
}

void CUDT::setListenState()
{
    CGuard cg(m_ConnectionLock, "conn");

    if (!m_bOpened)
        throw CUDTException(MJ_NOTSUP, MN_NONE, 0);

    if (m_bConnecting || m_bConnected)
        throw CUDTException(MJ_NOTSUP, MN_ISCONNECTED, 0);

    // listen can be called more than once
    if (m_bListening)
        return;

    // if there is already another socket listening on the same port
    if (m_pRcvQueue->setListener(this) < 0)
        throw CUDTException(MJ_NOTSUP, MN_BUSY, 0);

    m_bListening = true;
}

size_t CUDT::fillSrtHandshake(uint32_t* srtdata, size_t srtlen, int msgtype, int hs_version)
{
    if (srtlen < SRT_HS__SIZE)
    {
        LOGC(mglog.Fatal,
             log << "IPE: fillSrtHandshake: buffer too small: " << srtlen << " (expected: " << SRT_HS__SIZE << ")");
        return 0;
    }

    srtlen = SRT_HS__SIZE; // We use only that much space.

    memset(srtdata, 0, sizeof(uint32_t) * srtlen);
    /* Current version (1.x.x) SRT handshake */
    srtdata[SRT_HS_VERSION] = m_lSrtVersion; /* Required version */
    srtdata[SRT_HS_FLAGS] |= SrtVersionCapabilities();

    switch (msgtype)
    {
    case SRT_CMD_HSREQ:
        return fillSrtHandshake_HSREQ(srtdata, srtlen, hs_version);
    case SRT_CMD_HSRSP:
        return fillSrtHandshake_HSRSP(srtdata, srtlen, hs_version);
    default:
        LOGC(mglog.Fatal, log << "IPE: fillSrtHandshake/sendSrtMsg called with value " << msgtype);
        return 0;
    }
}

size_t CUDT::fillSrtHandshake_HSREQ(uint32_t* srtdata, size_t /* srtlen - unused */, int hs_version)
{
    // INITIATOR sends HSREQ.

    // The TSBPD(SND|RCV) options are being set only if the TSBPD is set in the current agent.
    // The agent has a decisive power only in the range of RECEIVING the data, however it can
    // also influence the peer's latency. If agent doesn't set TSBPD mode, it doesn't send any
    // latency flags, although the peer might still want to do Rx with TSBPD. When agent sets
    // TsbPd mode, it defines latency values for Rx (itself) and Tx (peer's Rx). If peer does
    // not set TsbPd mode, it will simply ignore the proposed latency (PeerTsbPdDelay), although
    // if it has received the Rx latency as well, it must honor it and respond accordingly
    // (the latter is only in case of HSv5 and bidirectional connection).
    if (m_bOPT_TsbPd)
    {
        m_iTsbPdDelay_ms     = m_iOPT_TsbPdDelay;
        m_iPeerTsbPdDelay_ms = m_iOPT_PeerTsbPdDelay;
        /*
         * Sent data is real-time, use Time-based Packet Delivery,
         * set option bit and configured delay
         */
        srtdata[SRT_HS_FLAGS] |= SRT_OPT_TSBPDSND;

        if (hs_version < CUDT::HS_VERSION_SRT1)
        {
            // HSv4 - this uses only one value.
            srtdata[SRT_HS_LATENCY] = SRT_HS_LATENCY_LEG::wrap(m_iPeerTsbPdDelay_ms);
        }
        else
        {
            // HSv5 - this will be understood only since this version when this exists.
            srtdata[SRT_HS_LATENCY] = SRT_HS_LATENCY_SND::wrap(m_iPeerTsbPdDelay_ms);

            // And in the reverse direction.
            srtdata[SRT_HS_FLAGS] |= SRT_OPT_TSBPDRCV;
            srtdata[SRT_HS_LATENCY] |= SRT_HS_LATENCY_RCV::wrap(m_iTsbPdDelay_ms);

            // This wasn't there for HSv4, this setting is only for the receiver.
            // HSv5 is bidirectional, so every party is a receiver.

            if (m_bTLPktDrop)
                srtdata[SRT_HS_FLAGS] |= SRT_OPT_TLPKTDROP;
        }
    }

    if (m_bRcvNakReport)
        srtdata[SRT_HS_FLAGS] |= SRT_OPT_NAKREPORT;

    // I support SRT_OPT_REXMITFLG. Do you?
    srtdata[SRT_HS_FLAGS] |= SRT_OPT_REXMITFLG;

    // Declare the API used. The flag is set for "stream" API because
    // the older versions will never set this flag, but all old SRT versions use message API.
    if (!m_bMessageAPI)
        srtdata[SRT_HS_FLAGS] |= SRT_OPT_STREAM;

    HLOGC(mglog.Debug,
          log << "HSREQ/snd: LATENCY[SND:" << SRT_HS_LATENCY_SND::unwrap(srtdata[SRT_HS_LATENCY])
              << " RCV:" << SRT_HS_LATENCY_RCV::unwrap(srtdata[SRT_HS_LATENCY]) << "] FLAGS["
              << SrtFlagString(srtdata[SRT_HS_FLAGS]) << "]");

    return 3;
}

size_t CUDT::fillSrtHandshake_HSRSP(uint32_t* srtdata, size_t /* srtlen - unused */, int hs_version)
{
    // Setting m_ullRcvPeerStartTime is done in processSrtMsg_HSREQ(), so
    // this condition will be skipped only if this function is called without
    // getting first received HSREQ. Doesn't look possible in both HSv4 and HSv5.
    if (m_ullRcvPeerStartTime != 0)
    {
        // If Agent doesn't set TSBPD, it will not set the TSBPD flag back to the Peer.
        // The peer doesn't have be disturbed by it anyway.
        if (isOPT_TsbPd())
        {
            /*
             * We got and transposed peer start time (HandShake request timestamp),
             * we can support Timestamp-based Packet Delivery
             */
            srtdata[SRT_HS_FLAGS] |= SRT_OPT_TSBPDRCV;

            if (hs_version < HS_VERSION_SRT1)
            {
                // HSv4 - this uses only one value
                srtdata[SRT_HS_LATENCY] = SRT_HS_LATENCY_LEG::wrap(m_iTsbPdDelay_ms);
            }
            else
            {
                // HSv5 - this puts "agent's" latency into RCV field and "peer's" -
                // into SND field.
                srtdata[SRT_HS_LATENCY] = SRT_HS_LATENCY_RCV::wrap(m_iTsbPdDelay_ms);
            }
        }
        else
        {
            HLOGC(mglog.Debug, log << "HSRSP/snd: TSBPD off, NOT responding TSBPDRCV flag.");
        }

        // Hsv5, only when peer has declared TSBPD mode.
        // The flag was already set, and the value already "maximized" in processSrtMsg_HSREQ().
        if (m_bPeerTsbPd && hs_version >= HS_VERSION_SRT1)
        {
            // HSv5 is bidirectional - so send the TSBPDSND flag, and place also the
            // peer's latency into SND field.
            srtdata[SRT_HS_FLAGS] |= SRT_OPT_TSBPDSND;
            srtdata[SRT_HS_LATENCY] |= SRT_HS_LATENCY_SND::wrap(m_iPeerTsbPdDelay_ms);

            HLOGC(mglog.Debug,
                  log << "HSRSP/snd: HSv5 peer uses TSBPD, responding TSBPDSND latency=" << m_iPeerTsbPdDelay_ms);
        }
        else
        {
            HLOGC(mglog.Debug,
                  log << "HSRSP/snd: HSv" << (hs_version == CUDT::HS_VERSION_UDT4 ? 4 : 5)
                      << " with peer TSBPD=" << (m_bPeerTsbPd ? "on" : "off") << " - NOT responding TSBPDSND");
        }

        if (m_bTLPktDrop)
            srtdata[SRT_HS_FLAGS] |= SRT_OPT_TLPKTDROP;
    }
    else
    {
        LOGC(mglog.Fatal, log << "IPE: fillSrtHandshake_HSRSP: m_ullRcvPeerStartTime NOT SET!");
        return 0;
    }

    if (m_bRcvNakReport)
    {
        // HSv5: Note that this setting is independent on the value of
        // m_bPeerNakReport, which represent this setting in the peer.

        srtdata[SRT_HS_FLAGS] |= SRT_OPT_NAKREPORT;
        /*
         * NAK Report is so efficient at controlling bandwidth that sender TLPktDrop
         * is not needed. SRT 1.0.5 to 1.0.7 sender TLPktDrop combined with SRT 1.0
         * Timestamp-Based Packet Delivery was not well implemented and could drop
         * big I-Frame tail before sending once on low latency setups.
         * Disabling TLPktDrop in the receiver SRT Handshake Reply prevents the sender
         * from enabling Too-Late Packet Drop.
         */
        if (m_lPeerSrtVersion <= SrtVersion(1, 0, 7))
            srtdata[SRT_HS_FLAGS] &= ~SRT_OPT_TLPKTDROP;
    }

    if (m_lSrtVersion >= SrtVersion(1, 2, 0))
    {
        if (!m_bPeerRexmitFlag)
        {
            // Peer does not request to use rexmit flag, if so,
            // we won't use as well.
            HLOGC(mglog.Debug, log << "HSRSP/snd: AGENT understands REXMIT flag, but PEER DOES NOT. NOT setting.");
        }
        else
        {
            // Request that the rexmit bit be used as a part of msgno.
            srtdata[SRT_HS_FLAGS] |= SRT_OPT_REXMITFLG;
            HLOGF(mglog.Debug, "HSRSP/snd: AGENT UNDERSTANDS REXMIT flag and PEER reported that it does, too.");
        }
    }
    else
    {
        // Since this is now in the code, it can occur only in case when you change the
        // version specification in the build configuration.
        HLOGF(mglog.Debug, "HSRSP/snd: AGENT DOES NOT UNDERSTAND REXMIT flag");
    }

    HLOGC(mglog.Debug,
          log << "HSRSP/snd: LATENCY[SND:" << SRT_HS_LATENCY_SND::unwrap(srtdata[SRT_HS_LATENCY])
              << " RCV:" << SRT_HS_LATENCY_RCV::unwrap(srtdata[SRT_HS_LATENCY]) << "] FLAGS["
              << SrtFlagString(srtdata[SRT_HS_FLAGS]) << "]");

    return 3;
}

size_t CUDT::prepareSrtHsMsg(int cmd, uint32_t* srtdata, size_t size)
{
    size_t srtlen = fillSrtHandshake(srtdata, size, cmd, handshakeVersion());
    HLOGF(mglog.Debug,
          "CMD:%s(%d) Len:%d Version: %s Flags: %08X (%s) sdelay:%d",
          MessageTypeStr(UMSG_EXT, cmd).c_str(),
          cmd,
          (int)(srtlen * sizeof(int32_t)),
          SrtVersionString(srtdata[SRT_HS_VERSION]).c_str(),
          srtdata[SRT_HS_FLAGS],
          SrtFlagString(srtdata[SRT_HS_FLAGS]).c_str(),
          srtdata[SRT_HS_LATENCY]);

    return srtlen;
}

void CUDT::sendSrtMsg(int cmd, uint32_t* srtdata_in, int srtlen_in)
{
    CPacket srtpkt;
    int32_t srtcmd = (int32_t)cmd;

    static const size_t SRTDATA_MAXSIZE = SRT_CMD_MAXSZ / sizeof(int32_t);

    // This is in order to issue a compile error if the SRT_CMD_MAXSZ is
    // too small to keep all the data. As this is "static const", declaring
    // an array of such specified size in C++ isn't considered VLA.
    static const int SRTDATA_SIZE = SRTDATA_MAXSIZE >= SRT_HS__SIZE ? SRTDATA_MAXSIZE : -1;

    // This will be effectively larger than SRT_HS__SIZE, but it will be also used
    // for incoming data. We have a guarantee that it won't be larger than SRTDATA_MAXSIZE.
    uint32_t srtdata[SRTDATA_SIZE];

    int srtlen = 0;

    if (cmd == SRT_CMD_REJECT)
    {
        // This is a value returned by processSrtMsg underlying layer, potentially
        // to be reported here. Should this happen, just send a rejection message.
        cmd                     = SRT_CMD_HSRSP;
        srtdata[SRT_HS_VERSION] = 0;
    }

    switch (cmd)
    {
    case SRT_CMD_HSREQ:
    case SRT_CMD_HSRSP:
        srtlen = prepareSrtHsMsg(cmd, srtdata, SRTDATA_SIZE);
        break;

    case SRT_CMD_KMREQ: // Sender
    case SRT_CMD_KMRSP: // Receiver
        srtlen = srtlen_in;
        /* Msg already in network order
         * But CChannel:sendto will swap again (assuming 32-bit fields)
         * Pre-swap to cancel it.
         */
        HtoNLA(srtdata, srtdata_in, srtlen);
        m_pCryptoControl->updateKmState(cmd, srtlen); // <-- THIS function can't be moved to CUDT

        break;

    default:
        LOGF(mglog.Error, "sndSrtMsg: cmd=%d unsupported", cmd);
        break;
    }

    if (srtlen > 0)
    {
        /* srtpkt.pack will set message data in network order */
        srtpkt.pack(UMSG_EXT, &srtcmd, srtdata, srtlen * sizeof(int32_t));
        addressAndSend(srtpkt);
    }
}

// PREREQUISITE:
// pkt must be set the buffer and configured for UMSG_HANDSHAKE.
// Note that this function replaces also serialization for the HSv4.
bool CUDT::createSrtHandshake(ref_t<CPacket>    r_pkt,
                              ref_t<CHandShake> r_hs,
                              int               srths_cmd,
                              int               srtkm_cmd,
                              const uint32_t*   kmdata,
                              size_t            kmdata_wordsize /* IN WORDS, NOT BYTES!!! */)
{
    CPacket&    pkt = *r_pkt;
    CHandShake& hs  = *r_hs;

    // This function might be called before the opposite version was recognized.
    // Check if the version is exactly 4 because this means that the peer has already
    // sent something - asynchronously, and usually in rendezvous - and we already know
    // that the peer is version 4. In this case, agent must behave as HSv4, til the end.
    if (m_ConnRes.m_iVersion == HS_VERSION_UDT4)
    {
        hs.m_iVersion = HS_VERSION_UDT4;
        hs.m_iType    = UDT_DGRAM;
        if (hs.m_extension)
        {
            // Should be impossible
            LOGC(mglog.Error, log << "createSrtHandshake: IPE: EXTENSION SET WHEN peer reports version 4 - fixing...");
            hs.m_extension = false;
        }
    }
    else
    {
        hs.m_iType = 0; // Prepare it for flags
    }

    HLOGC(mglog.Debug,
          log << "createSrtHandshake: buf size=" << pkt.getLength() << " hsx=" << MessageTypeStr(UMSG_EXT, srths_cmd)
              << " kmx=" << MessageTypeStr(UMSG_EXT, srtkm_cmd) << " kmdata_wordsize=" << kmdata_wordsize
              << " version=" << hs.m_iVersion);

    // Once you are certain that the version is HSv5, set the enc type flags
    // to advertise pbkeylen. Otherwise make sure that the old interpretation
    // will correctly pick up the type field. PBKEYLEN should be advertized
    // regardless of what URQ stage the handshake is (note that in case of rendezvous
    // CONCLUSION might be the FIRST MESSAGE EVER RECEIVED by a party).
    if (hs.m_iVersion > HS_VERSION_UDT4)
    {
        // Check if there was a failure to receie HSREQ before trying to craft HSRSP.
        // If fillSrtHandshake_HSRSP catches the condition of m_ullRcvPeerStartTime == 0,
        // it will return size 0, which will mess up with further extension procedures;
        // PREVENT THIS HERE.
        if (hs.m_iReqType == URQ_CONCLUSION && srths_cmd == SRT_CMD_HSRSP && m_ullRcvPeerStartTime == 0)
        {
            LOGC(mglog.Error,
                 log << "createSrtHandshake: IPE (non-fatal): Attempting to craft HSRSP without received HSREQ. "
                        "BLOCKING extensions.");
            hs.m_extension = false;
        }

        // The situation when this function is called without requested extensions
        // is URQ_CONCLUSION in rendezvous mode in some of the transitions.
        // In this case for version 5 just clear the m_iType field, as it has
        // different meaning in HSv5 and contains extension flags.
        //
        // Keep 0 in the SRT_HSTYPE_HSFLAGS field, but still advertise PBKEYLEN
        // in the SRT_HSTYPE_ENCFLAGS field.
        hs.m_iType                  = SrtHSRequest::wrapFlags(false /*no magic in HSFLAGS*/, m_iSndCryptoKeyLen);
        bool whether SRT_ATR_UNUSED = m_iSndCryptoKeyLen != 0;
        HLOGC(mglog.Debug,
              log << "createSrtHandshake: " << (whether ? "" : "NOT ")
                  << " Advertising PBKEYLEN - value = " << m_iSndCryptoKeyLen);

        // Note: This is required only when sending a HS message without SRT extensions.
        // When this is to be sent with SRT extensions, then KMREQ will be attached here
        // and the PBKEYLEN will be extracted from it. If this is going to attach KMRSP
        // here, it's already too late (it should've been advertised before getting the first
        // handshake message with KMREQ).
    }
    else
    {
        hs.m_iType = UDT_DGRAM;
    }

    // values > URQ_CONCLUSION include also error types
    // if (hs.m_iVersion == HS_VERSION_UDT4 || hs.m_iReqType > URQ_CONCLUSION) <--- This condition was checked b4 and
    // it's only valid for caller-listener mode
    if (!hs.m_extension)
    {
        // Serialize only the basic handshake, if this is predicted for
        // Hsv4 peer or this is URQ_INDUCTION or URQ_WAVEAHAND.
        size_t hs_size = pkt.getLength();
        hs.store_to(pkt.m_pcData, Ref(hs_size));
        pkt.setLength(hs_size);
        HLOGC(mglog.Debug, log << "createSrtHandshake: (no ext) size=" << hs_size << " data: " << hs.show());
        return true;
    }

    // Sanity check, applies to HSv5 only cases.
    if (srths_cmd == SRT_CMD_HSREQ && m_SrtHsSide == HSD_RESPONDER)
    {
        m_RejectReason = SRT_REJ_IPE;
        LOGC(mglog.Fatal, log << "IPE: SRT_CMD_HSREQ was requested to be sent in HSv5 by an INITIATOR side!");
        return false; // should cause rejection
    }

    string logext = "HSX";

    bool have_kmreq   = false;
    bool have_sid     = false;
    bool have_congctl = false;
<<<<<<< HEAD
    bool have_filter = false;
    bool have_group = false;
=======
    bool have_filter  = false;
>>>>>>> 0c9d5621

    // Install the SRT extensions
    hs.m_iType |= CHandShake::HS_EXT_HSREQ;

    if (srths_cmd == SRT_CMD_HSREQ)
    {
        if (m_sStreamName != "")
        {
            have_sid = true;
            hs.m_iType |= CHandShake::HS_EXT_CONFIG;
            logext += ",SID";
        }
    }

    // If this is a response, we have also information
    // on the peer. If Peer is NOT filter capable, don't
    // put filter config, even if agent is capable.
    bool peer_filter_capable = true;
    if (srths_cmd == SRT_CMD_HSRSP)
    {
        if (m_sPeerPktFilterConfigString != "")
        {
            peer_filter_capable = true;
        }
        else if (IsSet(m_lPeerSrtFlags, SRT_OPT_FILTERCAP))
        {
            peer_filter_capable = true;
        }
        else
        {
            peer_filter_capable = false;
        }
    }

    // Now, if this is INITIATOR, then it has its
    // filter config already set, if configured, otherwise
    // it should not attach the filter config extension.

    // If this is a RESPONDER, then it has already received
    // the filter config string from the peer and therefore
    // possibly confronted with the contents of m_OPT_FECConfigString,
    // and if it decided to go with filter, it will be nonempty.
    if (peer_filter_capable && m_OPT_PktFilterConfigString != "")
    {
        have_filter = true;
        hs.m_iType |= CHandShake::HS_EXT_CONFIG;
        logext += ",filter";
    }

    string sm = m_CongCtl.selected_name();
    if (sm != "" && sm != "live")
    {
        have_congctl = true;
        hs.m_iType |= CHandShake::HS_EXT_CONFIG;
        logext += ",CONGCTL";
    }

    // Prevent adding KMRSP only in case when BOTH:
    // - Agent has set no password
    // - no KMREQ has arrived from Peer
    // KMRSP must be always sent when:
    // - Agent set a password, Peer did not send KMREQ: Agent sets snd=NOSECRET.
    // - Agent set no password, but Peer sent KMREQ: Ageng sets rcv=NOSECRET.
    if (m_CryptoSecret.len > 0 || kmdata_wordsize > 0)
    {
        have_kmreq = true;
        hs.m_iType |= CHandShake::HS_EXT_KMREQ;
        logext += ",KMX";
    }

    if (m_parent->m_IncludedGroup)
    {
        // Whatever group this socket belongs to, the information about
        // the group is always sent the same way with the handshake.
        have_group = true;
        hs.m_iType |= CHandShake::HS_EXT_CONFIG;
        logext += ",GROUP";
    }

    HLOGC(mglog.Debug, log << "createSrtHandshake: (ext: " << logext << ") data: " << hs.show());

    // NOTE: The HSREQ is practically always required, although may happen
    // in future that CONCLUSION can be sent multiple times for a separate
    // stream encryption support, and this way it won't enclose HSREQ.
    // Also, KMREQ may occur multiple times.

    // So, initially store the UDT legacy handshake.
    size_t hs_size = pkt.getLength(), total_ra_size = (hs_size / sizeof(uint32_t)); // Maximum size of data
    hs.store_to(pkt.m_pcData, Ref(hs_size));                                        // hs_size is updated

    size_t ra_size = hs_size / sizeof(int32_t);

    // Now attach the SRT handshake for HSREQ
    size_t    offset = ra_size;
    uint32_t* p      = reinterpret_cast<uint32_t*>(pkt.m_pcData);
    // NOTE: since this point, ra_size has a size in int32_t elements, NOT BYTES.

    // The first 4-byte item is the CMD/LENGTH spec.
    uint32_t* pcmdspec = p + offset; // Remember the location to be filled later, when we know the length
    ++offset;

    // Now use the original function to store the actual SRT_HS data
    // ra_size after that
    // NOTE: so far, ra_size is m_iMaxSRTPayloadSize expressed in number of elements.
    // WILL BE CHANGED HERE.
    ra_size   = fillSrtHandshake(p + offset, total_ra_size - offset, srths_cmd, HS_VERSION_SRT1);
    *pcmdspec = HS_CMDSPEC_CMD::wrap(srths_cmd) | HS_CMDSPEC_SIZE::wrap(ra_size);

    HLOGC(mglog.Debug,
          log << "createSrtHandshake: after HSREQ: offset=" << offset << " HSREQ size=" << ra_size
              << " space left: " << (total_ra_size - offset));

    if (have_sid)
    {
        // Use only in REQ phase and only if stream name is set
        offset += ra_size;
        pcmdspec = p + offset;
        ++offset;

        // Now prepare the string with 4-byte alignment. The string size is limited
        // to half the payload size. Just a sanity check to not pack too much into
        // the conclusion packet.
        size_t size_limit = m_iMaxSRTPayloadSize / 2;

        if (m_sStreamName.size() >= size_limit)
        {
            m_RejectReason = SRT_REJ_ROGUE;
            LOGC(mglog.Error,
                 log << "createSrtHandshake: stream id too long, limited to " << (size_limit - 1) << " bytes");
            return false;
        }

        size_t wordsize         = (m_sStreamName.size() + 3) / 4;
        size_t aligned_bytesize = wordsize * 4;

        memset(p + offset, 0, aligned_bytesize);
        memcpy(p + offset, m_sStreamName.data(), m_sStreamName.size());
        // Preswap to little endian (in place due to possible padding zeros)
        HtoILA((uint32_t*)(p + offset), (uint32_t*)(p + offset), wordsize);

        ra_size   = wordsize;
        *pcmdspec = HS_CMDSPEC_CMD::wrap(SRT_CMD_SID) | HS_CMDSPEC_SIZE::wrap(ra_size);

        HLOGC(mglog.Debug,
              log << "createSrtHandshake: after SID [" << m_sStreamName << "] length=" << m_sStreamName.size()
                  << " alignedln=" << aligned_bytesize << ": offset=" << offset << " SID size=" << ra_size
                  << " space left: " << (total_ra_size - offset));
    }

    if (have_congctl)
    {
        // Pass the congctl to the other side as informational.
        // The other side should reject connection if it uses a different congctl.
        // The other side should also respond with the congctl it uses, if its non-default (for backward compatibility).

        // XXX Consider change the congctl settings in the listener socket to "adaptive"
        // congctl and also "adaptive" value of CUDT::m_bMessageAPI so that the caller
        // may ask for whatever kind of transmission it wants, or select transmission
        // type differently for different connections, however with the same listener.

        offset += ra_size;
        pcmdspec = p + offset;
        ++offset;

        size_t wordsize         = (sm.size() + 3) / 4;
        size_t aligned_bytesize = wordsize * 4;

        memset(p + offset, 0, aligned_bytesize);

        memcpy(p + offset, sm.data(), sm.size());
        // Preswap to little endian (in place due to possible padding zeros)
        HtoILA((uint32_t*)(p + offset), (uint32_t*)(p + offset), wordsize);

        ra_size   = wordsize;
        *pcmdspec = HS_CMDSPEC_CMD::wrap(SRT_CMD_CONGESTION) | HS_CMDSPEC_SIZE::wrap(ra_size);

        HLOGC(mglog.Debug,
              log << "createSrtHandshake: after CONGCTL [" << sm << "] length=" << sm.size()
                  << " alignedln=" << aligned_bytesize << ": offset=" << offset << " CONGCTL size=" << ra_size
                  << " space left: " << (total_ra_size - offset));
    }

    if (have_filter)
    {
        offset += ra_size;
        pcmdspec = p + offset;
        ++offset;

        size_t wordsize         = (m_OPT_PktFilterConfigString.size() + 3) / 4;
        size_t aligned_bytesize = wordsize * 4;

        memset(p + offset, 0, aligned_bytesize);
        memcpy(p + offset, m_OPT_PktFilterConfigString.data(), m_OPT_PktFilterConfigString.size());

        ra_size   = wordsize;
        *pcmdspec = HS_CMDSPEC_CMD::wrap(SRT_CMD_FILTER) | HS_CMDSPEC_SIZE::wrap(ra_size);

        HLOGC(mglog.Debug,
              log << "createSrtHandshake: after filter [" << m_OPT_PktFilterConfigString << "] length="
                  << m_OPT_PktFilterConfigString.size() << " alignedln=" << aligned_bytesize << ": offset=" << offset
                  << " filter size=" << ra_size << " space left: " << (total_ra_size - offset));
    }

    // Note that this will fire in both cases:
    // - When the group has been set by the user on a socket (or socket was created as a part of the group),
    //   and the handshake request is to be sent with informing the peer that this conenction belongs to a group
    // - When the agent received a HS request with a group, has created its mirror group on its side, and
    //   now sends the HS response to the peer, with ITS OWN group id (the mirror one).
    //
    // XXX Probably a condition should be checked here around the group type.
    // The time synchronization should be done only on any kind of parallel sending group.
    // This is, for example, for redundancy group or bonding group, but not distribution group.
    while (have_group)
    {
        CGuard grd(m_parent->m_ControlLock, "control");
        if (!m_parent->m_IncludedGroup)
        {
            HLOGC(mglog.Fatal, log << "GROUP DISAPPEARED. Socket not capable of continuing HS");
            break;
        }
        offset += ra_size;
        pcmdspec = p+offset;
        ++offset;

        SRTSOCKET id = m_parent->m_IncludedGroup->id();
        SRT_GROUP_TYPE tp = m_parent->m_IncludedGroup->type();
        SRTSOCKET master_peerid;
        int32_t master_tdiff SRT_ATR_UNUSED;
        uint64_t master_st;

        // "Master" is the first found running connection. Will be false, if
        // there's no other connection yet. When any connection is found, specify this
        // as a determined master connection, and extract its id.
        if ( !m_parent->m_IncludedGroup->getMasterData(m_SocketID, Ref(master_peerid), Ref(master_st)) )
        {
            master_peerid = -1;
            master_tdiff = 0;
            HLOGC(mglog.Debug, log << CONID() << "NO GROUP MASTER LINK found for group: $" << m_parent->m_IncludedGroup->id());
        }
        else
        {
            // The returned master_st is the master's start time. Calculate the
            // differene time.
            master_tdiff = m_stats.startTime - master_st;
            HLOGC(mglog.Debug, log << CONID() << "FOUND GROUP MASTER LINK: peer=$" << master_peerid << " - start time diff: " << master_tdiff);
        }
        // (this function will not fill the variables with anything, if no master is found)

        int32_t storedata [GRPD__SIZE] = { id, tp, /*master_peerid, master_tdiff*/ };
        memcpy(p+offset, storedata, sizeof storedata);

        ra_size = Size(storedata);
        *pcmdspec = HS_CMDSPEC_CMD::wrap(SRT_CMD_GROUP) | HS_CMDSPEC_SIZE::wrap(ra_size);

        HLOGC(mglog.Debug, log << "createSrtHandshake: after GROUP [" << sm << "] length=" << sm.size()
            << ": offset=" << offset << " GROUP size=" << ra_size << " space left: " << (total_ra_size - offset));

        break;
    }

    // When encryption turned on
    if (have_kmreq)
    {
        HLOGC(mglog.Debug,
              log << "createSrtHandshake: "
                  << (m_CryptoSecret.len > 0 ? "Agent uses ENCRYPTION" : "Peer requires ENCRYPTION"));
        if (srtkm_cmd == SRT_CMD_KMREQ)
        {
            bool have_any_keys = false;
            for (size_t ki = 0; ki < 2; ++ki)
            {
                // Skip those that have expired
                if (!m_pCryptoControl->getKmMsg_needSend(ki, false))
                    continue;

                m_pCryptoControl->getKmMsg_markSent(ki, false);

                offset += ra_size;

                size_t msglen = m_pCryptoControl->getKmMsg_size(ki);
                // Make ra_size back in element unit
                // Add one extra word if the size isn't aligned to 32-bit.
                ra_size = (msglen / sizeof(uint32_t)) + (msglen % sizeof(uint32_t) ? 1 : 0);

                // Store the CMD + SIZE in the next field
                *(p + offset) = HS_CMDSPEC_CMD::wrap(srtkm_cmd) | HS_CMDSPEC_SIZE::wrap(ra_size);
                ++offset;

                // Copy the key - do the endian inversion because another endian inversion
                // will be done for every control message before sending, and this KM message
                // is ALREADY in network order.
                const uint32_t* keydata = reinterpret_cast<const uint32_t*>(m_pCryptoControl->getKmMsg_data(ki));

                HLOGC(mglog.Debug,
                      log << "createSrtHandshake: KMREQ: adding key #" << ki << " length=" << ra_size
                          << " words (KmMsg_size=" << msglen << ")");
                // XXX INSECURE ": [" << FormatBinaryString((uint8_t*)keydata, msglen) << "]";

                // Yes, I know HtoNLA and NtoHLA do exactly the same operation, but I want
                // to be clear about the true intention.
                NtoHLA(p + offset, keydata, ra_size);
                have_any_keys = true;
            }

            if (!have_any_keys)
            {
                m_RejectReason = SRT_REJ_IPE;
                LOGC(mglog.Error, log << "createSrtHandshake: IPE: all keys have expired, no KM to send.");
                return false;
            }
        }
        else if (srtkm_cmd == SRT_CMD_KMRSP)
        {
            uint32_t        failure_kmrsp[] = {SRT_KM_S_UNSECURED};
            const uint32_t* keydata         = 0;

            // Shift the starting point with the value of previously added block,
            // to start with the new one.
            offset += ra_size;

            if (kmdata_wordsize == 0)
            {
                LOGC(mglog.Error,
                     log << "createSrtHandshake: Agent has PW, but Peer sent no KMREQ. Sending error KMRSP response");
                ra_size = 1;
                keydata = failure_kmrsp;

                // Update the KM state as well
                m_pCryptoControl->m_SndKmState = SRT_KM_S_NOSECRET;  // Agent has PW, but Peer won't decrypt
                m_pCryptoControl->m_RcvKmState = SRT_KM_S_UNSECURED; // Peer won't encrypt as well.
            }
            else
            {
                if (!kmdata)
                {
                    m_RejectReason = SRT_REJ_IPE;
                    LOGC(mglog.Fatal, log << "createSrtHandshake: IPE: srtkm_cmd=SRT_CMD_KMRSP and no kmdata!");
                    return false;
                }
                ra_size = kmdata_wordsize;
                keydata = reinterpret_cast<const uint32_t*>(kmdata);
            }

            *(p + offset) = HS_CMDSPEC_CMD::wrap(srtkm_cmd) | HS_CMDSPEC_SIZE::wrap(ra_size);
            ++offset; // Once cell, containting CMD spec and size
            HLOGC(mglog.Debug,
                  log << "createSrtHandshake: KMRSP: applying returned key length="
                      << ra_size); // XXX INSECURE << " words: [" << FormatBinaryString((uint8_t*)kmdata,
                                   // kmdata_wordsize*sizeof(uint32_t)) << "]";

            NtoHLA(p + offset, keydata, ra_size);
        }
        else
        {
            m_RejectReason = SRT_REJ_IPE;
            LOGC(mglog.Fatal, log << "createSrtHandshake: IPE: wrong value of srtkm_cmd: " << srtkm_cmd);
            return false;
        }
    }

    // ra_size + offset has a value in element unit.
    // Switch it again to byte unit.
    pkt.setLength((ra_size + offset) * sizeof(int32_t));

    HLOGC(mglog.Debug,
          log << "createSrtHandshake: filled HSv5 handshake flags: " << CHandShake::ExtensionFlagStr(hs.m_iType)
              << " length: " << pkt.getLength() << " bytes");

    return true;
}

static int
FindExtensionBlock(uint32_t* begin, size_t total_length, ref_t<size_t> r_out_len, ref_t<uint32_t*> r_next_block)
{
    // Check if there's anything to process
    if (total_length == 0)
    {
        *r_next_block = NULL;
        *r_out_len    = 0;
        return SRT_CMD_NONE;
    }

    size_t&    out_len    = *r_out_len;
    uint32_t*& next_block = *r_next_block;
    // This function extracts the block command from the block and its length.
    // The command value is returned as a function result.
    // The size of that command block is stored into out_len.
    // The beginning of the prospective next block is stored in next_block.

    // The caller must be aware that:
    // - exactly one element holds the block header (cmd+size), so the actual data are after this one.
    // - the returned size is the number of uint32_t elements since that first data element
    // - the remaining size should be manually calculated as total_length - 1 - out_len, or
    // simply, as next_block - begin.

    // Note that if the total_length is too short to extract the whole block, it will return
    // SRT_CMD_NONE. Note that total_length includes this first CMDSPEC word.
    //
    // When SRT_CMD_NONE is returned, it means that nothing has been extracted and nothing else
    // can be further extracted from this block.

    int    cmd  = HS_CMDSPEC_CMD::unwrap(*begin);
    size_t size = HS_CMDSPEC_SIZE::unwrap(*begin);

    if (size + 1 > total_length)
        return SRT_CMD_NONE;

    out_len = size;

    if (total_length == size + 1)
        next_block = NULL;
    else
        next_block = begin + 1 + size;

    return cmd;
}

static inline bool NextExtensionBlock(ref_t<uint32_t*> begin, uint32_t* next, ref_t<size_t> length)
{
    if (!next)
        return false;

    *length = *length - (next - *begin);
    *begin  = next;
    return true;
}

bool CUDT::processSrtMsg(const CPacket* ctrlpkt)
{
    uint32_t* srtdata = (uint32_t*)ctrlpkt->m_pcData;
    size_t    len     = ctrlpkt->getLength();
    int       etype   = ctrlpkt->getExtendedType();
    uint32_t  ts      = ctrlpkt->m_iTimeStamp;

    int res = SRT_CMD_NONE;

    HLOGC(mglog.Debug, log << "Dispatching message type=" << etype << " data length=" << (len / sizeof(int32_t)));
    switch (etype)
    {
    case SRT_CMD_HSREQ:
    {
        res = processSrtMsg_HSREQ(srtdata, len, ts, CUDT::HS_VERSION_UDT4);
        break;
    }
    case SRT_CMD_HSRSP:
    {
        res = processSrtMsg_HSRSP(srtdata, len, ts, CUDT::HS_VERSION_UDT4);
        break;
    }
    case SRT_CMD_KMREQ:
        // Special case when the data need to be processed here
        // and the appropriate message must be constructed for sending.
        // No further processing required
        {
            uint32_t srtdata_out[SRTDATA_MAXSIZE];
            size_t   len_out = 0;
            res = m_pCryptoControl->processSrtMsg_KMREQ(srtdata, len, srtdata_out, Ref(len_out), CUDT::HS_VERSION_UDT4);
            if (res == SRT_CMD_KMRSP)
            {
                if (len_out == 1)
                {
                    if (m_bOPT_StrictEncryption)
                    {
                        LOGC(mglog.Error,
                             log << "KMREQ FAILURE: " << KmStateStr(SRT_KM_STATE(srtdata_out[0]))
                                 << " - rejecting per strict encryption");
                        return false;
                    }
                    HLOGC(mglog.Debug,
                          log << "MKREQ -> KMRSP FAILURE state: " << KmStateStr(SRT_KM_STATE(srtdata_out[0])));
                }
                else
                {
                    HLOGC(mglog.Debug, log << "KMREQ -> requested to send KMRSP length=" << len_out);
                }
                sendSrtMsg(SRT_CMD_KMRSP, srtdata_out, len_out);
            }
            // XXX Dead code. processSrtMsg_KMREQ now doesn't return any other value now.
            // Please review later.
            else
            {
                LOGC(mglog.Error, log << "KMREQ failed to process the request - ignoring");
            }

            return true; // already done what's necessary
        }

    case SRT_CMD_KMRSP:
    {
        // KMRSP doesn't expect any following action
        m_pCryptoControl->processSrtMsg_KMRSP(srtdata, len, CUDT::HS_VERSION_UDT4);
        return true; // nothing to do
    }

    default:
        return false;
    }

    if (res == SRT_CMD_NONE)
        return true;

    // Send the message that the message handler requested.
    sendSrtMsg(res);

    return true;
}

int CUDT::processSrtMsg_HSREQ(const uint32_t* srtdata, size_t len, uint32_t ts, int hsv)
{
    // Set this start time in the beginning, regardless as to whether TSBPD is being
    // used or not. This must be done in the Initiator as well as Responder.

    /*
     * Compute peer StartTime in our time reference
     * This takes time zone, time drift into account.
     * Also includes current packet transit time (rtt/2)
     */
#if 0 // Debug PeerStartTime if not 1st HS packet
    {
        uint64_t oldPeerStartTime = m_ullRcvPeerStartTime;
        m_ullRcvPeerStartTime = CTimer::getTime() - (uint64_t)((uint32_t)ts);
        if (oldPeerStartTime) {
            LOGC(mglog.Note, log << "rcvSrtMsg: 2nd PeerStartTime diff=" <<  
                    (m_ullRcvPeerStartTime - oldPeerStartTime) << " usec");

        }
    }
#else
    m_ullRcvPeerStartTime = CTimer::getTime() - (uint64_t)((uint32_t)ts);
    // (in case of redundancy group, this value will be OVERWRITTEN
    // later in CUDT::interpretGroup).
#endif

    // Prepare the initial runtime values of latency basing on the option values.
    // They are going to get the value fixed HERE.
    m_iTsbPdDelay_ms     = m_iOPT_TsbPdDelay;
    m_iPeerTsbPdDelay_ms = m_iOPT_PeerTsbPdDelay;

    if (len < SRT_CMD_HSREQ_MINSZ)
    {
        m_RejectReason = SRT_REJ_ROGUE;
        /* Packet smaller than minimum compatible packet size */
        LOGF(mglog.Error, "HSREQ/rcv: cmd=%d(HSREQ) len=%" PRIzu " invalid", SRT_CMD_HSREQ, len);
        return SRT_CMD_NONE;
    }

    LOGF(mglog.Note,
         "HSREQ/rcv: cmd=%d(HSREQ) len=%" PRIzu " vers=0x%x opts=0x%x delay=%d",
         SRT_CMD_HSREQ,
         len,
         srtdata[SRT_HS_VERSION],
         srtdata[SRT_HS_FLAGS],
         SRT_HS_LATENCY_RCV::unwrap(srtdata[SRT_HS_LATENCY]));

    m_lPeerSrtVersion = srtdata[SRT_HS_VERSION];
    m_lPeerSrtFlags   = srtdata[SRT_HS_FLAGS];

    if (hsv == CUDT::HS_VERSION_UDT4)
    {
        if (m_lPeerSrtVersion >= SRT_VERSION_FEAT_HSv5)
        {
            m_RejectReason = SRT_REJ_ROGUE;
            LOGC(mglog.Error,
                 log << "HSREQ/rcv: With HSv4 version >= " << SrtVersionString(SRT_VERSION_FEAT_HSv5)
                     << " is not acceptable.");
            return SRT_CMD_REJECT;
        }
    }
    else
    {
        if (m_lPeerSrtVersion < SRT_VERSION_FEAT_HSv5)
        {
            m_RejectReason = SRT_REJ_ROGUE;
            LOGC(mglog.Error,
                 log << "HSREQ/rcv: With HSv5 version must be >= " << SrtVersionString(SRT_VERSION_FEAT_HSv5) << " .");
            return SRT_CMD_REJECT;
        }
    }

    // Check also if the version satisfies the minimum required version
    if (m_lPeerSrtVersion < m_lMinimumPeerSrtVersion)
    {
        m_RejectReason = SRT_REJ_VERSION;
        LOGC(mglog.Error,
             log << "HSREQ/rcv: Peer version: " << SrtVersionString(m_lPeerSrtVersion)
                 << " is too old for requested: " << SrtVersionString(m_lMinimumPeerSrtVersion) << " - REJECTING");
        return SRT_CMD_REJECT;
    }

    HLOGC(mglog.Debug,
          log << "HSREQ/rcv: PEER Version: " << SrtVersionString(m_lPeerSrtVersion) << " Flags: " << m_lPeerSrtFlags
              << "(" << SrtFlagString(m_lPeerSrtFlags) << ")");

    m_bPeerRexmitFlag = IsSet(m_lPeerSrtFlags, SRT_OPT_REXMITFLG);
    HLOGF(mglog.Debug, "HSREQ/rcv: peer %s REXMIT flag", m_bPeerRexmitFlag ? "UNDERSTANDS" : "DOES NOT UNDERSTAND");

    // Check if both use the same API type. Reject if not.
    bool peer_message_api = !IsSet(m_lPeerSrtFlags, SRT_OPT_STREAM);
    if (peer_message_api != m_bMessageAPI)
    {
        m_RejectReason = SRT_REJ_MESSAGEAPI;
        LOGC(mglog.Error,
             log << "HSREQ/rcv: Agent uses " << (m_bMessageAPI ? "MESSAGE" : "STREAM") << " API, but the Peer declares "
                 << (peer_message_api ? "MESSAGE" : "STREAM") << " API. Not compatible transmission type, rejecting.");
        return SRT_CMD_REJECT;
    }

    if (len < SRT_HS_LATENCY + 1)
    {
        // 3 is the size when containing VERSION, FLAGS and LATENCY. Less size
        // makes it contain only the first two. Let's make it acceptable, as long
        // as the latency flags aren't set.
        if (IsSet(m_lPeerSrtFlags, SRT_OPT_TSBPDSND) || IsSet(m_lPeerSrtFlags, SRT_OPT_TSBPDRCV))
        {
            m_RejectReason = SRT_REJ_ROGUE;
            LOGC(mglog.Error,
                 log << "HSREQ/rcv: Peer sent only VERSION + FLAGS HSREQ, but TSBPD flags are set. Rejecting.");
            return SRT_CMD_REJECT;
        }

        LOGC(mglog.Warn, log << "HSREQ/rcv: Peer sent only VERSION + FLAGS HSREQ, not getting any TSBPD settings.");
        // Don't process any further settings in this case. Turn off TSBPD, just for a case.
        m_bTsbPd     = false;
        m_bPeerTsbPd = false;
        return SRT_CMD_HSRSP;
    }

    uint32_t latencystr = srtdata[SRT_HS_LATENCY];

    if (IsSet(m_lPeerSrtFlags, SRT_OPT_TSBPDSND))
    {
<<<<<<< HEAD
        //TimeStamp-based Packet Delivery feature enabled
        if (!isOPT_TsbPd())
=======
        // TimeStamp-based Packet Delivery feature enabled
        if (!m_bTsbPd)
>>>>>>> 0c9d5621
        {
            LOGC(mglog.Warn, log << "HSREQ/rcv: Agent did not set rcv-TSBPD - ignoring proposed latency from peer");

            // Note: also don't set the peer TSBPD flag HERE because
            // - in HSv4 it will be a sender, so it doesn't matter anyway
            // - in HSv5 if it's going to receive, the TSBPDRCV flag will define it.
        }
        else
        {
            int peer_decl_latency;
            if (hsv < CUDT::HS_VERSION_SRT1)
            {
                // In HSv4 there is only one value and this is the latency
                // that the sender peer proposes for the agent.
                peer_decl_latency = SRT_HS_LATENCY_LEG::unwrap(latencystr);
            }
            else
            {
                // In HSv5 there are latency declared for sending and receiving separately.

                // SRT_HS_LATENCY_SND is the value that the peer proposes to be the
                // value used by agent when receiving data. We take this as a local latency value.
                peer_decl_latency = SRT_HS_LATENCY_SND::unwrap(srtdata[SRT_HS_LATENCY]);
            }

            // Use the maximum latency out of latency from our settings and the latency
            // "proposed" by the peer.
            int maxdelay = std::max(m_iTsbPdDelay_ms, peer_decl_latency);
            HLOGC(mglog.Debug,
                  log << "HSREQ/rcv: LOCAL/RCV LATENCY: Agent:" << m_iTsbPdDelay_ms << " Peer:" << peer_decl_latency
                      << "  Selecting:" << maxdelay);
            m_iTsbPdDelay_ms = maxdelay;
            m_bTsbPd = true;
        }
    }
    else
    {
        std::string how_about_agent = isOPT_TsbPd() ? "BUT AGENT DOES" : "and nor does Agent";
        HLOGC(mglog.Debug, log << "HSREQ/rcv: Peer DOES NOT USE latency for sending - " << how_about_agent);
    }

    // This happens when the HSv5 RESPONDER receives the HSREQ message; it declares
    // that the peer INITIATOR will receive the data and informs about its predefined
    // latency. We need to maximize this with our setting of the peer's latency and
    // record as peer's latency, which will be then sent back with HSRSP.
    if (hsv > CUDT::HS_VERSION_UDT4 && IsSet(m_lPeerSrtFlags, SRT_OPT_TSBPDRCV))
    {
        // So, PEER uses TSBPD, set the flag.
        // NOTE: it doesn't matter, if AGENT uses TSBPD.
        m_bPeerTsbPd = true;

        // SRT_HS_LATENCY_RCV is the value that the peer declares as to be
        // used by it when receiving data. We take this as a peer's value,
        // and select the maximum of this one and our proposed latency for the peer.
        int peer_decl_latency = SRT_HS_LATENCY_RCV::unwrap(latencystr);
        int maxdelay          = std::max(m_iPeerTsbPdDelay_ms, peer_decl_latency);
        HLOGC(mglog.Debug,
              log << "HSREQ/rcv: PEER/RCV LATENCY: Agent:" << m_iPeerTsbPdDelay_ms << " Peer:" << peer_decl_latency
                  << " Selecting:" << maxdelay);
        m_iPeerTsbPdDelay_ms = maxdelay;
    }
    else
    {
        std::string how_about_agent = isOPT_TsbPd() ? "BUT AGENT DOES" : "and nor does Agent";
        HLOGC(mglog.Debug, log << "HSREQ/rcv: Peer DOES NOT USE latency for receiving - " << how_about_agent);
    }

    if (hsv > CUDT::HS_VERSION_UDT4)
    {
        // This is HSv5, do the same things as required for the sending party in HSv4,
        // as in HSv5 this can also be a sender.
        if (IsSet(m_lPeerSrtFlags, SRT_OPT_TLPKTDROP))
        {
            // Too late packets dropping feature supported
            m_bPeerTLPktDrop = true;
        }
        if (IsSet(m_lPeerSrtFlags, SRT_OPT_NAKREPORT))
        {
            // Peer will send Periodic NAK Reports
            m_bPeerNakReport = true;
        }
    }

    return SRT_CMD_HSRSP;
}

int CUDT::processSrtMsg_HSRSP(const uint32_t* srtdata, size_t len, uint32_t ts, int hsv)
{
    // XXX Check for mis-version
<<<<<<< HEAD
    // With HSv4 we accept only version less than 1.3.0
    if ( hsv == CUDT::HS_VERSION_UDT4 && srtdata[SRT_HS_VERSION] >= SRT_VERSION_FEAT_HSv5 )
=======
    // With HSv4 we accept only version less than 1.2.0
    if (hsv == CUDT::HS_VERSION_UDT4 && srtdata[SRT_HS_VERSION] >= SRT_VERSION_FEAT_HSv5)
>>>>>>> 0c9d5621
    {
        LOGC(mglog.Error, log << "HSRSP/rcv: With HSv4 version >= 1.2.0 is not acceptable.");
        return SRT_CMD_NONE;
    }

    if (len < SRT_CMD_HSRSP_MINSZ)
    {
        /* Packet smaller than minimum compatible packet size */
        LOGF(mglog.Error, "HSRSP/rcv: cmd=%d(HSRSP) len=%" PRIzu " invalid", SRT_CMD_HSRSP, len);
        return SRT_CMD_NONE;
    }

    // Set this start time in the beginning, regardless as to whether TSBPD is being
    // used or not. This must be done in the Initiator as well as Responder. In case when
    // agent is sender only (HSv4) this value simply won't be used.

    /*
     * Compute peer StartTime in our time reference
     * This takes time zone, time drift into account.
     * Also includes current packet transit time (rtt/2)
     */
#if 0 // Debug PeerStartTime if not 1st HS packet
    {
        uint64_t oldPeerStartTime = m_ullRcvPeerStartTime;
        m_ullRcvPeerStartTime = CTimer::getTime() - (uint64_t)((uint32_t)ts);
        if (oldPeerStartTime) {
            LOGC(mglog.Note, log << "rcvSrtMsg: 2nd PeerStartTime diff=" <<  
                    (m_ullRcvPeerStartTime - oldPeerStartTime) << " usec");

        }
    }
#else
    if (m_ullRcvPeerStartTime == 0)
    {
        // Do not set this time when it's already set, which may be the case
        // if the agent has this value already "borrowed" from a master socket
        // that was in the group at the time when it was added.
        m_ullRcvPeerStartTime = CTimer::getTime() - uint64_t(ts);
        HLOGC(mglog.Debug, log << "HSRSP/rcv: PEER START TIME not yet defined, setting: " << FormatTime(m_ullRcvPeerStartTime));
    }
    else
    {
        HLOGC(mglog.Debug, log << "HSRSP/rcv: PEER START TIME already set (derived): " << FormatTime(m_ullRcvPeerStartTime));
    }
#endif

    m_lPeerSrtVersion = srtdata[SRT_HS_VERSION];
    m_lPeerSrtFlags   = srtdata[SRT_HS_FLAGS];

    HLOGF(mglog.Debug,
          "HSRSP/rcv: Version: %s Flags: SND:%08X (%s)",
          SrtVersionString(m_lPeerSrtVersion).c_str(),
          m_lPeerSrtFlags,
          SrtFlagString(m_lPeerSrtFlags).c_str());

    if (hsv == CUDT::HS_VERSION_UDT4)
    {
        // The old HSv4 way: extract just one value and put it under peer.
        if (IsSet(m_lPeerSrtFlags, SRT_OPT_TSBPDRCV))
        {
            // TsbPd feature enabled
            m_bPeerTsbPd         = true;
            m_iPeerTsbPdDelay_ms = SRT_HS_LATENCY_LEG::unwrap(srtdata[SRT_HS_LATENCY]);
            HLOGC(mglog.Debug,
                  log << "HSRSP/rcv: LATENCY: Peer/snd:" << m_iPeerTsbPdDelay_ms
                      << " (Agent: declared:" << m_iTsbPdDelay_ms << " rcv:" << m_iTsbPdDelay_ms << ")");
        }
        // TSBPDSND isn't set in HSv4 by the RESPONDER, because HSv4 RESPONDER is always RECEIVER.
    }
    else
    {
        // HSv5 way: extract the receiver latency and sender latency, if used.

        // PEER WILL RECEIVE TSBPD == AGENT SHALL SEND TSBPD.
        if (IsSet(m_lPeerSrtFlags, SRT_OPT_TSBPDRCV))
        {
            // TsbPd feature enabled
            m_bPeerTsbPd         = true;
            m_iPeerTsbPdDelay_ms = SRT_HS_LATENCY_RCV::unwrap(srtdata[SRT_HS_LATENCY]);
            HLOGC(mglog.Debug, log << "HSRSP/rcv: LATENCY: Peer/snd:" << m_iPeerTsbPdDelay_ms << "ms");
        }
        else
        {
            HLOGC(mglog.Debug, log << "HSRSP/rcv: Peer (responder) DOES NOT USE latency");
        }

        // PEER WILL SEND TSBPD == AGENT SHALL RECEIVE TSBPD.
        if (IsSet(m_lPeerSrtFlags, SRT_OPT_TSBPDSND))
        {
            if (!isOPT_TsbPd())
            {
                LOGC(mglog.Warn,
                     log << "HSRSP/rcv: BUG? Peer (responder) declares sending latency, but Agent turned off TSBPD.");
            }
            else
            {
                m_bTsbPd = true; // NOTE: in case of Group TSBPD receiving, this field will be SWITCHED TO m_bGroupTsbPd.
                // Take this value as a good deal. In case when the Peer did not "correct" the latency
                // because it has TSBPD turned off, just stay with the present value defined in options.
                m_iTsbPdDelay_ms = SRT_HS_LATENCY_SND::unwrap(srtdata[SRT_HS_LATENCY]);
                HLOGC(mglog.Debug, log << "HSRSP/rcv: LATENCY Agent/rcv: " << m_iTsbPdDelay_ms << "ms");
            }
        }
    }

    if ((m_lSrtVersion >= SrtVersion(1, 0, 5)) && IsSet(m_lPeerSrtFlags, SRT_OPT_TLPKTDROP))
    {
        // Too late packets dropping feature supported
        m_bPeerTLPktDrop = true;
    }

    if ((m_lSrtVersion >= SrtVersion(1, 1, 0)) && IsSet(m_lPeerSrtFlags, SRT_OPT_NAKREPORT))
    {
        // Peer will send Periodic NAK Reports
        m_bPeerNakReport = true;
    }

    if (m_lSrtVersion >= SrtVersion(1, 2, 0))
    {
        if (IsSet(m_lPeerSrtFlags, SRT_OPT_REXMITFLG))
        {
            // Peer will use REXMIT flag in packet retransmission.
            m_bPeerRexmitFlag = true;
            HLOGP(mglog.Debug, "HSRSP/rcv: 1.2.0+ Agent understands REXMIT flag and so does peer.");
        }
        else
        {
            HLOGP(mglog.Debug, "HSRSP/rcv: Agent understands REXMIT flag, but PEER DOES NOT");
        }
    }
    else
    {
        HLOGF(mglog.Debug, "HSRSP/rcv: <1.2.0 Agent DOESN'T understand REXMIT flag");
    }

    handshakeDone();

    return SRT_CMD_NONE;
}

// This function is called only when the URQ_CONCLUSION handshake has been received from the peer.
bool CUDT::interpretSrtHandshake(const CHandShake& hs,
                                 const CPacket&    hspkt,
                                 uint32_t* out_data SRT_ATR_UNUSED,
                                 size_t*            out_len)
{
    // Initialize out_len to 0 to handle the unencrypted case
    if (out_len)
        *out_len = 0;

    // The version=0 statement as rejection is used only since HSv5.
    // The HSv4 sends the AGREEMENT handshake message with version=0, do not misinterpret it.
    if (m_ConnRes.m_iVersion > HS_VERSION_UDT4 && hs.m_iVersion == 0)
    {
        m_RejectReason = SRT_REJ_PEER;
        LOGC(mglog.Error, log << "HS VERSION = 0, meaning the handshake has been rejected.");
        return false;
    }

    if (hs.m_iVersion < HS_VERSION_SRT1)
        return true; // do nothing

    // Anyway, check if the handshake contains any extra data.
    if (hspkt.getLength() <= CHandShake::m_iContentSize)
    {
        m_RejectReason = SRT_REJ_ROGUE;
        // This would mean that the handshake was at least HSv5, but somehow no extras were added.
        // Dismiss it then, however this has to be logged.
        LOGC(mglog.Error, log << "HS VERSION=" << hs.m_iVersion << " but no handshake extension found!");
        return false;
    }

    // We still believe it should work, let's check the flags.
    int ext_flags = SrtHSRequest::SRT_HSTYPE_HSFLAGS::unwrap(hs.m_iType);
    if (ext_flags == 0)
    {
        m_RejectReason = SRT_REJ_ROGUE;
        LOGC(mglog.Error, log << "HS VERSION=" << hs.m_iVersion << " but no handshake extension flags are set!");
        return false;
    }

    HLOGC(mglog.Debug,
          log << "HS VERSION=" << hs.m_iVersion << " EXTENSIONS: " << CHandShake::ExtensionFlagStr(ext_flags));

    // Ok, now find the beginning of an int32_t array that follows the UDT handshake.
    uint32_t* p    = reinterpret_cast<uint32_t*>(hspkt.m_pcData + CHandShake::m_iContentSize);
    size_t    size = hspkt.getLength() - CHandShake::m_iContentSize; // Due to previous cond check we grant it's >0

<<<<<<< HEAD
    int hsreq_type_cmd = SRT_CMD_NONE;

    if ( IsSet(ext_flags, CHandShake::HS_EXT_HSREQ) )
=======
    if (IsSet(ext_flags, CHandShake::HS_EXT_HSREQ))
>>>>>>> 0c9d5621
    {
        HLOGC(mglog.Debug, log << "interpretSrtHandshake: extracting HSREQ/RSP type extension");
        uint32_t* begin    = p;
        uint32_t* next     = 0;
        size_t    length   = size / sizeof(uint32_t);
        size_t    blocklen = 0;

        for (;;) // this is ONE SHOT LOOP
        {
            int cmd = FindExtensionBlock(begin, length, Ref(blocklen), Ref(next));

            size_t bytelen = blocklen * sizeof(uint32_t);

            if (cmd == SRT_CMD_HSREQ)
            {
                hsreq_type_cmd = cmd;
                // Set is the size as it should, then give it for interpretation for
                // the proper function.
                if (blocklen < SRT_HS__SIZE)
                {
                    m_RejectReason = SRT_REJ_ROGUE;
                    LOGC(mglog.Error,
                         log << "HS-ext HSREQ found but invalid size: " << bytelen << " (expected: " << SRT_HS__SIZE
                             << ")");
                    return false; // don't interpret
                }

                int rescmd = processSrtMsg_HSREQ(begin + 1, bytelen, hspkt.m_iTimeStamp, HS_VERSION_SRT1);
                // Interpreted? Then it should be responded with SRT_CMD_HSRSP.
                if (rescmd != SRT_CMD_HSRSP)
                {
                    // m_RejectReason already set
                    LOGC(mglog.Error,
                         log << "interpretSrtHandshake: process HSREQ returned unexpected value " << rescmd);
                    return false;
                }
                handshakeDone();
                updateAfterSrtHandshake(SRT_CMD_HSREQ, HS_VERSION_SRT1);
            }
            else if (cmd == SRT_CMD_HSRSP)
            {
                hsreq_type_cmd = cmd;
                // Set is the size as it should, then give it for interpretation for
                // the proper function.
                if (blocklen < SRT_HS__SIZE)
                {
                    m_RejectReason = SRT_REJ_ROGUE;
                    LOGC(mglog.Error,
                         log << "HS-ext HSRSP found but invalid size: " << bytelen << " (expected: " << SRT_HS__SIZE
                             << ")");

                    return false; // don't interpret
                }

                int rescmd = processSrtMsg_HSRSP(begin + 1, bytelen, hspkt.m_iTimeStamp, HS_VERSION_SRT1);
                // Interpreted? Then it should be responded with SRT_CMD_NONE.
                // (nothing to be responded for HSRSP, unless there was some kinda problem)
                if (rescmd != SRT_CMD_NONE)
                {
                    // Just formally; the current code doesn't seem to return anything else.
                    m_RejectReason = SRT_REJ_ROGUE;
                    LOGC(mglog.Error,
                         log << "interpretSrtHandshake: process HSRSP returned unexpected value " << rescmd);
                    return false;
                }
                handshakeDone();
                updateAfterSrtHandshake(SRT_CMD_HSRSP, HS_VERSION_SRT1);
            }
            else if (cmd == SRT_CMD_NONE)
            {
                m_RejectReason = SRT_REJ_ROGUE;
                LOGC(mglog.Error, log << "interpretSrtHandshake: no HSREQ/HSRSP block found in the handshake msg!");
                // This means that there can be no more processing done by FindExtensionBlock().
                // And we haven't found what we need - otherwise one of the above cases would pass
                // and lead to exit this loop immediately.
                return false;
            }
            else
            {
                // Any other kind of message extracted. Search on.
                length -= (next - begin);
                begin = next;
                if (begin)
                    continue;
            }

            break;
        }
    }

    HLOGC(mglog.Debug, log << "interpretSrtHandshake: HSREQ done, checking KMREQ");

    // Now check the encrypted

    bool encrypted = false;

    if (IsSet(ext_flags, CHandShake::HS_EXT_KMREQ))
    {
        HLOGC(mglog.Debug, log << "interpretSrtHandshake: extracting KMREQ/RSP type extension");

#ifdef SRT_ENABLE_ENCRYPTION
        if (!m_pCryptoControl->hasPassphrase())
        {
            if (m_bOPT_StrictEncryption)
            {
                m_RejectReason = SRT_REJ_UNSECURE;
                LOGC(
                    mglog.Error,
                    log << "HS KMREQ: Peer declares encryption, but agent does not - rejecting per strict requirement");
                return false;
            }

            LOGC(mglog.Error,
                 log << "HS KMREQ: Peer declares encryption, but agent does not - still allowing connection.");

            // Still allow for connection, and allow Agent to send unencrypted stream to the peer.
            // Also normally allow the key to be processed; worst case it will send the failure response.
        }

        uint32_t* begin    = p;
        uint32_t* next     = 0;
        size_t    length   = size / sizeof(uint32_t);
        size_t    blocklen = 0;

        for (;;) // This is one shot loop, unless REPEATED by 'continue'.
        {
            int cmd = FindExtensionBlock(begin, length, Ref(blocklen), Ref(next));

            HLOGC(mglog.Debug,
                  log << "interpretSrtHandshake: found extension: (" << cmd << ") " << MessageTypeStr(UMSG_EXT, cmd));

            size_t bytelen = blocklen * sizeof(uint32_t);
            if (cmd == SRT_CMD_KMREQ)
            {
                if (!out_data || !out_len)
                {
                    m_RejectReason = SRT_REJ_IPE;
                    LOGC(mglog.Fatal, log << "IPE: HS/KMREQ extracted without passing target buffer!");
                    return false;
                }

                int res =
                    m_pCryptoControl->processSrtMsg_KMREQ(begin + 1, bytelen, out_data, Ref(*out_len), HS_VERSION_SRT1);
                if (res != SRT_CMD_KMRSP)
                {
                    m_RejectReason = SRT_REJ_IPE;
                    // Something went wrong.
                    HLOGC(mglog.Debug,
                          log << "interpretSrtHandshake: IPE/EPE KMREQ processing failed - returned " << res);
                    return false;
                }
                if (*out_len == 1)
                {
                    // This means that there was an abnormal encryption situation occurred.
                    // This is inacceptable in case of strict encryption.
                    if (m_bOPT_StrictEncryption)
                    {
                        if (m_pCryptoControl->m_RcvKmState == SRT_KM_S_BADSECRET)
                        {
                            m_RejectReason = SRT_REJ_BADSECRET;
                        }
                        else
                        {
                            m_RejectReason = SRT_REJ_UNSECURE;
                        }
                        LOGC(mglog.Error,
                             log << "interpretSrtHandshake: KMREQ result abnornal - rejecting per strict encryption");
                        return false;
                    }
                }
                encrypted = true;
            }
            else if (cmd == SRT_CMD_KMRSP)
            {
                int res = m_pCryptoControl->processSrtMsg_KMRSP(begin + 1, bytelen, HS_VERSION_SRT1);
                if (m_bOPT_StrictEncryption && res == -1)
                {
                    m_RejectReason = SRT_REJ_UNSECURE;
                    LOGC(mglog.Error, log << "KMRSP failed - rejecting connection as per strict encryption.");
                    return false;
                }
                encrypted = true;
            }
            else if (cmd == SRT_CMD_NONE)
            {
                m_RejectReason = SRT_REJ_ROGUE;
                LOGC(mglog.Error, log << "HS KMREQ expected - none found!");
                return false;
            }
            else
            {
                HLOGC(mglog.Debug, log << "interpretSrtHandshake: ... skipping " << MessageTypeStr(UMSG_EXT, cmd));
                if (NextExtensionBlock(Ref(begin), next, Ref(length)))
                    continue;
            }

            break;
        }
#else
        // When encryption is not enabled at compile time, behave as if encryption wasn't set,
        // so accordingly to StrictEncryption flag.

        if (m_bOPT_StrictEncryption)
        {
            m_RejectReason = SRT_REJ_UNSECURE;
            LOGC(mglog.Error,
                 log << "HS KMREQ: Peer declares encryption, but agent didn't enable it at compile time - rejecting "
                        "per strict requirement");
            return false;
        }

        LOGC(mglog.Error,
             log << "HS KMREQ: Peer declares encryption, but agent didn't enable it at compile time - still allowing "
                    "connection.");
        encrypted = true;
#endif
    }

    bool   have_congctl = false;
    bool   have_filter  = false;
    string agsm         = m_CongCtl.selected_name();
    if (agsm == "")
    {
        agsm = "live";
        m_CongCtl.select("live");
    }

<<<<<<< HEAD
    bool have_group = false;

    if ( IsSet(ext_flags, CHandShake::HS_EXT_CONFIG) )
=======
    if (IsSet(ext_flags, CHandShake::HS_EXT_CONFIG))
>>>>>>> 0c9d5621
    {
        HLOGC(mglog.Debug, log << "interpretSrtHandshake: extracting various CONFIG extensions");

        uint32_t* begin    = p;
        uint32_t* next     = 0;
        size_t    length   = size / sizeof(uint32_t);
        size_t    blocklen = 0;

        for (;;) // This is one shot loop, unless REPEATED by 'continue'.
        {
            int cmd = FindExtensionBlock(begin, length, Ref(blocklen), Ref(next));

            HLOGC(mglog.Debug,
                  log << "interpretSrtHandshake: found extension: (" << cmd << ") " << MessageTypeStr(UMSG_EXT, cmd));

            const size_t bytelen = blocklen * sizeof(uint32_t);
            if (cmd == SRT_CMD_SID)
            {
                if (!bytelen || bytelen > MAX_SID_LENGTH)
                {
                    LOGC(mglog.Error,
                         log << "interpretSrtHandshake: STREAMID length " << bytelen << " is 0 or > " << +MAX_SID_LENGTH
                             << " - PROTOCOL ERROR, REJECTING");
                    return false;
                }
                // Copied through a cleared array. This is because the length is aligned to 4
                // where the padding is filled by zero bytes. For the case when the string is
                // exactly of a 4-divisible length, we make a big array with maximum allowed size
                // filled with zeros. Copying to this array should then copy either only the valid
                // characters of the string (if the lenght is divisible by 4), or the string with
                // padding zeros. In all these cases in the resulting array we should have all
                // subsequent characters of the string plus at least one '\0' at the end. This will
                // make it a perfect NUL-terminated string, to be used to initialize a string.
                char target[MAX_SID_LENGTH + 1];
                memset(target, 0, MAX_SID_LENGTH + 1);
                memcpy(target, begin + 1, bytelen);

                // Un-swap on big endian machines
                ItoHLA((uint32_t*)target, (uint32_t*)target, blocklen);

                m_sStreamName = target;
                HLOGC(mglog.Debug,
                      log << "CONNECTOR'S REQUESTED SID [" << m_sStreamName << "] (bytelen=" << bytelen
                          << " blocklen=" << blocklen << ")");
            }
            else if (cmd == SRT_CMD_CONGESTION)
            {
                if (have_congctl)
                {
                    m_RejectReason = SRT_REJ_ROGUE;
                    LOGC(mglog.Error, log << "CONGCTL BLOCK REPEATED!");
                    return false;
                }

                if (!bytelen || bytelen > MAX_SID_LENGTH)
                {
                    LOGC(mglog.Error,
                         log << "interpretSrtHandshake: CONGESTION-control type length " << bytelen << " is 0 or > "
                             << +MAX_SID_LENGTH << " - PROTOCOL ERROR, REJECTING");
                    return false;
                }
                // Declare that congctl has been received
                have_congctl = true;

                char target[MAX_SID_LENGTH + 1];
                memset(target, 0, MAX_SID_LENGTH + 1);
                memcpy(target, begin + 1, bytelen);
                // Un-swap on big endian machines
                ItoHLA((uint32_t*)target, (uint32_t*)target, blocklen);

                string sm = target;

                // As the congctl has been declared by the peer,
                // check if your congctl is compatible.
                // sm cannot be empty, but the agent's sm can be empty meaning live.
                if (sm != agsm)
                {
                    m_RejectReason = SRT_REJ_CONGESTION;
                    LOGC(mglog.Error,
                         log << "PEER'S CONGCTL '" << sm << "' does not match AGENT'S CONGCTL '" << agsm << "'");
                    return false;
                }

                HLOGC(mglog.Debug,
                      log << "CONNECTOR'S CONGCTL [" << sm << "] (bytelen=" << bytelen << " blocklen=" << blocklen
                          << ")");
            }
            else if (cmd == SRT_CMD_FILTER)
            {
                if (have_filter)
                {
                    m_RejectReason = SRT_REJ_FILTER;
                    LOGC(mglog.Error, log << "FILTER BLOCK REPEATED!");
                    return false;
                }
                // Declare that filter has been received
                have_filter = true;

                // XXX This is the maximum string, but filter config
                // shall be normally limited somehow, especially if used
                // together with SID!
                char target[MAX_SID_LENGTH + 1];
                memset(target, 0, MAX_SID_LENGTH + 1);
                memcpy(target, begin + 1, bytelen);
                string fltcfg = target;

                HLOGC(mglog.Debug,
                      log << "PEER'S FILTER CONFIG [" << fltcfg << "] (bytelen=" << bytelen << " blocklen=" << blocklen
                          << ")");

                if (!checkApplyFilterConfig(fltcfg))
                {
                    LOGC(mglog.Error, log << "PEER'S FILTER CONFIG [" << fltcfg << "] has been rejected");
                    return false;
                }
            }
            else if ( cmd == SRT_CMD_GROUP )
            {
                // Note that this will fire in both cases:
                // - When receiving HS request from the Initiator, which belongs to a group, and agent must
                //   create the mirror group on his side (or join the existing one, if there's already
                //   a mirror group for that group ID).
                // - When receiving HS response from the Responder, with its mirror group ID, so the agent
                //   must put the group into his peer group data
                int32_t groupdata[GRPD__SIZE];
                if ( bytelen < GRPD__SIZE * GRPD_FIELD_SIZE)
                {
                    m_RejectReason = SRT_REJ_ROGUE;
                    LOGC(mglog.Error, log << "PEER'S GROUP wrong size: " << (bytelen/GRPD_FIELD_SIZE));
                    return false;
                }

                memcpy(groupdata, begin+1, bytelen);
                if ( !interpretGroup(groupdata, hsreq_type_cmd) )
                {
                    // m_RejectReason handled inside interpretGroup().
                    return false;
                }

                have_group = true;
                HLOGC(mglog.Debug, log << "CONNECTOR'S PEER GROUP [" << groupdata[0] << "] (bytelen=" << bytelen << " blocklen=" << blocklen << ")");
            }
            else if (cmd == SRT_CMD_NONE)
            {
                break;
            }
            else
            {
                // Found some block that is not interesting here. Skip this and get the next one.
                HLOGC(mglog.Debug, log << "interpretSrtHandshake: ... skipping " << MessageTypeStr(UMSG_EXT, cmd));
            }

            if (!NextExtensionBlock(Ref(begin), next, Ref(length)))
                break;
        }
    }

    // Post-checks
    // Check if peer declared encryption
    if (!encrypted && m_CryptoSecret.len > 0)
    {
        if (m_bOPT_StrictEncryption)
        {
            m_RejectReason = SRT_REJ_UNSECURE;
            LOGC(mglog.Error,
                 log << "HS EXT: Agent declares encryption, but Peer does not - rejecting connection per strict "
                        "requirement.");
            return false;
        }

        LOGC(mglog.Error,
             log << "HS EXT: Agent declares encryption, but Peer does not (Agent can still receive unencrypted packets "
                    "from Peer).");

        // This is required so that the sender is still allowed to send data, when encryption is required,
        // just this will be for waste because the receiver won't decrypt them anyway.
        m_pCryptoControl->createFakeSndContext();
        m_pCryptoControl->m_SndKmState = SRT_KM_S_NOSECRET;  // Because Peer did not send KMX, though Agent has pw
        m_pCryptoControl->m_RcvKmState = SRT_KM_S_UNSECURED; // Because Peer has no PW, as has sent no KMREQ.
        return true;
    }

    // If agent has set some nondefault congctl, then congctl is expected from the peer.
    if (agsm != "live" && !have_congctl)
    {
        m_RejectReason = SRT_REJ_CONGESTION;
        LOGC(mglog.Error,
             log << "HS EXT: Agent uses '" << agsm << "' congctl, but peer DID NOT DECLARE congctl (assuming 'live').");
        return false;
    }

    if (m_SrtHsSide == HSD_INITIATOR && m_parent->m_IncludedGroup)
    {
        // XXX Later probably needs to check if this group REQUIRES the group
        // response. Currently this implements the redundancy group, and this
        // always requires that the listener respond with the group id, otherwise
        // it probably DID NOT UNDERSTAND THE GROUP, so the connection should be rejected.
        if (!have_group)
        {
            m_RejectReason = SRT_REJ_GROUP;
            LOGC(mglog.Error, log << "HS EXT: agent is a group member, but the listener did not respond with group ID. Rejecting.");
            return false;
        }
    }

    // Ok, finished, for now.
    return true;
}

bool CUDT::checkApplyFilterConfig(const std::string& confstr)
{
    SrtFilterConfig cfg;
    if (!ParseFilterConfig(confstr, cfg))
        return false;

    // Now extract the type, if present, and
    // check if you have this type of corrector available.
    if (!PacketFilter::correctConfig(cfg))
        return false;

    // Now parse your own string, if you have it.
    if (m_OPT_PktFilterConfigString != "")
    {
        // - for rendezvous, both must be exactly the same, or only one side specified.
        if (m_bRendezvous && m_OPT_PktFilterConfigString != confstr)
        {
            return false;
        }

        SrtFilterConfig mycfg;
        if (!ParseFilterConfig(m_OPT_PktFilterConfigString, mycfg))
            return false;

        // Check only if both have set a filter of the same type.
        if (mycfg.type != cfg.type)
            return false;

        // If so, then:
        // - for caller-listener configuration, accept the listener version.
        if (m_SrtHsSide == HSD_INITIATOR)
        {
            // This is a caller, this should apply all parameters received
            // from the listener, forcefully.
            for (map<string, string>::iterator x = cfg.parameters.begin(); x != cfg.parameters.end(); ++x)
            {
                mycfg.parameters[x->first] = x->second;
            }
        }
        else
        {
            // On a listener, only apply those that you haven't set
            for (map<string, string>::iterator x = cfg.parameters.begin(); x != cfg.parameters.end(); ++x)
            {
                if (!mycfg.parameters.count(x->first))
                    mycfg.parameters[x->first] = x->second;
            }
        }

        HLOGC(mglog.Debug,
              log << "checkApplyFilterConfig: param: LOCAL: " << Printable(mycfg.parameters)
                  << " FORGN: " << Printable(cfg.parameters));

        ostringstream myos;
        myos << mycfg.type;
        for (map<string, string>::iterator x = mycfg.parameters.begin(); x != mycfg.parameters.end(); ++x)
        {
            myos << "," << x->first << ":" << x->second;
        }

        m_OPT_PktFilterConfigString = myos.str();

        HLOGC(mglog.Debug, log << "checkApplyFilterConfig: Effective config: " << m_OPT_PktFilterConfigString);
    }
    else
    {
        // Take the foreign configuration as a good deal.
        HLOGC(mglog.Debug, log << "checkApplyFilterConfig: Good deal config: " << m_OPT_PktFilterConfigString);
        m_OPT_PktFilterConfigString = confstr;
    }

    size_t efc_max_payload_size = SRT_LIVE_MAX_PLSIZE - cfg.extra_size;
    if (m_zOPT_ExpPayloadSize > efc_max_payload_size)
    {
        LOGC(mglog.Warn,
             log << "Due to filter-required extra " << cfg.extra_size << " bytes, SRTO_PAYLOADSIZE fixed to "
                 << efc_max_payload_size << " bytes");
        m_zOPT_ExpPayloadSize = efc_max_payload_size;
    }

    return true;
}

bool CUDT::interpretGroup(const int32_t groupdata[], int hsreq_type_cmd SRT_ATR_UNUSED)
{
    SRTSOCKET grpid = groupdata[GRPD_GROUPID];
    SRT_GROUP_TYPE gtp = SRT_GROUP_TYPE(groupdata[GRPD_GROUPTYPE]);
    //SRTSOCKET master_peerid = groupdata[GRPD_MASTERID];
    //int32_t tdiff = groupdata[GRPD_MASTERTDIFF];

    if (!m_bOPT_GroupConnect)
    {
        m_RejectReason = SRT_REJ_GROUP;
        LOGC(mglog.Error, log << "HS/GROUP: this socket is not predicted for group connect.");
        return false;
    }

    // This is called when the group ID has come in in the handshake.
    if (gtp >= SRT_GTYPE__END)
    {
        m_RejectReason = SRT_REJ_GROUP;
        LOGC(mglog.Error, log << "HS/GROUP: incorrect group type value " << gtp << " (max is " << SRT_GTYPE__END << ")");
        return false;
    }

    if ( (grpid & SRTGROUP_MASK) == 0)
    {
        m_RejectReason = SRT_REJ_ROGUE;
        LOGC(mglog.Error, log << "HS/GROUP: socket ID passed as a group ID is not a group ID");
        return false;
    }

    // We have the group, now take appropriate action.
    // The redundancy group requires to make a mirror group
    // on this side, and the newly created socket should
    // be made belong to it.

#if ENABLE_HEAVY_LOGGING
    static const char* hs_side_name[] = {"draw", "initiator", "responder"};
    HLOGC(mglog.Debug, log << "interpretGroup: STATE: HsSide=" << hs_side_name[m_SrtHsSide] << " HS MSG: " << MessageTypeStr(UMSG_EXT, hsreq_type_cmd));
#endif

    // XXX Here are two separate possibilities:
    //
    // 1. This is a HS request and this is a newly created socket not yet part of any group.
    // 2. This is a HS response and the group is the mirror group for the group to which the agent belongs; we need to pin the mirror group as peer group
    //
    // These two situations can be only distinguished by the HS side.
    if (m_SrtHsSide == HSD_DRAW)
    {
        m_RejectReason = SRT_REJ_IPE;
        LOGC(mglog.Error, log << "IPE: interpretGroup: The HS side should have been already decided; it's still DRAW. Grouping rejected.");
        return false;
    }

    if (m_SrtHsSide == HSD_INITIATOR)
    {
        // This is a connection initiator that has requested the peer to make a
        // mirror group and join it, then respond its mirror group id. The
        // `grpid` variable contains this group ID; map this as your peer
        // group. If your group already has a peer group set, check if this is
        // the same id, otherwise the connection should be rejected.

        // So, first check the group of the current socket and see if a peer is set.
        CUDTGroup* pg = m_parent->m_IncludedGroup;
        if (!pg)
        {
            // This means that the responder has responded with a group membership,
            // but the initiator did not request any group membership presence.
            // Currently impossible situation.
            m_RejectReason = SRT_REJ_IPE;
            LOGC(mglog.Error, log << "IPE: HS/RSP: group membership responded, while not requested.");
            return false;
        }

        SRTSOCKET peer = pg->peerid();
        if (peer == -1)
        {
            // This is the first connection within this group, so this group
            // has just been informed about the peer membership. Accept it.
            pg->peerid(grpid);
            HLOGC(mglog.Debug, log << "HS/RSP: group $" << pg->id() << " mapped to peer mirror $" << pg->peerid());
        }
        // Otherwise the peer id must be the same as existing, otherwise
        // this group is considered already bound to another peer group.
        // (Note that the peer group is peer-specific, and peer id numbers
        // may repeat among sockets connected to groups established on
        // different peers).
        else if (pg->peerid() != grpid)
        {
            LOGC(mglog.Error, log << "IPE: HS/RSP: group membership responded for peer $" << grpid << " but the current socket's group $" << pg->id()
                << " has already a peer $" << peer);
        }
        else
        {
            HLOGC(mglog.Debug, log << "HS/RSP: group $" << pg->id() << " ALREADY MAPPED to peer mirror $" << pg->peerid());
        }
    }
    else
    {
        // This is a connection responder that has been requested to make a
        // mirror group and join it. Later on, the HS response will be sent
        // and its group ID will be added to the HS extensions as mirror group
        // ID to the peer.

        SRTSOCKET lgid = makeMePeerOf(grpid, gtp);
        if (!lgid)
            return true; // already done

        if (lgid == -1)
        {
            // NOTE: This error currently isn't reported by makeMePeerOf,
            // so this is left to handle a possible error introduced in future.
            m_RejectReason = SRT_REJ_GROUP;
            return false; // error occurred
        }

        if ( !m_parent->m_IncludedGroup )
        {
            // Strange, we just added it...
            m_RejectReason = SRT_REJ_IPE;
            LOGC(mglog.Fatal, log << "IPE: socket not in group after adding to it");
            return false;
        }
    }

    /*

    // Synchronize the TSBPD PEER start time with the existing connection,
    // if there exists the connection with given peer.
    if (master_peerid != -1)
    {
        // Here "I am a peer", so this is the socket ID of local socket of a parallel connection.
        // Check if it exists, if not, reject the connection.
        CUDTSocket* master = s_UDTUnited.locateSocket(master_peerid, s_UDTUnited.ERH_RETURN);
        if (!master)
        {
            LOGC(mglog.Error, log << "HS/GROUP: master parallel connection socket not found: $" << master_peerid);
            return false;
        }

        // The value of the time difference is the difference between m_stats.startTime of this
        // socket's peer and the 'master_peerid' socket's peer. This time should be identical
        // with the time difference in m_ullRcvPeerStartTime between master_peerid and *this.
        //
        // Note that this value should have been set before by interpreting HSREQ/HSRSP,
        // so it's only being fixed here.

        uint64_t new_start_time = master->core().m_ullRcvPeerStartTime + tdiff;
        HLOGC(mglog.Debug, log << "HS/GROUP: master reported as $" << master_peerid
            << " distant to slave: " << tdiff << "ms - setting peer start time: " << FormatTime(new_start_time)
            << " (fixed by " << (m_ullRcvPeerStartTime - new_start_time) << "ms)");

        m_ullRcvPeerStartTime = new_start_time;
        // m_ullRcvPeerStartTime: this state has two indicators, one here, the other in the
        // CRcvBuffer object. This one is the master indicator that is being set during
        // the handshake, the below function synchronizes it to the CRcvBuffer object.
        updateSrtRcvSettings();
    }
    */

    m_parent->m_IncludedGroup->debugGroup();

    // That's all. For specific things concerning group
    // types, this will be later.
    return true;
}

#if ENABLE_HEAVY_LOGGING
void CUDTGroup::debugGroup()
{
    CGuard gg(m_GroupLock, "group");

    HLOGC(mglog.Debug, log << "GROUP MEMBER STATUS - $" << id());

    for (gli_t gi = m_Group.begin(); gi != m_Group.end(); ++gi)
    {
        HLOGC(mglog.Debug, log << " ... id=@" << gi->id << " peer=@" << gi->ps->m_PeerID);
    }
}
#endif

// NOTE: This function is called only in one place and it's done
// exclusively on the listener side (HSD_RESPONDER, HSv5+).
SRTSOCKET CUDT::makeMePeerOf(SRTSOCKET peergroup, SRT_GROUP_TYPE gtp)
{
    CUDTSocket* s = m_parent;
    CGuard cg(s->m_ControlLock, "sock.control");
    // Check if there exists a group that this one is a peer of.
    CUDTGroup* gp = s_UDTUnited.findPeerGroup(peergroup);
    bool was_empty = true;
    if (gp)
    {
        if (gp->type() != gtp)
        {
            LOGC(mglog.Error, log << "HS: GROUP TYPE COLLISION: peer group=$" << peergroup << " type " << gtp
                << " agent group=$" << gp->id() << " type" << gp->type());
            return -1;
        }

        HLOGC(mglog.Debug, log << "makeMePeerOf: group for peer=$" << peergroup << " found: $" << gp->id());

        if (!gp->empty())
            was_empty = false;
    }
    else
    {
        gp = &newGroup(gtp);
        gp->peerid(peergroup);

        // This can only happen on a listener (it's only called on a site that is
        // HSD_RESPONDER), so it was a response for a groupwise connection.
        // Therefore such a group shall always be considered opened.
        gp->setOpen();

        HLOGC(mglog.Debug, log << "makeMePeerOf: no group has peer=$" << peergroup << " - creating new mirror group $" << gp->id());
    }


    if (was_empty)
    {
        CGuard glock(*gp->exp_groupLock(), "group");
        gp->syncWithSocket(s->core());
    }

    // Setting non-blocking reading for group socket.
    s->core().m_bSynRecving = false;
    s->core().m_bSynSending = false;

    // Copy of addSocketToGroup. No idea how many parts could be common, not much.

    // Check if the socket already is in the group
    CUDTGroup::gli_t f = gp->find(m_SocketID);
    if (f != CUDTGroup::gli_NULL())
    {
        // XXX This is internal error. Report it, but continue
        // (A newly created socket from acceptAndRespond should not have any group membership yet)
        LOGC(mglog.Error, log << "IPE (non-fatal): the socket is in the group, but has no clue about it!");
        s->m_IncludedGroup = gp;
        s->m_IncludedIter = f;
        return 0;
    }

    s->m_IncludedGroup = gp;
    s->m_IncludedIter = gp->add(gp->prepareData(s));

    return gp->id();
}

void CUDT::synchronizeWithGroup(CUDTGroup* gp)
{
    CGuard gl(*gp->exp_groupLock(), "group");
    CUDTGroup::gli_t first = gp->begin();
    if (first != gp->end())
    {
        m_stats.startTime = first->ps->core().m_stats.startTime;
        m_ullRcvPeerStartTime = first->ps->core().m_ullRcvPeerStartTime;
    }
}

bool CUDTGroup::getMasterData(SRTSOCKET slave, ref_t<SRTSOCKET> r_mpeer, ref_t<uint64_t> r_st)
{
    // Find at least one connection, which is running. Note that this function is called
    // from within a handshake process, so the socket that undergoes this process is at best
    // currently in GST_PENDING state and it's going to be in GST_IDLE state at the
    // time when the connection process is done, until the first reading/writing happens.
    CGuard cg(m_GroupLock, "group");

    for (gli_t gi = m_Group.begin(); gi != m_Group.end(); ++gi)
    {
        if (gi->sndstate == GST_RUNNING)
        {
            // Found it. Get the socket's peer's ID and this socket's
            // Start Time. Once it's delivered, this can be used to calculate
            // the Master-to-Slave start time difference.
            *r_mpeer = gi->ps->m_PeerID;
            *r_st = gi->ps->core().socketStartTime();
            HLOGC(mglog.Debug, log << "getMasterData: found RUNNING master @" << gi->id
                << " - reporting master's peer $" << *r_mpeer << " starting at "
                << FormatTime(*r_st));
            return true;
        }
    }

    // If no running one found, then take the first socket in any other
    // state than broken, except the slave. This is for a case when a user
    // has prepared one link already, but hasn't sent anything through it yet.
    for (gli_t gi = m_Group.begin(); gi != m_Group.end(); ++gi)
    {
        if (gi->sndstate == GST_BROKEN)
            continue;

        if (gi->id == slave)
            continue;

        // Found it. Get the socket's peer's ID and this socket's
        // Start Time. Once it's delivered, this can be used to calculate
        // the Master-to-Slave start time difference.
        *r_mpeer = gi->ps->core().m_PeerID;
        *r_st = gi->ps->core().socketStartTime();
        HLOGC(mglog.Debug, log << "getMasterData: found IDLE/PENDING master @" << gi->id
            << " - reporting master's peer @" << *r_mpeer << " starting at "
            << FormatTime(*r_st));
        return true;
    }

    HLOGC(mglog.Debug, log << "getMasterData: no link found suitable as master for $" << slave);
    return false;
}

void CUDT::startConnect(const sockaddr_any& serv_addr, int32_t forced_isn)
{
    CGuard cg(m_ConnectionLock, "conn");

    HLOGC(mglog.Debug, log << CONID() << "startConnect: -> " << SockaddrToString(serv_addr)
            << (m_bSynRecving ? " (SYNCHRONOUS)" : " (ASYNCHRONOUS)") << "...");

    if (!m_bOpened)
        throw CUDTException(MJ_NOTSUP, MN_NONE, 0);

    if (m_bListening)
        throw CUDTException(MJ_NOTSUP, MN_ISCONNECTED, 0);

    if (m_bConnecting || m_bConnected)
        throw CUDTException(MJ_NOTSUP, MN_ISCONNECTED, 0);

    // record peer/server address
    m_PeerAddr = sockaddr_any(serv_addr);

    // register this socket in the rendezvous queue
    // RendezevousQueue is used to temporarily store incoming handshake, non-rendezvous connections also require this
    // function
#ifdef SRT_ENABLE_CONNTIMEO
    uint64_t ttl = m_iConnTimeOut * uint64_t(1000);
#else
    uint64_t ttl = 3000000;
#endif
    // XXX DEBUG
    // ttl = 0x1000000000000000;
    // XXX
    if (m_bRendezvous)
        ttl *= 10;
    ttl += CTimer::getTime();
    m_pRcvQueue->registerConnector(m_SocketID, this, serv_addr, ttl);

    // The m_iType is used in the INDUCTION for nothing. This value is only regarded
    // in CONCLUSION handshake, however this must be created after the handshake version
    // is already known. UDT_DGRAM is the value that was the only valid in the old SRT
    // with HSv4 (it supported only live transmission), for HSv5 it will be changed to
    // handle handshake extension flags.
    m_ConnReq.m_iType = UDT_DGRAM;

    // This is my current configuration
    if (m_bRendezvous)
    {
        // For rendezvous, use version 5 in the waveahand and the cookie.
        // In case when you get the version 4 waveahand, simply switch to
        // the legacy HSv4 rendezvous and this time send version 4 CONCLUSION.

        // The HSv4 client simply won't check the version nor the cookie and it
        // will be sending its waveahands with version 4. Only when the party
        // has sent version 5 waveahand should the agent continue with HSv5
        // rendezvous.
        m_ConnReq.m_iVersion = HS_VERSION_SRT1;
        // m_ConnReq.m_iVersion = HS_VERSION_UDT4; // <--- Change in order to do regression test.
        m_ConnReq.m_iReqType = URQ_WAVEAHAND;
        m_ConnReq.m_iCookie  = bake(serv_addr);

        // This will be also passed to a HSv4 rendezvous, but fortunately the old
        // SRT didn't read this field from URQ_WAVEAHAND message, only URQ_CONCLUSION.
        m_ConnReq.m_iType           = SrtHSRequest::wrapFlags(false /* no MAGIC here */, m_iSndCryptoKeyLen);
        bool whether SRT_ATR_UNUSED = m_iSndCryptoKeyLen != 0;
        HLOGC(mglog.Debug,
              log << "startConnect (rnd): " << (whether ? "" : "NOT ")
                  << " Advertising PBKEYLEN - value = " << m_iSndCryptoKeyLen);
        m_RdvState  = CHandShake::RDV_WAVING;
        m_SrtHsSide = HSD_DRAW; // initially not resolved.
    }
    else
    {
        // For caller-listener configuration, set the version 4 for INDUCTION
        // due to a serious problem in UDT code being also in the older SRT versions:
        // the listener peer simply sents the EXACT COPY of the caller's induction
        // handshake, except the cookie, which means that when the caller sents version 5,
        // the listener will respond with version 5, which is a false information. Therefore
        // HSv5 clients MUST send HS_VERSION_UDT4 from the caller, regardless of currently
        // supported handshake version.
        //
        // The HSv5 listener should only respond with INDUCTION with m_iVersion == HS_VERSION_SRT1.
        m_ConnReq.m_iVersion = HS_VERSION_UDT4;
        m_ConnReq.m_iReqType = URQ_INDUCTION;
        m_ConnReq.m_iCookie  = 0;
        m_RdvState           = CHandShake::RDV_INVALID;
    }

    m_ConnReq.m_iMSS            = m_iMSS;
    m_ConnReq.m_iFlightFlagSize = (m_iRcvBufSize < m_iFlightFlagSize) ? m_iRcvBufSize : m_iFlightFlagSize;
    m_ConnReq.m_iID             = m_SocketID;
    CIPAddress::ntop(serv_addr, m_ConnReq.m_piPeerIP);

    if (forced_isn == 0)
    {
        // Random Initial Sequence Number (normal mode)
        srand((unsigned int)CTimer::getTime());
        m_iISN = m_ConnReq.m_iISN = (int32_t)(CSeqNo::m_iMaxSeqNo * (double(rand()) / RAND_MAX));
    }
    else
    {
        // Predefined ISN (for debug purposes)
        m_iISN = m_ConnReq.m_iISN = forced_isn;
    }

    setInitialSndSeq(m_iISN);
    m_ullSndLastAck2Time = CTimer::getTime();

    // Inform the server my configurations.
    CPacket reqpkt;
    reqpkt.setControl(UMSG_HANDSHAKE);
    reqpkt.allocate(m_iMaxSRTPayloadSize);
    // XXX NOTE: Now the memory for the payload part is allocated automatically,
    // and such allocated memory is also automatically deallocated in the
    // destructor. If you use CPacket::allocate, remember that you must not:
    // - delete this memory
    // - assign to m_pcData.
    // If you use only manual assignment to m_pCData, this is then manual
    // allocation and so it won't be deallocated in the destructor.
    //
    // (Desired would be to disallow modification of m_pcData outside the
    // control of methods.)

    // ID = 0, connection request
    reqpkt.m_iID = 0;

    size_t hs_size = m_iMaxSRTPayloadSize;
    m_ConnReq.store_to(reqpkt.m_pcData, Ref(hs_size));

    // Note that CPacket::allocate() sets also the size
    // to the size of the allocated buffer, which not
    // necessarily is to be the size of the data.
    reqpkt.setLength(hs_size);

    uint64_t now        = CTimer::getTime();
    setPacketTS(reqpkt, now);

    HLOGC(mglog.Debug,
          log << CONID() << "CUDT::startConnect: REQ-TIME set HIGH (" << now << "). SENDING HS: " << m_ConnReq.show());

    /*
     * Race condition if non-block connect response thread scheduled before we set m_bConnecting to true?
     * Connect response will be ignored and connecting will wait until timeout.
     * Maybe m_ConnectionLock handling problem? Not used in CUDT::connect(const CPacket& response)
     */
    m_llLastReqTime = now;
    m_bConnecting   = true;

    // At this point m_SourceAddr is probably default-any, but this function
    // now requires that the address be specified here because there will be
    // no possibility to do it at any next stage of sending.
    m_pSndQueue->sendto(serv_addr, reqpkt, m_SourceAddr);

    //
    ///
    ////  ---> CONTINUE TO: <PEER>.CUDT::processConnectRequest()
    ///        (Take the part under condition: hs.m_iReqType == URQ_INDUCTION)
    ////  <--- RETURN WHEN: m_pSndQueue->sendto() is called.
    ////  .... SKIP UNTIL m_pRcvQueue->recvfrom() HERE....
    ////       (the first "sendto" will not be called due to being too early)
    ///
    //

    //////////////////////////////////////////////////////
    // SYNCHRO BAR
    //////////////////////////////////////////////////////
    if (!m_bSynRecving)
    {
        HLOGC(mglog.Debug, log << CONID() << "startConnect: ASYNC MODE DETECTED. Deferring the process to RcvQ:worker");
        return;
    }

    // Below this bar, rest of function maintains only and exclusively
    // the SYNCHRONOUS (blocking) connection process. 

    // Wait for the negotiated configurations from the peer side.

    // This packet only prepares the storage where we will read the
    // next incoming packet.
    CPacket response;
    response.setControl(UMSG_HANDSHAKE);
    response.allocate(m_iMaxSRTPayloadSize);

    CUDTException  e;
    EConnectStatus cst = CONN_CONTINUE;
    // This is a temporary place to store the DESTINATION IP from the incoming packet.
    // We can't record this address yet until the cookie-confirmation is done, for safety reasons.
    sockaddr_any use_source_adr(m_PeerAddr.family());

    while (!m_bClosing)
    {
        int64_t tdiff = CTimer::getTime() - m_llLastReqTime;
        // avoid sending too many requests, at most 1 request per 250ms

        // SHORT VERSION:
        // The immediate first run of this loop WILL SKIP THIS PART, so
        // the processing really begins AFTER THIS CONDITION.
        //
        // Note that some procedures inside may set m_llLastReqTime to 0,
        // which will result of this condition to trigger immediately in
        // the next iteration.
        if (tdiff > 250000)
        {
            HLOGC(mglog.Debug,
                  log << "startConnect: LOOP: time to send (" << tdiff << " > 250000). size=" << reqpkt.getLength());

            if (m_bRendezvous)
                reqpkt.m_iID = m_ConnRes.m_iID;

            now = CTimer::getTime();
#if ENABLE_HEAVY_LOGGING
            {
                CHandShake debughs;
                debughs.load_from(reqpkt.m_pcData, reqpkt.getLength());
                HLOGC(mglog.Debug,
                      log << CONID() << "startConnect: REQ-TIME HIGH (" << now
                          << "). cont/sending HS to peer: " << debughs.show());
            }
#endif

            m_llLastReqTime     = now;
            setPacketTS(reqpkt, now);
            m_pSndQueue->sendto(serv_addr, reqpkt, use_source_adr);
        }
        else
        {
            HLOGC(mglog.Debug, log << "startConnect: LOOP: too early to send - " << tdiff << " < 250000");
        }

        cst = CONN_CONTINUE;
        response.setLength(m_iMaxSRTPayloadSize);
        if (m_pRcvQueue->recvfrom(m_SocketID, Ref(response)) > 0)
        {
            use_source_adr = response.udpDestAddr();

            HLOGC(mglog.Debug, log << CONID() << "startConnect: got response for connect request");
            cst = processConnectResponse(response, &e, COM_SYNCHRO);

            HLOGC(mglog.Debug, log << CONID() << "startConnect: response processing result: " << ConnectStatusStr(cst));

            // Expected is that:
            // - the peer responded with URQ_INDUCTION + cookie. This above function
            //   should check that and craft the URQ_CONCLUSION handshake, in which
            //   case this function returns CONN_CONTINUE. As an extra action taken
            //   for that case, we set the SECURING mode if encryption requested,
            //   and serialize again the handshake, possibly together with HS extension
            //   blocks, if HSv5 peer responded. The serialized handshake will be then
            //   sent again, as the loop is repeated.
            // - the peer responded with URQ_CONCLUSION. This handshake was accepted
            //   as a connection, and for >= HSv5 the HS extension blocks have been
            //   also read and interpreted. In this case this function returns:
            //   - CONN_ACCEPT, if everything was correct - break this loop and return normally
            //   - CONN_REJECT in case of any problems with the delivered handshake
            //     (incorrect data or data conflict) - throw error exception
            // - the peer responded with any of URQ_ERROR_*.  - throw error exception
            //
            // The error exception should make the API connect() function fail, if blocking
            // or mark the failure for that socket in epoll, if non-blocking.

            if (cst == CONN_RENDEZVOUS)
            {
                // When this function returned CONN_RENDEZVOUS, this requires
                // very special processing for the Rendezvous-v5 algorithm. This MAY
                // involve also preparing a new handshake form, also interpreting the
                // SRT handshake extension and crafting SRT handshake extension for the
                // peer, which should be next sent. When this function returns CONN_CONTINUE,
                // it means that it has done all that was required, however none of the below
                // things has to be done (this function will do it by itself if needed).
                // Otherwise the handshake rolling can be interrupted and considered complete.
                cst = processRendezvous(Ref(reqpkt), response, serv_addr, true /*synchro*/, RST_OK);
                if (cst == CONN_CONTINUE)
                    continue;
                break;
            }

            if (cst == CONN_REJECT)
                sendCtrl(UMSG_SHUTDOWN);

            if (cst != CONN_CONTINUE && cst != CONN_CONFUSED)
                break; // --> OUTSIDE-LOOP

            // IMPORTANT
            // [[using assert(m_pCryptoControl != nullptr)]];

            // new request/response should be sent out immediately on receving a response
            HLOGC(mglog.Debug,
                  log << "startConnect: SYNC CONNECTION STATUS:" << ConnectStatusStr(cst) << ", REQ-TIME: LOW.");
            m_llLastReqTime = 0;

            // Now serialize the handshake again to the existing buffer so that it's
            // then sent later in this loop.

            // First, set the size back to the original size, m_iMaxSRTPayloadSize because
            // this is the size of the originally allocated space. It might have been
            // shrunk by serializing the INDUCTION handshake (which was required before
            // sending this packet to the output queue) and therefore be too
            // small to store the CONCLUSION handshake (with HSv5 extensions).
            reqpkt.setLength(m_iMaxSRTPayloadSize);

            HLOGC(mglog.Debug, log << "startConnect: creating HS CONCLUSION: buffer size=" << reqpkt.getLength());

            // NOTE: BUGFIX: SERIALIZE AGAIN.
            // The original UDT code didn't do it, so it was theoretically
            // turned into conclusion, but was sending still the original
            // induction handshake challenge message. It was working only
            // thanks to that simultaneously there were being sent handshake
            // messages from a separate thread (CSndQueue::worker) from
            // RendezvousQueue, this time serialized properly, which caused
            // that with blocking mode there was a kinda initial "drunk
            // passenger with taxi driver talk" until the RendezvousQueue sends
            // (when "the time comes") the right CONCLUSION handshake
            // challenge message.
            //
            // Now that this is fixed, the handshake messages from RendezvousQueue
            // are sent only when there is a rendezvous mode or non-blocking mode.
            if (!createSrtHandshake(Ref(reqpkt), Ref(m_ConnReq), SRT_CMD_HSREQ, SRT_CMD_KMREQ, 0, 0))
            {
                LOGC(mglog.Error, log << "createSrtHandshake failed - REJECTING.");
                cst = CONN_REJECT;
                break;
            }
            // These last 2 parameters designate the buffer, which is in use only for SRT_CMD_KMRSP.
            // If m_ConnReq.m_iVersion == HS_VERSION_UDT4, this function will do nothing,
            // except just serializing the UDT handshake.
            // The trick is that the HS challenge is with version HS_VERSION_UDT4, but the
            // listener should respond with HS_VERSION_SRT1, if it is HSv5 capable.
        }

        HLOGC(mglog.Debug,
              log << "startConnect: timeout from Q:recvfrom, looping again; cst=" << ConnectStatusStr(cst));

#if ENABLE_HEAVY_LOGGING
        // Non-fatal assertion
        if (cst == CONN_REJECT) // Might be returned by processRendezvous
        {
            LOGC(mglog.Error,
                 log << "startConnect: IPE: cst=REJECT NOT EXPECTED HERE, the loop should've been interrupted!");
            break;
        }
#endif

        if (CTimer::getTime() > ttl)
        {
            // timeout
            e = CUDTException(MJ_SETUP, MN_TIMEOUT, 0);
            break;
        }
    }

    // <--- OUTSIDE-LOOP
    // Here will fall the break when not CONN_CONTINUE.
    // CONN_RENDEZVOUS is handled by processRendezvous.
    // CONN_ACCEPT will skip this and pass on.
    if (cst == CONN_REJECT)
    {
        e = CUDTException(MJ_SETUP, MN_REJECTED, 0);
    }

    if (e.getErrorCode() == 0)
    {
        if (m_bClosing)                                    // if the socket is closed before connection...
            e = CUDTException(MJ_SETUP);                   // XXX NO MN ?
        else if (m_ConnRes.m_iReqType > URQ_FAILURE_TYPES) // connection request rejected
        {
            m_RejectReason = RejectReasonForURQ(m_ConnRes.m_iReqType);
            e              = CUDTException(MJ_SETUP, MN_REJECTED, 0);
        }
        else if ((!m_bRendezvous) && (m_ConnRes.m_iISN != m_iISN)) // secuity check
            e = CUDTException(MJ_SETUP, MN_SECURITY, 0);
    }

    if (e.getErrorCode() != 0)
    {
        m_bConnecting = false;
        // The process is to be abnormally terminated, remove the connector
        // now because most likely no other processing part has done anything with it.
        m_pRcvQueue->removeConnector(m_SocketID);
        throw e;
    }

    HLOGC(mglog.Debug,
          log << CONID() << "startConnect: handshake exchange succeeded. sourceIP=" << SockaddrToString(m_SourceAddr));

    // Parameters at the end.
    HLOGC(mglog.Debug,
          log << "startConnect: END. Parameters:"
                 " mss="
              << m_iMSS << " max-cwnd-size=" << m_CongCtl->cgWindowMaxSize()
              << " cwnd-size=" << m_CongCtl->cgWindowSize() << " rtt=" << m_iRTT << " bw=" << m_iBandwidth);
}

// Asynchronous connection
EConnectStatus CUDT::processAsyncConnectResponse(const CPacket& pkt) ATR_NOEXCEPT
{
    EConnectStatus cst = CONN_CONTINUE;
    CUDTException  e;

    CGuard cg(m_ConnectionLock, "conn"); // FIX
    HLOGC(mglog.Debug, log << CONID() << "processAsyncConnectResponse: got response for connect request, processing");
    cst = processConnectResponse(pkt, &e, COM_ASYNCHRO);

<<<<<<< HEAD
    HLOGC(mglog.Debug, log << CONID() << "processAsyncConnectResponse: response processing result: "
        << ConnectStatusStr(cst) << " - REQ-TIME LOW to enforce immediate response");
=======
    HLOGC(mglog.Debug,
          log << CONID() << "processAsyncConnectResponse: response processing result: " << ConnectStatusStr(cst)
              << "REQ-TIME LOW to enforce immediate response");
>>>>>>> 0c9d5621
    m_llLastReqTime = 0;

    return cst;
}

bool CUDT::processAsyncConnectRequest(EReadStatus         rst,
                                      EConnectStatus      cst,
                                      const CPacket&      response,
                                      const sockaddr_any& serv_addr)
{
    // IMPORTANT!

    // This function is called, still asynchronously, but in the order
    // of call just after the call to the above processAsyncConnectResponse.
    // This should have got the original value returned from
    // processConnectResponse through processAsyncConnectResponse.

    CPacket request;
    request.setControl(UMSG_HANDSHAKE);
    request.allocate(m_iMaxSRTPayloadSize);
    uint64_t now         = CTimer::getTime();
    setPacketTS(request, now);

    HLOGC(mglog.Debug,
          log << "processAsyncConnectRequest: REQ-TIME: HIGH (" << now << "). Should prevent too quick responses.");
    m_llLastReqTime = now;
    // ID = 0, connection request
    request.m_iID = !m_bRendezvous ? 0 : m_ConnRes.m_iID;

    bool status = true;

    if (cst == CONN_RENDEZVOUS)
    {
        HLOGC(mglog.Debug, log << "processAsyncConnectRequest: passing to processRendezvous");
        cst = processRendezvous(Ref(request), response, serv_addr, false /*asynchro*/, rst);
        if (cst == CONN_ACCEPT)
        {
            HLOGC(mglog.Debug,
                  log << "processAsyncConnectRequest: processRendezvous completed the process and responded by itself. "
                         "Done.");
            return true;
        }

        if (cst != CONN_CONTINUE)
        {
            // processRendezvous already set the reject reason
            LOGC(mglog.Error,
                 log << "processAsyncConnectRequest: REJECT reported from processRendezvous, not processing further.");
            status = false;
        }
    }
    else if (cst == CONN_REJECT)
    {
        // m_RejectReason already set at worker_ProcessAddressedPacket.
        LOGC(mglog.Error,
             log << "processAsyncConnectRequest: REJECT reported from HS processing, not processing further.");
        return false;
    }
    else
    {
        // (this procedure will be also run for HSv4 rendezvous)
        HLOGC(mglog.Debug, log << "processAsyncConnectRequest: serializing HS: buffer size=" << request.getLength());
        if (!createSrtHandshake(Ref(request), Ref(m_ConnReq), SRT_CMD_HSREQ, SRT_CMD_KMREQ, 0, 0))
        {
            // All 'false' returns from here are IPE-type, mostly "invalid argument" plus "all keys expired".
            LOGC(mglog.Error, log << "IPE: processAsyncConnectRequest: createSrtHandshake failed, dismissing.");
            status = false;
        }
        else
        {
            HLOGC(mglog.Debug,
                  log << "processAsyncConnectRequest: sending HS reqtype=" << RequestTypeStr(m_ConnReq.m_iReqType)
                      << " to socket " << request.m_iID << " size=" << request.getLength());
        }
    }

    if (!status)
    {
        return false;
        /* XXX Shouldn't it send a single response packet for the rejection?
        // Set the version to 0 as "handshake rejection" status and serialize it
        CHandShake zhs;
        size_t size = request.getLength();
        zhs.store_to(request.m_pcData, Ref(size));
        request.setLength(size);
        */
    }

    HLOGC(mglog.Debug, log << "processAsyncConnectRequest: setting REQ-TIME HIGH, SENDING HS:" << m_ConnReq.show());
    m_llLastReqTime = CTimer::getTime();
    m_pSndQueue->sendto(serv_addr, request, m_SourceAddr);
    return status;
}

void CUDT::cookieContest()
{
    if (m_SrtHsSide != HSD_DRAW)
        return;

    HLOGC(mglog.Debug, log << "cookieContest: agent=" << m_ConnReq.m_iCookie << " peer=" << m_ConnRes.m_iCookie);

    if (m_ConnReq.m_iCookie == 0 || m_ConnRes.m_iCookie == 0)
    {
        // Note that it's virtually impossible that Agent's cookie is not ready, this
        // shall be considered IPE.
        // Not all cookies are ready, don't start the contest.
        return;
    }

    // INITIATOR/RESPONDER role is resolved by COOKIE CONTEST.
    //
    // The cookie contest must be repeated every time because it
    // may change the state at some point.
    int better_cookie = m_ConnReq.m_iCookie - m_ConnRes.m_iCookie;

    if (better_cookie > 0)
    {
        m_SrtHsSide = HSD_INITIATOR;
        return;
    }

    if (better_cookie < 0)
    {
        m_SrtHsSide = HSD_RESPONDER;
        return;
    }

    // DRAW! The only way to continue would be to force the
    // cookies to be regenerated and to start over. But it's
    // not worth a shot - this is an extremely rare case.
    // This can simply do reject so that it can be started again.

    // Pretend then that the cookie contest wasn't done so that
    // it's done again. Cookies are baked every time anew, however
    // the successful initial contest remains valid no matter how
    // cookies will change.

    m_SrtHsSide = HSD_DRAW;
}

EConnectStatus CUDT::processRendezvous(
    ref_t<CPacket> reqpkt, const CPacket& response, const sockaddr_any& serv_addr, bool synchro, EReadStatus rst)
{
    if (m_RdvState == CHandShake::RDV_CONNECTED)
    {
        HLOGC(mglog.Debug, log << "processRendezvous: already in CONNECTED state.");
        return CONN_ACCEPT;
    }

    uint32_t kmdata[SRTDATA_MAXSIZE];
    size_t   kmdatasize = SRTDATA_MAXSIZE;
    CPacket& rpkt       = *reqpkt;

    cookieContest();

    // We know that the other side was contacted and the other side has sent
    // the handshake message - we know then both cookies. If it's a draw, it's
    // a very rare case of creating identical cookies.
    if (m_SrtHsSide == HSD_DRAW)
    {
        m_RejectReason = SRT_REJ_RDVCOOKIE;
        LOGC(mglog.Error,
             log << "COOKIE CONTEST UNRESOLVED: can't assign connection roles, please wait another minute.");
        return CONN_REJECT;
    }

    UDTRequestType rsp_type = URQ_FAILURE_TYPES; // just to track uninitialized errors

    // We can assume that the Handshake packet received here as 'response'
    // is already serialized in m_ConnRes. Check extra flags that are meaningful
    // for further processing here.

    int  ext_flags       = SrtHSRequest::SRT_HSTYPE_HSFLAGS::unwrap(m_ConnRes.m_iType);
    bool needs_extension = ext_flags != 0; // Initial value: received HS has extensions.
    bool needs_hsrsp;
    rendezvousSwitchState(Ref(rsp_type), Ref(needs_extension), Ref(needs_hsrsp));
    if (rsp_type > URQ_FAILURE_TYPES)
    {
        m_RejectReason = RejectReasonForURQ(rsp_type);
        HLOGC(mglog.Debug,
              log << "processRendezvous: rejecting due to switch-state response: " << RequestTypeStr(rsp_type));
        return CONN_REJECT;
    }
    checkUpdateCryptoKeyLen("processRendezvous", m_ConnRes.m_iType);

    // We have three possibilities here as it comes to HSREQ extensions:

    // 1. The agent is loser in attention state, it sends EMPTY conclusion (without extensions)
    // 2. The agent is loser in initiated state, it interprets incoming HSREQ and creates HSRSP
    // 3. The agent is winner in attention or fine state, it sends HSREQ extension
    m_ConnReq.m_iReqType  = rsp_type;
    m_ConnReq.m_extension = needs_extension;

    // This must be done before prepareConnectionObjects().
    applyResponseSettings(response);

    // This must be done before interpreting and creating HSv5 extensions.
    if (!prepareConnectionObjects(m_ConnRes, m_SrtHsSide, 0))
    {
        // m_RejectReason already handled
        HLOGC(mglog.Debug, log << "processRendezvous: rejecting due to problems in prepareConnectionObjects.");
        return CONN_REJECT;
    }

    // Case 2.
    if (needs_hsrsp)
    {
        // This means that we have received HSREQ extension with the handshake, so we need to interpret
        // it and craft the response.
        if (rst == RST_OK)
        {
            // We have JUST RECEIVED packet in this session (not that this is called as periodic update).
            // Sanity check
            m_llLastReqTime = 0;
            if (response.getLength() == size_t(-1))
            {
                m_RejectReason = SRT_REJ_IPE;
                LOGC(mglog.Fatal,
                     log << "IPE: rst=RST_OK, but the packet has set -1 length - REJECTING (REQ-TIME: LOW)");
                return CONN_REJECT;
            }

            if (!interpretSrtHandshake(m_ConnRes, response, kmdata, &kmdatasize))
            {
                HLOGC(mglog.Debug,
                      log << "processRendezvous: rejecting due to problems in interpretSrtHandshake REQ-TIME: LOW.");
                return CONN_REJECT;
            }

            // Pass on, inform about the shortened response-waiting period.
            HLOGC(mglog.Debug, log << "processRendezvous: setting REQ-TIME: LOW. Forced to respond immediately.");
        }
        else
        {
            // If the last CONCLUSION message didn't contain the KMX extension, there's
            // no key recorded yet, so it can't be extracted. Mark this kmdatasize empty though.
            int hs_flags = SrtHSRequest::SRT_HSTYPE_HSFLAGS::unwrap(m_ConnRes.m_iType);
            if (IsSet(hs_flags, CHandShake::HS_EXT_KMREQ))
            {
                // This is a periodic handshake update, so you need to extract the KM data from the
                // first message, provided that it is there.
                size_t msgsize = m_pCryptoControl->getKmMsg_size(0);
                if (msgsize == 0)
                {
                    switch (m_pCryptoControl->m_RcvKmState)
                    {
                        // If the KMX process ended up with a failure, the KMX is not recorded.
                        // In this case as the KMRSP answer the "failure status" should be crafted.
                    case SRT_KM_S_NOSECRET:
                    case SRT_KM_S_BADSECRET:
                    {
                        HLOGC(mglog.Debug,
                              log << "processRendezvous: No KMX recorded, status = NOSECRET. Respond with NOSECRET.");

                        // Just do the same thing as in CCryptoControl::processSrtMsg_KMREQ for that case,
                        // that is, copy the NOSECRET code into KMX message.
                        memcpy(kmdata, &m_pCryptoControl->m_RcvKmState, sizeof(int32_t));
                        kmdatasize = 1;
                    }
                    break;

                    default:
                        // Remaining values:
                        // UNSECURED: should not fall here at alll
                        // SECURING: should not happen in HSv5
                        // SECURED: should have received the recorded KMX correctly (getKmMsg_size(0) > 0)
                        {
                            m_RejectReason = SRT_REJ_IPE;
                            // Remaining situations:
                            // - password only on this site: shouldn't be considered to be sent to a no-password site
                            LOGC(mglog.Error,
                                 log << "processRendezvous: IPE: PERIODIC HS: NO KMREQ RECORDED KMSTATE: RCV="
                                     << KmStateStr(m_pCryptoControl->m_RcvKmState)
                                     << " SND=" << KmStateStr(m_pCryptoControl->m_SndKmState));
                            return CONN_REJECT;
                        }
                        break;
                    }
                }
                else
                {
                    kmdatasize = msgsize / 4;
                    if (msgsize > kmdatasize * 4)
                    {
                        // Sanity check
                        LOGC(mglog.Error, log << "IPE: KMX data not aligned to 4 bytes! size=" << msgsize);
                        memset(kmdata + (kmdatasize * 4), 0, msgsize - (kmdatasize * 4));
                        ++kmdatasize;
                    }

                    HLOGC(mglog.Debug,
                          log << "processRendezvous: getting KM DATA from the fore-recorded KMX from KMREQ, size="
                              << kmdatasize);
                    memcpy(kmdata, m_pCryptoControl->getKmMsg_data(0), msgsize);
                }
            }
            else
            {
                HLOGC(mglog.Debug, log << "processRendezvous: no KMX flag - not extracting KM data for KMRSP");
                kmdatasize = 0;
            }
        }

        // No matter the value of needs_extension, the extension is always needed
        // when HSREQ was interpreted (to store HSRSP extension).
        m_ConnReq.m_extension = true;

        HLOGC(mglog.Debug,
              log << "processRendezvous: HSREQ extension ok, creating HSRSP response. kmdatasize=" << kmdatasize);

        rpkt.setLength(m_iMaxSRTPayloadSize);
        if (!createSrtHandshake(reqpkt, Ref(m_ConnReq), SRT_CMD_HSRSP, SRT_CMD_KMRSP, kmdata, kmdatasize))
        {
            HLOGC(mglog.Debug,
                  log << "processRendezvous: rejecting due to problems in createSrtHandshake. REQ-TIME: LOW");
            m_llLastReqTime = 0;
            return CONN_REJECT;
        }

        // This means that it has received URQ_CONCLUSION with HSREQ, agent is then in RDV_FINE
        // state, it sends here URQ_CONCLUSION with HSREQ/KMREQ extensions and it awaits URQ_AGREEMENT.
        return CONN_CONTINUE;
    }

    // Special case: if URQ_AGREEMENT is to be sent, when this side is INITIATOR,
    // then it must have received HSRSP, so it must interpret it. Otherwise it would
    // end up with URQ_DONE, which means that it is the other side to interpret HSRSP.
    if (m_SrtHsSide == HSD_INITIATOR && m_ConnReq.m_iReqType == URQ_AGREEMENT)
    {
        // The same is done in CUDT::postConnect(), however this section will
        // not be done in case of rendezvous. The section in postConnect() is
        // predicted to run only in regular CALLER handling.

        if (rst != RST_OK || response.getLength() == size_t(-1))
        {
            // Actually the -1 length would be an IPE, but it's likely that this was reported already.
            HLOGC(
                mglog.Debug,
                log << "processRendezvous: no INCOMING packet, NOT interpreting extensions (relying on exising data)");
        }
        else
        {
            HLOGC(mglog.Debug,
                  log << "processRendezvous: INITIATOR, will send AGREEMENT - interpreting HSRSP extension");
            if (!interpretSrtHandshake(m_ConnRes, response, 0, 0))
            {
                // m_RejectReason is already set, so set the reqtype accordingly
                m_ConnReq.m_iReqType = URQFailure(m_RejectReason);
            }
        }
        // This should be false, make a kinda assert here.
        if (needs_extension)
        {
            LOGC(mglog.Fatal, log << "IPE: INITIATOR responding AGREEMENT should declare no extensions to HS");
            m_ConnReq.m_extension = false;
        }
    }

    HLOGC(mglog.Debug,
          log << CONID() << "processRendezvous: COOKIES Agent/Peer: " << m_ConnReq.m_iCookie << "/"
              << m_ConnRes.m_iCookie << " HSD:" << (m_SrtHsSide == HSD_INITIATOR ? "initiator" : "responder")
              << " STATE:" << CHandShake::RdvStateStr(m_RdvState) << " ...");

    if (rsp_type == URQ_DONE)
    {
        HLOGC(mglog.Debug, log << "... WON'T SEND any response, both sides considered connected");
    }
    else
    {
        HLOGC(mglog.Debug,
              log << "... WILL SEND " << RequestTypeStr(rsp_type) << " " << (m_ConnReq.m_extension ? "with" : "without")
                  << " SRT HS extensions");
    }

    // This marks the information for the serializer that
    // the SRT handshake extension is required.
    // Rest of the data will be filled together with
    // serialization.
    m_ConnReq.m_extension = needs_extension;

    rpkt.setLength(m_iMaxSRTPayloadSize);
    if (m_RdvState == CHandShake::RDV_CONNECTED)
    {
        // When synchro=false, don't lock a mutex for rendezvous queue.
        // This is required when this function is called in the
        // receive queue worker thread - it would lock itself.
        int cst = postConnect(response, true, 0, synchro);
        if (cst == CONN_REJECT)
        {
            // m_RejectReason already set
            HLOGC(mglog.Debug, log << "processRendezvous: rejecting due to problems in postConnect.");
            return CONN_REJECT;
        }
    }

    // URQ_DONE or URQ_AGREEMENT can be the result if the state is RDV_CONNECTED.
    // If URQ_DONE, then there's nothing to be done, when URQ_AGREEMENT then return
    // CONN_CONTINUE to make the caller send again the contents if the packet buffer,
    // this time with URQ_AGREEMENT message, but still consider yourself connected.
    if (rsp_type == URQ_DONE)
    {
        HLOGC(mglog.Debug, log << "processRendezvous: rsp=DONE, reporting ACCEPT (nothing to respond)");
        return CONN_ACCEPT;
    }

    // createSrtHandshake moved here because if the above conditions are satisfied,
    // no response is going to be send, so nothing needs to be "created".

    // needs_extension here distinguishes between cases 1 and 3.
    // NOTE: in case when interpretSrtHandshake was run under the conditions above (to interpret HSRSP),
    // then createSrtHandshake below will create only empty AGREEMENT message.
    if (!createSrtHandshake(reqpkt, Ref(m_ConnReq), SRT_CMD_HSREQ, SRT_CMD_KMREQ, 0, 0))
    {
        // m_RejectReason already set
        LOGC(mglog.Error, log << "createSrtHandshake failed (IPE?), connection rejected. REQ-TIME: LOW");
        m_llLastReqTime = 0;
        return CONN_REJECT;
    }

    if (rsp_type == URQ_AGREEMENT && m_RdvState == CHandShake::RDV_CONNECTED)
    {
        // We are using our own serialization method (not the one called after
        // processConnectResponse, this is skipped in case when this function
        // is called), so we can also send this immediately. Agreement must be
        // sent just once and the party must switch into CONNECTED state - in
        // contrast to CONCLUSION messages, which should be sent in loop repeatedly.
        //
        // Even though in theory the AGREEMENT message sent just once may miss
        // the target (as normal thing in UDP), this is little probable to happen,
        // and this doesn't matter much because even if the other party doesn't
        // get AGREEMENT, but will get payload or KEEPALIVE messages, it will
        // turn into connected state as well. The AGREEMENT is rather kinda
        // catalyzer here and may turn the entity on the right track faster. When
        // AGREEMENT is missed, it may have kinda initial tearing.

        const uint64_t now = CTimer::getTime();
        m_llLastReqTime    = now;
        setPacketTS(rpkt, now);
        HLOGC(mglog.Debug,
              log << "processRendezvous: rsp=AGREEMENT, reporting ACCEPT and sending just this one, REQ-TIME HIGH ("
                  << now << ").");

        m_pSndQueue->sendto(serv_addr, rpkt, m_SourceAddr);
        return CONN_ACCEPT;
    }

    if (rst == RST_OK)
    {
        // the request time must be updated so that the next handshake can be sent out immediately
        HLOGC(mglog.Debug,
              log << "processRendezvous: rsp=" << RequestTypeStr(m_ConnReq.m_iReqType)
                  << " REQ-TIME: LOW to send immediately, consider yourself conencted");
        m_llLastReqTime = 0;
    }
    else
    {
        HLOGC(mglog.Debug, log << "processRendezvous: REQ-TIME: remains previous value, consider yourself connected");
    }
    return CONN_CONTINUE;
}

EConnectStatus CUDT::processConnectResponse(const CPacket& response, CUDTException* eout, EConnectMethod synchro) ATR_NOEXCEPT
{
    // NOTE: ASSUMED LOCK ON: m_ConnectionLock.

    // this is the 2nd half of a connection request. If the connection is setup successfully this returns 0.
    // Returned values:
    // - CONN_REJECT: there was some error when processing the response, connection should be rejected
    // - CONN_ACCEPT: the handshake is done and finished correctly
    // - CONN_CONTINUE: the induction handshake has been processed correctly, and expects CONCLUSION handshake

    if (!m_bConnecting)
        return CONN_REJECT;

    // This is required in HSv5 rendezvous, in which it should send the URQ_AGREEMENT message to
    // the peer, however switch to connected state.
    HLOGC(mglog.Debug,
          log << "processConnectResponse: TYPE:"
              << (response.isControl() ? MessageTypeStr(response.getType(), response.getExtendedType())
                                       : string("DATA")));
    // ConnectStatus res = CONN_REJECT; // used later for status - must be declared here due to goto POST_CONNECT.

    // For HSv4, the data sender is INITIATOR, and the data receiver is RESPONDER,
    // regardless of the connecting side affiliation. This will be changed for HSv5.
    bool          bidirectional = false;
    HandshakeSide hsd           = m_bDataSender ? HSD_INITIATOR : HSD_RESPONDER;
    // (defined here due to 'goto' below).

    // SRT peer may send the SRT handshake private message (type 0x7fff) before a keep-alive.

    // This condition is checked when the current agent is trying to do connect() in rendezvous mode,
    // but the peer was faster to send a handshake packet earlier. This makes it continue with connecting
    // process if the peer is already behaving as if the connection was already established.

    // This value will check either the initial value, which is less than SRT1, or
    // the value previously loaded to m_ConnReq during the previous handshake response.
    // For the initial form this value should not be checked.
    bool hsv5 = m_ConnRes.m_iVersion >= HS_VERSION_SRT1;

    if (m_bRendezvous &&
        (m_RdvState == CHandShake::RDV_CONNECTED   // somehow Rendezvous-v5 switched it to CONNECTED.
         || !response.isControl()                  // WAS A PAYLOAD PACKET.
         || (response.getType() == UMSG_KEEPALIVE) // OR WAS A UMSG_KEEPALIVE message.
         || (response.getType() == UMSG_EXT) // OR WAS a CONTROL packet of some extended type (i.e. any SRT specific)
         )
        // This may happen if this is an initial state in which the socket type was not yet set.
        // If this is a field that holds the response handshake record from the peer, this means that it wasn't received
        // yet. HSv5: added version check because in HSv5 the m_iType field has different meaning and it may be 0 in
        // case when the handshake does not carry SRT extensions.
        && (hsv5 || m_ConnRes.m_iType != UDT_UNDEFINED))
    {
        // a data packet or a keep-alive packet comes, which means the peer side is already connected
        // in this situation, the previously recorded response will be used
        // In HSv5 this situation is theoretically possible if this party has missed the URQ_AGREEMENT message.
        HLOGC(mglog.Debug, log << CONID() << "processConnectResponse: already connected - pinning in");
        if (hsv5)
        {
            m_RdvState = CHandShake::RDV_CONNECTED;
        }

        return postConnect(response, hsv5, eout, synchro);
    }

    if (!response.isControl(UMSG_HANDSHAKE))
    {
        m_RejectReason = SRT_REJ_ROGUE;
        if (!response.isControl())
        {
            LOGC(mglog.Error, log << CONID() << "processConnectResponse: received DATA while HANDSHAKE expected");
        }
        else
        {
            LOGC(mglog.Error,
                 log << CONID()
                     << "processConnectResponse: CONFUSED: expected UMSG_HANDSHAKE as connection not yet established, "
                        "got: "
                     << MessageTypeStr(response.getType(), response.getExtendedType()));
        }
        return CONN_CONFUSED;
    }

    if (m_bRendezvous)
    {
        m_SourceAddr = response.udpDestAddr();
    }

    if (m_ConnRes.load_from(response.m_pcData, response.getLength()) == -1)
    {
        m_RejectReason = SRT_REJ_ROGUE;
        // Handshake data were too small to reach the Handshake structure. Reject.
        LOGC(mglog.Error,
             log << CONID()
                 << "processConnectResponse: HANDSHAKE data buffer too small - possible blueboxing. Rejecting.");
        return CONN_REJECT;
    }

    HLOGC(mglog.Debug, log << CONID() << "processConnectResponse: HS RECEIVED: " << m_ConnRes.show());
    if (m_ConnRes.m_iReqType > URQ_FAILURE_TYPES)
    {
        m_RejectReason = RejectReasonForURQ(m_ConnRes.m_iReqType);
        return CONN_REJECT;
    }

    if (size_t(m_ConnRes.m_iMSS) > CPacket::ETH_MAX_MTU_SIZE)
    {
        // Yes, we do abort to prevent buffer overrun. Set your MSS correctly
        // and you'll avoid problems.
        m_RejectReason = SRT_REJ_ROGUE;
        LOGC(mglog.Fatal, log << "MSS size " << m_iMSS << "exceeds MTU size!");
        return CONN_REJECT;
    }

    // (see createCrypter() call below)
    //
    // The CCryptoControl attached object must be created early
    // because it will be required to create a conclusion handshake in HSv5
    //
    if (m_bRendezvous)
    {
        // SANITY CHECK: A rendezvous socket should reject any caller requests (it's not a listener)
        if (m_ConnRes.m_iReqType == URQ_INDUCTION)
        {
            m_RejectReason = SRT_REJ_ROGUE;
            LOGC(mglog.Error,
                 log << CONID()
                     << "processConnectResponse: Rendezvous-point received INDUCTION handshake (expected WAVEAHAND). "
                        "Rejecting.");
            return CONN_REJECT;
        }

        // The procedure for version 5 is completely different and changes the states
        // differently, so the old code will still maintain HSv4 the old way.

        if (m_ConnRes.m_iVersion > HS_VERSION_UDT4)
        {
            HLOGC(mglog.Debug, log << CONID() << "processConnectResponse: Rendezvous HSv5 DETECTED.");
            return CONN_RENDEZVOUS; // --> will continue in CUDT::processRendezvous().
        }

        HLOGC(mglog.Debug, log << CONID() << "processConnectResponse: Rendsezvous HSv4 DETECTED.");
        // So, here it has either received URQ_WAVEAHAND handshake message (while it should be in URQ_WAVEAHAND itself)
        // or it has received URQ_CONCLUSION/URQ_AGREEMENT message while this box has already sent URQ_WAVEAHAND to the
        // peer, and DID NOT send the URQ_CONCLUSION yet.

<<<<<<< HEAD
         // Here test if the LISTENER has responded with version HS_VERSION_SRT1,
         // it means that it is HSv5 capable. It can still accept the HSv4 handshake.
         if ( m_ConnRes.m_iVersion > HS_VERSION_UDT4 )
         {
             int hs_flags = SrtHSRequest::SRT_HSTYPE_HSFLAGS::unwrap(m_ConnRes.m_iType);

             if (hs_flags != SrtHSRequest::SRT_MAGIC_CODE)
             {
                 LOGC(mglog.Warn, log << "processConnectResponse: Listener HSv5 did not set the SRT_MAGIC_CODE");
             }

             checkUpdateCryptoKeyLen("processConnectResponse", m_ConnRes.m_iType);

             // This will catch HS_VERSION_SRT1 and any newer.
             // Set your highest version.
             m_ConnReq.m_iVersion = HS_VERSION_SRT1;
             // CONTROVERSIAL: use 0 as m_iType according to the meaning in HSv5.
             // The HSv4 client might not understand it, which means that agent
             // must switch itself to HSv4 rendezvous, and this time iType sould
             // be set to UDT_DGRAM value.
             m_ConnReq.m_iType = 0;

             // This marks the information for the serializer that
             // the SRT handshake extension is required.
             // Rest of the data will be filled together with
             // serialization.
             m_ConnReq.m_extension = true;

             // For HSv5, the caller is INITIATOR and the listener is RESPONDER.
             // The m_bDataSender value should be completely ignored and the
             // connection is always bidirectional.
             bidirectional = true;
             hsd = HSD_INITIATOR;
             m_SrtHsSide = hsd;
         }
         m_llLastReqTime = 0;
         if (!createCrypter(hsd, bidirectional))
         {
             m_RejectReason = SRT_REJ_RESOURCE;
             return CONN_REJECT;
         }
         // NOTE: This setup sets URQ_CONCLUSION and appropriate data in the handshake structure.
         // The full handshake to be sent will be filled back in the caller function -- CUDT::startConnect().
         return CONN_CONTINUE;
      }
   }
=======
        if (m_ConnReq.m_iReqType == URQ_WAVEAHAND || m_ConnRes.m_iReqType == URQ_WAVEAHAND)
        {
            HLOGC(mglog.Debug,
                  log << CONID() << "processConnectResponse: REQ-TIME LOW. got HS RDV. Agent state:"
                      << RequestTypeStr(m_ConnReq.m_iReqType) << " Peer HS:" << m_ConnRes.show());

            // Here we could have received WAVEAHAND or CONCLUSION.
            // For HSv4 simply switch to CONCLUSION for the sake of further handshake rolling.
            // For HSv5, make the cookie contest and basing on this decide, which party
            // should provide the HSREQ/KMREQ attachment.

            if (!createCrypter(hsd, false /* unidirectional */))
            {
                m_RejectReason       = SRT_REJ_RESOURCE;
                m_ConnReq.m_iReqType = URQFailure(SRT_REJ_RESOURCE);
                // the request time must be updated so that the next handshake can be sent out immediately.
                m_llLastReqTime = 0;
                return CONN_REJECT;
            }

            m_ConnReq.m_iReqType = URQ_CONCLUSION;
            // the request time must be updated so that the next handshake can be sent out immediately.
            m_llLastReqTime = 0;
            return CONN_CONTINUE;
        }
        else
        {
            HLOGC(mglog.Debug, log << CONID() << "processConnectResponse: Rendezvous HSv4 PAST waveahand");
        }
    }
    else
    {
        // set cookie
        if (m_ConnRes.m_iReqType == URQ_INDUCTION)
        {
            HLOGC(mglog.Debug,
                  log << CONID() << "processConnectResponse: REQ-TIME LOW; got INDUCTION HS response (cookie:" << hex
                      << m_ConnRes.m_iCookie << " version:" << dec << m_ConnRes.m_iVersion
                      << "), sending CONCLUSION HS with this cookie");

            m_ConnReq.m_iCookie  = m_ConnRes.m_iCookie;
            m_ConnReq.m_iReqType = URQ_CONCLUSION;

            // Here test if the LISTENER has responded with version HS_VERSION_SRT1,
            // it means that it is HSv5 capable. It can still accept the HSv4 handshake.
            if (m_ConnRes.m_iVersion > HS_VERSION_UDT4)
            {
                int hs_flags = SrtHSRequest::SRT_HSTYPE_HSFLAGS::unwrap(m_ConnRes.m_iType);

                if (hs_flags != SrtHSRequest::SRT_MAGIC_CODE)
                {
                    LOGC(mglog.Warn, log << "processConnectResponse: Listener HSv5 did not set the SRT_MAGIC_CODE");
                }

                checkUpdateCryptoKeyLen("processConnectResponse", m_ConnRes.m_iType);

                // This will catch HS_VERSION_SRT1 and any newer.
                // Set your highest version.
                m_ConnReq.m_iVersion = HS_VERSION_SRT1;
                // CONTROVERSIAL: use 0 as m_iType according to the meaning in HSv5.
                // The HSv4 client might not understand it, which means that agent
                // must switch itself to HSv4 rendezvous, and this time iType sould
                // be set to UDT_DGRAM value.
                m_ConnReq.m_iType = 0;

                // This marks the information for the serializer that
                // the SRT handshake extension is required.
                // Rest of the data will be filled together with
                // serialization.
                m_ConnReq.m_extension = true;

                // For HSv5, the caller is INITIATOR and the listener is RESPONDER.
                // The m_bDataSender value should be completely ignored and the
                // connection is always bidirectional.
                bidirectional = true;
                hsd           = HSD_INITIATOR;
            }
            m_llLastReqTime = 0;
            if (!createCrypter(hsd, bidirectional))
            {
                m_RejectReason = SRT_REJ_RESOURCE;
                return CONN_REJECT;
            }
            // NOTE: This setup sets URQ_CONCLUSION and appropriate data in the handshake structure.
            // The full handshake to be sent will be filled back in the caller function -- CUDT::startConnect().
            return CONN_CONTINUE;
        }
    }
>>>>>>> 0c9d5621

    return postConnect(response, false, eout, synchro);
}

void CUDT::applyResponseSettings(const CPacket& hspkt)
{
    // Re-configure according to the negotiated values.
    m_iMSS               = m_ConnRes.m_iMSS;
    m_iFlowWindowSize    = m_ConnRes.m_iFlightFlagSize;
    int udpsize          = m_iMSS - CPacket::UDP_HDR_SIZE;
    m_iMaxSRTPayloadSize = udpsize - CPacket::HDR_SIZE;
    m_iPeerISN           = m_ConnRes.m_iISN;

    setInitialRcvSeq(m_iPeerISN);

    m_iRcvCurrPhySeqNo = m_ConnRes.m_iISN - 1;
    m_PeerID           = m_ConnRes.m_iID;
    memcpy(m_piSelfIP, m_ConnRes.m_piPeerIP, 16);
    m_SourceAddr = hspkt.udpDestAddr();

    HLOGC(mglog.Debug,
          log << CONID() << "applyResponseSettings: HANSHAKE CONCLUDED. SETTING: payload-size=" << m_iMaxSRTPayloadSize
              << " mss=" << m_ConnRes.m_iMSS << " flw=" << m_ConnRes.m_iFlightFlagSize << " isn=" << m_ConnRes.m_iISN
              << " peerID=" << m_ConnRes.m_iID << " sourceIP=" << SockaddrToString(m_SourceAddr));
}

EConnectStatus CUDT::postConnect(const CPacket& response, bool rendezvous, CUDTException* eout, bool synchro)
{
    if (m_ConnRes.m_iVersion < HS_VERSION_SRT1)
        m_ullRcvPeerStartTime = 0; // will be set correctly in SRT HS.

    // This procedure isn't being executed in rendezvous because
    // in rendezvous it's completed before calling this function.
    if (!rendezvous)
    {
        // NOTE: THIS function must be called before calling prepareConnectionObjects.
        // The reason why it's not part of prepareConnectionObjects is that the activities
        // done there are done SIMILAR way in acceptAndRespond, which also calls this
        // function. In fact, prepareConnectionObjects() represents the code that was
        // done separately in processConnectResponse() and acceptAndRespond(), so this way
        // this code is now common. Now acceptAndRespond() does "manually" something similar
        // to applyResponseSettings(), just a little bit differently. This SHOULD be made
        // common as a part of refactoring job, just needs a bit more time.
        //
        // Currently just this function must be called always BEFORE prepareConnectionObjects
        // everywhere except acceptAndRespond().
        applyResponseSettings(response);

        // This will actually be done also in rendezvous HSv4,
        // however in this case the HSREQ extension will not be attached,
        // so it will simply go the "old way".
        bool ok = prepareConnectionObjects(m_ConnRes, m_SrtHsSide, eout);
        // May happen that 'response' contains a data packet that was sent in rendezvous mode.
        // In this situation the interpretation of handshake was already done earlier.
        if (ok && response.isControl())
        {
            ok = interpretSrtHandshake(m_ConnRes, response, 0, 0);
            if (!ok && eout)
            {
                *eout = CUDTException(MJ_SETUP, MN_REJECTED, 0);
            }
        }
        if (!ok) // m_RejectReason already set
            return CONN_REJECT;
    }

    CInfoBlock ib;
    ib.m_iFamily = m_PeerAddr.family();
    CInfoBlock::convert(m_PeerAddr, ib.m_piIP);
    if (m_pCache->lookup(&ib) >= 0)
    {
        m_iRTT       = ib.m_iRTT;
        m_iBandwidth = ib.m_iBandwidth;
    }

    SRT_REJECT_REASON rr = setupCC();
    if (rr != SRT_REJ_UNKNOWN)
    {
        m_RejectReason = rr;
        return CONN_REJECT;
    }

    // And, I am connected too.
    m_bConnecting = false;
    m_bConnected  = true;

    // register this socket for receiving data packets
    m_pRNode->m_bOnList = true;
    m_pRcvQueue->setNewEntry(this);

    // XXX Problem around CONN_CONFUSED!
    // If some too-eager packets were received from a listener
    // that thinks it's connected, but his last handshake was missed,
    // they are collected by CRcvQueue::storePkt. The removeConnector
    // function will want to delete them all, so it would be nice
    // if these packets can be re-delivered. Of course the listener
    // should be prepared to resend them (as every packet can be lost
    // on UDP), but it's kinda overkill when we have them already and
    // can dispatch them.

    // Remove from rendezvous queue (in this particular case it's
    // actually removing the socket that undergoes asynchronous HS processing).
    // Removing at THIS point because since when setNewEntry is called,
    // the next iteration in the CRcvQueue::worker loop will be dispatching
    // packets normally, as within-connection, so the "connector" won't
    // play any role since this time.
    // The connector, however, must stay alive until the setNewEntry is called
    // because otherwise the packets that are coming for this socket before the
    // connection process is complete will be rejected as "attack", instead of
    // being enqueued for later pickup from the queue.
    m_pRcvQueue->removeConnector(m_SocketID, synchro);

    // acknowledge the management module.
    s_UDTUnited.connect_complete(m_SocketID);

    // acknowledde any waiting epolls to write
    s_UDTUnited.m_EPoll.update_events(m_SocketID, m_sPollID, SRT_EPOLL_OUT, true);

    {
        CGuard cl(s_UDTUnited.m_GlobControlLock, "GlobControl");
        CUDTGroup* g = m_parent->m_IncludedGroup;
        if (g)
        {
            // XXX this might require another check of group type.
            // For redundancy group, at least, update the status in the group.
            g->setFreshConnected(m_parent);
        }
    }

    LOGC(mglog.Note, log << CONID() << "Connection established to: " << SockaddrToString(m_PeerAddr));

    return CONN_ACCEPT;
}

void CUDTGroup::setFreshConnected(CUDTSocket* sock)
{
    CGuard glock(m_GroupLock, "group");

    HLOGC(mglog.Debug, log << "group: Socket @" << sock->m_SocketID << " fresh connected, setting IDLE");

    gli_t gi = sock->m_IncludedIter;
    gi->sndstate = CUDTGroup::GST_IDLE;
    gi->rcvstate = CUDTGroup::GST_IDLE;
    gi->laststatus = SRTS_CONNECTED;

    if (!m_bConnected)
    {
        // Switch to connected state and give appropriate signal
        m_pGlobal->m_EPoll.update_events(id(), m_sPollID, SRT_EPOLL_OUT, true);
        m_bConnected = true;
    }
}

void CUDT::checkUpdateCryptoKeyLen(const char* loghdr SRT_ATR_UNUSED, int32_t typefield)
{
    int enc_flags = SrtHSRequest::SRT_HSTYPE_ENCFLAGS::unwrap(typefield);

    // potentially 0-7 values are possible.
    // When 0, don't change anything - it should rely on the value 0.
    // When 1, 5, 6, 7, this is kinda internal error - ignore.
    if (enc_flags >= 2 && enc_flags <= 4) // 2 = 128, 3 = 192, 4 = 256
    {
        int rcv_pbkeylen = SrtHSRequest::SRT_PBKEYLEN_BITS::wrap(enc_flags);
        if (m_iSndCryptoKeyLen == 0)
        {
            m_iSndCryptoKeyLen = rcv_pbkeylen;
            HLOGC(mglog.Debug, log << loghdr << ": PBKEYLEN adopted from advertised value: " << m_iSndCryptoKeyLen);
        }
        else if (m_iSndCryptoKeyLen != rcv_pbkeylen)
        {
            // Conflict. Use SRTO_SENDER flag to check if this side should accept
            // the enforcement, otherwise simply let it win.
            if (!m_bDataSender)
            {
                LOGC(mglog.Warn,
                     log << loghdr << ": PBKEYLEN conflict - OVERRIDDEN " << m_iSndCryptoKeyLen << " by "
                         << rcv_pbkeylen << " from PEER (as AGENT is not SRTO_SENDER)");
                m_iSndCryptoKeyLen = rcv_pbkeylen;
            }
            else
            {
                LOGC(mglog.Warn,
                     log << loghdr << ": PBKEYLEN conflict - keep " << m_iSndCryptoKeyLen
                         << "; peer-advertised PBKEYLEN " << rcv_pbkeylen << " rejected because Agent is SRTO_SENDER");
            }
        }
    }
    else if (enc_flags != 0)
    {
        LOGC(mglog.Error, log << loghdr << ": IPE: enc_flags outside allowed 2, 3, 4: " << enc_flags);
    }
    else
    {
        HLOGC(mglog.Debug, log << loghdr << ": No encryption flags found in type field: " << typefield);
    }
}

// Rendezvous
void CUDT::rendezvousSwitchState(ref_t<UDTRequestType> rsptype, ref_t<bool> needs_extension, ref_t<bool> needs_hsrsp)
{
    UDTRequestType req           = m_ConnRes.m_iReqType;
    int            hs_flags      = SrtHSRequest::SRT_HSTYPE_HSFLAGS::unwrap(m_ConnRes.m_iType);
    bool           has_extension = !!hs_flags; // it holds flags, if no flags, there are no extensions.

    const HandshakeSide& hsd = m_SrtHsSide;
    // Note important possibilities that are considered here:

    // 1. The serial arrangement. This happens when one party has missed the
    // URQ_WAVEAHAND message, it sent its own URQ_WAVEAHAND message, and then the
    // firstmost message it received from the peer is URQ_CONCLUSION, as a response
    // for agent's URQ_WAVEAHAND.
    //
    // In this case, Agent switches to RDV_FINE state and Peer switches to RDV_ATTENTION state.
    //
    // 2. The parallel arrangement. This happens when the URQ_WAVEAHAND message sent
    // by both parties are almost in a perfect synch (a rare, but possible case). In this
    // case, both parties receive one another's URQ_WAVEAHAND message and both switch to
    // RDV_ATTENTION state.
    //
    // It's not possible to predict neither which arrangement will happen, or which
    // party will be RDV_FINE in case when the serial arrangement has happened. What
    // will actually happen will depend on random conditions.
    //
    // No matter this randomity, we have a limited number of possible conditions:
    //
    // Stating that "agent" is the party that has received the URQ_WAVEAHAND in whatever
    // arrangement, we are certain, that "agent" switched to RDV_ATTENTION, and peer:
    //
    // - switched to RDV_ATTENTION state (so, both are in the same state independently)
    // - switched to RDV_FINE state (so, the message interchange is actually more-less sequenced)
    //
    // In particular, there's no possibility of a situation that both are in RDV_FINE state
    // because the agent can switch to RDV_FINE state only if it received URQ_CONCLUSION from
    // the peer, while the peer could not send URQ_CONCLUSION without switching off RDV_WAVING
    // (actually to RDV_ATTENTION). There's also no exit to RDV_FINE from RDV_ATTENTION.

    // DEFAULT STATEMENT: don't attach extensions to URQ_CONCLUSION, neither HSREQ nor HSRSP.
    *needs_extension = false;
    *needs_hsrsp     = false;

    string reason;

#if ENABLE_HEAVY_LOGGING

    HLOGC(mglog.Debug, log << "rendezvousSwitchState: HS: " << m_ConnRes.show());

    struct LogAtTheEnd
    {
        CHandShake::RendezvousState        ost;
        UDTRequestType                     orq;
        const CHandShake::RendezvousState& nst;
        const UDTRequestType&              nrq;
        bool&                              needext;
        bool&                              needrsp;
        string&                            reason;

        ~LogAtTheEnd()
        {
            HLOGC(mglog.Debug,
                  log << "rendezvousSwitchState: STATE[" << CHandShake::RdvStateStr(ost) << "->"
                      << CHandShake::RdvStateStr(nst) << "] REQTYPE[" << RequestTypeStr(orq) << "->"
                      << RequestTypeStr(nrq) << "] "
                      << "ext:" << (needext ? (needrsp ? "HSRSP" : "HSREQ") : "NONE")
                      << (reason == "" ? string() : "reason:" + reason));
        }
    } l_logend = {m_RdvState, req, m_RdvState, *rsptype, *needs_extension, *needs_hsrsp, reason};

#endif

    switch (m_RdvState)
    {
    case CHandShake::RDV_INVALID:
        return;

    case CHandShake::RDV_WAVING:
    {
        if (req == URQ_WAVEAHAND)
        {
            m_RdvState = CHandShake::RDV_ATTENTION;

            // NOTE: if this->isWinner(), attach HSREQ
            *rsptype = URQ_CONCLUSION;
            if (hsd == HSD_INITIATOR)
                *needs_extension = true;
            return;
        }

        if (req == URQ_CONCLUSION)
        {
            m_RdvState = CHandShake::RDV_FINE;
            *rsptype   = URQ_CONCLUSION;

            *needs_extension = true; // (see below - this needs to craft either HSREQ or HSRSP)
            // if this->isWinner(), then craft HSREQ for that response.
            // if this->isLoser(), then this packet should bring HSREQ, so craft HSRSP for the response.
            if (hsd == HSD_RESPONDER)
                *needs_hsrsp = true;
            return;
        }
    }
        reason = "WAVING -> WAVEAHAND or CONCLUSION";
        break;

    case CHandShake::RDV_ATTENTION:
    {
        if (req == URQ_WAVEAHAND)
        {
            // This is only possible if the URQ_CONCLUSION sent to the peer
            // was lost on track. The peer is then simply unaware that the
            // agent has switched to ATTENTION state and continues sending
            // waveahands. In this case, just remain in ATTENTION state and
            // retry with URQ_CONCLUSION, as normally.
            *rsptype = URQ_CONCLUSION;
            if (hsd == HSD_INITIATOR)
                *needs_extension = true;
            return;
        }

        if (req == URQ_CONCLUSION)
        {
            // We have two possibilities here:
            //
            // WINNER (HSD_INITIATOR): send URQ_AGREEMENT
            if (hsd == HSD_INITIATOR)
            {
                // WINNER should get a response with HSRSP, otherwise this is kinda empty conclusion.
                // If no HSRSP attached, stay in this state.
                if (hs_flags == 0)
                {
                    HLOGC(
                        mglog.Debug,
                        log << "rendezvousSwitchState: "
                               "{INITIATOR}[ATTENTION] awaits CONCLUSION+HSRSP, got CONCLUSION, remain in [ATTENTION]");
                    *rsptype         = URQ_CONCLUSION;
                    *needs_extension = true; // If you expect to receive HSRSP, continue sending HSREQ
                    return;
                }
                m_RdvState = CHandShake::RDV_CONNECTED;
                *rsptype   = URQ_AGREEMENT;
                return;
            }

            // LOSER (HSD_RESPONDER): send URQ_CONCLUSION and attach HSRSP extension, then expect URQ_AGREEMENT
            if (hsd == HSD_RESPONDER)
            {
                // If no HSREQ attached, stay in this state.
                // (Although this seems completely impossible).
                if (hs_flags == 0)
                {
                    LOGC(
                        mglog.Warn,
                        log << "rendezvousSwitchState: (IPE!)"
                               "{RESPONDER}[ATTENTION] awaits CONCLUSION+HSREQ, got CONCLUSION, remain in [ATTENTION]");
                    *rsptype         = URQ_CONCLUSION;
                    *needs_extension = false; // If you received WITHOUT extensions, respond WITHOUT extensions (wait
                                              // for the right message)
                    return;
                }
                m_RdvState       = CHandShake::RDV_INITIATED;
                *rsptype         = URQ_CONCLUSION;
                *needs_extension = true;
                *needs_hsrsp     = true;
                return;
            }

            LOGC(mglog.Error, log << "RENDEZVOUS COOKIE DRAW! Cannot resolve to a valid state.");
            // Fallback for cookie draw
            m_RdvState = CHandShake::RDV_INVALID;
            *rsptype   = URQFailure(SRT_REJ_RDVCOOKIE);
            return;
        }

        if (req == URQ_AGREEMENT)
        {
            // This means that the peer has received our URQ_CONCLUSION, but
            // the agent missed the peer's URQ_CONCLUSION (received only initial
            // URQ_WAVEAHAND).
            if (hsd == HSD_INITIATOR)
            {
                // In this case the missed URQ_CONCLUSION was sent without extensions,
                // whereas the peer received our URQ_CONCLUSION with HSREQ, and therefore
                // it sent URQ_AGREEMENT already with HSRSP. This isn't a problem for
                // us, we can go on with it, especially that the peer is already switched
                // into CHandShake::RDV_CONNECTED state.
                m_RdvState = CHandShake::RDV_CONNECTED;

                // Both sides are connected, no need to send anything anymore.
                *rsptype = URQ_DONE;
                return;
            }

            if (hsd == HSD_RESPONDER)
            {
                // In this case the missed URQ_CONCLUSION was sent with extensions, so
                // we have to request this once again. Send URQ_CONCLUSION in order to
                // inform the other party that we need the conclusion message once again.
                // The ATTENTION state should be maintained.
                *rsptype         = URQ_CONCLUSION;
                *needs_extension = true;
                *needs_hsrsp     = true;
                return;
            }
        }
    }
        reason = "ATTENTION -> WAVEAHAND(conclusion), CONCLUSION(agreement/conclusion), AGREEMENT (done/conclusion)";
        break;

    case CHandShake::RDV_FINE:
    {
        // In FINE state we can't receive URQ_WAVEAHAND because if the peer has already
        // sent URQ_CONCLUSION, it's already in CHandShake::RDV_ATTENTION, and in this state it can
        // only send URQ_CONCLUSION, whereas when it isn't in CHandShake::RDV_ATTENTION, it couldn't
        // have sent URQ_CONCLUSION, and if it didn't, the agent wouldn't be in CHandShake::RDV_FINE state.

        if (req == URQ_CONCLUSION)
        {
            // There's only one case when it should receive CONCLUSION in FINE state:
            // When it's the winner. If so, it should then contain HSREQ extension.
            // In case of loser, it shouldn't receive CONCLUSION at all - it should
            // receive AGREEMENT.

            // The winner case, received CONCLUSION + HSRSP - switch to CONNECTED and send AGREEMENT.
            // So, check first if HAS EXTENSION

            bool correct_switch = false;
            if (hsd == HSD_INITIATOR && !has_extension)
            {
                // Received REPEATED empty conclusion that has initially switched it into FINE state.
                // To exit FINE state we need the CONCLUSION message with HSRSP.
                HLOGC(mglog.Debug,
                      log << "rendezvousSwitchState: {INITIATOR}[FINE] <CONCLUSION without HSRSP. Stay in [FINE], "
                             "await CONCLUSION+HSRSP");
            }
            else if (hsd == HSD_RESPONDER)
            {
                // In FINE state the RESPONDER expects only to be sent AGREEMENT.
                // It has previously received CONCLUSION in WAVING state and this has switched
                // it to FINE state. That CONCLUSION message should have contained extension,
                // so if this is a repeated CONCLUSION+HSREQ, it should be responded with
                // CONCLUSION+HSRSP.
                HLOGC(mglog.Debug,
                      log << "rendezvousSwitchState: {RESPONDER}[FINE] <CONCLUSION. Stay in [FINE], await AGREEMENT");
            }
            else
            {
                correct_switch = true;
            }

            if (!correct_switch)
            {
                *rsptype = URQ_CONCLUSION;
                // initiator should send HSREQ, responder HSRSP,
                // in both cases extension is needed
                *needs_extension = true;
                *needs_hsrsp     = hsd == HSD_RESPONDER;
                return;
            }

            m_RdvState = CHandShake::RDV_CONNECTED;
            *rsptype   = URQ_AGREEMENT;
            return;
        }

        if (req == URQ_AGREEMENT)
        {
            // The loser case, the agreement was sent in response to conclusion that
            // already carried over the HSRSP extension.

            // There's a theoretical case when URQ_AGREEMENT can be received in case of
            // parallel arrangement, while the agent is already in CHandShake::RDV_CONNECTED state.
            // This will be dispatched in the main loop and discarded.

            m_RdvState = CHandShake::RDV_CONNECTED;
            *rsptype   = URQ_DONE;
            return;
        }
    }

        reason = "FINE -> CONCLUSION(agreement), AGREEMENT(done)";
        break;
    case CHandShake::RDV_INITIATED:
    {
        // In this state we just wait for URQ_AGREEMENT, which should cause it to
        // switch to CONNECTED. No response required.
        if (req == URQ_AGREEMENT)
        {
            // No matter in which state we'd be, just switch to connected.
            if (m_RdvState == CHandShake::RDV_CONNECTED)
            {
                HLOGC(mglog.Debug, log << "<-- AGREEMENT: already connected");
            }
            else
            {
                HLOGC(mglog.Debug, log << "<-- AGREEMENT: switched to connected");
            }
            m_RdvState = CHandShake::RDV_CONNECTED;
            *rsptype   = URQ_DONE;
            return;
        }

        if (req == URQ_CONCLUSION)
        {
            // Receiving conclusion in this state means that the other party
            // didn't get our conclusion, so send it again, the same as when
            // exiting the ATTENTION state.
            *rsptype = URQ_CONCLUSION;
            if (hsd == HSD_RESPONDER)
            {
                HLOGC(mglog.Debug,
                      log << "rendezvousSwitchState: "
                             "{RESPONDER}[INITIATED] awaits AGREEMENT, "
                             "got CONCLUSION, sending CONCLUSION+HSRSP");
                *needs_extension = true;
                *needs_hsrsp     = true;
                return;
            }

            // Loser, initiated? This may only happen in parallel arrangement, where
            // the agent exchanges empty conclusion messages with the peer, simultaneously
            // exchanging HSREQ-HSRSP conclusion messages. Check if THIS message contained
            // HSREQ, and set responding HSRSP in that case.
            if (hs_flags == 0)
            {
                HLOGC(mglog.Debug,
                      log << "rendezvousSwitchState: "
                             "{INITIATOR}[INITIATED] awaits AGREEMENT, "
                             "got empty CONCLUSION, STILL RESPONDING CONCLUSION+HSRSP");
            }
            else
            {

                HLOGC(mglog.Debug,
                      log << "rendezvousSwitchState: "
                             "{INITIATOR}[INITIATED] awaits AGREEMENT, "
                             "got CONCLUSION+HSREQ, responding CONCLUSION+HSRSP");
            }
            *needs_extension = true;
            *needs_hsrsp     = true;
            return;
        }
    }

        reason = "INITIATED -> AGREEMENT(done)";
        break;

    case CHandShake::RDV_CONNECTED:
        // Do nothing. This theoretically should never happen.
        *rsptype = URQ_DONE;
        return;
    }

    HLOGC(mglog.Debug, log << "rendezvousSwitchState: INVALID STATE TRANSITION, result: INVALID");
    // All others are treated as errors
    m_RdvState = CHandShake::RDV_WAVING;
    *rsptype   = URQFailure(SRT_REJ_ROGUE);
}

/*
 * Timestamp-based Packet Delivery (TsbPd) thread
 * This thread runs only if TsbPd mode is enabled
 * Hold received packets until its time to 'play' them, at PktTimeStamp + TsbPdDelay.
 */
void* CUDT::tsbpd(void* param)
{
    CUDT* self = (CUDT*)param;

    THREAD_STATE_INIT("SRT:TsbPd");

    CGuard        recv_gl(self->m_RecvLock, "recv");
    CCondDelegate recvdata_cc(self->m_RecvDataCond, recv_gl, "RecvDataCond");
    CCondDelegate tsbpd_cc(self->m_RcvTsbPdCond, recv_gl, "RcvTsbPdCond");

    self->m_bTsbPdAckWakeup = true;
    while (!self->m_bClosing)
    {
        int32_t  current_pkt_seq = 0;
        uint64_t tsbpdtime       = 0;
        bool     rxready         = false;

        CGuard::enterCS(self->m_RcvBufferLock, "RecvBuffer");

#ifdef SRT_ENABLE_RCVBUFSZ_MAVG
        self->m_pRcvBuffer->updRcvAvgDataSize(CTimer::getTime());
#endif

        if (self->m_bTLPktDrop)
        {
            int32_t skiptoseqno = -1;
            bool    passack     = true; // Get next packet to wait for even if not acked

            rxready = self->m_pRcvBuffer->getRcvFirstMsg(
                Ref(tsbpdtime), Ref(passack), Ref(skiptoseqno), Ref(current_pkt_seq));

            HLOGC(tslog.Debug,
                  log << boolalpha << "NEXT PKT CHECK: rdy=" << rxready << " passack=" << passack << " skipto=%"
                      << skiptoseqno << " current=%" << current_pkt_seq << " buf-base=%" << self->m_iRcvLastSkipAck);
            /*
             * VALUES RETURNED:
             *
             * rxready:     if true, packet at head of queue ready to play
             * tsbpdtime:   timestamp of packet at head of queue, ready or not. 0 if none.
             * passack:     if true, ready head of queue not yet acknowledged
             * skiptoseqno: sequence number of packet at head of queue if ready to play but
             *              some preceeding packets are missing (need to be skipped). -1 if none.
             */
            if (rxready)
            {
                /* Packet ready to play according to time stamp but... */
                int seqlen = CSeqNo::seqoff(self->m_iRcvLastSkipAck, skiptoseqno);

                if (skiptoseqno != -1 && seqlen > 0)
                {
                    /*
                     * skiptoseqno != -1,
                     * packet ready to play but preceeded by missing packets (hole).
                     */

                self->updateForgotten(seqlen, self->m_iRcvLastSkipAck, skiptoseqno);
                    self->m_pRcvBuffer->skipData(seqlen);

                    self->m_iRcvLastSkipAck = skiptoseqno;

#if ENABLE_LOGGING
<<<<<<< HEAD
                int64_t timediff = 0;
                if ( tsbpdtime )
                     timediff = int64_t(CTimer::getTime()) -  int64_t(tsbpdtime);
=======
                    int64_t timediff = 0;
                    if (tsbpdtime)
                        timediff = int64_t(tsbpdtime) - int64_t(CTimer::getTime());
>>>>>>> 0c9d5621
#if ENABLE_HEAVY_LOGGING
                    HLOGC(tslog.Debug,
                          log << self->CONID() << "tsbpd: DROPSEQ: up to seq=" << CSeqNo::decseq(skiptoseqno) << " ("
                              << seqlen << " packets) playable at " << FormatTime(tsbpdtime) << " delayed "
                              << (timediff / 1000) << "." << (timediff % 1000) << " ms");
#endif
                LOGC(dlog.Warn, log << "RCV-DROPPED packet delay=" << (timediff/1000) << "ms");
#endif

                    tsbpdtime = 0; // Next sent ack will unblock
                    rxready   = false;
                }
                else if (passack)
                {
                    /* Packets ready to play but not yet acknowledged (should happen within 10ms) */
                    rxready   = false;
                    tsbpdtime = 0; // Next sent ack will unblock
                }                  /* else packet ready to play */
            }                      /* else packets not ready to play */
        }
        else
        {
            rxready = self->m_pRcvBuffer->isRcvDataReady(Ref(tsbpdtime), Ref(current_pkt_seq));
        }
        CGuard::leaveCS(self->m_RcvBufferLock, "RecvBuffer");

        if (rxready)
        {
            HLOGC(tslog.Debug,
                  log << self->CONID() << "tsbpd: PLAYING PACKET seq=" << current_pkt_seq << " (belated "
                      << ((CTimer::getTime() - tsbpdtime) / 1000.0) << "ms)");
            /*
             * There are packets ready to be delivered
             * signal a waiting "recv" call if there is any data available
             */
            if (self->m_bSynRecving)
            {
                recvdata_cc.signal_locked(recv_gl);
            }
            /*
             * Set EPOLL_IN to wakeup any thread waiting on epoll
             */
         self->s_UDTUnited.m_EPoll.update_events(self->m_SocketID, self->m_sPollID, SRT_EPOLL_IN, true);
            CTimer::triggerEvent();
            tsbpdtime = 0;
        }

        if (tsbpdtime != 0)
        {
            int64_t timediff = int64_t(tsbpdtime) - int64_t(CTimer::getTime());
            /*
             * Buffer at head of queue is not ready to play.
             * Schedule wakeup when it will be.
             */
            self->m_bTsbPdAckWakeup = false;
            THREAD_PAUSED();
            HLOGC(tslog.Debug,
                  log << self->CONID() << "tsbpd: FUTURE PACKET seq=" << current_pkt_seq
                      << " T=" << FormatTime(tsbpdtime) << " - waiting " << (timediff / 1000.0) << "ms");
            tsbpd_cc.wait_for(timediff);
            THREAD_RESUMED();
        }
        else
        {
            /*
             * We have just signaled epoll; or
             * receive queue is empty; or
             * next buffer to deliver is not in receive queue (missing packet in sequence).
             *
             * Block until woken up by one of the following event:
             * - All ready-to-play packets have been pulled and EPOLL_IN cleared (then loop to block until next pkt time
             * if any)
             * - New buffers ACKed
             * - Closing the connection
             */
            HLOGC(tslog.Debug, log << self->CONID() << "tsbpd: no data, scheduling wakeup at ack");
            self->m_bTsbPdAckWakeup = true;
            THREAD_PAUSED();
            tsbpd_cc.wait();
            THREAD_RESUMED();
        }

      HLOGC(tslog.Debug, log << self->CONID() << "tsbpd: WAKE UP!!!");
    }
    // m_RecvLock will be unlocked in ~CGuard.
    THREAD_EXIT();
    HLOGC(tslog.Debug, log << self->CONID() << "tsbpd: EXITING");
    return NULL;
}

void CUDT::updateForgotten(int seqlen, int32_t lastack, int32_t skiptoseqno)
{
    /* Update drop/skip stats */
    CGuard::enterCS(m_StatsLock);
    m_stats.rcvDropTotal += seqlen;
    m_stats.traceRcvDrop += seqlen;
    /* Estimate dropped/skipped bytes from average payload */
    int avgpayloadsz = m_pRcvBuffer->getRcvAvgPayloadSize();
    m_stats.rcvBytesDropTotal += seqlen * avgpayloadsz;
    m_stats.traceRcvBytesDrop += seqlen * avgpayloadsz;
    CGuard::leaveCS(m_StatsLock);

    dropFromLossLists(lastack, CSeqNo::decseq(skiptoseqno)); //remove(from,to-inclusive)
}

bool CUDT::prepareConnectionObjects(const CHandShake& hs, HandshakeSide hsd, CUDTException* eout)
{
    // This will be lazily created due to being the common
    // code with HSv5 rendezvous, in which this will be run
    // in a little bit "randomly selected" moment, but must
    // be run once in the whole connection process.
    if (m_pSndBuffer)
    {
        HLOGC(mglog.Debug, log << "prepareConnectionObjects: (lazy) already created.");
        return true;
    }

    bool bidirectional = false;
    if (hs.m_iVersion > HS_VERSION_UDT4)
    {
        bidirectional = true; // HSv5 is always bidirectional
    }

    // HSD_DRAW is received only if this side is listener.
    // If this side is caller with HSv5, HSD_INITIATOR should be passed.
    // If this is a rendezvous connection with HSv5, the handshake role
    // is taken from m_SrtHsSide field.
    if (hsd == HSD_DRAW)
    {
        if (bidirectional)
        {
            hsd = HSD_RESPONDER; // In HSv5, listener is always RESPONDER and caller always INITIATOR.
        }
        else
        {
            hsd = m_bDataSender ? HSD_INITIATOR : HSD_RESPONDER;
        }
    }

    try
    {
        m_pSndBuffer = new CSndBuffer(32, m_iMaxSRTPayloadSize);
        m_pRcvBuffer = new CRcvBuffer(&(m_pRcvQueue->m_UnitQueue), m_iRcvBufSize);
        // after introducing lite ACK, the sndlosslist may not be cleared in time, so it requires twice space.
        m_pSndLossList = new CSndLossList(m_iFlowWindowSize * 2);
        m_pRcvLossList = new CRcvLossList(m_iFlightFlagSize);
    }
    catch (...)
    {
        // Simply reject.
        if (eout)
        {
            *eout = CUDTException(MJ_SYSTEMRES, MN_MEMORY, 0);
        }
        m_RejectReason = SRT_REJ_RESOURCE;
        return false;
    }

    if (!createCrypter(hsd, bidirectional)) // Make sure CC is created (lazy)
    {
        m_RejectReason = SRT_REJ_RESOURCE;
        return false;
    }

    return true;
}

void CUDT::acceptAndRespond(const sockaddr_any& peer, CHandShake* hs, const CPacket& hspkt)
{
    HLOGC(mglog.Debug, log << "acceptAndRespond: setting up data according to handshake");

    CGuard cg(m_ConnectionLock, "conn");

    m_ullRcvPeerStartTime = 0; // will be set correctly at SRT HS

    // Uses the smaller MSS between the peers
    if (hs->m_iMSS > m_iMSS)
        hs->m_iMSS = m_iMSS;
    else
        m_iMSS = hs->m_iMSS;

    // exchange info for maximum flow window size
    m_iFlowWindowSize     = hs->m_iFlightFlagSize;
    hs->m_iFlightFlagSize = (m_iRcvBufSize < m_iFlightFlagSize) ? m_iRcvBufSize : m_iFlightFlagSize;

    m_iPeerISN = hs->m_iISN;

   setInitialRcvSeq(m_iPeerISN);
    m_iRcvCurrPhySeqNo = hs->m_iISN - 1;

    m_PeerID  = hs->m_iID;
    hs->m_iID = m_SocketID;

    // use peer's ISN and send it back for security check
    m_iISN = hs->m_iISN;

   setInitialSndSeq(m_iISN);
    m_ullSndLastAck2Time = CTimer::getTime();

    // this is a reponse handshake
    hs->m_iReqType = URQ_CONCLUSION;

    if (hs->m_iVersion > HS_VERSION_UDT4)
    {
        // The version is agreed; this code is executed only in case
        // when AGENT is listener. In this case, conclusion response
        // must always contain HSv5 handshake extensions.
        hs->m_extension = true;
    }

    // get local IP address and send the peer its IP address (because UDP cannot get local IP address)
    memcpy(m_piSelfIP, hs->m_piPeerIP, sizeof m_piSelfIP);
    CIPAddress::ntop(peer, hs->m_piPeerIP);

    int udpsize          = m_iMSS - CPacket::UDP_HDR_SIZE;
    m_iMaxSRTPayloadSize = udpsize - CPacket::HDR_SIZE;
    HLOGC(mglog.Debug, log << "acceptAndRespond: PAYLOAD SIZE: " << m_iMaxSRTPayloadSize);

    // Prepare all structures
    if (!prepareConnectionObjects(*hs, HSD_DRAW, 0))
    {
        HLOGC(mglog.Debug, log << "acceptAndRespond: prepareConnectionObjects failed - responding with REJECT.");
        // If the SRT Handshake extension was provided and wasn't interpreted
        // correctly, the connection should be rejected.
        //
        // Respond with the rejection message and exit with exception
        // so that the caller will know that this new socket should be deleted.
        hs->m_iReqType = URQFailure(m_RejectReason);
        throw CUDTException(MJ_SETUP, MN_REJECTED, 0);
    }
    // Since now you can use m_pCryptoControl

    CInfoBlock ib;
    ib.m_iFamily = peer.family();
    CInfoBlock::convert(peer, ib.m_piIP);
    if (m_pCache->lookup(&ib) >= 0)
    {
        m_iRTT       = ib.m_iRTT;
        m_iBandwidth = ib.m_iBandwidth;
    }

    // This should extract the HSREQ and KMREQ portion in the handshake packet.
    // This could still be a HSv4 packet and contain no such parts, which will leave
    // this entity as "non-SRT-handshaken", and await further HSREQ and KMREQ sent
    // as UMSG_EXT.
    uint32_t kmdata[SRTDATA_MAXSIZE];
    size_t   kmdatasize = SRTDATA_MAXSIZE;
    if (!interpretSrtHandshake(*hs, hspkt, kmdata, &kmdatasize))
    {
        HLOGC(mglog.Debug, log << "acceptAndRespond: interpretSrtHandshake failed - responding with REJECT.");
        // If the SRT Handshake extension was provided and wasn't interpreted
        // correctly, the connection should be rejected.
        //
        // Respond with the rejection message and return false from
        // this function so that the caller will know that this new
        // socket should be deleted.
        hs->m_iReqType = URQFailure(m_RejectReason);
        throw CUDTException(MJ_SETUP, MN_REJECTED, 0);
    }

    SRT_REJECT_REASON rr = setupCC();
    // UNKNOWN used as a "no error" value
    if (rr != SRT_REJ_UNKNOWN)
    {
        hs->m_iReqType = URQFailure(rr);
        m_RejectReason = rr;
        throw CUDTException(MJ_SETUP, MN_REJECTED, 0);
    }

    m_PeerAddr = peer;

    // And of course, it is connected.
    m_bConnected = true;

    // register this socket for receiving data packets
    m_pRNode->m_bOnList = true;
    m_pRcvQueue->setNewEntry(this);

    // send the response to the peer, see listen() for more discussions about this
    // XXX Here create CONCLUSION RESPONSE with:
    // - just the UDT handshake, if HS_VERSION_UDT4,
    // - if higher, the UDT handshake, the SRT HSRSP, the SRT KMRSP
    size_t size = m_iMaxSRTPayloadSize;
    // Allocate the maximum possible memory for an SRT payload.
    // This is a maximum you can send once.
    CPacket response;
    response.setControl(UMSG_HANDSHAKE);
    response.allocate(size);

    // This will serialize the handshake according to its current form.
    HLOGC(mglog.Debug,
          log << "acceptAndRespond: creating CONCLUSION response (HSv5: with HSRSP/KMRSP) buffer size=" << size);
    if (!createSrtHandshake(Ref(response), Ref(*hs), SRT_CMD_HSRSP, SRT_CMD_KMRSP, kmdata, kmdatasize))
    {
        LOGC(mglog.Error, log << "acceptAndRespond: error creating handshake response");
        throw CUDTException(MJ_SETUP, MN_REJECTED, 0);
    }

    // Set target socket ID to the value from received handshake's source ID.
    response.m_iID = m_PeerID;

    // We can safely assign it here stating that this has passed the cookie test.
    m_SourceAddr = hspkt.udpDestAddr();

#if ENABLE_HEAVY_LOGGING
    {
        // To make sure what REALLY is being sent, parse back the handshake
        // data that have been just written into the buffer.
        CHandShake debughs;
        debughs.load_from(response.m_pcData, response.getLength());
       HLOGC(mglog.Debug, 
             log << CONID() << "acceptAndRespond: sending HS from agent @"
                 << debughs.m_iID << " to peer @" << response.m_iID
                 << "HS:" << debughs.show() << " sourceIP=" << SockaddrToString(m_SourceAddr));
    }
#endif
    // NOTE: BLOCK THIS instruction in order to cause the final
    // handshake to be missed and cause the problem solved in PR #417.
    // When missed this message, the caller should not accept packets
    // coming as connected, but continue repeated handshake until finally
    // received the listener's handshake.
    m_pSndQueue->sendto(peer, response, m_SourceAddr);
}

// This function is required to be called when a caller receives an INDUCTION
// response from the listener and would like to create a CONCLUSION that includes
// the SRT handshake extension. This extension requires that the crypter object
// be created, but it's still too early for it to be completely configured.
// This function then precreates the object so that the handshake extension can
// be created, as this happens before the completion of the connection (and
// therefore configuration of the crypter object), which can only take place upon
// reception of CONCLUSION response from the listener.
bool CUDT::createCrypter(HandshakeSide side, bool bidirectional)
{
    // Lazy initialization
    if (m_pCryptoControl)
        return true;

    // Write back this value, when it was just determined.
    m_SrtHsSide = side;

    m_pCryptoControl.reset(new CCryptoControl(this, m_SocketID));

    // XXX These below are a little bit controversial.
    // These data should probably be filled only upon
    // reception of the conclusion handshake - otherwise
    // they have outdated values.
    m_pCryptoControl->setCryptoSecret(m_CryptoSecret);

    if (bidirectional || m_bDataSender)
    {
        HLOGC(mglog.Debug, log << "createCrypter: setting RCV/SND KeyLen=" << m_iSndCryptoKeyLen);
        m_pCryptoControl->setCryptoKeylen(m_iSndCryptoKeyLen);
    }

    return m_pCryptoControl->init(side, bidirectional);
}

SRT_REJECT_REASON CUDT::setupCC()
{
    // Prepare configuration object,
    // Create the CCC object and configure it.

    // UDT also sets back the congestion window: ???
    // m_dCongestionWindow = m_pCC->m_dCWndSize;

    // XXX Not sure about that. May happen that AGENT wants
    // tsbpd mode, but PEER doesn't, even in bidirectional mode.
    // This way, the reception side should get precedense.
    // if (bidirectional || m_bDataSender || m_bTwoWayData)
    //    m_bPeerTsbPd = m_bOPT_TsbPd;

    // SrtCongestion will retrieve whatever parameters it needs
    // from *this.
    if (!m_CongCtl.configure(this))
    {
        return SRT_REJ_CONGESTION;
    }

    // Configure filter module
    if (m_OPT_PktFilterConfigString != "")
    {
        // This string, when nonempty, defines that the corrector shall be
        // configured. Otherwise it's left uninitialized.

        // At this point we state everything is checked and the appropriate
        // corrector type is already selected, so now create it.
        HLOGC(mglog.Debug, log << "filter: Configuring Corrector: " << m_OPT_PktFilterConfigString);
        if (!m_PacketFilter.configure(this, m_pRcvBuffer->getUnitQueue(), m_OPT_PktFilterConfigString))
        {
            return SRT_REJ_FILTER;
        }

        m_PktFilterRexmitLevel = m_PacketFilter.arqLevel();
    }
    else
    {
        // When we have no filter, ARQ should work in ALWAYS mode.
        m_PktFilterRexmitLevel = SRT_ARQ_ALWAYS;
    }

    // Override the value of minimum NAK interval, per SrtCongestion's wish.
    // When default 0 value is returned, the current value set by CUDT
    // is preserved.
    uint64_t min_nak_tk = m_CongCtl->minNAKInterval();
    if (min_nak_tk)
        m_ullMinNakInt_tk = min_nak_tk;

    // Update timers
    uint64_t currtime_tk;
    CTimer::rdtsc(currtime_tk);
    m_ullLastRspTime_tk    = currtime_tk;
    m_ullNextACKTime_tk    = currtime_tk + m_ullACKInt_tk;
    m_ullNextNAKTime_tk    = currtime_tk + m_ullNAKInt_tk;
    m_ullLastRspAckTime_tk = currtime_tk;
    m_ullLastSndTime_tk    = currtime_tk;

    HLOGC(mglog.Debug,
          log << "setupCC: setting parameters: mss=" << m_iMSS << " maxCWNDSize/FlowWindowSize=" << m_iFlowWindowSize
              << " rcvrate=" << m_iDeliveryRate << "p/s (" << m_iByteDeliveryRate << "B/S)"
              << " rtt=" << m_iRTT << " bw=" << m_iBandwidth);

    updateCC(TEV_INIT, TEV_INIT_RESET);
    return SRT_REJ_UNKNOWN;
}

void CUDT::considerLegacySrtHandshake(uint64_t timebase)
{
    // Do a fast pre-check first - this simply declares that agent uses HSv5
    // and the legacy SRT Handshake is not to be done. Second check is whether
    // agent is sender (=initiator in HSv4).
<<<<<<< HEAD
    if ( !isOPT_TsbPd() || !m_bDataSender )
=======
    if (!isTsbPd() || !m_bDataSender)
>>>>>>> 0c9d5621
        return;

    if (m_iSndHsRetryCnt <= 0)
    {
        HLOGC(mglog.Debug, log << "Legacy HSREQ: not needed, expire counter=" << m_iSndHsRetryCnt);
        return;
    }

    uint64_t now = CTimer::getTime();
    if (timebase != 0)
    {
        // Then this should be done only if it's the right time,
        // the TSBPD mode is on, and when the counter is "still rolling".
        /*
         * SRT Handshake with peer:
         * If...
         * - we want TsbPd mode; and
         * - we have not tried more than CSRTCC_MAXRETRY times (peer may not be SRT); and
         * - and did not get answer back from peer
         * - last sent handshake req should have been replied (RTT*1.5 elapsed); and
         * then (re-)send handshake request.
         */
        if (timebase > now) // too early
        {
            HLOGC(mglog.Debug, log << "Legacy HSREQ: TOO EARLY, will still retry " << m_iSndHsRetryCnt << " times");
            return;
        }
    }
    // If 0 timebase, it means that this is the initial sending with the very first
    // payload packet sent. Send only if this is still set to maximum+1 value.
    else if (m_iSndHsRetryCnt < SRT_MAX_HSRETRY + 1)
    {
        HLOGC(mglog.Debug,
              log << "Legacy HSREQ: INITIAL, REPEATED, so not to be done. Will repeat on sending " << m_iSndHsRetryCnt
                  << " times");
        return;
    }

    HLOGC(mglog.Debug, log << "Legacy HSREQ: SENDING, will repeat " << m_iSndHsRetryCnt << " times if no response");
    m_iSndHsRetryCnt--;
    m_ullSndHsLastTime_us = now;
    sendSrtMsg(SRT_CMD_HSREQ);
}

void CUDT::checkSndTimers(Whether2RegenKm regen)
{
    if (m_SrtHsSide == HSD_INITIATOR)
    {
        HLOGC(mglog.Debug, log << "checkSndTimers: HS SIDE: INITIATOR, considering legacy handshake with timebase");
        // Legacy method for HSREQ, only if initiator.
        considerLegacySrtHandshake(m_ullSndHsLastTime_us + m_iRTT * 3 / 2);
    }
    else
    {
        HLOGC(mglog.Debug,
              log << "checkSndTimers: HS SIDE: " << (m_SrtHsSide == HSD_RESPONDER ? "RESPONDER" : "DRAW (IPE?)")
                  << " - not considering legacy handshake");
    }

    // This must be done always on sender, regardless of HS side.
    // When regen == DONT_REGEN_KM, it's a handshake call, so do
    // it only for initiator.
    if (regen || m_SrtHsSide == HSD_INITIATOR)
    {
        // Don't call this function in "non-regen mode" (sending only),
        // if this side is RESPONDER. This shall be called only with
        // regeneration request, which is required by the sender.
        if (m_pCryptoControl)
            m_pCryptoControl->sendKeysToPeer(regen);
    }
}

void CUDT::addressAndSend(CPacket& pkt)
{
    pkt.m_iID        = m_PeerID;
    setPacketTS(pkt, CTimer::getTime());
    m_pSndQueue->sendto(m_PeerAddr, pkt, m_SourceAddr);
}

bool CUDT::close()
{
    // NOTE: this function is called from within the garbage collector thread.

    if (!m_bOpened)
    {
        return false;
    }

    HLOGC(mglog.Debug, log << CONID() << " - closing socket:");

    if (m_Linger.l_onoff != 0)
    {
        uint64_t entertime = CTimer::getTime();

        HLOGC(mglog.Debug, log << CONID() << " ... (linger)");
        while (!m_bBroken && m_bConnected && (m_pSndBuffer->getCurrBufSize() > 0) &&
               (CTimer::getTime() - entertime < m_Linger.l_linger * uint64_t(1000000)))
        {
            // linger has been checked by previous close() call and has expired
            if (m_ullLingerExpiration >= entertime)
                break;

            if (!m_bSynSending)
            {
                // if this socket enables asynchronous sending, return immediately and let GC to close it later
                if (m_ullLingerExpiration == 0)
                    m_ullLingerExpiration = entertime + m_Linger.l_linger * uint64_t(1000000);

                HLOGC(mglog.Debug,
                      log << "CUDT::close: linger-nonblocking, setting expire time T="
                          << FormatTime(m_ullLingerExpiration));

                return false;
            }

#ifndef _WIN32
            timespec ts;
            ts.tv_sec  = 0;
            ts.tv_nsec = 1000000;
            nanosleep(&ts, NULL);
#else
            Sleep(1);
#endif
        }
    }

    // remove this socket from the snd queue
    if (m_bConnected)
        m_pSndQueue->m_pSndUList->remove(this);

    /*
     * update_events below useless
     * removing usock for EPolls right after (remove_usocks) clears it (in other HAI patch).
     *
     * What is in EPoll shall be the responsibility of the application, if it want local close event,
     * it would remove the socket from the EPoll after close.
     */
    // trigger any pending IO events.
   s_UDTUnited.m_EPoll.update_events(m_SocketID, m_sPollID, SRT_EPOLL_ERR, true);
    // then remove itself from all epoll monitoring
    try
    {
        for (set<int>::iterator i = m_sPollID.begin(); i != m_sPollID.end(); ++i)
            s_UDTUnited.m_EPoll.remove_usock(*i, m_SocketID);
    }
    catch (...)
    {
    }

    // XXX What's this, could any of the above actions make it !m_bOpened?
    if (!m_bOpened)
    {
        return true;
    }

    // Inform the threads handler to stop.
    m_bClosing = true;

    HLOGC(mglog.Debug, log << CONID() << "CLOSING STATE. Acquiring connection lock");

    CGuard cg(m_ConnectionLock, "conn");

    // Signal the sender and recver if they are waiting for data.
    releaseSynch();

    HLOGC(mglog.Debug, log << CONID() << "CLOSING, removing from listener/connector");

    if (m_bListening)
    {
        m_bListening = false;
        m_pRcvQueue->removeListener(this);
    }
    else if (m_bConnecting)
    {
        m_pRcvQueue->removeConnector(m_SocketID);
    }

    if (m_bConnected)
    {
        if (!m_bShutdown)
        {
            HLOGC(mglog.Debug, log << CONID() << "CLOSING - sending SHUTDOWN to the peer");
            sendCtrl(UMSG_SHUTDOWN);
        }

        // Store current connection information.
        CInfoBlock ib;
        ib.m_iFamily = m_PeerAddr.family();
        CInfoBlock::convert(m_PeerAddr, ib.m_piIP);
        ib.m_iRTT       = m_iRTT;
        ib.m_iBandwidth = m_iBandwidth;
        m_pCache->update(&ib);

        m_bConnected = false;
    }

   if (m_pCryptoControl)
       m_pCryptoControl->close();

<<<<<<< HEAD
   if (isOPT_TsbPd() && CGuard::isthread(m_RcvTsbPdThread))
   {
       HLOGC(mglog.Debug, log << "CLOSING, joining TSBPD thread...");
       // void* retval; used?
       bool ret SRT_ATR_UNUSED = CGuard::join(m_RcvTsbPdThread);
       HLOGC(mglog.Debug, log << "... " << (ret ? "SUCCEEDED" : "FAILED"));
   }
=======
    if (m_bTsbPd && CGuard::isthread(m_RcvTsbPdThread))
    {
        HLOGC(mglog.Debug, log << "CLOSING, joining TSBPD thread...");
        // void* retval; used?
        bool ret SRT_ATR_UNUSED = CGuard::join(m_RcvTsbPdThread);
        HLOGC(mglog.Debug, log << "... " << (ret ? "SUCCEEDED" : "FAILED"));
    }
>>>>>>> 0c9d5621

    HLOGC(mglog.Debug, log << "CLOSING, joining send/receive threads");

    // waiting all send and recv calls to stop
    CGuard sendguard(m_SendLock, "send");
    CGuard recvguard(m_RecvLock, "recv");

    // Locking m_RcvBufferLock to protect calling to m_pCryptoControl->decrypt(Ref(packet))
    // from the processData(...) function while resetting Crypto Control.
    CGuard::enterCS(m_RcvBufferLock, "RcvBuffer");
    m_pCryptoControl.reset();
    CGuard::leaveCS(m_RcvBufferLock, "RcvBuffer");

    m_lSrtVersion            = SRT_DEF_VERSION;
    m_lPeerSrtVersion        = SRT_VERSION_UNK;
    m_lMinimumPeerSrtVersion = SRT_VERSION_MAJ1;
    m_ullRcvPeerStartTime    = 0;

    m_bOpened = false;

    return true;
}

/*
 Old, mostly original UDT based version of CUDT::send.
 Left for historical reasons.

int CUDT::send(const char* data, int len)
{
   // throw an exception if not connected
   if (m_bBroken || m_bClosing)
      throw CUDTException(MJ_CONNECTION, MN_CONNLOST, 0);
   else if (!m_bConnected || !m_CongCtl.ready())
      throw CUDTException(MJ_CONNECTION, MN_NOCONN, 0);

   if (len <= 0)
      return 0;

   // Check if the current congctl accepts the call with given parameters.
   if (!m_CongCtl->checkTransArgs(SrtCongestion::STA_BUFFER, SrtCongestion::STAD_SEND, data, len, -1, false))
      throw CUDTException(MJ_NOTSUP, MN_INVALBUFFERAPI, 0);

   CGuard sendguard(m_SendLock, "send");

   if (m_pSndBuffer->getCurrBufSize() == 0)
   {
      // delay the EXP timer to avoid mis-fired timeout
      uint64_t currtime_tk;
      CTimer::rdtsc(currtime_tk);
      // (fix keepalive) m_ullLastRspTime_tk = currtime_tk;
      m_ullLastRspAckTime_tk = currtime_tk;
      m_iReXmitCount = 1;
   }
   if (sndBuffersLeft() <= 0)
   {
      if (!m_bSynSending)
         throw CUDTException(MJ_AGAIN, MN_WRAVAIL, 0);
      else
      {
          {
              // wait here during a blocking sending
              CGuard sendblock_lock(m_SendBlockLock, "sendblock");
              if (m_iSndTimeOut < 0)
              {
                  while (stillConnected() && (sndBuffersLeft() <= 0) && m_bPeerHealth)
                      pthread_cond_wait(&m_SendBlockCond, &m_SendBlockLock);
              }
              else
              {
                  uint64_t exptime = CTimer::getTime() + m_iSndTimeOut * uint64_t(1000);
                  timespec locktime;

                  locktime.tv_sec = exptime / 1000000;
                  locktime.tv_nsec = (exptime % 1000000) * 1000;

                  while (stillConnected() && (sndBuffersLeft() <= 0) && m_bPeerHealth && (CTimer::getTime() < exptime))
                      pthread_cond_timedwait(&m_SendBlockCond, &m_SendBlockLock, &locktime);
              }
          }

         // check the connection status
         if (m_bBroken || m_bClosing)
            throw CUDTException(MJ_CONNECTION, MN_CONNLOST, 0);
         else if (!m_bConnected)
            throw CUDTException(MJ_CONNECTION, MN_NOCONN, 0);
         else if (!m_bPeerHealth)
         {
            m_bPeerHealth = true;
            throw CUDTException(MJ_PEERERROR);
         }
      }
   }

   if (sndBuffersLeft() <= 0)
   {
      if (m_iSndTimeOut >= 0)
         throw CUDTException(MJ_AGAIN, MN_XMTIMEOUT, 0);

      return 0;
   }

   int size = min(len, sndBuffersLeft() * m_iMaxSRTPayloadSize);

   // record total time used for sending
   if (m_pSndBuffer->getCurrBufSize() == 0)
      m_llSndDurationCounter = CTimer::getTime();

   // insert the user buffer into the sending list
   m_pSndBuffer->addBuffer(data, size); // inorder=false, ttl=-1

   // insert this socket to snd list if it is not on the list yet
   m_pSndQueue->m_pSndUList->update(this, CSndUList::DONT_RESCHEDULE);

   if (sndBuffersLeft() <= 0)
   {
      // write is not available any more
      s_UDTUnited.m_EPoll.update_events(m_SocketID, m_sPollID, SRT_EPOLL_OUT, false);
   }

   return size;
}
*/

int CUDT::receiveBuffer(char* data, int len)
{
    if (!m_CongCtl->checkTransArgs(SrtCongestion::STA_BUFFER, SrtCongestion::STAD_RECV, data, len, -1, false))
        throw CUDTException(MJ_NOTSUP, MN_INVALBUFFERAPI, 0);

    if (isOPT_TsbPd())
    {
        LOGP(mglog.Error, "recv: This function is not intended to be used in Live mode with TSBPD.");
        throw CUDTException(MJ_NOTSUP, MN_INVALBUFFERAPI, 0);
    }

    CGuard recvguard(m_RecvLock, "recv");

    if ((m_bBroken || m_bClosing) && !m_pRcvBuffer->isRcvDataReady())
    {
        if (m_bShutdown)
        {
            // For stream API, return 0 as a sign of EOF for transmission.
            // That's a bit controversial because theoretically the
            // UMSG_SHUTDOWN message may be lost as every UDP packet, although
            // another theory states that this will never happen because this
            // packet has a total size of 42 bytes and such packets are
            // declared as never dropped - but still, this is UDP so there's no
            // guarantee.

            // The most reliable way to inform the party that the transmission
            // has ended would be to send a single empty packet (that is,
            // a data packet that contains only an SRT header in the UDP
            // payload), which is a normal data packet that can undergo
            // normal sequence check and retransmission rules, so it's ensured
            // that this packet will be received. Receiving such a packet should
            // make this function return 0, potentially also without breaking
            // the connection and potentially also with losing no ability to
            // send some larger portion of data next time.
            HLOGC(mglog.Debug, log << "STREAM API, SHUTDOWN: marking as EOF");
            return 0;
        }
        HLOGC(mglog.Debug,
              log << (m_bMessageAPI ? "MESSAGE" : "STREAM") << " API, " << (m_bShutdown ? "" : "no")
                  << " SHUTDOWN. Reporting as BROKEN.");
        throw CUDTException(MJ_CONNECTION, MN_CONNLOST, 0);
    }

    CCondDelegate rcond(m_RecvDataCond, recvguard, "RecvDataCond");
    CCondDelegate tscond(m_RcvTsbPdCond, recvguard, "RcvTsbPdCond");
    if (!m_pRcvBuffer->isRcvDataReady())
    {
        if (!m_bSynRecving)
        {
            throw CUDTException(MJ_AGAIN, MN_RDAVAIL, 0);
        }
        else
        {
            /* Kick TsbPd thread to schedule next wakeup (if running) */
            if (m_iRcvTimeOut < 0)
            {
                while (stillConnected() && !m_pRcvBuffer->isRcvDataReady())
                {
                    // Do not block forever, check connection status each 1 sec.
                    rcond.wait_for(1000000);
                }
            }
            else
            {
                uint64_t exptime = CTimer::getTime() + m_iRcvTimeOut * 1000;
                while (stillConnected() && !m_pRcvBuffer->isRcvDataReady())
                {
                    rcond.wait_until(exptime);
                    if (CTimer::getTime() >= exptime)
                        break;
                }
            }
        }
    }

    // throw an exception if not connected
    if (!m_bConnected)
        throw CUDTException(MJ_CONNECTION, MN_NOCONN, 0);

    if ((m_bBroken || m_bClosing) && !m_pRcvBuffer->isRcvDataReady())
    {
        // See at the beginning
        if (!m_bMessageAPI && m_bShutdown)
        {
            HLOGC(mglog.Debug, log << "STREAM API, SHUTDOWN: marking as EOF");
            return 0;
        }
        HLOGC(mglog.Debug,
              log << (m_bMessageAPI ? "MESSAGE" : "STREAM") << " API, " << (m_bShutdown ? "" : "no")
                  << " SHUTDOWN. Reporting as BROKEN.");

        throw CUDTException(MJ_CONNECTION, MN_CONNLOST, 0);
    }

    const int res = m_pRcvBuffer->readBuffer(data, len);

    /* Kick TsbPd thread to schedule next wakeup (if running) */
    if (m_bTsbPd)
    {
        HLOGP(tslog.Debug, "Ping TSBPD thread to schedule wakeup");
        tscond.signal_locked(recvguard);
    }

    if (!m_pRcvBuffer->isRcvDataReady())
    {
        // read is not available any more
        s_UDTUnited.m_EPoll.update_events(m_SocketID, m_sPollID, SRT_EPOLL_IN, false);
    }

    if ((res <= 0) && (m_iRcvTimeOut >= 0))
        throw CUDTException(MJ_AGAIN, MN_XMTIMEOUT, 0);

    return res;
}

void CUDT::checkNeedDrop(ref_t<bool> bCongestion)
{
    if (!m_bPeerTLPktDrop)
        return;

    if (!m_bMessageAPI)
    {
        LOGC(dlog.Error, log << "The SRTO_TLPKTDROP flag can only be used with message API.");
        throw CUDTException(MJ_NOTSUP, MN_INVALBUFFERAPI, 0);
    }

    int bytes, timespan_ms;
    // (returns buffer size in buffer units, ignored)
    m_pSndBuffer->getCurrBufSize(Ref(bytes), Ref(timespan_ms));

    // high threshold (msec) at tsbpd_delay plus sender/receiver reaction time (2 * 10ms)
    // Minimum value must accomodate an I-Frame (~8 x average frame size)
    // >>need picture rate or app to set min treshold
    // >>using 1 sec for worse case 1 frame using all bit budget.
    // picture rate would be useful in auto SRT setting for min latency
    // XXX Make SRT_TLPKTDROP_MINTHRESHOLD_MS option-configurable
    int threshold_ms = 0;
    if (m_iOPT_SndDropDelay >= 0)
    {
        threshold_ms = std::max(m_iPeerTsbPdDelay_ms + m_iOPT_SndDropDelay, +SRT_TLPKTDROP_MINTHRESHOLD_MS) +
                       (2 * COMM_SYN_INTERVAL_US / 1000);
    }

    if (threshold_ms && timespan_ms > threshold_ms)
    {
        // protect packet retransmission
        CGuard::enterCS(m_RecvAckLock, "RecvAck");
        int dbytes;
        int dpkts = m_pSndBuffer->dropLateData(dbytes, CTimer::getTime() - (threshold_ms * 1000));
        if (dpkts > 0)
        {
            CGuard::enterCS(m_StatsLock, "Stats");
            m_stats.traceSndDrop += dpkts;
            m_stats.sndDropTotal += dpkts;
            m_stats.traceSndBytesDrop += dbytes;
            m_stats.sndBytesDropTotal += dbytes;
            CGuard::leaveCS(m_StatsLock, "Stats");

#if ENABLE_HEAVY_LOGGING
            int32_t realack = m_iSndLastDataAck;
#endif
            int32_t fakeack = CSeqNo::incseq(m_iSndLastDataAck, dpkts);

            m_iSndLastAck     = fakeack;
            m_iSndLastDataAck = fakeack;

            int32_t minlastack = CSeqNo::decseq(m_iSndLastDataAck);
            m_pSndLossList->remove(minlastack);
            /* If we dropped packets not yet sent, advance current position */
            // THIS MEANS: m_iSndCurrSeqNo = MAX(m_iSndCurrSeqNo, m_iSndLastDataAck-1)
            if (CSeqNo::seqcmp(m_iSndCurrSeqNo, minlastack) < 0)
            {
                m_iSndCurrSeqNo = minlastack;
            }
            LOGC(dlog.Error, log << "SND-DROPPED " << dpkts << " packets - lost delaying for " << timespan_ms << "ms");

            HLOGC(dlog.Debug,
                  log << "drop,now " << CTimer::getTime() << "us," << realack << "-" << m_iSndCurrSeqNo << " seqs,"
                      << dpkts << " pkts," << dbytes << " bytes," << timespan_ms << " ms");
        }
        *bCongestion = true;
        CGuard::leaveCS(m_RecvAckLock, "RecvAck");
    }
    else if (timespan_ms > (m_iPeerTsbPdDelay_ms / 2))
    {
        HLOGC(mglog.Debug,
              log << "cong, NOW: " << CTimer::getTime() << "us, BYTES " << bytes << ", TMSPAN " << timespan_ms << "ms");

        *bCongestion = true;
    }
}

int CUDT::sendmsg(const char* data, int len, int msttl, bool inorder, uint64_t srctime)
{
    SRT_MSGCTRL mctrl = srt_msgctrl_default;
    mctrl.msgttl      = msttl;
    mctrl.inorder     = inorder;
    mctrl.srctime     = srctime;
    return this->sendmsg2(data, len, Ref(mctrl));
}

int CUDT::sendmsg2(const char* data, int len, ref_t<SRT_MSGCTRL> r_mctrl)
{
    SRT_MSGCTRL& mctrl       = *r_mctrl;
    bool         bCongestion = false;

    // throw an exception if not connected
    if (m_bBroken || m_bClosing)
        throw CUDTException(MJ_CONNECTION, MN_CONNLOST, 0);
    else if (!m_bConnected || !m_CongCtl.ready())
        throw CUDTException(MJ_CONNECTION, MN_NOCONN, 0);

    if (len <= 0)
    {
        LOGC(dlog.Error, log << "INVALID: Data size for sending declared with length: " << len);
        return 0;
    }

    int  msttl   = mctrl.msgttl;
    bool inorder = mctrl.inorder;

    // Sendmsg isn't restricted to the congctl type, however the congctl
    // may want to have something to say here.
    // NOTE: SrtCongestion is also allowed to throw CUDTException() by itself!
    {
        SrtCongestion::TransAPI api = SrtCongestion::STA_MESSAGE;
        CodeMinor               mn  = MN_INVALMSGAPI;
        if (!m_bMessageAPI)
        {
            api = SrtCongestion::STA_BUFFER;
            mn  = MN_INVALBUFFERAPI;
        }

        if (!m_CongCtl->checkTransArgs(api, SrtCongestion::STAD_SEND, data, len, msttl, inorder))
            throw CUDTException(MJ_NOTSUP, mn, 0);
    }

    // NOTE: the length restrictions differ in STREAM API and in MESSAGE API:

    // - STREAM API:
    //   At least 1 byte free sending buffer space is needed
    //   (in practice, one unit buffer of 1456 bytes).
    //   This function will send as much as possible, and return
    //   how much was actually sent.

    // - MESSAGE API:
    //   At least so many bytes free in the sending buffer is needed,
    //   as the length of the data, otherwise this function will block
    //   or return MJ_AGAIN until this condition is satisfied. The EXACTLY
    //   such number of data will be then written out, and this function
    //   will effectively return either -1 (error) or the value of 'len'.
    //   This call will be also rejected from upside when trying to send
    //   out a message of a length that exceeds the total size of the sending
    //   buffer (configurable by SRTO_SNDBUF).

    if (m_bMessageAPI && len > int(m_iSndBufSize * m_iMaxSRTPayloadSize))
    {
        LOGC(dlog.Error,
             log << "Message length (" << len << ") exceeds the size of sending buffer: "
                 << (m_iSndBufSize * m_iMaxSRTPayloadSize) << ". Use SRTO_SNDBUF if needed.");
        throw CUDTException(MJ_NOTSUP, MN_XSIZE, 0);
    }

    /* XXX
       This might be worth preserving for several occasions, but it
       must be at least conditional because it breaks backward compat.
    if (!m_pCryptoControl || !m_pCryptoControl->isSndEncryptionOK())
    {
        LOGC(dlog.Error, log << "Encryption is required, but the peer did not supply correct credentials. Sending
    rejected."); throw CUDTException(MJ_SETUP, MN_SECURITY, 0);
    }
    */

    CGuard sendguard(m_SendLock, "send");

    if (m_pSndBuffer->getCurrBufSize() == 0)
    {
        // delay the EXP timer to avoid mis-fired timeout
        uint64_t currtime_tk;
        CTimer::rdtsc(currtime_tk);

        CGuard ack_lock(m_RecvAckLock);
        m_ullLastRspAckTime_tk = currtime_tk; // (fix keepalive)
        m_iReXmitCount         = 1; // can be modified in checkRexmitTimer and processCtrlAck (receiver's thread)
    }

    // checkNeedDrop(...) may lock m_RecvAckLock
    // to modify m_pSndBuffer and m_pSndLossList
    checkNeedDrop(Ref(bCongestion));

    int minlen = 1; // Minimum sender buffer space required for STREAM API
    if (m_bMessageAPI)
    {
        // For MESSAGE API the minimum outgoing buffer space required is
        // the size that can carry over the whole message as passed here.
        minlen = (len + m_iMaxSRTPayloadSize - 1) / m_iMaxSRTPayloadSize;
    }

    if (sndBuffersLeft() < minlen)
    {
        //>>We should not get here if SRT_ENABLE_TLPKTDROP
        // XXX Check if this needs to be removed, or put to an 'else' condition for m_bTLPktDrop.
        if (!m_bSynSending)
            throw CUDTException(MJ_AGAIN, MN_WRAVAIL, 0);

        {
            // wait here during a blocking sending
            CGuard        sendblock_lock(m_SendBlockLock, "sendblock");
            CCondDelegate sendcond(m_SendBlockCond, sendblock_lock, "SendBlockCond");

            if (m_iSndTimeOut < 0)
            {
                while (stillConnected() && sndBuffersLeft() < minlen && m_bPeerHealth)
                    sendcond.wait();
            }
            else
            {
                const uint64_t exptime = CTimer::getTime() + m_iSndTimeOut * uint64_t(1000);

                while (stillConnected() && sndBuffersLeft() < minlen && m_bPeerHealth && exptime > CTimer::getTime())
                    sendcond.wait_until(exptime);
            }
        }

        // check the connection status
        if (m_bBroken || m_bClosing)
            throw CUDTException(MJ_CONNECTION, MN_CONNLOST, 0);
        else if (!m_bConnected)
            throw CUDTException(MJ_CONNECTION, MN_NOCONN, 0);
        else if (!m_bPeerHealth)
        {
            m_bPeerHealth = true;
            throw CUDTException(MJ_PEERERROR);
        }

        /*
         * The code below is to return ETIMEOUT when blocking mode could not get free buffer in time.
         * If no free buffer available in non-blocking mode, we alredy returned. If buffer availaible,
         * we test twice if this code is outside the else section.
         * This fix move it in the else (blocking-mode) section
         */
        if (sndBuffersLeft() < minlen)
        {
            if (m_iSndTimeOut >= 0)
                throw CUDTException(MJ_AGAIN, MN_XMTIMEOUT, 0);

            // XXX This looks very weird here, however most likely
            // this will happen only in the following case, when
            // the above loop has been interrupted, which happens when:
            // 1. The buffers left gets enough for minlen - but this is excluded
            //    in the first condition here.
            // 2. In the case of sending timeout, the above loop was interrupted
            //    due to reaching timeout, but this is excluded by the second
            //    condition here
            // 3. The 'stillConnected()' or m_bPeerHealth condition is false, of which:
            //    - broken/closing status is checked and responded with CONNECTION/CONNLOST
            //    - not connected status is checked and responded with CONNECTION/NOCONN
            //    - m_bPeerHealth condition is checked and responded with PEERERROR
            //
            // ERGO: never happens?
            LOGC(mglog.Fatal,
                 log << "IPE: sendmsg: the loop exited, while not enough size, still connected, peer healthy. "
                        "Impossible.");

            return 0;
        }
    }

    // If the sender's buffer is empty,
    // record total time used for sending
    if (m_pSndBuffer->getCurrBufSize() == 0)
    {
        CGuard::enterCS(m_StatsLock, "Stats");
        m_stats.sndDurationCounter = CTimer::getTime();
        CGuard::leaveCS(m_StatsLock, "Stats");
    }

    int size = len;
    if (!m_bMessageAPI)
    {
        // For STREAM API it's allowed to send less bytes than the given buffer.
        // Just return how many bytes were actually scheduled for writing.
        // XXX May be reasonable to add a flag that requires that the function
        // not return until the buffer is sent completely.
        size = min(len, sndBuffersLeft() * m_iMaxSRTPayloadSize);
    }

<<<<<<< HEAD
    // insert the user buffer into the sending list

    int32_t seqno = m_iSndNextSeqNo;
#if ENABLE_HEAVY_LOGGING
    int32_t orig_seqno = seqno;
#endif

    // Set this predicted next sequence to the control information.
    // It's the sequence of the FIRST (!) packet from all packets used to send
    // this buffer. Values from this field will be monotonic only if you always
    // have one packet per buffer (as it's in live mode).
    mctrl.pktseq = seqno;

    HLOGC(dlog.Debug, log << CONID() << "sock:SENDING (BEFORE) srctime:" << FormatTime(mctrl.srctime)
        << " DATA SIZE: " << size << " sched-SEQUENCE: " << seqno
        << " STAMP: " << BufferStamp(data, size));

    // seqno is INPUT-OUTPUT value:
    // - INPUT: the current sequence number to be placed for the next scheduled packet
    // - OUTPUT: value of the sequence number to be put on the first packet at the next sendmsg2 call.
    m_pSndBuffer->addBuffer(data, size, mctrl.msgttl, mctrl.inorder, mctrl.srctime, Ref(seqno), Ref(mctrl.msgno));
    m_iSndNextSeqNo = seqno;

    HLOGC(dlog.Debug, log << CONID() << "sock:SENDING srctime:" << FormatTime(mctrl.srctime)
        << " DATA SIZE: " << size << " sched-SEQUENCE: " << orig_seqno << "(>>" << seqno << ")"
        << " STAMP: " << BufferStamp(data, size));

    // insert this socket to the snd list if it is not on the list yet
    m_pSndQueue->m_pSndUList->update(this, CSndUList::rescheduleIf(bCongestion));

    if (sndBuffersLeft() < 1) // XXX Not sure if it should test if any space in the buffer, or as requried.
=======
>>>>>>> 0c9d5621
    {
        CGuard recvAckLock(m_RecvAckLock);
        // insert the user buffer into the sending list
        // This should be protected by a mutex. m_SendLock does this.
        m_pSndBuffer->addBuffer(data, size, mctrl.msgttl, mctrl.inorder, mctrl.srctime, Ref(mctrl.msgno));
        HLOGC(dlog.Debug, log << CONID() << "sock:SENDING srctime: " << mctrl.srctime << "us DATA SIZE: " << size);

        if (sndBuffersLeft() < 1) // XXX Not sure if it should test if any space in the buffer, or as requried.
        {
            // write is not available any more
        s_UDTUnited.m_EPoll.update_events(m_SocketID, m_sPollID, SRT_EPOLL_OUT, false);
        }
    }

    // insert this socket to the snd list if it is not on the list yet
    // m_pSndUList->pop may lock CSndUList::m_ListLock and then m_RecvAckLock
    m_pSndQueue->m_pSndUList->update(this, CSndUList::rescheduleIf(bCongestion));

#ifdef SRT_ENABLE_ECN
    if (bCongestion)
        throw CUDTException(MJ_AGAIN, MN_CONGESTION, 0);
#endif /* SRT_ENABLE_ECN */
    return size;
}

int CUDT::recv(char* data, int len)
{
    if (!m_bConnected || !m_CongCtl.ready())
        throw CUDTException(MJ_CONNECTION, MN_NOCONN, 0);

    if (len <= 0)
    {
        LOGC(dlog.Error, log << "Length of '" << len << "' supplied to srt_recv.");
        throw CUDTException(MJ_NOTSUP, MN_INVAL, 0);
    }

    if (m_bMessageAPI)
    {
        SRT_MSGCTRL mctrl = srt_msgctrl_default;
        return receiveMessage(data, len, Ref(mctrl));
    }

    return receiveBuffer(data, len);
}

int CUDT::recvmsg(char* data, int len, uint64_t& srctime)
{
    if (!m_bConnected || !m_CongCtl.ready())
        throw CUDTException(MJ_CONNECTION, MN_NOCONN, 0);

    if (len <= 0)
    {
        LOGC(dlog.Error, log << "Length of '" << len << "' supplied to srt_recvmsg.");
        throw CUDTException(MJ_NOTSUP, MN_INVAL, 0);
    }

    if (m_bMessageAPI)
    {
        SRT_MSGCTRL mctrl = srt_msgctrl_default;
        int         ret   = receiveMessage(data, len, Ref(mctrl));
        srctime           = mctrl.srctime;
        return ret;
    }

    return receiveBuffer(data, len);
}

int CUDT::recvmsg2(char* data, int len, ref_t<SRT_MSGCTRL> mctrl)
{
    if (!m_bConnected || !m_CongCtl.ready())
        throw CUDTException(MJ_CONNECTION, MN_NOCONN, 0);

    if (len <= 0)
    {
        LOGC(dlog.Error, log << "Length of '" << len << "' supplied to srt_recvmsg.");
        throw CUDTException(MJ_NOTSUP, MN_INVAL, 0);
    }

    if (m_bMessageAPI)
        return receiveMessage(data, len, mctrl);

    return receiveBuffer(data, len);
}

int CUDT::receiveMessage(char* data, int len, ref_t<SRT_MSGCTRL> r_mctrl)
{
    SRT_MSGCTRL& mctrl = *r_mctrl;
    // Recvmsg isn't restricted to the congctl type, it's the most
    // basic method of passing the data. You can retrieve data as
    // they come in, however you need to match the size of the buffer.
    if (!m_CongCtl->checkTransArgs(SrtCongestion::STA_MESSAGE, SrtCongestion::STAD_RECV, data, len, -1, false))
        throw CUDTException(MJ_NOTSUP, MN_INVALMSGAPI, 0);

<<<<<<< HEAD
    // Check if the socket is a member of a receiver group.
    // If so, then reading by receiveMessage is disallowed.

    if (m_parent->m_IncludedGroup && m_parent->m_IncludedGroup->isGroupReceiver())
    {
        LOGP(mglog.Error, "recvmsg: This socket is a receiver group member. Use group ID, NOT socket ID.");
        throw CUDTException(MJ_NOTSUP, MN_INVALMSGAPI, 0);
    }

    CGuard recvguard(m_RecvLock, "recv");
=======
    CGuard        recvguard(m_RecvLock, "recv");
>>>>>>> 0c9d5621
    CCondDelegate tscond(m_RcvTsbPdCond, recvguard, "RcvTsbPdCond");

    /* XXX DEBUG STUFF - enable when required
       char charbool[2] = {'0', '1'};
       char ptrn [] = "RECVMSG/BEGIN BROKEN 1 CONN 1 CLOSING 1 SYNCR 1 NMSG                                ";
       int pos [] = {21, 28, 38, 46, 53};
       ptrn[pos[0]] = charbool[m_bBroken];
       ptrn[pos[1]] = charbool[m_bConnected];
       ptrn[pos[2]] = charbool[m_bClosing];
       ptrn[pos[3]] = charbool[m_bSynRecving];
       int wrtlen = sprintf(ptrn + pos[4], "%d", m_pRcvBuffer->getRcvMsgNum());
       strcpy(ptrn + pos[4] + wrtlen, "\n");
       fputs(ptrn, stderr);
    // */

    if (m_bBroken || m_bClosing)
    {
        HLOGC(mglog.Debug, log << CONID() << "receiveMessage: CONNECTION BROKEN - reading from recv buffer just for formality");
        int res       = m_pRcvBuffer->readMsg(data, len);
        mctrl.srctime = 0;

        // Kick TsbPd thread to schedule next wakeup (if running)
        if (m_bTsbPd)
        {
            HLOGP(tslog.Debug, "Ping TSBPD thread to schedule wakeup");
            tscond.signal_locked(recvguard);
        }
        else
        {
            HLOGP(tslog.Debug, "NOT pinging TSBPD - not set");
        }

        if (!m_pRcvBuffer->isRcvDataReady())
        {
            // read is not available any more
            s_UDTUnited.m_EPoll.update_events(m_SocketID, m_sPollID, SRT_EPOLL_IN, false);
        }

        if (res == 0)
        {
            if (!m_bMessageAPI && m_bShutdown)
                return 0;
            throw CUDTException(MJ_CONNECTION, MN_CONNLOST, 0);
        }
        else
            return res;
    }

    if (!m_bSynRecving)
    {
        HLOGC(dlog.Debug, log << CONID() << "receiveMessage: BEGIN ASYNC MODE. Going to extract payload size=" << len);

        int res = m_pRcvBuffer->readMsg(data, len, r_mctrl);
        if (res == 0)
        {
            // read is not available any more
            // Kick TsbPd thread to schedule next wakeup (if running)
            if (m_bTsbPd)
            {
                HLOGP(dlog.Debug, "receiveMessage: nothing to read, kicking TSBPD, return AGAIN");
                tscond.signal_locked(recvguard);
            }
            else
            {
                HLOGP(dlog.Debug, "receiveMessage: nothing to read, return AGAIN");
            }

            // Shut up EPoll if no more messages in non-blocking mode
            s_UDTUnited.m_EPoll.update_events(m_SocketID, m_sPollID, SRT_EPOLL_IN, false);
            throw CUDTException(MJ_AGAIN, MN_RDAVAIL, 0);
        }

        if (!m_pRcvBuffer->isRcvDataReady())
        {
            // Kick TsbPd thread to schedule next wakeup (if running)
            if (m_bTsbPd)
            {
                HLOGP(dlog.Debug, "receiveMessage: DATA READ, but nothing more - kicking TSBPD.");
                tscond.signal_locked(recvguard);
            }
            else
            {
                HLOGP(dlog.Debug, "receiveMessage: DATA READ, but nothing more");
            }

            // Shut up EPoll if no more messages in non-blocking mode
            s_UDTUnited.m_EPoll.update_events(m_SocketID, m_sPollID, SRT_EPOLL_IN, false);

            // After signaling the tsbpd for ready data, report the bandwidth.
#if ENABLE_HEAVY_LOGGING
            double bw = Bps2Mbps( m_iBandwidth * m_iMaxSRTPayloadSize );
            HLOGC(mglog.Debug, log << CONID() << "CURRENT BANDWIDTH: " << bw << "Mbps (" << m_iBandwidth << " buffers per second)");
#endif
        }
        return res;
    }

    HLOGC(dlog.Debug, log << "receiveMessage: BEGIN SYNC MODE. Going to extract payload size=" << len);

    int  res     = 0;
    bool timeout = false;
    // Do not block forever, check connection status each 1 sec.
    uint64_t recvtmo = m_iRcvTimeOut < 0 ? 1000 : m_iRcvTimeOut;

    CCondDelegate recv_cond(m_RecvDataCond, recvguard, "RecvDataCond");

    do
    {
        uint64_t tstime SRT_ATR_UNUSED;
        int32_t seqno;
        if (stillConnected() && !timeout && (!m_pRcvBuffer->isRcvDataReady(Ref(tstime), Ref(seqno))))
        {
            /* Kick TsbPd thread to schedule next wakeup (if running) */
            if (m_bTsbPd)
            {
                // XXX Experimental, so just inform:
                // Check if the last check of isRcvDataReady has returned any "next time for a packet".
                // If so, then it means that TSBPD has fallen asleep only up to this time, so waking it up
                // would be "spurious". If a new packet comes ahead of the packet which's time is returned
                // in tstime (as TSBPD sleeps up to then), the procedure that receives it is responsible
                // of kicking TSBPD.
                // bool spurious = (tstime != 0);

                HLOGC(tslog.Debug, log << "receiveMessage: KICK tsbpd" << (tstime ? " (SPURIOUS!)" : ""));
                tscond.signal_locked(recvguard);
            }

            do
            {
                uint64_t exptime = CTimer::getTime() + (recvtmo * uint64_t(1000));

                HLOGC(tslog.Debug, 
                      log << CONID() << "receiveMessage: fall asleep up to TS=" << FormatTime(exptime) << " lock=" << (&m_RecvLock)
                          << " cond=" << (&m_RecvDataCond));

                if (!recv_cond.wait_until(exptime))
                {
                    if (!(m_iRcvTimeOut < 0))
                        timeout = true;
                    HLOGP(tslog.Debug,
                          "receiveMessage: DATA COND: EXPIRED -- checking connection conditions and rolling again");
                }
                else
                {
                    HLOGP(tslog.Debug, "receiveMessage: DATA COND: KICKED.");
                }
            } while (stillConnected() && !timeout && (!m_pRcvBuffer->isRcvDataReady()));

            HLOGC(tslog.Debug,
                  log << CONID() << "receiveMessage: lock-waiting loop exited: stillConntected=" << stillConnected()
                      << " timeout=" << timeout << " data-ready=" << m_pRcvBuffer->isRcvDataReady());
        }

        /* XXX DEBUG STUFF - enable when required
        LOGC(dlog.Debug, "RECVMSG/GO-ON BROKEN " << m_bBroken << " CONN " << m_bConnected
                << " CLOSING " << m_bClosing << " TMOUT " << timeout
                << " NMSG " << m_pRcvBuffer->getRcvMsgNum());
                */

        res = m_pRcvBuffer->readMsg(data, len, r_mctrl);

        if (m_bBroken || m_bClosing)
        {
            if (!m_bMessageAPI && m_bShutdown)
                return 0;
            throw CUDTException(MJ_CONNECTION, MN_CONNLOST, 0);
        }
        else if (!m_bConnected)
            throw CUDTException(MJ_CONNECTION, MN_NOCONN, 0);
    } while ((res == 0) && !timeout);

    if (!m_pRcvBuffer->isRcvDataReady())
    {
        // Falling here means usually that res == 0 && timeout == true.
        // res == 0 would repeat the above loop, unless there was also a timeout.
        // timeout has interrupted the above loop, but with res > 0 this condition
        // wouldn't be satisfied.

        // read is not available any more

        // Kick TsbPd thread to schedule next wakeup (if running)
        if (m_bTsbPd)
        {
            HLOGP(tslog.Debug, "recvmsg: KICK tsbpd() (buffer empty)");
            tscond.signal_locked(recvguard);
        }

        // Shut up EPoll if no more messages in non-blocking mode
        s_UDTUnited.m_EPoll.update_events(m_SocketID, m_sPollID, SRT_EPOLL_IN, false);
    }

    // Unblock when required
    // LOGC(tslog.Debug, "RECVMSG/EXIT RES " << res << " RCVTIMEOUT");

    if ((res <= 0) && (m_iRcvTimeOut >= 0))
        throw CUDTException(MJ_AGAIN, MN_XMTIMEOUT, 0);

    return res;
}

int64_t CUDT::sendfile(fstream& ifs, int64_t& offset, int64_t size, int block)
{
    if (m_bBroken || m_bClosing)
        throw CUDTException(MJ_CONNECTION, MN_CONNLOST, 0);
    else if (!m_bConnected || !m_CongCtl.ready())
        throw CUDTException(MJ_CONNECTION, MN_NOCONN, 0);

    if (size <= 0 && size != -1)
        return 0;

    if (!m_CongCtl->checkTransArgs(SrtCongestion::STA_FILE, SrtCongestion::STAD_SEND, 0, size, -1, false))
        throw CUDTException(MJ_NOTSUP, MN_INVALBUFFERAPI, 0);

    if (!m_pCryptoControl || !m_pCryptoControl->isSndEncryptionOK())
    {
        LOGC(dlog.Error,
             log << "Encryption is required, but the peer did not supply correct credentials. Sending rejected.");
        throw CUDTException(MJ_SETUP, MN_SECURITY, 0);
    }

    CGuard sendguard(m_SendLock, "send");

    if (m_pSndBuffer->getCurrBufSize() == 0)
    {
        // delay the EXP timer to avoid mis-fired timeout
        uint64_t currtime_tk;
        CTimer::rdtsc(currtime_tk);
        // (fix keepalive) m_ullLastRspTime_tk = currtime_tk;
        m_ullLastRspAckTime_tk = currtime_tk;
        m_iReXmitCount         = 1;
    }

    // positioning...
    try
    {
        if (size == -1)
        {
            ifs.seekg(0, std::ios::end);
            size = ifs.tellg();
            if (offset > size)
                throw 0; // let it be caught below
        }

        // This will also set the position back to the beginning
        // in case when it was moved to the end for measuring the size.
        // This will also fail if the offset exceeds size, so measuring
        // the size can be skipped if not needed.
        ifs.seekg((streamoff)offset);
        if (!ifs.good())
            throw 0;
    }
    catch (...)
    {
        // XXX It would be nice to note that this is reported
        // by exception only if explicitly requested by setting
        // the exception flags in the stream. Here it's fixed so
        // that when this isn't set, the exception is "thrown manually".
        throw CUDTException(MJ_FILESYSTEM, MN_SEEKGFAIL);
    }

    int64_t tosend = size;
    int     unitsize;

    // sending block by block
    while (tosend > 0)
    {
        if (ifs.fail())
            throw CUDTException(MJ_FILESYSTEM, MN_WRITEFAIL);

        if (ifs.eof())
            break;

        unitsize = int((tosend >= block) ? block : tosend);

        {
            CGuard        lk(m_SendBlockLock, "sendblock");
            CCondDelegate sendcond(m_SendBlockCond, lk, "SendBlockCond");

            while (stillConnected() && (sndBuffersLeft() <= 0) && m_bPeerHealth)
                sendcond.wait();
        }

        if (m_bBroken || m_bClosing)
            throw CUDTException(MJ_CONNECTION, MN_CONNLOST, 0);
        else if (!m_bConnected)
            throw CUDTException(MJ_CONNECTION, MN_NOCONN, 0);
        else if (!m_bPeerHealth)
        {
            // reset peer health status, once this error returns, the app should handle the situation at the peer side
            m_bPeerHealth = true;
            throw CUDTException(MJ_PEERERROR);
        }

        // record total time used for sending
        if (m_pSndBuffer->getCurrBufSize() == 0)
        {
            CGuard::enterCS(m_StatsLock, "Stats");
            m_stats.sndDurationCounter = CTimer::getTime();
            CGuard::leaveCS(m_StatsLock, "Stats");
        }

        {
            CGuard        recvAckLock(m_RecvAckLock);
            const int64_t sentsize = m_pSndBuffer->addBufferFromFile(ifs, unitsize);

            if (sentsize > 0)
            {
                tosend -= sentsize;
                offset += sentsize;
            }

            if (sndBuffersLeft() <= 0)
            {
                // write is not available any more
        s_UDTUnited.m_EPoll.update_events(m_SocketID, m_sPollID, SRT_EPOLL_OUT, false);
            }
        }

        // insert this socket to snd list if it is not on the list yet
        m_pSndQueue->m_pSndUList->update(this, CSndUList::DONT_RESCHEDULE);
    }

    return size - tosend;
}

int64_t CUDT::recvfile(fstream& ofs, int64_t& offset, int64_t size, int block)
{
    if (!m_bConnected || !m_CongCtl.ready())
        throw CUDTException(MJ_CONNECTION, MN_NOCONN, 0);
    else if ((m_bBroken || m_bClosing) && !m_pRcvBuffer->isRcvDataReady())
    {
        if (!m_bMessageAPI && m_bShutdown)
            return 0;
        throw CUDTException(MJ_CONNECTION, MN_CONNLOST, 0);
    }

    if (size <= 0)
        return 0;

    if (!m_CongCtl->checkTransArgs(SrtCongestion::STA_FILE, SrtCongestion::STAD_RECV, 0, size, -1, false))
        throw CUDTException(MJ_NOTSUP, MN_INVALBUFFERAPI, 0);

    if (isOPT_TsbPd())
    {
        LOGC(dlog.Error, log << "Reading from file is incompatible with TSBPD mode and would cause a deadlock\n");
        throw CUDTException(MJ_NOTSUP, MN_INVALBUFFERAPI, 0);
    }

    CGuard recvguard(m_RecvLock, "recv");

    // Well, actually as this works over a FILE (fstream), not just a stream,
    // the size can be measured anyway and predicted if setting the offset might
    // have a chance to work or not.

    // positioning...
    try
    {
        if (offset > 0)
        {
            // Don't do anything around here if the offset == 0, as this
            // is the default offset after opening. Whether this operation
            // is performed correctly, it highly depends on how the file
            // has been open. For example, if you want to overwrite parts
            // of an existing file, the file must exist, and the ios::trunc
            // flag must not be set. If the file is open for only ios::out,
            // then the file will be truncated since the offset position on
            // at the time when first written; if ios::in|ios::out, then
            // it won't be truncated, just overwritten.

            // What is required here is that if offset is 0, don't try to
            // change the offset because this might be impossible with
            // the current flag set anyway.

            // Also check the status and CAUSE exception manually because
            // you don't know, as well, whether the user has set exception
            // flags.

            ofs.seekp((streamoff)offset);
            if (!ofs.good())
                throw 0; // just to get caught :)
        }
    }
    catch (...)
    {
        // XXX It would be nice to note that this is reported
        // by exception only if explicitly requested by setting
        // the exception flags in the stream. For a case, when it's not,
        // an additional explicit throwing happens when failbit is set.
        throw CUDTException(MJ_FILESYSTEM, MN_SEEKPFAIL);
    }

    int64_t torecv   = size;
    int     unitsize = block;
    int     recvsize;

    // receiving... "recvfile" is always blocking
    while (torecv > 0)
    {
        if (ofs.fail())
        {
            // send the sender a signal so it will not be blocked forever
            int32_t err_code = CUDTException::EFILE;
            sendCtrl(UMSG_PEERERROR, &err_code);

            throw CUDTException(MJ_FILESYSTEM, MN_WRITEFAIL);
        }

        {
            CGuard        gl(m_RecvDataLock, "recvdata");
            CCondDelegate rcond(m_RecvDataCond, gl, "RecvDataCond");

            while (stillConnected() && !m_pRcvBuffer->isRcvDataReady())
                rcond.wait();
        }

        if (!m_bConnected)
            throw CUDTException(MJ_CONNECTION, MN_NOCONN, 0);
        else if ((m_bBroken || m_bClosing) && !m_pRcvBuffer->isRcvDataReady())
        {

            if (!m_bMessageAPI && m_bShutdown)
                return 0;
            throw CUDTException(MJ_CONNECTION, MN_CONNLOST, 0);
        }

        unitsize = int((torecv == -1 || torecv >= block) ? block : torecv);
        recvsize = m_pRcvBuffer->readBufferToFile(ofs, unitsize);

        if (recvsize > 0)
        {
            torecv -= recvsize;
            offset += recvsize;
        }
    }

    if (!m_pRcvBuffer->isRcvDataReady())
    {
        // read is not available any more
        s_UDTUnited.m_EPoll.update_events(m_SocketID, m_sPollID, SRT_EPOLL_IN, false);
    }

    return size - torecv;
}

void CUDT::sample(CPerfMon* perf, bool clear)
{
    if (!m_bConnected)
        throw CUDTException(MJ_CONNECTION, MN_NOCONN, 0);
    if (m_bBroken || m_bClosing)
        throw CUDTException(MJ_CONNECTION, MN_CONNLOST, 0);

    CGuard   statsLock(m_StatsLock, "stats");
    uint64_t currtime = CTimer::getTime();
    perf->msTimeStamp = (currtime - m_stats.startTime) / 1000;

    perf->pktSent              = m_stats.traceSent;
    perf->pktRecv              = m_stats.traceRecv;
    perf->pktSndLoss           = m_stats.traceSndLoss;
    perf->pktRcvLoss           = m_stats.traceRcvLoss;
    perf->pktRetrans           = m_stats.traceRetrans;
    perf->pktRcvRetrans        = m_stats.traceRcvRetrans;
    perf->pktSentACK           = m_stats.sentACK;
    perf->pktRecvACK           = m_stats.recvACK;
    perf->pktSentNAK           = m_stats.sentNAK;
    perf->pktRecvNAK           = m_stats.recvNAK;
    perf->usSndDuration        = m_stats.sndDuration;
    perf->pktReorderDistance   = m_stats.traceReorderDistance;
    perf->pktRcvAvgBelatedTime = m_stats.traceBelatedTime;
    perf->pktRcvBelated        = m_stats.traceRcvBelated;

    perf->pktSentTotal       = m_stats.sentTotal;
    perf->pktRecvTotal       = m_stats.recvTotal;
    perf->pktSndLossTotal    = m_stats.sndLossTotal;
    perf->pktRcvLossTotal    = m_stats.rcvLossTotal;
    perf->pktRetransTotal    = m_stats.retransTotal;
    perf->pktSentACKTotal    = m_stats.sentACKTotal;
    perf->pktRecvACKTotal    = m_stats.recvACKTotal;
    perf->pktSentNAKTotal    = m_stats.sentNAKTotal;
    perf->pktRecvNAKTotal    = m_stats.recvNAKTotal;
    perf->usSndDurationTotal = m_stats.m_sndDurationTotal;

    double interval = double(currtime - m_stats.lastSampleTime);

    perf->mbpsSendRate = double(m_stats.traceSent) * m_iMaxSRTPayloadSize * 8.0 / interval;
    perf->mbpsRecvRate = double(m_stats.traceRecv) * m_iMaxSRTPayloadSize * 8.0 / interval;

    perf->usPktSndPeriod      = m_ullInterval_tk / double(m_ullCPUFrequency);
    perf->pktFlowWindow       = m_iFlowWindowSize;
    perf->pktCongestionWindow = (int)m_dCongestionWindow;
    perf->pktFlightSize       = CSeqNo::seqlen(m_iSndLastAck, CSeqNo::incseq(m_iSndCurrSeqNo)) - 1;
    perf->msRTT               = m_iRTT / 1000.0;
    perf->mbpsBandwidth       = Bps2Mbps(m_iBandwidth * m_iMaxSRTPayloadSize);

    if (CGuard::enterCS(m_ConnectionLock, "conn", false) == 0)
    {
        perf->byteAvailSndBuf = (m_pSndBuffer == NULL) ? 0 : sndBuffersLeft() * m_iMSS;
        perf->byteAvailRcvBuf = (m_pRcvBuffer == NULL) ? 0 : m_pRcvBuffer->getAvailBufSize() * m_iMSS;

        CGuard::leaveCS(m_ConnectionLock, "conn");
    }
    else
    {
        perf->byteAvailSndBuf = 0;
        perf->byteAvailRcvBuf = 0;
    }

    if (clear)
    {
        m_stats.traceSndDrop           = 0;
        m_stats.traceRcvDrop           = 0;
        m_stats.traceSndBytesDrop      = 0;
        m_stats.traceRcvBytesDrop      = 0;
        m_stats.traceRcvUndecrypt      = 0;
        m_stats.traceRcvBytesUndecrypt = 0;
        // new>
        m_stats.traceBytesSent = m_stats.traceBytesRecv = m_stats.traceBytesRetrans = 0;
        //<
        m_stats.traceSent = m_stats.traceRecv = m_stats.traceSndLoss = m_stats.traceRcvLoss = m_stats.traceRetrans =
            m_stats.sentACK = m_stats.recvACK = m_stats.sentNAK = m_stats.recvNAK = 0;
        m_stats.sndDuration                                                       = 0;
        m_stats.traceRcvRetrans                                                   = 0;
        m_stats.traceRcvBelated                                                   = 0;
#ifdef SRT_ENABLE_LOSTBYTESCOUNT
        m_stats.traceRcvBytesLoss = 0;
#endif

        m_stats.sndFilterExtra = 0;
        m_stats.rcvFilterExtra = 0;

        m_stats.rcvFilterSupply = 0;
        m_stats.rcvFilterLoss   = 0;

        m_stats.lastSampleTime = currtime;
    }
}

void CUDT::bstats(CBytePerfMon* perf, bool clear, bool instantaneous)
{
    if (!m_bConnected)
        throw CUDTException(MJ_CONNECTION, MN_NOCONN, 0);
    if (m_bBroken || m_bClosing)
        throw CUDTException(MJ_CONNECTION, MN_CONNLOST, 0);

    CGuard statsguard(m_StatsLock, "stats");

    uint64_t currtime = CTimer::getTime();
    perf->msTimeStamp = (currtime - m_stats.startTime) / 1000;

    perf->pktSent              = m_stats.traceSent;
    perf->pktRecv              = m_stats.traceRecv;
    perf->pktSndLoss           = m_stats.traceSndLoss;
    perf->pktRcvLoss           = m_stats.traceRcvLoss;
    perf->pktRetrans           = m_stats.traceRetrans;
    perf->pktRcvRetrans        = m_stats.traceRcvRetrans;
    perf->pktSentACK           = m_stats.sentACK;
    perf->pktRecvACK           = m_stats.recvACK;
    perf->pktSentNAK           = m_stats.sentNAK;
    perf->pktRecvNAK           = m_stats.recvNAK;
    perf->usSndDuration        = m_stats.sndDuration;
    perf->pktReorderDistance   = m_stats.traceReorderDistance;
    perf->pktRcvAvgBelatedTime = m_stats.traceBelatedTime;
    perf->pktRcvBelated        = m_stats.traceRcvBelated;

    perf->pktSndFilterExtra  = m_stats.sndFilterExtra;
    perf->pktRcvFilterExtra  = m_stats.rcvFilterExtra;
    perf->pktRcvFilterSupply = m_stats.rcvFilterSupply;
    perf->pktRcvFilterLoss   = m_stats.rcvFilterLoss;

    /* perf byte counters include all headers (SRT+UDP+IP) */
    const int pktHdrSize = CPacket::HDR_SIZE + CPacket::UDP_HDR_SIZE;
    perf->byteSent       = m_stats.traceBytesSent + (m_stats.traceSent * pktHdrSize);
    perf->byteRecv       = m_stats.traceBytesRecv + (m_stats.traceRecv * pktHdrSize);
    perf->byteRetrans    = m_stats.traceBytesRetrans + (m_stats.traceRetrans * pktHdrSize);
#ifdef SRT_ENABLE_LOSTBYTESCOUNT
    perf->byteRcvLoss = m_stats.traceRcvBytesLoss + (m_stats.traceRcvLoss * pktHdrSize);
#endif

    perf->pktSndDrop  = m_stats.traceSndDrop;
    perf->pktRcvDrop  = m_stats.traceRcvDrop + m_stats.traceRcvUndecrypt;
    perf->byteSndDrop = m_stats.traceSndBytesDrop + (m_stats.traceSndDrop * pktHdrSize);
    perf->byteRcvDrop =
        m_stats.traceRcvBytesDrop + (m_stats.traceRcvDrop * pktHdrSize) + m_stats.traceRcvBytesUndecrypt;
    perf->pktRcvUndecrypt  = m_stats.traceRcvUndecrypt;
    perf->byteRcvUndecrypt = m_stats.traceRcvBytesUndecrypt;

    perf->pktSentTotal       = m_stats.sentTotal;
    perf->pktRecvTotal       = m_stats.recvTotal;
    perf->pktSndLossTotal    = m_stats.sndLossTotal;
    perf->pktRcvLossTotal    = m_stats.rcvLossTotal;
    perf->pktRetransTotal    = m_stats.retransTotal;
    perf->pktSentACKTotal    = m_stats.sentACKTotal;
    perf->pktRecvACKTotal    = m_stats.recvACKTotal;
    perf->pktSentNAKTotal    = m_stats.sentNAKTotal;
    perf->pktRecvNAKTotal    = m_stats.recvNAKTotal;
    perf->usSndDurationTotal = m_stats.m_sndDurationTotal;

    perf->byteSentTotal           = m_stats.bytesSentTotal + (m_stats.sentTotal * pktHdrSize);
    perf->byteRecvTotal           = m_stats.bytesRecvTotal + (m_stats.recvTotal * pktHdrSize);
    perf->byteRetransTotal        = m_stats.bytesRetransTotal + (m_stats.retransTotal * pktHdrSize);
    perf->pktSndFilterExtraTotal  = m_stats.sndFilterExtraTotal;
    perf->pktRcvFilterExtraTotal  = m_stats.rcvFilterExtraTotal;
    perf->pktRcvFilterSupplyTotal = m_stats.rcvFilterSupplyTotal;
    perf->pktRcvFilterLossTotal   = m_stats.rcvFilterLossTotal;

#ifdef SRT_ENABLE_LOSTBYTESCOUNT
    perf->byteRcvLossTotal = m_stats.rcvBytesLossTotal + (m_stats.rcvLossTotal * pktHdrSize);
#endif
<<<<<<< HEAD
   perf->pktSndDropTotal = m_stats.sndDropTotal;
   perf->pktRcvDropTotal = m_stats.rcvDropTotal + m_stats.m_rcvUndecryptTotal;
   perf->byteSndDropTotal = m_stats.sndBytesDropTotal + (m_stats.sndDropTotal * pktHdrSize);
   perf->byteRcvDropTotal = m_stats.rcvBytesDropTotal + (m_stats.rcvDropTotal * pktHdrSize) + m_stats.m_rcvBytesUndecryptTotal;
   perf->pktRcvUndecryptTotal = m_stats.m_rcvUndecryptTotal;
   perf->byteRcvUndecryptTotal = m_stats.m_rcvBytesUndecryptTotal;
   //<

   double interval = double(currtime - m_stats.lastSampleTime);

   //>mod
   perf->mbpsSendRate = double(perf->byteSent) * 8.0 / interval;
   perf->mbpsRecvRate = double(perf->byteRecv) * 8.0 / interval;
   //<

   perf->usPktSndPeriod = m_ullInterval_tk / double(m_ullCPUFrequency);
   perf->pktFlowWindow = m_iFlowWindowSize;
   perf->pktCongestionWindow = (int)m_dCongestionWindow;
   perf->pktFlightSize = CSeqNo::seqlen(m_iSndLastAck, CSeqNo::incseq(m_iSndCurrSeqNo)) - 1;
   perf->msRTT = (double)m_iRTT/1000.0;
   //>new
   perf->msSndTsbPdDelay = m_bPeerTsbPd ? m_iPeerTsbPdDelay_ms : 0;
   perf->msRcvTsbPdDelay = isOPT_TsbPd() ? m_iTsbPdDelay_ms : 0;
   perf->byteMSS = m_iMSS;

   perf->mbpsMaxBW = m_llMaxBW > 0 ? Bps2Mbps(m_llMaxBW)
       : m_CongCtl.ready() ? Bps2Mbps(m_CongCtl->sndBandwidth())
       : 0;

   //<
   uint32_t availbw = (uint64_t)(m_iBandwidth == 1 ? m_RcvTimeWindow.getBandwidth() : m_iBandwidth);

   perf->mbpsBandwidth = Bps2Mbps( availbw * (m_iMaxSRTPayloadSize + pktHdrSize) );

   if (CGuard::enterCS(m_ConnectionLock, "conn", false) == 0)
   {
      if (m_pSndBuffer)
      {
=======
    perf->pktSndDropTotal  = m_stats.sndDropTotal;
    perf->pktRcvDropTotal  = m_stats.rcvDropTotal + m_stats.m_rcvUndecryptTotal;
    perf->byteSndDropTotal = m_stats.sndBytesDropTotal + (m_stats.sndDropTotal * pktHdrSize);
    perf->byteRcvDropTotal =
        m_stats.rcvBytesDropTotal + (m_stats.rcvDropTotal * pktHdrSize) + m_stats.m_rcvBytesUndecryptTotal;
    perf->pktRcvUndecryptTotal  = m_stats.m_rcvUndecryptTotal;
    perf->byteRcvUndecryptTotal = m_stats.m_rcvBytesUndecryptTotal;
    //<

    double interval = double(currtime - m_stats.lastSampleTime);

    //>mod
    perf->mbpsSendRate = double(perf->byteSent) * 8.0 / interval;
    perf->mbpsRecvRate = double(perf->byteRecv) * 8.0 / interval;
    //<

    perf->usPktSndPeriod      = m_ullInterval_tk / double(m_ullCPUFrequency);
    perf->pktFlowWindow       = m_iFlowWindowSize;
    perf->pktCongestionWindow = (int)m_dCongestionWindow;
    perf->pktFlightSize       = CSeqNo::seqlen(m_iSndLastAck, CSeqNo::incseq(m_iSndCurrSeqNo)) - 1;
    perf->msRTT               = (double)m_iRTT / 1000.0;
    //>new
    perf->msSndTsbPdDelay = m_bPeerTsbPd ? m_iPeerTsbPdDelay_ms : 0;
    perf->msRcvTsbPdDelay = m_bTsbPd ? m_iTsbPdDelay_ms : 0;
    perf->byteMSS         = m_iMSS;

    perf->mbpsMaxBW = m_llMaxBW > 0 ? Bps2Mbps(m_llMaxBW) : m_CongCtl.ready() ? Bps2Mbps(m_CongCtl->sndBandwidth()) : 0;

    //<
    uint32_t availbw = (uint64_t)(m_iBandwidth == 1 ? m_RcvTimeWindow.getBandwidth() : m_iBandwidth);

    perf->mbpsBandwidth = Bps2Mbps(availbw * (m_iMaxSRTPayloadSize + pktHdrSize));

    if (CGuard::enterCS(m_ConnectionLock, "conn", false) == 0)
    {
        if (m_pSndBuffer)
        {
>>>>>>> 0c9d5621
#ifdef SRT_ENABLE_SNDBUFSZ_MAVG
            if (instantaneous)
            {
                /* Get instant SndBuf instead of moving average for application-based Algorithm
                   (such as NAE) in need of fast reaction to network condition changes. */
                perf->pktSndBuf = m_pSndBuffer->getCurrBufSize(Ref(perf->byteSndBuf), Ref(perf->msSndBuf));
            }
            else
            {
                perf->pktSndBuf = m_pSndBuffer->getAvgBufSize(Ref(perf->byteSndBuf), Ref(perf->msSndBuf));
            }
#else
            perf->pktSndBuf = m_pSndBuffer->getCurrBufSize(Ref(perf->byteSndBuf), Ref(perf->msSndBuf));
#endif
            perf->byteSndBuf += (perf->pktSndBuf * pktHdrSize);
            //<
            perf->byteAvailSndBuf = (m_iSndBufSize - perf->pktSndBuf) * m_iMSS;
        }
        else
        {
            perf->byteAvailSndBuf = 0;
            // new>
            perf->pktSndBuf  = 0;
            perf->byteSndBuf = 0;
            perf->msSndBuf   = 0;
            //<
        }

        if (m_pRcvBuffer)
        {
            perf->byteAvailRcvBuf = m_pRcvBuffer->getAvailBufSize() * m_iMSS;
            // new>
#ifdef SRT_ENABLE_RCVBUFSZ_MAVG
            if (instantaneous) // no need for historical API for Rcv side
            {
                perf->pktRcvBuf = m_pRcvBuffer->getRcvDataSize(perf->byteRcvBuf, perf->msRcvBuf);
            }
            else
            {
                perf->pktRcvBuf = m_pRcvBuffer->getRcvAvgDataSize(perf->byteRcvBuf, perf->msRcvBuf);
            }
#else
            perf->pktRcvBuf = m_pRcvBuffer->getRcvDataSize(perf->byteRcvBuf, perf->msRcvBuf);
#endif
            //<
        }
        else
        {
            perf->byteAvailRcvBuf = 0;
            // new>
            perf->pktRcvBuf  = 0;
            perf->byteRcvBuf = 0;
            perf->msRcvBuf   = 0;
            //<
        }

        CGuard::leaveCS(m_ConnectionLock, "conn");
    }
    else
    {
        perf->byteAvailSndBuf = 0;
        perf->byteAvailRcvBuf = 0;
        // new>
        perf->pktSndBuf  = 0;
        perf->byteSndBuf = 0;
        perf->msSndBuf   = 0;

        perf->byteRcvBuf = 0;
        perf->msRcvBuf   = 0;
        //<
    }

    if (clear)
    {
        m_stats.traceSndDrop           = 0;
        m_stats.traceRcvDrop           = 0;
        m_stats.traceSndBytesDrop      = 0;
        m_stats.traceRcvBytesDrop      = 0;
        m_stats.traceRcvUndecrypt      = 0;
        m_stats.traceRcvBytesUndecrypt = 0;
        // new>
        m_stats.traceBytesSent = m_stats.traceBytesRecv = m_stats.traceBytesRetrans = 0;
        //<
        m_stats.traceSent = m_stats.traceRecv = m_stats.traceSndLoss = m_stats.traceRcvLoss = m_stats.traceRetrans =
            m_stats.sentACK = m_stats.recvACK = m_stats.sentNAK = m_stats.recvNAK = 0;
        m_stats.sndDuration                                                       = 0;
        m_stats.traceRcvRetrans                                                   = 0;
        m_stats.traceRcvBelated                                                   = 0;
#ifdef SRT_ENABLE_LOSTBYTESCOUNT
        m_stats.traceRcvBytesLoss = 0;
#endif

        m_stats.sndFilterExtra = 0;
        m_stats.rcvFilterExtra = 0;

        m_stats.rcvFilterSupply = 0;
        m_stats.rcvFilterLoss   = 0;

        m_stats.lastSampleTime = currtime;
    }
}

bool CUDT::updateCC(ETransmissionEvent evt, EventVariant arg)
{
    // Special things that must be done HERE, not in SrtCongestion,
    // because it involves the input buffer in CUDT. It would be
    // slightly dangerous to give SrtCongestion access to it.

    // According to the rules, the congctl should be ready at the same
    // time when the sending buffer. For sanity check, check both first.
    if (!m_CongCtl.ready() || !m_pSndBuffer)
    {
        LOGC(mglog.Error,
             log << CONID() << "updateCC: CAN'T DO UPDATE - congctl " << (m_CongCtl.ready() ? "ready" : "NOT READY")
            << "; sending buffer " << (m_pSndBuffer ? "NOT CREATED" : "created"));

        return false;
    }

    HLOGC(mglog.Debug, log << "updateCC: EVENT:" << TransmissionEventStr(evt));

    if (evt == TEV_INIT)
    {
        // only_input uses:
        // 0: in the beginning and when SRTO_MAXBW was changed
        // 1: SRTO_INPUTBW was changed
        // 2: SRTO_OHEADBW was changed
        EInitEvent only_input = arg.get<EventVariant::INIT>();
        // false = TEV_INIT_RESET: in the beginning, or when MAXBW was changed.

        if (only_input && m_llMaxBW)
        {
            HLOGC(mglog.Debug, log << CONID() << "updateCC/TEV_INIT: non-RESET stage and m_llMaxBW already set to " << m_llMaxBW);
            // Don't change
        }
        else // either m_llMaxBW == 0 or only_input == TEV_INIT_RESET
        {
            // Use the values:
            // - if SRTO_MAXBW is >0, use it.
            // - if SRTO_MAXBW == 0, use SRTO_INPUTBW + SRTO_OHEADBW
            // - if SRTO_INPUTBW == 0, pass 0 to requst in-buffer sampling
            // Bytes/s
            int bw = m_llMaxBW != 0 ? m_llMaxBW :                       // When used SRTO_MAXBW
                         m_llInputBW != 0 ? withOverhead(m_llInputBW) : // SRTO_INPUTBW + SRT_OHEADBW
                             0; // When both MAXBW and INPUTBW are 0, request in-buffer sampling

            // Note: setting bw == 0 uses BW_INFINITE value in LiveCC
            m_CongCtl->updateBandwidth(m_llMaxBW, bw);

            if (only_input == TEV_INIT_OHEADBW)
            {
                // On updated SRTO_OHEADBW don't change input rate.
                // This only influences the call to withOverhead().
            }
            else
            {
                // No need to calculate input reate if the bandwidth is set
                const bool disable_in_rate_calc = (bw != 0);
                m_pSndBuffer->resetInputRateSmpPeriod(disable_in_rate_calc);
            }

            HLOGC(mglog.Debug,
                  log << CONID() << "updateCC/TEV_INIT: updating BW=" << m_llMaxBW
                      << (only_input == TEV_INIT_RESET
                              ? " (UNCHANGED)"
                              : only_input == TEV_INIT_OHEADBW ? " (only Overhead)" : " (updated sampling rate)"));
        }
    }

    // This part is also required only by LiveCC, however not
    // moved there due to that it needs access to CSndBuffer.
    if (evt == TEV_ACK || evt == TEV_LOSSREPORT || evt == TEV_CHECKTIMER)
    {
        // Specific part done when MaxBW is set to 0 (auto) and InputBW is 0.
        // This requests internal input rate sampling.
        if (m_llMaxBW == 0 && m_llInputBW == 0)
        {
            // Get auto-calculated input rate, Bytes per second
            const int64_t inputbw = m_pSndBuffer->getInputRate();

            /*
             * On blocked transmitter (tx full) and until connection closes,
             * auto input rate falls to 0 but there may be still lot of packet to retransmit
             * Calling updateBandwidth with 0 sets maxBW to default BW_INFINITE (1 Gbps)
             * and sendrate skyrockets for retransmission.
             * Keep previously set maximum in that case (inputbw == 0).
             */
            if (inputbw != 0)
                m_CongCtl->updateBandwidth(0, withOverhead(inputbw)); // Bytes/sec
        }
    }

    HLOGC(mglog.Debug, log << CONID() << "updateCC: emitting signal for EVENT:" << TransmissionEventStr(evt));

    // Now execute a congctl-defined action for that event.
    EmitSignal(evt, arg);

    // This should be done with every event except ACKACK and SEND/RECEIVE
    // After any action was done by the congctl, update the congestion window and sending interval.
    if (evt != TEV_ACKACK && evt != TEV_SEND && evt != TEV_RECEIVE)
    {
        // This part comes from original UDT.
        // NOTE: THESE things come from CCC class:
        // - m_dPktSndPeriod
        // - m_dCWndSize
        m_ullInterval_tk    = (uint64_t)(m_CongCtl->pktSndPeriod_us() * m_ullCPUFrequency);
        m_dCongestionWindow = m_CongCtl->cgWindowSize();
#if ENABLE_HEAVY_LOGGING
        HLOGC(mglog.Debug,
              log << CONID() << "updateCC: updated values from congctl: interval=" << m_ullInterval_tk
                  << "tk (" << m_CongCtl->pktSndPeriod_us() << "us) cgwindow="
                  << std::setprecision(3) << m_dCongestionWindow);
#endif
    }

    HLOGC(mglog.Debug, log << "udpateCC: finished handling for EVENT:" << TransmissionEventStr(evt));

#if 0 // debug
    static int callcnt = 0;
    if (!(callcnt++ % 250)) cerr << "SndPeriod=" << (m_ullInterval_tk/m_ullCPUFrequency) << "\n");

#endif

    return true;
}

void CUDT::initSynch()
{
    CGuard::createMutex(m_SendBlockLock);
    CGuard::createCond(m_SendBlockCond);
    CGuard::createMutex(m_RecvDataLock);
    CGuard::createCond(m_RecvDataCond);
    CGuard::createMutex(m_SendLock);
    CGuard::createMutex(m_RecvLock);
    CGuard::createMutex(m_RcvLossLock);
    CGuard::createMutex(m_RecvAckLock);
    CGuard::createMutex(m_RcvBufferLock);
    CGuard::createMutex(m_ConnectionLock);
    CGuard::createMutex(m_StatsLock);

    memset(&m_RcvTsbPdThread, 0, sizeof m_RcvTsbPdThread);
    CGuard::createCond(m_RcvTsbPdCond);
}

void CUDT::destroySynch()
{
    CGuard::releaseMutex(m_SendBlockLock);
    CGuard::releaseCond(m_SendBlockCond);
    CGuard::releaseMutex(m_RecvDataLock);
    CGuard::releaseCond(m_RecvDataCond);
    CGuard::releaseMutex(m_SendLock);
    CGuard::releaseMutex(m_RecvLock);
    CGuard::releaseMutex(m_RcvLossLock);
    CGuard::releaseMutex(m_RecvAckLock);
    CGuard::releaseMutex(m_RcvBufferLock);
    CGuard::releaseMutex(m_ConnectionLock);
    CGuard::releaseMutex(m_StatsLock);
    CGuard::releaseCond(m_RcvTsbPdCond);
}

void CUDT::releaseSynch()
{
    // wake up user calls
    CCondDelegate sndblock(m_SendBlockCond, m_SendBlockLock, CCondDelegate::NOLOCK, "SendBlock", "SendBlock");
    sndblock.lock_signal();

    CGuard::enterCS(m_SendLock, "send");
    CGuard::leaveCS(m_SendLock, "send");

    CCondDelegate rdcond(m_RecvDataCond, m_RecvDataLock, CCondDelegate::NOLOCK, "RecvData", "RecvData");
    rdcond.lock_signal();

    CCondDelegate tscond(m_RcvTsbPdCond, m_RecvLock, CCondDelegate::NOLOCK, "RcvTsbPd", "Recv");
    tscond.lock_signal();

    CGuard::enterCS(m_RecvDataLock, "RecvDataLock");
    if (CGuard::isthread(m_RcvTsbPdThread))
    {
        CGuard::join(m_RcvTsbPdThread);
    }
    CGuard::leaveCS(m_RecvDataLock, "RecvDataLock");

    CGuard::enterCS(m_RecvLock, "recv");
    CGuard::leaveCS(m_RecvLock, "recv");
}

void CUDT::ackDataUpTo(int32_t ack)
{
    int acksize = CSeqNo::seqoff(m_iRcvLastSkipAck, ack);

    HLOGC(mglog.Debug, log << "ackDataUpTo: %" << ack << " vs. current %" << m_iRcvLastSkipAck
            << " (signing off " << acksize << " packets)");

    m_iRcvLastAck = ack;
    m_iRcvLastSkipAck = ack;

    // NOTE: This is new towards UDT and prevents spurious
    // wakeup of select/epoll functions when no new packets
    // were signed off for extraction.
    if (acksize > 0)
    {
        m_pRcvBuffer->ackData(acksize);

        // Signal threads waiting in CTimer::waitForEvent(),
        // which are select(), selectEx() and epoll_wait().
        CTimer::triggerEvent();
    }
}

#if ENABLE_HEAVY_LOGGING
static void DebugAck(string hdr, int prev, int ack)
{
    if (!prev)
    {
        HLOGC(mglog.Debug, log << hdr << "ACK " << ack);
        return;
    }

    prev     = CSeqNo::incseq(prev);
    int diff = CSeqNo::seqoff(prev, ack);
    if (diff < 0)
    {
        HLOGC(mglog.Debug, log << hdr << "ACK ERROR: " << prev << "-" << ack << "(diff " << diff << ")");
        return;
    }

    bool shorted = diff > 100; // sanity
    if (shorted)
        ack = CSeqNo::incseq(prev, 100);

    ostringstream ackv;
    for (; prev != ack; prev = CSeqNo::incseq(prev))
        ackv << prev << " ";
    if (shorted)
        ackv << "...";
    HLOGC(mglog.Debug, log << hdr << "ACK (" << (diff + 1) << "): " << ackv.str() << ack);
}
#else
static inline void DebugAck(string, int, int) {}
#endif

void CUDT::sendCtrl(UDTMessageType pkttype, const void* lparam, void* rparam, int size)
{
    CPacket  ctrlpkt;
    uint64_t currtime_tk;
    CTimer::rdtsc(currtime_tk);

   setPacketTS(ctrlpkt, CTimer::getTime());

    int nbsent        = 0;
    int local_prevack = 0;

#if ENABLE_HEAVY_LOGGING
    struct SaveBack
    {
        int&       target;
        const int& source;

        ~SaveBack() { target = source; }
    } l_saveback = {m_iDebugPrevLastAck, m_iRcvLastAck};
    (void)l_saveback; // kill compiler warning: unused variable `l_saveback` [-Wunused-variable]

    local_prevack = m_iDebugPrevLastAck;
#endif

    switch (pkttype)
    {
    case UMSG_ACK: // 010 - Acknowledgement
    {
        int32_t ack;

        // If there is no loss, the ACK is the current largest sequence number plus 1;
        // Otherwise it is the smallest sequence number in the receiver loss list.
        if (m_pRcvLossList->getLossLength() == 0)
            ack = CSeqNo::incseq(m_iRcvCurrSeqNo);
        else
            ack = m_pRcvLossList->getFirstLostSeq();

        if (m_iRcvLastAckAck == ack)
            break;

        // send out a lite ACK
        // to save time on buffer processing and bandwidth/AS measurement, a lite ACK only feeds back an ACK number
        if (size == SEND_LITE_ACK)
        {
            ctrlpkt.pack(pkttype, NULL, &ack, size);
            ctrlpkt.m_iID = m_PeerID;
            nbsent        = m_pSndQueue->sendto(m_PeerAddr, ctrlpkt, m_SourceAddr);
            DebugAck("sendCtrl(lite):" + CONID(), local_prevack, ack);
            break;
        }

        // There are new received packets to acknowledge, update related information.
        /* tsbpd thread may also call ackData when skipping packet so protect code */
        CGuard::enterCS(m_RcvBufferLock, "RcvBuffer");

        // IF ack > m_iRcvLastAck
        if (CSeqNo::seqcmp(ack, m_iRcvLastAck) > 0)
        {
            ackDataUpTo(ack);
            CGuard::leaveCS(m_RcvBufferLock, "RcvBuffer");
            IF_HEAVY_LOGGING(int32_t oldack = m_iRcvLastSkipAck);

            // If TSBPD is enabled, then INSTEAD OF signaling m_RecvDataCond,
            // signal m_RcvTsbPdCond. This will kick in the tsbpd thread, which
            // will signal m_RecvDataCond when there's time to play for particular
            // data packet.
            HLOGC(dlog.Debug, log << "ACK: clip %" << oldack << "-%" << ack
                    << ", REVOKED " << CSeqNo::seqoff(ack, m_iRcvLastAck) << " from RCV buffer");

            if (m_bTsbPd)
            {
                /* Newly acknowledged data, signal TsbPD thread */
                CGuard        rlock(m_RecvLock, "recv");
                CCondDelegate cc(m_RcvTsbPdCond, rlock, "RcvTsbPdCond");
                if (m_bTsbPdAckWakeup)
                    cc.signal_locked(rlock);
            }
            else
            {
                if (m_bSynRecving)
                {
                    // signal a waiting "recv" call if there is any data available
                    CGuard        rlock(m_RecvDataLock, "recvdata");
                    CCondDelegate cc(m_RecvDataCond, rlock, "RecvDataCond");
                    cc.signal_locked(rlock);
                }
                // acknowledge any waiting epolls to read
                s_UDTUnited.m_EPoll.update_events(m_SocketID, m_sPollID, SRT_EPOLL_IN, true);
                CTimer::triggerEvent();
            }
            CGuard::enterCS(m_RcvBufferLock, "RcvBuffer");
        }
        else if (ack == m_iRcvLastAck)
        {
            // If the ACK was just sent already AND elapsed time did not exceed RTT,
            if ((currtime_tk - m_ullLastAckTime_tk) < ((m_iRTT + 4 * m_iRTTVar) * m_ullCPUFrequency))
            {
            HLOGC(mglog.Debug, log << "sendCtrl(UMSG_ACK): ACK %" << ack << " just sent - too early to repeat");
                CGuard::leaveCS(m_RcvBufferLock, "RcvBuffer");
                break;
            }
        }
        else
        {
            // Not possible (m_iRcvCurrSeqNo+1 < m_iRcvLastAck ?)
          LOGC(mglog.Error, log << "sendCtrl(UMSG_ACK): IPE: curr %" << m_iRcvLastAck
                  << " <% last %" << m_iRcvLastAck);
            CGuard::leaveCS(m_RcvBufferLock, "RcvBuffer");

            break;
        }

        // [[using assert( ack >= m_iRcvLastAck && is_periodic_ack ) ]]

        // Send out the ACK only if has not been received by the sender before
        if (CSeqNo::seqcmp(m_iRcvLastAck, m_iRcvLastAckAck) > 0)
        {
            // NOTE: The BSTATS feature turns on extra fields above size 6
            // also known as ACKD_TOTAL_SIZE_VER100.
            int32_t data[ACKD_TOTAL_SIZE];

            // Case you care, CAckNo::incack does exactly the same thing as
            // CSeqNo::incseq. Logically the ACK number is a different thing
            // than sequence number (it's a "journal" for ACK request-response,
            // and starts from 0, unlike sequence, which starts from a random
            // number), but still the numbers are from exactly the same domain.
            m_iAckSeqNo           = CAckNo::incack(m_iAckSeqNo);
            data[ACKD_RCVLASTACK] = m_iRcvLastAck;
            data[ACKD_RTT]        = m_iRTT;
            data[ACKD_RTTVAR]     = m_iRTTVar;
            data[ACKD_BUFFERLEFT] = m_pRcvBuffer->getAvailBufSize();
            // a minimum flow window of 2 is used, even if buffer is full, to break potential deadlock
            if (data[ACKD_BUFFERLEFT] < 2)
                data[ACKD_BUFFERLEFT] = 2;

            // NOTE: m_CongCtl->ACKTimeout_us() should be taken into account.
            if (currtime_tk - m_ullLastAckTime_tk > m_ullACKInt_tk)
            {
                int rcvRate;
                int ctrlsz = ACKD_TOTAL_SIZE_UDTBASE * ACKD_FIELD_SIZE; // Minimum required size

                data[ACKD_RCVSPEED]  = m_RcvTimeWindow.getPktRcvSpeed(Ref(rcvRate));
                data[ACKD_BANDWIDTH] = m_RcvTimeWindow.getBandwidth();

                //>>Patch while incompatible (1.0.2) receiver floating around
                if (m_lPeerSrtVersion == SrtVersion(1, 0, 2))
                {
                    data[ACKD_RCVRATE] = rcvRate;                                     // bytes/sec
                    data[ACKD_XMRATE]  = data[ACKD_BANDWIDTH] * m_iMaxSRTPayloadSize; // bytes/sec
                    ctrlsz             = ACKD_FIELD_SIZE * ACKD_TOTAL_SIZE_VER102;
                }
                else if (m_lPeerSrtVersion >= SrtVersion(1, 0, 3))
                {
                    // Normal, currently expected version.
                    data[ACKD_RCVRATE] = rcvRate; // bytes/sec
                    ctrlsz             = ACKD_FIELD_SIZE * ACKD_TOTAL_SIZE_VER101;
                }
                // ELSE: leave the buffer with ...UDTBASE size.

                ctrlpkt.pack(pkttype, &m_iAckSeqNo, data, ctrlsz);
                CTimer::rdtsc(m_ullLastAckTime_tk);
            }
            else
            {
                ctrlpkt.pack(pkttype, &m_iAckSeqNo, data, ACKD_FIELD_SIZE * ACKD_TOTAL_SIZE_SMALL);
            }

            ctrlpkt.m_iID        = m_PeerID;
         setPacketTS(ctrlpkt, CTimer::getTime());
            nbsent               = m_pSndQueue->sendto(m_PeerAddr, ctrlpkt, m_SourceAddr);
            DebugAck("sendCtrl: " + CONID(), local_prevack, ack);

            m_ACKWindow.store(m_iAckSeqNo, m_iRcvLastAck);

            CGuard::enterCS(m_StatsLock, "Stats");
            ++m_stats.sentACK;
            ++m_stats.sentACKTotal;
            CGuard::leaveCS(m_StatsLock, "Stats");
        }
      else
      {
          HLOGC(mglog.Debug, log << "sendCtrl(UMSG_ACK): " << CONID() << "ACK %" << m_iRcvLastAck
                  << " <=%  ACKACK %" << m_iRcvLastAckAck << " - NOT SENDING ACK");
      }
        CGuard::leaveCS(m_RcvBufferLock, "RcvBuffer");

        break;
    }

    case UMSG_ACKACK: // 110 - Acknowledgement of Acknowledgement
        ctrlpkt.pack(pkttype, lparam);
        ctrlpkt.m_iID = m_PeerID;
        nbsent        = m_pSndQueue->sendto(m_PeerAddr, ctrlpkt, m_SourceAddr);

        break;

    case UMSG_LOSSREPORT: // 011 - Loss Report
    {
        // Explicitly defined lost sequences
        if (rparam)
        {
            int32_t* lossdata = (int32_t*)rparam;

            size_t bytes = sizeof(*lossdata) * size;
            ctrlpkt.pack(pkttype, NULL, lossdata, bytes);

            ctrlpkt.m_iID = m_PeerID;
            nbsent        = m_pSndQueue->sendto(m_PeerAddr, ctrlpkt, m_SourceAddr);

            CGuard::enterCS(m_StatsLock, "Stats");
            ++m_stats.sentNAK;
            ++m_stats.sentNAKTotal;
            CGuard::leaveCS(m_StatsLock, "Stats");
        }
        // Call with no arguments - get loss list from internal data.
        else if (m_pRcvLossList->getLossLength() > 0)
        {
            // this is periodically NAK report; make sure NAK cannot be sent back too often

            // read loss list from the local receiver loss list
            int32_t* data = new int32_t[m_iMaxSRTPayloadSize / 4];
            int      losslen;
            m_pRcvLossList->getLossArray(data, losslen, m_iMaxSRTPayloadSize / 4);

            if (0 < losslen)
            {
                ctrlpkt.pack(pkttype, NULL, data, losslen * 4);
                ctrlpkt.m_iID = m_PeerID;
                nbsent        = m_pSndQueue->sendto(m_PeerAddr, ctrlpkt, m_SourceAddr);

                CGuard::enterCS(m_StatsLock, "Stats");
                ++m_stats.sentNAK;
                ++m_stats.sentNAKTotal;
                CGuard::leaveCS(m_StatsLock, "Stats");
            }

            delete[] data;
        }

        // update next NAK time, which should wait enough time for the retansmission, but not too long
        m_ullNAKInt_tk = (m_iRTT + 4 * m_iRTTVar) * m_ullCPUFrequency;

        // Fix the NAKreport period according to the congctl
        m_ullNAKInt_tk = m_CongCtl->updateNAKInterval(
            m_ullNAKInt_tk, m_RcvTimeWindow.getPktRcvSpeed(), m_pRcvLossList->getLossLength());

        // This is necessary because a congctl need not wish to define
        // its own minimum interval, in which case the default one is used.
        if (m_ullNAKInt_tk < m_ullMinNakInt_tk)
            m_ullNAKInt_tk = m_ullMinNakInt_tk;

        break;
    }

    case UMSG_CGWARNING: // 100 - Congestion Warning
        ctrlpkt.pack(pkttype);
        ctrlpkt.m_iID = m_PeerID;
        nbsent        = m_pSndQueue->sendto(m_PeerAddr, ctrlpkt, m_SourceAddr);

        CTimer::rdtsc(m_ullLastWarningTime);

        break;

    case UMSG_KEEPALIVE: // 001 - Keep-alive
        ctrlpkt.pack(pkttype);
        ctrlpkt.m_iID = m_PeerID;
        nbsent        = m_pSndQueue->sendto(m_PeerAddr, ctrlpkt, m_SourceAddr);

        break;

    case UMSG_HANDSHAKE: // 000 - Handshake
        ctrlpkt.pack(pkttype, NULL, rparam, sizeof(CHandShake));
        ctrlpkt.m_iID = m_PeerID;
        nbsent        = m_pSndQueue->sendto(m_PeerAddr, ctrlpkt, m_SourceAddr);

        break;

    case UMSG_SHUTDOWN: // 101 - Shutdown
        ctrlpkt.pack(pkttype);
        ctrlpkt.m_iID = m_PeerID;
        nbsent        = m_pSndQueue->sendto(m_PeerAddr, ctrlpkt, m_SourceAddr);

        break;

    case UMSG_DROPREQ: // 111 - Msg drop request
        ctrlpkt.pack(pkttype, lparam, rparam, 8);
        ctrlpkt.m_iID = m_PeerID;
        nbsent        = m_pSndQueue->sendto(m_PeerAddr, ctrlpkt, m_SourceAddr);

        break;

    case UMSG_PEERERROR: // 1000 - acknowledge the peer side a special error
        ctrlpkt.pack(pkttype, lparam);
        ctrlpkt.m_iID = m_PeerID;
        nbsent        = m_pSndQueue->sendto(m_PeerAddr, ctrlpkt, m_SourceAddr);

        break;

    case UMSG_EXT: // 0x7FFF - Resevered for future use
        break;

    default:
        break;
    }

    // Fix keepalive
    if (nbsent)
        m_ullLastSndTime_tk = currtime_tk;
}

void CUDT::updateSndLossListOnACK(int32_t ackdata_seqno)
{
    // Update sender's loss list and acknowledge packets in the sender's buffer
    {
        // m_RecvAckLock protects sender's loss list and epoll
        CGuard ack_lock(m_RecvAckLock);

        const int offset = CSeqNo::seqoff(m_iSndLastDataAck, ackdata_seqno);
        // IF distance between m_iSndLastDataAck and ack is nonempty...
        if (offset <= 0)
            return;

        // update sending variables
        m_iSndLastDataAck = ackdata_seqno;

        // remove any loss that predates 'ack' (not to be considered loss anymore)
        m_pSndLossList->remove(CSeqNo::decseq(m_iSndLastDataAck));

        // acknowledge the sending buffer (remove data that predate 'ack')
        m_pSndBuffer->ackData(offset);

        // acknowledde any waiting epolls to write
        s_UDTUnited.m_EPoll.update_events(m_SocketID, m_sPollID, UDT_EPOLL_OUT, true);
    }

    // insert this socket to snd list if it is not on the list yet
    m_pSndQueue->m_pSndUList->update(this, CSndUList::DONT_RESCHEDULE);

    if (m_bSynSending)
    {
        CCondDelegate cc(m_SendBlockCond, m_SendBlockLock, CCondDelegate::NOLOCK, "SendBlock", "SendBlock");
        cc.lock_signal();
    }

    const int64_t currtime = CTimer::getTime();
    // record total time used for sending
    CGuard::enterCS(m_StatsLock, "Stats");
    m_stats.sndDuration += currtime - m_stats.sndDurationCounter;
    m_stats.m_sndDurationTotal += currtime - m_stats.sndDurationCounter;
    m_stats.sndDurationCounter = currtime;
    CGuard::leaveCS(m_StatsLock, "Stats");
}

void CUDT::processCtrlAck(const CPacket& ctrlpkt, const uint64_t currtime_tk)
{
    const int32_t* ackdata       = (const int32_t*)ctrlpkt.m_pcData;
    const int32_t  ackdata_seqno = ackdata[ACKD_RCVLASTACK];

    const bool isLiteAck = ctrlpkt.getLength() == (size_t)SEND_LITE_ACK;
    HLOGC(mglog.Debug,
          log << CONID() << "ACK covers: " << m_iSndLastDataAck << " - " << ackdata_seqno << " [ACK=" << m_iSndLastAck
              << "]" << (isLiteAck ? "[LITE]" : "[FULL]"));

    updateSndLossListOnACK(ackdata_seqno);

    // Process a lite ACK
    if (isLiteAck)
    {
        if (CSeqNo::seqcmp(ackdata_seqno, m_iSndLastAck) >= 0)
        {
            CGuard ack_lock(m_RecvAckLock);
            m_iFlowWindowSize -= CSeqNo::seqoff(m_iSndLastAck, ackdata_seqno);
            m_iSndLastAck = ackdata_seqno;

            // TODO: m_ullLastRspAckTime_tk should be protected with m_RecvAckLock
            // because the sendmsg2 may want to change it at the same time.
            m_ullLastRspAckTime_tk = currtime_tk;
            m_iReXmitCount         = 1; // Reset re-transmit count since last ACK
        }

        return;
    }

    // Decide to send ACKACK or not
    {
        // Sequence number of the ACK packet
        const int32_t ack_seqno = ctrlpkt.getAckSeqNo();

        // Send ACK acknowledgement (UMSG_ACKACK).
        // There can be less ACKACK packets in the stream, than the number of ACK packets.
        // Only send ACKACK every syn interval or if ACK packet with the sequence number
        // already acknowledged (with ACKACK) has come again, which probably means ACKACK was lost.
        const uint64_t now = CTimer::getTime();
        if ((now - m_ullSndLastAck2Time > (uint64_t)COMM_SYN_INTERVAL_US) || (ack_seqno == m_iSndLastAck2))
        {
            sendCtrl(UMSG_ACKACK, &ack_seqno);
            m_iSndLastAck2       = ack_seqno;
            m_ullSndLastAck2Time = now;
        }
    }

    //
    // Begin of the new code with TLPKTDROP.
    //

    // Protect packet retransmission
    CGuard::enterCS(m_RecvAckLock, "RecvAck");

    // Check the validation of the ack
    if (CSeqNo::seqcmp(ackdata_seqno, CSeqNo::incseq(m_iSndCurrSeqNo)) > 0)
    {
        CGuard::leaveCS(m_RecvAckLock, "RecvAck");
        // this should not happen: attack or bug
        LOGC(glog.Error,
             log << CONID() << "ATTACK/IPE: incoming ack seq " << ackdata_seqno << " exceeds current "
                 << m_iSndCurrSeqNo << " by " << (CSeqNo::seqoff(m_iSndCurrSeqNo, ackdata_seqno) - 1) << "!");
        m_bBroken        = true;
        m_iBrokenCounter = 0;
        return;
    }

    if (CSeqNo::seqcmp(ackdata_seqno, m_iSndLastAck) >= 0)
    {
        // Update Flow Window Size, must update before and together with m_iSndLastAck
        m_iFlowWindowSize      = ackdata[ACKD_BUFFERLEFT];
        m_iSndLastAck          = ackdata_seqno;
        m_ullLastRspAckTime_tk = currtime_tk; // Should be protected with m_RecvAckLock
        m_iReXmitCount         = 1;           // Reset re-transmit count since last ACK
    }

    /*
     * We must not ignore full ack received by peer
     * if data has been artificially acked by late packet drop.
     * Therefore, a distinct ack state is used for received Ack (iSndLastFullAck)
     * and ack position in send buffer (m_iSndLastDataAck).
     * Otherwise, when severe congestion causing packet drops (and m_iSndLastDataAck update)
     * occures, we drop received acks (as duplicates) and do not update stats like RTT,
     * which may go crazy and stay there, preventing proper stream recovery.
     */

    if (CSeqNo::seqoff(m_iSndLastFullAck, ackdata_seqno) <= 0)
    {
        // discard it if it is a repeated ACK
        CGuard::leaveCS(m_RecvAckLock, "RecvAck");
        return;
    }
    m_iSndLastFullAck = ackdata_seqno;

    //
    // END of the new code with TLPKTDROP
    //
    CGuard::leaveCS(m_RecvAckLock, "RecvAck");

    size_t acksize   = ctrlpkt.getLength(); // TEMPORARY VALUE FOR CHECKING
    bool   wrongsize = 0 != (acksize % ACKD_FIELD_SIZE);
    acksize          = acksize / ACKD_FIELD_SIZE; // ACTUAL VALUE

    if (wrongsize)
    {
        // Issue a log, but don't do anything but skipping the "odd" bytes from the payload.
        LOGC(mglog.Error,
             log << CONID() << "Received UMSG_ACK payload is not evened up to 4-byte based field size - cutting to "
                 << acksize << " fields");
    }

    // Start with checking the base size.
    if (acksize < ACKD_TOTAL_SIZE_SMALL)
    {
        LOGC(mglog.Error, log << CONID() << "Invalid ACK size " << acksize << " fields - less than minimum required!");
        // Ack is already interpreted, just skip further parts.
        return;
    }
    // This check covers fields up to ACKD_BUFFERLEFT.

    // Update RTT
    // m_iRTT = ackdata[ACKD_RTT];
    // m_iRTTVar = ackdata[ACKD_RTTVAR];
    // XXX These ^^^ commented-out were blocked in UDT;
    // the current RTT calculations are exactly the same as in UDT4.
    const int rtt = ackdata[ACKD_RTT];

    m_iRTTVar = avg_iir<4>(m_iRTTVar, abs(rtt - m_iRTT));
    m_iRTT    = avg_iir<8>(m_iRTT, rtt);

    /* Version-dependent fields:
     * Original UDT (total size: ACKD_TOTAL_SIZE_SMALL):
     *   ACKD_RCVLASTACK
     *   ACKD_RTT
     *   ACKD_RTTVAR
     *   ACKD_BUFFERLEFT
     * Additional UDT fields, not always attached:
     *   ACKD_RCVSPEED
     *   ACKD_BANDWIDTH
     * SRT extension version 1.0.2 (bstats):
     *   ACKD_RCVRATE
     * SRT extension version 1.0.4:
     *   ACKD_XMRATE
     */

    if (acksize > ACKD_TOTAL_SIZE_SMALL)
    {
        // This means that ACKD_RCVSPEED and ACKD_BANDWIDTH fields are available.
        int pktps     = ackdata[ACKD_RCVSPEED];
        int bandwidth = ackdata[ACKD_BANDWIDTH];
        int bytesps;

        /* SRT v1.0.2 Bytes-based stats: bandwidth (pcData[ACKD_XMRATE]) and delivery rate (pcData[ACKD_RCVRATE]) in
         * bytes/sec instead of pkts/sec */
        /* SRT v1.0.3 Bytes-based stats: only delivery rate (pcData[ACKD_RCVRATE]) in bytes/sec instead of pkts/sec */
        if (acksize > ACKD_TOTAL_SIZE_UDTBASE)
            bytesps = ackdata[ACKD_RCVRATE];
        else
            bytesps = pktps * m_iMaxSRTPayloadSize;

        m_iBandwidth        = avg_iir<8>(m_iBandwidth, bandwidth);
        m_iDeliveryRate     = avg_iir<8>(m_iDeliveryRate, pktps);
        m_iByteDeliveryRate = avg_iir<8>(m_iByteDeliveryRate, bytesps);
        // XXX not sure if ACKD_XMRATE is of any use. This is simply
        // calculated as ACKD_BANDWIDTH * m_iMaxSRTPayloadSize.

        // Update Estimated Bandwidth and packet delivery rate
        // m_iRcvRate = m_iDeliveryRate;
        // ^^ This has been removed because with the SrtCongestion class
        // instead of reading the m_iRcvRate local field this will read
        // cudt->deliveryRate() instead.
    }

    checkSndTimers(REGEN_KM);
    updateCC(TEV_ACK, ackdata_seqno);

    CGuard::enterCS(m_StatsLock, "Stats");
    ++m_stats.recvACK;
    ++m_stats.recvACKTotal;
    CGuard::leaveCS(m_StatsLock, "Stats");
}

void CUDT::processCtrl(CPacket& ctrlpkt)
{
    // Just heard from the peer, reset the expiration count.
    m_iEXPCount = 1;
    uint64_t currtime_tk;
    CTimer::rdtsc(currtime_tk);
    m_ullLastRspTime_tk    = currtime_tk;
    bool using_rexmit_flag = m_bPeerRexmitFlag;

    HLOGC(mglog.Debug,
          log << CONID() << "incoming UMSG:" << ctrlpkt.getType() << " ("
              << MessageTypeStr(ctrlpkt.getType(), ctrlpkt.getExtendedType()) << ") socket=%" << ctrlpkt.m_iID);

    switch (ctrlpkt.getType())
    {
    case UMSG_ACK: // 010 - Acknowledgement
        processCtrlAck(ctrlpkt, currtime_tk);
        break;

    case UMSG_ACKACK: // 110 - Acknowledgement of Acknowledgement
    {
        int32_t ack = 0;
        int     rtt = -1;

        // update RTT
        rtt = m_ACKWindow.acknowledge(ctrlpkt.getAckSeqNo(), ack);
        if (rtt <= 0)
        {
            LOGC(mglog.Error,
                 log << CONID() << "IPE: ACK node overwritten when acknowledging " << ctrlpkt.getAckSeqNo()
                     << " (ack extracted: " << ack << ")");
            break;
        }

        // if increasing delay detected...
        //   sendCtrl(UMSG_CGWARNING);

        // RTT EWMA
      m_iRTTVar = avg_iir<4>(m_iRTTVar, abs(rtt - m_iRTT));
      m_iRTT = avg_iir<8>(m_iRTT, rtt);

        updateCC(TEV_ACKACK, ack);

        // This function will put a lock on m_RecvLock by itself, as needed.
        // It must be done inside because this function reads the current time
        // and if waiting for the lock has caused a delay, the time will be
        // inaccurate. Additionally it won't lock if TSBPD mode is off, and
        // won't update anything. Note that if you set TSBPD mode and use
        // srt_recvfile (which doesn't make any sense), you'll have a deadlock.
        m_pRcvBuffer->addRcvTsbPdDriftSample(ctrlpkt.getMsgTimeStamp(), m_RecvLock);

        // update last ACK that has been received by the sender
        if (CSeqNo::seqcmp(ack, m_iRcvLastAckAck) > 0)
            m_iRcvLastAckAck = ack;

        break;
    }

    case UMSG_LOSSREPORT: // 011 - Loss Report
    {
        int32_t* losslist     = (int32_t*)(ctrlpkt.m_pcData);
        size_t   losslist_len = ctrlpkt.getLength() / 4;

        bool secure = true;

        // This variable is used in "normal" logs, so it may cause a warning
        // when logging is forcefully off.
        int32_t wrong_loss SRT_ATR_UNUSED = CSeqNo::m_iMaxSeqNo;

        // protect packet retransmission
        {
            CGuard ack_lock(m_RecvAckLock, "RecvAck");

            // decode loss list message and insert loss into the sender loss list
            for (int i = 0, n = (int)(ctrlpkt.getLength() / 4); i < n; ++i)
            {
                if (IsSet(losslist[i], LOSSDATA_SEQNO_RANGE_FIRST))
                {
                    // Then it's this is a <lo, hi> specification with HI in a consecutive cell.
                    int32_t losslist_lo = SEQNO_VALUE::unwrap(losslist[i]);
                    int32_t losslist_hi = losslist[i + 1];
                    // <lo, hi> specification means that the consecutive cell has been already interpreted.
                    ++i;

                    HLOGF(mglog.Debug,
                          "%sreceived UMSG_LOSSREPORT: %d-%d (%d packets)...", CONID().c_str(),
                          losslist_lo,
                          losslist_hi,
                          CSeqNo::seqoff(losslist_lo, losslist_hi) + 1);

                    if ((CSeqNo::seqcmp(losslist_lo, losslist_hi) > 0) ||
                        (CSeqNo::seqcmp(losslist_hi, m_iSndCurrSeqNo) > 0))
                    {
                      LOGC(mglog.Error, log << CONID() << "rcv LOSSREPORT rng " << losslist_lo << " - " << losslist_hi
                              << " with last sent " << m_iSndCurrSeqNo << " - DISCARDING");
                        // seq_a must not be greater than seq_b; seq_b must not be greater than the most recent sent seq
                        secure     = false;
                        wrong_loss = losslist_hi;
                        break;
                    }

                    int num = 0;
                  //   IF losslist_lo %>= m_iSndLastAck
                    if (CSeqNo::seqcmp(losslist_lo, m_iSndLastAck) >= 0)
                  {
                      HLOGC(mglog.Debug, log << CONID() << "LOSSREPORT: adding "
                              << losslist_lo << " - " << losslist_hi << " to loss list");
                        num = m_pSndLossList->insert(losslist_lo, losslist_hi);
                  }
                  // ELSE IF losslist_hi %>= m_iSndLastAck
                    else if (CSeqNo::seqcmp(losslist_hi, m_iSndLastAck) >= 0)
                    {
                        // This should be theoretically impossible because this would mean
                        // that the received packet loss report informs about the loss that predates
                        // the ACK sequence.
                        // However, this can happen if the packet reordering has caused the earlier sent
                        // LOSSREPORT will be delivered after later sent ACK. Whatever, ACK should be
                        // more important, so simply drop the part that predates ACK.
                      HLOGC(mglog.Debug, log << CONID() << "LOSSREPORT: adding "
                              << m_iSndLastAck << "[ACK] - " << losslist_hi << " to loss list");
                        num = m_pSndLossList->insert(m_iSndLastAck, losslist_hi);
                    }
                  else
                  {
                      // This should be treated as IPE, but this may happen in one situtation:
                      // - redundancy second link (ISN was screwed up initially, but late towards last sent)
                      // - initial DROPREQ was lost
                      // This just causes repeating DROPREQ as when the receiver continues sending
                      // LOSSREPORT it's probably UNAWARE OF THE SITUATION.
                      //
                      // When this DROPREQ gets lost in UDP again, the receiver will do one of these:
                      // - repeatedly send LOSSREPORT (as per NAKREPORT), so this will happen again
                      // - finally give up rexmit request as per TLPKTDROP (DROPREQ should make
                      //   TSBPD wake up should it still wait for new packets to get ACK-ed)

                      HLOGC(mglog.Debug, log << CONID() << "LOSSREPORT: IGNORED with SndLastAck=%"
                              << m_iSndLastAck << ": %" << losslist_lo << "-" << losslist_hi
                              << " - sending DROPREQ (IPE or DROPREQ lost with ISN screw)");

                      // This means that the loss touches upon a range that wasn't ever sent.
                      // Normally this should never happen, but this might be a case when the
                      // ISN FIX for redundant connection was missed.

                      // In distinction to losslist, DROPREQ has always a range
                      // always just one range, and the data are <LO, HI>, with no range bit.
                      int32_t seqpair[2] = {losslist_lo, losslist_hi};
                      int32_t no_msgno = 0; // We don't know - this wasn't ever sent
#ifndef SRT_TEST_DISABLE_KEY_CONTROL_PACKETS
                      sendCtrl(UMSG_DROPREQ, &no_msgno, seqpair, sizeof(seqpair));
#endif
                  }

                    CGuard::enterCS(m_StatsLock, "Stats");
                    m_stats.traceSndLoss += num;
                    m_stats.sndLossTotal += num;
                    CGuard::leaveCS(m_StatsLock, "Stats");
                }
                else if (CSeqNo::seqcmp(losslist[i], m_iSndLastAck) >= 0)
                {
                    if (CSeqNo::seqcmp(losslist[i], m_iSndCurrSeqNo) > 0)
                    {
                      LOGC(mglog.Error, log << CONID() << "rcv LOSSREPORT pkt " << losslist[i]
                              << " with last sent " << m_iSndCurrSeqNo << " - DISCARDING");
                        // seq_a must not be greater than the most recent sent seq
                        secure     = false;
                        wrong_loss = losslist[i];
                        break;
                    }

                  HLOGC(mglog.Debug, log << CONID() << "received UMSG_LOSSREPORT: "
                          << losslist[i] << " (1 packet)");
                    int num = m_pSndLossList->insert(losslist[i], losslist[i]);

                    CGuard::enterCS(m_StatsLock, "Stats");
                    m_stats.traceSndLoss += num;
                    m_stats.sndLossTotal += num;
                    CGuard::leaveCS(m_StatsLock, "Stats");
                }
            }
        }

        updateCC(TEV_LOSSREPORT, EventVariant(losslist, losslist_len));

        if (!secure)
        {
            LOGC(mglog.Warn,
                 log << CONID() << "out-of-band LOSSREPORT received; BUG or ATTACK - last sent %" << m_iSndCurrSeqNo
                     << " vs loss %" << wrong_loss);
            // this should not happen: attack or bug
            m_bBroken        = true;
            m_iBrokenCounter = 0;
            break;
        }

        // the lost packet (retransmission) should be sent out immediately
        m_pSndQueue->m_pSndUList->update(this, CSndUList::DO_RESCHEDULE);

        CGuard::enterCS(m_StatsLock, "Stats");
        ++m_stats.recvNAK;
        ++m_stats.recvNAKTotal;
        CGuard::leaveCS(m_StatsLock, "Stats");

        break;
    }

    case UMSG_CGWARNING: // 100 - Delay Warning
        // One way packet delay is increasing, so decrease the sending rate
        m_ullInterval_tk = (uint64_t)ceil(m_ullInterval_tk * 1.125);
      // XXX The use of this field hasn't been found; a field with the
      // same name is found in FileSmoother (created after CUDTCC from UDT)
      // and it's updated with the value of m_iSndCurrSeqNo upon necessity.
<<<<<<< HEAD
      //m_iLastDecSeq = m_iSndCurrSeqNo;
      // XXX Note as interesting fact: this is only prepared for handling,
      // but nothing in the code is sending this message. Probably predicted
      // for a custom congctl. There's a predicted place to call it under
      // UMSG_ACKACK handling, but it's commented out.
=======
        m_iLastDecSeq    = m_iSndCurrSeqNo;
        // XXX Note as interesting fact: this is only prepared for handling,
        // but nothing in the code is sending this message. Probably predicted
        // for a custom congctl. There's a predicted place to call it under
        // UMSG_ACKACK handling, but it's commented out.
>>>>>>> 0c9d5621

        break;

    case UMSG_KEEPALIVE: // 001 - Keep-alive
        // The only purpose of keep-alive packet is to tell that the peer is still alive
        // nothing needs to be done.

        break;

    case UMSG_HANDSHAKE: // 000 - Handshake
    {
        CHandShake req;
        req.load_from(ctrlpkt.m_pcData, ctrlpkt.getLength());

      HLOGC(mglog.Debug, log << CONID() << "processCtrl: got HS: " << req.show());

        if ((req.m_iReqType > URQ_INDUCTION_TYPES) // acually it catches URQ_INDUCTION and URQ_ERROR_* symbols...???
            || (m_bRendezvous && (req.m_iReqType != URQ_AGREEMENT))) // rnd sends AGREEMENT in rsp to CONCLUSION
        {
            // The peer side has not received the handshake message, so it keeps querying
            // resend the handshake packet

            // This condition embraces cases when:
            // - this is normal accept() and URQ_INDUCTION was received
            // - this is rendezvous accept() and there's coming any kind of URQ except AGREEMENT (should be RENDEZVOUS
            // or CONCLUSION)
            // - this is any of URQ_ERROR_* - well...
            CHandShake initdata;
            initdata.m_iISN            = m_iISN;
            initdata.m_iMSS            = m_iMSS;
            initdata.m_iFlightFlagSize = m_iFlightFlagSize;

            // For rendezvous we do URQ_WAVEAHAND/URQ_CONCLUSION --> URQ_AGREEMENT.
            // For client-server we do URQ_INDUCTION --> URQ_CONCLUSION.
            initdata.m_iReqType = (!m_bRendezvous) ? URQ_CONCLUSION : URQ_AGREEMENT;
            initdata.m_iID      = m_SocketID;

            uint32_t kmdata[SRTDATA_MAXSIZE];
            size_t   kmdatasize = SRTDATA_MAXSIZE;
            bool     have_hsreq = false;
            if (req.m_iVersion > HS_VERSION_UDT4)
            {
                initdata.m_iVersion = HS_VERSION_SRT1; // if I remember correctly, this is induction/listener...
                int hs_flags        = SrtHSRequest::SRT_HSTYPE_HSFLAGS::unwrap(m_ConnRes.m_iType);
                if (hs_flags != 0) // has SRT extensions
                {
                    HLOGC(mglog.Debug,
                          log << CONID() << "processCtrl/HS: got HS reqtype=" << RequestTypeStr(req.m_iReqType)
                              << " WITH SRT ext");
                    have_hsreq = interpretSrtHandshake(req, ctrlpkt, kmdata, &kmdatasize);
                    if (!have_hsreq)
                    {
                        initdata.m_iVersion = 0;
                        m_RejectReason      = SRT_REJ_ROGUE;
                        initdata.m_iReqType = URQFailure(m_RejectReason);
                    }
                    else
                    {
                        // Extensions are added only in case of CONCLUSION (not AGREEMENT).
                        // Actually what is expected here is that this may either process the
                        // belated-repeated handshake from a caller (and then it's CONCLUSION,
                        // and should be added with HSRSP/KMRSP), or it's a belated handshake
                        // of Rendezvous when it has already considered itself connected.
                        // Sanity check - according to the rules, there should be no such situation
                        if (m_bRendezvous && m_SrtHsSide == HSD_RESPONDER)
                        {
                            LOGC(mglog.Error,
                                 log << CONID() << "processCtrl/HS: IPE???: RESPONDER should receive all its handshakes in "
                                        "handshake phase.");
                        }

                        // The 'extension' flag will be set from this variable; set it to false
                        // in case when the AGREEMENT response is to be sent.
                        have_hsreq = initdata.m_iReqType == URQ_CONCLUSION;
                        HLOGC(mglog.Debug,
                              log << CONID() << "processCtrl/HS: processing ok, reqtype=" << RequestTypeStr(initdata.m_iReqType)
                                  << " kmdatasize=" << kmdatasize);
                    }
                }
                else
                {
                 HLOGC(mglog.Debug, log << CONID() << "processCtrl/HS: got HS reqtype=" << RequestTypeStr(req.m_iReqType));
                }
            }
            else
            {
                initdata.m_iVersion = HS_VERSION_UDT4;
            }

            initdata.m_extension = have_hsreq;

            HLOGC(mglog.Debug,
                  log << CONID() << "processCtrl: responding HS reqtype=" << RequestTypeStr(initdata.m_iReqType)
                      << (have_hsreq ? " WITH SRT HS response extensions" : ""));

            // XXX here interpret SRT handshake extension
            CPacket response;
            response.setControl(UMSG_HANDSHAKE);
            response.allocate(m_iMaxSRTPayloadSize);

            // If createSrtHandshake failed, don't send anything. Actually it can only fail on IPE.
            // There is also no possible IPE condition in case of HSv4 - for this version it will always return true.
            if (createSrtHandshake(Ref(response), Ref(initdata), SRT_CMD_HSRSP, SRT_CMD_KMRSP, kmdata, kmdatasize))
            {
                response.m_iID        = m_PeerID;
             setPacketTS(response, CTimer::getTime());
                int nbsent            = m_pSndQueue->sendto(m_PeerAddr, response, m_SourceAddr);
                if (nbsent)
                {
                    uint64_t currtime_tk;
                    CTimer::rdtsc(currtime_tk);
                    m_ullLastSndTime_tk = currtime_tk;
                }
            }
        }
        else
        {
          HLOGC(mglog.Debug, log << CONID() << "processCtrl: ... not INDUCTION, not ERROR, not rendezvous - IGNORED.");
        }

        break;
    }

    case UMSG_SHUTDOWN: // 101 - Shutdown
        m_bShutdown      = true;
        m_bClosing       = true;
        m_bBroken        = true;
        m_iBrokenCounter = 60;

        // Signal the sender and recver if they are waiting for data.
        releaseSynch();
        // Unblock any call so they learn the connection_broken error
      s_UDTUnited.m_EPoll.update_events(m_SocketID, m_sPollID, SRT_EPOLL_ERR, true);

        CTimer::triggerEvent();

        break;

    case UMSG_DROPREQ: // 111 - Msg drop request
      {
          CGuard rlock(m_RecvLock, "recv");
          m_pRcvBuffer->dropMsg(ctrlpkt.getMsgSeq(using_rexmit_flag), using_rexmit_flag);

          // When the drop request was received, it means that there are
          // packets for which there will never be ACK sent; if the TSBPD thread
          // is currently in the ACK-waiting state, it may never exit.
          if (m_bTsbPd)
          {
              HLOGP(mglog.Debug, "DROPREQ: signal TSBPD");
              CCondDelegate cc(m_RcvTsbPdCond, rlock, "RcvTsbPdCond");
              cc.signal_locked(rlock);
          }
      }

      {
          int32_t* dropdata = (int32_t*)ctrlpkt.m_pcData;

          dropFromLossLists(dropdata[0], dropdata[1]);

          // move forward with current recv seq no.
          // SYMBOLIC:
          // if (dropdata[0]  <=%  1 +% m_iRcvCurrSeqNo
          //   && dropdata[1] >% m_iRcvCurrSeqNo )
          if ((CSeqNo::seqcmp(dropdata[0], CSeqNo::incseq(m_iRcvCurrSeqNo)) <= 0)
                  && (CSeqNo::seqcmp(dropdata[1], m_iRcvCurrSeqNo) > 0))
          {
              HLOGC(mglog.Debug, log << CONID() << "DROPREQ: dropping %"
                      << dropdata[0] << "-" << dropdata[1] << " <-- set as current seq");
              m_iRcvCurrSeqNo = dropdata[1];
          }
          else
          {
              HLOGC(mglog.Debug, log << CONID() << "DROPREQ: dropping %"
                      << dropdata[0] << "-" << dropdata[1] << " current %" << m_iRcvCurrSeqNo);
          }

        }

        break;

    case UMSG_PEERERROR: // 1000 - An error has happened to the peer side
        // int err_type = packet.getAddInfo();

        // currently only this error is signalled from the peer side
        // if recvfile() failes (e.g., due to disk fail), blcoked sendfile/send should return immediately
        // giving the app a chance to fix the issue

        m_bPeerHealth = false;

        break;

    case UMSG_EXT: // 0x7FFF - reserved and user defined messages
      HLOGC(mglog.Debug, log << CONID() << "CONTROL EXT MSG RECEIVED:"
              << MessageTypeStr(ctrlpkt.getType(), ctrlpkt.getExtendedType())
              << ", value=" << ctrlpkt.getExtendedType());
        {
            // This has currently two roles in SRT:
            // - HSv4 (legacy) handshake
            // - refreshed KMX (initial KMX is done still in the HS process in HSv5)
            bool understood = processSrtMsg(&ctrlpkt);
            // CAREFUL HERE! This only means that this update comes from the UMSG_EXT
            // message received, REGARDLESS OF WHAT IT IS. This version doesn't mean
            // the handshake version, but the reason of calling this function.
            //
            // Fortunately, the only messages taken into account in this function
            // are HSREQ and HSRSP, which should *never* be interchanged when both
            // parties are HSv5.
            if (understood)
            {
                updateAfterSrtHandshake(ctrlpkt.getExtendedType(), HS_VERSION_UDT4);
            }
            else
            {
                updateCC(TEV_CUSTOM, &ctrlpkt);
            }
        }
        break;

    default:
        break;
    }
}

void CUDT::updateSrtRcvSettings()
{
    // CHANGED: we need to apply the tsbpd delay only for socket TSBPD.
    // For Group TSBPD the buffer will have to deliver packets always on request
    // by sequence number, although the buffer will have to solve all the TSBPD
    // things internally anyway. Extracting by sequence number means only that
    // the packet can be retrieved from the buffer before its time to play comes
    // (unlike in normal situation when reading directly from socket), however
    // its time to play shall be properly defined.

    // XXX m_bGroupTsbPd is ignored with SRT_ENABLE_APP_READER
    if (m_bTsbPd || m_bGroupTsbPd)
    {
        /* We are TsbPd receiver */
        CGuard::enterCS(m_RecvLock, "recv");
        m_pRcvBuffer->setRcvTsbPdMode(m_ullRcvPeerStartTime, m_iTsbPdDelay_ms * 1000);
        CGuard::leaveCS(m_RecvLock, "recv");

<<<<<<< HEAD
        HLOGF(mglog.Debug,  "AFTER HS: Set Rcv TsbPd mode%s: delay=%u.%03us RCV START: %s",
                (m_bGroupTsbPd ? " (AS GROUP MEMBER)" : ""),
                m_iTsbPdDelay_ms/1000,
                m_iTsbPdDelay_ms%1000,
                FormatTime(m_ullRcvPeerStartTime).c_str());
=======
        HLOGF(mglog.Debug,
              "AFTER HS: Set Rcv TsbPd mode: delay=%u.%03u secs",
              m_iTsbPdDelay_ms / 1000,
              m_iTsbPdDelay_ms % 1000);
>>>>>>> 0c9d5621
    }
    else
    {
        HLOGC(mglog.Debug, log << "AFTER HS: Rcv TsbPd mode not set");
    }
}

void CUDT::updateSrtSndSettings()
{
    if (m_bPeerTsbPd)
    {
        /* We are TsbPd sender */
        // XXX Check what happened here.
        // m_iPeerTsbPdDelay_ms = m_CongCtl->getSndPeerTsbPdDelay();// + ((m_iRTT + (4 * m_iRTTVar)) / 1000);
        /*
         * For sender to apply Too-Late Packet Drop
         * option (m_bTLPktDrop) must be enabled and receiving peer shall support it
         */
        HLOGF(mglog.Debug,
              "AFTER HS: Set Snd TsbPd mode %s TLPktDrop: delay=%d.%03ds START TIME: %s",
              m_bPeerTLPktDrop ? "with" : "without",
              m_iPeerTsbPdDelay_ms/1000, m_iPeerTsbPdDelay_ms%1000,
              FormatTime(m_stats.startTime).c_str());
    }
    else
    {
        HLOGC(mglog.Debug, log << "AFTER HS: Snd TsbPd mode not set");
    }
}

void CUDT::updateAfterSrtHandshake(int srt_cmd, int hsv)
{

    switch (srt_cmd)
    {
    case SRT_CMD_HSREQ:
    case SRT_CMD_HSRSP:
        break;
    default:
        return;
    }

    // Update settings from options. This is to prevent TSBPD thread from
    // starting too early when HSv4 is in use. Must be done here though
    // before the buffers are created and get settings from here.
    if (m_bTsbPd && m_parent->m_IncludedGroup && m_parent->m_IncludedGroup->isGroupReceiver())
    {
        HLOGP(mglog.Debug, "prepareBuffers: GROUP RECEIVER DETECTED with set TSBPD - switching to group receiver");
        m_bTsbPd = false;
        m_bGroupTsbPd = true;
    }

    // The only possibility here is one of these two:
    // - Agent is RESPONDER and it receives HSREQ.
    // - Agent is INITIATOR and it receives HSRSP.
    //
    // In HSv4, INITIATOR is sender and RESPONDER is receiver.
    // In HSv5, both are sender AND receiver.
    //
    // This function will be called only ONCE in this
    // instance, through either HSREQ or HSRSP.
#if ENABLE_HEAVY_LOGGING
    const char* hs_side[] = { "DRAW", "INITIATOR", "RESPONDER" };
    HLOGC(mglog.Debug, log << "updateAfterSrtHandshake: version="
            << m_ConnRes.m_iVersion << " side=" << hs_side[m_SrtHsSide]
            << " group=$"
            << (m_parent->m_IncludedGroup ? Sprint(m_parent->m_IncludedGroup->id()) : string("NONE")));
#endif

    if (hsv > HS_VERSION_UDT4)
    {
        updateSrtRcvSettings();
        updateSrtSndSettings();
    }
    else if (srt_cmd == SRT_CMD_HSRSP)
    {
        // HSv4 INITIATOR is sender
        updateSrtSndSettings();
    }
    else
    {
        // HSv4 RESPONDER is receiver
        updateSrtRcvSettings();
    }
}

int CUDT::packLostData(ref_t<CPacket> r_packet, ref_t<uint64_t> r_origintime)
{
    CPacket& packet = *r_packet;
    uint64_t& origintime = *r_origintime;

    // protect m_iSndLastDataAck from updating by ACK processing
    CGuard ackguard(m_RecvAckLock, "RecvAck");

    while ((packet.m_iSeqNo = m_pSndLossList->getLostSeq()) >= 0)
    {
        // XXX See comment at m_iSndLastDataAck field.
        const int offset = CSeqNo::seqoff(m_iSndLastDataAck, packet.m_iSeqNo);
        if (offset < 0)
        {
            // XXX Likely that this will never be executed because if the upper
            // sequence is not in the sender buffer, then most likely the loss 
            // was completely ignored.
            LOGC(dlog.Error, log << "IPE/EPE: packLostData: LOST packet negative offset: seqoff(m_iSeqNo "
                << packet.m_iSeqNo << ", m_iSndLastDataAck " << m_iSndLastDataAck
                << ")=" << offset << ". Continue");

            // No matter whether this is right or not (maybe the attack case should be
            // considered, and some LOSSREPORT flood prevention), send the drop request
            // to the peer.
            int32_t seqpair[2];
            seqpair[0] = packet.m_iSeqNo;
            seqpair[1] = m_iSndLastDataAck;

            HLOGC(mglog.Debug, log << "PEER reported LOSS not from the sending buffer - requesting DROP: "
                    << "msg=" << MSGNO_SEQ::unwrap(packet.m_iMsgNo) << " SEQ:"
                    << seqpair[0] << " - " << seqpair[1] << "(" << (-offset) << " packets)");
#ifndef SRT_TEST_DISABLE_KEY_CONTROL_PACKETS
            sendCtrl(UMSG_DROPREQ, &packet.m_iMsgNo, seqpair, sizeof(seqpair));
#endif
            continue;
        }

        int msglen;

        const int payload = m_pSndBuffer->readData(offset, r_packet, Ref(origintime), Ref(msglen));
        SRT_ASSERT(payload != 0);
        if (payload == -1)
        {
            int32_t seqpair[2];
            seqpair[0] = packet.m_iSeqNo;
            seqpair[1] = CSeqNo::incseq(seqpair[0], msglen);

            HLOGC(mglog.Debug, log << "IPE: loss-reported packets not found in SndBuf - requesting DROP: "
                    << "msg=" << MSGNO_SEQ::unwrap(packet.m_iMsgNo) << " SEQ:"
                    << seqpair[0] << " - " << seqpair[1] << "(" << (-offset) << " packets)");
#ifndef SRT_TEST_DISABLE_KEY_CONTROL_PACKETS
            sendCtrl(UMSG_DROPREQ, &packet.m_iMsgNo, seqpair, sizeof(seqpair));
#endif
            // only one msg drop request is necessary
            m_pSndLossList->remove(seqpair[1]);

            // skip all dropped packets
            m_iSndCurrSeqNo = CSeqNo::maxseq(m_iSndCurrSeqNo, CSeqNo::incseq(seqpair[1]));

            continue;
        }
        // NOTE: This is just a sanity check. Returning 0 is impossible to happen
        // in case of retransmission. If the offset was a positive value, then the
        // block must exist in the old blocks because it wasn't yet cut off by ACK
        // and has been already recorded as sent (otherwise the peer wouldn't send
        // back the loss report). May something happen here in case when the send
        // loss record has been updated by the FASTREXMIT.
        else if (payload == 0)
            continue;

        // At this point we no longer need the ACK lock,
        // because we are going to return from the function.
        // Therefore unlocking in order not to block other threads.
        ackguard.forceUnlock();

        CGuard::enterCS(m_StatsLock, "Stats");
        ++m_stats.traceRetrans;
        ++m_stats.retransTotal;
        m_stats.traceBytesRetrans += payload;
        m_stats.bytesRetransTotal += payload;
        CGuard::leaveCS(m_StatsLock, "Stats");

        // Despite the contextual interpretation of packet.m_iMsgNo around
        // CSndBuffer::readData version 2 (version 1 doesn't return -1), in this particular
        // case we can be sure that this is exactly the value of PH_MSGNO as a bitset.
        // So, set here the rexmit flag if the peer understands it.
        if (m_bPeerRexmitFlag)
        {
            packet.m_iMsgNo |= PACKET_SND_REXMIT;
        }

        return payload;
    }

    return 0;
}

// [[using thread("SRT:SndQ:worker")]]
int CUDT::packData(ref_t<CPacket> r_packet, ref_t<uint64_t> r_ts_tk, ref_t<sockaddr_any> r_src_adr)
{
    /// XXX THREAD_CHECK_AFFINITY(m_pSndQueue->threadId());
    CPacket&  packet            = *r_packet;
    uint64_t& ts_tk             = *r_ts_tk;
    int       payload           = 0;
    bool      probe             = false;
    uint64_t  origintime        = 0;
    bool      new_packet_packed = false;
    bool      filter_ctl_pkt    = false;

    int kflg = EK_NOENC;

    uint64_t entertime_tk;
    CTimer::rdtsc(entertime_tk);

#if 0 // debug: TimeDiff histogram
   static int lldiffhisto[23] = {0};
   static int llnodiff = 0;
   if (m_ullTargetTime_tk != 0)
   {
      int ofs = 11 + ((entertime_tk - m_ullTargetTime_tk)/(int64_t)m_ullCPUFrequency)/1000;
      if (ofs < 0) ofs = 0;
      else if (ofs > 22) ofs = 22;
      lldiffhisto[ofs]++;
   }
   else if(m_ullTargetTime_tk == 0)
   {
      llnodiff++;
   }
   static int callcnt = 0;
   if (!(callcnt++ % 5000)) {
      fprintf(stderr, "%6d %6d %6d %6d %6d %6d %6d %6d %6d %6d %6d %6d\n",
        lldiffhisto[0],lldiffhisto[1],lldiffhisto[2],lldiffhisto[3],lldiffhisto[4],lldiffhisto[5],
        lldiffhisto[6],lldiffhisto[7],lldiffhisto[8],lldiffhisto[9],lldiffhisto[10],lldiffhisto[11]);
      fprintf(stderr, "%6d %6d %6d %6d %6d %6d %6d %6d %6d %6d %6d %6d\n",
        lldiffhisto[12],lldiffhisto[13],lldiffhisto[14],lldiffhisto[15],lldiffhisto[16],lldiffhisto[17],
        lldiffhisto[18],lldiffhisto[19],lldiffhisto[20],lldiffhisto[21],lldiffhisto[21],llnodiff);
   }
#endif
    if ((0 != m_ullTargetTime_tk) && (entertime_tk > m_ullTargetTime_tk))
        m_ullTimeDiff_tk += entertime_tk - m_ullTargetTime_tk;

    string reason;

<<<<<<< HEAD
   payload = packLostData(r_packet, Ref(origintime));
   if (payload > 0)
   {
       reason = "reXmit";
   }
   else if (m_PacketFilter && m_PacketFilter.packControlPacket(
               Ref(packet), m_iSndCurrSeqNo,
               m_pCryptoControl->getSndCryptoFlags()))
   {
       HLOGC(mglog.Debug, log << "filter: filter/CTL packet ready - packing instead of data.");
       payload = packet.getLength();
       reason = "filter";
       filter_ctl_pkt = true; // Mark that this packet ALREADY HAS timestamp field and it should not be set

       // Stats

       {
           CGuard lg(m_StatsLock, "stats");
           ++m_stats.sndFilterExtra;
           ++m_stats.sndFilterExtraTotal;
       }
   }
   else
   {
      // If no loss, and no packetfilter control packet, pack a new packet.

      // check congestion/flow window limit
      int cwnd = std::min(int(m_iFlowWindowSize), int(m_dCongestionWindow));
      int seqdiff = CSeqNo::seqlen(m_iSndLastAck, CSeqNo::incseq(m_iSndCurrSeqNo));
      if (cwnd >= seqdiff)
      {
         // XXX Here it's needed to set kflg to msgno_bitset in the block stored in the
         // send buffer. This should be somehow avoided, the crypto flags should be set
         // together with encrypting, and the packet should be sent as is, when rexmitting.
         // It would be nice to research as to whether CSndBuffer::Block::m_iMsgNoBitset field
         // isn't a useless redundant state copy. If it is, then taking the flags here can be removed.
         kflg = m_pCryptoControl->getSndCryptoFlags();
         payload = m_pSndBuffer->readData(r_packet, Ref(origintime), kflg);
         if (payload)
         {
             // A CHANGE. The sequence number is currently added to the packet
             // when scheduling, not when extracting. This is a inter-migration form,
             // so still override the value, but trace it.
             m_iSndCurrSeqNo = CSeqNo::incseq(m_iSndCurrSeqNo);

             // Do this checking only for groups and only at the very first moment,
             // when there's still nothing in the buffer. Otherwise there will be
             // a serious data discrepancy between the agent and the peer.
             // After increasing by 1, but being previously set as ISN-1, this should be == ISN,
             // if this is the very first packet to send.
             if (m_parent->m_IncludedGroup && m_iSndCurrSeqNo != packet.m_iSeqNo && m_iSndCurrSeqNo == m_iISN)
             {
                 int seqdiff = CSeqNo::seqcmp(packet.m_iSeqNo, m_iSndCurrSeqNo);

                 HLOGC(mglog.Debug, log << CONID() << "packData: Fixing EXTRACTION sequence " << m_iSndCurrSeqNo
                     << " from SCHEDULING sequence " << packet.m_iSeqNo
                     << " DIFF: " << seqdiff << " STAMP:" << BufferStamp(packet.m_pcData, packet.getLength()));

                 // This is the very first packet to be sent; so there's nothing in
                 // the sending buffer yet, and therefore we are in a situation as just
                 // after connection. No packets in the buffer, no packets are sent,
                 // no ACK to be awaited. We can screw up all the variables that are
                 // initialized from ISN just after connection.
                 //
                 // Additionally send the drop request to the peer so that it
                 // won't stupidly request the packets to be retransmitted.
                 // Don't do it if the difference isn't positive or exceeds the threshold.
                 if (seqdiff > 0)
                 {
                     int32_t seqpair[2];
                     seqpair[0] = m_iSndCurrSeqNo;
                     seqpair[1] = packet.m_iSeqNo;
                     HLOGC(mglog.Debug, log << "... sending INITIAL DROP (ISN FIX): "
                             << "msg=" << MSGNO_SEQ::unwrap(packet.m_iMsgNo) << " SEQ:"
                             << seqpair[0] << " - " << seqpair[1] << "(" << seqdiff << " packets)");
                     sendCtrl(UMSG_DROPREQ, &packet.m_iMsgNo, seqpair, sizeof(seqpair));

                     // In case when this message is lost, the peer will still get the
                     // UMSG_DROPREQ message when the agent realizes that the requested
                     // packet are not present in the buffer (preadte the send buffer).
                 }
             }
             else
             {
                HLOGC(mglog.Debug, log << CONID() << "packData: Applying EXTRACTION sequence " << m_iSndCurrSeqNo
                     << " over SCHEDULING sequence " << packet.m_iSeqNo
                     << " DIFF: " << CSeqNo::seqcmp(m_iSndCurrSeqNo, packet.m_iSeqNo)
                     << " STAMP:" << BufferStamp(packet.m_pcData, packet.getLength()));

                HLOGC(mglog.Debug, log << "... CONDITION: IN GROUP: " << (m_parent->m_IncludedGroup ? "yes":"no")
                    << " extraction-seq=" << m_iSndCurrSeqNo << " scheduling-seq=" << packet.m_iSeqNo << " ISN=" << m_iISN);

                // Do this always when not in a group, 
                packet.m_iSeqNo = m_iSndCurrSeqNo;
             }

             // every 16 (0xF) packets, a packet pair is sent
             if ((packet.m_iSeqNo & PUMASK_SEQNO_PROBE) == 0)
                 probe = true;
=======
    payload = packLostData(packet, origintime);
    if (payload > 0)
    {
        reason = "reXmit";
    }
    else if (m_PacketFilter &&
             m_PacketFilter.packControlPacket(Ref(packet), m_iSndCurrSeqNo, m_pCryptoControl->getSndCryptoFlags()))
    {
        HLOGC(mglog.Debug, log << "filter: filter/CTL packet ready - packing instead of data.");
        payload        = packet.getLength();
        reason         = "filter";
        filter_ctl_pkt = true; // Mark that this packet ALREADY HAS timestamp field and it should not be set

        // Stats

        {
            CGuard lg(m_StatsLock, "stats");
            ++m_stats.sndFilterExtra;
            ++m_stats.sndFilterExtraTotal;
        }
    }
    else
    {
        // If no loss, and no packetfilter control packet, pack a new packet.

        // check congestion/flow window limit
        int cwnd    = std::min(int(m_iFlowWindowSize), int(m_dCongestionWindow));
        int seqdiff = CSeqNo::seqlen(m_iSndLastAck, CSeqNo::incseq(m_iSndCurrSeqNo));
        if (cwnd >= seqdiff)
        {
            // XXX Here it's needed to set kflg to msgno_bitset in the block stored in the
            // send buffer. This should be somehow avoided, the crypto flags should be set
            // together with encrypting, and the packet should be sent as is, when rexmitting.
            // It would be nice to research as to whether CSndBuffer::Block::m_iMsgNoBitset field
            // isn't a useless redundant state copy. If it is, then taking the flags here can be removed.
            kflg    = m_pCryptoControl->getSndCryptoFlags();
            payload = m_pSndBuffer->readData(&(packet.m_pcData), packet.m_iMsgNo, origintime, kflg);
            if (payload)
            {
                m_iSndCurrSeqNo = CSeqNo::incseq(m_iSndCurrSeqNo);
                // m_pCryptoControl->m_iSndCurrSeqNo = m_iSndCurrSeqNo;
>>>>>>> 0c9d5621

                packet.m_iSeqNo = m_iSndCurrSeqNo;

                // every 16 (0xF) packets, a packet pair is sent
                if ((packet.m_iSeqNo & PUMASK_SEQNO_PROBE) == 0)
                    probe = true;

                new_packet_packed = true;
            }
            else
            {
                m_ullTargetTime_tk = 0;
                m_ullTimeDiff_tk   = 0;
                ts_tk              = 0;
                return 0;
            }
        }
        else
        {
            HLOGC(dlog.Debug,
                  log << "packData: CONGESTED: cwnd=min(" << m_iFlowWindowSize << "," << m_dCongestionWindow
                      << ")=" << cwnd << " seqlen=(" << m_iSndLastAck << "-" << m_iSndCurrSeqNo << ")=" << seqdiff);
            m_ullTargetTime_tk = 0;
            m_ullTimeDiff_tk   = 0;
            ts_tk              = 0;
            return 0;
        }

        reason = "normal";
    }

    // Normally packet.m_iTimeStamp field is set exactly here,
    // usually as taken from m_StartTime and current time, unless live
    // mode in which case it is based on 'origintime' as set during scheduling.
    // In case when this is a filter control packet, the m_iTimeStamp field already
    // contains the exactly needed value, and it's a timestamp clip, not a real
    // timestamp.
    if (!filter_ctl_pkt)
    {
        if (m_bPeerTsbPd)
        {
            /*
             * When timestamp is carried over in this sending stream from a received stream,
             * it may be older than the session start time causing a negative packet time
             * that may block the receiver's Timestamp-based Packet Delivery.
             * XXX Isn't it then better to not decrease it by m_stats.startTime? As long as it
             * doesn't screw up the start time on the other side.
             */
            if (origintime >= m_stats.startTime)
      {
          setPacketTS(packet, origintime);
      }
            else
      {
          setPacketTS(packet, CTimer::getTime());
          LOGC(dlog.Error, log << "packData: reference time=" << FormatTime(origintime)
              << " is in the past towards start time=" << FormatTime(m_stats.startTime)
              << " - setting NOW as reference time for the data packet");
      }
        }
        else
        {
       setPacketTS(packet, CTimer::getTime());
        }
    }

<<<<<<< HEAD
   packet.m_iID = m_PeerID;

   // Redundant. This is now properly set in both rexmit and normal
   // cases just after setting the m_pcData field.
   //packet.setLength(payload);
=======
    packet.m_iID = m_PeerID;
    packet.setLength(payload);
>>>>>>> 0c9d5621

    /* Encrypt if 1st time this packet is sent and crypto is enabled */
    if (kflg)
    {
        // XXX Encryption flags are already set on the packet before calling this.
        // See readData() above.
        if (m_pCryptoControl->encrypt(Ref(packet)))
        {
            // Encryption failed
            //>>Add stats for crypto failure
            ts_tk = 0;
            LOGC(dlog.Error, log << "ENCRYPT FAILED - packet won't be sent, size=" << payload);
            return -1; // Encryption failed
        }
        payload = packet.getLength(); /* Cipher may change length */
        reason += " (encrypted)";
    }

    if (new_packet_packed && m_PacketFilter)
    {
        HLOGC(mglog.Debug, log << "filter: Feeding packet for source clip");
        m_PacketFilter.feedSource(Ref(packet));
    }

#if ENABLE_HEAVY_LOGGING // Required because of referring to MessageFlagStr()
    HLOGC(mglog.Debug,
          log << CONID() << "packData: " << reason << " packet seq=" << packet.m_iSeqNo << " (ACK=" << m_iSndLastAck
              << " ACKDATA=" << m_iSndLastDataAck << " MSG/FLAGS: " << packet.MessageFlagStr() << ")");
#endif

    // Fix keepalive
    m_ullLastSndTime_tk = entertime_tk;

    considerLegacySrtHandshake(0);

    // WARNING: TEV_SEND is the only event that is reported from
    // the CSndQueue::worker thread. All others are reported from
    // CRcvQueue::worker. If you connect to this signal, make sure
    // that you are aware of prospective simultaneous access.
    updateCC(TEV_SEND, &packet);

    // XXX This was a blocked code also originally in UDT. Probably not required.
    // Left untouched for historical reasons.
    // Might be possible that it was because of that this is send from
    // different thread than the rest of the signals.
    // m_pSndTimeWindow->onPktSent(packet.m_iTimeStamp);

    CGuard::enterCS(m_StatsLock, "Stats");
    m_stats.traceBytesSent += payload;
    m_stats.bytesSentTotal += payload;
    ++m_stats.traceSent;
    ++m_stats.sentTotal;
    CGuard::leaveCS(m_StatsLock, "Stats");

    if (probe)
    {
        // sends out probing packet pair
        ts_tk = entertime_tk;
        probe = false;
    }
    else
    {
#if USE_BUSY_WAITING
        ts_tk = entertime_tk + m_ullInterval_tk;
#else
        if (m_ullTimeDiff_tk >= m_ullInterval_tk)
        {
            ts_tk = entertime_tk;
            m_ullTimeDiff_tk -= m_ullInterval_tk;
        }
        else
        {
            ts_tk = entertime_tk + m_ullInterval_tk - m_ullTimeDiff_tk;
            m_ullTimeDiff_tk = 0;
        }
#endif
    }

    m_ullTargetTime_tk = ts_tk;

    HLOGC(mglog.Debug, log << "packData: Setting source address: " << SockaddrToString(&m_SourceAddr));
    *r_src_adr = m_SourceAddr;

    return payload;
}

// This is a close request, but called from the
void CUDT::processClose()
{
    sendCtrl(UMSG_SHUTDOWN);

    m_bShutdown      = true;
    m_bClosing       = true;
    m_bBroken        = true;
    m_iBrokenCounter = 60;

    HLOGP(mglog.Debug, "processClose: sent message and set flags");

    if (m_bTsbPd)
    {
        HLOGP(mglog.Debug, "processClose: lock-and-signal TSBPD");
        CCondDelegate cc(m_RcvTsbPdCond, m_RecvLock, CCondDelegate::NOLOCK, "RcvTsbPd", "Recv");
        cc.lock_signal();
    }

    // Signal the sender and recver if they are waiting for data.
    releaseSynch();
    // Unblock any call so they learn the connection_broken error
    s_UDTUnited.m_EPoll.update_events(m_SocketID, m_sPollID, SRT_EPOLL_ERR, true);

    HLOGP(mglog.Debug, "processClose: triggering timer event to spread the bad news");
    CTimer::triggerEvent();
}

void CUDT::sendLossReport(const std::vector<std::pair<int32_t, int32_t> >& loss_seqs)
{
    typedef vector<pair<int32_t, int32_t> > loss_seqs_t;

    vector<int32_t> seqbuffer;
    seqbuffer.reserve(2 * loss_seqs.size()); // pessimistic
    for (loss_seqs_t::const_iterator i = loss_seqs.begin(); i != loss_seqs.end(); ++i)
    {
        if (i->first == i->second)
        {
            seqbuffer.push_back(i->first);
            HLOGF(mglog.Debug, "lost packet %d: sending LOSSREPORT", i->first);
        }
        else
        {
            seqbuffer.push_back(i->first | LOSSDATA_SEQNO_RANGE_FIRST);
            seqbuffer.push_back(i->second);
            HLOGF(mglog.Debug,
                  "lost packets %d-%d (%d packets): sending LOSSREPORT",
                  i->first,
                  i->second,
                  1 + CSeqNo::seqcmp(i->second, i->first));
        }
    }

    if (!seqbuffer.empty())
    {
        sendCtrl(UMSG_LOSSREPORT, NULL, &seqbuffer[0], seqbuffer.size());
    }
}

inline void ThreadCheckAffinity(const char* function SRT_ATR_UNUSED, pthread_t thr SRT_ATR_UNUSED)
{
#if ENABLE_THREAD_LOGGING
    if (thr == pthread_self())
        return;

    LOGC(mglog.Fatal, log << "IPE: '" << function << "' should not be executed in this thread!");
    throw std::runtime_error("INTERNAL ERROR: incorrect function affinity");
#endif
}

#define THREAD_CHECK_AFFINITY(thr) ThreadCheckAffinity(__FUNCTION__, thr)

// [[using affinity(m_pRcvBuffer->workerThread())]];
vector<int32_t> CUDT::defaultPacketArrival(void* vself, CPacket& pkt)
{
    CUDT* self = (CUDT*)vself;
    vector<int32_t> output;

    int initial_loss_ttl = 0;
    if ( self->m_bPeerRexmitFlag )
        initial_loss_ttl = self->m_iReorderTolerance;

    int seqdiff = CSeqNo::seqcmp(pkt.m_iSeqNo, self->m_iRcvCurrSeqNo);

    HLOGC(mglog.Debug, log << "defaultPacketArrival: checking sequence " << pkt.m_iSeqNo
            << " against latest " << self->m_iRcvCurrSeqNo << " (distance: " << seqdiff << ")");

    // Loss detection.
    if (seqdiff > 1) // packet is later than the very subsequent packet
    {
        int32_t seqlo = CSeqNo::incseq(self->m_iRcvCurrSeqNo);
        int32_t seqhi = CSeqNo::decseq(pkt.m_iSeqNo);

        {
            // If loss found, insert them to the receiver loss list
            CGuard lg(self->m_RcvLossLock);
            self->m_pRcvLossList->insert(seqlo, seqhi);

            if ( initial_loss_ttl )
            {
                // pack loss list for (possibly belated) NAK
                // The LOSSREPORT will be sent in a while.
                self->m_FreshLoss.push_back(CRcvFreshLoss(seqlo, seqhi, initial_loss_ttl));
                HLOGF(mglog.Debug, "defaultPacketArrival: added loss sequence %d-%d (%d) with tolerance %d", seqlo, seqhi,
                        1+CSeqNo::seqcmp(seqhi, seqlo), initial_loss_ttl);
            }
        }

        if (!initial_loss_ttl)
        {
            // old code; run immediately when tolerance = 0
            // or this feature isn't used because of the peer
            if ( seqlo == seqhi )
            {
                output.push_back(seqlo);
                HLOGF(mglog.Debug, "defaultPacketArrival: lost 1 packet %d: sending LOSSREPORT", seqlo);
            }
            else
            {
                output.push_back(seqlo | LOSSDATA_SEQNO_RANGE_FIRST);
                output.push_back(seqhi);
                HLOGF(mglog.Debug, "defaultPacketArrival: lost %d packets %d-%d: sending LOSSREPORT",
                        1+CSeqNo::seqcmp(seqhi, seqlo), seqlo, seqhi);
            }
        }
    }

    return output;
}


bool CUDT::overrideSndSeqNo(int32_t seq)
{
    // This function is predicted to be called from the socket
    // group managmenet functions to synchronize the sequnece in
    // all sockes in the redundancy group. THIS sequence given
    // here is the sequence TO BE STAMPED AT THE EXACTLY NEXT
    // sent payload. Therefore, screw up the ISN to exactly this
    // value, and the send sequence to the value one less - because
    // the m_iSndCurrSeqNo is increased by one immediately before
    // stamping it to the packet.

    // This function can only be called:
    // - from the operation on an idle socket in the socket group
    // - IMMEDIATELY after connection established and BEFORE the first payload
    // - The corresponding socket at the peer side must be also
    //   in this idle state!

    CGuard cg(m_AckLock, "ack");

    // Both the scheduling and sending sequences should be fixed.
    // The new sequence normally should jump over several sequence numbers
    // towards what is currently in m_iSndCurrSeqNo.
    int diff = CSeqNo::seqcmp(seq, m_iSndNextSeqNo);
    if (diff < 0 || diff > CSeqNo::m_iSeqNoTH)
    {
        LOGC(mglog.Error, log << "IPE: Overridding seq %" << seq << " DISCREPANCY against current next sched %" << m_iSndNextSeqNo);
        return false;
    }

    //
    // The peer will have to do the same, as a reaction on perceived
    // packet loss. When it recognizes that this initial screwing up
    // has happened, it should simply ignore the loss and go on.
    // ISN isn't being changed here - it doesn't make much sense now.

    setInitialSndSeq(seq);

    // m_iSndCurrSeqNo will be most likely lower than m_iSndNextSeqNo because
    // the latter is ahead with the number of packets already scheduled, but
    // not yet sent.

    HLOGC(mglog.Debug, log << CONID() << "overrideSndSeqNo: sched-seq=" << m_iSndNextSeqNo << " send-seq=" << m_iSndCurrSeqNo
        << " (unchanged)"
        );
    return true;
}

#if ENABLE_HEAVY_LOGGING
static std::string DisplayLossArray(const vector<int32_t>& a)
{
    std::ostringstream os;

    for (size_t i = 0; i < a.size(); ++i)
    {
        int32_t seq = a[i];
        if (IsSet(seq, LOSSDATA_SEQNO_RANGE_FIRST))
            os << (seq & ~LOSSDATA_SEQNO_RANGE_FIRST) << "-";
        else
            os << seq << ",";
    }

    std::string out = os.str();
    if (out[out.size()-1] != ',')
        return out + "???";
    return out.substr(0, out.size()-1);
}
#else
inline static std::string DisplayLossArray(const vector<int32_t>&) { return std::string(); }
#endif

int CUDT::processData(CUnit* in_unit)
{
<<<<<<< HEAD
   THREAD_CHECK_AFFINITY(m_pRcvQueue->threadId());
   
   if (m_bClosing)
       return -1;
   
   CPacket& packet = in_unit->m_Packet;

   // XXX This should be called (exclusively) here:
   //m_pRcvBuffer->addLocalTsbPdDriftSample(packet.getMsgTimeStamp());
   // Just heard from the peer, reset the expiration count.
   m_iEXPCount = 1;
   uint64_t currtime_tk;
   CTimer::rdtsc(currtime_tk);
   m_ullLastRspTime_tk = currtime_tk;

   // We are receiving data, start tsbpd thread if TsbPd is enabled
   if (m_bTsbPd && !CGuard::isthread(m_RcvTsbPdThread))
   {
       HLOGP(mglog.Debug, "Spawning Socket TSBPD thread");
       int st = 0;
       {
           ThreadName tn("SRT:TsbPd");
           st = pthread_create(&m_RcvTsbPdThread, NULL, CUDT::tsbpd, this);
       }
       if (st != 0)
       {
           LOGC(mglog.Error, log << "processData: PROBLEM SPAWNING TSBPD thread: " << st);
           return -1;
       }
   }
   // NOTE: In case of group TSBPD, this facility will be started
   // in different place.
=======
    THREAD_CHECK_AFFINITY(m_pRcvQueue->threadId());

    if (m_bClosing)
        return -1;

    CPacket& packet = in_unit->m_Packet;

    // XXX This should be called (exclusively) here:
    // m_pRcvBuffer->addLocalTsbPdDriftSample(packet.getMsgTimeStamp());
    // Just heard from the peer, reset the expiration count.
    m_iEXPCount = 1;
    uint64_t currtime_tk;
    CTimer::rdtsc(currtime_tk);
    m_ullLastRspTime_tk = currtime_tk;

    // We are receiving data, start tsbpd thread if TsbPd is enabled
    if (m_bTsbPd && !CGuard::isthread(m_RcvTsbPdThread))
    {
        HLOGP(mglog.Debug, "Spawning TSBPD thread");
        int st = 0;
        {
            ThreadName tn("SRT:TsbPd");
            st = pthread_create(&m_RcvTsbPdThread, NULL, CUDT::tsbpd, this);
        }
        if (st != 0)
        {
            LOGC(mglog.Error, log << "processData: PROBLEM SPAWNING TSBPD thread: " << st);
            return -1;
        }
    }
>>>>>>> 0c9d5621

    const int pktrexmitflag = m_bPeerRexmitFlag ? (packet.getRexmitFlag() ? 1 : 0) : 2;
#if ENABLE_HEAVY_LOGGING
    static const char* const rexmitstat[] = {"ORIGINAL", "REXMITTED", "RXS-UNKNOWN"};
    string                   rexmit_reason;
#endif

    if (pktrexmitflag == 1)
    {
        // This packet was retransmitted
        CGuard::enterCS(m_StatsLock, "Stats");
        m_stats.traceRcvRetrans++;
        CGuard::leaveCS(m_StatsLock, "Stats");

#if ENABLE_HEAVY_LOGGING
<<<<<<< HEAD
       // Check if packet was retransmitted on request or on ack timeout
       // Search the sequence in the loss record.
       rexmit_reason = " by ";
       if (!m_pRcvLossList->find(packet.m_iSeqNo, packet.m_iSeqNo))
           rexmit_reason += "REQUEST";
       else
           rexmit_reason += "NAKREPORT";
=======
        // Check if packet was retransmitted on request or on ack timeout
        // Search the sequence in the loss record.
        rexmit_reason = " by ";
        if (!m_pRcvLossList->find(packet.m_iSeqNo, packet.m_iSeqNo))
            rexmit_reason += "REQUEST";
        else
            rexmit_reason += "ACK-TMOUT";
>>>>>>> 0c9d5621
#endif
    }

#if ENABLE_HEAVY_LOGGING
   {
       int tsbpddelay = m_iTsbPdDelay_ms*1000; // (value passed to CRcvBuffer::setRcvTsbPdMode)

       // It's easier to remove the latency factor from this value than to add a function
       // that exposes the details basing on which this value is calculated.
       uint64_t pts = m_pRcvBuffer->getPktTsbPdTime(packet.getMsgTimeStamp());
       uint64_t ets = pts - tsbpddelay;

       HLOGC(dlog.Debug, log << CONID() << "processData: RECEIVED DATA: size=" << packet.getLength()
           << " seq=" << packet.getSeqNo()
           << " OTS=" << FormatTime(packet.getMsgTimeStamp())
           << " ETS=" << FormatTime(ets)
           << " PTS=" << FormatTime(pts));
   }
#endif

    updateCC(TEV_RECEIVE, &packet);
    ++m_iPktCount;

    const int pktsz = packet.getLength();
    // Update time information
    m_RcvTimeWindow.onPktArrival(pktsz);

    // Check if it is a probing packet pair
    if ((packet.m_iSeqNo & PUMASK_SEQNO_PROBE) == 0)
        m_RcvTimeWindow.probe1Arrival();
    else if ((packet.m_iSeqNo & PUMASK_SEQNO_PROBE) == 1)
        m_RcvTimeWindow.probe2Arrival(pktsz);

    CGuard::enterCS(m_StatsLock, "Stats");
    m_stats.traceBytesRecv += pktsz;
    m_stats.bytesRecvTotal += pktsz;
    ++m_stats.traceRecv;
    ++m_stats.recvTotal;
    CGuard::leaveCS(m_StatsLock, "Stats");

    typedef vector<pair<int32_t, int32_t> > loss_seqs_t;
    loss_seqs_t                             filter_loss_seqs;
    loss_seqs_t                             srt_loss_seqs;
    vector<CUnit*>                          incoming;
    bool                                    was_sent_in_order          = true;
    bool                                    reorder_prevent_lossreport = false;

    // If the peer doesn't understand REXMIT flag, send rexmit request
    // always immediately.
    int initial_loss_ttl = 0;
    if (m_bPeerRexmitFlag)
        initial_loss_ttl = m_iReorderTolerance;

    // After introduction of packet filtering, the "recordable loss detection"
    // does not exactly match the true loss detection. When a FEC filter is
    // working, for example, then getting one group filled with all packet but
    // the last one and the FEC control packet, in this special case this packet
    // won't be notified at all as lost because it will be recovered by the
    // filter immediately before anyone notices what happened (and the loss
    // detection for the further functionality is checked only afterwards,
    // and in this case the immediate recovery makes the loss to not be noticed
    // at all).
    //
    // Because of that the check for losses must happen BEFORE passing the packet
    // to the filter and before the filter could recover the packet before anyone
    // notices :)

    if (packet.getMsgSeq() != 0) // disregard filter-control packets, their seq may mean nothing
    {
        int diff = CSeqNo::seqoff(m_iRcvCurrPhySeqNo, packet.m_iSeqNo);
       // Difference between these two sequence numbers is expected to be:
       // 0 - duplicated last packet (theory only)
       // 1 - subsequent packet (alright)
       // <0 - belated or recovered packet
       // >1 - jump over a packet loss (loss = seqdiff-1)
        if (diff > 1)
        {
            CGuard lg(m_StatsLock, "stats");
            int    loss = diff - 1; // loss is all that is above diff == 1
            m_stats.traceRcvLoss += loss;
            m_stats.rcvLossTotal += loss;
            uint64_t lossbytes = loss * m_pRcvBuffer->getRcvAvgPayloadSize();
            m_stats.traceRcvBytesLoss += lossbytes;
            m_stats.rcvBytesLossTotal += lossbytes;
            HLOGC(mglog.Debug,
                  log << "LOSS STATS: n=" << loss << " SEQ: [" << CSeqNo::incseq(m_iRcvCurrPhySeqNo) << " "
                      << CSeqNo::decseq(packet.m_iSeqNo) << "]");
        }

        if (diff > 0)
        {
            // Record if it was further than latest
            m_iRcvCurrPhySeqNo = packet.m_iSeqNo;
        }
    }

    {
        // Start of offset protected section
        // Prevent TsbPd thread from modifying Ack position while adding data
        // offset from RcvLastAck in RcvBuffer must remain valid between seqoff() and addData()
        CGuard recvbuf_acklock(m_RcvBufferLock, "RcvBuffer");

        // vector<CUnit*> undec_units;
        if (m_PacketFilter)
        {
            // Stuff this data into the filter
            m_PacketFilter.receive(in_unit, Ref(incoming), Ref(filter_loss_seqs));
            HLOGC(mglog.Debug,
                  log << "(FILTER) fed data, received " << incoming.size() << " pkts, " << Printable(filter_loss_seqs)
                      << " loss to report, "
                      << (m_PktFilterRexmitLevel == SRT_ARQ_ALWAYS ? "FIND & REPORT LOSSES YOURSELF"
                                                                   : "REPORT ONLY THOSE"));
        }
        else
        {
            // Stuff in just one packet that has come in.
            incoming.push_back(in_unit);
        }

        bool excessive = true; // stays true unless it was successfully added

        // Needed for possibly check for needsQuickACK.
        bool incoming_belated = (CSeqNo::seqcmp(in_unit->m_Packet.m_iSeqNo, m_iRcvLastSkipAck) < 0);

        // Loop over all incoming packets that were filtered out.
        // In case when there is no filter, there's just one packet in 'incoming',
        // the one that came in the input of this function.
        for (vector<CUnit*>::iterator i = incoming.begin(); i != incoming.end(); ++i)
        {
            CUnit*   u    = *i;
            CPacket& rpkt = u->m_Packet;

            // m_iRcvLastSkipAck is the base sequence number for the receiver buffer.
            // This is the offset in the buffer; if this is negative, it means that
            // this sequence is already in the past and the buffer is not interested.
            // Meaning, this packet will be rejected, even if it could potentially be
            // one of missing packets in the transmission.
            int32_t offset = CSeqNo::seqoff(m_iRcvLastSkipAck, rpkt.m_iSeqNo);

            IF_HEAVY_LOGGING(const char* exc_type = "EXPECTED");

            if (offset < 0)
            {
                IF_HEAVY_LOGGING(exc_type = "BELATED");
                uint64_t tsbpdtime = m_pRcvBuffer->getPktTsbPdTime(rpkt.getMsgTimeStamp());
                uint64_t bltime =
                    CountIIR(uint64_t(m_stats.traceBelatedTime) * 1000, CTimer::getTime() - tsbpdtime, 0.2);

                CGuard::enterCS(m_StatsLock, "Stats");
                m_stats.traceBelatedTime = double(bltime) / 1000.0;
                m_stats.traceRcvBelated++;
                CGuard::leaveCS(m_StatsLock, "Stats");
                HLOGC(mglog.Debug,
                      log << CONID() << "RECEIVED: seq=" << packet.m_iSeqNo << " offset=" << offset << " (BELATED/"
                          << rexmitstat[pktrexmitflag] << rexmit_reason << ") FLAGS: " << packet.MessageFlagStr());
                continue;
            }

            const int avail_bufsize = m_pRcvBuffer->getAvailBufSize();
            if (offset >= avail_bufsize)
            {
                // This is already a sequence discrepancy. Probably there could be found
                // some way to make it continue reception by overriding the sequence and
                // make a kinda TLKPTDROP, but there has been found no reliable way to do this.
                if (m_bTsbPd && m_bTLPktDrop && m_pRcvBuffer->empty())
                {
                    // Only in live mode. In File mode this shall not be possible
                    // because the sender should stop sending in this situation.
                    // In Live mode this means that there is a gap between the
                    // lowest sequence in the empty buffer and the incoming sequence
                    // that exceeds the buffer size. Receiving data in this situation
                    // is no longer possible and this is a point of no return.

                  LOGC(mglog.Error, log << CONID() <<
                          "SEQUENCE DISCREPANCY. BREAKING CONNECTION."
                             " seq=" << rpkt.m_iSeqNo
                          << " buffer=(" << m_iRcvLastSkipAck
                          << ":" << m_iRcvCurrSeqNo                   // -1 = size to last index
                          << "+" << CSeqNo::incseq(m_iRcvLastSkipAck, m_pRcvBuffer->capacity()-1)
                          << "), " << (offset-avail_bufsize+1)
                          << " past max. Reception no longer possible. REQUESTING TO CLOSE.");

                    // This is a scoped lock with AckLock, but for the moment
                    // when processClose() is called this lock must be taken out,
                    // otherwise this will cause a deadlock. We don't need this
                    // lock anymore, and at 'return' it will be unlocked anyway.
                    recvbuf_acklock.forceUnlock();
                    processClose();
                    return -1;
                }
                else
                {
                    LOGC(mglog.Error,
                         log << CONID() << "No room to store incoming packet: offset=" << offset
                             << " avail=" << avail_bufsize << " ack.seq=" << m_iRcvLastSkipAck
                             << " pkt.seq=" << rpkt.m_iSeqNo << " rcv-remain=" << m_pRcvBuffer->debugGetSize());
                    return -1;
                }
            }

            bool adding_successful = true;
            if (m_pRcvBuffer->addData(*i, offset) < 0)
            {
                // addData returns -1 if at the m_iLastAckPos+offset position there already is a packet.
                // So this packet is "redundant".
                IF_HEAVY_LOGGING(exc_type = "UNACKED");
                adding_successful = false;
            }
            else
            {
                IF_HEAVY_LOGGING(exc_type = "ACCEPTED");
                excessive = false;
                if (u->m_Packet.getMsgCryptoFlags())
                {
                    EncryptionStatus rc = m_pCryptoControl ? m_pCryptoControl->decrypt(Ref(u->m_Packet)) : ENCS_NOTSUP;
                    if (rc != ENCS_CLEAR)
                    {
                        // Could not decrypt
                        // Keep packet in received buffer
                        // Crypto flags are still set
                        // It will be acknowledged
                        {
                            CGuard lg(m_StatsLock, "stats");
                            m_stats.traceRcvUndecrypt += 1;
                            m_stats.traceRcvBytesUndecrypt += pktsz;
                            m_stats.m_rcvUndecryptTotal += 1;
                            m_stats.m_rcvBytesUndecryptTotal += pktsz;
                        }

                        // Log message degraded to debug because it may happen very often
                        HLOGC(dlog.Debug, log << CONID() << "ERROR: packet not decrypted, dropping data.");
                        adding_successful = false;
                        IF_HEAVY_LOGGING(exc_type = "UNDECRYPTED");
                    }
                }
            }
#if ENABLE_HEAVY_LOGGING
      std::ostringstream timebufspec;
      if (m_bTsbPd)
      {
          int dsize = m_pRcvBuffer->getRcvDataSize();
          timebufspec << "(" << FormatTime(m_pRcvBuffer->debugGetDeliveryTime(0))
              << "-" << FormatTime(m_pRcvBuffer->debugGetDeliveryTime(dsize-1)) << ")";
      }

      std::ostringstream expectspec;
      if (excessive)
          expectspec << "EXCESSIVE(" << exc_type << rexmit_reason << ")";
      else
          expectspec << "ACCEPTED";
#endif

      HLOGC(mglog.Debug, log << CONID() << "RECEIVED: seq=" << rpkt.m_iSeqNo
              << " offset=" << offset
              << " avail=" << m_pRcvBuffer->getAvailBufSize()
              << " buffer=(" << m_iRcvLastSkipAck
              << ":" << m_iRcvCurrSeqNo                   // -1 = size to last index
              << "+" << CSeqNo::incseq(m_iRcvLastSkipAck, m_pRcvBuffer->capacity()-1)
              << ") "
              << " RSL=" << expectspec.str()
              << " SN=" << rexmitstat[pktrexmitflag]
              << " DLVTM=" << timebufspec.str()
              << " FLAGS: "
              << rpkt.MessageFlagStr());

            // Decryption should have made the crypto flags EK_NOENC.
            // Otherwise it's an error.
            if (adding_successful)
            {
                HLOGC(dlog.Debug,
                      log << "CONTIGUITY CHECK: sequence distance: " << CSeqNo::seqoff(m_iRcvCurrSeqNo, rpkt.m_iSeqNo));
                if (CSeqNo::seqcmp(rpkt.m_iSeqNo, CSeqNo::incseq(m_iRcvCurrSeqNo)) > 0) // Loss detection.
                {
                    int32_t seqlo = CSeqNo::incseq(m_iRcvCurrSeqNo);
                    int32_t seqhi = CSeqNo::decseq(rpkt.m_iSeqNo);

                    srt_loss_seqs.push_back(make_pair(seqlo, seqhi));

                    if (initial_loss_ttl)
                    {
                        // pack loss list for (possibly belated) NAK
                        // The LOSSREPORT will be sent in a while.

                        for (loss_seqs_t::iterator i = srt_loss_seqs.begin(); i != srt_loss_seqs.end(); ++i)
                        {
                            m_FreshLoss.push_back(CRcvFreshLoss(i->first, i->second, initial_loss_ttl));
                        }
                        HLOGC(mglog.Debug,
                              log << "FreshLoss: added sequences: " << Printable(srt_loss_seqs)
                                  << " tolerance: " << initial_loss_ttl);
                        reorder_prevent_lossreport = true;
                    }
                }
            }

            // Update the current largest sequence number that has been received.
            // Or it is a retransmitted packet, remove it from receiver loss list.
            if (CSeqNo::seqcmp(rpkt.m_iSeqNo, m_iRcvCurrSeqNo) > 0)
            {
                m_iRcvCurrSeqNo = rpkt.m_iSeqNo; // Latest possible received
            }
            else
            {
                unlose(rpkt); // was BELATED or RETRANSMITTED
                was_sent_in_order &= 0 != pktrexmitflag;
            }
        }

        // This is moved earlier after introducing filter because it shouldn't
        // be executed in case when the packet was rejected by the receiver buffer.
        // However now the 'excessive' condition may be true also in case when
        // a truly non-excessive packet has been received, just it has been temporarily
        // stored for better times by the filter module. This way 'excessive' is also true,
        // although the old condition that a packet with a newer sequence number has arrived
        // or arrived out of order may still be satisfied.
        if (!incoming_belated && was_sent_in_order)
        {
            // Basing on some special case in the packet, it might be required
            // to enforce sending ACK immediately (earlier than normally after
            // a given period).
            if (m_CongCtl->needsQuickACK(packet))
            {
                CTimer::rdtsc(m_ullNextACKTime_tk);
            }
        }

        if (excessive)
        {
            return -1;
        }

    } // End of recvbuf_acklock

    if (m_bClosing)
    {
        // RcvQueue worker thread can call processData while closing (or close while processData)
        // This race condition exists in the UDT design but the protection against TsbPd thread
        // (with AckLock) and decryption enlarged the probability window.
        // Application can crash deep in decrypt stack since crypto context is deleted in close.
        // RcvQueue worker thread will not necessarily be deleted with this connection as it can be
        // used by others (socket multiplexer).
        return -1;
    }

    if (incoming.empty())
    {
        // Treat as excessive. This is when a filter cumulates packets
        // until the loss is rebuilt, or eats up a filter control packet
        return -1;
    }

    if (!srt_loss_seqs.empty())
    {
        // A loss is detected
        {
            // TODO: Can unlock rcvloss after m_pRcvLossList->insert(...)?
            // And probably protect m_FreshLoss as well.

            HLOGC(mglog.Debug, log << "processData: LOSS DETECTED, %: " << Printable(srt_loss_seqs) << " - RECORDING.");
            // if record_loss == false, nothing will be contained here
            // Insert lost sequence numbers to the receiver loss list
            CGuard lg(m_RcvLossLock, "RcvLoss");
            for (loss_seqs_t::iterator i = srt_loss_seqs.begin(); i != srt_loss_seqs.end(); ++i)
            {
                // If loss found, insert them to the receiver loss list
                m_pRcvLossList->insert(i->first, i->second);
            }
        }

        const bool report_recorded_loss = !m_PacketFilter || m_PktFilterRexmitLevel == SRT_ARQ_ALWAYS;
        if (!reorder_prevent_lossreport && report_recorded_loss)
        {
            HLOGC(mglog.Debug, log << "WILL REPORT LOSSES (SRT): " << Printable(srt_loss_seqs));
            sendLossReport(srt_loss_seqs);
        }

        if (m_bTsbPd)
        {
           HLOGC(mglog.Debug, log << "loss: signaling TSBPD cond");
           CCondDelegate cond(m_RcvTsbPdCond, m_RecvLock, CCondDelegate::NOLOCK, "RcvTsbPd", "Recv");
           cond.lock_signal();
        }
    }

    // Separately report loss records of those reported by a filter.
    // ALWAYS report whatever has been reported back by a filter. Note that
    // the filter never reports anything when rexmit fallback level is ALWAYS or NEVER.
    // With ALWAYS only those are reported that were recorded here by SRT.
    // With NEVER, nothing is to be reported.
    if (!filter_loss_seqs.empty())
    {
        HLOGC(mglog.Debug, log << "WILL REPORT LOSSES (filter): " << Printable(filter_loss_seqs));
        sendLossReport(filter_loss_seqs);

        if (m_bTsbPd)
        {
            HLOGC(mglog.Debug, log << "loss: signaling TSBPD cond");
            CCondDelegate cond(m_RcvTsbPdCond, m_RecvLock, CCondDelegate::NOLOCK);
            cond.lock_signal();
        }
    }

    // Now review the list of FreshLoss to see if there's any "old enough" to send UMSG_LOSSREPORT to it.

    // PERFORMANCE CONSIDERATIONS:
    // This list is quite inefficient as a data type and finding the candidate to send UMSG_LOSSREPORT
    // is linear time. On the other hand, there are some special cases that are important for performance:
    // - only the first (plus some following) could have had TTL drown to 0
    // - the only (little likely) possibility that the next-to-first record has TTL=0 is when there was
    //   a loss range split (due to dropFromLossLists() of one sequence)
    // - first found record with TTL>0 means end of "ready to LOSSREPORT" records
    // So:
    // All you have to do is:
    //  - start with first element and continue with next elements, as long as they have TTL=0
    //    If so, send the loss report and remove this element.
    //  - Since the first element that has TTL>0, iterate until the end of container and decrease TTL.
    //
    // This will be efficient becase the loop to increment one field (without any condition check)
    // can be quite well optimized.

    vector<int32_t> lossdata;
    {
        CGuard lg(m_RcvLossLock, "rcvloss");

        // XXX There was a mysterious crash around m_FreshLoss. When the initial_loss_ttl is 0
        // (that is, "belated loss report" feature is off), don't even touch m_FreshLoss.
        if (initial_loss_ttl && !m_FreshLoss.empty())
        {
            deque<CRcvFreshLoss>::iterator i = m_FreshLoss.begin();

            // Phase 1: take while TTL <= 0.
            // There can be more than one record with the same TTL, if it has happened before
            // that there was an 'unlost' (@c dropFromLossLists) sequence that has split one detected loss
            // into two records.
            for (; i != m_FreshLoss.end() && i->ttl <= 0; ++i)
            {
                HLOGF(mglog.Debug,
                      "Packet seq %d-%d (%d packets) considered lost - sending LOSSREPORT",
                      i->seq[0],
                      i->seq[1],
                      CSeqNo::seqoff(i->seq[0], i->seq[1]) + 1);
                addLossRecord(lossdata, i->seq[0], i->seq[1]);
            }

            // Remove elements that have been processed and prepared for lossreport.
            if (i != m_FreshLoss.begin())
            {
                m_FreshLoss.erase(m_FreshLoss.begin(), i);
                i = m_FreshLoss.begin();
            }

            if (m_FreshLoss.empty())
            {
                HLOGP(mglog.Debug, "NO MORE FRESH LOSS RECORDS.");
            }
            else
            {
                HLOGF(mglog.Debug,
                      "STILL %" PRIzu " FRESH LOSS RECORDS, FIRST: %d-%d (%d) TTL: %d",
                      m_FreshLoss.size(),
                      i->seq[0],
                      i->seq[1],
                      1 + CSeqNo::seqoff(i->seq[0], i->seq[1]),
                      i->ttl);
            }

            // Phase 2: rest of the records should have TTL decreased.
            for (; i != m_FreshLoss.end(); ++i)
                --i->ttl;
        }
    }
    if (!lossdata.empty())
    {
        sendCtrl(UMSG_LOSSREPORT, NULL, &lossdata[0], lossdata.size());
    }

    // was_sent_in_order means either of:
    // - packet was sent in order (first if branch above)
    // - packet was sent as old, but was a retransmitted packet

    if (m_bPeerRexmitFlag && was_sent_in_order)
    {
        ++m_iConsecOrderedDelivery;
        if (m_iConsecOrderedDelivery >= 50)
        {
            m_iConsecOrderedDelivery = 0;
            if (m_iReorderTolerance > 0)
            {
                m_iReorderTolerance--;
                CGuard::enterCS(m_StatsLock, "Stats");
                m_stats.traceReorderDistance--;
                CGuard::leaveCS(m_StatsLock, "Stats");
                HLOGF(mglog.Debug,
                      "ORDERED DELIVERY of 50 packets in a row - decreasing tolerance to %d",
                      m_iReorderTolerance);
            }
        }
    }

    return 0;
}

/// This function is called when a packet has arrived, which was behind the current
/// received sequence - that is, belated or retransmitted. Try to remove the packet
/// from both loss records: the general loss record and the fresh loss record.
///
/// Additionally, check - if supported by the peer - whether the "latecoming" packet
/// has been sent due to retransmission or due to reordering, by checking the rexmit
/// support flag and rexmit flag itself. If this packet was surely ORIGINALLY SENT
/// it means that the current network connection suffers of packet reordering. This
/// way try to introduce a dynamic tolerance by calculating the difference between
/// the current packet reception sequence and this packet's sequence. This value
/// will be set to the tolerance value, which means that later packet retransmission
/// will not be required immediately, but only after receiving N next packets that
/// do not include the lacking packet.
/// The tolerance is not increased infinitely - it's bordered by m_iMaxReorderTolerance.
/// This value can be set in options - SRT_LOSSMAXTTL.
void CUDT::unlose(const CPacket& packet)
{
    CGuard  lg(m_RcvLossLock, "rcvloss");
    int32_t sequence = packet.m_iSeqNo;
    m_pRcvLossList->remove(sequence);

    // Rest of this code concerns only the "belated lossreport" feature.

    bool has_increased_tolerance = false;
    bool was_reordered           = false;

    if (m_bPeerRexmitFlag)
    {
        // If the peer understands the REXMIT flag, it means that the REXMIT flag is contained
        // in the PH_MSGNO field.

        // The packet is considered coming originally (just possibly out of order), if REXMIT
        // flag is NOT set.
        was_reordered = !packet.getRexmitFlag();
        if (was_reordered)
        {
            HLOGF(mglog.Debug, "received out-of-band packet seq %d", sequence);

            const int seqdiff = abs(CSeqNo::seqcmp(m_iRcvCurrSeqNo, packet.m_iSeqNo));
            CGuard::enterCS(m_StatsLock, "Stats");
            m_stats.traceReorderDistance = max(seqdiff, m_stats.traceReorderDistance);
            CGuard::leaveCS(m_StatsLock, "Stats");
            if (seqdiff > m_iReorderTolerance)
            {
                const int new_tolerance = min(seqdiff, m_iMaxReorderTolerance);
                HLOGF(mglog.Debug,
                      "Belated by %d seqs - Reorder tolerance %s %d",
                      seqdiff,
                      (new_tolerance == m_iReorderTolerance) ? "REMAINS with" : "increased to",
                      new_tolerance);
                m_iReorderTolerance = new_tolerance;
                has_increased_tolerance =
                    true; // Yes, even if reorder tolerance is already at maximum - this prevents decreasing tolerance.
            }
        }
        else
        {
            HLOGC(mglog.Debug, log << CONID() << "received reXmitted packet seq=" << sequence);
        }
    }
    else
    {
        HLOGF(mglog.Debug, "received reXmitted or belated packet seq %d (distinction not supported by peer)", sequence);
    }

    // Don't do anything if "belated loss report" feature is not used.
    // In that case the FreshLoss list isn't being filled in at all, the
    // loss report is sent directly.
    // Note that this condition blocks two things being done in this function:
    // - remove given sequence from the fresh loss record
    //   (in this case it's empty anyway)
    // - decrease current reorder tolerance based on whether packets come in order
    //   (current reorder tolerance is 0 anyway)
    if (m_bPeerRexmitFlag == 0 || m_iReorderTolerance == 0)
        return;

    size_t i       = 0;
    int    had_ttl = 0;
    for (i = 0; i < m_FreshLoss.size(); ++i)
    {
        had_ttl = m_FreshLoss[i].ttl;
        switch (m_FreshLoss[i].revoke(sequence))
        {
        case CRcvFreshLoss::NONE:
            continue; // Not found. Search again.

        case CRcvFreshLoss::STRIPPED:
            goto breakbreak; // Found and the modification is applied. We're done here.

        case CRcvFreshLoss::DELETE:
            // No more elements. Kill it.
            m_FreshLoss.erase(m_FreshLoss.begin() + i);
            // Every loss is unique. We're done here.
            goto breakbreak;

        case CRcvFreshLoss::SPLIT:
            // Oh, this will be more complicated. This means that it was in between.
            {
                // So create a new element that will hold the upper part of the range,
                // and this one modify to be the lower part of the range.

                // Keep the current end-of-sequence value for the second element
                int32_t next_end = m_FreshLoss[i].seq[1];

                // seq-1 set to the end of this element
                m_FreshLoss[i].seq[1] = CSeqNo::decseq(sequence);
                // seq+1 set to the begin of the next element
                int32_t next_begin = CSeqNo::incseq(sequence);

                // Use position of the NEXT element because insertion happens BEFORE pointed element.
                // Use the same TTL (will stay the same in the other one).
                m_FreshLoss.insert(m_FreshLoss.begin() + i + 1,
                                   CRcvFreshLoss(next_begin, next_end, m_FreshLoss[i].ttl));
            }
            goto breakbreak;
        }
    }

    // Could have made the "return" instruction instead of goto, but maybe there will be something
    // to add in future, so keeping that.
breakbreak:;

    if (i != m_FreshLoss.size())
    {
        HLOGF(mglog.Debug, "sequence %d removed from belated lossreport record", sequence);
    }

    if (was_reordered)
    {
        m_iConsecOrderedDelivery = 0;
        if (has_increased_tolerance)
        {
            m_iConsecEarlyDelivery = 0; // reset counter
        }
        else if (had_ttl > 2)
        {
            ++m_iConsecEarlyDelivery; // otherwise, and if it arrived quite earlier, increase counter
            HLOGF(mglog.Debug, "... arrived at TTL %d case %d", had_ttl, m_iConsecEarlyDelivery);

            // After 10 consecutive
            if (m_iConsecEarlyDelivery >= 10)
            {
                m_iConsecEarlyDelivery = 0;
                if (m_iReorderTolerance > 0)
                {
                    m_iReorderTolerance--;
                    CGuard::enterCS(m_StatsLock, "Stats");
                    m_stats.traceReorderDistance--;
                    CGuard::leaveCS(m_StatsLock, "Stats");
                    HLOGF(mglog.Debug,
                          "... reached %d times - decreasing tolerance to %d",
                          m_iConsecEarlyDelivery,
                          m_iReorderTolerance);
                }
            }
        }
        // If hasn't increased tolerance, but the packet appeared at TTL less than 2, do nothing.
    }
}

void CUDT::dropFromLossLists(int32_t from, int32_t to)
{
    CGuard lg(m_RcvLossLock, "rcvloss");
    m_pRcvLossList->remove(from, to);

    HLOGF(mglog.Debug, "%sTLPKTDROP seq %d-%d (%d packets)", CONID().c_str(), from, to, CSeqNo::seqoff(from, to));

    if (m_bPeerRexmitFlag == 0 || m_iReorderTolerance == 0)
        return;

    // All code below concerns only "belated lossreport" feature.

    // It's highly unlikely that this is waiting to send a belated UMSG_LOSSREPORT,
    // so treat it rather as a sanity check.

    // It's enough to check if the first element of the list starts with a sequence older than 'to'.
    // If not, just do nothing.

    size_t delete_index = 0;
    for (size_t i = 0; i < m_FreshLoss.size(); ++i)
    {
        CRcvFreshLoss::Emod result = m_FreshLoss[i].revoke(from, to);
        switch (result)
        {
        case CRcvFreshLoss::DELETE:
            delete_index = i + 1; // PAST THE END
            continue;             // There may be further ranges that are included in this one, so check on.

        case CRcvFreshLoss::NONE:
        case CRcvFreshLoss::STRIPPED:
            break; // THIS BREAKS ONLY 'switch', not 'for'!

        case CRcvFreshLoss::SPLIT:; // This function never returns it. It's only a compiler shut-up.
        }

        break; // Now this breaks also FOR.
    }

    m_FreshLoss.erase(m_FreshLoss.begin(),
                      m_FreshLoss.begin() + delete_index); // with delete_index == 0 will do nothing
}

// This function, as the name states, should bake a new cookie.
int32_t CUDT::bake(const sockaddr_any& addr, int32_t current_cookie, int correction)
{
    static unsigned int distractor = 0;
    unsigned int        rollover   = distractor + 10;

    for (;;)
    {
        // SYN cookie
        char clienthost[NI_MAXHOST];
        char clientport[NI_MAXSERV];
        getnameinfo(&addr,
                    addr.size(),
                    clienthost,
                    sizeof(clienthost),
                    clientport,
                    sizeof(clientport),
                    NI_NUMERICHOST | NI_NUMERICSERV);
        int64_t timestamp = ((CTimer::getTime() - m_stats.startTime) / 60000000) + distractor -
                            correction; // secret changes every one minute
        stringstream cookiestr;
        cookiestr << clienthost << ":" << clientport << ":" << timestamp;
        union {
            unsigned char cookie[16];
            int32_t       cookie_val;
        };
        CMD5::compute(cookiestr.str().c_str(), cookie);

        if (cookie_val != current_cookie)
            return cookie_val;

        ++distractor;

        // This is just to make the loop formally breakable,
        // but this is virtually impossible to happen.
        if (distractor == rollover)
            return cookie_val;
    }
}

// XXX This is quite a mystery, why this function has a return value
// and what the purpose for it was. There's just one call of this
// function in the whole code and in that call the return value is
// ignored. Actually this call happens in the CRcvQueue::worker thread,
// where it makes a response for incoming UDP packet that might be
// a connection request. Should any error occur in this process, there
// is no way to "report error" that happened here. Basing on that
// these values in original UDT code were quite like the values
// for m_iReqType, they have been changed to URQ_* symbols, which
// may mean that the intent for the return value was to send this
// value back as a control packet back to the connector.
//
// This function is run when the CRcvQueue object is reading packets
// from the multiplexer (@c CRcvQueue::worker_RetrieveUnit) and the
// target socket ID is 0.
//
// XXX Make this function return EConnectStatus enum type (extend if needed),
// and this will be directly passed to the caller.
SRT_REJECT_REASON CUDT::processConnectRequest(const sockaddr_any& addr, CPacket& packet)
{
    // XXX ASSUMPTIONS:
    // [[using assert(packet.m_iID == 0)]]

    HLOGC(mglog.Debug, log << "processConnectRequest: received a connection request");

    if (m_bClosing)
    {
        m_RejectReason = SRT_REJ_CLOSE;
        HLOGC(mglog.Debug, log << "processConnectRequest: ... NOT. Rejecting because closing.");
        return m_RejectReason;
    }

    /*
     * Closing a listening socket only set bBroken
     * If a connect packet is received while closing it gets through
     * processing and crashes later.
     */
    if (m_bBroken)
    {
        m_RejectReason = SRT_REJ_CLOSE;
        HLOGC(mglog.Debug, log << "processConnectRequest: ... NOT. Rejecting because broken.");
        return m_RejectReason;
    }
    size_t exp_len =
        CHandShake::m_iContentSize; // When CHandShake::m_iContentSize is used in log, the file fails to link!

    // NOTE!!! Old version of SRT code checks if the size of the HS packet
    // is EQUAL to the above CHandShake::m_iContentSize.

    // Changed to < exp_len because we actually need that the packet
    // be at least of a size for handshake, although it may contain
    // more data, depending on what's inside.
    if (packet.getLength() < exp_len)
    {
        m_RejectReason = SRT_REJ_ROGUE;
        HLOGC(mglog.Debug,
              log << "processConnectRequest: ... NOT. Wrong size: " << packet.getLength() << " (expected: " << exp_len
                  << ")");
        return m_RejectReason;
    }

    // Dunno why the original UDT4 code only MUCH LATER was checking if the packet was UMSG_HANDSHAKE.
    // It doesn't seem to make sense to deserialize it into the handshake structure if we are not
    // sure that the packet contains the handshake at all!
    if (!packet.isControl(UMSG_HANDSHAKE))
    {
        m_RejectReason = SRT_REJ_ROGUE;
        LOGC(mglog.Error, log << "processConnectRequest: the packet received as handshake is not a handshake message");
        return m_RejectReason;
    }

    CHandShake hs;
    hs.load_from(packet.m_pcData, packet.getLength());

    // XXX MOST LIKELY this hs should be now copied into m_ConnRes field, which holds
    // the handshake structure sent from the peer (no matter the role or mode).
    // This should simplify the createSrtHandshake() function which can this time
    // simply write the crafted handshake structure into m_ConnReq, which needs no
    // participation of the local handshake and passing it as a parameter through
    // newConnection() -> acceptAndRespond() -> createSrtHandshake(). This is also
    // required as a source of the peer's information used in processing in other
    // structures.

    int32_t cookie_val = bake(addr);

    HLOGC(mglog.Debug, log << "processConnectRequest: new cookie: " << hex << cookie_val);

    // Remember and use the incoming destination address here
    // and use it as a source address when responding. It's not possible
    // to record this address yet because this happens still in the frames
    // of the listener socket. Only when processing switches to the newly
    // spawned accepted socket can the address be recorded in its
    // m_SourceAddr field.
    sockaddr_any use_source_addr = packet.udpDestAddr();

    // REQUEST:INDUCTION.
    // Set a cookie, a target ID, and send back the same as
    // RESPONSE:INDUCTION.
    if (hs.m_iReqType == URQ_INDUCTION)
    {
        HLOGC(mglog.Debug, log << "processConnectRequest: received type=induction, sending back with cookie+socket");

        // XXX That looks weird - the calculated md5 sum out of the given host/port/timestamp
        // is 16 bytes long, but CHandShake::m_iCookie has 4 bytes. This then effectively copies
        // only the first 4 bytes. Moreover, it's dangerous on some platforms because the char
        // array need not be aligned to int32_t - changed to union in a hope that using int32_t
        // inside a union will enforce whole union to be aligned to int32_t.
        hs.m_iCookie = cookie_val;
        packet.m_iID = hs.m_iID;

        // Ok, now's the time. The listener sets here the version 5 handshake,
        // even though the request was 4. This is because the old client would
        // simply return THE SAME version, not even looking into it, giving the
        // listener false impression as if it supported version 5.
        //
        // If the caller was really HSv4, it will simply ignore the version 5 in INDUCTION;
        // it will respond with CONCLUSION, but with its own set version, which is version 4.
        //
        // If the caller was really HSv5, it will RECOGNIZE this version 5 in INDUCTION, so
        // it will respond with version 5 when sending CONCLUSION.

        hs.m_iVersion = HS_VERSION_SRT1;

        // Additionally, set this field to a MAGIC value. This field isn't used during INDUCTION
        // by HSv4 client, HSv5 client can use it to additionally verify that this is a HSv5 listener.
        // In this field we also advertise the PBKEYLEN value. When 0, it's considered not advertised.
        hs.m_iType = SrtHSRequest::wrapFlags(true /*put SRT_MAGIC_CODE in HSFLAGS*/, m_iSndCryptoKeyLen);
        bool whether SRT_ATR_UNUSED = m_iSndCryptoKeyLen != 0;
        HLOGC(mglog.Debug,
              log << "processConnectRequest: " << (whether ? "" : "NOT ")
                  << " Advertising PBKEYLEN - value = " << m_iSndCryptoKeyLen);

        size_t size = packet.getLength();
        hs.store_to(packet.m_pcData, Ref(size));
      setPacketTS(packet, CTimer::getTime());
<<<<<<< HEAD

      // Display the HS before sending it to peer
      HLOGC(mglog.Debug, log << "processConnectRequest: SENDING HS (i): " << hs.show());

      m_pSndQueue->sendto(addr, packet, use_source_addr);
      return SRT_REJ_UNKNOWN; // EXCEPTION: this is a "no-error" code.
   }
=======
        m_pSndQueue->sendto(addr, packet, use_source_addr);
        return SRT_REJ_UNKNOWN; // EXCEPTION: this is a "no-error" code.
    }
>>>>>>> 0c9d5621

    // Otherwise this should be REQUEST:CONCLUSION.
    // Should then come with the correct cookie that was
    // set in the above INDUCTION, in the HS_VERSION_SRT1
    // should also contain extra data.

    HLOGC(mglog.Debug,
          log << "processConnectRequest: received type=" << RequestTypeStr(hs.m_iReqType) << " - checking cookie...");
    if (hs.m_iCookie != cookie_val)
    {
        cookie_val = bake(addr, cookie_val, -1); // SHOULD generate an earlier, distracted cookie

        if (hs.m_iCookie != cookie_val)
        {
            m_RejectReason = SRT_REJ_RDVCOOKIE;
            HLOGC(mglog.Debug, log << "processConnectRequest: ...wrong cookie " << hex << cookie_val << ". Ignoring.");
            return m_RejectReason;
        }

        HLOGC(mglog.Debug, log << "processConnectRequest: ... correct (FIXED) cookie. Proceeding.");
    }
    else
    {
        HLOGC(mglog.Debug, log << "processConnectRequest: ... correct (ORIGINAL) cookie. Proceeding.");
    }

    int32_t id = hs.m_iID;

    // HANDSHAKE: The old client sees the version that does not match HS_VERSION_UDT4 (5).
    // In this case it will respond with URQ_ERROR_REJECT. Rest of the data are the same
    // as in the handshake request. When this message is received, the connector side should
    // switch itself to the version number HS_VERSION_UDT4 and continue the old way (that is,
    // continue sending URQ_INDUCTION, but this time with HS_VERSION_UDT4).

    bool accepted_hs = true;

    if (hs.m_iVersion == HS_VERSION_SRT1)
    {
        // No further check required.
        // The m_iType contains handshake extension flags.
    }
    else if (hs.m_iVersion == HS_VERSION_UDT4)
    {
        // In UDT, and so in older SRT version, the hs.m_iType field should contain
        // the socket type, although SRT only allowed this field to be UDT_DGRAM.
        // Older SRT version contained that value in a field, but now that this can
        // only contain UDT_DGRAM the field itself has been abandoned.
        // For the sake of any old client that reports version 4 handshake, interpret
        // this hs.m_iType field as a socket type and check if it's UDT_DGRAM.

        // Note that in HSv5 hs.m_iType contains extension flags.
        if (hs.m_iType != UDT_DGRAM)
        {
            m_RejectReason = SRT_REJ_ROGUE;
            accepted_hs    = false;
        }
    }
    else
    {
        // Unsupported version
        // (NOTE: This includes "version=0" which is a rejection flag).
        m_RejectReason = SRT_REJ_VERSION;
        accepted_hs    = false;
    }

    if (!accepted_hs)
    {
        HLOGC(mglog.Debug,
              log << "processConnectRequest: version/type mismatch. Sending REJECT code:" << m_RejectReason
                  << " MSG: " << srt_rejectreason_str(m_RejectReason));
        // mismatch, reject the request
        hs.m_iReqType = URQFailure(m_RejectReason);
        size_t size   = CHandShake::m_iContentSize;
        hs.store_to(packet.m_pcData, Ref(size));
        packet.m_iID        = id;
       setPacketTS(packet, CTimer::getTime());
<<<<<<< HEAD
       HLOGC(mglog.Debug, log << "processConnectRequest: SENDING HS (e): " << hs.show());
       m_pSndQueue->sendto(addr, packet, use_source_addr);
   }
   else
   {
       SRT_REJECT_REASON error = SRT_REJ_UNKNOWN;
       int result = s_UDTUnited.newConnection(m_SocketID, addr, &hs, packet, Ref(error));

       // This is listener - m_RejectReason need not be set
       // because listener has no functionality of giving the app
       // insight into rejected callers.

       // --->
       //        (global.) CUDTUnited::updateListenerMux
       //        (new Socket.) CUDT::acceptAndRespond
       if (result == -1)
       {
           hs.m_iReqType = URQFailure(error);
           LOGF(mglog.Error, "UU:newConnection: rsp(REJECT): %d - %s", hs.m_iReqType, srt_rejectreason_str(error));
       }

       // CONFUSION WARNING!
       //
       // The newConnection() will call acceptAndRespond() if the processing
       // was successful - IN WHICH CASE THIS PROCEDURE SHOULD DO NOTHING.
       // Ok, almost nothing - see update_events below.
       //
       // If newConnection() failed, acceptAndRespond() will not be called.
       // Ok, more precisely, the thing that acceptAndRespond() is expected to do
       // will not be done (this includes sending any response to the peer).
       //
       // Now read CAREFULLY. The newConnection() will return:
       //
       // - -1: The connection processing failed due to errors like:
       //       - memory alloation error
       //       - listen backlog exceeded
       //       - any error propagated from CUDT::open and CUDT::acceptAndRespond
       // - 0: The connection already exists
       // - 1: Connection accepted.
       //
       // So, update_events is called only if the connection is established.
       // Both 0 (repeated) and -1 (error) require that a response be sent.
       // The CPacket object that has arrived as a connection request is here
       // reused for the connection rejection response (see URQ_ERROR_REJECT set
       // as m_iReqType).

       // send back a response if connection failed or connection already existed
       // new connection response should be sent in acceptAndRespond()
       if (result != 1)
       {
           HLOGC(mglog.Debug, log << CONID() << "processConnectRequest: sending ABNORMAL handshake info req=" << RequestTypeStr(hs.m_iReqType));
           size_t size = CHandShake::m_iContentSize;
           hs.store_to(packet.m_pcData, Ref(size));
           packet.m_iID = id;
           setPacketTS(packet, CTimer::getTime());
           HLOGC(mglog.Debug, log << "processConnectRequest: SENDING HS (a): " << hs.show());
           m_pSndQueue->sendto(addr, packet, use_source_addr);
       }
       else
       {
           // a new connection has been created, enable epoll for write
=======
        m_pSndQueue->sendto(addr, packet, use_source_addr);
    }
    else
    {
        SRT_REJECT_REASON error  = SRT_REJ_UNKNOWN;
        int               result = s_UDTUnited.newConnection(m_SocketID, addr, &hs, packet, Ref(error));

        // This is listener - m_RejectReason need not be set
        // because listener has no functionality of giving the app
        // insight into rejected callers.

        // --->
        //        (global.) CUDTUnited::updateListenerMux
        //        (new Socket.) CUDT::acceptAndRespond
        if (result == -1)
        {
            hs.m_iReqType = URQFailure(error);
            LOGF(mglog.Error, "UU:newConnection: rsp(REJECT): %d - %s", hs.m_iReqType, srt_rejectreason_str(error));
        }

        // CONFUSION WARNING!
        //
        // The newConnection() will call acceptAndRespond() if the processing
        // was successful - IN WHICH CASE THIS PROCEDURE SHOULD DO NOTHING.
        // Ok, almost nothing - see update_events below.
        //
        // If newConnection() failed, acceptAndRespond() will not be called.
        // Ok, more precisely, the thing that acceptAndRespond() is expected to do
        // will not be done (this includes sending any response to the peer).
        //
        // Now read CAREFULLY. The newConnection() will return:
        //
        // - -1: The connection processing failed due to errors like:
        //       - memory alloation error
        //       - listen backlog exceeded
        //       - any error propagated from CUDT::open and CUDT::acceptAndRespond
        // - 0: The connection already exists
        // - 1: Connection accepted.
        //
        // So, update_events is called only if the connection is established.
        // Both 0 (repeated) and -1 (error) require that a response be sent.
        // The CPacket object that has arrived as a connection request is here
        // reused for the connection rejection response (see URQ_ERROR_REJECT set
        // as m_iReqType).

        // send back a response if connection failed or connection already existed
        // new connection response should be sent in acceptAndRespond()
        if (result != 1)
        {
            HLOGC(mglog.Debug,
                  log << CONID() << "processConnectRequest: sending ABNORMAL handshake info req="
                      << RequestTypeStr(hs.m_iReqType));
            size_t size = CHandShake::m_iContentSize;
            hs.store_to(packet.m_pcData, Ref(size));
            packet.m_iID        = id;
           setPacketTS(packet, CTimer::getTime());
            m_pSndQueue->sendto(addr, packet, use_source_addr);
        }
        else
        {
            // a new connection has been created, enable epoll for write
>>>>>>> 0c9d5621
           s_UDTUnited.m_EPoll.update_events(m_SocketID, m_sPollID, SRT_EPOLL_OUT, true);
        }
    }
    LOGC(mglog.Note, log << "listen ret: " << hs.m_iReqType << " - " << RequestTypeStr(hs.m_iReqType));

    return RejectReasonForURQ(hs.m_iReqType);
}

void CUDT::addLossRecord(std::vector<int32_t>& lr, int32_t lo, int32_t hi)
{
    if (lo == hi)
        lr.push_back(lo);
    else
    {
        lr.push_back(lo | LOSSDATA_SEQNO_RANGE_FIRST);
        lr.push_back(hi);
    }
}

void CUDT::checkACKTimer(uint64_t currtime_tk)
{
    if (currtime_tk > m_ullNextACKTime_tk // ACK time has come
                                          // OR the number of sent packets since last ACK has reached
                                          // the congctl-defined value of ACK Interval
                                          // (note that none of the builtin congctls defines ACK Interval)
        || (m_CongCtl->ACKMaxPackets() > 0 && m_iPktCount >= m_CongCtl->ACKMaxPackets()))
    {
        // ACK timer expired or ACK interval is reached
        sendCtrl(UMSG_ACK);
        CTimer::rdtsc(currtime_tk);

        const int ack_interval_tk =
            m_CongCtl->ACKTimeout_us() > 0 ? m_CongCtl->ACKTimeout_us() * m_ullCPUFrequency : m_ullACKInt_tk;
        m_ullNextACKTime_tk = currtime_tk + ack_interval_tk;

        m_iPktCount      = 0;
        m_iLightACKCount = 1;
    }
    // Or the transfer rate is so high that the number of packets
    // have reached the value of SelfClockInterval * LightACKCount before
    // the time has come according to m_ullNextACKTime_tk. In this case a "lite ACK"
    // is sent, which doesn't contain statistical data and nothing more
    // than just the ACK number. The "fat ACK" packets will be still sent
    // normally according to the timely rules.
    else if (m_iPktCount >= SELF_CLOCK_INTERVAL * m_iLightACKCount)
    {
        // send a "light" ACK
        sendCtrl(UMSG_ACK, NULL, NULL, SEND_LITE_ACK);
        ++m_iLightACKCount;
    }
}

void CUDT::checkNAKTimer(uint64_t currtime_tk)
{
    // XXX The problem with working NAKREPORT with SRT_ARQ_ONREQ
    // is not that it would be inappropriate, but because it's not
    // implemented. The reason for it is that the structure of the
    // loss list container (m_pRcvLossList) is such that it is expected
    // that the loss records are ordered by sequence numbers (so
    // that two ranges sticking together are merged in place).
    // Unfortunately in case of SRT_ARQ_ONREQ losses must be recorded
    // as before, but they should not be reported, until confirmed
    // by the filter. By this reason they appear often out of order
    // and for adding them properly the loss list container wasn't
    // prepared. This then requires some more effort to implement.
    if (!m_bRcvNakReport || m_PktFilterRexmitLevel != SRT_ARQ_ALWAYS)
        return;

    /*
     * m_bRcvNakReport enables NAK reports for SRT.
     * Retransmission based on timeout is bandwidth consuming,
     * not knowing what to retransmit when the only NAK sent by receiver is lost,
     * all packets past last ACK are retransmitted (rexmitMethod() == SRM_FASTREXMIT).
     */
    if ((currtime_tk > m_ullNextNAKTime_tk) && (m_pRcvLossList->getLossLength() > 0))
    {
        // NAK timer expired, and there is loss to be reported.
        sendCtrl(UMSG_LOSSREPORT);

        CTimer::rdtsc(currtime_tk);
        m_ullNextNAKTime_tk = currtime_tk + m_ullNAKInt_tk;
    }
}

bool CUDT::checkExpTimer(uint64_t currtime_tk)
{
    // In UDT the m_bUserDefinedRTO and m_iRTO were in CCC class.
    // There's nothing in the original code that alters these values.

    uint64_t next_exp_time_tk;
    if (m_CongCtl->RTO())
    {
        next_exp_time_tk = m_ullLastRspTime_tk + m_CongCtl->RTO() * m_ullCPUFrequency;
    }
    else
    {
        uint64_t exp_int_tk = (m_iEXPCount * (m_iRTT + 4 * m_iRTTVar) + COMM_SYN_INTERVAL_US) * m_ullCPUFrequency;
        if (exp_int_tk < m_iEXPCount * m_ullMinExpInt_tk)
            exp_int_tk = m_iEXPCount * m_ullMinExpInt_tk;
        next_exp_time_tk = m_ullLastRspTime_tk + exp_int_tk;
    }

    if (currtime_tk <= next_exp_time_tk)
        return false;

    // ms -> us
    const int PEER_IDLE_TMO_US = m_iOPT_PeerIdleTimeout * 1000;
    // Haven't received any information from the peer, is it dead?!
    // timeout: at least 16 expirations and must be greater than 5 seconds
    if ((m_iEXPCount > COMM_RESPONSE_MAX_EXP) &&
        (currtime_tk - m_ullLastRspTime_tk > PEER_IDLE_TMO_US * m_ullCPUFrequency))
    {
        //
        // Connection is broken.
        // UDT does not signal any information about this instead of to stop quietly.
        // Application will detect this when it calls any UDT methods next time.
        //
        HLOGC(mglog.Debug,
              log << "CONNECTION EXPIRED after " << ((currtime_tk - m_ullLastRspTime_tk) / m_ullCPUFrequency) << "ms");
        m_bClosing       = true;
        m_bBroken        = true;
        m_iBrokenCounter = 30;

        // update snd U list to remove this socket
        m_pSndQueue->m_pSndUList->update(this, CSndUList::DO_RESCHEDULE);

        releaseSynch();

        // app can call any UDT API to learn the connection_broken error
        s_UDTUnited.m_EPoll.update_events(m_SocketID, m_sPollID, SRT_EPOLL_IN | SRT_EPOLL_OUT | SRT_EPOLL_ERR, true);

        CTimer::triggerEvent();

        return true;
    }

    HLOGC(mglog.Debug,
          log << "EXP TIMER: count=" << m_iEXPCount << "/" << (+COMM_RESPONSE_MAX_EXP) << " elapsed="
              << ((currtime_tk - m_ullLastRspTime_tk) / m_ullCPUFrequency) << "/" << (+PEER_IDLE_TMO_US) << "us");

    ++m_iEXPCount;

    /*
     * (keepalive fix)
     * duB:
     * It seems there is confusion of the direction of the Response here.
     * LastRspTime is supposed to be when receiving (data/ctrl) from peer
     * as shown in processCtrl and processData,
     * Here we set because we sent something?
     *
     * Disabling this code that prevent quick reconnection when peer disappear
     */
    // Reset last response time since we've just sent a heart-beat.
    // (fixed) m_ullLastRspTime_tk = currtime_tk;

    return false;
}

void CUDT::checkRexmitTimer(uint64_t currtime_tk)
{
    /* There are two algorithms of blind packet retransmission: LATEREXMIT and FASTREXMIT.
     *
     * LATEREXMIT is only used with FileCC.
     * The mode is triggered when some time has passed since the last ACK from
     * the receiver, while there is still some unacknowledged data in the sender's buffer,
     * and the loss list is empty.
     *
     * FASTREXMIT is only used with LiveCC.
     * The mode is triggered if the receiver does not send periodic NAK reports,
     * when some time has passed since the last ACK from the receiver,
     * while there is still some unacknowledged data in the sender's buffer.
     *
     * In case the above conditions are met, the unacknowledged packets
     * in the sender's buffer will be added to loss list and retransmitted.
     */

    const uint64_t rtt_syn = (m_iRTT + 4 * m_iRTTVar + 2 * COMM_SYN_INTERVAL_US);
    const uint64_t exp_int = (m_iReXmitCount * rtt_syn + COMM_SYN_INTERVAL_US) * m_ullCPUFrequency;

    if (currtime_tk <= (m_ullLastRspAckTime_tk + exp_int))
        return;

    // If there is no unacknowledged data in the sending buffer,
    // then there is nothing to retransmit.
    if (m_pSndBuffer->getCurrBufSize() <= 0)
        return;

    const bool is_laterexmit = m_CongCtl->rexmitMethod() == SrtCongestion::SRM_LATEREXMIT;
    const bool is_fastrexmit = m_CongCtl->rexmitMethod() == SrtCongestion::SRM_FASTREXMIT;

    // If the receiver will send periodic NAK reports, then FASTREXMIT is inactive.
    // MIND that probably some method of "blind rexmit" MUST BE DONE, when TLPKTDROP is off.
    if (is_fastrexmit && m_bPeerNakReport)
        return;

    // We need to retransmit only when the data in the sender's buffer was already sent.
    // Otherwise it might still be sent regulary.
    bool retransmit = false;
    // - the sender loss list is empty (the receiver didn't send any LOSSREPORT, or LOSSREPORT was lost on track)
    if (is_laterexmit && (CSeqNo::incseq(m_iSndCurrSeqNo) != m_iSndLastAck) && m_pSndLossList->getLossLength() == 0)
        retransmit = true;

    if (is_fastrexmit && (CSeqNo::seqoff(m_iSndLastAck, CSeqNo::incseq(m_iSndCurrSeqNo)) > 0))
        retransmit = true;

    if (retransmit)
    {
        // Sender: Insert all the packets sent after last received acknowledgement into the sender loss list.
        CGuard acklock(m_RecvAckLock, "RecvAck"); // Protect packet retransmission
        // Resend all unacknowledged packets on timeout, but only if there is no packet in the loss list
        const int32_t csn = m_iSndCurrSeqNo;
        const int     num = m_pSndLossList->insert(m_iSndLastAck, csn);
        if (num > 0)
        {
            CGuard::enterCS(m_StatsLock, "stats");
            m_stats.traceSndLoss += num;
            m_stats.sndLossTotal += num;
            CGuard::leaveCS(m_StatsLock, "stats");

            HLOGC(mglog.Debug,
                  log << CONID() << "ENFORCED " << (is_laterexmit ? "LATEREXMIT" : "FASTREXMIT")
                      << " by ACK-TMOUT (scheduling): " << CSeqNo::incseq(m_iSndLastAck) << "-" << csn << " ("
                      << CSeqNo::seqoff(m_iSndLastAck, csn) << " packets)");
        }
    }

    ++m_iReXmitCount;

    checkSndTimers(DONT_REGEN_KM);
    const ECheckTimerStage stage = is_fastrexmit ? TEV_CHT_FASTREXMIT : TEV_CHT_REXMIT;
    updateCC(TEV_CHECKTIMER, stage);

    // immediately restart transmission
    m_pSndQueue->m_pSndUList->update(this, CSndUList::DO_RESCHEDULE);
}

void CUDT::checkTimers()
{
    // update CC parameters
    updateCC(TEV_CHECKTIMER, TEV_CHT_INIT);
    // uint64_t minint = (uint64_t)(m_ullCPUFrequency * m_pSndTimeWindow->getMinPktSndInt() * 0.9);
    // if (m_ullInterval_tk < minint)
    //   m_ullInterval_tk = minint;
    // NOTE: This commented-out ^^^ code was commented out in original UDT. Leaving for historical reasons

    uint64_t currtime_tk;
    CTimer::rdtsc(currtime_tk);

    // This is a very heavy log, unblock only for temporary debugging!
#if 0
    HLOGC(mglog.Debug, log << CONID() << "checkTimers: nextacktime=" << FormatTime(m_ullNextACKTime_tk)
        << " AckInterval=" << m_iACKInterval
        << " pkt-count=" << m_iPktCount << " liteack-count=" << m_iLightACKCount);
#endif

    // Check if it is time to send ACK
    checkACKTimer(currtime_tk);

    // Check if it is time to send a loss report
    checkNAKTimer(currtime_tk);

    // Check if the connection is expired
    if (checkExpTimer(currtime_tk))
        return;

    // Check if FAST or LATE packet retransmission is required
    checkRexmitTimer(currtime_tk);

    //   uint64_t exp_int = (m_iRTT + 4 * m_iRTTVar + COMM_SYN_INTERVAL_US) * m_ullCPUFrequency;
    if (currtime_tk > m_ullLastSndTime_tk + (COMM_KEEPALIVE_PERIOD_US * m_ullCPUFrequency))
    {
        sendCtrl(UMSG_KEEPALIVE);
        HLOGP(mglog.Debug, "KEEPALIVE");
    }
}

void CUDT::addEPoll(const int eid)
{
    CGuard::enterCS(s_UDTUnited.m_EPoll.m_EPollLock, "glob.epoll");
    m_sPollID.insert(eid);
    CGuard::leaveCS(s_UDTUnited.m_EPoll.m_EPollLock, "glob.epoll");

    if (!stillConnected())
        return;

    CGuard::enterCS(m_RecvLock, "recv");
    if (m_pRcvBuffer->isRcvDataReady())
    {
      s_UDTUnited.m_EPoll.update_events(m_SocketID, m_sPollID, SRT_EPOLL_IN, true);
    }
    CGuard::leaveCS(m_RecvLock, "recv");

    if (m_iSndBufSize > m_pSndBuffer->getCurrBufSize())
    {
      s_UDTUnited.m_EPoll.update_events(m_SocketID, m_sPollID, SRT_EPOLL_OUT, true);
    }
}

void CUDT::removeEPoll(const int eid)
{
    // clear IO events notifications;
    // since this happens after the epoll ID has been removed, they cannot be set again
    set<int> remove;
    remove.insert(eid);
   s_UDTUnited.m_EPoll.update_events(m_SocketID, remove, SRT_EPOLL_IN | SRT_EPOLL_OUT, false);

    CGuard::enterCS(s_UDTUnited.m_EPoll.m_EPollLock, "glob.epoll");
    m_sPollID.erase(eid);
    CGuard::leaveCS(s_UDTUnited.m_EPoll.m_EPollLock, "glob.epoll");
}

void CUDTGroup::addEPoll(int eid)
{
   CGuard::enterCS(m_pGlobal->m_EPoll.m_EPollLock, "glob.epoll");
   m_sPollID.insert(eid);
   CGuard::leaveCS(m_pGlobal->m_EPoll.m_EPollLock, "glob.epoll");

   bool any_read = false;
   bool any_write = false;
   bool any_broken = false;
   bool any_pending = false;

   {
       // Check all member sockets
       CGuard gl(m_GroupLock, "group");

       // We only need to know if there is any socket that is
       // ready to get a payload and ready to receive from.

       for (gli_t i = m_Group.begin(); i != m_Group.end(); ++i)
       {
           if (i->sndstate == GST_IDLE || i->sndstate == GST_RUNNING)
           {
               any_write |= i->ps->writeReady();
           }

           if (i->rcvstate == GST_IDLE || i->rcvstate == GST_RUNNING)
           {
               any_read |= i->ps->readReady();
           }

           if (i->ps->broken())
               any_broken |= true;
           else
               any_pending |= true;
       }
   }

   // This is stupid, but we don't have any other interface to epoll
   // internals. Actually we don't have to check if id() is in m_sPollID
   // because we know it is, as we just added it. But it's not performance
   // critical, sockets are not being often added during transmission.
   if (any_read)
       m_pGlobal->m_EPoll.update_events(id(), m_sPollID, SRT_EPOLL_IN, true);

   if (any_write)
       m_pGlobal->m_EPoll.update_events(id(), m_sPollID, SRT_EPOLL_OUT, true);

   // Set broken if none is non-broken (pending, read-ready or write-ready)
   if (any_broken && !any_pending)
       m_pGlobal->m_EPoll.update_events(id(), m_sPollID, SRT_EPOLL_ERR, true);
}

void CUDTGroup::removeEPoll(const int eid)
{
   // clear IO events notifications;
   // since this happens after the epoll ID has been removed, they cannot be set again
   set<int> remove;
   remove.insert(eid);
   m_pGlobal->m_EPoll.update_events(id(), remove, SRT_EPOLL_IN | SRT_EPOLL_OUT, false);

   CGuard::enterCS(m_pGlobal->m_EPoll.m_EPollLock, "glob.epoll");
   m_sPollID.erase(eid);
   CGuard::leaveCS(m_pGlobal->m_EPoll.m_EPollLock, "glob.epoll");
}

void CUDT::ConnectSignal(ETransmissionEvent evt, EventSlot sl)
{
    if (evt >= TEV__SIZE)
        return; // sanity check

    m_Slots[evt].push_back(sl);
}

void CUDT::DisconnectSignal(ETransmissionEvent evt)
{
    if (evt >= TEV__SIZE)
        return; // sanity check

    m_Slots[evt].clear();
}

void CUDT::EmitSignal(ETransmissionEvent tev, EventVariant var)
{
    for (std::vector<EventSlot>::iterator i = m_Slots[tev].begin(); i != m_Slots[tev].end(); ++i)
    {
        i->emit(tev, var);
    }
}

int CUDT::getsndbuffer(SRTSOCKET u, size_t* blocks, size_t* bytes)
{
    CUDTSocket* s = s_UDTUnited.locateSocket(u);
    if (!s || !s->m_pUDT)
        return -1;

    CSndBuffer* b = s->m_pUDT->m_pSndBuffer;

    if (!b)
        return -1;

    int bytecount, timespan;
    int count = b->getCurrBufSize(Ref(bytecount), Ref(timespan));

    if (blocks)
        *blocks = count;

    if (bytes)
        *bytes = bytecount;

    return std::abs(timespan);
}

SRT_REJECT_REASON CUDT::rejectReason(SRTSOCKET u)
{
    CUDTSocket* s = s_UDTUnited.locateSocket(u);
    if (!s || !s->m_pUDT)
        return SRT_REJ_UNKNOWN;

    return s->m_pUDT->m_RejectReason;
}
bool CUDT::runAcceptHook(CUDT* acore, const sockaddr* peer, const CHandShake* hs, const CPacket& hspkt)
{
    // Prepare the information for the hook.

    // We need streamid.
    char target[MAX_SID_LENGTH + 1];
    memset(target, 0, MAX_SID_LENGTH + 1);

    // Just for a case, check the length.
    // This wasn't done before, and we could risk memory crash.
    // In case of error, this will remain unset and the empty
    // string will be passed as streamid.

    int ext_flags = SrtHSRequest::SRT_HSTYPE_HSFLAGS::unwrap(hs->m_iType);

    // This tests if there are any extensions.
    if (hspkt.getLength() > CHandShake::m_iContentSize + 4 && IsSet(ext_flags, CHandShake::HS_EXT_CONFIG))
    {
        uint32_t* begin = reinterpret_cast<uint32_t*>(hspkt.m_pcData + CHandShake::m_iContentSize);
        size_t    size  = hspkt.getLength() - CHandShake::m_iContentSize; // Due to previous cond check we grant it's >0
        uint32_t* next  = 0;
        size_t    length   = size / sizeof(uint32_t);
        size_t    blocklen = 0;

        for (;;) // ONE SHOT, but continuable loop
        {
            int cmd = FindExtensionBlock(begin, length, Ref(blocklen), Ref(next));

            const size_t bytelen = blocklen * sizeof(uint32_t);

            if (cmd == SRT_CMD_SID)
            {
                if (!bytelen || bytelen > MAX_SID_LENGTH)
                {
                    LOGC(mglog.Error,
                         log << "interpretSrtHandshake: STREAMID length " << bytelen << " is 0 or > " << +MAX_SID_LENGTH
                             << " - PROTOCOL ERROR, REJECTING");
                    return false;
                }
                // See comment at CUDT::interpretSrtHandshake().
                memcpy(target, begin + 1, bytelen);

                // Un-swap on big endian machines
                ItoHLA((uint32_t*)target, (uint32_t*)target, blocklen);

                // Nothing more expected from connection block.
                break;
            }
            else if (cmd == SRT_CMD_NONE)
            {
                // End of blocks
                break;
            }
            else
            {
                // Any other kind of message extracted. Search on.
                length -= (next - begin);
                begin = next;
                if (begin)
                    continue;
            }

            break;
        }
    }

    try
    {
        int result = CALLBACK_CALL(m_cbAcceptHook, acore->m_SocketID, hs->m_iVersion, peer, target);
        if (result == -1)
            return false;
    }
    catch (...)
    {
        LOGP(mglog.Error, "runAcceptHook: hook interrupted by exception");
        return false;
    }

    return true;
<<<<<<< HEAD
}


// GROUP


std::list<CUDTGroup::SocketData> CUDTGroup::s_NoGroup;


CUDTGroup::gli_t CUDTGroup::add(SocketData data)
{
    CGuard g(m_GroupLock, "group");
    m_Group.push_back(data);
    gli_t end = m_Group.end();
    if (m_iMaxPayloadSize == -1)
    {
        int plsize = data.ps->m_pUDT->OPT_PayloadSize();
        HLOGC(mglog.Debug, log << "CUDTGroup::add: taking MAX payload size from socket %" << data.ps->m_SocketID << ": " << plsize
            << " " << (plsize ? "(explicit)" : "(unspecified = fallback to 1456)"));
        if (plsize == 0)
            plsize = SRT_LIVE_MAX_PLSIZE;
        // It is stated that the payload size
        // is taken from first, and every next one
        // will get the same.
        m_iMaxPayloadSize = plsize;
    }

    return --end;
}

CUDTGroup::SocketData CUDTGroup::prepareData(CUDTSocket* s)
{
    // This uses default GST_BROKEN because when the group operation is done,
    // then the GST_IDLE state automatically turns into GST_RUNNING. This is
    // recognized as an initial state of the fresh added socket to the group,
    // so some "initial configuration" must be done on it, after which it's
    // turned into GST_RUNNING, that is, it's treated as all others. When
    // set to GST_BROKEN, this socket is disregarded. This socket isn't cleaned
    // up, however, unless the status is simultaneously SRTS_BROKEN.

    // The order of operations is then:
    // - add the socket to the group in this "broken" initial state
    // - connect the socket (or get it extracted from accept)
    // - update the socket state (should be SRTS_CONNECTED)
    // - once the connection is established (may take time with connect), set GST_IDLE
    // - the next operation of send/recv will automatically turn it into GST_RUNNING
    SocketData sd = {s->m_SocketID, s, SRTS_INIT, GST_BROKEN, GST_BROKEN, sockaddr_any(), sockaddr_any(), false, false, false };
    return sd;
}

CUDTGroup::CUDTGroup():
        m_pGlobal(), // will be set after creation
        m_GroupID(-1),
        m_PeerGroupID(-1),
        m_selfManaged(true),
        m_type(SRT_GTYPE_UNDEFINED),
        m_listener(),
        m_iMaxPayloadSize(-1), // This is "undefined"; will become defined when adding the first socket
        m_bSynRecving(true),
        m_bSynSending(true),
        m_bTsbPd(true),
        m_bTLPktDrop(true),
        m_iTsbPdDelay_us(0),
        m_iSndTimeOut(-1),
        m_iRcvTimeOut(-1),
        m_StartTime(0),
        m_RcvPeerStartTime(0),
        m_bOpened(false),
        m_bConnected(false),
        m_bClosing(false),
        m_iLastSchedSeqNo(0)
{
    CGuard::createMutex(m_GroupLock);
    CGuard::createMutex(m_RcvDataLock);
    CGuard::createCond(m_RcvDataCond);
}

CUDTGroup::~CUDTGroup()
{
    CGuard::releaseMutex(m_GroupLock);
    CGuard::releaseMutex(m_RcvDataLock);
    CGuard::releaseCond(m_RcvDataCond);
}

void CUDTGroup::setOpt(SRT_SOCKOPT optName, const void* optval, int optlen)
{
    switch (optName)
    {
    case SRTO_RCVSYN:
        m_bSynRecving = bool_int_value(optval, optlen);
        break;

        break;

        // Other options to be specificallty interpreted by group may follow.
        // All others must be simply stored for setting on a socket.

    default:
        if (m_bOpened)
        {
            throw CUDTException(MJ_NOTSUP, MN_ISCONNECTED, 0);
        }

        m_config.push_back(ConfigItem(optName, optval, optlen));
        break;
    }
}

void CUDTGroup::getOpt(SRT_SOCKOPT optname, void* optval, ref_t<int> r_optlen)
{
    int& optlen = *r_optlen;

    switch (optname)
    {
    case SRTO_RCVSYN:
        *(bool*)optval = m_bSynRecving;
        optlen = sizeof(bool);
        break;

    default:
        // Extract the "wishful thining" from the storage.
        // XXX What about default values, not stored before?

        {
            for (vector<ConfigItem>::iterator i = m_config.begin(); i != m_config.end(); ++i)
            {
                if (i->so == optname)
                {
                    if (optlen >= int(i->value.size()))
                    {
                        copy(i->value.begin(), i->value.end(), (unsigned char*)optval);
                    }
                    optlen = i->value.size();
                    return;
                }
            }

            // Not set before, simply fill in zeros
            // XXX This is just a stub implementation!
            memset(optval, 0, optlen);
            return;
        }
    }
}

struct HaveState: public unary_function< pair<SRTSOCKET, SRT_SOCKSTATUS>, bool >
{
    SRT_SOCKSTATUS s;
    HaveState(SRT_SOCKSTATUS ss):s(ss){}
    bool operator()(pair<SRTSOCKET, SRT_SOCKSTATUS> i) const { return i.second == s; }
};

SRT_SOCKSTATUS CUDTGroup::getStatus()
{
    typedef vector< pair<SRTSOCKET, SRT_SOCKSTATUS> > states_t;
    states_t states;

    {
        CGuard cg(m_GroupLock, "group");
        for (gli_t gi = m_Group.begin(); gi != m_Group.end(); ++gi)
        {
            switch (gi->sndstate)
            {
                // Check only sndstate. If this machine is ONLY receiving,
                // then rcvstate will turn into GST_RUNNING, while
                // sndstate will remain GST_IDLE, but still this may only
                // happen if the socket is connected.
            case GST_IDLE:
            case GST_RUNNING:
                states.push_back(make_pair(gi->id, SRTS_CONNECTED));
                break;

            case GST_BROKEN:
                states.push_back(make_pair(gi->id, SRTS_BROKEN));
                break;

            default: // (pending, or whatever will be added in future)
                {
                    SRT_SOCKSTATUS st = m_pGlobal->getStatus(gi->id);
                    states.push_back(make_pair(gi->id, st));
                }
            }
        }
    }

    // If at least one socket is connected, the state is connected.
    if (find_if(states.begin(), states.end(), HaveState(SRTS_CONNECTED)) != states.end())
        return SRTS_CONNECTED;

    // Otherwise find at least one socket, which's state isn't broken.
    // If none found, return SRTS_BROKEN.
    states_t::iterator p = find_if(states.begin(), states.end(), not1(HaveState(SRTS_BROKEN)));
    if (p != states.end())
    {
        // Return that state as group state
        return p->second;
    }

    return SRTS_BROKEN;
}

void CUDTGroup::syncWithSocket(const CUDT& core)
{
    // [[using locked(m_GroupLock)]];

    currentSchedSequence(core.ISN());
    setInitialRxSequence(core.m_iPeerISN);

    // Get the latency (possibly fixed against the opposite side)
    // from the first socket.
    latency(core.m_iTsbPdDelay_ms*int64_t(1000));
}

void CUDTGroup::close()
{
    // Close all descriptors, then delete the group.

    CGuard g(m_GroupLock);

    // A non-managed group may only be closed if there are no
    // sockets in the group.
    if (!m_selfManaged && !m_Group.empty())
        throw CUDTException(MJ_NOTSUP, MN_BUSY, 0);
    else
    {
        // A managed group should first close all member sockets.
        for (gli_t ig = m_Group.begin(), ig_next = ig; ig != m_Group.end(); ig = ig_next)
        {
            ++ig_next; // Increment before it WOULD BE deleted here.
            m_pGlobal->close(ig->id);
            m_Group.erase(ig);
        }
    }

    m_PeerGroupID = -1;
    // This takes care of the internal part.
    // The external part will be done in Global (CUDTUnited)
}


int CUDTGroup::send(const char* buf, int len, ref_t<SRT_MSGCTRL> r_mc)
{
    vector<gli_t> wipeme;
    vector<gli_t> idlers;
    SRT_MSGCTRL& mc = *r_mc;

    int32_t curseq = 0;

    int rstat = -1;

        int stat = 0;
        SRT_ATR_UNUSED CUDTException cx (MJ_SUCCESS, MN_NONE, 0);

    CGuard guard(m_GroupLock);

    // XXX G make a distinction here for an exact group type of managed sending.
    // The below procedure implements only redundancy.
    // For bonding there should be a different procedure that selects
    // the current least burdened link (the link which's burden value has
    // longest distance to its predicted usage percentage) and send only through
    // this link.

    // This simply requires the payload to be sent through every socket in the group
    for (gli_t d = m_Group.begin(); d != m_Group.end(); ++d)
    {
        // Check socket sndstate before sending
        if (d->sndstate == GST_BROKEN)
        {
            HLOGC(dlog.Debug, log << "CUDTGroup::send: socket in BROKEN state: %" << d->id);
            // Check if broken permanently
            if (!d->ps || d->ps->m_Status == SRTS_BROKEN)
            {
                HLOGC(dlog.Debug, log << "... permanently. Will delete it from group %" << id());
                wipeme.push_back(d);
            }
            continue;
        }

        if (d->sndstate == GST_IDLE)
        {
            HLOGC(dlog.Debug, log << "CUDTGroup::send: socket in IDLE state: %" << d->id << " - will activate it");
            // This is idle, we'll take care of them next time
            // Might be that:
            // - this socket is idle, while some NEXT socket is running
            // - we need at least one running socket to work BEFORE activating the idle one.
            // - if ALL SOCKETS ARE IDLE, then we simply activate the first from the list,
            //   and all others will be activated using the ISN from the first one.
            idlers.push_back(d);
            continue;
        }

        HLOGC(dlog.Debug, log << "CUDTGroup::send: socket in RUNNING state: %" << d->id << " - will send a payload");
        // Remaining sndstate is GST_RUNNING. Send a payload through it.
        try
        {
            // This must be wrapped in try-catch because on error it throws an exception.
            // Possible return values are only 0, in case of some stupid error, or a positive
            // >0 value that defines the size of the data that it has sent, that is, in case
            // of Live mode, equal to 'len'.
            stat = d->ps->core().sendmsg2(buf, len, r_mc);
        }
        catch (CUDTException& e)
        {
            cx = e;
            stat = -1;
        }

        if (stat != len)
        {
#if ENABLE_HEAVY_LOGGING
            string errmsg;
            if (stat == -1)
                errmsg = cx.getErrorString();
            else
                errmsg = "Sent size: " + Sprint(stat);
            HLOGC(dlog.Debug, log << "... sending FAILED (" << errmsg << "). Setting this socket broken status.");
#endif
            // Turn this link broken
            d->sndstate = GST_BROKEN;
            d->laststatus = d->ps->getStatus();
            // However don't delete the socket right now.
            continue;
        }
        curseq = mc.pktseq;

        HLOGC(dlog.Debug, log << "... sending SUCCESSFUL, seq=" << curseq);

        // Succeeded status, write it to the returned status
        // and grab the data.
        rstat = stat;
    }

    // Here we need to activate all links that are found as IDLE.
    // Some portion of logical exclusions:
    //
    // - sockets that were broken in the beginning are already wiped out
    // - broken sockets are checked first, so they can't be simultaneously idle
    // - idle sockets can't get broken because there's no operation done on them
    // - running sockets are the only one that could change sndstate here
    // - running sockets can either remain running or turn to broken
    // In short: Running and Broken sockets can't become idle,
    // although Running sockets can become Broken.

    // There's no certainty here as to whether at least one link was
    // running and it has successfully performed the operation.
    // Might have even happened that we had 2 running links that
    // got broken and 3 other links so far in idle sndstate that just connected
    // at that very moment. In this case we have 3 idle links to activate,
    // but there is no sequence base to overwrite their ISN with. If this
    // happens, then the first link that should be activated goes with
    // whatever ISN it has, whereas every next idle link should use that
    // exactly ISN.
    //
    // If it has additionally happened that the first link got broken at
    // that very moment of sending, the second one has a chance to succeed
    // and therefore take over the leading role in setting the ISN. If the
    // second one fails, too, then the only remaining idle link will simply
    // go with its own original sequence.
    //
    // On the opposite side the reader should know that the link is inactive
    // so the first received payload activates it. Activation of an idle link
    // means that the very first packet arriving is TAKEN AS A GOOD DEAL, that is,
    // no LOSSREPORT is sent even if the sequence looks like a "jumped over".
    // Only for activated links is the LOSSREPORT sent upon seqhole detection.

    // NOTE: This is a "vector of list iterators". Every element here
    // is an iterator to another container.
    // Note that "list" is THE ONLY container in standard C++ library,
    // for which NO ITERATORS ARE INVALIDATED after a node at particular
    // iterator has been removed, except for that iterator itself.
    for (vector<gli_t>::iterator i = idlers.begin(); i != idlers.end(); ++i)
    {
        gli_t d = *i;
        int lastseq = d->ps->core().schedSeqNo();
        if (curseq != 0 && curseq != lastseq)
        {
            HLOGC(mglog.Debug, log << "CUDTGroup::send: socket %" << d->id
                << ": override snd sequence " << lastseq
                << " with " << curseq << " (diff by "
                << CSeqNo::seqcmp(curseq, lastseq) << "); SENDING PAYLOAD");
            d->ps->core().overrideSndSeqNo(curseq);
        }
        else
        {
            HLOGC(mglog.Debug, log << "CUDTGroup::send: socket %" << d->id
                << ": sequence remains with original value: " << lastseq
                << "; SENDING PAYLOAD");
        }

        // Now send and check the status
        // The link could have got broken

        try
        {
            stat = d->ps->core().sendmsg2(buf, len, r_mc);
        }
        catch (CUDTException& e)
        {
            cx = e;
            stat = -1;
        }

        d->laststatus = d->ps->getStatus();

        // Check the status to sndstate whether this link is still active
        if (stat != len)
        {
#if ENABLE_HEAVY_LOGGING
            string errmsg;
            if (stat == -1)
                errmsg = cx.getErrorString();
            else
                errmsg = "Sent size: " + Sprint(stat);
            HLOGC(dlog.Debug, log << "... sending FAILED (" << errmsg << "). Setting this socket broken status.");
#endif
            // Turn this link broken
            d->sndstate = GST_BROKEN;
            // However don't delete the socket right now.
            continue;
        }

        d->sndstate = GST_RUNNING;
        rstat = stat;

        // Succeeded, so we can take the sequence as a good deal,
        // should that be still unset.
        if (curseq == 0)
        {
            curseq = mc.pktseq;
            // This will cause overriding ISN in every next
            // socket processed in this loop.
        }
        HLOGC(dlog.Debug, log << "... sending SUCCESSFUL, seq=" << curseq);
    }

    if (curseq != 0)
    {
        HLOGC(dlog.Debug, log << "CUDTGroup::send: updating current scheduling sequence=" << curseq);
        m_iLastSchedSeqNo = curseq;
    }

    // delete all sockets that were broken at the entrance
    for (vector<gli_t>::iterator i = wipeme.begin(); i != wipeme.end(); ++i)
    {
        // XXX send-blocking should be probably immediately turned off,
        // at least in case when this is a managed group. We don't want
        // to make a socket linger. OTOH this need not make sense because
        // the socket is closed here only if the connection got broken.
        CUDT::s_UDTUnited.close((*i)->ps);
        m_Group.erase(*i);
    }

    // Now fill in the socket table. Check if the size is enough, if not,
    // then set the pointer to NULL and set the correct size.

    // Note that list::size() is linear time, however this shouldn't matter,
    // as with the increased number of links in the redundancy group the
    // impossibility of using that many of them grows exponentally.
    size_t grpsize = m_Group.size();

    if (mc.grpdata_size < grpsize)
    {
        mc.grpdata_size = grpsize;
        mc.grpdata = NULL;
        return rstat;
    }

    // Enough space to fill
    size_t i = 0;
    for (gli_t d = m_Group.begin(); d != m_Group.end(); ++d, ++i)
    {
        mc.grpdata[i].id = d->id;
        mc.grpdata[i].status = d->laststatus;

        if (d->sndstate == GST_RUNNING)
            mc.grpdata[i].result = rstat; // The same result for all sockets, if running
        else if (d->sndstate == GST_IDLE)
            mc.grpdata[i].result = 0;
        else
            mc.grpdata[i].result = -1;

        memcpy(&mc.grpdata[i].peeraddr, &d->peer, d->peer.size());
    }
    mc.grpdata_size = i;
    return rstat;
}

int CUDTGroup::getGroupData(SRT_SOCKGROUPDATA* pdata, size_t* psize)
{
    CGuard gl(m_GroupLock, "group");

    size_t size = *psize;
    // Rewrite correct size
    *psize = m_Group.size();

    if (m_Group.size() > size)
    {
        // Not enough space to retrieve the data.
        return SRT_ERROR;
    }

    size_t i = 0;
    for (gli_t d = m_Group.begin(); d != m_Group.end(); ++d, ++i)
    {
        pdata[i].id = d->id;
        pdata[i].status = d->laststatus;

        if (d->sndstate == GST_RUNNING)
            pdata[i].result = 0; // Just "success", no operation was performed
        else if (d->sndstate == GST_IDLE)
            pdata[i].result = 0;
        else
            pdata[i].result = -1;

        memcpy(&pdata[i].peeraddr, &d->peer, d->peer.size());
    }

    return 0;
}
/* Temporarily eclipsed

void CUDTGroup::tsbpd()
{
    while (m_bOpened)
    {
        // Roll over all CUDTs and extract packets from them,
        // if they are in order. Leave non-ordered packets in the buffer.
        // The freshest read sequence number should be updated to
        // all others.

        int32_t current_pkt_seq = 0;
        uint64_t tsbpdtime = 0;
        bool rxready = false;
        int32_t top_sequence = 0;

        {
            CGuard gg(m_GroupLock, "group");
            for (gli_t gi = m_Group.begin(); gi != m_Group.end(); ++gi)
            {
                int32_t skiptoseqno = -1;
                bool passack = true; //Get next packet to wait for even if not acked

                // XXX mutex lock
                rxready = gi->ps->core()->m_pRcvBuffer->getRcvFirstMsg(Ref(tsbpdtime), Ref(passack), Ref(skiptoseqno), Ref(current_pkt_seq));

                if (rxready)
                {
                    // This packet is ready for extraction.
                    if (!passack)
                    {
                        // A subsequent packet. Put it on a queue, together with the time.
                        TimedUnit tu;
                        tu.playtime = tsbpdtime;

                        // This extracts the single-UDP-packet message. The message is
                        // removed from the buffer, but it still is marked as GOOD (or PASSACK).
                        // The unit will be "freed" only when the user read it through
                        // an API function.
                        tu.unit = gi->ps->core()->m_pRcvBuffer->extractMsg();

                        if (!tu.unit)
                        {
                            // XXX some fallback - this shouldn't happen
                        }

                        m_GroupReaderQueue.push(tu);
                    }
                }
            }
        }
    }
}


void CUDTGroup::readerThread()
{
    // Lock for the whole time of running; the lock will be
    // lifted up only temporarily when waiting on the CV.
    CGuard gg(m_GroupLock, "group");

    bool running = false;

    vector<gli_t> failures;

    for (;;)
    {
        bool again = true;
        // If something is ready to read now, read it.
        if (m_ReadyRead)
        {
            again = false;

            // Clear this pointer as a sign that you caught it
            //CUDTSocket* s = const_cast<CUDTSocket*>(m_ReadyRead); // Takes out volatile.
            CUDTSocket* s = m_ReadyRead;
            HLOGC(mglog.Debug, log << "CLEARING ReadyRead");
            m_ReadyRead = NULL;

            Payload pl;
            pl.data.resize(m_iMaxPayloadSize);
            // Do read from it.
            pl.result = s->m_pUDT->receiveMessage(&pl.data[0], m_iMaxPayloadSize, Ref(pl.ctrl));
            s->m_IncludedIter->laststatus = s->getStatus();

            // Access the group-characteristic data of the socket. Clear the reading.
            s->m_IncludedIter->ready_read = false;
            if (pl.result == -1)
            {
                s->m_IncludedIter->ready_error = true;
                pl.data.clear();
            }
            else
            {
                // If less data were returned, remove the excess buffer from the size.
                pl.data.resize(pl.result);
                HLOGC(dlog.Debug, log << "GROUP:recv:%" << s->m_SocketID << " size=" << pl.result << " #" << pl.ctrl.pktseq
                    << " SRC.TS=" <<  FormatTime(pl.ctrl.srctime) << " STAMP:" << BufferStamp(&pl.data[0], pl.data.size()));


                if (!running)
                {
                    // Take the sequence whatever it is, as a good deal.
                    m_iRcvDeliveredSeqNo = pl.ctrl.pktseq;
                    HLOGC(mglog.Debug, log << "GROUP: first packet - good deal: #" << m_iRcvDeliveredSeqNo);
                    running = true;
                }
                else
                {
                    int seq_exp = CSeqNo::incseq(m_iRcvDeliveredSeqNo);
                    int seqdiff = CSeqNo::seqcmp(pl.ctrl.pktseq, seq_exp);
                    HLOGC(mglog.Debug, log << "GROUP: incoming=#" << pl.ctrl.pktseq << " expected=#" << seq_exp
                        << " diff=" << seqdiff);

                    // EXPECTED CASE:
                    if (seqdiff == 0)
                    {
                        HLOGC(mglog.Debug, log << "GROUP: subsequent packet seq=" << pl.ctrl.pktseq);
                        m_iRcvDeliveredSeqNo = pl.ctrl.pktseq;
                    }
                    else if (seqdiff < 0)
                    {
                        // This sequence is already delivered. Behave as if no payload
                        // was available.
                        again = true;
                        HLOGC(mglog.Debug, log << "GROUP: redundant packet seq=" << pl.ctrl.pktseq << " - dropping");
                    }
                    else
                    {
                        // Do not buffer aheadcoming packages.
                        // XXX may happen that some "elephanting prevention" must
                        // be done somehow and some extra delay applied for the last chance
                        // to deliver the right package. This will apply additional small
                        // time on the packet, just to buffer one packet.
                        //
                        // Currently just inform about that the packet was jumped over.
                        LOGC(mglog.Warn, log << "GROUP: aheadcoming: expected=" << seq_exp << " have=" << pl.ctrl.pktseq
                            << " diff=" << seqdiff << " - IGNORING PACKET.");
                        // m_iRcvDeliveredSeqNo = pl.ctrl.pktseq; < --- to force-drop packets
                        again = true;
                    }
                }
            }

            if (!again)
            {
                // Put on a queue and signal the reader
                // (even if this was an error and the buffer is empty)

                // Create an EMPTY PAYLOAD on top, then swap it with
                // the currently read payload. This trick is to avoid
                // copying the data buffer. In C++11 it would simply use push(move(pl)).
                m_PayloadQ.push(Payload());
                std::swap(m_PayloadQ.back(), pl);

                HLOGC(mglog.Debug, log << "GROUP: signaling the application read readiness");

                // And signal the reader.
                pthread_cond_signal(&m_PayloadReadAvail);
            }
        }

        // Here it's 100% certainty that m_ReadyRead == NULL.
        // This loop should then wait on a signal, but it should
        // also check all sockets if all are still running. For
        // a managed group, broken sockets should be closed and
        // removed.

        // After this operation was done or not, review all sockets
        // in the group, mark the current receiving sequence number,
        // and check if an error occurred that made it broken.

        // NOTE: A socket might got BROKEN as a result of this operation.

        // NOTE: the socket status are filled in BEFORE any sockets
        // are going to be closed due to read error.
        // Sockets that got error during this operation are
        // immediately closed and removed, if this is a managed group,
        // although socket IDs ("dangling" this time) are still
        // present in the status table so that the application knows
        // to delete immediately all resources associated with them.

        // Do it only on SelfManaged. Otherwise the user will have
        // to close sockets and remove them from the group manually.
        if (m_selfManaged)
        {
            // SAFE LOOP: a helper ig_next keeps the pre-incremented iterator
            // which is valid even if the current ig was erased.
            for (gli_t ig = m_Group.begin(), ig_next = ig; ig != m_Group.end(); ig = ig_next)
            {
                ++ig_next; // Increment before it WOULD BE deleted here.
                if (ig->laststatus != SRTS_CONNECTED)
                {
                    m_pGlobal->close(ig->id);
                    m_Group.erase(ig);
                }
            }
        }

        if (m_Group.empty())
        {
            // Group got dissolved. Exit.
            m_GroupReaderThread = pthread_t();
            return;
        }

        // Wait for the next time to read. Check sockets periodically.
        uint64_t recvtmo = 1000*1000;
        // Wait for any socket ready to read
        uint64_t exptime = CTimer::getTime() + (recvtmo * 1000ULL);
        timespec locktime;

        locktime.tv_sec = exptime / 1000000;
        locktime.tv_nsec = (exptime % 1000000) * 1000;

        // This unlocks the GroupLock, giving it a chance to add the payload.
        // Note that if this function has in its own loop signaled the reading
        // function (m_PayloadAvail), this unlock will be now taken over by the
        // reading function. Unless the next pending mutex lock candidate is the
        // socket that has currently fresh payload to deliver. No matter who will
        // take this mutex over first, this function will buffer (or reject) this
        // payload, or it will be the reading function to pick up the buffer from
        // the payload queue.

        for (;;)
        {
            if (pthread_cond_timedwait(&m_GroupReadAvail, &m_GroupLock, &locktime) == ETIMEDOUT)
            {
                HLOGP(tslog.Debug, "CUDTGroup::readerThread: still no socket ready to read");
                break;
            }
            else
            {
                if (!m_ReadyRead)
                {
                    HLOGC(tslog.Debug, log << "CUDTGroup::readerThread: SPURIOUS WAKEUP - still waiting");
                }
                else
                {
                    HLOGC(tslog.Debug, log << "CUDTGroup::readerThread: socket %" << m_ReadyRead->m_SocketID << " READY TO READ");
                    break;
                }
            }
        }
    }
}
*/

void CUDTGroup::getGroupCount(ref_t<size_t> r_size, ref_t<bool> r_still_alive)
{
    CGuard gg(m_GroupLock, "group");

    // Note: linear time, but no way to avoid it.
    // Fortunately the size of the redundancy group is even
    // in the craziest possible implementation at worst 4 members long.
    size_t group_list_size = 0;

    // In managed group, if all sockets made a failure, all
    // were removed, so the loop won't even run once. In
    // non-managed, simply no socket found here would have a
    // connected status.
    bool still_alive = false;

    for (gli_t gi = m_Group.begin(); gi != m_Group.end(); ++gi)
    {
        if (gi->laststatus == SRTS_CONNECTED)
        {
            still_alive = true;
        }
        ++group_list_size;
    }

    // If no socket is found connected, don't update any status.
    *r_size = group_list_size;
    *r_still_alive = still_alive;
}

void CUDTGroup::getMemberStatus(ref_t< vector<SRT_SOCKGROUPDATA> > r_gd, SRTSOCKET wasread, int result, bool again)
{
    vector<SRT_SOCKGROUPDATA>& gd = *r_gd;

    CGuard gg(m_GroupLock, "group");

    for (gli_t ig = m_Group.begin(); ig != m_Group.end(); ++ig)
    {
        SRT_SOCKGROUPDATA grpdata;

        grpdata.id = ig->id;
        grpdata.status = ig->ps->getStatus();
        const sockaddr_any& padr = ig->ps->core().peerAddr();
        memcpy(&grpdata.peeraddr, &padr, padr.size());

        if (!again && ig->id == wasread)
        {
            grpdata.result = result;
        }
        else if (ig->ready_error)
        {
            grpdata.result = -1;
            ig->ready_error = false;
        }
        else
        {
            // 0 simply means "nothing was done, but no error occurred"
            grpdata.result = 0;
        }
        gd.push_back(grpdata);
    }
}

int CUDTGroup::recv(char* buf, int len, ref_t<SRT_MSGCTRL> r_mc)
{
    /* Leaving empty body, to be implemented */
    return -1;
}



string CUDTGroup::StateStr(CUDTGroup::GroupState st)
{
    static string states [] = { "PENDING", "IDLE", "RUNNING", "BROKEN" };
    if (int(st) < 5)
        return states[st];
    return string("UNKNOWN");
}
=======
}
>>>>>>> 0c9d5621
<|MERGE_RESOLUTION|>--- conflicted
+++ resolved
@@ -207,16 +207,10 @@
 
     m_bPeerTsbPd         = false;
     m_iPeerTsbPdDelay_ms = 0;
-<<<<<<< HEAD
-    m_bTsbPd = false;
-    m_bTsbPdAckWakeup = false;
-    m_bGroupTsbPd = false;
-    m_bPeerTLPktDrop = false;
-=======
     m_bTsbPd             = false;
     m_bTsbPdAckWakeup    = false;
+    m_bGroupTsbPd = false;
     m_bPeerTLPktDrop     = false;
->>>>>>> 0c9d5621
 
     m_uKmRefreshRatePkt = 0;
     m_uKmPreAnnouncePkt = 0;
@@ -260,40 +254,6 @@
     m_iIpTTL = -1;
     m_iIpToS = -1;
 #endif
-<<<<<<< HEAD
-   m_CryptoSecret.len = 0;
-   m_iSndCryptoKeyLen = 0;
-   //Cfg
-   m_bDataSender = false;       //Sender only if true: does not recv data
-   m_bOPT_TsbPd = true;        //Enable TsbPd on sender
-   m_iOPT_TsbPdDelay = SRT_LIVE_DEF_LATENCY_MS;
-   m_iOPT_PeerTsbPdDelay = 0;       //Peer's TsbPd delay as receiver (here is its minimum value, if used)
-   m_bOPT_TLPktDrop = true;
-   m_iOPT_SndDropDelay = 0;
-   m_bOPT_StrictEncryption = true;
-   m_iOPT_PeerIdleTimeout = COMM_RESPONSE_TIMEOUT_MS;
-   m_bOPT_GroupConnect = false;
-   m_bTLPktDrop = true;         //Too-late Packet Drop
-   m_bMessageAPI = true;
-   m_zOPT_ExpPayloadSize = SRT_LIVE_DEF_PLSIZE;
-   m_iIpV6Only = -1;
-   //Runtime
-   m_bRcvNakReport = true;      //Receiver's Periodic NAK Reports
-   m_llInputBW = 0;             // Application provided input bandwidth (internal input rate sampling == 0)
-   m_iOverheadBW = 25;          // Percent above input stream rate (applies if m_llMaxBW == 0)
-   m_OPT_PktFilterConfigString = "";
-
-   m_pCache = NULL;
-
-   // Default congctl is "live".
-   // Available builtin congctl: "file".
-   // Other congctls can be registerred.
-
-   // Note that 'select' returns false if there's no such congctl.
-   // If so, congctl becomes unselected. Calling 'configure' on an
-   // unselected congctl results in exception.
-   m_CongCtl.select("live");
-=======
     m_CryptoSecret.len = 0;
     m_iSndCryptoKeyLen = 0;
     // Cfg
@@ -305,6 +265,7 @@
     m_iOPT_SndDropDelay     = 0;
     m_bOPT_StrictEncryption = true;
     m_iOPT_PeerIdleTimeout  = COMM_RESPONSE_TIMEOUT_MS;
+   m_bOPT_GroupConnect = false;
     m_bTLPktDrop            = true; // Too-late Packet Drop
     m_bMessageAPI           = true;
     m_zOPT_ExpPayloadSize   = SRT_LIVE_DEF_PLSIZE;
@@ -325,30 +286,10 @@
     // If so, congctl becomes unselected. Calling 'configure' on an
     // unselected congctl results in exception.
     m_CongCtl.select("live");
->>>>>>> 0c9d5621
 }
 
 CUDT::CUDT(CUDTSocket* parent, const CUDT& ancestor): m_parent(parent)
 {
-<<<<<<< HEAD
-   construct();
-
-   // XXX Consider all below fields (except m_bReuseAddr) to be put
-   // into a separate class for easier copying.
-
-   // Default UDT configurations
-   m_iMSS = ancestor.m_iMSS;
-   m_bSynSending = ancestor.m_bSynSending;
-   m_bSynRecving = ancestor.m_bSynRecving;
-   m_iFlightFlagSize = ancestor.m_iFlightFlagSize;
-   m_iSndBufSize = ancestor.m_iSndBufSize;
-   m_iRcvBufSize = ancestor.m_iRcvBufSize;
-   m_Linger = ancestor.m_Linger;
-   m_iUDPSndBufSize = ancestor.m_iUDPSndBufSize;
-   m_iUDPRcvBufSize = ancestor.m_iUDPRcvBufSize;
-   m_bRendezvous = ancestor.m_bRendezvous;
-   m_SrtHsSide = ancestor.m_SrtHsSide; // actually it sets it to HSD_RESPONDER
-=======
     construct();
 
     // XXX Consider all below fields (except m_bReuseAddr) to be put
@@ -365,7 +306,7 @@
     m_iUDPSndBufSize  = ancestor.m_iUDPSndBufSize;
     m_iUDPRcvBufSize  = ancestor.m_iUDPRcvBufSize;
     m_bRendezvous     = ancestor.m_bRendezvous;
->>>>>>> 0c9d5621
+   m_SrtHsSide = ancestor.m_SrtHsSide; // actually it sets it to HSD_RESPONDER
 #ifdef SRT_ENABLE_CONNTIMEO
     m_iConnTimeOut = ancestor.m_iConnTimeOut;
 #endif
@@ -377,40 +318,6 @@
     m_iIpTTL = ancestor.m_iIpTTL;
     m_iIpToS = ancestor.m_iIpToS;
 #endif
-<<<<<<< HEAD
-   m_llInputBW = ancestor.m_llInputBW;
-   m_iOverheadBW = ancestor.m_iOverheadBW;
-   m_bDataSender = ancestor.m_bDataSender;
-   m_bOPT_TsbPd = ancestor.m_bOPT_TsbPd;
-   m_iOPT_TsbPdDelay = ancestor.m_iOPT_TsbPdDelay;
-   m_iOPT_PeerTsbPdDelay = ancestor.m_iOPT_PeerTsbPdDelay;
-   m_bOPT_TLPktDrop = ancestor.m_bOPT_TLPktDrop;
-   m_iOPT_SndDropDelay = ancestor.m_iOPT_SndDropDelay;
-   m_bOPT_StrictEncryption = ancestor.m_bOPT_StrictEncryption;
-   m_iOPT_PeerIdleTimeout = ancestor.m_iOPT_PeerIdleTimeout;
-   m_bOPT_GroupConnect = ancestor.m_bOPT_GroupConnect;
-   m_zOPT_ExpPayloadSize = ancestor.m_zOPT_ExpPayloadSize;
-   m_bTLPktDrop = ancestor.m_bTLPktDrop;
-   m_bMessageAPI = ancestor.m_bMessageAPI;
-   m_iIpV6Only = ancestor.m_iIpV6Only;
-   m_iMaxReorderTolerance = ancestor.m_iMaxReorderTolerance;
-   //Runtime
-   m_bRcvNakReport = ancestor.m_bRcvNakReport;
-   m_OPT_PktFilterConfigString = ancestor.m_OPT_PktFilterConfigString;
-
-   m_CryptoSecret = ancestor.m_CryptoSecret;
-   m_iSndCryptoKeyLen = ancestor.m_iSndCryptoKeyLen;
-
-   m_uKmRefreshRatePkt = ancestor.m_uKmRefreshRatePkt;
-   m_uKmPreAnnouncePkt = ancestor.m_uKmPreAnnouncePkt;
-
-   m_pCache = ancestor.m_pCache;
-
-   // SrtCongestion's copy constructor copies the selection,
-   // but not the underlying congctl object. After
-   // copy-constructed, the 'configure' must be called on it again.
-   m_CongCtl = ancestor.m_CongCtl;
-=======
     m_llInputBW             = ancestor.m_llInputBW;
     m_iOverheadBW           = ancestor.m_iOverheadBW;
     m_bDataSender           = ancestor.m_bDataSender;
@@ -421,6 +328,7 @@
     m_iOPT_SndDropDelay     = ancestor.m_iOPT_SndDropDelay;
     m_bOPT_StrictEncryption = ancestor.m_bOPT_StrictEncryption;
     m_iOPT_PeerIdleTimeout  = ancestor.m_iOPT_PeerIdleTimeout;
+   m_bOPT_GroupConnect = ancestor.m_bOPT_GroupConnect;
     m_zOPT_ExpPayloadSize   = ancestor.m_zOPT_ExpPayloadSize;
     m_bTLPktDrop            = ancestor.m_bTLPktDrop;
     m_bMessageAPI           = ancestor.m_bMessageAPI;
@@ -442,7 +350,6 @@
     // but not the underlying congctl object. After
     // copy-constructed, the 'configure' must be called on it again.
     m_CongCtl = ancestor.m_CongCtl;
->>>>>>> 0c9d5621
 }
 
 CUDT::~CUDT()
@@ -950,7 +857,6 @@
         }
         break;
 
-<<<<<<< HEAD
 
    case SRTO_GROUPCONNECT:
         if (m_bConnected)
@@ -958,14 +864,9 @@
         m_bOPT_GroupConnect = bool_int_value(optval, optlen);
         break;
 
-   case SRTO_KMREFRESHRATE:
-      if (m_bConnected)
-          throw CUDTException(MJ_NOTSUP, MN_ISCONNECTED, 0);
-=======
     case SRTO_KMREFRESHRATE:
         if (m_bConnected)
             throw CUDTException(MJ_NOTSUP, MN_ISCONNECTED, 0);
->>>>>>> 0c9d5621
 
         // If you first change the KMREFRESHRATE, KMPREANNOUNCE
         // will be set to the maximum allowed value
@@ -1055,13 +956,9 @@
 
 void CUDT::getOpt(SRT_SOCKOPT optName, void* optval, ref_t<int> r_optlen)
 {
-<<<<<<< HEAD
    int& optlen = *r_optlen;
    
-   CGuard cg(m_ConnectionLock, "conn");
-=======
     CGuard cg(m_ConnectionLock, "conn");
->>>>>>> 0c9d5621
 
     switch (optName)
     {
@@ -1382,16 +1279,6 @@
 
     m_iMaxSRTPayloadSize = udpsize - CPacket::HDR_SIZE;
 
-<<<<<<< HEAD
-   // These both should be set to FALSE here.
-   // Only when the HSREQ handshake is exchanged,
-   // should they be set to possibly true.
-   m_bTsbPd = false;
-   m_bGroupTsbPd = false;
-   m_iTsbPdDelay_ms = m_iOPT_TsbPdDelay;
-   m_bTLPktDrop = m_bOPT_TLPktDrop;
-   m_bPeerTLPktDrop = false;
-=======
     HLOGC(mglog.Debug, log << "clearData: PAYLOAD SIZE: " << m_iMaxSRTPayloadSize);
 
     m_iEXPCount  = 1;
@@ -1450,9 +1337,12 @@
     // Resetting these data because this happens when agent isn't connected.
     m_bPeerTsbPd         = false;
     m_iPeerTsbPdDelay_ms = 0;
->>>>>>> 0c9d5621
-
-    m_bTsbPd         = m_bOPT_TsbPd; // Take the values from user-configurable options
+
+    // These both should be set to FALSE here.
+    // Only when the HSREQ handshake is exchanged,
+    // should they be set to possibly true.
+    m_bTsbPd = false;
+    m_bGroupTsbPd = false;
     m_iTsbPdDelay_ms = m_iOPT_TsbPdDelay;
     m_bTLPktDrop     = m_bOPT_TLPktDrop;
     m_bPeerTLPktDrop = false;
@@ -1932,12 +1822,8 @@
     bool have_kmreq   = false;
     bool have_sid     = false;
     bool have_congctl = false;
-<<<<<<< HEAD
-    bool have_filter = false;
+    bool have_filter  = false;
     bool have_group = false;
-=======
-    bool have_filter  = false;
->>>>>>> 0c9d5621
 
     // Install the SRT extensions
     hs.m_iType |= CHandShake::HS_EXT_HSREQ;
@@ -2569,13 +2455,8 @@
 
     if (IsSet(m_lPeerSrtFlags, SRT_OPT_TSBPDSND))
     {
-<<<<<<< HEAD
-        //TimeStamp-based Packet Delivery feature enabled
+        // TimeStamp-based Packet Delivery feature enabled
         if (!isOPT_TsbPd())
-=======
-        // TimeStamp-based Packet Delivery feature enabled
-        if (!m_bTsbPd)
->>>>>>> 0c9d5621
         {
             LOGC(mglog.Warn, log << "HSREQ/rcv: Agent did not set rcv-TSBPD - ignoring proposed latency from peer");
 
@@ -2665,13 +2546,8 @@
 int CUDT::processSrtMsg_HSRSP(const uint32_t* srtdata, size_t len, uint32_t ts, int hsv)
 {
     // XXX Check for mis-version
-<<<<<<< HEAD
     // With HSv4 we accept only version less than 1.3.0
-    if ( hsv == CUDT::HS_VERSION_UDT4 && srtdata[SRT_HS_VERSION] >= SRT_VERSION_FEAT_HSv5 )
-=======
-    // With HSv4 we accept only version less than 1.2.0
     if (hsv == CUDT::HS_VERSION_UDT4 && srtdata[SRT_HS_VERSION] >= SRT_VERSION_FEAT_HSv5)
->>>>>>> 0c9d5621
     {
         LOGC(mglog.Error, log << "HSRSP/rcv: With HSv4 version >= 1.2.0 is not acceptable.");
         return SRT_CMD_NONE;
@@ -2860,13 +2736,9 @@
     uint32_t* p    = reinterpret_cast<uint32_t*>(hspkt.m_pcData + CHandShake::m_iContentSize);
     size_t    size = hspkt.getLength() - CHandShake::m_iContentSize; // Due to previous cond check we grant it's >0
 
-<<<<<<< HEAD
     int hsreq_type_cmd = SRT_CMD_NONE;
 
-    if ( IsSet(ext_flags, CHandShake::HS_EXT_HSREQ) )
-=======
     if (IsSet(ext_flags, CHandShake::HS_EXT_HSREQ))
->>>>>>> 0c9d5621
     {
         HLOGC(mglog.Debug, log << "interpretSrtHandshake: extracting HSREQ/RSP type extension");
         uint32_t* begin    = p;
@@ -3094,13 +2966,9 @@
         m_CongCtl.select("live");
     }
 
-<<<<<<< HEAD
     bool have_group = false;
 
-    if ( IsSet(ext_flags, CHandShake::HS_EXT_CONFIG) )
-=======
     if (IsSet(ext_flags, CHandShake::HS_EXT_CONFIG))
->>>>>>> 0c9d5621
     {
         HLOGC(mglog.Debug, log << "interpretSrtHandshake: extracting various CONFIG extensions");
 
@@ -4098,14 +3966,9 @@
     HLOGC(mglog.Debug, log << CONID() << "processAsyncConnectResponse: got response for connect request, processing");
     cst = processConnectResponse(pkt, &e, COM_ASYNCHRO);
 
-<<<<<<< HEAD
-    HLOGC(mglog.Debug, log << CONID() << "processAsyncConnectResponse: response processing result: "
-        << ConnectStatusStr(cst) << " - REQ-TIME LOW to enforce immediate response");
-=======
     HLOGC(mglog.Debug,
           log << CONID() << "processAsyncConnectResponse: response processing result: " << ConnectStatusStr(cst)
               << "REQ-TIME LOW to enforce immediate response");
->>>>>>> 0c9d5621
     m_llLastReqTime = 0;
 
     return cst;
@@ -4710,54 +4573,6 @@
         // or it has received URQ_CONCLUSION/URQ_AGREEMENT message while this box has already sent URQ_WAVEAHAND to the
         // peer, and DID NOT send the URQ_CONCLUSION yet.
 
-<<<<<<< HEAD
-         // Here test if the LISTENER has responded with version HS_VERSION_SRT1,
-         // it means that it is HSv5 capable. It can still accept the HSv4 handshake.
-         if ( m_ConnRes.m_iVersion > HS_VERSION_UDT4 )
-         {
-             int hs_flags = SrtHSRequest::SRT_HSTYPE_HSFLAGS::unwrap(m_ConnRes.m_iType);
-
-             if (hs_flags != SrtHSRequest::SRT_MAGIC_CODE)
-             {
-                 LOGC(mglog.Warn, log << "processConnectResponse: Listener HSv5 did not set the SRT_MAGIC_CODE");
-             }
-
-             checkUpdateCryptoKeyLen("processConnectResponse", m_ConnRes.m_iType);
-
-             // This will catch HS_VERSION_SRT1 and any newer.
-             // Set your highest version.
-             m_ConnReq.m_iVersion = HS_VERSION_SRT1;
-             // CONTROVERSIAL: use 0 as m_iType according to the meaning in HSv5.
-             // The HSv4 client might not understand it, which means that agent
-             // must switch itself to HSv4 rendezvous, and this time iType sould
-             // be set to UDT_DGRAM value.
-             m_ConnReq.m_iType = 0;
-
-             // This marks the information for the serializer that
-             // the SRT handshake extension is required.
-             // Rest of the data will be filled together with
-             // serialization.
-             m_ConnReq.m_extension = true;
-
-             // For HSv5, the caller is INITIATOR and the listener is RESPONDER.
-             // The m_bDataSender value should be completely ignored and the
-             // connection is always bidirectional.
-             bidirectional = true;
-             hsd = HSD_INITIATOR;
-             m_SrtHsSide = hsd;
-         }
-         m_llLastReqTime = 0;
-         if (!createCrypter(hsd, bidirectional))
-         {
-             m_RejectReason = SRT_REJ_RESOURCE;
-             return CONN_REJECT;
-         }
-         // NOTE: This setup sets URQ_CONCLUSION and appropriate data in the handshake structure.
-         // The full handshake to be sent will be filled back in the caller function -- CUDT::startConnect().
-         return CONN_CONTINUE;
-      }
-   }
-=======
         if (m_ConnReq.m_iReqType == URQ_WAVEAHAND || m_ConnRes.m_iReqType == URQ_WAVEAHAND)
         {
             HLOGC(mglog.Debug,
@@ -4834,6 +4649,7 @@
                 // connection is always bidirectional.
                 bidirectional = true;
                 hsd           = HSD_INITIATOR;
+             m_SrtHsSide = hsd;
             }
             m_llLastReqTime = 0;
             if (!createCrypter(hsd, bidirectional))
@@ -4846,7 +4662,6 @@
             return CONN_CONTINUE;
         }
     }
->>>>>>> 0c9d5621
 
     return postConnect(response, false, eout, synchro);
 }
@@ -5470,15 +5285,9 @@
                     self->m_iRcvLastSkipAck = skiptoseqno;
 
 #if ENABLE_LOGGING
-<<<<<<< HEAD
-                int64_t timediff = 0;
-                if ( tsbpdtime )
-                     timediff = int64_t(CTimer::getTime()) -  int64_t(tsbpdtime);
-=======
                     int64_t timediff = 0;
                     if (tsbpdtime)
-                        timediff = int64_t(tsbpdtime) - int64_t(CTimer::getTime());
->>>>>>> 0c9d5621
+                        timediff = int64_t(CTimer::getTime()) -  int64_t(tsbpdtime);
 #if ENABLE_HEAVY_LOGGING
                     HLOGC(tslog.Debug,
                           log << self->CONID() << "tsbpd: DROPSEQ: up to seq=" << CSeqNo::decseq(skiptoseqno) << " ("
@@ -5910,11 +5719,7 @@
     // Do a fast pre-check first - this simply declares that agent uses HSv5
     // and the legacy SRT Handshake is not to be done. Second check is whether
     // agent is sender (=initiator in HSv4).
-<<<<<<< HEAD
-    if ( !isOPT_TsbPd() || !m_bDataSender )
-=======
-    if (!isTsbPd() || !m_bDataSender)
->>>>>>> 0c9d5621
+    if (!isOPT_TsbPd() || !m_bDataSender)
         return;
 
     if (m_iSndHsRetryCnt <= 0)
@@ -6114,23 +5919,13 @@
    if (m_pCryptoControl)
        m_pCryptoControl->close();
 
-<<<<<<< HEAD
    if (isOPT_TsbPd() && CGuard::isthread(m_RcvTsbPdThread))
-   {
-       HLOGC(mglog.Debug, log << "CLOSING, joining TSBPD thread...");
-       // void* retval; used?
-       bool ret SRT_ATR_UNUSED = CGuard::join(m_RcvTsbPdThread);
-       HLOGC(mglog.Debug, log << "... " << (ret ? "SUCCEEDED" : "FAILED"));
-   }
-=======
-    if (m_bTsbPd && CGuard::isthread(m_RcvTsbPdThread))
     {
         HLOGC(mglog.Debug, log << "CLOSING, joining TSBPD thread...");
         // void* retval; used?
         bool ret SRT_ATR_UNUSED = CGuard::join(m_RcvTsbPdThread);
         HLOGC(mglog.Debug, log << "... " << (ret ? "SUCCEEDED" : "FAILED"));
     }
->>>>>>> 0c9d5621
 
     HLOGC(mglog.Debug, log << "CLOSING, joining send/receive threads");
 
@@ -6641,8 +6436,9 @@
         size = min(len, sndBuffersLeft() * m_iMaxSRTPayloadSize);
     }
 
-<<<<<<< HEAD
-    // insert the user buffer into the sending list
+    {
+        CGuard recvAckLock(m_RecvAckLock);
+        // insert the user buffer into the sending list
 
     int32_t seqno = m_iSndNextSeqNo;
 #if ENABLE_HEAVY_LOGGING
@@ -6668,19 +6464,6 @@
     HLOGC(dlog.Debug, log << CONID() << "sock:SENDING srctime:" << FormatTime(mctrl.srctime)
         << " DATA SIZE: " << size << " sched-SEQUENCE: " << orig_seqno << "(>>" << seqno << ")"
         << " STAMP: " << BufferStamp(data, size));
-
-    // insert this socket to the snd list if it is not on the list yet
-    m_pSndQueue->m_pSndUList->update(this, CSndUList::rescheduleIf(bCongestion));
-
-    if (sndBuffersLeft() < 1) // XXX Not sure if it should test if any space in the buffer, or as requried.
-=======
->>>>>>> 0c9d5621
-    {
-        CGuard recvAckLock(m_RecvAckLock);
-        // insert the user buffer into the sending list
-        // This should be protected by a mutex. m_SendLock does this.
-        m_pSndBuffer->addBuffer(data, size, mctrl.msgttl, mctrl.inorder, mctrl.srctime, Ref(mctrl.msgno));
-        HLOGC(dlog.Debug, log << CONID() << "sock:SENDING srctime: " << mctrl.srctime << "us DATA SIZE: " << size);
 
         if (sndBuffersLeft() < 1) // XXX Not sure if it should test if any space in the buffer, or as requried.
         {
@@ -6768,7 +6551,6 @@
     if (!m_CongCtl->checkTransArgs(SrtCongestion::STA_MESSAGE, SrtCongestion::STAD_RECV, data, len, -1, false))
         throw CUDTException(MJ_NOTSUP, MN_INVALMSGAPI, 0);
 
-<<<<<<< HEAD
     // Check if the socket is a member of a receiver group.
     // If so, then reading by receiveMessage is disallowed.
 
@@ -6778,10 +6560,7 @@
         throw CUDTException(MJ_NOTSUP, MN_INVALMSGAPI, 0);
     }
 
-    CGuard recvguard(m_RecvLock, "recv");
-=======
     CGuard        recvguard(m_RecvLock, "recv");
->>>>>>> 0c9d5621
     CCondDelegate tscond(m_RcvTsbPdCond, recvguard, "RcvTsbPdCond");
 
     /* XXX DEBUG STUFF - enable when required
@@ -7389,46 +7168,6 @@
 #ifdef SRT_ENABLE_LOSTBYTESCOUNT
     perf->byteRcvLossTotal = m_stats.rcvBytesLossTotal + (m_stats.rcvLossTotal * pktHdrSize);
 #endif
-<<<<<<< HEAD
-   perf->pktSndDropTotal = m_stats.sndDropTotal;
-   perf->pktRcvDropTotal = m_stats.rcvDropTotal + m_stats.m_rcvUndecryptTotal;
-   perf->byteSndDropTotal = m_stats.sndBytesDropTotal + (m_stats.sndDropTotal * pktHdrSize);
-   perf->byteRcvDropTotal = m_stats.rcvBytesDropTotal + (m_stats.rcvDropTotal * pktHdrSize) + m_stats.m_rcvBytesUndecryptTotal;
-   perf->pktRcvUndecryptTotal = m_stats.m_rcvUndecryptTotal;
-   perf->byteRcvUndecryptTotal = m_stats.m_rcvBytesUndecryptTotal;
-   //<
-
-   double interval = double(currtime - m_stats.lastSampleTime);
-
-   //>mod
-   perf->mbpsSendRate = double(perf->byteSent) * 8.0 / interval;
-   perf->mbpsRecvRate = double(perf->byteRecv) * 8.0 / interval;
-   //<
-
-   perf->usPktSndPeriod = m_ullInterval_tk / double(m_ullCPUFrequency);
-   perf->pktFlowWindow = m_iFlowWindowSize;
-   perf->pktCongestionWindow = (int)m_dCongestionWindow;
-   perf->pktFlightSize = CSeqNo::seqlen(m_iSndLastAck, CSeqNo::incseq(m_iSndCurrSeqNo)) - 1;
-   perf->msRTT = (double)m_iRTT/1000.0;
-   //>new
-   perf->msSndTsbPdDelay = m_bPeerTsbPd ? m_iPeerTsbPdDelay_ms : 0;
-   perf->msRcvTsbPdDelay = isOPT_TsbPd() ? m_iTsbPdDelay_ms : 0;
-   perf->byteMSS = m_iMSS;
-
-   perf->mbpsMaxBW = m_llMaxBW > 0 ? Bps2Mbps(m_llMaxBW)
-       : m_CongCtl.ready() ? Bps2Mbps(m_CongCtl->sndBandwidth())
-       : 0;
-
-   //<
-   uint32_t availbw = (uint64_t)(m_iBandwidth == 1 ? m_RcvTimeWindow.getBandwidth() : m_iBandwidth);
-
-   perf->mbpsBandwidth = Bps2Mbps( availbw * (m_iMaxSRTPayloadSize + pktHdrSize) );
-
-   if (CGuard::enterCS(m_ConnectionLock, "conn", false) == 0)
-   {
-      if (m_pSndBuffer)
-      {
-=======
     perf->pktSndDropTotal  = m_stats.sndDropTotal;
     perf->pktRcvDropTotal  = m_stats.rcvDropTotal + m_stats.m_rcvUndecryptTotal;
     perf->byteSndDropTotal = m_stats.sndBytesDropTotal + (m_stats.sndDropTotal * pktHdrSize);
@@ -7452,7 +7191,7 @@
     perf->msRTT               = (double)m_iRTT / 1000.0;
     //>new
     perf->msSndTsbPdDelay = m_bPeerTsbPd ? m_iPeerTsbPdDelay_ms : 0;
-    perf->msRcvTsbPdDelay = m_bTsbPd ? m_iTsbPdDelay_ms : 0;
+    perf->msRcvTsbPdDelay = isOPT_TsbPd() ? m_iTsbPdDelay_ms : 0;
     perf->byteMSS         = m_iMSS;
 
     perf->mbpsMaxBW = m_llMaxBW > 0 ? Bps2Mbps(m_llMaxBW) : m_CongCtl.ready() ? Bps2Mbps(m_CongCtl->sndBandwidth()) : 0;
@@ -7466,7 +7205,6 @@
     {
         if (m_pSndBuffer)
         {
->>>>>>> 0c9d5621
 #ifdef SRT_ENABLE_SNDBUFSZ_MAVG
             if (instantaneous)
             {
@@ -8555,19 +8293,11 @@
       // XXX The use of this field hasn't been found; a field with the
       // same name is found in FileSmoother (created after CUDTCC from UDT)
       // and it's updated with the value of m_iSndCurrSeqNo upon necessity.
-<<<<<<< HEAD
       //m_iLastDecSeq = m_iSndCurrSeqNo;
-      // XXX Note as interesting fact: this is only prepared for handling,
-      // but nothing in the code is sending this message. Probably predicted
-      // for a custom congctl. There's a predicted place to call it under
-      // UMSG_ACKACK handling, but it's commented out.
-=======
-        m_iLastDecSeq    = m_iSndCurrSeqNo;
         // XXX Note as interesting fact: this is only prepared for handling,
         // but nothing in the code is sending this message. Probably predicted
         // for a custom congctl. There's a predicted place to call it under
         // UMSG_ACKACK handling, but it's commented out.
->>>>>>> 0c9d5621
 
         break;
 
@@ -8809,18 +8539,12 @@
         m_pRcvBuffer->setRcvTsbPdMode(m_ullRcvPeerStartTime, m_iTsbPdDelay_ms * 1000);
         CGuard::leaveCS(m_RecvLock, "recv");
 
-<<<<<<< HEAD
-        HLOGF(mglog.Debug,  "AFTER HS: Set Rcv TsbPd mode%s: delay=%u.%03us RCV START: %s",
-                (m_bGroupTsbPd ? " (AS GROUP MEMBER)" : ""),
-                m_iTsbPdDelay_ms/1000,
-                m_iTsbPdDelay_ms%1000,
-                FormatTime(m_ullRcvPeerStartTime).c_str());
-=======
         HLOGF(mglog.Debug,
-              "AFTER HS: Set Rcv TsbPd mode: delay=%u.%03u secs",
-              m_iTsbPdDelay_ms / 1000,
-              m_iTsbPdDelay_ms % 1000);
->>>>>>> 0c9d5621
+              "AFTER HS: Set Rcv TsbPd mode%s: delay=%u.%03us RCV START: %s",
+              (m_bGroupTsbPd ? " (AS GROUP MEMBER)" : ""),
+              m_iTsbPdDelay_ms/1000,
+              m_iTsbPdDelay_ms%1000,
+              FormatTime(m_ullRcvPeerStartTime).c_str());
     }
     else
     {
@@ -9050,47 +8774,45 @@
 
     string reason;
 
-<<<<<<< HEAD
-   payload = packLostData(r_packet, Ref(origintime));
-   if (payload > 0)
-   {
-       reason = "reXmit";
-   }
-   else if (m_PacketFilter && m_PacketFilter.packControlPacket(
-               Ref(packet), m_iSndCurrSeqNo,
-               m_pCryptoControl->getSndCryptoFlags()))
-   {
-       HLOGC(mglog.Debug, log << "filter: filter/CTL packet ready - packing instead of data.");
-       payload = packet.getLength();
-       reason = "filter";
-       filter_ctl_pkt = true; // Mark that this packet ALREADY HAS timestamp field and it should not be set
-
-       // Stats
-
-       {
-           CGuard lg(m_StatsLock, "stats");
-           ++m_stats.sndFilterExtra;
-           ++m_stats.sndFilterExtraTotal;
-       }
-   }
-   else
-   {
-      // If no loss, and no packetfilter control packet, pack a new packet.
-
-      // check congestion/flow window limit
-      int cwnd = std::min(int(m_iFlowWindowSize), int(m_dCongestionWindow));
-      int seqdiff = CSeqNo::seqlen(m_iSndLastAck, CSeqNo::incseq(m_iSndCurrSeqNo));
-      if (cwnd >= seqdiff)
-      {
-         // XXX Here it's needed to set kflg to msgno_bitset in the block stored in the
-         // send buffer. This should be somehow avoided, the crypto flags should be set
-         // together with encrypting, and the packet should be sent as is, when rexmitting.
-         // It would be nice to research as to whether CSndBuffer::Block::m_iMsgNoBitset field
-         // isn't a useless redundant state copy. If it is, then taking the flags here can be removed.
-         kflg = m_pCryptoControl->getSndCryptoFlags();
-         payload = m_pSndBuffer->readData(r_packet, Ref(origintime), kflg);
-         if (payload)
-         {
+    payload = packLostData(r_packet, Ref(origintime));
+    if (payload > 0)
+    {
+        reason = "reXmit";
+    }
+    else if (m_PacketFilter &&
+             m_PacketFilter.packControlPacket(Ref(packet), m_iSndCurrSeqNo, m_pCryptoControl->getSndCryptoFlags()))
+    {
+        HLOGC(mglog.Debug, log << "filter: filter/CTL packet ready - packing instead of data.");
+        payload        = packet.getLength();
+        reason         = "filter";
+        filter_ctl_pkt = true; // Mark that this packet ALREADY HAS timestamp field and it should not be set
+
+        // Stats
+
+        {
+            CGuard lg(m_StatsLock, "stats");
+            ++m_stats.sndFilterExtra;
+            ++m_stats.sndFilterExtraTotal;
+        }
+    }
+    else
+    {
+        // If no loss, and no packetfilter control packet, pack a new packet.
+
+        // check congestion/flow window limit
+        int cwnd    = std::min(int(m_iFlowWindowSize), int(m_dCongestionWindow));
+        int seqdiff = CSeqNo::seqlen(m_iSndLastAck, CSeqNo::incseq(m_iSndCurrSeqNo));
+        if (cwnd >= seqdiff)
+        {
+            // XXX Here it's needed to set kflg to msgno_bitset in the block stored in the
+            // send buffer. This should be somehow avoided, the crypto flags should be set
+            // together with encrypting, and the packet should be sent as is, when rexmitting.
+            // It would be nice to research as to whether CSndBuffer::Block::m_iMsgNoBitset field
+            // isn't a useless redundant state copy. If it is, then taking the flags here can be removed.
+            kflg    = m_pCryptoControl->getSndCryptoFlags();
+            payload = m_pSndBuffer->readData(r_packet, Ref(origintime), kflg);
+            if (payload)
+            {
              // A CHANGE. The sequence number is currently added to the packet
              // when scheduling, not when extracting. This is a inter-migration form,
              // so still override the value, but trace it.
@@ -9147,55 +8869,6 @@
                 packet.m_iSeqNo = m_iSndCurrSeqNo;
              }
 
-             // every 16 (0xF) packets, a packet pair is sent
-             if ((packet.m_iSeqNo & PUMASK_SEQNO_PROBE) == 0)
-                 probe = true;
-=======
-    payload = packLostData(packet, origintime);
-    if (payload > 0)
-    {
-        reason = "reXmit";
-    }
-    else if (m_PacketFilter &&
-             m_PacketFilter.packControlPacket(Ref(packet), m_iSndCurrSeqNo, m_pCryptoControl->getSndCryptoFlags()))
-    {
-        HLOGC(mglog.Debug, log << "filter: filter/CTL packet ready - packing instead of data.");
-        payload        = packet.getLength();
-        reason         = "filter";
-        filter_ctl_pkt = true; // Mark that this packet ALREADY HAS timestamp field and it should not be set
-
-        // Stats
-
-        {
-            CGuard lg(m_StatsLock, "stats");
-            ++m_stats.sndFilterExtra;
-            ++m_stats.sndFilterExtraTotal;
-        }
-    }
-    else
-    {
-        // If no loss, and no packetfilter control packet, pack a new packet.
-
-        // check congestion/flow window limit
-        int cwnd    = std::min(int(m_iFlowWindowSize), int(m_dCongestionWindow));
-        int seqdiff = CSeqNo::seqlen(m_iSndLastAck, CSeqNo::incseq(m_iSndCurrSeqNo));
-        if (cwnd >= seqdiff)
-        {
-            // XXX Here it's needed to set kflg to msgno_bitset in the block stored in the
-            // send buffer. This should be somehow avoided, the crypto flags should be set
-            // together with encrypting, and the packet should be sent as is, when rexmitting.
-            // It would be nice to research as to whether CSndBuffer::Block::m_iMsgNoBitset field
-            // isn't a useless redundant state copy. If it is, then taking the flags here can be removed.
-            kflg    = m_pCryptoControl->getSndCryptoFlags();
-            payload = m_pSndBuffer->readData(&(packet.m_pcData), packet.m_iMsgNo, origintime, kflg);
-            if (payload)
-            {
-                m_iSndCurrSeqNo = CSeqNo::incseq(m_iSndCurrSeqNo);
-                // m_pCryptoControl->m_iSndCurrSeqNo = m_iSndCurrSeqNo;
->>>>>>> 0c9d5621
-
-                packet.m_iSeqNo = m_iSndCurrSeqNo;
-
                 // every 16 (0xF) packets, a packet pair is sent
                 if ((packet.m_iSeqNo & PUMASK_SEQNO_PROBE) == 0)
                     probe = true;
@@ -9259,16 +8932,11 @@
         }
     }
 
-<<<<<<< HEAD
-   packet.m_iID = m_PeerID;
+    packet.m_iID = m_PeerID;
 
    // Redundant. This is now properly set in both rexmit and normal
    // cases just after setting the m_pcData field.
    //packet.setLength(payload);
-=======
-    packet.m_iID = m_PeerID;
-    packet.setLength(payload);
->>>>>>> 0c9d5621
 
     /* Encrypt if 1st time this packet is sent and crypto is enabled */
     if (kflg)
@@ -9503,7 +9171,7 @@
     // - The corresponding socket at the peer side must be also
     //   in this idle state!
 
-    CGuard cg(m_AckLock, "ack");
+    CGuard cg(m_RecvAckLock, "RecvAck");
 
     // Both the scheduling and sending sequences should be fixed.
     // The new sequence normally should jump over several sequence numbers
@@ -9558,40 +9226,6 @@
 
 int CUDT::processData(CUnit* in_unit)
 {
-<<<<<<< HEAD
-   THREAD_CHECK_AFFINITY(m_pRcvQueue->threadId());
-   
-   if (m_bClosing)
-       return -1;
-   
-   CPacket& packet = in_unit->m_Packet;
-
-   // XXX This should be called (exclusively) here:
-   //m_pRcvBuffer->addLocalTsbPdDriftSample(packet.getMsgTimeStamp());
-   // Just heard from the peer, reset the expiration count.
-   m_iEXPCount = 1;
-   uint64_t currtime_tk;
-   CTimer::rdtsc(currtime_tk);
-   m_ullLastRspTime_tk = currtime_tk;
-
-   // We are receiving data, start tsbpd thread if TsbPd is enabled
-   if (m_bTsbPd && !CGuard::isthread(m_RcvTsbPdThread))
-   {
-       HLOGP(mglog.Debug, "Spawning Socket TSBPD thread");
-       int st = 0;
-       {
-           ThreadName tn("SRT:TsbPd");
-           st = pthread_create(&m_RcvTsbPdThread, NULL, CUDT::tsbpd, this);
-       }
-       if (st != 0)
-       {
-           LOGC(mglog.Error, log << "processData: PROBLEM SPAWNING TSBPD thread: " << st);
-           return -1;
-       }
-   }
-   // NOTE: In case of group TSBPD, this facility will be started
-   // in different place.
-=======
     THREAD_CHECK_AFFINITY(m_pRcvQueue->threadId());
 
     if (m_bClosing)
@@ -9610,7 +9244,7 @@
     // We are receiving data, start tsbpd thread if TsbPd is enabled
     if (m_bTsbPd && !CGuard::isthread(m_RcvTsbPdThread))
     {
-        HLOGP(mglog.Debug, "Spawning TSBPD thread");
+       HLOGP(mglog.Debug, "Spawning Socket TSBPD thread");
         int st = 0;
         {
             ThreadName tn("SRT:TsbPd");
@@ -9622,7 +9256,8 @@
             return -1;
         }
     }
->>>>>>> 0c9d5621
+   // NOTE: In case of group TSBPD, this facility will be started
+   // in different place.
 
     const int pktrexmitflag = m_bPeerRexmitFlag ? (packet.getRexmitFlag() ? 1 : 0) : 2;
 #if ENABLE_HEAVY_LOGGING
@@ -9638,23 +9273,13 @@
         CGuard::leaveCS(m_StatsLock, "Stats");
 
 #if ENABLE_HEAVY_LOGGING
-<<<<<<< HEAD
-       // Check if packet was retransmitted on request or on ack timeout
-       // Search the sequence in the loss record.
-       rexmit_reason = " by ";
-       if (!m_pRcvLossList->find(packet.m_iSeqNo, packet.m_iSeqNo))
-           rexmit_reason += "REQUEST";
-       else
-           rexmit_reason += "NAKREPORT";
-=======
         // Check if packet was retransmitted on request or on ack timeout
         // Search the sequence in the loss record.
         rexmit_reason = " by ";
         if (!m_pRcvLossList->find(packet.m_iSeqNo, packet.m_iSeqNo))
             rexmit_reason += "REQUEST";
         else
-            rexmit_reason += "ACK-TMOUT";
->>>>>>> 0c9d5621
+           rexmit_reason += "NAKREPORT";
 #endif
     }
 
@@ -10534,19 +10159,13 @@
         size_t size = packet.getLength();
         hs.store_to(packet.m_pcData, Ref(size));
       setPacketTS(packet, CTimer::getTime());
-<<<<<<< HEAD
 
       // Display the HS before sending it to peer
       HLOGC(mglog.Debug, log << "processConnectRequest: SENDING HS (i): " << hs.show());
 
-      m_pSndQueue->sendto(addr, packet, use_source_addr);
-      return SRT_REJ_UNKNOWN; // EXCEPTION: this is a "no-error" code.
-   }
-=======
         m_pSndQueue->sendto(addr, packet, use_source_addr);
         return SRT_REJ_UNKNOWN; // EXCEPTION: this is a "no-error" code.
     }
->>>>>>> 0c9d5621
 
     // Otherwise this should be REQUEST:CONCLUSION.
     // Should then come with the correct cookie that was
@@ -10623,69 +10242,7 @@
         hs.store_to(packet.m_pcData, Ref(size));
         packet.m_iID        = id;
        setPacketTS(packet, CTimer::getTime());
-<<<<<<< HEAD
        HLOGC(mglog.Debug, log << "processConnectRequest: SENDING HS (e): " << hs.show());
-       m_pSndQueue->sendto(addr, packet, use_source_addr);
-   }
-   else
-   {
-       SRT_REJECT_REASON error = SRT_REJ_UNKNOWN;
-       int result = s_UDTUnited.newConnection(m_SocketID, addr, &hs, packet, Ref(error));
-
-       // This is listener - m_RejectReason need not be set
-       // because listener has no functionality of giving the app
-       // insight into rejected callers.
-
-       // --->
-       //        (global.) CUDTUnited::updateListenerMux
-       //        (new Socket.) CUDT::acceptAndRespond
-       if (result == -1)
-       {
-           hs.m_iReqType = URQFailure(error);
-           LOGF(mglog.Error, "UU:newConnection: rsp(REJECT): %d - %s", hs.m_iReqType, srt_rejectreason_str(error));
-       }
-
-       // CONFUSION WARNING!
-       //
-       // The newConnection() will call acceptAndRespond() if the processing
-       // was successful - IN WHICH CASE THIS PROCEDURE SHOULD DO NOTHING.
-       // Ok, almost nothing - see update_events below.
-       //
-       // If newConnection() failed, acceptAndRespond() will not be called.
-       // Ok, more precisely, the thing that acceptAndRespond() is expected to do
-       // will not be done (this includes sending any response to the peer).
-       //
-       // Now read CAREFULLY. The newConnection() will return:
-       //
-       // - -1: The connection processing failed due to errors like:
-       //       - memory alloation error
-       //       - listen backlog exceeded
-       //       - any error propagated from CUDT::open and CUDT::acceptAndRespond
-       // - 0: The connection already exists
-       // - 1: Connection accepted.
-       //
-       // So, update_events is called only if the connection is established.
-       // Both 0 (repeated) and -1 (error) require that a response be sent.
-       // The CPacket object that has arrived as a connection request is here
-       // reused for the connection rejection response (see URQ_ERROR_REJECT set
-       // as m_iReqType).
-
-       // send back a response if connection failed or connection already existed
-       // new connection response should be sent in acceptAndRespond()
-       if (result != 1)
-       {
-           HLOGC(mglog.Debug, log << CONID() << "processConnectRequest: sending ABNORMAL handshake info req=" << RequestTypeStr(hs.m_iReqType));
-           size_t size = CHandShake::m_iContentSize;
-           hs.store_to(packet.m_pcData, Ref(size));
-           packet.m_iID = id;
-           setPacketTS(packet, CTimer::getTime());
-           HLOGC(mglog.Debug, log << "processConnectRequest: SENDING HS (a): " << hs.show());
-           m_pSndQueue->sendto(addr, packet, use_source_addr);
-       }
-       else
-       {
-           // a new connection has been created, enable epoll for write
-=======
         m_pSndQueue->sendto(addr, packet, use_source_addr);
     }
     else
@@ -10742,12 +10299,12 @@
             hs.store_to(packet.m_pcData, Ref(size));
             packet.m_iID        = id;
            setPacketTS(packet, CTimer::getTime());
+           HLOGC(mglog.Debug, log << "processConnectRequest: SENDING HS (a): " << hs.show());
             m_pSndQueue->sendto(addr, packet, use_source_addr);
         }
         else
         {
             // a new connection has been created, enable epoll for write
->>>>>>> 0c9d5621
            s_UDTUnited.m_EPoll.update_events(m_SocketID, m_sPollID, SRT_EPOLL_OUT, true);
         }
     }
@@ -11258,7 +10815,6 @@
     }
 
     return true;
-<<<<<<< HEAD
 }
 
 
@@ -12102,7 +11658,4 @@
     if (int(st) < 5)
         return states[st];
     return string("UNKNOWN");
-}
-=======
-}
->>>>>>> 0c9d5621
+}