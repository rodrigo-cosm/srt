--- conflicted
+++ resolved
@@ -7699,20 +7699,12 @@
       if ((offset < 0))
       {
           CGuard::enterCS(m_StatsLock);
-<<<<<<< HEAD
           RESET_EXCTYPE("BELATED");
-=======
-          exc_type = "BELATED";
->>>>>>> a7bc915d
           excessive = true;
           m_stats.m_iTraceRcvBelated++;
           uint64_t tsbpdtime = m_pRcvBuffer->getPktTsbPdTime(packet.getMsgTimeStamp());
           uint64_t bltime = CountIIR(
-<<<<<<< HEAD
-              uint64_t(m_stats.m_fTraceBelatedTime) * 1000,
-=======
-                  uint64_t(m_stats.m_fTraceBelatedTime)*1000,
->>>>>>> a7bc915d
+                  uint64_t(m_stats.m_fTraceBelatedTime) * 1000,
                   CTimer::getTime() - tsbpdtime, 0.2);
           m_stats.m_fTraceBelatedTime = double(bltime)/1000.0;
           CGuard::leaveCS(m_StatsLock);
