--- conflicted
+++ resolved
@@ -4534,16 +4534,7 @@
     // otherwise if startConnect() fails, the multiplexer cannot be located
     // by garbage collection and will cause leak
     s->m_pUDT->m_pSndQueue->m_pChannel->getSockAddr((s->m_SelfAddr));
-<<<<<<< HEAD
-    CIPAddress::pton((s->m_SelfAddr), s->m_pUDT->m_piSelfIP, s->m_SelfAddr.family(), m_PeerAddr);
-
-    s->m_Status = SRTS_CONNECTED;
-
-    // acknowledde any waiting epolls to write
-    m_pEventHandler->update(m_SocketID, SRT_EV_CONNECT, true);
-=======
     CIPAddress::pton((s->m_SelfAddr), s->m_pUDT->m_piSelfIP, m_PeerAddr);
->>>>>>> 1d4338a0
 
     //int token = -1;
 #if ENABLE_EXPERIMENTAL_BONDING
@@ -4577,7 +4568,7 @@
     s->m_Status = SRTS_CONNECTED;
 
     // acknowledde any waiting epolls to write
-    s_UDTUnited.m_EPoll.update_events(m_SocketID, m_sPollID, SRT_EPOLL_CONNECT, true);
+    m_pEventHandler->update(m_SocketID, SRT_EV_CONNECT, true);
 
     CGlobEvent::triggerEvent();
 
@@ -7626,13 +7617,9 @@
                 //      (4) receive thread: receive data and set SRT_EPOLL_IN to true
                 //      (5) user thread: set SRT_EPOLL_IN to false
                 // 4. so , m_RecvLock must be used here to protect epoll event
-                s_UDTUnited.m_EPoll.update_events(m_SocketID, m_sPollID, SRT_EPOLL_IN, true);
-            }
-<<<<<<< HEAD
-            // acknowledge any waiting epolls to read
                 m_pEventHandler->update(m_SocketID, SRT_EV_READ, true, SRT_EVS_SCHEDULE);
-=======
->>>>>>> 1d4338a0
+
+            }
 #if ENABLE_EXPERIMENTAL_BONDING
             if (m_parent->m_GroupOf)
             {
@@ -10803,47 +10790,6 @@
 #endif
 }
 
-<<<<<<< HEAD
-=======
-void CUDT::addEPoll(const int eid)
-{
-    enterCS(s_UDTUnited.m_EPoll.m_EPollLock);
-    m_sPollID.insert(eid);
-    leaveCS(s_UDTUnited.m_EPoll.m_EPollLock);
-
-    if (!stillConnected())
-        return;
-
-    enterCS(m_RecvLock);
-    if (m_pRcvBuffer->isRcvDataReady())
-    {
-        s_UDTUnited.m_EPoll.update_events(m_SocketID, m_sPollID, SRT_EPOLL_IN, true);
-    }
-    leaveCS(m_RecvLock);
-
-    if (m_config.iSndBufSize > m_pSndBuffer->getCurrBufSize())
-    {
-        s_UDTUnited.m_EPoll.update_events(m_SocketID, m_sPollID, SRT_EPOLL_OUT, true);
-    }
-}
-
-void CUDT::removeEPollEvents(const int eid)
-{
-    // clear IO events notifications;
-    // since this happens after the epoll ID has been removed, they cannot be set again
-    set<int> remove;
-    remove.insert(eid);
-    s_UDTUnited.m_EPoll.update_events(m_SocketID, remove, SRT_EPOLL_IN | SRT_EPOLL_OUT, false);
-}
-
-void CUDT::removeEPollID(const int eid)
-{
-    enterCS(s_UDTUnited.m_EPoll.m_EPollLock);
-    m_sPollID.erase(eid);
-    leaveCS(s_UDTUnited.m_EPoll.m_EPollLock);
-}
-
->>>>>>> 1d4338a0
 void CUDT::ConnectSignal(ETransmissionEvent evt, EventSlot sl)
 {
     if (evt >= TEV_E_SIZE)
