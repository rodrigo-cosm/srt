/*
 * SRT - Secure, Reliable, Transport
 * Copyright (c) 2018 Haivision Systems Inc.
 *
 * This Source Code Form is subject to the terms of the Mozilla Public
 * License, v. 2.0. If a copy of the MPL was not distributed with this
 * file, You can obtain one at http://mozilla.org/MPL/2.0/.
 *
 */

/*****************************************************************************
Copyright (c) 2001 - 2011, The Board of Trustees of the University of Illinois.
All rights reserved.

Redistribution and use in source and binary forms, with or without
modification, are permitted provided that the following conditions are
met:

* Redistributions of source code must retain the above
  copyright notice, this list of conditions and the
  following disclaimer.

* Redistributions in binary form must reproduce the
  above copyright notice, this list of conditions
  and the following disclaimer in the documentation
  and/or other materials provided with the distribution.

* Neither the name of the University of Illinois
  nor the names of its contributors may be used to
  endorse or promote products derived from this
  software without specific prior written permission.

THIS SOFTWARE IS PROVIDED BY THE COPYRIGHT HOLDERS AND CONTRIBUTORS "AS
IS" AND ANY EXPRESS OR IMPLIED WARRANTIES, INCLUDING, BUT NOT LIMITED TO,
THE IMPLIED WARRANTIES OF MERCHANTABILITY AND FITNESS FOR A PARTICULAR
PURPOSE ARE DISCLAIMED. IN NO EVENT SHALL THE COPYRIGHT OWNER OR
CONTRIBUTORS BE LIABLE FOR ANY DIRECT, INDIRECT, INCIDENTAL, SPECIAL,
EXEMPLARY, OR CONSEQUENTIAL DAMAGES (INCLUDING, BUT NOT LIMITED TO,
PROCUREMENT OF SUBSTITUTE GOODS OR SERVICES; LOSS OF USE, DATA, OR
PROFITS; OR BUSINESS INTERRUPTION) HOWEVER CAUSED AND ON ANY THEORY OF
LIABILITY, WHETHER IN CONTRACT, STRICT LIABILITY, OR TORT (INCLUDING
NEGLIGENCE OR OTHERWISE) ARISING IN ANY WAY OUT OF THE USE OF THIS
SOFTWARE, EVEN IF ADVISED OF THE POSSIBILITY OF SUCH DAMAGE.
*****************************************************************************/

/*****************************************************************************
written by
   Yunhong Gu, last updated 02/28/2012
modified by
   Haivision Systems Inc.
*****************************************************************************/

#include "platform_sys.h"

// For crash-asserts
#if ENABLE_THREAD_LOGGING
#include <stdexcept>
#endif

#include <cmath>
#include <sstream>
#include "srt.h"
#include "queue.h"
#include "api.h"
#include "core.h"
#include "logging.h"
#include "crypto.h"
#include "logging_api.h" // Required due to containing extern srt_logger_config

// Again, just in case when some "smart guy" provided such a global macro
#ifdef min
#undef min
#endif
#ifdef max
#undef max
#endif

using namespace std;
using namespace srt::sync;

namespace srt_logging
{

struct AllFaOn
{
    LogConfig::fa_bitset_t allfa;

    AllFaOn()
    {
        //        allfa.set(SRT_LOGFA_BSTATS, true);
        allfa.set(SRT_LOGFA_CONTROL, true);
        allfa.set(SRT_LOGFA_DATA, true);
        allfa.set(SRT_LOGFA_TSBPD, true);
        allfa.set(SRT_LOGFA_REXMIT, true);
        allfa.set(SRT_LOGFA_CONGEST, true);
#if ENABLE_HAICRYPT_LOGGING
        allfa.set(SRT_LOGFA_HAICRYPT, true);
#endif
    }
} logger_fa_all;

} // namespace srt_logging

// We need it outside the namespace to preserve the global name.
// It's a part of "hidden API" (used by applications)
SRT_API srt_logging::LogConfig srt_logger_config(srt_logging::logger_fa_all.allfa);

namespace srt_logging
{

Logger glog(SRT_LOGFA_GENERAL, srt_logger_config, "SRT.g");
// Unused. If not found useful, maybe reuse for another FA.
// Logger blog(SRT_LOGFA_BSTATS, srt_logger_config, "SRT.b");
Logger mglog(SRT_LOGFA_CONTROL, srt_logger_config, "SRT.c");
Logger dlog(SRT_LOGFA_DATA, srt_logger_config, "SRT.d");
Logger tslog(SRT_LOGFA_TSBPD, srt_logger_config, "SRT.t");
Logger rxlog(SRT_LOGFA_REXMIT, srt_logger_config, "SRT.r");
Logger cclog(SRT_LOGFA_CONGEST, srt_logger_config, "SRT.cc");

} // namespace srt_logging

using namespace srt_logging;

CUDTUnited CUDT::s_UDTUnited;

const SRTSOCKET UDT::INVALID_SOCK = CUDT::INVALID_SOCK;
const int       UDT::ERROR        = CUDT::ERROR;

// SRT Version constants
#define SRT_VERSION_UNK     0
#define SRT_VERSION_MAJ1    0x010000            /* Version 1 major */
#define SRT_VERSION_MAJ(v) (0xFF0000 & (v))     /* Major number ensuring backward compatibility */
#define SRT_VERSION_MIN(v) (0x00FF00 & (v))
#define SRT_VERSION_PCH(v) (0x0000FF & (v))

// NOTE: SRT_VERSION is primarily defined in the build file.
const int32_t SRT_DEF_VERSION = SrtParseVersion(SRT_VERSION);

//#define SRT_CMD_HSREQ       1           /* SRT Handshake Request (sender) */
#define SRT_CMD_HSREQ_MINSZ 8 /* Minumum Compatible (1.x.x) packet size (bytes) */
#define SRT_CMD_HSREQ_SZ 12   /* Current version packet size */
#if SRT_CMD_HSREQ_SZ > SRT_CMD_MAXSZ
#error SRT_CMD_MAXSZ too small
#endif
/*      Handshake Request (Network Order)
        0[31..0]:   SRT version     SRT_DEF_VERSION
        1[31..0]:   Options         0 [ | SRT_OPT_TSBPDSND ][ | SRT_OPT_HAICRYPT ]
        2[31..16]:  TsbPD resv      0
        2[15..0]:   TsbPD delay     [0..60000] msec
*/

//#define SRT_CMD_HSRSP       2           /* SRT Handshake Response (receiver) */
#define SRT_CMD_HSRSP_MINSZ 8 /* Minumum Compatible (1.x.x) packet size (bytes) */
#define SRT_CMD_HSRSP_SZ 12   /* Current version packet size */
#if SRT_CMD_HSRSP_SZ > SRT_CMD_MAXSZ
#error SRT_CMD_MAXSZ too small
#endif
/*      Handshake Response (Network Order)
        0[31..0]:   SRT version     SRT_DEF_VERSION
        1[31..0]:   Options         0 [ | SRT_OPT_TSBPDRCV [| SRT_OPT_TLPKTDROP ]][ | SRT_OPT_HAICRYPT]
                                      [ | SRT_OPT_NAKREPORT ] [ | SRT_OPT_REXMITFLG ]
        2[31..16]:  TsbPD resv      0
        2[15..0]:   TsbPD delay     [0..60000] msec
*/

void CUDT::construct()
{
    m_pSndBuffer           = NULL;
    m_pRcvBuffer           = NULL;
    m_pSndLossList         = NULL;
    m_pRcvLossList         = NULL;
    m_iReorderTolerance    = 0;
    m_iMaxReorderTolerance = 0; // Sensible optimal value is 10, 0 preserves old behavior
    m_iConsecEarlyDelivery = 0; // how many times so far the packet considered lost has been received before TTL expires
    m_iConsecOrderedDelivery = 0;

    m_pSndQueue = NULL;
    m_pRcvQueue = NULL;
    m_pSNode    = NULL;
    m_pRNode    = NULL;

    m_iSndHsRetryCnt      = SRT_MAX_HSRETRY + 1; // Will be reset to 0 for HSv5, this value is important for HSv4

    // Initial status
    m_bOpened             = false;
    m_bListening          = false;
    m_bConnecting         = false;
    m_bConnected          = false;
    m_bClosing            = false;
    m_bShutdown           = false;
    m_bBroken             = false;
    m_bPeerHealth         = true;
    m_RejectReason        = SRT_REJ_UNKNOWN;
    m_tsLastReqTime         = steady_clock::time_point();

    m_lSrtVersion            = SRT_DEF_VERSION;
    m_lPeerSrtVersion        = 0; // not defined until connected.
    m_lMinimumPeerSrtVersion = SRT_VERSION_MAJ1;

    m_iTsbPdDelay_ms     = 0;
    m_iPeerTsbPdDelay_ms = 0;

    m_bPeerTsbPd         = false;
    m_iPeerTsbPdDelay_ms = 0;
    m_bTsbPd             = false;
    m_bTsbPdAckWakeup    = false;
    m_bGroupTsbPd = false;
    m_bPeerTLPktDrop     = false;

    m_uKmRefreshRatePkt = 0;
    m_uKmPreAnnouncePkt = 0;

    // Initilize mutex and condition variables
    initSynch();

    // Default: 
    m_cbPacketArrival.set(this, &CUDT::defaultPacketArrival);
}

CUDT::CUDT(CUDTSocket* parent): m_parent(parent)
{
    construct();

    (void)SRT_DEF_VERSION;

    // Default UDT configurations
    m_iMSS            = DEF_MSS;
    m_bSynSending     = true;
    m_bSynRecving     = true;
    m_iFlightFlagSize = DEF_FLIGHT_SIZE;
    m_iSndBufSize     = DEF_BUFFER_SIZE;
    m_iRcvBufSize     = DEF_BUFFER_SIZE;
    m_iUDPSndBufSize  = DEF_UDP_BUFFER_SIZE;
    m_iUDPRcvBufSize  = m_iRcvBufSize * m_iMSS;

    // Linger: LIVE mode defaults, please refer to `SRTO_TRANSTYPE` option
    // for other modes.
    m_Linger.l_onoff  = 0;
    m_Linger.l_linger = 0;
    m_bRendezvous     = false;
#ifdef SRT_ENABLE_CONNTIMEO
    m_tdConnTimeOut = seconds_from(DEF_CONNTIMEO_S);
#endif
    m_iSndTimeOut = -1;
    m_iRcvTimeOut = -1;
    m_bReuseAddr  = true;
    m_llMaxBW     = -1;
#ifdef SRT_ENABLE_IPOPTS
    m_iIpTTL = -1;
    m_iIpToS = -1;
#endif
    m_CryptoSecret.len = 0;
    m_iSndCryptoKeyLen = 0;
    // Cfg
    m_bDataSender           = false; // Sender only if true: does not recv data
    m_bOPT_TsbPd            = true;  // Enable TsbPd on sender
    m_iOPT_TsbPdDelay       = SRT_LIVE_DEF_LATENCY_MS;
    m_iOPT_PeerTsbPdDelay   = 0; // Peer's TsbPd delay as receiver (here is its minimum value, if used)
    m_bOPT_TLPktDrop        = true;
    m_iOPT_SndDropDelay     = 0;
    m_bOPT_StrictEncryption = true;
    m_iOPT_PeerIdleTimeout  = COMM_RESPONSE_TIMEOUT_MS;
   m_bOPT_GroupConnect = false;
    m_bTLPktDrop            = true; // Too-late Packet Drop
    m_bMessageAPI           = true;
    m_zOPT_ExpPayloadSize   = SRT_LIVE_DEF_PLSIZE;
    m_iIpV6Only             = -1;
    // Runtime
    m_bRcvNakReport             = true; // Receiver's Periodic NAK Reports
    m_llInputBW                 = 0;    // Application provided input bandwidth (internal input rate sampling == 0)
    m_iOverheadBW               = 25;   // Percent above input stream rate (applies if m_llMaxBW == 0)
    m_OPT_PktFilterConfigString = "";

    m_pCache = NULL;

    // Default congctl is "live".
    // Available builtin congctl: "file".
    // Other congctls can be registerred.

    // Note that 'select' returns false if there's no such congctl.
    // If so, congctl becomes unselected. Calling 'configure' on an
    // unselected congctl results in exception.
    m_CongCtl.select("live");
}

CUDT::CUDT(CUDTSocket* parent, const CUDT& ancestor): m_parent(parent)
{
    construct();

    // XXX Consider all below fields (except m_bReuseAddr) to be put
    // into a separate class for easier copying.

    // Default UDT configurations
    m_iMSS            = ancestor.m_iMSS;
    m_bSynSending     = ancestor.m_bSynSending;
    m_bSynRecving     = ancestor.m_bSynRecving;
    m_iFlightFlagSize = ancestor.m_iFlightFlagSize;
    m_iSndBufSize     = ancestor.m_iSndBufSize;
    m_iRcvBufSize     = ancestor.m_iRcvBufSize;
    m_Linger          = ancestor.m_Linger;
    m_iUDPSndBufSize  = ancestor.m_iUDPSndBufSize;
    m_iUDPRcvBufSize  = ancestor.m_iUDPRcvBufSize;
    m_bRendezvous     = ancestor.m_bRendezvous;
   m_SrtHsSide = ancestor.m_SrtHsSide; // actually it sets it to HSD_RESPONDER
#ifdef SRT_ENABLE_CONNTIMEO
    m_tdConnTimeOut = ancestor.m_tdConnTimeOut;
#endif
    m_iSndTimeOut = ancestor.m_iSndTimeOut;
    m_iRcvTimeOut = ancestor.m_iRcvTimeOut;
    m_bReuseAddr  = true; // this must be true, because all accepted sockets share the same port with the listener
    m_llMaxBW     = ancestor.m_llMaxBW;
#ifdef SRT_ENABLE_IPOPTS
    m_iIpTTL = ancestor.m_iIpTTL;
    m_iIpToS = ancestor.m_iIpToS;
#endif
    m_llInputBW             = ancestor.m_llInputBW;
    m_iOverheadBW           = ancestor.m_iOverheadBW;
    m_bDataSender           = ancestor.m_bDataSender;
    m_bOPT_TsbPd            = ancestor.m_bOPT_TsbPd;
    m_iOPT_TsbPdDelay       = ancestor.m_iOPT_TsbPdDelay;
    m_iOPT_PeerTsbPdDelay   = ancestor.m_iOPT_PeerTsbPdDelay;
    m_bOPT_TLPktDrop        = ancestor.m_bOPT_TLPktDrop;
    m_iOPT_SndDropDelay     = ancestor.m_iOPT_SndDropDelay;
    m_bOPT_StrictEncryption = ancestor.m_bOPT_StrictEncryption;
    m_iOPT_PeerIdleTimeout  = ancestor.m_iOPT_PeerIdleTimeout;
   m_bOPT_GroupConnect = ancestor.m_bOPT_GroupConnect;
    m_zOPT_ExpPayloadSize   = ancestor.m_zOPT_ExpPayloadSize;
    m_bTLPktDrop            = ancestor.m_bTLPktDrop;
    m_bMessageAPI           = ancestor.m_bMessageAPI;
    m_iIpV6Only             = ancestor.m_iIpV6Only;
    m_iReorderTolerance     = ancestor.m_iMaxReorderTolerance;  // Initialize with maximum value
    m_iMaxReorderTolerance  = ancestor.m_iMaxReorderTolerance;
    // Runtime
    m_bRcvNakReport             = ancestor.m_bRcvNakReport;
    m_OPT_PktFilterConfigString = ancestor.m_OPT_PktFilterConfigString;

    m_CryptoSecret     = ancestor.m_CryptoSecret;
    m_iSndCryptoKeyLen = ancestor.m_iSndCryptoKeyLen;

    m_uKmRefreshRatePkt = ancestor.m_uKmRefreshRatePkt;
    m_uKmPreAnnouncePkt = ancestor.m_uKmPreAnnouncePkt;

    m_pCache = ancestor.m_pCache;

    // SrtCongestion's copy constructor copies the selection,
    // but not the underlying congctl object. After
    // copy-constructed, the 'configure' must be called on it again.
    m_CongCtl = ancestor.m_CongCtl;
}

CUDT::~CUDT()
{
    // release mutex/condtion variables
    destroySynch();

    // Wipeout critical data
    memset(&m_CryptoSecret, 0, sizeof(m_CryptoSecret));

    // destroy the data structures
    delete m_pSndBuffer;
    delete m_pRcvBuffer;
    delete m_pSndLossList;
    delete m_pRcvLossList;
    delete m_pSNode;
    delete m_pRNode;
}

// This function is to make it possible for both C and C++
// API to accept both bool and int types for boolean options.
// (it's not that C couldn't use <stdbool.h>, it's that people
// often forget to use correct type).
static bool bool_int_value(const void* optval, int optlen)
{
    if (optlen == sizeof(bool))
    {
        return *(bool*)optval;
    }

    if (optlen == sizeof(int))
    {
        return 0 != *(int*)optval; // 0!= is a windows warning-killer int-to-bool conversion
    }
    return false;
}

void CUDT::setOpt(SRT_SOCKOPT optName, const void* optval, int optlen)
{
    if (m_bBroken || m_bClosing)
        throw CUDTException(MJ_CONNECTION, MN_CONNLOST, 0);

    CGuard cg(m_ConnectionLock, "conn");
    CGuard sendguard(m_SendLock, "send");
    CGuard recvguard(m_RecvLock, "recv");

    HLOGC(mglog.Debug,
          log << CONID() << "OPTION: #" << optName << " value:" << FormatBinaryString((uint8_t*)optval, optlen));

    switch (optName)
    {
    case SRTO_MSS:
        if (m_bOpened)
            throw CUDTException(MJ_NOTSUP, MN_ISBOUND, 0);

        if (*(int*)optval < int(CPacket::UDP_HDR_SIZE + CHandShake::m_iContentSize))
            throw CUDTException(MJ_NOTSUP, MN_INVAL, 0);

        m_iMSS = *(int*)optval;

        // Packet size cannot be greater than UDP buffer size
        if (m_iMSS > m_iUDPSndBufSize)
            m_iMSS = m_iUDPSndBufSize;
        if (m_iMSS > m_iUDPRcvBufSize)
            m_iMSS = m_iUDPRcvBufSize;

        break;

    case SRTO_SNDSYN:
        m_bSynSending = bool_int_value(optval, optlen);
        break;

    case SRTO_RCVSYN:
        m_bSynRecving = bool_int_value(optval, optlen);
        break;

    case SRTO_FC:
        if (m_bConnecting || m_bConnected)
            throw CUDTException(MJ_NOTSUP, MN_ISCONNECTED, 0);

        if (*(int*)optval < 1)
            throw CUDTException(MJ_NOTSUP, MN_INVAL);

        // Mimimum recv flight flag size is 32 packets
        if (*(int*)optval > 32)
            m_iFlightFlagSize = *(int*)optval;
        else
            m_iFlightFlagSize = 32;

        break;

    case SRTO_SNDBUF:
        if (m_bOpened)
            throw CUDTException(MJ_NOTSUP, MN_ISBOUND, 0);

        if (*(int*)optval <= 0)
            throw CUDTException(MJ_NOTSUP, MN_INVAL, 0);

        m_iSndBufSize = *(int*)optval / (m_iMSS - CPacket::UDP_HDR_SIZE);

        break;

    case SRTO_RCVBUF:
        if (m_bOpened)
            throw CUDTException(MJ_NOTSUP, MN_ISBOUND, 0);

        if (*(int*)optval <= 0)
            throw CUDTException(MJ_NOTSUP, MN_INVAL, 0);

        {
            // This weird cast through int is required because
            // API requires 'int', and internals require 'size_t';
            // their size is different on 64-bit systems.
            size_t val = size_t(*(int*)optval);

            // Mimimum recv buffer size is 32 packets
            size_t mssin_size = m_iMSS - CPacket::UDP_HDR_SIZE;

            // XXX This magic 32 deserves some constant
            if (val > mssin_size * 32)
                m_iRcvBufSize = val / mssin_size;
            else
                m_iRcvBufSize = 32;

            // recv buffer MUST not be greater than FC size
            if (m_iRcvBufSize > m_iFlightFlagSize)
                m_iRcvBufSize = m_iFlightFlagSize;
        }

        break;

    case SRTO_LINGER:
        m_Linger = *(linger*)optval;
        break;

    case SRTO_UDP_SNDBUF:
        if (m_bOpened)
            throw CUDTException(MJ_NOTSUP, MN_ISBOUND, 0);

        m_iUDPSndBufSize = *(int*)optval;

        if (m_iUDPSndBufSize < m_iMSS)
            m_iUDPSndBufSize = m_iMSS;

        break;

    case SRTO_UDP_RCVBUF:
        if (m_bOpened)
            throw CUDTException(MJ_NOTSUP, MN_ISBOUND, 0);

        m_iUDPRcvBufSize = *(int*)optval;

        if (m_iUDPRcvBufSize < m_iMSS)
            m_iUDPRcvBufSize = m_iMSS;

        break;

    case SRTO_RENDEZVOUS:
        if (m_bConnecting || m_bConnected)
            throw CUDTException(MJ_NOTSUP, MN_ISBOUND, 0);
        m_bRendezvous = bool_int_value(optval, optlen);
        break;

    case SRTO_SNDTIMEO:
        m_iSndTimeOut = *(int*)optval;
        break;

    case SRTO_RCVTIMEO:
        m_iRcvTimeOut = *(int*)optval;
        break;

    case SRTO_REUSEADDR:
        if (m_bOpened)
            throw CUDTException(MJ_NOTSUP, MN_ISBOUND, 0);
        m_bReuseAddr = bool_int_value(optval, optlen);
        break;

    case SRTO_MAXBW:
        m_llMaxBW = *(int64_t*)optval;

        // This can be done on both connected and unconnected socket.
        // When not connected, this will do nothing, however this
        // event will be repeated just after connecting anyway.
        if (m_bConnected)
            updateCC(TEV_INIT, TEV_INIT_RESET);
        break;

#ifdef SRT_ENABLE_IPOPTS
    case SRTO_IPTTL:
        if (m_bOpened)
            throw CUDTException(MJ_NOTSUP, MN_ISBOUND, 0);
        if (!(*(int*)optval == -1) && !((*(int*)optval >= 1) && (*(int*)optval <= 255)))
            throw CUDTException(MJ_NOTSUP, MN_INVAL, 0);
        m_iIpTTL = *(int*)optval;
        break;

    case SRTO_IPTOS:
        if (m_bOpened)
            throw CUDTException(MJ_NOTSUP, MN_ISBOUND, 0);
        m_iIpToS = *(int*)optval;
        break;
#endif

    case SRTO_INPUTBW:
        m_llInputBW = *(int64_t*)optval;
        // (only if connected; if not, then the value
        // from m_iOverheadBW will be used initially)
        if (m_bConnected)
            updateCC(TEV_INIT, TEV_INIT_INPUTBW);
        break;

    case SRTO_OHEADBW:
        if ((*(int*)optval < 5) || (*(int*)optval > 100))
            throw CUDTException(MJ_NOTSUP, MN_INVAL, 0);
        m_iOverheadBW = *(int*)optval;

        // Changed overhead BW, so spread the change
        // (only if connected; if not, then the value
        // from m_iOverheadBW will be used initially)
        if (m_bConnected)
            updateCC(TEV_INIT, TEV_INIT_OHEADBW);
        break;

    case SRTO_SENDER:
        if (m_bConnected)
            throw CUDTException(MJ_NOTSUP, MN_ISCONNECTED, 0);
        m_bDataSender = bool_int_value(optval, optlen);
        break;

    case SRTO_TSBPDMODE:
        if (m_bConnected)
            throw CUDTException(MJ_NOTSUP, MN_ISCONNECTED, 0);
        m_bOPT_TsbPd = bool_int_value(optval, optlen);
        break;

    case SRTO_LATENCY:
        if (m_bConnected)
            throw CUDTException(MJ_NOTSUP, MN_ISCONNECTED, 0);
        m_iOPT_TsbPdDelay     = *(int*)optval;
        m_iOPT_PeerTsbPdDelay = *(int*)optval;
        break;

    case SRTO_RCVLATENCY:
        if (m_bConnected)
            throw CUDTException(MJ_NOTSUP, MN_ISCONNECTED, 0);
        m_iOPT_TsbPdDelay = *(int*)optval;
        break;

    case SRTO_PEERLATENCY:
        if (m_bConnected)
            throw CUDTException(MJ_NOTSUP, MN_ISCONNECTED, 0);
        m_iOPT_PeerTsbPdDelay = *(int*)optval;
        break;

    case SRTO_TLPKTDROP:
        if (m_bConnected)
            throw CUDTException(MJ_NOTSUP, MN_ISCONNECTED, 0);
        m_bOPT_TLPktDrop = bool_int_value(optval, optlen);
        break;

    case SRTO_SNDDROPDELAY:
        // Surprise: you may be connected to alter this option.
        // The application may manipulate this option on sender while transmitting.
        m_iOPT_SndDropDelay = *(int*)optval;
        break;

    case SRTO_PASSPHRASE:
        // For consistency, throw exception when connected,
        // no matter if otherwise the password can be set.
        if (m_bConnected)
            throw CUDTException(MJ_NOTSUP, MN_ISCONNECTED, 0);

#ifdef SRT_ENABLE_ENCRYPTION
        // Password must be 10-80 characters.
        // Or it can be empty to clear the password.
        if ((optlen != 0) && (optlen < 10 || optlen > HAICRYPT_SECRET_MAX_SZ))
            throw CUDTException(MJ_NOTSUP, MN_INVAL, 0);

        memset(&m_CryptoSecret, 0, sizeof(m_CryptoSecret));
        m_CryptoSecret.typ = HAICRYPT_SECTYP_PASSPHRASE;
        m_CryptoSecret.len = (optlen <= (int)sizeof(m_CryptoSecret.str) ? optlen : (int)sizeof(m_CryptoSecret.str));
        memcpy(m_CryptoSecret.str, optval, m_CryptoSecret.len);
#else
        if (optlen == 0)
            break;

        LOGC(mglog.Error, log << "SRTO_PASSPHRASE: encryption not enabled at compile time");
        throw CUDTException(MJ_NOTSUP, MN_INVAL, 0);
#endif
        break;

    case SRTO_PBKEYLEN:
    case _DEPRECATED_SRTO_SNDPBKEYLEN:
        if (m_bConnected)
            throw CUDTException(MJ_NOTSUP, MN_ISCONNECTED, 0);
#ifdef SRT_ENABLE_ENCRYPTION
        {
            int v          = *(int*)optval;
            int allowed[4] = {
                0,  // Default value, if this results for initiator, defaults to 16. See below.
                16, // AES-128
                24, // AES-192
                32  // AES-256
            };
            int* allowed_end = allowed + 4;
            if (find(allowed, allowed_end, v) == allowed_end)
            {
                LOGC(mglog.Error,
                     log << "Invalid value for option SRTO_PBKEYLEN: " << v << "; allowed are: 0, 16, 24, 32");
                throw CUDTException(MJ_NOTSUP, MN_INVAL, 0);
            }

            // Note: This works a little different in HSv4 and HSv5.

            // HSv4:
            // The party that is set SRTO_SENDER will send KMREQ, and it will
            // use default value 16, if SRTO_PBKEYLEN is the default value 0.
            // The responder that receives KMRSP has nothing to say about
            // PBKEYLEN anyway and it will take the length of the key from
            // the initiator (sender) as a good deal.
            //
            // HSv5:
            // The initiator (independently on the sender) will send KMREQ,
            // and as it should be the sender to decide about the PBKEYLEN.
            // Your application should do the following then:
            // 1. The sender should set PBKEYLEN to the required value.
            // 2. If the sender is initiator, it will create the key using
            //    its preset PBKEYLEN (or default 16, if not set) and the
            //    receiver-responder will take it as a good deal.
            // 3. Leave the PBKEYLEN value on the receiver as default 0.
            // 4. If sender is responder, it should then advertise the PBKEYLEN
            //    value in the initial handshake messages (URQ_INDUCTION if
            //    listener, and both URQ_WAVEAHAND and URQ_CONCLUSION in case
            //    of rendezvous, as it is the matter of luck who of them will
            //    eventually become the initiator). This way the receiver
            //    being an initiator will set m_iSndCryptoKeyLen before setting
            //    up KMREQ for sending to the sender-responder.
            //
            // Note that in HSv5 if both sides set PBKEYLEN, the responder
            // wins, unless the initiator is a sender (the effective PBKEYLEN
            // will be the one advertised by the responder). If none sets,
            // PBKEYLEN will default to 16.

            m_iSndCryptoKeyLen = v;
        }
#else
        LOGC(mglog.Error, log << "SRTO_PBKEYLEN: encryption not enabled at compile time");
        throw CUDTException(MJ_NOTSUP, MN_INVAL, 0);
#endif
        break;

    case SRTO_NAKREPORT:
        if (m_bConnected)
            throw CUDTException(MJ_NOTSUP, MN_ISCONNECTED, 0);
        m_bRcvNakReport = bool_int_value(optval, optlen);
        break;

#ifdef SRT_ENABLE_CONNTIMEO
    case SRTO_CONNTIMEO:
        m_tdConnTimeOut = milliseconds_from(*(int*)optval);
        break;
#endif

    case SRTO_LOSSMAXTTL:
        m_iMaxReorderTolerance = *(int*)optval;
        if (!m_bConnected)
            m_iReorderTolerance = m_iMaxReorderTolerance;
        break;

    case SRTO_VERSION:
        if (m_bConnected)
            throw CUDTException(MJ_NOTSUP, MN_ISCONNECTED, 0);
        m_lSrtVersion = *(uint32_t*)optval;
        break;

    case SRTO_MINVERSION:
        if (m_bConnected)
            throw CUDTException(MJ_NOTSUP, MN_ISCONNECTED, 0);
        m_lMinimumPeerSrtVersion = *(uint32_t*)optval;
        break;

    case SRTO_STREAMID:
        if (m_bConnected)
            throw CUDTException(MJ_NOTSUP, MN_ISCONNECTED, 0);

        if (size_t(optlen) > MAX_SID_LENGTH)
            throw CUDTException(MJ_NOTSUP, MN_INVAL, 0);

        m_sStreamName.assign((const char*)optval, optlen);
        break;

    case SRTO_CONGESTION:
        if (m_bConnected)
            throw CUDTException(MJ_NOTSUP, MN_ISCONNECTED, 0);

        {
            string val;
            if (optlen == -1)
                val = (const char*)optval;
            else
                val.assign((const char*)optval, optlen);

            // Translate alias
            if (val == "vod")
                val = "file";

            bool res = m_CongCtl.select(val);
            if (!res)
                throw CUDTException(MJ_NOTSUP, MN_INVAL, 0);
        }
        break;

    case SRTO_MESSAGEAPI:
        if (m_bConnected)
            throw CUDTException(MJ_NOTSUP, MN_ISCONNECTED, 0);

        m_bMessageAPI = bool_int_value(optval, optlen);
        break;

    case SRTO_PAYLOADSIZE:
        if (m_bConnected)
            throw CUDTException(MJ_NOTSUP, MN_ISCONNECTED, 0);

        if (*(int*)optval > SRT_LIVE_MAX_PLSIZE)
        {
            LOGC(mglog.Error, log << "SRTO_PAYLOADSIZE: value exceeds SRT_LIVE_MAX_PLSIZE, maximum payload per MTU.");
            throw CUDTException(MJ_NOTSUP, MN_INVAL, 0);
        }

        if (m_OPT_PktFilterConfigString != "")
        {
            // This means that the filter might have been installed before,
            // and the fix to the maximum payload size was already applied.
            // This needs to be checked now.
            SrtFilterConfig fc;
            if (!ParseFilterConfig(m_OPT_PktFilterConfigString, fc))
            {
                // Break silently. This should not happen
                LOGC(mglog.Error, log << "SRTO_PAYLOADSIZE: IPE: failing filter configuration installed");
                throw CUDTException(MJ_NOTSUP, MN_INVAL, 0);
            }

            size_t efc_max_payload_size = SRT_LIVE_MAX_PLSIZE - fc.extra_size;
            if (m_zOPT_ExpPayloadSize > efc_max_payload_size)
            {
                LOGC(mglog.Error,
                     log << "SRTO_PAYLOADSIZE: value exceeds SRT_LIVE_MAX_PLSIZE decreased by " << fc.extra_size
                         << " required for packet filter header");
                throw CUDTException(MJ_NOTSUP, MN_INVAL, 0);
            }
        }

        m_zOPT_ExpPayloadSize = *(int*)optval;
        break;

    case SRTO_TRANSTYPE:
        if (m_bConnected)
            throw CUDTException(MJ_NOTSUP, MN_ISCONNECTED, 0);

        // XXX Note that here the configuration for SRTT_LIVE
        // is the same as DEFAULT VALUES for these fields set
        // in CUDT::CUDT.
        switch (*(SRT_TRANSTYPE*)optval)
        {
        case SRTT_LIVE:
            // Default live options:
            // - tsbpd: on
            // - latency: 120ms
            // - linger: off
            // - congctl: live
            // - extraction method: message (reading call extracts one message)
            m_bOPT_TsbPd          = true;
            m_iOPT_TsbPdDelay     = SRT_LIVE_DEF_LATENCY_MS;
            m_iOPT_PeerTsbPdDelay = 0;
            m_bOPT_TLPktDrop      = true;
            m_iOPT_SndDropDelay   = 0;
            m_bMessageAPI         = true;
            m_bRcvNakReport       = true;
            m_zOPT_ExpPayloadSize = SRT_LIVE_DEF_PLSIZE;
            m_Linger.l_onoff      = 0;
            m_Linger.l_linger     = 0;
            m_CongCtl.select("live");
            break;

        case SRTT_FILE:
            // File transfer mode:
            // - tsbpd: off
            // - latency: 0
            // - linger: 2 minutes (180s)
            // - congctl: file (original UDT congestion control)
            // - extraction method: stream (reading call extracts as many bytes as available and fits in buffer)
            m_bOPT_TsbPd          = false;
            m_iOPT_TsbPdDelay     = 0;
            m_iOPT_PeerTsbPdDelay = 0;
            m_bOPT_TLPktDrop      = false;
            m_iOPT_SndDropDelay   = -1;
            m_bMessageAPI         = false;
            m_bRcvNakReport       = false;
            m_zOPT_ExpPayloadSize = 0; // use maximum
            m_Linger.l_onoff      = 1;
            m_Linger.l_linger     = DEF_LINGER_S;
            m_CongCtl.select("file");
            break;

        default:
            throw CUDTException(MJ_NOTSUP, MN_INVAL, 0);
        }
        break;


   case SRTO_GROUPCONNECT:
        if (m_bConnected)
            throw CUDTException(MJ_NOTSUP, MN_ISCONNECTED, 0);
        m_bOPT_GroupConnect = bool_int_value(optval, optlen);
        break;

    case SRTO_KMREFRESHRATE:
        if (m_bConnected)
            throw CUDTException(MJ_NOTSUP, MN_ISCONNECTED, 0);

        // If you first change the KMREFRESHRATE, KMPREANNOUNCE
        // will be set to the maximum allowed value
        m_uKmRefreshRatePkt = *(int*)optval;
        if (m_uKmPreAnnouncePkt == 0 || m_uKmPreAnnouncePkt > (m_uKmRefreshRatePkt - 1) / 2)
        {
            m_uKmPreAnnouncePkt = (m_uKmRefreshRatePkt - 1) / 2;
            LOGC(mglog.Warn,
                 log << "SRTO_KMREFRESHRATE=0x" << hex << m_uKmRefreshRatePkt << ": setting SRTO_KMPREANNOUNCE=0x"
                     << hex << m_uKmPreAnnouncePkt);
        }
        break;

    case SRTO_KMPREANNOUNCE:
        if (m_bConnected)
            throw CUDTException(MJ_NOTSUP, MN_ISCONNECTED, 0);
        {
            int val   = *(int*)optval;
            int kmref = m_uKmRefreshRatePkt == 0 ? HAICRYPT_DEF_KM_REFRESH_RATE : m_uKmRefreshRatePkt;
            if (val > (kmref - 1) / 2)
            {
                LOGC(mglog.Error,
                     log << "SRTO_KMPREANNOUNCE=0x" << hex << val << " exceeds KmRefresh/2, 0x" << ((kmref - 1) / 2)
                         << " - OPTION REJECTED.");
                throw CUDTException(MJ_NOTSUP, MN_INVAL, 0);
            }

            m_uKmPreAnnouncePkt = val;
        }
        break;

    case SRTO_ENFORCEDENCRYPTION:
        if (m_bConnected)
            throw CUDTException(MJ_NOTSUP, MN_ISCONNECTED, 0);

        m_bOPT_StrictEncryption = bool_int_value(optval, optlen);
        break;

    case SRTO_PEERIDLETIMEO:

        if (m_bConnected)
            throw CUDTException(MJ_NOTSUP, MN_ISCONNECTED, 0);
        m_iOPT_PeerIdleTimeout = *(int*)optval;
        break;

    case SRTO_IPV6ONLY:
        if (m_bConnected)
            throw CUDTException(MJ_NOTSUP, MN_ISCONNECTED, 0);

        m_iIpV6Only = *(int*)optval;
        break;

    case SRTO_PACKETFILTER:
        if (m_bConnected)
            throw CUDTException(MJ_NOTSUP, MN_ISCONNECTED, 0);

        {
            string arg((char*)optval, optlen);
            // Parse the configuration string prematurely
            SrtFilterConfig fc;
            if (!ParseFilterConfig(arg, fc))
            {
                LOGC(mglog.Error,
                     log << "SRTO_FILTER: Incorrect syntax. Use: FILTERTYPE[,KEY:VALUE...]. "
                            "FILTERTYPE ("
                         << fc.type << ") must be installed (or builtin)");
                throw CUDTException(MJ_NOTSUP, MN_INVAL, 0);
            }

            size_t efc_max_payload_size = SRT_LIVE_MAX_PLSIZE - fc.extra_size;
            if (m_zOPT_ExpPayloadSize > efc_max_payload_size)
            {
                LOGC(mglog.Warn,
                     log << "Due to filter-required extra " << fc.extra_size << " bytes, SRTO_PAYLOADSIZE fixed to "
                         << efc_max_payload_size << " bytes");
                m_zOPT_ExpPayloadSize = efc_max_payload_size;
            }

            m_OPT_PktFilterConfigString = arg;
        }
        break;

    default:
        throw CUDTException(MJ_NOTSUP, MN_INVAL, 0);
    }
}

void CUDT::getOpt(SRT_SOCKOPT optName, void* optval, ref_t<int> r_optlen)
{
   int& optlen = *r_optlen;
   
    CGuard cg(m_ConnectionLock, "conn");

    switch (optName)
    {
    case SRTO_MSS:
        *(int*)optval = m_iMSS;
        optlen        = sizeof(int);
        break;

    case SRTO_SNDSYN:
        *(bool*)optval = m_bSynSending;
        optlen         = sizeof(bool);
        break;

    case SRTO_RCVSYN:
        *(bool*)optval = m_bSynRecving;
        optlen         = sizeof(bool);
        break;

    case SRTO_ISN:
        *(int*)optval = m_iISN;
        optlen        = sizeof(int);
        break;

    case SRTO_FC:
        *(int*)optval = m_iFlightFlagSize;
        optlen        = sizeof(int);
        break;

    case SRTO_SNDBUF:
        *(int*)optval = m_iSndBufSize * (m_iMSS - CPacket::UDP_HDR_SIZE);
        optlen        = sizeof(int);
        break;

    case SRTO_RCVBUF:
        *(int*)optval = m_iRcvBufSize * (m_iMSS - CPacket::UDP_HDR_SIZE);
        optlen        = sizeof(int);
        break;

    case SRTO_LINGER:
        if (optlen < (int)(sizeof(linger)))
            throw CUDTException(MJ_NOTSUP, MN_INVAL, 0);

        *(linger*)optval = m_Linger;
        optlen           = sizeof(linger);
        break;

    case SRTO_UDP_SNDBUF:
        *(int*)optval = m_iUDPSndBufSize;
        optlen        = sizeof(int);
        break;

    case SRTO_UDP_RCVBUF:
        *(int*)optval = m_iUDPRcvBufSize;
        optlen        = sizeof(int);
        break;

    case SRTO_RENDEZVOUS:
        *(bool*)optval = m_bRendezvous;
        optlen         = sizeof(bool);
        break;

    case SRTO_SNDTIMEO:
        *(int*)optval = m_iSndTimeOut;
        optlen        = sizeof(int);
        break;

    case SRTO_RCVTIMEO:
        *(int*)optval = m_iRcvTimeOut;
        optlen        = sizeof(int);
        break;

    case SRTO_REUSEADDR:
        *(bool*)optval = m_bReuseAddr;
        optlen         = sizeof(bool);
        break;

    case SRTO_MAXBW:
        *(int64_t*)optval = m_llMaxBW;
        optlen            = sizeof(int64_t);
        break;

    case SRTO_STATE:
        *(int32_t*)optval = s_UDTUnited.getStatus(m_SocketID);
        optlen            = sizeof(int32_t);
        break;

    case SRTO_EVENT:
    {
        int32_t event = 0;
        if (m_bBroken)
            event |= SRT_EPOLL_ERR;
        else
        {
            CGuard::enterCS(m_RecvLock, "recv");
            if (m_pRcvBuffer && m_pRcvBuffer->isRcvDataReady())
                event |= SRT_EPOLL_IN;
            CGuard::leaveCS(m_RecvLock, "recv");
            if (m_pSndBuffer && (m_iSndBufSize > m_pSndBuffer->getCurrBufSize()))
                event |= SRT_EPOLL_OUT;
        }
        *(int32_t*)optval = event;
        optlen            = sizeof(int32_t);
        break;
    }

    case SRTO_SNDDATA:
        if (m_pSndBuffer)
            *(int32_t*)optval = m_pSndBuffer->getCurrBufSize();
        else
            *(int32_t*)optval = 0;
        optlen = sizeof(int32_t);
        break;

    case SRTO_RCVDATA:
        if (m_pRcvBuffer)
        {
            CGuard::enterCS(m_RecvLock, "recv");
            *(int32_t*)optval = m_pRcvBuffer->getRcvDataSize();
            CGuard::leaveCS(m_RecvLock, "recv");
        }
        else
            *(int32_t*)optval = 0;
        optlen = sizeof(int32_t);
        break;

#ifdef SRT_ENABLE_IPOPTS
    case SRTO_IPTTL:
        if (m_bOpened)
            *(int32_t*)optval = m_pSndQueue->getIpTTL();
        else
            *(int32_t*)optval = m_iIpTTL;
        optlen = sizeof(int32_t);
        break;

    case SRTO_IPTOS:
        if (m_bOpened)
            *(int32_t*)optval = m_pSndQueue->getIpToS();
        else
            *(int32_t*)optval = m_iIpToS;
        optlen = sizeof(int32_t);
        break;
#endif

    case SRTO_SENDER:
        *(int32_t*)optval = m_bDataSender;
        optlen            = sizeof(int32_t);
        break;

    case SRTO_TSBPDMODE:
        *(int32_t*)optval = m_bOPT_TsbPd;
        optlen            = sizeof(int32_t);
        break;

    case SRTO_LATENCY:
    case SRTO_RCVLATENCY:
        *(int32_t*)optval = m_iTsbPdDelay_ms;
        optlen            = sizeof(int32_t);
        break;

    case SRTO_PEERLATENCY:
        *(int32_t*)optval = m_iPeerTsbPdDelay_ms;
        optlen            = sizeof(int32_t);
        break;

    case SRTO_TLPKTDROP:
        *(int32_t*)optval = m_bTLPktDrop;
        optlen            = sizeof(int32_t);
        break;

    case SRTO_SNDDROPDELAY:
        *(int32_t*)optval = m_iOPT_SndDropDelay;
        optlen            = sizeof(int32_t);
        break;

    case SRTO_PBKEYLEN:
        if (m_pCryptoControl)
            *(int32_t*)optval = m_pCryptoControl->KeyLen(); // Running Key length.
        else
            *(int32_t*)optval = m_iSndCryptoKeyLen; // May be 0.
        optlen = sizeof(int32_t);
        break;

    case SRTO_KMSTATE:
        if (!m_pCryptoControl)
            *(int32_t*)optval = SRT_KM_S_UNSECURED;
        else if (m_bDataSender)
            *(int32_t*)optval = m_pCryptoControl->m_SndKmState;
        else
            *(int32_t*)optval = m_pCryptoControl->m_RcvKmState;
        optlen = sizeof(int32_t);
        break;

    case SRTO_SNDKMSTATE: // State imposed by Agent depending on PW and KMX
        if (m_pCryptoControl)
            *(int32_t*)optval = m_pCryptoControl->m_SndKmState;
        else
            *(int32_t*)optval = SRT_KM_S_UNSECURED;
        optlen = sizeof(int32_t);
        break;

    case SRTO_RCVKMSTATE: // State returned by Peer as informed during KMX
        if (m_pCryptoControl)
            *(int32_t*)optval = m_pCryptoControl->m_RcvKmState;
        else
            *(int32_t*)optval = SRT_KM_S_UNSECURED;
        optlen = sizeof(int32_t);
        break;

    case SRTO_LOSSMAXTTL:
        *(int32_t*)optval = m_iMaxReorderTolerance;
        optlen = sizeof(int32_t);
        break;

    case SRTO_NAKREPORT:
        *(bool*)optval = m_bRcvNakReport;
        optlen         = sizeof(bool);
        break;

    case SRTO_VERSION:
        *(int32_t*)optval = m_lSrtVersion;
        optlen            = sizeof(int32_t);
        break;

    case SRTO_PEERVERSION:
        *(int32_t*)optval = m_lPeerSrtVersion;
        optlen            = sizeof(int32_t);
        break;

#ifdef SRT_ENABLE_CONNTIMEO
    case SRTO_CONNTIMEO:
        *(int*)optval = count_milliseconds(m_tdConnTimeOut);
        optlen        = sizeof(int);
        break;
#endif

    case SRTO_MINVERSION:
        *(uint32_t*)optval = m_lMinimumPeerSrtVersion;
        optlen             = sizeof(uint32_t);
        break;

    case SRTO_STREAMID:
        if (size_t(optlen) < m_sStreamName.size() + 1)
            throw CUDTException(MJ_NOTSUP, MN_INVAL, 0);

        strcpy((char*)optval, m_sStreamName.c_str());
        optlen = m_sStreamName.size();
        break;

    case SRTO_CONGESTION:
    {
        string tt = m_CongCtl.selected_name();
        strcpy((char*)optval, tt.c_str());
        optlen = tt.size();
    }
    break;

    case SRTO_MESSAGEAPI:
        optlen         = sizeof(bool);
        *(bool*)optval = m_bMessageAPI;
        break;

    case SRTO_PAYLOADSIZE:
        optlen        = sizeof(int);
        *(int*)optval = m_zOPT_ExpPayloadSize;
        break;

    case SRTO_ENFORCEDENCRYPTION:
        optlen            = sizeof(int32_t); // also with TSBPDMODE and SENDER
        *(int32_t*)optval = m_bOPT_StrictEncryption;
        break;

    case SRTO_IPV6ONLY:
        optlen        = sizeof(int);
        *(int*)optval = m_iIpV6Only;
        break;

    case SRTO_PEERIDLETIMEO:
        *(int*)optval = m_iOPT_PeerIdleTimeout;
        optlen        = sizeof(int);
        break;

    case SRTO_PACKETFILTER:
        if (size_t(optlen) < m_OPT_PktFilterConfigString.size() + 1)
            throw CUDTException(MJ_NOTSUP, MN_INVAL, 0);

        strcpy((char*)optval, m_OPT_PktFilterConfigString.c_str());
        optlen = m_OPT_PktFilterConfigString.size();
        break;

    default:
        throw CUDTException(MJ_NOTSUP, MN_NONE, 0);
    }
}

bool CUDT::setstreamid(SRTSOCKET u, const std::string& sid)
{
    CUDT* that = getUDTHandle(u);
    if (!that)
        return false;

    if (sid.size() > MAX_SID_LENGTH)
        return false;

    if (that->m_bConnected)
        return false;

    that->m_sStreamName = sid;
    return true;
}

std::string CUDT::getstreamid(SRTSOCKET u)
{
    CUDT* that = getUDTHandle(u);
    if (!that)
        return "";

    return that->m_sStreamName;
}

// XXX REFACTOR: Make common code for CUDT constructor and clearData,
// possibly using CUDT::construct.
void CUDT::clearData()
{
    // Initial sequence number, loss, acknowledgement, etc.
    int udpsize = m_iMSS - CPacket::UDP_HDR_SIZE;

    m_iMaxSRTPayloadSize = udpsize - CPacket::HDR_SIZE;

    HLOGC(mglog.Debug, log << "clearData: PAYLOAD SIZE: " << m_iMaxSRTPayloadSize);

    m_iEXPCount  = 1;
    m_iBandwidth = 1; // pkts/sec
    // XXX use some constant for this 16
    m_iDeliveryRate     = 16;
    m_iByteDeliveryRate = 16 * m_iMaxSRTPayloadSize;
    m_iAckSeqNo         = 0;
    m_tsLastAckTime     = steady_clock::now();

    // trace information
    {
        CGuard stat_lock(m_StatsLock);

        m_stats.tsStartTime = steady_clock::now();
        m_stats.sentTotal = m_stats.recvTotal = m_stats.sndLossTotal = m_stats.rcvLossTotal = m_stats.retransTotal =
            m_stats.sentACKTotal = m_stats.recvACKTotal = m_stats.sentNAKTotal = m_stats.recvNAKTotal = 0;
        m_stats.tsLastSampleTime = steady_clock::now();
        m_stats.traceSent = m_stats.traceRecv = m_stats.traceSndLoss = m_stats.traceRcvLoss = m_stats.traceRetrans =
            m_stats.sentACK = m_stats.recvACK = m_stats.sentNAK = m_stats.recvNAK = 0;
        m_stats.traceRcvRetrans                                                   = 0;
        m_stats.traceReorderDistance                                              = 0;
        m_stats.traceBelatedTime                                                  = 0.0;
        m_stats.traceRcvBelated                                                   = 0;

        m_stats.sndDropTotal = 0;
        m_stats.traceSndDrop = 0;
        m_stats.rcvDropTotal = 0;
        m_stats.traceRcvDrop = 0;

        m_stats.m_rcvUndecryptTotal = 0;
        m_stats.traceRcvUndecrypt   = 0;

        m_stats.bytesSentTotal    = 0;
        m_stats.bytesRecvTotal    = 0;
        m_stats.bytesRetransTotal = 0;
        m_stats.traceBytesSent    = 0;
        m_stats.traceBytesRecv    = 0;
        m_stats.sndFilterExtra    = 0;
        m_stats.rcvFilterExtra    = 0;
        m_stats.rcvFilterSupply   = 0;
        m_stats.rcvFilterLoss     = 0;

        m_stats.traceBytesRetrans = 0;
#ifdef SRT_ENABLE_LOSTBYTESCOUNT
        m_stats.traceRcvBytesLoss = 0;
#endif
        m_stats.sndBytesDropTotal        = 0;
        m_stats.rcvBytesDropTotal        = 0;
        m_stats.traceSndBytesDrop        = 0;
        m_stats.traceRcvBytesDrop        = 0;
        m_stats.m_rcvBytesUndecryptTotal = 0;
        m_stats.traceRcvBytesUndecrypt   = 0;

        m_stats.sndDuration = m_stats.m_sndDurationTotal = 0;
    }

    // Resetting these data because this happens when agent isn't connected.
    m_bPeerTsbPd         = false;
    m_iPeerTsbPdDelay_ms = 0;

    // These both should be set to FALSE here.
    // Only when the HSREQ handshake is exchanged,
    // should they be set to possibly true.
    m_bTsbPd = false;
    m_bGroupTsbPd = false;
    m_iTsbPdDelay_ms = m_iOPT_TsbPdDelay;
    m_bTLPktDrop     = m_bOPT_TLPktDrop;
    m_bPeerTLPktDrop = false;

    m_bPeerNakReport = false;

    m_bPeerRexmitFlag = false;

    m_RdvState         = CHandShake::RDV_INVALID;
    m_tsRcvPeerStartTime = steady_clock::time_point();
}

void CUDT::open()
{
    CGuard cg(m_ConnectionLock, "conn");

    clearData();

    // structures for queue
    if (m_pSNode == NULL)
        m_pSNode = new CSNode;
    m_pSNode->m_pUDT      = this;
    m_pSNode->m_tsTimeStamp = steady_clock::now();
    m_pSNode->m_iHeapLoc  = -1;

    if (m_pRNode == NULL)
        m_pRNode = new CRNode;
    m_pRNode->m_pUDT      = this;
    m_pRNode->m_tsTimeStamp = steady_clock::now();
    m_pRNode->m_pPrev = m_pRNode->m_pNext = NULL;
    m_pRNode->m_bOnList                   = false;

    m_iRTT    = 10 * COMM_SYN_INTERVAL_US;
    m_iRTTVar = m_iRTT >> 1;


    // set minimum NAK and EXP timeout to 300ms
    m_tdMinNakInterval = milliseconds_from(300);
    m_tdMinExpInterval = milliseconds_from(300);

    m_tdACKInterval = microseconds_from(COMM_SYN_INTERVAL_US);
    m_tdNAKInterval = m_tdMinNakInterval;

    const steady_clock::time_point currtime = steady_clock::now();
    m_tsLastRspTime                        = currtime;
    m_tsNextACKTime                        = currtime + m_tdACKInterval;
    m_tsNextNAKTime                        = currtime + m_tdNAKInterval;
    m_tsLastRspAckTime                     = currtime;
    m_tsLastSndTime                        = currtime;

    m_iReXmitCount   = 1;
    m_iPktCount      = 0;
    m_iLightACKCount = 1;

    m_tsNextSendTime = steady_clock::time_point();
    m_tdSendTimeDiff = m_tdSendTimeDiff.zero();

    // Now UDT is opened.
    m_bOpened = true;
}

void CUDT::setListenState()
{
    CGuard cg(m_ConnectionLock, "conn");

    if (!m_bOpened)
        throw CUDTException(MJ_NOTSUP, MN_NONE, 0);

    if (m_bConnecting || m_bConnected)
        throw CUDTException(MJ_NOTSUP, MN_ISCONNECTED, 0);

    // listen can be called more than once
    if (m_bListening)
        return;

    // if there is already another socket listening on the same port
    if (m_pRcvQueue->setListener(this) < 0)
        throw CUDTException(MJ_NOTSUP, MN_BUSY, 0);

    m_bListening = true;
}

size_t CUDT::fillSrtHandshake(uint32_t* srtdata, size_t srtlen, int msgtype, int hs_version)
{
    if (srtlen < SRT_HS__SIZE)
    {
        LOGC(mglog.Fatal,
             log << "IPE: fillSrtHandshake: buffer too small: " << srtlen << " (expected: " << SRT_HS__SIZE << ")");
        return 0;
    }

    srtlen = SRT_HS__SIZE; // We use only that much space.

    memset(srtdata, 0, sizeof(uint32_t) * srtlen);
    /* Current version (1.x.x) SRT handshake */
    srtdata[SRT_HS_VERSION] = m_lSrtVersion; /* Required version */
    srtdata[SRT_HS_FLAGS] |= SrtVersionCapabilities();

    switch (msgtype)
    {
    case SRT_CMD_HSREQ:
        return fillSrtHandshake_HSREQ(srtdata, srtlen, hs_version);
    case SRT_CMD_HSRSP:
        return fillSrtHandshake_HSRSP(srtdata, srtlen, hs_version);
    default:
        LOGC(mglog.Fatal, log << "IPE: fillSrtHandshake/sendSrtMsg called with value " << msgtype);
        return 0;
    }
}

size_t CUDT::fillSrtHandshake_HSREQ(uint32_t* srtdata, size_t /* srtlen - unused */, int hs_version)
{
    // INITIATOR sends HSREQ.

    // The TSBPD(SND|RCV) options are being set only if the TSBPD is set in the current agent.
    // The agent has a decisive power only in the range of RECEIVING the data, however it can
    // also influence the peer's latency. If agent doesn't set TSBPD mode, it doesn't send any
    // latency flags, although the peer might still want to do Rx with TSBPD. When agent sets
    // TsbPd mode, it defines latency values for Rx (itself) and Tx (peer's Rx). If peer does
    // not set TsbPd mode, it will simply ignore the proposed latency (PeerTsbPdDelay), although
    // if it has received the Rx latency as well, it must honor it and respond accordingly
    // (the latter is only in case of HSv5 and bidirectional connection).
    if (m_bOPT_TsbPd)
    {
        m_iTsbPdDelay_ms     = m_iOPT_TsbPdDelay;
        m_iPeerTsbPdDelay_ms = m_iOPT_PeerTsbPdDelay;
        /*
         * Sent data is real-time, use Time-based Packet Delivery,
         * set option bit and configured delay
         */
        srtdata[SRT_HS_FLAGS] |= SRT_OPT_TSBPDSND;

        if (hs_version < CUDT::HS_VERSION_SRT1)
        {
            // HSv4 - this uses only one value.
            srtdata[SRT_HS_LATENCY] = SRT_HS_LATENCY_LEG::wrap(m_iPeerTsbPdDelay_ms);
        }
        else
        {
            // HSv5 - this will be understood only since this version when this exists.
            srtdata[SRT_HS_LATENCY] = SRT_HS_LATENCY_SND::wrap(m_iPeerTsbPdDelay_ms);

            // And in the reverse direction.
            srtdata[SRT_HS_FLAGS] |= SRT_OPT_TSBPDRCV;
            srtdata[SRT_HS_LATENCY] |= SRT_HS_LATENCY_RCV::wrap(m_iTsbPdDelay_ms);

            // This wasn't there for HSv4, this setting is only for the receiver.
            // HSv5 is bidirectional, so every party is a receiver.

            if (m_bTLPktDrop)
                srtdata[SRT_HS_FLAGS] |= SRT_OPT_TLPKTDROP;
        }
    }

    if (m_bRcvNakReport)
        srtdata[SRT_HS_FLAGS] |= SRT_OPT_NAKREPORT;

    // I support SRT_OPT_REXMITFLG. Do you?
    srtdata[SRT_HS_FLAGS] |= SRT_OPT_REXMITFLG;

    // Declare the API used. The flag is set for "stream" API because
    // the older versions will never set this flag, but all old SRT versions use message API.
    if (!m_bMessageAPI)
        srtdata[SRT_HS_FLAGS] |= SRT_OPT_STREAM;

    HLOGC(mglog.Debug,
          log << "HSREQ/snd: LATENCY[SND:" << SRT_HS_LATENCY_SND::unwrap(srtdata[SRT_HS_LATENCY])
              << " RCV:" << SRT_HS_LATENCY_RCV::unwrap(srtdata[SRT_HS_LATENCY]) << "] FLAGS["
              << SrtFlagString(srtdata[SRT_HS_FLAGS]) << "]");

    return 3;
}

size_t CUDT::fillSrtHandshake_HSRSP(uint32_t* srtdata, size_t /* srtlen - unused */, int hs_version)
{
    // Setting m_ullRcvPeerStartTime is done in processSrtMsg_HSREQ(), so
    // this condition will be skipped only if this function is called without
    // getting first received HSREQ. Doesn't look possible in both HSv4 and HSv5.
    if (is_zero(m_tsRcvPeerStartTime))
    {
<<<<<<< HEAD
        // If Agent doesn't set TSBPD, it will not set the TSBPD flag back to the Peer.
        // The peer doesn't have be disturbed by it anyway.
        if (isOPT_TsbPd())
        {
            /*
             * We got and transposed peer start time (HandShake request timestamp),
             * we can support Timestamp-based Packet Delivery
             */
            srtdata[SRT_HS_FLAGS] |= SRT_OPT_TSBPDRCV;
=======
        LOGC(mglog.Fatal, log << "IPE: fillSrtHandshake_HSRSP: m_tsRcvPeerStartTime NOT SET!");
        return 0;
    }
>>>>>>> c05ebde2

    // If Agent doesn't set TSBPD, it will not set the TSBPD flag back to the Peer.
    // The peer doesn't have be disturbed by it anyway.
    if (m_bTsbPd)
    {
        /*
         * We got and transposed peer start time (HandShake request timestamp),
         * we can support Timestamp-based Packet Delivery
         */
        srtdata[SRT_HS_FLAGS] |= SRT_OPT_TSBPDRCV;

        if (hs_version < HS_VERSION_SRT1)
        {
            // HSv4 - this uses only one value
            srtdata[SRT_HS_LATENCY] = SRT_HS_LATENCY_LEG::wrap(m_iTsbPdDelay_ms);
        }
        else
        {
            // HSv5 - this puts "agent's" latency into RCV field and "peer's" -
            // into SND field.
            srtdata[SRT_HS_LATENCY] = SRT_HS_LATENCY_RCV::wrap(m_iTsbPdDelay_ms);
        }
    }
    else
    {
        HLOGC(mglog.Debug, log << "HSRSP/snd: TSBPD off, NOT responding TSBPDRCV flag.");
    }

    // Hsv5, only when peer has declared TSBPD mode.
    // The flag was already set, and the value already "maximized" in processSrtMsg_HSREQ().
    if (m_bPeerTsbPd && hs_version >= HS_VERSION_SRT1)
    {
        // HSv5 is bidirectional - so send the TSBPDSND flag, and place also the
        // peer's latency into SND field.
        srtdata[SRT_HS_FLAGS] |= SRT_OPT_TSBPDSND;
        srtdata[SRT_HS_LATENCY] |= SRT_HS_LATENCY_SND::wrap(m_iPeerTsbPdDelay_ms);

        HLOGC(mglog.Debug,
              log << "HSRSP/snd: HSv5 peer uses TSBPD, responding TSBPDSND latency=" << m_iPeerTsbPdDelay_ms);
    }
    else
    {
        HLOGC(mglog.Debug,
              log << "HSRSP/snd: HSv" << (hs_version == CUDT::HS_VERSION_UDT4 ? 4 : 5)
                  << " with peer TSBPD=" << (m_bPeerTsbPd ? "on" : "off") << " - NOT responding TSBPDSND");
    }

    if (m_bTLPktDrop)
        srtdata[SRT_HS_FLAGS] |= SRT_OPT_TLPKTDROP;

    if (m_bRcvNakReport)
    {
        // HSv5: Note that this setting is independent on the value of
        // m_bPeerNakReport, which represent this setting in the peer.

        srtdata[SRT_HS_FLAGS] |= SRT_OPT_NAKREPORT;
        /*
         * NAK Report is so efficient at controlling bandwidth that sender TLPktDrop
         * is not needed. SRT 1.0.5 to 1.0.7 sender TLPktDrop combined with SRT 1.0
         * Timestamp-Based Packet Delivery was not well implemented and could drop
         * big I-Frame tail before sending once on low latency setups.
         * Disabling TLPktDrop in the receiver SRT Handshake Reply prevents the sender
         * from enabling Too-Late Packet Drop.
         */
        if (m_lPeerSrtVersion <= SrtVersion(1, 0, 7))
            srtdata[SRT_HS_FLAGS] &= ~SRT_OPT_TLPKTDROP;
    }

    if (m_lSrtVersion >= SrtVersion(1, 2, 0))
    {
        if (!m_bPeerRexmitFlag)
        {
            // Peer does not request to use rexmit flag, if so,
            // we won't use as well.
            HLOGC(mglog.Debug, log << "HSRSP/snd: AGENT understands REXMIT flag, but PEER DOES NOT. NOT setting.");
        }
        else
        {
            // Request that the rexmit bit be used as a part of msgno.
            srtdata[SRT_HS_FLAGS] |= SRT_OPT_REXMITFLG;
            HLOGF(mglog.Debug, "HSRSP/snd: AGENT UNDERSTANDS REXMIT flag and PEER reported that it does, too.");
        }
    }
    else
    {
        // Since this is now in the code, it can occur only in case when you change the
        // version specification in the build configuration.
        HLOGF(mglog.Debug, "HSRSP/snd: AGENT DOES NOT UNDERSTAND REXMIT flag");
    }

    HLOGC(mglog.Debug,
          log << "HSRSP/snd: LATENCY[SND:" << SRT_HS_LATENCY_SND::unwrap(srtdata[SRT_HS_LATENCY])
              << " RCV:" << SRT_HS_LATENCY_RCV::unwrap(srtdata[SRT_HS_LATENCY]) << "] FLAGS["
              << SrtFlagString(srtdata[SRT_HS_FLAGS]) << "]");

    return 3;
}

size_t CUDT::prepareSrtHsMsg(int cmd, uint32_t* srtdata, size_t size)
{
    size_t srtlen = fillSrtHandshake(srtdata, size, cmd, handshakeVersion());
    HLOGF(mglog.Debug,
          "CMD:%s(%d) Len:%d Version: %s Flags: %08X (%s) sdelay:%d",
          MessageTypeStr(UMSG_EXT, cmd).c_str(),
          cmd,
          (int)(srtlen * sizeof(int32_t)),
          SrtVersionString(srtdata[SRT_HS_VERSION]).c_str(),
          srtdata[SRT_HS_FLAGS],
          SrtFlagString(srtdata[SRT_HS_FLAGS]).c_str(),
          srtdata[SRT_HS_LATENCY]);

    return srtlen;
}

void CUDT::sendSrtMsg(int cmd, uint32_t* srtdata_in, int srtlen_in)
{
    CPacket srtpkt;
    int32_t srtcmd = (int32_t)cmd;

    static const size_t SRTDATA_MAXSIZE = SRT_CMD_MAXSZ / sizeof(int32_t);

    // This is in order to issue a compile error if the SRT_CMD_MAXSZ is
    // too small to keep all the data. As this is "static const", declaring
    // an array of such specified size in C++ isn't considered VLA.
    static const int SRTDATA_SIZE = SRTDATA_MAXSIZE >= SRT_HS__SIZE ? SRTDATA_MAXSIZE : -1;

    // This will be effectively larger than SRT_HS__SIZE, but it will be also used
    // for incoming data. We have a guarantee that it won't be larger than SRTDATA_MAXSIZE.
    uint32_t srtdata[SRTDATA_SIZE];

    int srtlen = 0;

    if (cmd == SRT_CMD_REJECT)
    {
        // This is a value returned by processSrtMsg underlying layer, potentially
        // to be reported here. Should this happen, just send a rejection message.
        cmd                     = SRT_CMD_HSRSP;
        srtdata[SRT_HS_VERSION] = 0;
    }

    switch (cmd)
    {
    case SRT_CMD_HSREQ:
    case SRT_CMD_HSRSP:
        srtlen = prepareSrtHsMsg(cmd, srtdata, SRTDATA_SIZE);
        break;

    case SRT_CMD_KMREQ: // Sender
    case SRT_CMD_KMRSP: // Receiver
        srtlen = srtlen_in;
        /* Msg already in network order
         * But CChannel:sendto will swap again (assuming 32-bit fields)
         * Pre-swap to cancel it.
         */
        HtoNLA(srtdata, srtdata_in, srtlen);
        m_pCryptoControl->updateKmState(cmd, srtlen); // <-- THIS function can't be moved to CUDT

        break;

    default:
        LOGF(mglog.Error, "sndSrtMsg: cmd=%d unsupported", cmd);
        break;
    }

    if (srtlen > 0)
    {
        /* srtpkt.pack will set message data in network order */
        srtpkt.pack(UMSG_EXT, &srtcmd, srtdata, srtlen * sizeof(int32_t));
        addressAndSend(srtpkt);
    }
}

// PREREQUISITE:
// pkt must be set the buffer and configured for UMSG_HANDSHAKE.
// Note that this function replaces also serialization for the HSv4.
bool CUDT::createSrtHandshake(ref_t<CPacket>    r_pkt,
                              ref_t<CHandShake> r_hs,
                              int               srths_cmd,
                              int               srtkm_cmd,
                              const uint32_t*   kmdata,
                              size_t            kmdata_wordsize /* IN WORDS, NOT BYTES!!! */)
{
    CPacket&    pkt = *r_pkt;
    CHandShake& hs  = *r_hs;

    // This function might be called before the opposite version was recognized.
    // Check if the version is exactly 4 because this means that the peer has already
    // sent something - asynchronously, and usually in rendezvous - and we already know
    // that the peer is version 4. In this case, agent must behave as HSv4, til the end.
    if (m_ConnRes.m_iVersion == HS_VERSION_UDT4)
    {
        hs.m_iVersion = HS_VERSION_UDT4;
        hs.m_iType    = UDT_DGRAM;
        if (hs.m_extension)
        {
            // Should be impossible
            LOGC(mglog.Error, log << "createSrtHandshake: IPE: EXTENSION SET WHEN peer reports version 4 - fixing...");
            hs.m_extension = false;
        }
    }
    else
    {
        hs.m_iType = 0; // Prepare it for flags
    }

    HLOGC(mglog.Debug,
          log << "createSrtHandshake: buf size=" << pkt.getLength() << " hsx=" << MessageTypeStr(UMSG_EXT, srths_cmd)
              << " kmx=" << MessageTypeStr(UMSG_EXT, srtkm_cmd) << " kmdata_wordsize=" << kmdata_wordsize
              << " version=" << hs.m_iVersion);

    // Once you are certain that the version is HSv5, set the enc type flags
    // to advertise pbkeylen. Otherwise make sure that the old interpretation
    // will correctly pick up the type field. PBKEYLEN should be advertized
    // regardless of what URQ stage the handshake is (note that in case of rendezvous
    // CONCLUSION might be the FIRST MESSAGE EVER RECEIVED by a party).
    if (hs.m_iVersion > HS_VERSION_UDT4)
    {
        // Check if there was a failure to receie HSREQ before trying to craft HSRSP.
        // If fillSrtHandshake_HSRSP catches the condition of m_tsRcvPeerStartTime == 0,
        // it will return size 0, which will mess up with further extension procedures;
        // PREVENT THIS HERE.
        if (hs.m_iReqType == URQ_CONCLUSION && srths_cmd == SRT_CMD_HSRSP && is_zero(m_tsRcvPeerStartTime))
        {
            LOGC(mglog.Error,
                 log << "createSrtHandshake: IPE (non-fatal): Attempting to craft HSRSP without received HSREQ. "
                        "BLOCKING extensions.");
            hs.m_extension = false;
        }

        // The situation when this function is called without requested extensions
        // is URQ_CONCLUSION in rendezvous mode in some of the transitions.
        // In this case for version 5 just clear the m_iType field, as it has
        // different meaning in HSv5 and contains extension flags.
        //
        // Keep 0 in the SRT_HSTYPE_HSFLAGS field, but still advertise PBKEYLEN
        // in the SRT_HSTYPE_ENCFLAGS field.
        hs.m_iType                  = SrtHSRequest::wrapFlags(false /*no magic in HSFLAGS*/, m_iSndCryptoKeyLen);
        bool whether SRT_ATR_UNUSED = m_iSndCryptoKeyLen != 0;
        HLOGC(mglog.Debug,
              log << "createSrtHandshake: " << (whether ? "" : "NOT ")
                  << " Advertising PBKEYLEN - value = " << m_iSndCryptoKeyLen);

        // Note: This is required only when sending a HS message without SRT extensions.
        // When this is to be sent with SRT extensions, then KMREQ will be attached here
        // and the PBKEYLEN will be extracted from it. If this is going to attach KMRSP
        // here, it's already too late (it should've been advertised before getting the first
        // handshake message with KMREQ).
    }
    else
    {
        hs.m_iType = UDT_DGRAM;
    }

    // values > URQ_CONCLUSION include also error types
    // if (hs.m_iVersion == HS_VERSION_UDT4 || hs.m_iReqType > URQ_CONCLUSION) <--- This condition was checked b4 and
    // it's only valid for caller-listener mode
    if (!hs.m_extension)
    {
        // Serialize only the basic handshake, if this is predicted for
        // Hsv4 peer or this is URQ_INDUCTION or URQ_WAVEAHAND.
        size_t hs_size = pkt.getLength();
        hs.store_to(pkt.m_pcData, Ref(hs_size));
        pkt.setLength(hs_size);
        HLOGC(mglog.Debug, log << "createSrtHandshake: (no ext) size=" << hs_size << " data: " << hs.show());
        return true;
    }

    // Sanity check, applies to HSv5 only cases.
    if (srths_cmd == SRT_CMD_HSREQ && m_SrtHsSide == HSD_RESPONDER)
    {
        m_RejectReason = SRT_REJ_IPE;
        LOGC(mglog.Fatal, log << "IPE: SRT_CMD_HSREQ was requested to be sent in HSv5 by an INITIATOR side!");
        return false; // should cause rejection
    }

    string logext = "HSX";

    bool have_kmreq   = false;
    bool have_sid     = false;
    bool have_congctl = false;
    bool have_filter  = false;
    bool have_group = false;

    // Install the SRT extensions
    hs.m_iType |= CHandShake::HS_EXT_HSREQ;

    if (srths_cmd == SRT_CMD_HSREQ)
    {
        if (m_sStreamName != "")
        {
            have_sid = true;
            hs.m_iType |= CHandShake::HS_EXT_CONFIG;
            logext += ",SID";
        }
    }

    // If this is a response, we have also information
    // on the peer. If Peer is NOT filter capable, don't
    // put filter config, even if agent is capable.
    bool peer_filter_capable = true;
    if (srths_cmd == SRT_CMD_HSRSP)
    {
        if (m_sPeerPktFilterConfigString != "")
        {
            peer_filter_capable = true;
        }
        else if (IsSet(m_lPeerSrtFlags, SRT_OPT_FILTERCAP))
        {
            peer_filter_capable = true;
        }
        else
        {
            peer_filter_capable = false;
        }
    }

    // Now, if this is INITIATOR, then it has its
    // filter config already set, if configured, otherwise
    // it should not attach the filter config extension.

    // If this is a RESPONDER, then it has already received
    // the filter config string from the peer and therefore
    // possibly confronted with the contents of m_OPT_FECConfigString,
    // and if it decided to go with filter, it will be nonempty.
    if (peer_filter_capable && m_OPT_PktFilterConfigString != "")
    {
        have_filter = true;
        hs.m_iType |= CHandShake::HS_EXT_CONFIG;
        logext += ",filter";
    }

    string sm = m_CongCtl.selected_name();
    if (sm != "" && sm != "live")
    {
        have_congctl = true;
        hs.m_iType |= CHandShake::HS_EXT_CONFIG;
        logext += ",CONGCTL";
    }

    // Prevent adding KMRSP only in case when BOTH:
    // - Agent has set no password
    // - no KMREQ has arrived from Peer
    // KMRSP must be always sent when:
    // - Agent set a password, Peer did not send KMREQ: Agent sets snd=NOSECRET.
    // - Agent set no password, but Peer sent KMREQ: Ageng sets rcv=NOSECRET.
    if (m_CryptoSecret.len > 0 || kmdata_wordsize > 0)
    {
        have_kmreq = true;
        hs.m_iType |= CHandShake::HS_EXT_KMREQ;
        logext += ",KMX";
    }

    if (m_parent->m_IncludedGroup)
    {
        // Whatever group this socket belongs to, the information about
        // the group is always sent the same way with the handshake.
        have_group = true;
        hs.m_iType |= CHandShake::HS_EXT_CONFIG;
        logext += ",GROUP";
    }

    HLOGC(mglog.Debug, log << "createSrtHandshake: (ext: " << logext << ") data: " << hs.show());

    // NOTE: The HSREQ is practically always required, although may happen
    // in future that CONCLUSION can be sent multiple times for a separate
    // stream encryption support, and this way it won't enclose HSREQ.
    // Also, KMREQ may occur multiple times.

    // So, initially store the UDT legacy handshake.
    size_t hs_size = pkt.getLength(), total_ra_size = (hs_size / sizeof(uint32_t)); // Maximum size of data
    hs.store_to(pkt.m_pcData, Ref(hs_size));                                        // hs_size is updated

    size_t ra_size = hs_size / sizeof(int32_t);

    // Now attach the SRT handshake for HSREQ
    size_t    offset = ra_size;
    uint32_t* p      = reinterpret_cast<uint32_t*>(pkt.m_pcData);
    // NOTE: since this point, ra_size has a size in int32_t elements, NOT BYTES.

    // The first 4-byte item is the CMD/LENGTH spec.
    uint32_t* pcmdspec = p + offset; // Remember the location to be filled later, when we know the length
    ++offset;

    // Now use the original function to store the actual SRT_HS data
    // ra_size after that
    // NOTE: so far, ra_size is m_iMaxSRTPayloadSize expressed in number of elements.
    // WILL BE CHANGED HERE.
    ra_size   = fillSrtHandshake(p + offset, total_ra_size - offset, srths_cmd, HS_VERSION_SRT1);
    *pcmdspec = HS_CMDSPEC_CMD::wrap(srths_cmd) | HS_CMDSPEC_SIZE::wrap(ra_size);

    HLOGC(mglog.Debug,
          log << "createSrtHandshake: after HSREQ: offset=" << offset << " HSREQ size=" << ra_size
              << " space left: " << (total_ra_size - offset));

    if (have_sid)
    {
        // Use only in REQ phase and only if stream name is set
        offset += ra_size;
        pcmdspec = p + offset;
        ++offset;

        // Now prepare the string with 4-byte alignment. The string size is limited
        // to half the payload size. Just a sanity check to not pack too much into
        // the conclusion packet.
        size_t size_limit = m_iMaxSRTPayloadSize / 2;

        if (m_sStreamName.size() >= size_limit)
        {
            m_RejectReason = SRT_REJ_ROGUE;
            LOGC(mglog.Error,
                 log << "createSrtHandshake: stream id too long, limited to " << (size_limit - 1) << " bytes");
            return false;
        }

        size_t wordsize         = (m_sStreamName.size() + 3) / 4;
        size_t aligned_bytesize = wordsize * 4;

        memset(p + offset, 0, aligned_bytesize);
        memcpy(p + offset, m_sStreamName.data(), m_sStreamName.size());
        // Preswap to little endian (in place due to possible padding zeros)
        HtoILA((uint32_t*)(p + offset), (uint32_t*)(p + offset), wordsize);

        ra_size   = wordsize;
        *pcmdspec = HS_CMDSPEC_CMD::wrap(SRT_CMD_SID) | HS_CMDSPEC_SIZE::wrap(ra_size);

        HLOGC(mglog.Debug,
              log << "createSrtHandshake: after SID [" << m_sStreamName << "] length=" << m_sStreamName.size()
                  << " alignedln=" << aligned_bytesize << ": offset=" << offset << " SID size=" << ra_size
                  << " space left: " << (total_ra_size - offset));
    }

    if (have_congctl)
    {
        // Pass the congctl to the other side as informational.
        // The other side should reject connection if it uses a different congctl.
        // The other side should also respond with the congctl it uses, if its non-default (for backward compatibility).

        // XXX Consider change the congctl settings in the listener socket to "adaptive"
        // congctl and also "adaptive" value of CUDT::m_bMessageAPI so that the caller
        // may ask for whatever kind of transmission it wants, or select transmission
        // type differently for different connections, however with the same listener.

        offset += ra_size;
        pcmdspec = p + offset;
        ++offset;

        size_t wordsize         = (sm.size() + 3) / 4;
        size_t aligned_bytesize = wordsize * 4;

        memset(p + offset, 0, aligned_bytesize);

        memcpy(p + offset, sm.data(), sm.size());
        // Preswap to little endian (in place due to possible padding zeros)
        HtoILA((uint32_t*)(p + offset), (uint32_t*)(p + offset), wordsize);

        ra_size   = wordsize;
        *pcmdspec = HS_CMDSPEC_CMD::wrap(SRT_CMD_CONGESTION) | HS_CMDSPEC_SIZE::wrap(ra_size);

        HLOGC(mglog.Debug,
              log << "createSrtHandshake: after CONGCTL [" << sm << "] length=" << sm.size()
                  << " alignedln=" << aligned_bytesize << ": offset=" << offset << " CONGCTL size=" << ra_size
                  << " space left: " << (total_ra_size - offset));
    }

    if (have_filter)
    {
        offset += ra_size;
        pcmdspec = p + offset;
        ++offset;

        size_t wordsize         = (m_OPT_PktFilterConfigString.size() + 3) / 4;
        size_t aligned_bytesize = wordsize * 4;

        memset(p + offset, 0, aligned_bytesize);
        memcpy(p + offset, m_OPT_PktFilterConfigString.data(), m_OPT_PktFilterConfigString.size());

        ra_size   = wordsize;
        *pcmdspec = HS_CMDSPEC_CMD::wrap(SRT_CMD_FILTER) | HS_CMDSPEC_SIZE::wrap(ra_size);

        HLOGC(mglog.Debug,
              log << "createSrtHandshake: after filter [" << m_OPT_PktFilterConfigString << "] length="
                  << m_OPT_PktFilterConfigString.size() << " alignedln=" << aligned_bytesize << ": offset=" << offset
                  << " filter size=" << ra_size << " space left: " << (total_ra_size - offset));
    }

    // Note that this will fire in both cases:
    // - When the group has been set by the user on a socket (or socket was created as a part of the group),
    //   and the handshake request is to be sent with informing the peer that this conenction belongs to a group
    // - When the agent received a HS request with a group, has created its mirror group on its side, and
    //   now sends the HS response to the peer, with ITS OWN group id (the mirror one).
    //
    // XXX Probably a condition should be checked here around the group type.
    // The time synchronization should be done only on any kind of parallel sending group.
    // This is, for example, for redundancy group or bonding group, but not distribution group.
    while (have_group)
    {
        CGuard grd(m_parent->m_ControlLock, "control");
        if (!m_parent->m_IncludedGroup)
        {
            HLOGC(mglog.Fatal, log << "GROUP DISAPPEARED. Socket not capable of continuing HS");
            break;
        }
        offset += ra_size;
        pcmdspec = p+offset;
        ++offset;

        SRTSOCKET id = m_parent->m_IncludedGroup->id();
        SRT_GROUP_TYPE tp = m_parent->m_IncludedGroup->type();
        SRTSOCKET master_peerid;
        int32_t master_tdiff SRT_ATR_UNUSED;
        uint64_t master_st;

        // "Master" is the first found running connection. Will be false, if
        // there's no other connection yet. When any connection is found, specify this
        // as a determined master connection, and extract its id.
        if ( !m_parent->m_IncludedGroup->getMasterData(m_SocketID, Ref(master_peerid), Ref(master_st)) )
        {
            master_peerid = -1;
            master_tdiff = 0;
            HLOGC(mglog.Debug, log << CONID() << "NO GROUP MASTER LINK found for group: $" << m_parent->m_IncludedGroup->id());
        }
        else
        {
            // The returned master_st is the master's start time. Calculate the
            // differene time.
            master_tdiff = m_stats.startTime - master_st;
            HLOGC(mglog.Debug, log << CONID() << "FOUND GROUP MASTER LINK: peer=$" << master_peerid << " - start time diff: " << master_tdiff);
        }
        // (this function will not fill the variables with anything, if no master is found)

        int32_t storedata [GRPD__SIZE] = { id, tp, /*master_peerid, master_tdiff*/ };
        memcpy(p+offset, storedata, sizeof storedata);

        ra_size = Size(storedata);
        *pcmdspec = HS_CMDSPEC_CMD::wrap(SRT_CMD_GROUP) | HS_CMDSPEC_SIZE::wrap(ra_size);

        HLOGC(mglog.Debug, log << "createSrtHandshake: after GROUP [" << sm << "] length=" << sm.size()
            << ": offset=" << offset << " GROUP size=" << ra_size << " space left: " << (total_ra_size - offset));

        break;
    }

    // When encryption turned on
    if (have_kmreq)
    {
        HLOGC(mglog.Debug,
              log << "createSrtHandshake: "
                  << (m_CryptoSecret.len > 0 ? "Agent uses ENCRYPTION" : "Peer requires ENCRYPTION"));
        if (srtkm_cmd == SRT_CMD_KMREQ)
        {
            bool have_any_keys = false;
            for (size_t ki = 0; ki < 2; ++ki)
            {
                // Skip those that have expired
                if (!m_pCryptoControl->getKmMsg_needSend(ki, false))
                    continue;

                m_pCryptoControl->getKmMsg_markSent(ki, false);

                offset += ra_size;

                size_t msglen = m_pCryptoControl->getKmMsg_size(ki);
                // Make ra_size back in element unit
                // Add one extra word if the size isn't aligned to 32-bit.
                ra_size = (msglen / sizeof(uint32_t)) + (msglen % sizeof(uint32_t) ? 1 : 0);

                // Store the CMD + SIZE in the next field
                *(p + offset) = HS_CMDSPEC_CMD::wrap(srtkm_cmd) | HS_CMDSPEC_SIZE::wrap(ra_size);
                ++offset;

                // Copy the key - do the endian inversion because another endian inversion
                // will be done for every control message before sending, and this KM message
                // is ALREADY in network order.
                const uint32_t* keydata = reinterpret_cast<const uint32_t*>(m_pCryptoControl->getKmMsg_data(ki));

                HLOGC(mglog.Debug,
                      log << "createSrtHandshake: KMREQ: adding key #" << ki << " length=" << ra_size
                          << " words (KmMsg_size=" << msglen << ")");
                // XXX INSECURE ": [" << FormatBinaryString((uint8_t*)keydata, msglen) << "]";

                // Yes, I know HtoNLA and NtoHLA do exactly the same operation, but I want
                // to be clear about the true intention.
                NtoHLA(p + offset, keydata, ra_size);
                have_any_keys = true;
            }

            if (!have_any_keys)
            {
                m_RejectReason = SRT_REJ_IPE;
                LOGC(mglog.Error, log << "createSrtHandshake: IPE: all keys have expired, no KM to send.");
                return false;
            }
        }
        else if (srtkm_cmd == SRT_CMD_KMRSP)
        {
            uint32_t        failure_kmrsp[] = {SRT_KM_S_UNSECURED};
            const uint32_t* keydata         = 0;

            // Shift the starting point with the value of previously added block,
            // to start with the new one.
            offset += ra_size;

            if (kmdata_wordsize == 0)
            {
                LOGC(mglog.Error,
                     log << "createSrtHandshake: Agent has PW, but Peer sent no KMREQ. Sending error KMRSP response");
                ra_size = 1;
                keydata = failure_kmrsp;

                // Update the KM state as well
                m_pCryptoControl->m_SndKmState = SRT_KM_S_NOSECRET;  // Agent has PW, but Peer won't decrypt
                m_pCryptoControl->m_RcvKmState = SRT_KM_S_UNSECURED; // Peer won't encrypt as well.
            }
            else
            {
                if (!kmdata)
                {
                    m_RejectReason = SRT_REJ_IPE;
                    LOGC(mglog.Fatal, log << "createSrtHandshake: IPE: srtkm_cmd=SRT_CMD_KMRSP and no kmdata!");
                    return false;
                }
                ra_size = kmdata_wordsize;
                keydata = reinterpret_cast<const uint32_t*>(kmdata);
            }

            *(p + offset) = HS_CMDSPEC_CMD::wrap(srtkm_cmd) | HS_CMDSPEC_SIZE::wrap(ra_size);
            ++offset; // Once cell, containting CMD spec and size
            HLOGC(mglog.Debug,
                  log << "createSrtHandshake: KMRSP: applying returned key length="
                      << ra_size); // XXX INSECURE << " words: [" << FormatBinaryString((uint8_t*)kmdata,
                                   // kmdata_wordsize*sizeof(uint32_t)) << "]";

            NtoHLA(p + offset, keydata, ra_size);
        }
        else
        {
            m_RejectReason = SRT_REJ_IPE;
            LOGC(mglog.Fatal, log << "createSrtHandshake: IPE: wrong value of srtkm_cmd: " << srtkm_cmd);
            return false;
        }
    }

    // ra_size + offset has a value in element unit.
    // Switch it again to byte unit.
    pkt.setLength((ra_size + offset) * sizeof(int32_t));

    HLOGC(mglog.Debug,
          log << "createSrtHandshake: filled HSv5 handshake flags: " << CHandShake::ExtensionFlagStr(hs.m_iType)
              << " length: " << pkt.getLength() << " bytes");

    return true;
}

static int
FindExtensionBlock(uint32_t* begin, size_t total_length, ref_t<size_t> r_out_len, ref_t<uint32_t*> r_next_block)
{
    // Check if there's anything to process
    if (total_length == 0)
    {
        *r_next_block = NULL;
        *r_out_len    = 0;
        return SRT_CMD_NONE;
    }

    size_t&    out_len    = *r_out_len;
    uint32_t*& next_block = *r_next_block;
    // This function extracts the block command from the block and its length.
    // The command value is returned as a function result.
    // The size of that command block is stored into out_len.
    // The beginning of the prospective next block is stored in next_block.

    // The caller must be aware that:
    // - exactly one element holds the block header (cmd+size), so the actual data are after this one.
    // - the returned size is the number of uint32_t elements since that first data element
    // - the remaining size should be manually calculated as total_length - 1 - out_len, or
    // simply, as next_block - begin.

    // Note that if the total_length is too short to extract the whole block, it will return
    // SRT_CMD_NONE. Note that total_length includes this first CMDSPEC word.
    //
    // When SRT_CMD_NONE is returned, it means that nothing has been extracted and nothing else
    // can be further extracted from this block.

    int    cmd  = HS_CMDSPEC_CMD::unwrap(*begin);
    size_t size = HS_CMDSPEC_SIZE::unwrap(*begin);

    if (size + 1 > total_length)
        return SRT_CMD_NONE;

    out_len = size;

    if (total_length == size + 1)
        next_block = NULL;
    else
        next_block = begin + 1 + size;

    return cmd;
}

static inline bool NextExtensionBlock(ref_t<uint32_t*> begin, uint32_t* next, ref_t<size_t> length)
{
    if (!next)
        return false;

    *length = *length - (next - *begin);
    *begin  = next;
    return true;
}

bool CUDT::processSrtMsg(const CPacket* ctrlpkt)
{
    uint32_t* srtdata = (uint32_t*)ctrlpkt->m_pcData;
    size_t    len     = ctrlpkt->getLength();
    int       etype   = ctrlpkt->getExtendedType();
    uint32_t  ts      = ctrlpkt->m_iTimeStamp;

    int res = SRT_CMD_NONE;

    HLOGC(mglog.Debug, log << "Dispatching message type=" << etype << " data length=" << (len / sizeof(int32_t)));
    switch (etype)
    {
    case SRT_CMD_HSREQ:
    {
        res = processSrtMsg_HSREQ(srtdata, len, ts, CUDT::HS_VERSION_UDT4);
        break;
    }
    case SRT_CMD_HSRSP:
    {
        res = processSrtMsg_HSRSP(srtdata, len, ts, CUDT::HS_VERSION_UDT4);
        break;
    }
    case SRT_CMD_KMREQ:
        // Special case when the data need to be processed here
        // and the appropriate message must be constructed for sending.
        // No further processing required
        {
            uint32_t srtdata_out[SRTDATA_MAXSIZE];
            size_t   len_out = 0;
            res = m_pCryptoControl->processSrtMsg_KMREQ(srtdata, len, srtdata_out, Ref(len_out), CUDT::HS_VERSION_UDT4);
            if (res == SRT_CMD_KMRSP)
            {
                if (len_out == 1)
                {
                    if (m_bOPT_StrictEncryption)
                    {
                        LOGC(mglog.Error,
                             log << "KMREQ FAILURE: " << KmStateStr(SRT_KM_STATE(srtdata_out[0]))
                                 << " - rejecting per strict encryption");
                        return false;
                    }
                    HLOGC(mglog.Debug,
                          log << "MKREQ -> KMRSP FAILURE state: " << KmStateStr(SRT_KM_STATE(srtdata_out[0])));
                }
                else
                {
                    HLOGC(mglog.Debug, log << "KMREQ -> requested to send KMRSP length=" << len_out);
                }
                sendSrtMsg(SRT_CMD_KMRSP, srtdata_out, len_out);
            }
            // XXX Dead code. processSrtMsg_KMREQ now doesn't return any other value now.
            // Please review later.
            else
            {
                LOGC(mglog.Error, log << "KMREQ failed to process the request - ignoring");
            }

            return true; // already done what's necessary
        }

    case SRT_CMD_KMRSP:
    {
        // KMRSP doesn't expect any following action
        m_pCryptoControl->processSrtMsg_KMRSP(srtdata, len, CUDT::HS_VERSION_UDT4);
        return true; // nothing to do
    }

    default:
        return false;
    }

    if (res == SRT_CMD_NONE)
        return true;

    // Send the message that the message handler requested.
    sendSrtMsg(res);

    return true;
}

int CUDT::processSrtMsg_HSREQ(const uint32_t* srtdata, size_t len, uint32_t ts, int hsv)
{
    // Set this start time in the beginning, regardless as to whether TSBPD is being
    // used or not. This must be done in the Initiator as well as Responder.

    /*
     * Compute peer StartTime in our time reference
     * This takes time zone, time drift into account.
     * Also includes current packet transit time (rtt/2)
     */
<<<<<<< HEAD
#if 0 // Debug PeerStartTime if not 1st HS packet
    {
        uint64_t oldPeerStartTime = m_ullRcvPeerStartTime;
        m_ullRcvPeerStartTime = CTimer::getTime() - (uint64_t)((uint32_t)ts);
        if (oldPeerStartTime) {
            LOGC(mglog.Note, log << "rcvSrtMsg: 2nd PeerStartTime diff=" <<  
                    (m_ullRcvPeerStartTime - oldPeerStartTime) << " usec");

        }
    }
#else
    m_ullRcvPeerStartTime = CTimer::getTime() - (uint64_t)((uint32_t)ts);
    // (in case of redundancy group, this value will be OVERWRITTEN
    // later in CUDT::interpretGroup).
#endif
=======
    m_tsRcvPeerStartTime = steady_clock::now() - microseconds_from(ts);
>>>>>>> c05ebde2

    // Prepare the initial runtime values of latency basing on the option values.
    // They are going to get the value fixed HERE.
    m_iTsbPdDelay_ms     = m_iOPT_TsbPdDelay;
    m_iPeerTsbPdDelay_ms = m_iOPT_PeerTsbPdDelay;

    if (len < SRT_CMD_HSREQ_MINSZ)
    {
        m_RejectReason = SRT_REJ_ROGUE;
        /* Packet smaller than minimum compatible packet size */
        LOGF(mglog.Error, "HSREQ/rcv: cmd=%d(HSREQ) len=%" PRIzu " invalid", SRT_CMD_HSREQ, len);
        return SRT_CMD_NONE;
    }

    LOGF(mglog.Note,
         "HSREQ/rcv: cmd=%d(HSREQ) len=%" PRIzu " vers=0x%x opts=0x%x delay=%d",
         SRT_CMD_HSREQ,
         len,
         srtdata[SRT_HS_VERSION],
         srtdata[SRT_HS_FLAGS],
         SRT_HS_LATENCY_RCV::unwrap(srtdata[SRT_HS_LATENCY]));

    m_lPeerSrtVersion = srtdata[SRT_HS_VERSION];
    m_lPeerSrtFlags   = srtdata[SRT_HS_FLAGS];

    if (hsv == CUDT::HS_VERSION_UDT4)
    {
        if (m_lPeerSrtVersion >= SRT_VERSION_FEAT_HSv5)
        {
            m_RejectReason = SRT_REJ_ROGUE;
            LOGC(mglog.Error,
                 log << "HSREQ/rcv: With HSv4 version >= " << SrtVersionString(SRT_VERSION_FEAT_HSv5)
                     << " is not acceptable.");
            return SRT_CMD_REJECT;
        }
    }
    else
    {
        if (m_lPeerSrtVersion < SRT_VERSION_FEAT_HSv5)
        {
            m_RejectReason = SRT_REJ_ROGUE;
            LOGC(mglog.Error,
                 log << "HSREQ/rcv: With HSv5 version must be >= " << SrtVersionString(SRT_VERSION_FEAT_HSv5) << " .");
            return SRT_CMD_REJECT;
        }
    }

    // Check also if the version satisfies the minimum required version
    if (m_lPeerSrtVersion < m_lMinimumPeerSrtVersion)
    {
        m_RejectReason = SRT_REJ_VERSION;
        LOGC(mglog.Error,
             log << "HSREQ/rcv: Peer version: " << SrtVersionString(m_lPeerSrtVersion)
                 << " is too old for requested: " << SrtVersionString(m_lMinimumPeerSrtVersion) << " - REJECTING");
        return SRT_CMD_REJECT;
    }

    HLOGC(mglog.Debug,
          log << "HSREQ/rcv: PEER Version: " << SrtVersionString(m_lPeerSrtVersion) << " Flags: " << m_lPeerSrtFlags
              << "(" << SrtFlagString(m_lPeerSrtFlags) << ")");

    m_bPeerRexmitFlag = IsSet(m_lPeerSrtFlags, SRT_OPT_REXMITFLG);
    HLOGF(mglog.Debug, "HSREQ/rcv: peer %s REXMIT flag", m_bPeerRexmitFlag ? "UNDERSTANDS" : "DOES NOT UNDERSTAND");

    // Check if both use the same API type. Reject if not.
    bool peer_message_api = !IsSet(m_lPeerSrtFlags, SRT_OPT_STREAM);
    if (peer_message_api != m_bMessageAPI)
    {
        m_RejectReason = SRT_REJ_MESSAGEAPI;
        LOGC(mglog.Error,
             log << "HSREQ/rcv: Agent uses " << (m_bMessageAPI ? "MESSAGE" : "STREAM") << " API, but the Peer declares "
                 << (peer_message_api ? "MESSAGE" : "STREAM") << " API. Not compatible transmission type, rejecting.");
        return SRT_CMD_REJECT;
    }

    if (len < SRT_HS_LATENCY + 1)
    {
        // 3 is the size when containing VERSION, FLAGS and LATENCY. Less size
        // makes it contain only the first two. Let's make it acceptable, as long
        // as the latency flags aren't set.
        if (IsSet(m_lPeerSrtFlags, SRT_OPT_TSBPDSND) || IsSet(m_lPeerSrtFlags, SRT_OPT_TSBPDRCV))
        {
            m_RejectReason = SRT_REJ_ROGUE;
            LOGC(mglog.Error,
                 log << "HSREQ/rcv: Peer sent only VERSION + FLAGS HSREQ, but TSBPD flags are set. Rejecting.");
            return SRT_CMD_REJECT;
        }

        LOGC(mglog.Warn, log << "HSREQ/rcv: Peer sent only VERSION + FLAGS HSREQ, not getting any TSBPD settings.");
        // Don't process any further settings in this case. Turn off TSBPD, just for a case.
        m_bTsbPd     = false;
        m_bPeerTsbPd = false;
        return SRT_CMD_HSRSP;
    }

    uint32_t latencystr = srtdata[SRT_HS_LATENCY];

    if (IsSet(m_lPeerSrtFlags, SRT_OPT_TSBPDSND))
    {
        // TimeStamp-based Packet Delivery feature enabled
        if (!isOPT_TsbPd())
        {
            LOGC(mglog.Warn, log << "HSREQ/rcv: Agent did not set rcv-TSBPD - ignoring proposed latency from peer");

            // Note: also don't set the peer TSBPD flag HERE because
            // - in HSv4 it will be a sender, so it doesn't matter anyway
            // - in HSv5 if it's going to receive, the TSBPDRCV flag will define it.
        }
        else
        {
            int peer_decl_latency;
            if (hsv < CUDT::HS_VERSION_SRT1)
            {
                // In HSv4 there is only one value and this is the latency
                // that the sender peer proposes for the agent.
                peer_decl_latency = SRT_HS_LATENCY_LEG::unwrap(latencystr);
            }
            else
            {
                // In HSv5 there are latency declared for sending and receiving separately.

                // SRT_HS_LATENCY_SND is the value that the peer proposes to be the
                // value used by agent when receiving data. We take this as a local latency value.
                peer_decl_latency = SRT_HS_LATENCY_SND::unwrap(srtdata[SRT_HS_LATENCY]);
            }

            // Use the maximum latency out of latency from our settings and the latency
            // "proposed" by the peer.
            int maxdelay = std::max(m_iTsbPdDelay_ms, peer_decl_latency);
            HLOGC(mglog.Debug,
                  log << "HSREQ/rcv: LOCAL/RCV LATENCY: Agent:" << m_iTsbPdDelay_ms << " Peer:" << peer_decl_latency
                      << "  Selecting:" << maxdelay);
            m_iTsbPdDelay_ms = maxdelay;
            m_bTsbPd = true;
        }
    }
    else
    {
        std::string how_about_agent = isOPT_TsbPd() ? "BUT AGENT DOES" : "and nor does Agent";
        HLOGC(mglog.Debug, log << "HSREQ/rcv: Peer DOES NOT USE latency for sending - " << how_about_agent);
    }

    // This happens when the HSv5 RESPONDER receives the HSREQ message; it declares
    // that the peer INITIATOR will receive the data and informs about its predefined
    // latency. We need to maximize this with our setting of the peer's latency and
    // record as peer's latency, which will be then sent back with HSRSP.
    if (hsv > CUDT::HS_VERSION_UDT4 && IsSet(m_lPeerSrtFlags, SRT_OPT_TSBPDRCV))
    {
        // So, PEER uses TSBPD, set the flag.
        // NOTE: it doesn't matter, if AGENT uses TSBPD.
        m_bPeerTsbPd = true;

        // SRT_HS_LATENCY_RCV is the value that the peer declares as to be
        // used by it when receiving data. We take this as a peer's value,
        // and select the maximum of this one and our proposed latency for the peer.
        int peer_decl_latency = SRT_HS_LATENCY_RCV::unwrap(latencystr);
        int maxdelay          = std::max(m_iPeerTsbPdDelay_ms, peer_decl_latency);
        HLOGC(mglog.Debug,
              log << "HSREQ/rcv: PEER/RCV LATENCY: Agent:" << m_iPeerTsbPdDelay_ms << " Peer:" << peer_decl_latency
                  << " Selecting:" << maxdelay);
        m_iPeerTsbPdDelay_ms = maxdelay;
    }
    else
    {
        std::string how_about_agent = isOPT_TsbPd() ? "BUT AGENT DOES" : "and nor does Agent";
        HLOGC(mglog.Debug, log << "HSREQ/rcv: Peer DOES NOT USE latency for receiving - " << how_about_agent);
    }

    if (hsv > CUDT::HS_VERSION_UDT4)
    {
        // This is HSv5, do the same things as required for the sending party in HSv4,
        // as in HSv5 this can also be a sender.
        if (IsSet(m_lPeerSrtFlags, SRT_OPT_TLPKTDROP))
        {
            // Too late packets dropping feature supported
            m_bPeerTLPktDrop = true;
        }
        if (IsSet(m_lPeerSrtFlags, SRT_OPT_NAKREPORT))
        {
            // Peer will send Periodic NAK Reports
            m_bPeerNakReport = true;
        }
    }

    return SRT_CMD_HSRSP;
}

int CUDT::processSrtMsg_HSRSP(const uint32_t* srtdata, size_t len, uint32_t ts, int hsv)
{
    // XXX Check for mis-version
    // With HSv4 we accept only version less than 1.3.0
    if (hsv == CUDT::HS_VERSION_UDT4 && srtdata[SRT_HS_VERSION] >= SRT_VERSION_FEAT_HSv5)
    {
        LOGC(mglog.Error, log << "HSRSP/rcv: With HSv4 version >= 1.2.0 is not acceptable.");
        return SRT_CMD_NONE;
    }

    if (len < SRT_CMD_HSRSP_MINSZ)
    {
        /* Packet smaller than minimum compatible packet size */
        LOGF(mglog.Error, "HSRSP/rcv: cmd=%d(HSRSP) len=%" PRIzu " invalid", SRT_CMD_HSRSP, len);
        return SRT_CMD_NONE;
    }

    // Set this start time in the beginning, regardless as to whether TSBPD is being
    // used or not. This must be done in the Initiator as well as Responder. In case when
    // agent is sender only (HSv4) this value simply won't be used.

    /*
     * Compute peer StartTime in our time reference
     * This takes time zone, time drift into account.
     * Also includes current packet transit time (rtt/2)
     */
<<<<<<< HEAD
#if 0 // Debug PeerStartTime if not 1st HS packet
    {
        uint64_t oldPeerStartTime = m_ullRcvPeerStartTime;
        m_ullRcvPeerStartTime = CTimer::getTime() - (uint64_t)((uint32_t)ts);
        if (oldPeerStartTime) {
            LOGC(mglog.Note, log << "rcvSrtMsg: 2nd PeerStartTime diff=" <<  
                    (m_ullRcvPeerStartTime - oldPeerStartTime) << " usec");

        }
    }
#else
    if (m_ullRcvPeerStartTime == 0)
    {
        // Do not set this time when it's already set, which may be the case
        // if the agent has this value already "borrowed" from a master socket
        // that was in the group at the time when it was added.
        m_ullRcvPeerStartTime = CTimer::getTime() - uint64_t(ts);
        HLOGC(mglog.Debug, log << "HSRSP/rcv: PEER START TIME not yet defined, setting: " << FormatTime(m_ullRcvPeerStartTime));
    }
    else
    {
        HLOGC(mglog.Debug, log << "HSRSP/rcv: PEER START TIME already set (derived): " << FormatTime(m_ullRcvPeerStartTime));
    }
#endif
=======
    m_tsRcvPeerStartTime = steady_clock::now() - microseconds_from(ts);
>>>>>>> c05ebde2

    m_lPeerSrtVersion = srtdata[SRT_HS_VERSION];
    m_lPeerSrtFlags   = srtdata[SRT_HS_FLAGS];

    HLOGF(mglog.Debug,
          "HSRSP/rcv: Version: %s Flags: SND:%08X (%s)",
          SrtVersionString(m_lPeerSrtVersion).c_str(),
          m_lPeerSrtFlags,
          SrtFlagString(m_lPeerSrtFlags).c_str());

    if (hsv == CUDT::HS_VERSION_UDT4)
    {
        // The old HSv4 way: extract just one value and put it under peer.
        if (IsSet(m_lPeerSrtFlags, SRT_OPT_TSBPDRCV))
        {
            // TsbPd feature enabled
            m_bPeerTsbPd         = true;
            m_iPeerTsbPdDelay_ms = SRT_HS_LATENCY_LEG::unwrap(srtdata[SRT_HS_LATENCY]);
            HLOGC(mglog.Debug,
                  log << "HSRSP/rcv: LATENCY: Peer/snd:" << m_iPeerTsbPdDelay_ms
                      << " (Agent: declared:" << m_iTsbPdDelay_ms << " rcv:" << m_iTsbPdDelay_ms << ")");
        }
        // TSBPDSND isn't set in HSv4 by the RESPONDER, because HSv4 RESPONDER is always RECEIVER.
    }
    else
    {
        // HSv5 way: extract the receiver latency and sender latency, if used.

        // PEER WILL RECEIVE TSBPD == AGENT SHALL SEND TSBPD.
        if (IsSet(m_lPeerSrtFlags, SRT_OPT_TSBPDRCV))
        {
            // TsbPd feature enabled
            m_bPeerTsbPd         = true;
            m_iPeerTsbPdDelay_ms = SRT_HS_LATENCY_RCV::unwrap(srtdata[SRT_HS_LATENCY]);
            HLOGC(mglog.Debug, log << "HSRSP/rcv: LATENCY: Peer/snd:" << m_iPeerTsbPdDelay_ms << "ms");
        }
        else
        {
            HLOGC(mglog.Debug, log << "HSRSP/rcv: Peer (responder) DOES NOT USE latency");
        }

        // PEER WILL SEND TSBPD == AGENT SHALL RECEIVE TSBPD.
        if (IsSet(m_lPeerSrtFlags, SRT_OPT_TSBPDSND))
        {
            if (!isOPT_TsbPd())
            {
                LOGC(mglog.Warn,
                     log << "HSRSP/rcv: BUG? Peer (responder) declares sending latency, but Agent turned off TSBPD.");
            }
            else
            {
                m_bTsbPd = true; // NOTE: in case of Group TSBPD receiving, this field will be SWITCHED TO m_bGroupTsbPd.
                // Take this value as a good deal. In case when the Peer did not "correct" the latency
                // because it has TSBPD turned off, just stay with the present value defined in options.
                m_iTsbPdDelay_ms = SRT_HS_LATENCY_SND::unwrap(srtdata[SRT_HS_LATENCY]);
                HLOGC(mglog.Debug, log << "HSRSP/rcv: LATENCY Agent/rcv: " << m_iTsbPdDelay_ms << "ms");
            }
        }
    }

    if ((m_lSrtVersion >= SrtVersion(1, 0, 5)) && IsSet(m_lPeerSrtFlags, SRT_OPT_TLPKTDROP))
    {
        // Too late packets dropping feature supported
        m_bPeerTLPktDrop = true;
    }

    if ((m_lSrtVersion >= SrtVersion(1, 1, 0)) && IsSet(m_lPeerSrtFlags, SRT_OPT_NAKREPORT))
    {
        // Peer will send Periodic NAK Reports
        m_bPeerNakReport = true;
    }

    if (m_lSrtVersion >= SrtVersion(1, 2, 0))
    {
        if (IsSet(m_lPeerSrtFlags, SRT_OPT_REXMITFLG))
        {
            // Peer will use REXMIT flag in packet retransmission.
            m_bPeerRexmitFlag = true;
            HLOGP(mglog.Debug, "HSRSP/rcv: 1.2.0+ Agent understands REXMIT flag and so does peer.");
        }
        else
        {
            HLOGP(mglog.Debug, "HSRSP/rcv: Agent understands REXMIT flag, but PEER DOES NOT");
        }
    }
    else
    {
        HLOGF(mglog.Debug, "HSRSP/rcv: <1.2.0 Agent DOESN'T understand REXMIT flag");
    }

    handshakeDone();

    return SRT_CMD_NONE;
}

// This function is called only when the URQ_CONCLUSION handshake has been received from the peer.
bool CUDT::interpretSrtHandshake(const CHandShake& hs,
                                 const CPacket&    hspkt,
                                 uint32_t* out_data SRT_ATR_UNUSED,
                                 size_t*            out_len)
{
    // Initialize out_len to 0 to handle the unencrypted case
    if (out_len)
        *out_len = 0;

    // The version=0 statement as rejection is used only since HSv5.
    // The HSv4 sends the AGREEMENT handshake message with version=0, do not misinterpret it.
    if (m_ConnRes.m_iVersion > HS_VERSION_UDT4 && hs.m_iVersion == 0)
    {
        m_RejectReason = SRT_REJ_PEER;
        LOGC(mglog.Error, log << "HS VERSION = 0, meaning the handshake has been rejected.");
        return false;
    }

    if (hs.m_iVersion < HS_VERSION_SRT1)
        return true; // do nothing

    // Anyway, check if the handshake contains any extra data.
    if (hspkt.getLength() <= CHandShake::m_iContentSize)
    {
        m_RejectReason = SRT_REJ_ROGUE;
        // This would mean that the handshake was at least HSv5, but somehow no extras were added.
        // Dismiss it then, however this has to be logged.
        LOGC(mglog.Error, log << "HS VERSION=" << hs.m_iVersion << " but no handshake extension found!");
        return false;
    }

    // We still believe it should work, let's check the flags.
    int ext_flags = SrtHSRequest::SRT_HSTYPE_HSFLAGS::unwrap(hs.m_iType);
    if (ext_flags == 0)
    {
        m_RejectReason = SRT_REJ_ROGUE;
        LOGC(mglog.Error, log << "HS VERSION=" << hs.m_iVersion << " but no handshake extension flags are set!");
        return false;
    }

    HLOGC(mglog.Debug,
          log << "HS VERSION=" << hs.m_iVersion << " EXTENSIONS: " << CHandShake::ExtensionFlagStr(ext_flags));

    // Ok, now find the beginning of an int32_t array that follows the UDT handshake.
    uint32_t* p    = reinterpret_cast<uint32_t*>(hspkt.m_pcData + CHandShake::m_iContentSize);
    size_t    size = hspkt.getLength() - CHandShake::m_iContentSize; // Due to previous cond check we grant it's >0

    int hsreq_type_cmd = SRT_CMD_NONE;

    if (IsSet(ext_flags, CHandShake::HS_EXT_HSREQ))
    {
        HLOGC(mglog.Debug, log << "interpretSrtHandshake: extracting HSREQ/RSP type extension");
        uint32_t* begin    = p;
        uint32_t* next     = 0;
        size_t    length   = size / sizeof(uint32_t);
        size_t    blocklen = 0;

        for (;;) // this is ONE SHOT LOOP
        {
            int cmd = FindExtensionBlock(begin, length, Ref(blocklen), Ref(next));

            size_t bytelen = blocklen * sizeof(uint32_t);

            if (cmd == SRT_CMD_HSREQ)
            {
                hsreq_type_cmd = cmd;
                // Set is the size as it should, then give it for interpretation for
                // the proper function.
                if (blocklen < SRT_HS__SIZE)
                {
                    m_RejectReason = SRT_REJ_ROGUE;
                    LOGC(mglog.Error,
                         log << "HS-ext HSREQ found but invalid size: " << bytelen << " (expected: " << SRT_HS__SIZE
                             << ")");
                    return false; // don't interpret
                }

                int rescmd = processSrtMsg_HSREQ(begin + 1, bytelen, hspkt.m_iTimeStamp, HS_VERSION_SRT1);
                // Interpreted? Then it should be responded with SRT_CMD_HSRSP.
                if (rescmd != SRT_CMD_HSRSP)
                {
                    // m_RejectReason already set
                    LOGC(mglog.Error,
                         log << "interpretSrtHandshake: process HSREQ returned unexpected value " << rescmd);
                    return false;
                }
                handshakeDone();
                updateAfterSrtHandshake(SRT_CMD_HSREQ, HS_VERSION_SRT1);
            }
            else if (cmd == SRT_CMD_HSRSP)
            {
                hsreq_type_cmd = cmd;
                // Set is the size as it should, then give it for interpretation for
                // the proper function.
                if (blocklen < SRT_HS__SIZE)
                {
                    m_RejectReason = SRT_REJ_ROGUE;
                    LOGC(mglog.Error,
                         log << "HS-ext HSRSP found but invalid size: " << bytelen << " (expected: " << SRT_HS__SIZE
                             << ")");

                    return false; // don't interpret
                }

                int rescmd = processSrtMsg_HSRSP(begin + 1, bytelen, hspkt.m_iTimeStamp, HS_VERSION_SRT1);
                // Interpreted? Then it should be responded with SRT_CMD_NONE.
                // (nothing to be responded for HSRSP, unless there was some kinda problem)
                if (rescmd != SRT_CMD_NONE)
                {
                    // Just formally; the current code doesn't seem to return anything else.
                    m_RejectReason = SRT_REJ_ROGUE;
                    LOGC(mglog.Error,
                         log << "interpretSrtHandshake: process HSRSP returned unexpected value " << rescmd);
                    return false;
                }
                handshakeDone();
                updateAfterSrtHandshake(SRT_CMD_HSRSP, HS_VERSION_SRT1);
            }
            else if (cmd == SRT_CMD_NONE)
            {
                m_RejectReason = SRT_REJ_ROGUE;
                LOGC(mglog.Error, log << "interpretSrtHandshake: no HSREQ/HSRSP block found in the handshake msg!");
                // This means that there can be no more processing done by FindExtensionBlock().
                // And we haven't found what we need - otherwise one of the above cases would pass
                // and lead to exit this loop immediately.
                return false;
            }
            else
            {
                // Any other kind of message extracted. Search on.
                length -= (next - begin);
                begin = next;
                if (begin)
                    continue;
            }

            break;
        }
    }

    HLOGC(mglog.Debug, log << "interpretSrtHandshake: HSREQ done, checking KMREQ");

    // Now check the encrypted

    bool encrypted = false;

    if (IsSet(ext_flags, CHandShake::HS_EXT_KMREQ))
    {
        HLOGC(mglog.Debug, log << "interpretSrtHandshake: extracting KMREQ/RSP type extension");

#ifdef SRT_ENABLE_ENCRYPTION
        if (!m_pCryptoControl->hasPassphrase())
        {
            if (m_bOPT_StrictEncryption)
            {
                m_RejectReason = SRT_REJ_UNSECURE;
                LOGC(
                    mglog.Error,
                    log << "HS KMREQ: Peer declares encryption, but agent does not - rejecting per strict requirement");
                return false;
            }

            LOGC(mglog.Error,
                 log << "HS KMREQ: Peer declares encryption, but agent does not - still allowing connection.");

            // Still allow for connection, and allow Agent to send unencrypted stream to the peer.
            // Also normally allow the key to be processed; worst case it will send the failure response.
        }

        uint32_t* begin    = p;
        uint32_t* next     = 0;
        size_t    length   = size / sizeof(uint32_t);
        size_t    blocklen = 0;

        for (;;) // This is one shot loop, unless REPEATED by 'continue'.
        {
            int cmd = FindExtensionBlock(begin, length, Ref(blocklen), Ref(next));

            HLOGC(mglog.Debug,
                  log << "interpretSrtHandshake: found extension: (" << cmd << ") " << MessageTypeStr(UMSG_EXT, cmd));

            size_t bytelen = blocklen * sizeof(uint32_t);
            if (cmd == SRT_CMD_KMREQ)
            {
                if (!out_data || !out_len)
                {
                    m_RejectReason = SRT_REJ_IPE;
                    LOGC(mglog.Fatal, log << "IPE: HS/KMREQ extracted without passing target buffer!");
                    return false;
                }

                int res =
                    m_pCryptoControl->processSrtMsg_KMREQ(begin + 1, bytelen, out_data, Ref(*out_len), HS_VERSION_SRT1);
                if (res != SRT_CMD_KMRSP)
                {
                    m_RejectReason = SRT_REJ_IPE;
                    // Something went wrong.
                    HLOGC(mglog.Debug,
                          log << "interpretSrtHandshake: IPE/EPE KMREQ processing failed - returned " << res);
                    return false;
                }
                if (*out_len == 1)
                {
                    // This means that there was an abnormal encryption situation occurred.
                    // This is inacceptable in case of strict encryption.
                    if (m_bOPT_StrictEncryption)
                    {
                        if (m_pCryptoControl->m_RcvKmState == SRT_KM_S_BADSECRET)
                        {
                            m_RejectReason = SRT_REJ_BADSECRET;
                        }
                        else
                        {
                            m_RejectReason = SRT_REJ_UNSECURE;
                        }
                        LOGC(mglog.Error,
                             log << "interpretSrtHandshake: KMREQ result abnornal - rejecting per strict encryption");
                        return false;
                    }
                }
                encrypted = true;
            }
            else if (cmd == SRT_CMD_KMRSP)
            {
                int res = m_pCryptoControl->processSrtMsg_KMRSP(begin + 1, bytelen, HS_VERSION_SRT1);
                if (m_bOPT_StrictEncryption && res == -1)
                {
                    m_RejectReason = SRT_REJ_UNSECURE;
                    LOGC(mglog.Error, log << "KMRSP failed - rejecting connection as per strict encryption.");
                    return false;
                }
                encrypted = true;
            }
            else if (cmd == SRT_CMD_NONE)
            {
                m_RejectReason = SRT_REJ_ROGUE;
                LOGC(mglog.Error, log << "HS KMREQ expected - none found!");
                return false;
            }
            else
            {
                HLOGC(mglog.Debug, log << "interpretSrtHandshake: ... skipping " << MessageTypeStr(UMSG_EXT, cmd));
                if (NextExtensionBlock(Ref(begin), next, Ref(length)))
                    continue;
            }

            break;
        }
#else
        // When encryption is not enabled at compile time, behave as if encryption wasn't set,
        // so accordingly to StrictEncryption flag.

        if (m_bOPT_StrictEncryption)
        {
            m_RejectReason = SRT_REJ_UNSECURE;
            LOGC(mglog.Error,
                 log << "HS KMREQ: Peer declares encryption, but agent didn't enable it at compile time - rejecting "
                        "per strict requirement");
            return false;
        }

        LOGC(mglog.Error,
             log << "HS KMREQ: Peer declares encryption, but agent didn't enable it at compile time - still allowing "
                    "connection.");
        encrypted = true;
#endif
    }

    bool   have_congctl = false;
    bool   have_filter  = false;
    string agsm         = m_CongCtl.selected_name();
    if (agsm == "")
    {
        agsm = "live";
        m_CongCtl.select("live");
    }

    bool have_group = false;

    if (IsSet(ext_flags, CHandShake::HS_EXT_CONFIG))
    {
        HLOGC(mglog.Debug, log << "interpretSrtHandshake: extracting various CONFIG extensions");

        uint32_t* begin    = p;
        uint32_t* next     = 0;
        size_t    length   = size / sizeof(uint32_t);
        size_t    blocklen = 0;

        for (;;) // This is one shot loop, unless REPEATED by 'continue'.
        {
            int cmd = FindExtensionBlock(begin, length, Ref(blocklen), Ref(next));

            HLOGC(mglog.Debug,
                  log << "interpretSrtHandshake: found extension: (" << cmd << ") " << MessageTypeStr(UMSG_EXT, cmd));

            const size_t bytelen = blocklen * sizeof(uint32_t);
            if (cmd == SRT_CMD_SID)
            {
                if (!bytelen || bytelen > MAX_SID_LENGTH)
                {
                    LOGC(mglog.Error,
                         log << "interpretSrtHandshake: STREAMID length " << bytelen << " is 0 or > " << +MAX_SID_LENGTH
                             << " - PROTOCOL ERROR, REJECTING");
                    return false;
                }
                // Copied through a cleared array. This is because the length is aligned to 4
                // where the padding is filled by zero bytes. For the case when the string is
                // exactly of a 4-divisible length, we make a big array with maximum allowed size
                // filled with zeros. Copying to this array should then copy either only the valid
                // characters of the string (if the lenght is divisible by 4), or the string with
                // padding zeros. In all these cases in the resulting array we should have all
                // subsequent characters of the string plus at least one '\0' at the end. This will
                // make it a perfect NUL-terminated string, to be used to initialize a string.
                char target[MAX_SID_LENGTH + 1];
                memset(target, 0, MAX_SID_LENGTH + 1);
                memcpy(target, begin + 1, bytelen);

                // Un-swap on big endian machines
                ItoHLA((uint32_t*)target, (uint32_t*)target, blocklen);

                m_sStreamName = target;
                HLOGC(mglog.Debug,
                      log << "CONNECTOR'S REQUESTED SID [" << m_sStreamName << "] (bytelen=" << bytelen
                          << " blocklen=" << blocklen << ")");
            }
            else if (cmd == SRT_CMD_CONGESTION)
            {
                if (have_congctl)
                {
                    m_RejectReason = SRT_REJ_ROGUE;
                    LOGC(mglog.Error, log << "CONGCTL BLOCK REPEATED!");
                    return false;
                }

                if (!bytelen || bytelen > MAX_SID_LENGTH)
                {
                    LOGC(mglog.Error,
                         log << "interpretSrtHandshake: CONGESTION-control type length " << bytelen << " is 0 or > "
                             << +MAX_SID_LENGTH << " - PROTOCOL ERROR, REJECTING");
                    return false;
                }
                // Declare that congctl has been received
                have_congctl = true;

                char target[MAX_SID_LENGTH + 1];
                memset(target, 0, MAX_SID_LENGTH + 1);
                memcpy(target, begin + 1, bytelen);
                // Un-swap on big endian machines
                ItoHLA((uint32_t*)target, (uint32_t*)target, blocklen);

                string sm = target;

                // As the congctl has been declared by the peer,
                // check if your congctl is compatible.
                // sm cannot be empty, but the agent's sm can be empty meaning live.
                if (sm != agsm)
                {
                    m_RejectReason = SRT_REJ_CONGESTION;
                    LOGC(mglog.Error,
                         log << "PEER'S CONGCTL '" << sm << "' does not match AGENT'S CONGCTL '" << agsm << "'");
                    return false;
                }

                HLOGC(mglog.Debug,
                      log << "CONNECTOR'S CONGCTL [" << sm << "] (bytelen=" << bytelen << " blocklen=" << blocklen
                          << ")");
            }
            else if (cmd == SRT_CMD_FILTER)
            {
                if (have_filter)
                {
                    m_RejectReason = SRT_REJ_FILTER;
                    LOGC(mglog.Error, log << "FILTER BLOCK REPEATED!");
                    return false;
                }
                // Declare that filter has been received
                have_filter = true;

                // XXX This is the maximum string, but filter config
                // shall be normally limited somehow, especially if used
                // together with SID!
                char target[MAX_SID_LENGTH + 1];
                memset(target, 0, MAX_SID_LENGTH + 1);
                memcpy(target, begin + 1, bytelen);
                string fltcfg = target;

                HLOGC(mglog.Debug,
                      log << "PEER'S FILTER CONFIG [" << fltcfg << "] (bytelen=" << bytelen << " blocklen=" << blocklen
                          << ")");

                if (!checkApplyFilterConfig(fltcfg))
                {
                    LOGC(mglog.Error, log << "PEER'S FILTER CONFIG [" << fltcfg << "] has been rejected");
                    return false;
                }
            }
            else if ( cmd == SRT_CMD_GROUP )
            {
                // Note that this will fire in both cases:
                // - When receiving HS request from the Initiator, which belongs to a group, and agent must
                //   create the mirror group on his side (or join the existing one, if there's already
                //   a mirror group for that group ID).
                // - When receiving HS response from the Responder, with its mirror group ID, so the agent
                //   must put the group into his peer group data
                int32_t groupdata[GRPD__SIZE];
                if ( bytelen < GRPD__SIZE * GRPD_FIELD_SIZE)
                {
                    m_RejectReason = SRT_REJ_ROGUE;
                    LOGC(mglog.Error, log << "PEER'S GROUP wrong size: " << (bytelen/GRPD_FIELD_SIZE));
                    return false;
                }

                memcpy(groupdata, begin+1, bytelen);
                if ( !interpretGroup(groupdata, hsreq_type_cmd) )
                {
                    // m_RejectReason handled inside interpretGroup().
                    return false;
                }

                have_group = true;
                HLOGC(mglog.Debug, log << "CONNECTOR'S PEER GROUP [" << groupdata[0] << "] (bytelen=" << bytelen << " blocklen=" << blocklen << ")");
            }
            else if (cmd == SRT_CMD_NONE)
            {
                break;
            }
            else
            {
                // Found some block that is not interesting here. Skip this and get the next one.
                HLOGC(mglog.Debug, log << "interpretSrtHandshake: ... skipping " << MessageTypeStr(UMSG_EXT, cmd));
            }

            if (!NextExtensionBlock(Ref(begin), next, Ref(length)))
                break;
        }
    }

    // Post-checks
    // Check if peer declared encryption
    if (!encrypted && m_CryptoSecret.len > 0)
    {
        if (m_bOPT_StrictEncryption)
        {
            m_RejectReason = SRT_REJ_UNSECURE;
            LOGC(mglog.Error,
                 log << "HS EXT: Agent declares encryption, but Peer does not - rejecting connection per strict "
                        "requirement.");
            return false;
        }

        LOGC(mglog.Error,
             log << "HS EXT: Agent declares encryption, but Peer does not (Agent can still receive unencrypted packets "
                    "from Peer).");

        // This is required so that the sender is still allowed to send data, when encryption is required,
        // just this will be for waste because the receiver won't decrypt them anyway.
        m_pCryptoControl->createFakeSndContext();
        m_pCryptoControl->m_SndKmState = SRT_KM_S_NOSECRET;  // Because Peer did not send KMX, though Agent has pw
        m_pCryptoControl->m_RcvKmState = SRT_KM_S_UNSECURED; // Because Peer has no PW, as has sent no KMREQ.
        return true;
    }

    // If agent has set some nondefault congctl, then congctl is expected from the peer.
    if (agsm != "live" && !have_congctl)
    {
        m_RejectReason = SRT_REJ_CONGESTION;
        LOGC(mglog.Error,
             log << "HS EXT: Agent uses '" << agsm << "' congctl, but peer DID NOT DECLARE congctl (assuming 'live').");
        return false;
    }

    if (m_SrtHsSide == HSD_INITIATOR && m_parent->m_IncludedGroup)
    {
        // XXX Later probably needs to check if this group REQUIRES the group
        // response. Currently this implements the redundancy group, and this
        // always requires that the listener respond with the group id, otherwise
        // it probably DID NOT UNDERSTAND THE GROUP, so the connection should be rejected.
        if (!have_group)
        {
            m_RejectReason = SRT_REJ_GROUP;
            LOGC(mglog.Error, log << "HS EXT: agent is a group member, but the listener did not respond with group ID. Rejecting.");
            return false;
        }
    }

    // Ok, finished, for now.
    return true;
}

bool CUDT::checkApplyFilterConfig(const std::string& confstr)
{
    SrtFilterConfig cfg;
    if (!ParseFilterConfig(confstr, cfg))
        return false;

    // Now extract the type, if present, and
    // check if you have this type of corrector available.
    if (!PacketFilter::correctConfig(cfg))
        return false;

    // Now parse your own string, if you have it.
    if (m_OPT_PktFilterConfigString != "")
    {
        // - for rendezvous, both must be exactly the same, or only one side specified.
        if (m_bRendezvous && m_OPT_PktFilterConfigString != confstr)
        {
            return false;
        }

        SrtFilterConfig mycfg;
        if (!ParseFilterConfig(m_OPT_PktFilterConfigString, mycfg))
            return false;

        // Check only if both have set a filter of the same type.
        if (mycfg.type != cfg.type)
            return false;

        // If so, then:
        // - for caller-listener configuration, accept the listener version.
        if (m_SrtHsSide == HSD_INITIATOR)
        {
            // This is a caller, this should apply all parameters received
            // from the listener, forcefully.
            for (map<string, string>::iterator x = cfg.parameters.begin(); x != cfg.parameters.end(); ++x)
            {
                mycfg.parameters[x->first] = x->second;
            }
        }
        else
        {
            // On a listener, only apply those that you haven't set
            for (map<string, string>::iterator x = cfg.parameters.begin(); x != cfg.parameters.end(); ++x)
            {
                if (!mycfg.parameters.count(x->first))
                    mycfg.parameters[x->first] = x->second;
            }
        }

        HLOGC(mglog.Debug,
              log << "checkApplyFilterConfig: param: LOCAL: " << Printable(mycfg.parameters)
                  << " FORGN: " << Printable(cfg.parameters));

        ostringstream myos;
        myos << mycfg.type;
        for (map<string, string>::iterator x = mycfg.parameters.begin(); x != mycfg.parameters.end(); ++x)
        {
            myos << "," << x->first << ":" << x->second;
        }

        m_OPT_PktFilterConfigString = myos.str();

        HLOGC(mglog.Debug, log << "checkApplyFilterConfig: Effective config: " << m_OPT_PktFilterConfigString);
    }
    else
    {
        // Take the foreign configuration as a good deal.
        HLOGC(mglog.Debug, log << "checkApplyFilterConfig: Good deal config: " << m_OPT_PktFilterConfigString);
        m_OPT_PktFilterConfigString = confstr;
    }

    size_t efc_max_payload_size = SRT_LIVE_MAX_PLSIZE - cfg.extra_size;
    if (m_zOPT_ExpPayloadSize > efc_max_payload_size)
    {
        LOGC(mglog.Warn,
             log << "Due to filter-required extra " << cfg.extra_size << " bytes, SRTO_PAYLOADSIZE fixed to "
                 << efc_max_payload_size << " bytes");
        m_zOPT_ExpPayloadSize = efc_max_payload_size;
    }

    return true;
}

bool CUDT::interpretGroup(const int32_t groupdata[], int hsreq_type_cmd SRT_ATR_UNUSED)
{
    SRTSOCKET grpid = groupdata[GRPD_GROUPID];
    SRT_GROUP_TYPE gtp = SRT_GROUP_TYPE(groupdata[GRPD_GROUPTYPE]);
    //SRTSOCKET master_peerid = groupdata[GRPD_MASTERID];
    //int32_t tdiff = groupdata[GRPD_MASTERTDIFF];

    if (!m_bOPT_GroupConnect)
    {
        m_RejectReason = SRT_REJ_GROUP;
        LOGC(mglog.Error, log << "HS/GROUP: this socket is not predicted for group connect.");
        return false;
    }

    // This is called when the group ID has come in in the handshake.
    if (gtp >= SRT_GTYPE__END)
    {
        m_RejectReason = SRT_REJ_GROUP;
        LOGC(mglog.Error, log << "HS/GROUP: incorrect group type value " << gtp << " (max is " << SRT_GTYPE__END << ")");
        return false;
    }

    if ( (grpid & SRTGROUP_MASK) == 0)
    {
        m_RejectReason = SRT_REJ_ROGUE;
        LOGC(mglog.Error, log << "HS/GROUP: socket ID passed as a group ID is not a group ID");
        return false;
    }

    // We have the group, now take appropriate action.
    // The redundancy group requires to make a mirror group
    // on this side, and the newly created socket should
    // be made belong to it.

#if ENABLE_HEAVY_LOGGING
    static const char* hs_side_name[] = {"draw", "initiator", "responder"};
    HLOGC(mglog.Debug, log << "interpretGroup: STATE: HsSide=" << hs_side_name[m_SrtHsSide] << " HS MSG: " << MessageTypeStr(UMSG_EXT, hsreq_type_cmd));
#endif

    // XXX Here are two separate possibilities:
    //
    // 1. This is a HS request and this is a newly created socket not yet part of any group.
    // 2. This is a HS response and the group is the mirror group for the group to which the agent belongs; we need to pin the mirror group as peer group
    //
    // These two situations can be only distinguished by the HS side.
    if (m_SrtHsSide == HSD_DRAW)
    {
        m_RejectReason = SRT_REJ_IPE;
        LOGC(mglog.Error, log << "IPE: interpretGroup: The HS side should have been already decided; it's still DRAW. Grouping rejected.");
        return false;
    }

    if (m_SrtHsSide == HSD_INITIATOR)
    {
        // This is a connection initiator that has requested the peer to make a
        // mirror group and join it, then respond its mirror group id. The
        // `grpid` variable contains this group ID; map this as your peer
        // group. If your group already has a peer group set, check if this is
        // the same id, otherwise the connection should be rejected.

        // So, first check the group of the current socket and see if a peer is set.
        CUDTGroup* pg = m_parent->m_IncludedGroup;
        if (!pg)
        {
            // This means that the responder has responded with a group membership,
            // but the initiator did not request any group membership presence.
            // Currently impossible situation.
            m_RejectReason = SRT_REJ_IPE;
            LOGC(mglog.Error, log << "IPE: HS/RSP: group membership responded, while not requested.");
            return false;
        }

        SRTSOCKET peer = pg->peerid();
        if (peer == -1)
        {
            // This is the first connection within this group, so this group
            // has just been informed about the peer membership. Accept it.
            pg->peerid(grpid);
            HLOGC(mglog.Debug, log << "HS/RSP: group $" << pg->id() << " mapped to peer mirror $" << pg->peerid());
        }
        // Otherwise the peer id must be the same as existing, otherwise
        // this group is considered already bound to another peer group.
        // (Note that the peer group is peer-specific, and peer id numbers
        // may repeat among sockets connected to groups established on
        // different peers).
        else if (pg->peerid() != grpid)
        {
            LOGC(mglog.Error, log << "IPE: HS/RSP: group membership responded for peer $" << grpid << " but the current socket's group $" << pg->id()
                << " has already a peer $" << peer);
        }
        else
        {
            HLOGC(mglog.Debug, log << "HS/RSP: group $" << pg->id() << " ALREADY MAPPED to peer mirror $" << pg->peerid());
        }
    }
    else
    {
        // This is a connection responder that has been requested to make a
        // mirror group and join it. Later on, the HS response will be sent
        // and its group ID will be added to the HS extensions as mirror group
        // ID to the peer.

        SRTSOCKET lgid = makeMePeerOf(grpid, gtp);
        if (!lgid)
            return true; // already done

        if (lgid == -1)
        {
            // NOTE: This error currently isn't reported by makeMePeerOf,
            // so this is left to handle a possible error introduced in future.
            m_RejectReason = SRT_REJ_GROUP;
            return false; // error occurred
        }

        if ( !m_parent->m_IncludedGroup )
        {
            // Strange, we just added it...
            m_RejectReason = SRT_REJ_IPE;
            LOGC(mglog.Fatal, log << "IPE: socket not in group after adding to it");
            return false;
        }
    }

    /*

    // Synchronize the TSBPD PEER start time with the existing connection,
    // if there exists the connection with given peer.
    if (master_peerid != -1)
    {
        // Here "I am a peer", so this is the socket ID of local socket of a parallel connection.
        // Check if it exists, if not, reject the connection.
        CUDTSocket* master = s_UDTUnited.locateSocket(master_peerid, s_UDTUnited.ERH_RETURN);
        if (!master)
        {
            LOGC(mglog.Error, log << "HS/GROUP: master parallel connection socket not found: $" << master_peerid);
            return false;
        }

        // The value of the time difference is the difference between m_stats.startTime of this
        // socket's peer and the 'master_peerid' socket's peer. This time should be identical
        // with the time difference in m_ullRcvPeerStartTime between master_peerid and *this.
        //
        // Note that this value should have been set before by interpreting HSREQ/HSRSP,
        // so it's only being fixed here.

        uint64_t new_start_time = master->core().m_ullRcvPeerStartTime + tdiff;
        HLOGC(mglog.Debug, log << "HS/GROUP: master reported as $" << master_peerid
            << " distant to slave: " << tdiff << "ms - setting peer start time: " << FormatTime(new_start_time)
            << " (fixed by " << (m_ullRcvPeerStartTime - new_start_time) << "ms)");

        m_ullRcvPeerStartTime = new_start_time;
        // m_ullRcvPeerStartTime: this state has two indicators, one here, the other in the
        // CRcvBuffer object. This one is the master indicator that is being set during
        // the handshake, the below function synchronizes it to the CRcvBuffer object.
        updateSrtRcvSettings();
    }
    */

    m_parent->m_IncludedGroup->debugGroup();

    // That's all. For specific things concerning group
    // types, this will be later.
    return true;
}

#if ENABLE_HEAVY_LOGGING
void CUDTGroup::debugGroup()
{
    CGuard gg(m_GroupLock, "group");

    HLOGC(mglog.Debug, log << "GROUP MEMBER STATUS - $" << id());

    for (gli_t gi = m_Group.begin(); gi != m_Group.end(); ++gi)
    {
        HLOGC(mglog.Debug, log << " ... id=@" << gi->id << " peer=@" << gi->ps->m_PeerID);
    }
}
#endif

// NOTE: This function is called only in one place and it's done
// exclusively on the listener side (HSD_RESPONDER, HSv5+).
SRTSOCKET CUDT::makeMePeerOf(SRTSOCKET peergroup, SRT_GROUP_TYPE gtp)
{
    CUDTSocket* s = m_parent;
    CGuard cg(s->m_ControlLock, "sock.control");
    // Check if there exists a group that this one is a peer of.
    CUDTGroup* gp = s_UDTUnited.findPeerGroup(peergroup);
    bool was_empty = true;
    if (gp)
    {
        if (gp->type() != gtp)
        {
            LOGC(mglog.Error, log << "HS: GROUP TYPE COLLISION: peer group=$" << peergroup << " type " << gtp
                << " agent group=$" << gp->id() << " type" << gp->type());
            return -1;
        }

        HLOGC(mglog.Debug, log << "makeMePeerOf: group for peer=$" << peergroup << " found: $" << gp->id());

        if (!gp->empty())
            was_empty = false;
    }
    else
    {
        gp = &newGroup(gtp);
        gp->peerid(peergroup);

        // This can only happen on a listener (it's only called on a site that is
        // HSD_RESPONDER), so it was a response for a groupwise connection.
        // Therefore such a group shall always be considered opened.
        gp->setOpen();

        HLOGC(mglog.Debug, log << "makeMePeerOf: no group has peer=$" << peergroup << " - creating new mirror group $" << gp->id());
    }


    if (was_empty)
    {
        CGuard glock(*gp->exp_groupLock(), "group");
        gp->syncWithSocket(s->core());
    }

    // Setting non-blocking reading for group socket.
    s->core().m_bSynRecving = false;
    s->core().m_bSynSending = false;

    // Copy of addSocketToGroup. No idea how many parts could be common, not much.

    // Check if the socket already is in the group
    CUDTGroup::gli_t f = gp->find(m_SocketID);
    if (f != CUDTGroup::gli_NULL())
    {
        // XXX This is internal error. Report it, but continue
        // (A newly created socket from acceptAndRespond should not have any group membership yet)
        LOGC(mglog.Error, log << "IPE (non-fatal): the socket is in the group, but has no clue about it!");
        s->m_IncludedGroup = gp;
        s->m_IncludedIter = f;
        return 0;
    }

    s->m_IncludedGroup = gp;
    s->m_IncludedIter = gp->add(gp->prepareData(s));

    return gp->id();
}

void CUDT::synchronizeWithGroup(CUDTGroup* gp)
{
    CGuard gl(*gp->exp_groupLock(), "group");
    CUDTGroup::gli_t first = gp->begin();
    if (first != gp->end())
    {
        m_stats.startTime = first->ps->core().m_stats.startTime;
        m_ullRcvPeerStartTime = first->ps->core().m_ullRcvPeerStartTime;
    }
}

bool CUDTGroup::getMasterData(SRTSOCKET slave, ref_t<SRTSOCKET> r_mpeer, ref_t<uint64_t> r_st)
{
    // Find at least one connection, which is running. Note that this function is called
    // from within a handshake process, so the socket that undergoes this process is at best
    // currently in GST_PENDING state and it's going to be in GST_IDLE state at the
    // time when the connection process is done, until the first reading/writing happens.
    CGuard cg(m_GroupLock, "group");

    for (gli_t gi = m_Group.begin(); gi != m_Group.end(); ++gi)
    {
        if (gi->sndstate == GST_RUNNING)
        {
            // Found it. Get the socket's peer's ID and this socket's
            // Start Time. Once it's delivered, this can be used to calculate
            // the Master-to-Slave start time difference.
            *r_mpeer = gi->ps->m_PeerID;
            *r_st = gi->ps->core().socketStartTime();
            HLOGC(mglog.Debug, log << "getMasterData: found RUNNING master @" << gi->id
                << " - reporting master's peer $" << *r_mpeer << " starting at "
                << FormatTime(*r_st));
            return true;
        }
    }

    // If no running one found, then take the first socket in any other
    // state than broken, except the slave. This is for a case when a user
    // has prepared one link already, but hasn't sent anything through it yet.
    for (gli_t gi = m_Group.begin(); gi != m_Group.end(); ++gi)
    {
        if (gi->sndstate == GST_BROKEN)
            continue;

        if (gi->id == slave)
            continue;

        // Found it. Get the socket's peer's ID and this socket's
        // Start Time. Once it's delivered, this can be used to calculate
        // the Master-to-Slave start time difference.
        *r_mpeer = gi->ps->core().m_PeerID;
        *r_st = gi->ps->core().socketStartTime();
        HLOGC(mglog.Debug, log << "getMasterData: found IDLE/PENDING master @" << gi->id
            << " - reporting master's peer @" << *r_mpeer << " starting at "
            << FormatTime(*r_st));
        return true;
    }

    HLOGC(mglog.Debug, log << "getMasterData: no link found suitable as master for $" << slave);
    return false;
}

void CUDT::startConnect(const sockaddr_any& serv_addr, int32_t forced_isn)
{
    CGuard cg(m_ConnectionLock, "conn");

    HLOGC(mglog.Debug, log << CONID() << "startConnect: -> " << SockaddrToString(serv_addr)
            << (m_bSynRecving ? " (SYNCHRONOUS)" : " (ASYNCHRONOUS)") << "...");

    if (!m_bOpened)
        throw CUDTException(MJ_NOTSUP, MN_NONE, 0);

    if (m_bListening)
        throw CUDTException(MJ_NOTSUP, MN_ISCONNECTED, 0);

    if (m_bConnecting || m_bConnected)
        throw CUDTException(MJ_NOTSUP, MN_ISCONNECTED, 0);

    // record peer/server address
    m_PeerAddr = sockaddr_any(serv_addr);

    // register this socket in the rendezvous queue
    // RendezevousQueue is used to temporarily store incoming handshake, non-rendezvous connections also require this
    // function
#ifdef SRT_ENABLE_CONNTIMEO
    steady_clock::duration ttl = m_tdConnTimeOut;
#else
    steady_clock::duration ttl = seconds_from(3);
#endif

    if (m_bRendezvous)
        ttl *= 10;

    const steady_clock::time_point ttl_time = steady_clock::now() + ttl;
    m_pRcvQueue->registerConnector(m_SocketID, this, serv_addr, ttl_time);

    // The m_iType is used in the INDUCTION for nothing. This value is only regarded
    // in CONCLUSION handshake, however this must be created after the handshake version
    // is already known. UDT_DGRAM is the value that was the only valid in the old SRT
    // with HSv4 (it supported only live transmission), for HSv5 it will be changed to
    // handle handshake extension flags.
    m_ConnReq.m_iType = UDT_DGRAM;

    // This is my current configuration
    if (m_bRendezvous)
    {
        // For rendezvous, use version 5 in the waveahand and the cookie.
        // In case when you get the version 4 waveahand, simply switch to
        // the legacy HSv4 rendezvous and this time send version 4 CONCLUSION.

        // The HSv4 client simply won't check the version nor the cookie and it
        // will be sending its waveahands with version 4. Only when the party
        // has sent version 5 waveahand should the agent continue with HSv5
        // rendezvous.
        m_ConnReq.m_iVersion = HS_VERSION_SRT1;
        // m_ConnReq.m_iVersion = HS_VERSION_UDT4; // <--- Change in order to do regression test.
        m_ConnReq.m_iReqType = URQ_WAVEAHAND;
        m_ConnReq.m_iCookie  = bake(serv_addr);

        // This will be also passed to a HSv4 rendezvous, but fortunately the old
        // SRT didn't read this field from URQ_WAVEAHAND message, only URQ_CONCLUSION.
        m_ConnReq.m_iType           = SrtHSRequest::wrapFlags(false /* no MAGIC here */, m_iSndCryptoKeyLen);
        bool whether SRT_ATR_UNUSED = m_iSndCryptoKeyLen != 0;
        HLOGC(mglog.Debug,
              log << "startConnect (rnd): " << (whether ? "" : "NOT ")
                  << " Advertising PBKEYLEN - value = " << m_iSndCryptoKeyLen);
        m_RdvState  = CHandShake::RDV_WAVING;
        m_SrtHsSide = HSD_DRAW; // initially not resolved.
    }
    else
    {
        // For caller-listener configuration, set the version 4 for INDUCTION
        // due to a serious problem in UDT code being also in the older SRT versions:
        // the listener peer simply sents the EXACT COPY of the caller's induction
        // handshake, except the cookie, which means that when the caller sents version 5,
        // the listener will respond with version 5, which is a false information. Therefore
        // HSv5 clients MUST send HS_VERSION_UDT4 from the caller, regardless of currently
        // supported handshake version.
        //
        // The HSv5 listener should only respond with INDUCTION with m_iVersion == HS_VERSION_SRT1.
        m_ConnReq.m_iVersion = HS_VERSION_UDT4;
        m_ConnReq.m_iReqType = URQ_INDUCTION;
        m_ConnReq.m_iCookie  = 0;
        m_RdvState           = CHandShake::RDV_INVALID;
    }

    m_ConnReq.m_iMSS            = m_iMSS;
    m_ConnReq.m_iFlightFlagSize = (m_iRcvBufSize < m_iFlightFlagSize) ? m_iRcvBufSize : m_iFlightFlagSize;
    m_ConnReq.m_iID             = m_SocketID;
    CIPAddress::ntop(serv_addr, m_ConnReq.m_piPeerIP);

    if (forced_isn == 0)
    {
        // Random Initial Sequence Number (normal mode)
        srand(count_microseconds(steady_clock::now()));
        m_iISN = m_ConnReq.m_iISN = (int32_t)(CSeqNo::m_iMaxSeqNo * (double(rand()) / RAND_MAX));
    }
    else
    {
        // Predefined ISN (for debug purposes)
        m_iISN = m_ConnReq.m_iISN = forced_isn;
    }

    setInitialSndSeq(m_iISN);
    m_SndLastAck2Time = steady_clock::now();

    // Inform the server my configurations.
    CPacket reqpkt;
    reqpkt.setControl(UMSG_HANDSHAKE);
    reqpkt.allocate(m_iMaxSRTPayloadSize);
    // XXX NOTE: Now the memory for the payload part is allocated automatically,
    // and such allocated memory is also automatically deallocated in the
    // destructor. If you use CPacket::allocate, remember that you must not:
    // - delete this memory
    // - assign to m_pcData.
    // If you use only manual assignment to m_pCData, this is then manual
    // allocation and so it won't be deallocated in the destructor.
    //
    // (Desired would be to disallow modification of m_pcData outside the
    // control of methods.)

    // ID = 0, connection request
    reqpkt.m_iID = 0;

    size_t hs_size = m_iMaxSRTPayloadSize;
    m_ConnReq.store_to(reqpkt.m_pcData, Ref(hs_size));

    // Note that CPacket::allocate() sets also the size
    // to the size of the allocated buffer, which not
    // necessarily is to be the size of the data.
    reqpkt.setLength(hs_size);

    steady_clock::time_point now = steady_clock::now();
    setPacketTS(reqpkt, now);

    HLOGC(mglog.Debug,
          log << CONID() << "CUDT::startConnect: REQ-TIME set HIGH (TimeStamp: " << reqpkt.m_iTimeStamp << "). SENDING HS: " << m_ConnReq.show());

    /*
     * Race condition if non-block connect response thread scheduled before we set m_bConnecting to true?
     * Connect response will be ignored and connecting will wait until timeout.
     * Maybe m_ConnectionLock handling problem? Not used in CUDT::connect(const CPacket& response)
     */
    m_tsLastReqTime = now;
    m_bConnecting = true;
    m_pSndQueue->sendto(serv_addr, reqpkt);

    //
    ///
    ////  ---> CONTINUE TO: <PEER>.CUDT::processConnectRequest()
    ///        (Take the part under condition: hs.m_iReqType == URQ_INDUCTION)
    ////  <--- RETURN WHEN: m_pSndQueue->sendto() is called.
    ////  .... SKIP UNTIL m_pRcvQueue->recvfrom() HERE....
    ////       (the first "sendto" will not be called due to being too early)
    ///
    //

    //////////////////////////////////////////////////////
    // SYNCHRO BAR
    //////////////////////////////////////////////////////
    if (!m_bSynRecving)
    {
        HLOGC(mglog.Debug, log << CONID() << "startConnect: ASYNC MODE DETECTED. Deferring the process to RcvQ:worker");
        return;
    }

    // Below this bar, rest of function maintains only and exclusively
    // the SYNCHRONOUS (blocking) connection process. 

    // Wait for the negotiated configurations from the peer side.

    // This packet only prepares the storage where we will read the
    // next incoming packet.
    CPacket response;
    response.setControl(UMSG_HANDSHAKE);
    response.allocate(m_iMaxSRTPayloadSize);

    CUDTException  e;
    EConnectStatus cst = CONN_CONTINUE;

    while (!m_bClosing)
    {
        const steady_clock::duration tdiff = steady_clock::now() - m_tsLastReqTime;
        // avoid sending too many requests, at most 1 request per 250ms

        // SHORT VERSION:
        // The immediate first run of this loop WILL SKIP THIS PART, so
        // the processing really begins AFTER THIS CONDITION.
        //
        // Note that some procedures inside may set m_tsLastReqTime to 0,
        // which will result of this condition to trigger immediately in
        // the next iteration.
        if (count_milliseconds(tdiff) > 250)
        {
            HLOGC(mglog.Debug,
                  log << "startConnect: LOOP: time to send (" << count_milliseconds(tdiff) << " > 250 ms). size=" << reqpkt.getLength());

            if (m_bRendezvous)
                reqpkt.m_iID = m_ConnRes.m_iID;

            now = steady_clock::now();
#if ENABLE_HEAVY_LOGGING
            {
                CHandShake debughs;
                debughs.load_from(reqpkt.m_pcData, reqpkt.getLength());
                HLOGC(mglog.Debug,
                      log << CONID() << "startConnect: REQ-TIME HIGH."
                          << " cont/sending HS to peer: " << debughs.show());
            }
#endif

            m_tsLastReqTime       = now;
            setPacketTS(reqpkt, now);
            m_pSndQueue->sendto(serv_addr, reqpkt);
        }
        else
        {
            HLOGC(mglog.Debug, log << "startConnect: LOOP: too early to send - " << count_milliseconds(tdiff) << " < 250ms");
        }

        cst = CONN_CONTINUE;
        response.setLength(m_iMaxSRTPayloadSize);
        if (m_pRcvQueue->recvfrom(m_SocketID, Ref(response)) > 0)
        {
            HLOGC(mglog.Debug, log << CONID() << "startConnect: got response for connect request");
            cst = processConnectResponse(response, &e, COM_SYNCHRO);

            HLOGC(mglog.Debug, log << CONID() << "startConnect: response processing result: " << ConnectStatusStr(cst));

            // Expected is that:
            // - the peer responded with URQ_INDUCTION + cookie. This above function
            //   should check that and craft the URQ_CONCLUSION handshake, in which
            //   case this function returns CONN_CONTINUE. As an extra action taken
            //   for that case, we set the SECURING mode if encryption requested,
            //   and serialize again the handshake, possibly together with HS extension
            //   blocks, if HSv5 peer responded. The serialized handshake will be then
            //   sent again, as the loop is repeated.
            // - the peer responded with URQ_CONCLUSION. This handshake was accepted
            //   as a connection, and for >= HSv5 the HS extension blocks have been
            //   also read and interpreted. In this case this function returns:
            //   - CONN_ACCEPT, if everything was correct - break this loop and return normally
            //   - CONN_REJECT in case of any problems with the delivered handshake
            //     (incorrect data or data conflict) - throw error exception
            // - the peer responded with any of URQ_ERROR_*.  - throw error exception
            //
            // The error exception should make the API connect() function fail, if blocking
            // or mark the failure for that socket in epoll, if non-blocking.

            if (cst == CONN_RENDEZVOUS)
            {
                // When this function returned CONN_RENDEZVOUS, this requires
                // very special processing for the Rendezvous-v5 algorithm. This MAY
                // involve also preparing a new handshake form, also interpreting the
                // SRT handshake extension and crafting SRT handshake extension for the
                // peer, which should be next sent. When this function returns CONN_CONTINUE,
                // it means that it has done all that was required, however none of the below
                // things has to be done (this function will do it by itself if needed).
                // Otherwise the handshake rolling can be interrupted and considered complete.
                cst = processRendezvous(Ref(reqpkt), response, serv_addr, true /*synchro*/, RST_OK);
                if (cst == CONN_CONTINUE)
                    continue;
                break;
            }

            if (cst == CONN_REJECT)
                sendCtrl(UMSG_SHUTDOWN);

            if (cst != CONN_CONTINUE && cst != CONN_CONFUSED)
                break; // --> OUTSIDE-LOOP

            // IMPORTANT
            // [[using assert(m_pCryptoControl != nullptr)]];

            // new request/response should be sent out immediately on receving a response
            HLOGC(mglog.Debug,
                  log << "startConnect: SYNC CONNECTION STATUS:" << ConnectStatusStr(cst) << ", REQ-TIME: LOW.");
            m_tsLastReqTime = steady_clock::time_point();

            // Now serialize the handshake again to the existing buffer so that it's
            // then sent later in this loop.

            // First, set the size back to the original size, m_iMaxSRTPayloadSize because
            // this is the size of the originally allocated space. It might have been
            // shrunk by serializing the INDUCTION handshake (which was required before
            // sending this packet to the output queue) and therefore be too
            // small to store the CONCLUSION handshake (with HSv5 extensions).
            reqpkt.setLength(m_iMaxSRTPayloadSize);

            HLOGC(mglog.Debug, log << "startConnect: creating HS CONCLUSION: buffer size=" << reqpkt.getLength());

            // NOTE: BUGFIX: SERIALIZE AGAIN.
            // The original UDT code didn't do it, so it was theoretically
            // turned into conclusion, but was sending still the original
            // induction handshake challenge message. It was working only
            // thanks to that simultaneously there were being sent handshake
            // messages from a separate thread (CSndQueue::worker) from
            // RendezvousQueue, this time serialized properly, which caused
            // that with blocking mode there was a kinda initial "drunk
            // passenger with taxi driver talk" until the RendezvousQueue sends
            // (when "the time comes") the right CONCLUSION handshake
            // challenge message.
            //
            // Now that this is fixed, the handshake messages from RendezvousQueue
            // are sent only when there is a rendezvous mode or non-blocking mode.
            if (!createSrtHandshake(Ref(reqpkt), Ref(m_ConnReq), SRT_CMD_HSREQ, SRT_CMD_KMREQ, 0, 0))
            {
                LOGC(mglog.Error, log << "createSrtHandshake failed - REJECTING.");
                cst = CONN_REJECT;
                break;
            }
            // These last 2 parameters designate the buffer, which is in use only for SRT_CMD_KMRSP.
            // If m_ConnReq.m_iVersion == HS_VERSION_UDT4, this function will do nothing,
            // except just serializing the UDT handshake.
            // The trick is that the HS challenge is with version HS_VERSION_UDT4, but the
            // listener should respond with HS_VERSION_SRT1, if it is HSv5 capable.
        }

        HLOGC(mglog.Debug,
              log << "startConnect: timeout from Q:recvfrom, looping again; cst=" << ConnectStatusStr(cst));

#if ENABLE_HEAVY_LOGGING
        // Non-fatal assertion
        if (cst == CONN_REJECT) // Might be returned by processRendezvous
        {
            LOGC(mglog.Error,
                 log << "startConnect: IPE: cst=REJECT NOT EXPECTED HERE, the loop should've been interrupted!");
            break;
        }
#endif

        if (steady_clock::now() > ttl_time)
        {
            // timeout
            e = CUDTException(MJ_SETUP, MN_TIMEOUT, 0);
            break;
        }
    }

    // <--- OUTSIDE-LOOP
    // Here will fall the break when not CONN_CONTINUE.
    // CONN_RENDEZVOUS is handled by processRendezvous.
    // CONN_ACCEPT will skip this and pass on.
    if (cst == CONN_REJECT)
    {
        e = CUDTException(MJ_SETUP, MN_REJECTED, 0);
    }

    if (e.getErrorCode() == 0)
    {
        if (m_bClosing)                                    // if the socket is closed before connection...
            e = CUDTException(MJ_SETUP);                   // XXX NO MN ?
        else if (m_ConnRes.m_iReqType > URQ_FAILURE_TYPES) // connection request rejected
        {
            m_RejectReason = RejectReasonForURQ(m_ConnRes.m_iReqType);
            e              = CUDTException(MJ_SETUP, MN_REJECTED, 0);
        }
        else if ((!m_bRendezvous) && (m_ConnRes.m_iISN != m_iISN)) // secuity check
            e = CUDTException(MJ_SETUP, MN_SECURITY, 0);
    }

    if (e.getErrorCode() != 0)
    {
        m_bConnecting = false;
        // The process is to be abnormally terminated, remove the connector
        // now because most likely no other processing part has done anything with it.
        m_pRcvQueue->removeConnector(m_SocketID);
        throw e;
    }

    HLOGC(mglog.Debug,
          log << CONID() << "startConnect: handshake exchange succeeded.");

    // Parameters at the end.
    HLOGC(mglog.Debug,
          log << "startConnect: END. Parameters:"
                 " mss="
              << m_iMSS << " max-cwnd-size=" << m_CongCtl->cgWindowMaxSize()
              << " cwnd-size=" << m_CongCtl->cgWindowSize() << " rtt=" << m_iRTT << " bw=" << m_iBandwidth);
}

// Asynchronous connection
EConnectStatus CUDT::processAsyncConnectResponse(const CPacket& pkt) ATR_NOEXCEPT
{
    EConnectStatus cst = CONN_CONTINUE;
    CUDTException  e;

    CGuard cg(m_ConnectionLock, "conn"); // FIX
    HLOGC(mglog.Debug, log << CONID() << "processAsyncConnectResponse: got response for connect request, processing");
    cst = processConnectResponse(pkt, &e, COM_ASYNCHRO);

    HLOGC(mglog.Debug,
          log << CONID() << "processAsyncConnectResponse: response processing result: " << ConnectStatusStr(cst)
              << "REQ-TIME LOW to enforce immediate response");
    m_tsLastReqTime = steady_clock::time_point();

    return cst;
}

bool CUDT::processAsyncConnectRequest(EReadStatus         rst,
                                      EConnectStatus      cst,
                                      const CPacket&      response,
                                      const sockaddr_any& serv_addr)
{
    // IMPORTANT!

    // This function is called, still asynchronously, but in the order
    // of call just after the call to the above processAsyncConnectResponse.
    // This should have got the original value returned from
    // processConnectResponse through processAsyncConnectResponse.

    CPacket request;
    request.setControl(UMSG_HANDSHAKE);
    request.allocate(m_iMaxSRTPayloadSize);
    const steady_clock::time_point now = steady_clock::now();
    setPacketTS(request, now);

    HLOGC(mglog.Debug,
          log << "processAsyncConnectRequest: REQ-TIME: HIGH. Should prevent too quick responses.");
    m_tsLastReqTime = now;
    // ID = 0, connection request
    request.m_iID = !m_bRendezvous ? 0 : m_ConnRes.m_iID;

    bool status = true;

    if (cst == CONN_RENDEZVOUS)
    {
        HLOGC(mglog.Debug, log << "processAsyncConnectRequest: passing to processRendezvous");
        cst = processRendezvous(Ref(request), response, serv_addr, false /*asynchro*/, rst);
        if (cst == CONN_ACCEPT)
        {
            HLOGC(mglog.Debug,
                  log << "processAsyncConnectRequest: processRendezvous completed the process and responded by itself. "
                         "Done.");
            return true;
        }

        if (cst != CONN_CONTINUE)
        {
            // processRendezvous already set the reject reason
            LOGC(mglog.Error,
                 log << "processAsyncConnectRequest: REJECT reported from processRendezvous, not processing further.");
            status = false;
        }
    }
    else if (cst == CONN_REJECT)
    {
        // m_RejectReason already set at worker_ProcessAddressedPacket.
        LOGC(mglog.Error,
             log << "processAsyncConnectRequest: REJECT reported from HS processing, not processing further.");
        return false;
    }
    else
    {
        // (this procedure will be also run for HSv4 rendezvous)
        HLOGC(mglog.Debug, log << "processAsyncConnectRequest: serializing HS: buffer size=" << request.getLength());
        if (!createSrtHandshake(Ref(request), Ref(m_ConnReq), SRT_CMD_HSREQ, SRT_CMD_KMREQ, 0, 0))
        {
            // All 'false' returns from here are IPE-type, mostly "invalid argument" plus "all keys expired".
            LOGC(mglog.Error, log << "IPE: processAsyncConnectRequest: createSrtHandshake failed, dismissing.");
            status = false;
        }
        else
        {
            HLOGC(mglog.Debug,
                  log << "processAsyncConnectRequest: sending HS reqtype=" << RequestTypeStr(m_ConnReq.m_iReqType)
                      << " to socket " << request.m_iID << " size=" << request.getLength());
        }
    }

    if (!status)
    {
        return false;
        /* XXX Shouldn't it send a single response packet for the rejection?
        // Set the version to 0 as "handshake rejection" status and serialize it
        CHandShake zhs;
        size_t size = request.getLength();
        zhs.store_to(request.m_pcData, Ref(size));
        request.setLength(size);
        */
    }

<<<<<<< HEAD
    HLOGC(mglog.Debug, log << "processAsyncConnectRequest: setting REQ-TIME HIGH, SENDING HS:" << m_ConnReq.show());
    m_llLastReqTime = CTimer::getTime();
    m_pSndQueue->sendto(serv_addr, request, m_SourceAddr);
=======
    HLOGC(mglog.Debug, log << "processAsyncConnectRequest: sending request packet, setting REQ-TIME HIGH.");
    m_tsLastReqTime = steady_clock::now();
    m_pSndQueue->sendto(serv_addr, request);
>>>>>>> c05ebde2
    return status;
}

void CUDT::cookieContest()
{
    if (m_SrtHsSide != HSD_DRAW)
        return;

    HLOGC(mglog.Debug, log << "cookieContest: agent=" << m_ConnReq.m_iCookie << " peer=" << m_ConnRes.m_iCookie);

    if (m_ConnReq.m_iCookie == 0 || m_ConnRes.m_iCookie == 0)
    {
        // Note that it's virtually impossible that Agent's cookie is not ready, this
        // shall be considered IPE.
        // Not all cookies are ready, don't start the contest.
        return;
    }

    // INITIATOR/RESPONDER role is resolved by COOKIE CONTEST.
    //
    // The cookie contest must be repeated every time because it
    // may change the state at some point.
    int better_cookie = m_ConnReq.m_iCookie - m_ConnRes.m_iCookie;

    if (better_cookie > 0)
    {
        m_SrtHsSide = HSD_INITIATOR;
        return;
    }

    if (better_cookie < 0)
    {
        m_SrtHsSide = HSD_RESPONDER;
        return;
    }

    // DRAW! The only way to continue would be to force the
    // cookies to be regenerated and to start over. But it's
    // not worth a shot - this is an extremely rare case.
    // This can simply do reject so that it can be started again.

    // Pretend then that the cookie contest wasn't done so that
    // it's done again. Cookies are baked every time anew, however
    // the successful initial contest remains valid no matter how
    // cookies will change.

    m_SrtHsSide = HSD_DRAW;
}

EConnectStatus CUDT::processRendezvous(
    ref_t<CPacket> reqpkt, const CPacket& response, const sockaddr_any& serv_addr, bool synchro, EReadStatus rst)
{
    if (m_RdvState == CHandShake::RDV_CONNECTED)
    {
        HLOGC(mglog.Debug, log << "processRendezvous: already in CONNECTED state.");
        return CONN_ACCEPT;
    }

    uint32_t kmdata[SRTDATA_MAXSIZE];
    size_t   kmdatasize = SRTDATA_MAXSIZE;
    CPacket& rpkt       = *reqpkt;

    cookieContest();

    // We know that the other side was contacted and the other side has sent
    // the handshake message - we know then both cookies. If it's a draw, it's
    // a very rare case of creating identical cookies.
    if (m_SrtHsSide == HSD_DRAW)
    {
        m_RejectReason = SRT_REJ_RDVCOOKIE;
        LOGC(mglog.Error,
             log << "COOKIE CONTEST UNRESOLVED: can't assign connection roles, please wait another minute.");
        return CONN_REJECT;
    }

    UDTRequestType rsp_type = URQ_FAILURE_TYPES; // just to track uninitialized errors

    // We can assume that the Handshake packet received here as 'response'
    // is already serialized in m_ConnRes. Check extra flags that are meaningful
    // for further processing here.

    int  ext_flags       = SrtHSRequest::SRT_HSTYPE_HSFLAGS::unwrap(m_ConnRes.m_iType);
    bool needs_extension = ext_flags != 0; // Initial value: received HS has extensions.
    bool needs_hsrsp;
    rendezvousSwitchState(Ref(rsp_type), Ref(needs_extension), Ref(needs_hsrsp));
    if (rsp_type > URQ_FAILURE_TYPES)
    {
        m_RejectReason = RejectReasonForURQ(rsp_type);
        HLOGC(mglog.Debug,
              log << "processRendezvous: rejecting due to switch-state response: " << RequestTypeStr(rsp_type));
        return CONN_REJECT;
    }
    checkUpdateCryptoKeyLen("processRendezvous", m_ConnRes.m_iType);

    // We have three possibilities here as it comes to HSREQ extensions:

    // 1. The agent is loser in attention state, it sends EMPTY conclusion (without extensions)
    // 2. The agent is loser in initiated state, it interprets incoming HSREQ and creates HSRSP
    // 3. The agent is winner in attention or fine state, it sends HSREQ extension
    m_ConnReq.m_iReqType  = rsp_type;
    m_ConnReq.m_extension = needs_extension;

    // This must be done before prepareConnectionObjects().
    applyResponseSettings();

    // This must be done before interpreting and creating HSv5 extensions.
    if (!prepareConnectionObjects(m_ConnRes, m_SrtHsSide, 0))
    {
        // m_RejectReason already handled
        HLOGC(mglog.Debug, log << "processRendezvous: rejecting due to problems in prepareConnectionObjects.");
        return CONN_REJECT;
    }

    // Case 2.
    if (needs_hsrsp)
    {
        // This means that we have received HSREQ extension with the handshake, so we need to interpret
        // it and craft the response.
        if (rst == RST_OK)
        {
            // We have JUST RECEIVED packet in this session (not that this is called as periodic update).
            // Sanity check
            m_tsLastReqTime = steady_clock::time_point();
            if (response.getLength() == size_t(-1))
            {
                m_RejectReason = SRT_REJ_IPE;
                LOGC(mglog.Fatal,
                     log << "IPE: rst=RST_OK, but the packet has set -1 length - REJECTING (REQ-TIME: LOW)");
                return CONN_REJECT;
            }

            if (!interpretSrtHandshake(m_ConnRes, response, kmdata, &kmdatasize))
            {
                HLOGC(mglog.Debug,
                      log << "processRendezvous: rejecting due to problems in interpretSrtHandshake REQ-TIME: LOW.");
                return CONN_REJECT;
            }

            // Pass on, inform about the shortened response-waiting period.
            HLOGC(mglog.Debug, log << "processRendezvous: setting REQ-TIME: LOW. Forced to respond immediately.");
        }
        else
        {
            // If the last CONCLUSION message didn't contain the KMX extension, there's
            // no key recorded yet, so it can't be extracted. Mark this kmdatasize empty though.
            int hs_flags = SrtHSRequest::SRT_HSTYPE_HSFLAGS::unwrap(m_ConnRes.m_iType);
            if (IsSet(hs_flags, CHandShake::HS_EXT_KMREQ))
            {
                // This is a periodic handshake update, so you need to extract the KM data from the
                // first message, provided that it is there.
                size_t msgsize = m_pCryptoControl->getKmMsg_size(0);
                if (msgsize == 0)
                {
                    switch (m_pCryptoControl->m_RcvKmState)
                    {
                        // If the KMX process ended up with a failure, the KMX is not recorded.
                        // In this case as the KMRSP answer the "failure status" should be crafted.
                    case SRT_KM_S_NOSECRET:
                    case SRT_KM_S_BADSECRET:
                    {
                        HLOGC(mglog.Debug,
                              log << "processRendezvous: No KMX recorded, status = NOSECRET. Respond with NOSECRET.");

                        // Just do the same thing as in CCryptoControl::processSrtMsg_KMREQ for that case,
                        // that is, copy the NOSECRET code into KMX message.
                        memcpy(kmdata, &m_pCryptoControl->m_RcvKmState, sizeof(int32_t));
                        kmdatasize = 1;
                    }
                    break;

                    default:
                        // Remaining values:
                        // UNSECURED: should not fall here at alll
                        // SECURING: should not happen in HSv5
                        // SECURED: should have received the recorded KMX correctly (getKmMsg_size(0) > 0)
                        {
                            m_RejectReason = SRT_REJ_IPE;
                            // Remaining situations:
                            // - password only on this site: shouldn't be considered to be sent to a no-password site
                            LOGC(mglog.Error,
                                 log << "processRendezvous: IPE: PERIODIC HS: NO KMREQ RECORDED KMSTATE: RCV="
                                     << KmStateStr(m_pCryptoControl->m_RcvKmState)
                                     << " SND=" << KmStateStr(m_pCryptoControl->m_SndKmState));
                            return CONN_REJECT;
                        }
                        break;
                    }
                }
                else
                {
                    kmdatasize = msgsize / 4;
                    if (msgsize > kmdatasize * 4)
                    {
                        // Sanity check
                        LOGC(mglog.Error, log << "IPE: KMX data not aligned to 4 bytes! size=" << msgsize);
                        memset(kmdata + (kmdatasize * 4), 0, msgsize - (kmdatasize * 4));
                        ++kmdatasize;
                    }

                    HLOGC(mglog.Debug,
                          log << "processRendezvous: getting KM DATA from the fore-recorded KMX from KMREQ, size="
                              << kmdatasize);
                    memcpy(kmdata, m_pCryptoControl->getKmMsg_data(0), msgsize);
                }
            }
            else
            {
                HLOGC(mglog.Debug, log << "processRendezvous: no KMX flag - not extracting KM data for KMRSP");
                kmdatasize = 0;
            }
        }

        // No matter the value of needs_extension, the extension is always needed
        // when HSREQ was interpreted (to store HSRSP extension).
        m_ConnReq.m_extension = true;

        HLOGC(mglog.Debug,
              log << "processRendezvous: HSREQ extension ok, creating HSRSP response. kmdatasize=" << kmdatasize);

        rpkt.setLength(m_iMaxSRTPayloadSize);
        if (!createSrtHandshake(reqpkt, Ref(m_ConnReq), SRT_CMD_HSRSP, SRT_CMD_KMRSP, kmdata, kmdatasize))
        {
            HLOGC(mglog.Debug,
                  log << "processRendezvous: rejecting due to problems in createSrtHandshake. REQ-TIME: LOW");
            m_tsLastReqTime = steady_clock::time_point();
            return CONN_REJECT;
        }

        // This means that it has received URQ_CONCLUSION with HSREQ, agent is then in RDV_FINE
        // state, it sends here URQ_CONCLUSION with HSREQ/KMREQ extensions and it awaits URQ_AGREEMENT.
        return CONN_CONTINUE;
    }

    // Special case: if URQ_AGREEMENT is to be sent, when this side is INITIATOR,
    // then it must have received HSRSP, so it must interpret it. Otherwise it would
    // end up with URQ_DONE, which means that it is the other side to interpret HSRSP.
    if (m_SrtHsSide == HSD_INITIATOR && m_ConnReq.m_iReqType == URQ_AGREEMENT)
    {
        // The same is done in CUDT::postConnect(), however this section will
        // not be done in case of rendezvous. The section in postConnect() is
        // predicted to run only in regular CALLER handling.

        if (rst != RST_OK || response.getLength() == size_t(-1))
        {
            // Actually the -1 length would be an IPE, but it's likely that this was reported already.
            HLOGC(
                mglog.Debug,
                log << "processRendezvous: no INCOMING packet, NOT interpreting extensions (relying on exising data)");
        }
        else
        {
            HLOGC(mglog.Debug,
                  log << "processRendezvous: INITIATOR, will send AGREEMENT - interpreting HSRSP extension");
            if (!interpretSrtHandshake(m_ConnRes, response, 0, 0))
            {
                // m_RejectReason is already set, so set the reqtype accordingly
                m_ConnReq.m_iReqType = URQFailure(m_RejectReason);
            }
        }
        // This should be false, make a kinda assert here.
        if (needs_extension)
        {
            LOGC(mglog.Fatal, log << "IPE: INITIATOR responding AGREEMENT should declare no extensions to HS");
            m_ConnReq.m_extension = false;
        }
    }

    HLOGC(mglog.Debug,
          log << CONID() << "processRendezvous: COOKIES Agent/Peer: " << m_ConnReq.m_iCookie << "/"
              << m_ConnRes.m_iCookie << " HSD:" << (m_SrtHsSide == HSD_INITIATOR ? "initiator" : "responder")
              << " STATE:" << CHandShake::RdvStateStr(m_RdvState) << " ...");

    if (rsp_type == URQ_DONE)
    {
        HLOGC(mglog.Debug, log << "... WON'T SEND any response, both sides considered connected");
    }
    else
    {
        HLOGC(mglog.Debug,
              log << "... WILL SEND " << RequestTypeStr(rsp_type) << " " << (m_ConnReq.m_extension ? "with" : "without")
                  << " SRT HS extensions");
    }

    // This marks the information for the serializer that
    // the SRT handshake extension is required.
    // Rest of the data will be filled together with
    // serialization.
    m_ConnReq.m_extension = needs_extension;

    rpkt.setLength(m_iMaxSRTPayloadSize);
    if (m_RdvState == CHandShake::RDV_CONNECTED)
    {
        // When synchro=false, don't lock a mutex for rendezvous queue.
        // This is required when this function is called in the
        // receive queue worker thread - it would lock itself.
        int cst = postConnect(response, true, 0, synchro);
        if (cst == CONN_REJECT)
        {
            // m_RejectReason already set
            HLOGC(mglog.Debug, log << "processRendezvous: rejecting due to problems in postConnect.");
            return CONN_REJECT;
        }
    }

    // URQ_DONE or URQ_AGREEMENT can be the result if the state is RDV_CONNECTED.
    // If URQ_DONE, then there's nothing to be done, when URQ_AGREEMENT then return
    // CONN_CONTINUE to make the caller send again the contents if the packet buffer,
    // this time with URQ_AGREEMENT message, but still consider yourself connected.
    if (rsp_type == URQ_DONE)
    {
        HLOGC(mglog.Debug, log << "processRendezvous: rsp=DONE, reporting ACCEPT (nothing to respond)");
        return CONN_ACCEPT;
    }

    // createSrtHandshake moved here because if the above conditions are satisfied,
    // no response is going to be send, so nothing needs to be "created".

    // needs_extension here distinguishes between cases 1 and 3.
    // NOTE: in case when interpretSrtHandshake was run under the conditions above (to interpret HSRSP),
    // then createSrtHandshake below will create only empty AGREEMENT message.
    if (!createSrtHandshake(reqpkt, Ref(m_ConnReq), SRT_CMD_HSREQ, SRT_CMD_KMREQ, 0, 0))
    {
        // m_RejectReason already set
        LOGC(mglog.Error, log << "createSrtHandshake failed (IPE?), connection rejected. REQ-TIME: LOW");
        m_tsLastReqTime = steady_clock::time_point();
        return CONN_REJECT;
    }

    if (rsp_type == URQ_AGREEMENT && m_RdvState == CHandShake::RDV_CONNECTED)
    {
        // We are using our own serialization method (not the one called after
        // processConnectResponse, this is skipped in case when this function
        // is called), so we can also send this immediately. Agreement must be
        // sent just once and the party must switch into CONNECTED state - in
        // contrast to CONCLUSION messages, which should be sent in loop repeatedly.
        //
        // Even though in theory the AGREEMENT message sent just once may miss
        // the target (as normal thing in UDP), this is little probable to happen,
        // and this doesn't matter much because even if the other party doesn't
        // get AGREEMENT, but will get payload or KEEPALIVE messages, it will
        // turn into connected state as well. The AGREEMENT is rather kinda
        // catalyzer here and may turn the entity on the right track faster. When
        // AGREEMENT is missed, it may have kinda initial tearing.

        const steady_clock::time_point now = steady_clock::now();
        m_tsLastReqTime                      = now;
        setPacketTS(rpkt, now);
        HLOGC(mglog.Debug,
              log << "processRendezvous: rsp=AGREEMENT, reporting ACCEPT and sending just this one, REQ-TIME HIGH.");

        m_pSndQueue->sendto(serv_addr, rpkt);
        return CONN_ACCEPT;
    }

    if (rst == RST_OK)
    {
        // the request time must be updated so that the next handshake can be sent out immediately
        HLOGC(mglog.Debug,
              log << "processRendezvous: rsp=" << RequestTypeStr(m_ConnReq.m_iReqType)
                  << " REQ-TIME: LOW to send immediately, consider yourself conencted");
        m_tsLastReqTime = steady_clock::time_point();
    }
    else
    {
        HLOGC(mglog.Debug, log << "processRendezvous: REQ-TIME: remains previous value, consider yourself connected");
    }
    return CONN_CONTINUE;
}

EConnectStatus CUDT::processConnectResponse(const CPacket& response, CUDTException* eout, EConnectMethod synchro) ATR_NOEXCEPT
{
    // NOTE: ASSUMED LOCK ON: m_ConnectionLock.

    // this is the 2nd half of a connection request. If the connection is setup successfully this returns 0.
    // Returned values:
    // - CONN_REJECT: there was some error when processing the response, connection should be rejected
    // - CONN_ACCEPT: the handshake is done and finished correctly
    // - CONN_CONTINUE: the induction handshake has been processed correctly, and expects CONCLUSION handshake

    if (!m_bConnecting)
        return CONN_REJECT;

    // This is required in HSv5 rendezvous, in which it should send the URQ_AGREEMENT message to
    // the peer, however switch to connected state.
    HLOGC(mglog.Debug,
          log << "processConnectResponse: TYPE:"
              << (response.isControl() ? MessageTypeStr(response.getType(), response.getExtendedType())
                                       : string("DATA")));
    // ConnectStatus res = CONN_REJECT; // used later for status - must be declared here due to goto POST_CONNECT.

    // For HSv4, the data sender is INITIATOR, and the data receiver is RESPONDER,
    // regardless of the connecting side affiliation. This will be changed for HSv5.
    bool          bidirectional = false;
    HandshakeSide hsd           = m_bDataSender ? HSD_INITIATOR : HSD_RESPONDER;
    // (defined here due to 'goto' below).

    // SRT peer may send the SRT handshake private message (type 0x7fff) before a keep-alive.

    // This condition is checked when the current agent is trying to do connect() in rendezvous mode,
    // but the peer was faster to send a handshake packet earlier. This makes it continue with connecting
    // process if the peer is already behaving as if the connection was already established.

    // This value will check either the initial value, which is less than SRT1, or
    // the value previously loaded to m_ConnReq during the previous handshake response.
    // For the initial form this value should not be checked.
    bool hsv5 = m_ConnRes.m_iVersion >= HS_VERSION_SRT1;

    if (m_bRendezvous &&
        (m_RdvState == CHandShake::RDV_CONNECTED   // somehow Rendezvous-v5 switched it to CONNECTED.
         || !response.isControl()                  // WAS A PAYLOAD PACKET.
         || (response.getType() == UMSG_KEEPALIVE) // OR WAS A UMSG_KEEPALIVE message.
         || (response.getType() == UMSG_EXT) // OR WAS a CONTROL packet of some extended type (i.e. any SRT specific)
         )
        // This may happen if this is an initial state in which the socket type was not yet set.
        // If this is a field that holds the response handshake record from the peer, this means that it wasn't received
        // yet. HSv5: added version check because in HSv5 the m_iType field has different meaning and it may be 0 in
        // case when the handshake does not carry SRT extensions.
        && (hsv5 || m_ConnRes.m_iType != UDT_UNDEFINED))
    {
        // a data packet or a keep-alive packet comes, which means the peer side is already connected
        // in this situation, the previously recorded response will be used
        // In HSv5 this situation is theoretically possible if this party has missed the URQ_AGREEMENT message.
        HLOGC(mglog.Debug, log << CONID() << "processConnectResponse: already connected - pinning in");
        if (hsv5)
        {
            m_RdvState = CHandShake::RDV_CONNECTED;
        }

        return postConnect(response, hsv5, eout, synchro);
    }

    if (!response.isControl(UMSG_HANDSHAKE))
    {
        m_RejectReason = SRT_REJ_ROGUE;
        if (!response.isControl())
        {
            LOGC(mglog.Error, log << CONID() << "processConnectResponse: received DATA while HANDSHAKE expected");
        }
        else
        {
            LOGC(mglog.Error,
                 log << CONID()
                     << "processConnectResponse: CONFUSED: expected UMSG_HANDSHAKE as connection not yet established, "
                        "got: "
                     << MessageTypeStr(response.getType(), response.getExtendedType()));
        }
        return CONN_CONFUSED;
    }

    if (m_ConnRes.load_from(response.m_pcData, response.getLength()) == -1)
    {
        m_RejectReason = SRT_REJ_ROGUE;
        // Handshake data were too small to reach the Handshake structure. Reject.
        LOGC(mglog.Error,
             log << CONID()
                 << "processConnectResponse: HANDSHAKE data buffer too small - possible blueboxing. Rejecting.");
        return CONN_REJECT;
    }

    HLOGC(mglog.Debug, log << CONID() << "processConnectResponse: HS RECEIVED: " << m_ConnRes.show());
    if (m_ConnRes.m_iReqType > URQ_FAILURE_TYPES)
    {
        m_RejectReason = RejectReasonForURQ(m_ConnRes.m_iReqType);
        return CONN_REJECT;
    }

    if (size_t(m_ConnRes.m_iMSS) > CPacket::ETH_MAX_MTU_SIZE)
    {
        // Yes, we do abort to prevent buffer overrun. Set your MSS correctly
        // and you'll avoid problems.
        m_RejectReason = SRT_REJ_ROGUE;
        LOGC(mglog.Fatal, log << "MSS size " << m_iMSS << "exceeds MTU size!");
        return CONN_REJECT;
    }

    // (see createCrypter() call below)
    //
    // The CCryptoControl attached object must be created early
    // because it will be required to create a conclusion handshake in HSv5
    //
    if (m_bRendezvous)
    {
        // SANITY CHECK: A rendezvous socket should reject any caller requests (it's not a listener)
        if (m_ConnRes.m_iReqType == URQ_INDUCTION)
        {
            m_RejectReason = SRT_REJ_ROGUE;
            LOGC(mglog.Error,
                 log << CONID()
                     << "processConnectResponse: Rendezvous-point received INDUCTION handshake (expected WAVEAHAND). "
                        "Rejecting.");
            return CONN_REJECT;
        }

        // The procedure for version 5 is completely different and changes the states
        // differently, so the old code will still maintain HSv4 the old way.

        if (m_ConnRes.m_iVersion > HS_VERSION_UDT4)
        {
            HLOGC(mglog.Debug, log << CONID() << "processConnectResponse: Rendezvous HSv5 DETECTED.");
            return CONN_RENDEZVOUS; // --> will continue in CUDT::processRendezvous().
        }

        HLOGC(mglog.Debug, log << CONID() << "processConnectResponse: Rendsezvous HSv4 DETECTED.");
        // So, here it has either received URQ_WAVEAHAND handshake message (while it should be in URQ_WAVEAHAND itself)
        // or it has received URQ_CONCLUSION/URQ_AGREEMENT message while this box has already sent URQ_WAVEAHAND to the
        // peer, and DID NOT send the URQ_CONCLUSION yet.

        if (m_ConnReq.m_iReqType == URQ_WAVEAHAND || m_ConnRes.m_iReqType == URQ_WAVEAHAND)
        {
            HLOGC(mglog.Debug,
                  log << CONID() << "processConnectResponse: REQ-TIME LOW. got HS RDV. Agent state:"
                      << RequestTypeStr(m_ConnReq.m_iReqType) << " Peer HS:" << m_ConnRes.show());

            // Here we could have received WAVEAHAND or CONCLUSION.
            // For HSv4 simply switch to CONCLUSION for the sake of further handshake rolling.
            // For HSv5, make the cookie contest and basing on this decide, which party
            // should provide the HSREQ/KMREQ attachment.


           if (!createCrypter(hsd, false /* unidirectional */))
           {
               m_RejectReason = SRT_REJ_RESOURCE;
               m_ConnReq.m_iReqType = URQFailure(SRT_REJ_RESOURCE);
               // the request time must be updated so that the next handshake can be sent out immediately.
               m_tsLastReqTime = steady_clock::time_point();
               return CONN_REJECT;
           }

            m_ConnReq.m_iReqType = URQ_CONCLUSION;
            // the request time must be updated so that the next handshake can be sent out immediately.
            m_tsLastReqTime = steady_clock::time_point();
            return CONN_CONTINUE;
        }
        else
        {
            HLOGC(mglog.Debug, log << CONID() << "processConnectResponse: Rendezvous HSv4 PAST waveahand");
        }
    }
    else
    {
        // set cookie
        if (m_ConnRes.m_iReqType == URQ_INDUCTION)
        {
            HLOGC(mglog.Debug,
                  log << CONID() << "processConnectResponse: REQ-TIME LOW; got INDUCTION HS response (cookie:" << hex
                      << m_ConnRes.m_iCookie << " version:" << dec << m_ConnRes.m_iVersion
                      << "), sending CONCLUSION HS with this cookie");

            m_ConnReq.m_iCookie  = m_ConnRes.m_iCookie;
            m_ConnReq.m_iReqType = URQ_CONCLUSION;

            // Here test if the LISTENER has responded with version HS_VERSION_SRT1,
            // it means that it is HSv5 capable. It can still accept the HSv4 handshake.
            if (m_ConnRes.m_iVersion > HS_VERSION_UDT4)
            {
                int hs_flags = SrtHSRequest::SRT_HSTYPE_HSFLAGS::unwrap(m_ConnRes.m_iType);

                if (hs_flags != SrtHSRequest::SRT_MAGIC_CODE)
                {
                    LOGC(mglog.Warn, log << "processConnectResponse: Listener HSv5 did not set the SRT_MAGIC_CODE");
                }

                checkUpdateCryptoKeyLen("processConnectResponse", m_ConnRes.m_iType);

                // This will catch HS_VERSION_SRT1 and any newer.
                // Set your highest version.
                m_ConnReq.m_iVersion = HS_VERSION_SRT1;
                // CONTROVERSIAL: use 0 as m_iType according to the meaning in HSv5.
                // The HSv4 client might not understand it, which means that agent
                // must switch itself to HSv4 rendezvous, and this time iType sould
                // be set to UDT_DGRAM value.
                m_ConnReq.m_iType = 0;

                // This marks the information for the serializer that
                // the SRT handshake extension is required.
                // Rest of the data will be filled together with
                // serialization.
                m_ConnReq.m_extension = true;

                // For HSv5, the caller is INITIATOR and the listener is RESPONDER.
                // The m_bDataSender value should be completely ignored and the
                // connection is always bidirectional.
                bidirectional = true;
                hsd           = HSD_INITIATOR;
             m_SrtHsSide = hsd;
            }

            m_tsLastReqTime = steady_clock::time_point();
            if (!createCrypter(hsd, bidirectional))
            {
                m_RejectReason = SRT_REJ_RESOURCE;
                return CONN_REJECT;
            }
            // NOTE: This setup sets URQ_CONCLUSION and appropriate data in the handshake structure.
            // The full handshake to be sent will be filled back in the caller function -- CUDT::startConnect().
            return CONN_CONTINUE;
        }
    }

    return postConnect(response, false, eout, synchro);
}

void CUDT::applyResponseSettings()
{
    // Re-configure according to the negotiated values.
    m_iMSS               = m_ConnRes.m_iMSS;
    m_iFlowWindowSize    = m_ConnRes.m_iFlightFlagSize;
    int udpsize          = m_iMSS - CPacket::UDP_HDR_SIZE;
    m_iMaxSRTPayloadSize = udpsize - CPacket::HDR_SIZE;
    m_iPeerISN           = m_ConnRes.m_iISN;

    setInitialRcvSeq(m_iPeerISN);

    m_iRcvCurrPhySeqNo = m_ConnRes.m_iISN - 1;
    m_PeerID           = m_ConnRes.m_iID;
    memcpy(m_piSelfIP, m_ConnRes.m_piPeerIP, sizeof m_piSelfIP);

    HLOGC(mglog.Debug,
          log << CONID() << "applyResponseSettings: HANSHAKE CONCLUDED. SETTING: payload-size=" << m_iMaxSRTPayloadSize
              << " mss=" << m_ConnRes.m_iMSS << " flw=" << m_ConnRes.m_iFlightFlagSize << " isn=" << m_ConnRes.m_iISN
              << " peerID=" << m_ConnRes.m_iID);
}

EConnectStatus CUDT::postConnect(const CPacket& response, bool rendezvous, CUDTException* eout, bool synchro)
{
    if (m_ConnRes.m_iVersion < HS_VERSION_SRT1)
        m_tsRcvPeerStartTime = steady_clock::time_point(); // will be set correctly in SRT HS.

    // This procedure isn't being executed in rendezvous because
    // in rendezvous it's completed before calling this function.
    if (!rendezvous)
    {
        // NOTE: THIS function must be called before calling prepareConnectionObjects.
        // The reason why it's not part of prepareConnectionObjects is that the activities
        // done there are done SIMILAR way in acceptAndRespond, which also calls this
        // function. In fact, prepareConnectionObjects() represents the code that was
        // done separately in processConnectResponse() and acceptAndRespond(), so this way
        // this code is now common. Now acceptAndRespond() does "manually" something similar
        // to applyResponseSettings(), just a little bit differently. This SHOULD be made
        // common as a part of refactoring job, just needs a bit more time.
        //
        // Currently just this function must be called always BEFORE prepareConnectionObjects
        // everywhere except acceptAndRespond().
        applyResponseSettings();

        // This will actually be done also in rendezvous HSv4,
        // however in this case the HSREQ extension will not be attached,
        // so it will simply go the "old way".
        bool ok = prepareConnectionObjects(m_ConnRes, m_SrtHsSide, eout);
        // May happen that 'response' contains a data packet that was sent in rendezvous mode.
        // In this situation the interpretation of handshake was already done earlier.
        if (ok && response.isControl())
        {
            ok = interpretSrtHandshake(m_ConnRes, response, 0, 0);
            if (!ok && eout)
            {
                *eout = CUDTException(MJ_SETUP, MN_REJECTED, 0);
            }
        }
        if (!ok) // m_RejectReason already set
            return CONN_REJECT;
    }

    CInfoBlock ib;
    ib.m_iFamily = m_PeerAddr.family();
    CInfoBlock::convert(m_PeerAddr, ib.m_piIP);
    if (m_pCache->lookup(&ib) >= 0)
    {
        m_iRTT       = ib.m_iRTT;
        m_iBandwidth = ib.m_iBandwidth;
    }

    SRT_REJECT_REASON rr = setupCC();
    if (rr != SRT_REJ_UNKNOWN)
    {
        m_RejectReason = rr;
        return CONN_REJECT;
    }

    // And, I am connected too.
    m_bConnecting = false;
    m_bConnected  = true;

    // register this socket for receiving data packets
    m_pRNode->m_bOnList = true;
    m_pRcvQueue->setNewEntry(this);

    // XXX Problem around CONN_CONFUSED!
    // If some too-eager packets were received from a listener
    // that thinks it's connected, but his last handshake was missed,
    // they are collected by CRcvQueue::storePkt. The removeConnector
    // function will want to delete them all, so it would be nice
    // if these packets can be re-delivered. Of course the listener
    // should be prepared to resend them (as every packet can be lost
    // on UDP), but it's kinda overkill when we have them already and
    // can dispatch them.

    // Remove from rendezvous queue (in this particular case it's
    // actually removing the socket that undergoes asynchronous HS processing).
    // Removing at THIS point because since when setNewEntry is called,
    // the next iteration in the CRcvQueue::worker loop will be dispatching
    // packets normally, as within-connection, so the "connector" won't
    // play any role since this time.
    // The connector, however, must stay alive until the setNewEntry is called
    // because otherwise the packets that are coming for this socket before the
    // connection process is complete will be rejected as "attack", instead of
    // being enqueued for later pickup from the queue.
    m_pRcvQueue->removeConnector(m_SocketID, synchro);

    // acknowledge the management module.
    CUDTSocket* s = s_UDTUnited.locateSocket(m_SocketID);
    if (!s)
    {
        if (eout)
        {
            *eout = CUDTException(MJ_NOTSUP, MN_SIDINVAL, 0);
        }

        m_RejectReason = SRT_REJ_CLOSE;
        return CONN_REJECT;
    }

    // copy address information of local node
    // the local port must be correctly assigned BEFORE CUDT::startConnect(),
    // otherwise if startConnect() fails, the multiplexer cannot be located
    // by garbage collection and will cause leak
    s->m_pUDT->m_pSndQueue->m_pChannel->getSockAddr(Ref(s->m_SelfAddr));
    CIPAddress::pton(Ref(s->m_SelfAddr), s->m_pUDT->m_piSelfIP, s->m_SelfAddr.family());

    s->m_Status = SRTS_CONNECTED;

    // acknowledde any waiting epolls to write
    s_UDTUnited.m_EPoll.update_events(m_SocketID, m_sPollID, SRT_EPOLL_OUT, true);

    {
        CGuard cl(s_UDTUnited.m_GlobControlLock, "GlobControl");
        CUDTGroup* g = m_parent->m_IncludedGroup;
        if (g)
        {
            // XXX this might require another check of group type.
            // For redundancy group, at least, update the status in the group.
            g->setFreshConnected(m_parent);
        }
    }

    LOGC(mglog.Note, log << CONID() << "Connection established to: " << SockaddrToString(m_PeerAddr));

    return CONN_ACCEPT;
}

void CUDTGroup::setFreshConnected(CUDTSocket* sock)
{
    CGuard glock(m_GroupLock, "group");

    HLOGC(mglog.Debug, log << "group: Socket @" << sock->m_SocketID << " fresh connected, setting IDLE");

    gli_t gi = sock->m_IncludedIter;
    gi->sndstate = CUDTGroup::GST_IDLE;
    gi->rcvstate = CUDTGroup::GST_IDLE;
    gi->laststatus = SRTS_CONNECTED;

    if (!m_bConnected)
    {
        // Switch to connected state and give appropriate signal
        m_pGlobal->m_EPoll.update_events(id(), m_sPollID, SRT_EPOLL_OUT, true);
        m_bConnected = true;
    }
}

void CUDT::checkUpdateCryptoKeyLen(const char* loghdr SRT_ATR_UNUSED, int32_t typefield)
{
    int enc_flags = SrtHSRequest::SRT_HSTYPE_ENCFLAGS::unwrap(typefield);

    // potentially 0-7 values are possible.
    // When 0, don't change anything - it should rely on the value 0.
    // When 1, 5, 6, 7, this is kinda internal error - ignore.
    if (enc_flags >= 2 && enc_flags <= 4) // 2 = 128, 3 = 192, 4 = 256
    {
        int rcv_pbkeylen = SrtHSRequest::SRT_PBKEYLEN_BITS::wrap(enc_flags);
        if (m_iSndCryptoKeyLen == 0)
        {
            m_iSndCryptoKeyLen = rcv_pbkeylen;
            HLOGC(mglog.Debug, log << loghdr << ": PBKEYLEN adopted from advertised value: " << m_iSndCryptoKeyLen);
        }
        else if (m_iSndCryptoKeyLen != rcv_pbkeylen)
        {
            // Conflict. Use SRTO_SENDER flag to check if this side should accept
            // the enforcement, otherwise simply let it win.
            if (!m_bDataSender)
            {
                LOGC(mglog.Warn,
                     log << loghdr << ": PBKEYLEN conflict - OVERRIDDEN " << m_iSndCryptoKeyLen << " by "
                         << rcv_pbkeylen << " from PEER (as AGENT is not SRTO_SENDER)");
                m_iSndCryptoKeyLen = rcv_pbkeylen;
            }
            else
            {
                LOGC(mglog.Warn,
                     log << loghdr << ": PBKEYLEN conflict - keep " << m_iSndCryptoKeyLen
                         << "; peer-advertised PBKEYLEN " << rcv_pbkeylen << " rejected because Agent is SRTO_SENDER");
            }
        }
    }
    else if (enc_flags != 0)
    {
        LOGC(mglog.Error, log << loghdr << ": IPE: enc_flags outside allowed 2, 3, 4: " << enc_flags);
    }
    else
    {
        HLOGC(mglog.Debug, log << loghdr << ": No encryption flags found in type field: " << typefield);
    }
}

// Rendezvous
void CUDT::rendezvousSwitchState(ref_t<UDTRequestType> rsptype, ref_t<bool> needs_extension, ref_t<bool> needs_hsrsp)
{
    UDTRequestType req           = m_ConnRes.m_iReqType;
    int            hs_flags      = SrtHSRequest::SRT_HSTYPE_HSFLAGS::unwrap(m_ConnRes.m_iType);
    bool           has_extension = !!hs_flags; // it holds flags, if no flags, there are no extensions.

    const HandshakeSide& hsd = m_SrtHsSide;
    // Note important possibilities that are considered here:

    // 1. The serial arrangement. This happens when one party has missed the
    // URQ_WAVEAHAND message, it sent its own URQ_WAVEAHAND message, and then the
    // firstmost message it received from the peer is URQ_CONCLUSION, as a response
    // for agent's URQ_WAVEAHAND.
    //
    // In this case, Agent switches to RDV_FINE state and Peer switches to RDV_ATTENTION state.
    //
    // 2. The parallel arrangement. This happens when the URQ_WAVEAHAND message sent
    // by both parties are almost in a perfect synch (a rare, but possible case). In this
    // case, both parties receive one another's URQ_WAVEAHAND message and both switch to
    // RDV_ATTENTION state.
    //
    // It's not possible to predict neither which arrangement will happen, or which
    // party will be RDV_FINE in case when the serial arrangement has happened. What
    // will actually happen will depend on random conditions.
    //
    // No matter this randomity, we have a limited number of possible conditions:
    //
    // Stating that "agent" is the party that has received the URQ_WAVEAHAND in whatever
    // arrangement, we are certain, that "agent" switched to RDV_ATTENTION, and peer:
    //
    // - switched to RDV_ATTENTION state (so, both are in the same state independently)
    // - switched to RDV_FINE state (so, the message interchange is actually more-less sequenced)
    //
    // In particular, there's no possibility of a situation that both are in RDV_FINE state
    // because the agent can switch to RDV_FINE state only if it received URQ_CONCLUSION from
    // the peer, while the peer could not send URQ_CONCLUSION without switching off RDV_WAVING
    // (actually to RDV_ATTENTION). There's also no exit to RDV_FINE from RDV_ATTENTION.

    // DEFAULT STATEMENT: don't attach extensions to URQ_CONCLUSION, neither HSREQ nor HSRSP.
    *needs_extension = false;
    *needs_hsrsp     = false;

    string reason;

#if ENABLE_HEAVY_LOGGING

    HLOGC(mglog.Debug, log << "rendezvousSwitchState: HS: " << m_ConnRes.show());

    struct LogAtTheEnd
    {
        CHandShake::RendezvousState        ost;
        UDTRequestType                     orq;
        const CHandShake::RendezvousState& nst;
        const UDTRequestType&              nrq;
        bool&                              needext;
        bool&                              needrsp;
        string&                            reason;

        ~LogAtTheEnd()
        {
            HLOGC(mglog.Debug,
                  log << "rendezvousSwitchState: STATE[" << CHandShake::RdvStateStr(ost) << "->"
                      << CHandShake::RdvStateStr(nst) << "] REQTYPE[" << RequestTypeStr(orq) << "->"
                      << RequestTypeStr(nrq) << "] "
                      << "ext:" << (needext ? (needrsp ? "HSRSP" : "HSREQ") : "NONE")
                      << (reason == "" ? string() : "reason:" + reason));
        }
    } l_logend = {m_RdvState, req, m_RdvState, *rsptype, *needs_extension, *needs_hsrsp, reason};

#endif

    switch (m_RdvState)
    {
    case CHandShake::RDV_INVALID:
        return;

    case CHandShake::RDV_WAVING:
    {
        if (req == URQ_WAVEAHAND)
        {
            m_RdvState = CHandShake::RDV_ATTENTION;

            // NOTE: if this->isWinner(), attach HSREQ
            *rsptype = URQ_CONCLUSION;
            if (hsd == HSD_INITIATOR)
                *needs_extension = true;
            return;
        }

        if (req == URQ_CONCLUSION)
        {
            m_RdvState = CHandShake::RDV_FINE;
            *rsptype   = URQ_CONCLUSION;

            *needs_extension = true; // (see below - this needs to craft either HSREQ or HSRSP)
            // if this->isWinner(), then craft HSREQ for that response.
            // if this->isLoser(), then this packet should bring HSREQ, so craft HSRSP for the response.
            if (hsd == HSD_RESPONDER)
                *needs_hsrsp = true;
            return;
        }
    }
        reason = "WAVING -> WAVEAHAND or CONCLUSION";
        break;

    case CHandShake::RDV_ATTENTION:
    {
        if (req == URQ_WAVEAHAND)
        {
            // This is only possible if the URQ_CONCLUSION sent to the peer
            // was lost on track. The peer is then simply unaware that the
            // agent has switched to ATTENTION state and continues sending
            // waveahands. In this case, just remain in ATTENTION state and
            // retry with URQ_CONCLUSION, as normally.
            *rsptype = URQ_CONCLUSION;
            if (hsd == HSD_INITIATOR)
                *needs_extension = true;
            return;
        }

        if (req == URQ_CONCLUSION)
        {
            // We have two possibilities here:
            //
            // WINNER (HSD_INITIATOR): send URQ_AGREEMENT
            if (hsd == HSD_INITIATOR)
            {
                // WINNER should get a response with HSRSP, otherwise this is kinda empty conclusion.
                // If no HSRSP attached, stay in this state.
                if (hs_flags == 0)
                {
                    HLOGC(
                        mglog.Debug,
                        log << "rendezvousSwitchState: "
                               "{INITIATOR}[ATTENTION] awaits CONCLUSION+HSRSP, got CONCLUSION, remain in [ATTENTION]");
                    *rsptype         = URQ_CONCLUSION;
                    *needs_extension = true; // If you expect to receive HSRSP, continue sending HSREQ
                    return;
                }
                m_RdvState = CHandShake::RDV_CONNECTED;
                *rsptype   = URQ_AGREEMENT;
                return;
            }

            // LOSER (HSD_RESPONDER): send URQ_CONCLUSION and attach HSRSP extension, then expect URQ_AGREEMENT
            if (hsd == HSD_RESPONDER)
            {
                // If no HSREQ attached, stay in this state.
                // (Although this seems completely impossible).
                if (hs_flags == 0)
                {
                    LOGC(
                        mglog.Warn,
                        log << "rendezvousSwitchState: (IPE!)"
                               "{RESPONDER}[ATTENTION] awaits CONCLUSION+HSREQ, got CONCLUSION, remain in [ATTENTION]");
                    *rsptype         = URQ_CONCLUSION;
                    *needs_extension = false; // If you received WITHOUT extensions, respond WITHOUT extensions (wait
                                              // for the right message)
                    return;
                }
                m_RdvState       = CHandShake::RDV_INITIATED;
                *rsptype         = URQ_CONCLUSION;
                *needs_extension = true;
                *needs_hsrsp     = true;
                return;
            }

            LOGC(mglog.Error, log << "RENDEZVOUS COOKIE DRAW! Cannot resolve to a valid state.");
            // Fallback for cookie draw
            m_RdvState = CHandShake::RDV_INVALID;
            *rsptype   = URQFailure(SRT_REJ_RDVCOOKIE);
            return;
        }

        if (req == URQ_AGREEMENT)
        {
            // This means that the peer has received our URQ_CONCLUSION, but
            // the agent missed the peer's URQ_CONCLUSION (received only initial
            // URQ_WAVEAHAND).
            if (hsd == HSD_INITIATOR)
            {
                // In this case the missed URQ_CONCLUSION was sent without extensions,
                // whereas the peer received our URQ_CONCLUSION with HSREQ, and therefore
                // it sent URQ_AGREEMENT already with HSRSP. This isn't a problem for
                // us, we can go on with it, especially that the peer is already switched
                // into CHandShake::RDV_CONNECTED state.
                m_RdvState = CHandShake::RDV_CONNECTED;

                // Both sides are connected, no need to send anything anymore.
                *rsptype = URQ_DONE;
                return;
            }

            if (hsd == HSD_RESPONDER)
            {
                // In this case the missed URQ_CONCLUSION was sent with extensions, so
                // we have to request this once again. Send URQ_CONCLUSION in order to
                // inform the other party that we need the conclusion message once again.
                // The ATTENTION state should be maintained.
                *rsptype         = URQ_CONCLUSION;
                *needs_extension = true;
                *needs_hsrsp     = true;
                return;
            }
        }
    }
        reason = "ATTENTION -> WAVEAHAND(conclusion), CONCLUSION(agreement/conclusion), AGREEMENT (done/conclusion)";
        break;

    case CHandShake::RDV_FINE:
    {
        // In FINE state we can't receive URQ_WAVEAHAND because if the peer has already
        // sent URQ_CONCLUSION, it's already in CHandShake::RDV_ATTENTION, and in this state it can
        // only send URQ_CONCLUSION, whereas when it isn't in CHandShake::RDV_ATTENTION, it couldn't
        // have sent URQ_CONCLUSION, and if it didn't, the agent wouldn't be in CHandShake::RDV_FINE state.

        if (req == URQ_CONCLUSION)
        {
            // There's only one case when it should receive CONCLUSION in FINE state:
            // When it's the winner. If so, it should then contain HSREQ extension.
            // In case of loser, it shouldn't receive CONCLUSION at all - it should
            // receive AGREEMENT.

            // The winner case, received CONCLUSION + HSRSP - switch to CONNECTED and send AGREEMENT.
            // So, check first if HAS EXTENSION

            bool correct_switch = false;
            if (hsd == HSD_INITIATOR && !has_extension)
            {
                // Received REPEATED empty conclusion that has initially switched it into FINE state.
                // To exit FINE state we need the CONCLUSION message with HSRSP.
                HLOGC(mglog.Debug,
                      log << "rendezvousSwitchState: {INITIATOR}[FINE] <CONCLUSION without HSRSP. Stay in [FINE], "
                             "await CONCLUSION+HSRSP");
            }
            else if (hsd == HSD_RESPONDER)
            {
                // In FINE state the RESPONDER expects only to be sent AGREEMENT.
                // It has previously received CONCLUSION in WAVING state and this has switched
                // it to FINE state. That CONCLUSION message should have contained extension,
                // so if this is a repeated CONCLUSION+HSREQ, it should be responded with
                // CONCLUSION+HSRSP.
                HLOGC(mglog.Debug,
                      log << "rendezvousSwitchState: {RESPONDER}[FINE] <CONCLUSION. Stay in [FINE], await AGREEMENT");
            }
            else
            {
                correct_switch = true;
            }

            if (!correct_switch)
            {
                *rsptype = URQ_CONCLUSION;
                // initiator should send HSREQ, responder HSRSP,
                // in both cases extension is needed
                *needs_extension = true;
                *needs_hsrsp     = hsd == HSD_RESPONDER;
                return;
            }

            m_RdvState = CHandShake::RDV_CONNECTED;
            *rsptype   = URQ_AGREEMENT;
            return;
        }

        if (req == URQ_AGREEMENT)
        {
            // The loser case, the agreement was sent in response to conclusion that
            // already carried over the HSRSP extension.

            // There's a theoretical case when URQ_AGREEMENT can be received in case of
            // parallel arrangement, while the agent is already in CHandShake::RDV_CONNECTED state.
            // This will be dispatched in the main loop and discarded.

            m_RdvState = CHandShake::RDV_CONNECTED;
            *rsptype   = URQ_DONE;
            return;
        }
    }

        reason = "FINE -> CONCLUSION(agreement), AGREEMENT(done)";
        break;
    case CHandShake::RDV_INITIATED:
    {
        // In this state we just wait for URQ_AGREEMENT, which should cause it to
        // switch to CONNECTED. No response required.
        if (req == URQ_AGREEMENT)
        {
            // No matter in which state we'd be, just switch to connected.
            if (m_RdvState == CHandShake::RDV_CONNECTED)
            {
                HLOGC(mglog.Debug, log << "<-- AGREEMENT: already connected");
            }
            else
            {
                HLOGC(mglog.Debug, log << "<-- AGREEMENT: switched to connected");
            }
            m_RdvState = CHandShake::RDV_CONNECTED;
            *rsptype   = URQ_DONE;
            return;
        }

        if (req == URQ_CONCLUSION)
        {
            // Receiving conclusion in this state means that the other party
            // didn't get our conclusion, so send it again, the same as when
            // exiting the ATTENTION state.
            *rsptype = URQ_CONCLUSION;
            if (hsd == HSD_RESPONDER)
            {
                HLOGC(mglog.Debug,
                      log << "rendezvousSwitchState: "
                             "{RESPONDER}[INITIATED] awaits AGREEMENT, "
                             "got CONCLUSION, sending CONCLUSION+HSRSP");
                *needs_extension = true;
                *needs_hsrsp     = true;
                return;
            }

            // Loser, initiated? This may only happen in parallel arrangement, where
            // the agent exchanges empty conclusion messages with the peer, simultaneously
            // exchanging HSREQ-HSRSP conclusion messages. Check if THIS message contained
            // HSREQ, and set responding HSRSP in that case.
            if (hs_flags == 0)
            {
                HLOGC(mglog.Debug,
                      log << "rendezvousSwitchState: "
                             "{INITIATOR}[INITIATED] awaits AGREEMENT, "
                             "got empty CONCLUSION, STILL RESPONDING CONCLUSION+HSRSP");
            }
            else
            {

                HLOGC(mglog.Debug,
                      log << "rendezvousSwitchState: "
                             "{INITIATOR}[INITIATED] awaits AGREEMENT, "
                             "got CONCLUSION+HSREQ, responding CONCLUSION+HSRSP");
            }
            *needs_extension = true;
            *needs_hsrsp     = true;
            return;
        }
    }

        reason = "INITIATED -> AGREEMENT(done)";
        break;

    case CHandShake::RDV_CONNECTED:
        // Do nothing. This theoretically should never happen.
        *rsptype = URQ_DONE;
        return;
    }

    HLOGC(mglog.Debug, log << "rendezvousSwitchState: INVALID STATE TRANSITION, result: INVALID");
    // All others are treated as errors
    m_RdvState = CHandShake::RDV_WAVING;
    *rsptype   = URQFailure(SRT_REJ_ROGUE);
}

/*
 * Timestamp-based Packet Delivery (TsbPd) thread
 * This thread runs only if TsbPd mode is enabled
 * Hold received packets until its time to 'play' them, at PktTimeStamp + TsbPdDelay.
 */
void* CUDT::tsbpd(void* param)
{
    CUDT* self = (CUDT*)param;

    THREAD_STATE_INIT("SRT:TsbPd");

    CGuard        recv_gl(self->m_RecvLock, "recv");
    CCondDelegate recvdata_cc(self->m_RecvDataCond, recv_gl, "RecvDataCond");
    CCondDelegate tsbpd_cc(self->m_RcvTsbPdCond, recv_gl, "RcvTsbPdCond");

    self->m_bTsbPdAckWakeup = true;
    while (!self->m_bClosing)
    {
        int32_t                  current_pkt_seq = 0;
        steady_clock::time_point tsbpdtime;
        bool                     rxready = false;

        CGuard::enterCS(self->m_RcvBufferLock, "RecvBuffer");

#ifdef SRT_ENABLE_RCVBUFSZ_MAVG
        self->m_pRcvBuffer->updRcvAvgDataSize(steady_clock::now());
#endif

        if (self->m_bTLPktDrop)
        {
            int32_t skiptoseqno = -1;
            bool    passack     = true; // Get next packet to wait for even if not acked

            rxready = self->m_pRcvBuffer->getRcvFirstMsg((tsbpdtime), (passack), (skiptoseqno), (current_pkt_seq));

            HLOGC(tslog.Debug,
                  log << boolalpha << "NEXT PKT CHECK: rdy=" << rxready << " passack=" << passack << " skipto=%"
                      << skiptoseqno << " current=%" << current_pkt_seq << " buf-base=%" << self->m_iRcvLastSkipAck);
            /*
             * VALUES RETURNED:
             *
             * rxready:     if true, packet at head of queue ready to play
             * tsbpdtime:   timestamp of packet at head of queue, ready or not. 0 if none.
             * passack:     if true, ready head of queue not yet acknowledged
             * skiptoseqno: sequence number of packet at head of queue if ready to play but
             *              some preceeding packets are missing (need to be skipped). -1 if none.
             */
            if (rxready)
            {
                /* Packet ready to play according to time stamp but... */
                int seqlen = CSeqNo::seqoff(self->m_iRcvLastSkipAck, skiptoseqno);

                if (skiptoseqno != -1 && seqlen > 0)
                {
                    /*
                     * skiptoseqno != -1,
                     * packet ready to play but preceeded by missing packets (hole).
                     */

                    self->updateForgotten(seqlen, self->m_iRcvLastSkipAck, skiptoseqno);
                    self->m_pRcvBuffer->skipData(seqlen);

                    self->m_iRcvLastSkipAck = skiptoseqno;

#if ENABLE_LOGGING
<<<<<<< HEAD
                    int64_t timediff = 0;
                    if (tsbpdtime)
                        timediff = int64_t(CTimer::getTime()) -  int64_t(tsbpdtime);
=======
                    int64_t timediff_us = 0;
                    if (!is_zero(tsbpdtime))
                        timediff_us = count_microseconds(tsbpdtime - steady_clock::now());
>>>>>>> c05ebde2
#if ENABLE_HEAVY_LOGGING
                    HLOGC(tslog.Debug,
                          log << self->CONID() << "tsbpd: DROPSEQ: up to seq=" << CSeqNo::decseq(skiptoseqno) << " ("
                              << seqlen << " packets) playable at " << FormatTime(tsbpdtime) << " delayed "
                              << (timediff_us / 1000) << "." << (timediff_us % 1000) << " ms");
#endif
                    LOGC(dlog.Warn, log << "RCV-DROPPED packet delay=" << (timediff_us/1000) << "ms");
#endif

                    tsbpdtime = steady_clock::time_point(); //Next sent ack will unblock
                    rxready   = false;
                }
                else if (passack)
                {
                    /* Packets ready to play but not yet acknowledged (should happen within 10ms) */
                    rxready   = false;
                    tsbpdtime = steady_clock::time_point(); // Next sent ack will unblock
                }                  /* else packet ready to play */
            }                      /* else packets not ready to play */
        }
        else
        {
            rxready = self->m_pRcvBuffer->isRcvDataReady((tsbpdtime), (current_pkt_seq));
        }
        CGuard::leaveCS(self->m_RcvBufferLock, "RecvBuffer");

        if (rxready)
        {
            HLOGC(tslog.Debug,
                  log << self->CONID() << "tsbpd: PLAYING PACKET seq=" << current_pkt_seq << " (belated "
                      << (count_milliseconds(steady_clock::now() - tsbpdtime)) << "ms)");
            /*
             * There are packets ready to be delivered
             * signal a waiting "recv" call if there is any data available
             */
            if (self->m_bSynRecving)
            {
                recvdata_cc.signal_locked(recv_gl);
            }
            /*
             * Set EPOLL_IN to wakeup any thread waiting on epoll
             */
            self->s_UDTUnited.m_EPoll.update_events(self->m_SocketID, self->m_sPollID, SRT_EPOLL_IN, true);
            CTimer::triggerEvent();
            tsbpdtime = steady_clock::time_point();
        }

        if (!is_zero(tsbpdtime))
        {
            const steady_clock::duration timediff = tsbpdtime - steady_clock::now();
            /*
             * Buffer at head of queue is not ready to play.
             * Schedule wakeup when it will be.
             */
            self->m_bTsbPdAckWakeup = false;
            THREAD_PAUSED();
            HLOGC(tslog.Debug,
                  log << self->CONID() << "tsbpd: FUTURE PACKET seq=" << current_pkt_seq
                      << " T=" << FormatTime(tsbpdtime) << " - waiting " << count_milliseconds(timediff) << "ms");
            tsbpd_cc.wait_for(timediff);
            THREAD_RESUMED();
        }
        else
        {
            /*
             * We have just signaled epoll; or
             * receive queue is empty; or
             * next buffer to deliver is not in receive queue (missing packet in sequence).
             *
             * Block until woken up by one of the following event:
             * - All ready-to-play packets have been pulled and EPOLL_IN cleared (then loop to block until next pkt time
             * if any)
             * - New buffers ACKed
             * - Closing the connection
             */
            HLOGC(tslog.Debug, log << self->CONID() << "tsbpd: no data, scheduling wakeup at ack");
            self->m_bTsbPdAckWakeup = true;
            THREAD_PAUSED();
            tsbpd_cc.wait();
            THREAD_RESUMED();
        }

        HLOGC(tslog.Debug, log << self->CONID() << "tsbpd: WAKE UP!!!");
    }
    // m_RecvLock will be unlocked in ~CGuard.
    THREAD_EXIT();
    HLOGC(tslog.Debug, log << self->CONID() << "tsbpd: EXITING");
    return NULL;
}

void CUDT::updateForgotten(int seqlen, int32_t lastack, int32_t skiptoseqno)
{
    /* Update drop/skip stats */
    CGuard::enterCS(m_StatsLock);
    m_stats.rcvDropTotal += seqlen;
    m_stats.traceRcvDrop += seqlen;
    /* Estimate dropped/skipped bytes from average payload */
    int avgpayloadsz = m_pRcvBuffer->getRcvAvgPayloadSize();
    m_stats.rcvBytesDropTotal += seqlen * avgpayloadsz;
    m_stats.traceRcvBytesDrop += seqlen * avgpayloadsz;
    CGuard::leaveCS(m_StatsLock);

    dropFromLossLists(lastack, CSeqNo::decseq(skiptoseqno)); //remove(from,to-inclusive)
}

bool CUDT::prepareConnectionObjects(const CHandShake& hs, HandshakeSide hsd, CUDTException* eout)
{
    // This will be lazily created due to being the common
    // code with HSv5 rendezvous, in which this will be run
    // in a little bit "randomly selected" moment, but must
    // be run once in the whole connection process.
    if (m_pSndBuffer)
    {
        HLOGC(mglog.Debug, log << "prepareConnectionObjects: (lazy) already created.");
        return true;
    }

    bool bidirectional = false;
    if (hs.m_iVersion > HS_VERSION_UDT4)
    {
        bidirectional = true; // HSv5 is always bidirectional
    }

    // HSD_DRAW is received only if this side is listener.
    // If this side is caller with HSv5, HSD_INITIATOR should be passed.
    // If this is a rendezvous connection with HSv5, the handshake role
    // is taken from m_SrtHsSide field.
    if (hsd == HSD_DRAW)
    {
        if (bidirectional)
        {
            hsd = HSD_RESPONDER; // In HSv5, listener is always RESPONDER and caller always INITIATOR.
        }
        else
        {
            hsd = m_bDataSender ? HSD_INITIATOR : HSD_RESPONDER;
        }
    }

    try
    {
        m_pSndBuffer = new CSndBuffer(32, m_iMaxSRTPayloadSize);
        m_pRcvBuffer = new CRcvBuffer(&(m_pRcvQueue->m_UnitQueue), m_iRcvBufSize);
        // after introducing lite ACK, the sndlosslist may not be cleared in time, so it requires twice space.
        m_pSndLossList = new CSndLossList(m_iFlowWindowSize * 2);
        m_pRcvLossList = new CRcvLossList(m_iFlightFlagSize);
    }
    catch (...)
    {
        // Simply reject.
        if (eout)
        {
            *eout = CUDTException(MJ_SYSTEMRES, MN_MEMORY, 0);
        }
        m_RejectReason = SRT_REJ_RESOURCE;
        return false;
    }

    if (!createCrypter(hsd, bidirectional)) // Make sure CC is created (lazy)
    {
        m_RejectReason = SRT_REJ_RESOURCE;
        return false;
    }

    return true;
}

void CUDT::acceptAndRespond(const sockaddr_any& peer, CHandShake* hs, const CPacket& hspkt)
{
    HLOGC(mglog.Debug, log << "acceptAndRespond: setting up data according to handshake");

    CGuard cg(m_ConnectionLock, "conn");

    m_tsRcvPeerStartTime = steady_clock::time_point(); // will be set correctly at SRT HS

    // Uses the smaller MSS between the peers
    if (hs->m_iMSS > m_iMSS)
        hs->m_iMSS = m_iMSS;
    else
        m_iMSS = hs->m_iMSS;

    // exchange info for maximum flow window size
    m_iFlowWindowSize     = hs->m_iFlightFlagSize;
    hs->m_iFlightFlagSize = (m_iRcvBufSize < m_iFlightFlagSize) ? m_iRcvBufSize : m_iFlightFlagSize;

    m_iPeerISN = hs->m_iISN;

   setInitialRcvSeq(m_iPeerISN);
    m_iRcvCurrPhySeqNo = hs->m_iISN - 1;

    m_PeerID  = hs->m_iID;
    hs->m_iID = m_SocketID;

    // use peer's ISN and send it back for security check
    m_iISN = hs->m_iISN;

   setInitialSndSeq(m_iISN);
    m_SndLastAck2Time = steady_clock::now();

    // this is a reponse handshake
    hs->m_iReqType = URQ_CONCLUSION;

    if (hs->m_iVersion > HS_VERSION_UDT4)
    {
        // The version is agreed; this code is executed only in case
        // when AGENT is listener. In this case, conclusion response
        // must always contain HSv5 handshake extensions.
        hs->m_extension = true;
    }

    // get local IP address and send the peer its IP address (because UDP cannot get local IP address)
    memcpy(m_piSelfIP, hs->m_piPeerIP, sizeof m_piSelfIP);
    CIPAddress::ntop(peer, hs->m_piPeerIP);

    int udpsize          = m_iMSS - CPacket::UDP_HDR_SIZE;
    m_iMaxSRTPayloadSize = udpsize - CPacket::HDR_SIZE;
    HLOGC(mglog.Debug, log << "acceptAndRespond: PAYLOAD SIZE: " << m_iMaxSRTPayloadSize);

    // Prepare all structures
    if (!prepareConnectionObjects(*hs, HSD_DRAW, 0))
    {
        HLOGC(mglog.Debug, log << "acceptAndRespond: prepareConnectionObjects failed - responding with REJECT.");
        // If the SRT Handshake extension was provided and wasn't interpreted
        // correctly, the connection should be rejected.
        //
        // Respond with the rejection message and exit with exception
        // so that the caller will know that this new socket should be deleted.
        hs->m_iReqType = URQFailure(m_RejectReason);
        throw CUDTException(MJ_SETUP, MN_REJECTED, 0);
    }
    // Since now you can use m_pCryptoControl

    CInfoBlock ib;
    ib.m_iFamily = peer.family();
    CInfoBlock::convert(peer, ib.m_piIP);
    if (m_pCache->lookup(&ib) >= 0)
    {
        m_iRTT       = ib.m_iRTT;
        m_iBandwidth = ib.m_iBandwidth;
    }

    // This should extract the HSREQ and KMREQ portion in the handshake packet.
    // This could still be a HSv4 packet and contain no such parts, which will leave
    // this entity as "non-SRT-handshaken", and await further HSREQ and KMREQ sent
    // as UMSG_EXT.
    uint32_t kmdata[SRTDATA_MAXSIZE];
    size_t   kmdatasize = SRTDATA_MAXSIZE;
    if (!interpretSrtHandshake(*hs, hspkt, kmdata, &kmdatasize))
    {
        HLOGC(mglog.Debug, log << "acceptAndRespond: interpretSrtHandshake failed - responding with REJECT.");
        // If the SRT Handshake extension was provided and wasn't interpreted
        // correctly, the connection should be rejected.
        //
        // Respond with the rejection message and return false from
        // this function so that the caller will know that this new
        // socket should be deleted.
        hs->m_iReqType = URQFailure(m_RejectReason);
        throw CUDTException(MJ_SETUP, MN_REJECTED, 0);
    }

    SRT_REJECT_REASON rr = setupCC();
    // UNKNOWN used as a "no error" value
    if (rr != SRT_REJ_UNKNOWN)
    {
        hs->m_iReqType = URQFailure(rr);
        m_RejectReason = rr;
        throw CUDTException(MJ_SETUP, MN_REJECTED, 0);
    }

    m_PeerAddr = peer;

    // And of course, it is connected.
    m_bConnected = true;

    // register this socket for receiving data packets
    m_pRNode->m_bOnList = true;
    m_pRcvQueue->setNewEntry(this);

    // send the response to the peer, see listen() for more discussions about this
    // XXX Here create CONCLUSION RESPONSE with:
    // - just the UDT handshake, if HS_VERSION_UDT4,
    // - if higher, the UDT handshake, the SRT HSRSP, the SRT KMRSP
    size_t size = m_iMaxSRTPayloadSize;
    // Allocate the maximum possible memory for an SRT payload.
    // This is a maximum you can send once.
    CPacket response;
    response.setControl(UMSG_HANDSHAKE);
    response.allocate(size);

    // This will serialize the handshake according to its current form.
    HLOGC(mglog.Debug,
          log << "acceptAndRespond: creating CONCLUSION response (HSv5: with HSRSP/KMRSP) buffer size=" << size);
    if (!createSrtHandshake(Ref(response), Ref(*hs), SRT_CMD_HSRSP, SRT_CMD_KMRSP, kmdata, kmdatasize))
    {
        LOGC(mglog.Error, log << "acceptAndRespond: error creating handshake response");
        throw CUDTException(MJ_SETUP, MN_REJECTED, 0);
    }

    // Set target socket ID to the value from received handshake's source ID.
    response.m_iID = m_PeerID;

#if ENABLE_HEAVY_LOGGING
    {
        // To make sure what REALLY is being sent, parse back the handshake
        // data that have been just written into the buffer.
        CHandShake debughs;
        debughs.load_from(response.m_pcData, response.getLength());
        HLOGC(mglog.Debug,
              log << CONID() << "acceptAndRespond: sending HS from agent @"
                << debughs.m_iID << " to peer @" << response.m_iID
                << "HS:" << debughs.show());
    }
#endif

    // NOTE: BLOCK THIS instruction in order to cause the final
    // handshake to be missed and cause the problem solved in PR #417.
    // When missed this message, the caller should not accept packets
    // coming as connected, but continue repeated handshake until finally
    // received the listener's handshake.
    m_pSndQueue->sendto(peer, response);
}

// This function is required to be called when a caller receives an INDUCTION
// response from the listener and would like to create a CONCLUSION that includes
// the SRT handshake extension. This extension requires that the crypter object
// be created, but it's still too early for it to be completely configured.
// This function then precreates the object so that the handshake extension can
// be created, as this happens before the completion of the connection (and
// therefore configuration of the crypter object), which can only take place upon
// reception of CONCLUSION response from the listener.
bool CUDT::createCrypter(HandshakeSide side, bool bidirectional)
{
    // Lazy initialization
    if (m_pCryptoControl)
        return true;

    // Write back this value, when it was just determined.
    m_SrtHsSide = side;

    m_pCryptoControl.reset(new CCryptoControl(this, m_SocketID));

    // XXX These below are a little bit controversial.
    // These data should probably be filled only upon
    // reception of the conclusion handshake - otherwise
    // they have outdated values.
    m_pCryptoControl->setCryptoSecret(m_CryptoSecret);

    if (bidirectional || m_bDataSender)
    {
        HLOGC(mglog.Debug, log << "createCrypter: setting RCV/SND KeyLen=" << m_iSndCryptoKeyLen);
        m_pCryptoControl->setCryptoKeylen(m_iSndCryptoKeyLen);
    }

    return m_pCryptoControl->init(side, bidirectional);
}

SRT_REJECT_REASON CUDT::setupCC()
{
    // Prepare configuration object,
    // Create the CCC object and configure it.

    // UDT also sets back the congestion window: ???
    // m_dCongestionWindow = m_pCC->m_dCWndSize;

    // XXX Not sure about that. May happen that AGENT wants
    // tsbpd mode, but PEER doesn't, even in bidirectional mode.
    // This way, the reception side should get precedense.
    // if (bidirectional || m_bDataSender || m_bTwoWayData)
    //    m_bPeerTsbPd = m_bOPT_TsbPd;

    // SrtCongestion will retrieve whatever parameters it needs
    // from *this.
    if (!m_CongCtl.configure(this))
    {
        return SRT_REJ_CONGESTION;
    }

    // Configure filter module
    if (m_OPT_PktFilterConfigString != "")
    {
        // This string, when nonempty, defines that the corrector shall be
        // configured. Otherwise it's left uninitialized.

        // At this point we state everything is checked and the appropriate
        // corrector type is already selected, so now create it.
        HLOGC(mglog.Debug, log << "filter: Configuring Corrector: " << m_OPT_PktFilterConfigString);
        if (!m_PacketFilter.configure(this, m_pRcvBuffer->getUnitQueue(), m_OPT_PktFilterConfigString))
        {
            return SRT_REJ_FILTER;
        }

        m_PktFilterRexmitLevel = m_PacketFilter.arqLevel();
    }
    else
    {
        // When we have no filter, ARQ should work in ALWAYS mode.
        m_PktFilterRexmitLevel = SRT_ARQ_ALWAYS;
    }

    // Override the value of minimum NAK interval, per SrtCongestion's wish.
    // When default 0 value is returned, the current value set by CUDT
    // is preserved.
    const steady_clock::duration min_nak = microseconds_from(m_CongCtl->minNAKInterval());
    if (min_nak != steady_clock::duration::zero())
        m_tdMinNakInterval = min_nak;

    // Update timers
    const steady_clock::time_point currtime = steady_clock::now();
    m_tsLastRspTime          = currtime;
    m_tsNextACKTime          = currtime + m_tdACKInterval;
    m_tsNextNAKTime          = currtime + m_tdNAKInterval;
    m_tsLastRspAckTime       = currtime;
    m_tsLastSndTime          = currtime;

    HLOGC(mglog.Debug,
          log << "setupCC: setting parameters: mss=" << m_iMSS << " maxCWNDSize/FlowWindowSize=" << m_iFlowWindowSize
              << " rcvrate=" << m_iDeliveryRate << "p/s (" << m_iByteDeliveryRate << "B/S)"
              << " rtt=" << m_iRTT << " bw=" << m_iBandwidth);

    if (!updateCC(TEV_INIT, TEV_INIT_RESET))
    {
        LOGC(mglog.Error, log << "setupCC: IPE: resrouces not yet initialized!");
        return SRT_REJ_IPE;
    }
    return SRT_REJ_UNKNOWN;
}

void CUDT::considerLegacySrtHandshake(const steady_clock::time_point &timebase)
{
    // Do a fast pre-check first - this simply declares that agent uses HSv5
    // and the legacy SRT Handshake is not to be done. Second check is whether
    // agent is sender (=initiator in HSv4).
    if (!isOPT_TsbPd() || !m_bDataSender)
        return;

    if (m_iSndHsRetryCnt <= 0)
    {
        HLOGC(mglog.Debug, log << "Legacy HSREQ: not needed, expire counter=" << m_iSndHsRetryCnt);
        return;
    }

    const steady_clock::time_point now = steady_clock::now();
    if (!is_zero(timebase))
    {
        // Then this should be done only if it's the right time,
        // the TSBPD mode is on, and when the counter is "still rolling".
        /*
         * SRT Handshake with peer:
         * If...
         * - we want TsbPd mode; and
         * - we have not tried more than CSRTCC_MAXRETRY times (peer may not be SRT); and
         * - and did not get answer back from peer
         * - last sent handshake req should have been replied (RTT*1.5 elapsed); and
         * then (re-)send handshake request.
         */
        if (timebase > now) // too early
        {
            HLOGC(mglog.Debug, log << "Legacy HSREQ: TOO EARLY, will still retry " << m_iSndHsRetryCnt << " times");
            return;
        }
    }
    // If 0 timebase, it means that this is the initial sending with the very first
    // payload packet sent. Send only if this is still set to maximum+1 value.
    else if (m_iSndHsRetryCnt < SRT_MAX_HSRETRY + 1)
    {
        HLOGC(mglog.Debug,
              log << "Legacy HSREQ: INITIAL, REPEATED, so not to be done. Will repeat on sending " << m_iSndHsRetryCnt
                  << " times");
        return;
    }

    HLOGC(mglog.Debug, log << "Legacy HSREQ: SENDING, will repeat " << m_iSndHsRetryCnt << " times if no response");
    m_iSndHsRetryCnt--;
    m_tsSndHsLastTime = now;
    sendSrtMsg(SRT_CMD_HSREQ);
}

void CUDT::checkSndTimers(Whether2RegenKm regen)
{
    if (m_SrtHsSide == HSD_INITIATOR)
    {
        HLOGC(mglog.Debug, log << "checkSndTimers: HS SIDE: INITIATOR, considering legacy handshake with timebase");
        // Legacy method for HSREQ, only if initiator.
        considerLegacySrtHandshake(m_tsSndHsLastTime + microseconds_from(m_iRTT * 3 / 2));
    }
    else
    {
        HLOGC(mglog.Debug,
              log << "checkSndTimers: HS SIDE: " << (m_SrtHsSide == HSD_RESPONDER ? "RESPONDER" : "DRAW (IPE?)")
                  << " - not considering legacy handshake");
    }

    // This must be done always on sender, regardless of HS side.
    // When regen == DONT_REGEN_KM, it's a handshake call, so do
    // it only for initiator.
    if (regen || m_SrtHsSide == HSD_INITIATOR)
    {
        // Don't call this function in "non-regen mode" (sending only),
        // if this side is RESPONDER. This shall be called only with
        // regeneration request, which is required by the sender.
        if (m_pCryptoControl)
            m_pCryptoControl->sendKeysToPeer(regen);
    }
}

void CUDT::addressAndSend(CPacket& pkt)
{
    pkt.m_iID        = m_PeerID;
    setPacketTS(pkt, steady_clock::now());

    m_pSndQueue->sendto(m_PeerAddr, pkt);
}

bool CUDT::close()
{
    // NOTE: this function is called from within the garbage collector thread.

    if (!m_bOpened)
    {
        return false;
    }

    HLOGC(mglog.Debug, log << CONID() << " - closing socket:");

    if (m_Linger.l_onoff != 0)
    {
        const steady_clock::time_point entertime = steady_clock::now();

        HLOGC(mglog.Debug, log << CONID() << " ... (linger)");
        while (!m_bBroken && m_bConnected && (m_pSndBuffer->getCurrBufSize() > 0) &&
               (steady_clock::now() - entertime < seconds_from(m_Linger.l_linger)))
        {
            // linger has been checked by previous close() call and has expired
            if (m_tsLingerExpiration >= entertime)
                break;

            if (!m_bSynSending)
            {
                // if this socket enables asynchronous sending, return immediately and let GC to close it later
                if (is_zero(m_tsLingerExpiration))
                    m_tsLingerExpiration = entertime + seconds_from(m_Linger.l_linger);

                HLOGC(mglog.Debug,
                      log << "CUDT::close: linger-nonblocking, setting expire time T="
                          << FormatTime(m_tsLingerExpiration));

                return false;
            }

#ifndef _WIN32
            timespec ts;
            ts.tv_sec  = 0;
            ts.tv_nsec = 1000000;
            nanosleep(&ts, NULL);
#else
            Sleep(1);
#endif
        }
    }

    // remove this socket from the snd queue
    if (m_bConnected)
        m_pSndQueue->m_pSndUList->remove(this);

    /*
     * update_events below useless
     * removing usock for EPolls right after (remove_usocks) clears it (in other HAI patch).
     *
     * What is in EPoll shall be the responsibility of the application, if it want local close event,
     * it would remove the socket from the EPoll after close.
     */
    // trigger any pending IO events.
    s_UDTUnited.m_EPoll.update_events(m_SocketID, m_sPollID, SRT_EPOLL_ERR, true);
    // then remove itself from all epoll monitoring
    try
    {
        for (set<int>::iterator i = m_sPollID.begin(); i != m_sPollID.end(); ++i)
            s_UDTUnited.m_EPoll.remove_usock(*i, m_SocketID);
    }
    catch (...)
    {
    }

    // XXX What's this, could any of the above actions make it !m_bOpened?
    if (!m_bOpened)
    {
        return true;
    }

    // Inform the threads handler to stop.
    m_bClosing = true;

    HLOGC(mglog.Debug, log << CONID() << "CLOSING STATE. Acquiring connection lock");

    CGuard connectguard(m_ConnectionLock);

    // Signal the sender and recver if they are waiting for data.
    releaseSynch();

    HLOGC(mglog.Debug, log << CONID() << "CLOSING, removing from listener/connector");

    if (m_bListening)
    {
        m_bListening = false;
        m_pRcvQueue->removeListener(this);
    }
    else if (m_bConnecting)
    {
        m_pRcvQueue->removeConnector(m_SocketID);
    }

    if (m_bConnected)
    {
        if (!m_bShutdown)
        {
            HLOGC(mglog.Debug, log << CONID() << "CLOSING - sending SHUTDOWN to the peer");
            sendCtrl(UMSG_SHUTDOWN);
        }

        // Store current connection information.
        CInfoBlock ib;
        ib.m_iFamily = m_PeerAddr.family();
        CInfoBlock::convert(m_PeerAddr, ib.m_piIP);
        ib.m_iRTT       = m_iRTT;
        ib.m_iBandwidth = m_iBandwidth;
        m_pCache->update(&ib);

        m_bConnected = false;
    }

    if (m_pCryptoControl)
        m_pCryptoControl->close();

   if (isOPT_TsbPd() && CGuard::isthread(m_RcvTsbPdThread))
    {
        HLOGC(mglog.Debug, log << "CLOSING, joining TSBPD thread...");
        // void* retval; used?
        bool ret SRT_ATR_UNUSED = CGuard::join(m_RcvTsbPdThread);
        HLOGC(mglog.Debug, log << "... " << (ret ? "SUCCEEDED" : "FAILED"));
    }

    HLOGC(mglog.Debug, log << "CLOSING, joining send/receive threads");

    // waiting all send and recv calls to stop
    CGuard sendguard(m_SendLock, "send");
    CGuard recvguard(m_RecvLock, "recv");

    // Locking m_RcvBufferLock to protect calling to m_pCryptoControl->decrypt(Ref(packet))
    // from the processData(...) function while resetting Crypto Control.
    CGuard::enterCS(m_RcvBufferLock, "RcvBuffer");
    m_pCryptoControl.reset();
    CGuard::leaveCS(m_RcvBufferLock, "RcvBuffer");

    m_lSrtVersion            = SRT_DEF_VERSION;
    m_lPeerSrtVersion        = SRT_VERSION_UNK;
    m_lMinimumPeerSrtVersion = SRT_VERSION_MAJ1;
    m_tsRcvPeerStartTime       = steady_clock::time_point();

    m_bOpened = false;

    return true;
}

int CUDT::receiveBuffer(char* data, int len)
{
    if (!m_CongCtl->checkTransArgs(SrtCongestion::STA_BUFFER, SrtCongestion::STAD_RECV, data, len, -1, false))
        throw CUDTException(MJ_NOTSUP, MN_INVALBUFFERAPI, 0);

    if (isOPT_TsbPd())
    {
        LOGP(mglog.Error, "recv: This function is not intended to be used in Live mode with TSBPD.");
        throw CUDTException(MJ_NOTSUP, MN_INVALBUFFERAPI, 0);
    }

    CGuard recvguard(m_RecvLock, "recv");

    if ((m_bBroken || m_bClosing) && !m_pRcvBuffer->isRcvDataReady())
    {
        if (m_bShutdown)
        {
            // For stream API, return 0 as a sign of EOF for transmission.
            // That's a bit controversial because theoretically the
            // UMSG_SHUTDOWN message may be lost as every UDP packet, although
            // another theory states that this will never happen because this
            // packet has a total size of 42 bytes and such packets are
            // declared as never dropped - but still, this is UDP so there's no
            // guarantee.

            // The most reliable way to inform the party that the transmission
            // has ended would be to send a single empty packet (that is,
            // a data packet that contains only an SRT header in the UDP
            // payload), which is a normal data packet that can undergo
            // normal sequence check and retransmission rules, so it's ensured
            // that this packet will be received. Receiving such a packet should
            // make this function return 0, potentially also without breaking
            // the connection and potentially also with losing no ability to
            // send some larger portion of data next time.
            HLOGC(mglog.Debug, log << "STREAM API, SHUTDOWN: marking as EOF");
            return 0;
        }
        HLOGC(mglog.Debug,
              log << (m_bMessageAPI ? "MESSAGE" : "STREAM") << " API, " << (m_bShutdown ? "" : "no")
                  << " SHUTDOWN. Reporting as BROKEN.");
        throw CUDTException(MJ_CONNECTION, MN_CONNLOST, 0);
    }

    CCondDelegate rcond(m_RecvDataCond, recvguard, "RecvDataCond");
    CCondDelegate tscond(m_RcvTsbPdCond, recvguard, "RcvTsbPdCond");
    if (!m_pRcvBuffer->isRcvDataReady())
    {
        if (!m_bSynRecving)
        {
            throw CUDTException(MJ_AGAIN, MN_RDAVAIL, 0);
        }
        else
        {
            /* Kick TsbPd thread to schedule next wakeup (if running) */
            if (m_iRcvTimeOut < 0)
            {
                while (stillConnected() && !m_pRcvBuffer->isRcvDataReady())
                {
                    // Do not block forever, check connection status each 1 sec.
                    rcond.wait_for(microseconds_from(1000000));
                }
            }
            else
            {
                const steady_clock::time_point exptime = steady_clock::now() + milliseconds_from(m_iRcvTimeOut);
                while (stillConnected() && !m_pRcvBuffer->isRcvDataReady())
                {
                    rcond.wait_until(exptime);
                    if (steady_clock::now() >= exptime)
                        break;
                }
            }
        }
    }

    // throw an exception if not connected
    if (!m_bConnected)
        throw CUDTException(MJ_CONNECTION, MN_NOCONN, 0);

    if ((m_bBroken || m_bClosing) && !m_pRcvBuffer->isRcvDataReady())
    {
        // See at the beginning
        if (!m_bMessageAPI && m_bShutdown)
        {
            HLOGC(mglog.Debug, log << "STREAM API, SHUTDOWN: marking as EOF");
            return 0;
        }
        HLOGC(mglog.Debug,
              log << (m_bMessageAPI ? "MESSAGE" : "STREAM") << " API, " << (m_bShutdown ? "" : "no")
                  << " SHUTDOWN. Reporting as BROKEN.");

        throw CUDTException(MJ_CONNECTION, MN_CONNLOST, 0);
    }

    const int res = m_pRcvBuffer->readBuffer(data, len);

    /* Kick TsbPd thread to schedule next wakeup (if running) */
    if (m_bTsbPd)
    {
        HLOGP(tslog.Debug, "Ping TSBPD thread to schedule wakeup");
        tscond.signal_locked(recvguard);
    }

    if (!m_pRcvBuffer->isRcvDataReady())
    {
        // read is not available any more
        s_UDTUnited.m_EPoll.update_events(m_SocketID, m_sPollID, SRT_EPOLL_IN, false);
    }

    if ((res <= 0) && (m_iRcvTimeOut >= 0))
        throw CUDTException(MJ_AGAIN, MN_XMTIMEOUT, 0);

    return res;
}

void CUDT::checkNeedDrop(ref_t<bool> bCongestion)
{
    if (!m_bPeerTLPktDrop)
        return;

    if (!m_bMessageAPI)
    {
        LOGC(dlog.Error, log << "The SRTO_TLPKTDROP flag can only be used with message API.");
        throw CUDTException(MJ_NOTSUP, MN_INVALBUFFERAPI, 0);
    }

    int bytes, timespan_ms;
    // (returns buffer size in buffer units, ignored)
    m_pSndBuffer->getCurrBufSize(Ref(bytes), Ref(timespan_ms));

    // high threshold (msec) at tsbpd_delay plus sender/receiver reaction time (2 * 10ms)
    // Minimum value must accomodate an I-Frame (~8 x average frame size)
    // >>need picture rate or app to set min treshold
    // >>using 1 sec for worse case 1 frame using all bit budget.
    // picture rate would be useful in auto SRT setting for min latency
    // XXX Make SRT_TLPKTDROP_MINTHRESHOLD_MS option-configurable
    int threshold_ms = 0;
    if (m_iOPT_SndDropDelay >= 0)
    {
        threshold_ms = std::max(m_iPeerTsbPdDelay_ms + m_iOPT_SndDropDelay, +SRT_TLPKTDROP_MINTHRESHOLD_MS) +
                       (2 * COMM_SYN_INTERVAL_US / 1000);
    }

    if (threshold_ms && timespan_ms > threshold_ms)
    {
        // protect packet retransmission
        CGuard::enterCS(m_RecvAckLock, "RecvAck");
        int dbytes;
        int dpkts = m_pSndBuffer->dropLateData(dbytes, steady_clock::now() - milliseconds_from(threshold_ms));
        if (dpkts > 0)
        {
            CGuard::enterCS(m_StatsLock, "Stats");
            m_stats.traceSndDrop += dpkts;
            m_stats.sndDropTotal += dpkts;
            m_stats.traceSndBytesDrop += dbytes;
            m_stats.sndBytesDropTotal += dbytes;
            CGuard::leaveCS(m_StatsLock, "Stats");

#if ENABLE_HEAVY_LOGGING
            int32_t realack = m_iSndLastDataAck;
#endif
            int32_t fakeack = CSeqNo::incseq(m_iSndLastDataAck, dpkts);

            m_iSndLastAck     = fakeack;
            m_iSndLastDataAck = fakeack;

            int32_t minlastack = CSeqNo::decseq(m_iSndLastDataAck);
            m_pSndLossList->remove(minlastack);
            /* If we dropped packets not yet sent, advance current position */
            // THIS MEANS: m_iSndCurrSeqNo = MAX(m_iSndCurrSeqNo, m_iSndLastDataAck-1)
            if (CSeqNo::seqcmp(m_iSndCurrSeqNo, minlastack) < 0)
            {
                m_iSndCurrSeqNo = minlastack;
            }
            LOGC(dlog.Error, log << "SND-DROPPED " << dpkts << " packets - lost delaying for " << timespan_ms << "ms");

            HLOGC(dlog.Debug,
                  log << "drop " << realack << "-" << m_iSndCurrSeqNo << " seqs,"
                      << dpkts << " pkts," << dbytes << " bytes," << timespan_ms << " ms");
        }
        *bCongestion = true;
        CGuard::leaveCS(m_RecvAckLock, "RecvAck");
    }
    else if (timespan_ms > (m_iPeerTsbPdDelay_ms / 2))
    {
        HLOGC(mglog.Debug,
              log << "cong, BYTES " << bytes << ", TMSPAN " << timespan_ms << "ms");

        *bCongestion = true;
    }
}

int CUDT::sendmsg(const char* data, int len, int msttl, bool inorder, uint64_t srctime)
{
    SRT_MSGCTRL mctrl = srt_msgctrl_default;
    mctrl.msgttl      = msttl;
    mctrl.inorder     = inorder;
    mctrl.srctime     = srctime;
    return this->sendmsg2(data, len, Ref(mctrl));
}

int CUDT::sendmsg2(const char* data, int len, ref_t<SRT_MSGCTRL> r_mctrl)
{
    SRT_MSGCTRL& mctrl       = *r_mctrl;
    bool         bCongestion = false;

    // throw an exception if not connected
    if (m_bBroken || m_bClosing)
        throw CUDTException(MJ_CONNECTION, MN_CONNLOST, 0);
    else if (!m_bConnected || !m_CongCtl.ready())
        throw CUDTException(MJ_CONNECTION, MN_NOCONN, 0);

    if (len <= 0)
    {
        LOGC(dlog.Error, log << "INVALID: Data size for sending declared with length: " << len);
        return 0;
    }

    int  msttl   = mctrl.msgttl;
    bool inorder = mctrl.inorder;

    // Sendmsg isn't restricted to the congctl type, however the congctl
    // may want to have something to say here.
    // NOTE: SrtCongestion is also allowed to throw CUDTException() by itself!
    {
        SrtCongestion::TransAPI api = SrtCongestion::STA_MESSAGE;
        CodeMinor               mn  = MN_INVALMSGAPI;
        if (!m_bMessageAPI)
        {
            api = SrtCongestion::STA_BUFFER;
            mn  = MN_INVALBUFFERAPI;
        }

        if (!m_CongCtl->checkTransArgs(api, SrtCongestion::STAD_SEND, data, len, msttl, inorder))
            throw CUDTException(MJ_NOTSUP, mn, 0);
    }

    // NOTE: the length restrictions differ in STREAM API and in MESSAGE API:

    // - STREAM API:
    //   At least 1 byte free sending buffer space is needed
    //   (in practice, one unit buffer of 1456 bytes).
    //   This function will send as much as possible, and return
    //   how much was actually sent.

    // - MESSAGE API:
    //   At least so many bytes free in the sending buffer is needed,
    //   as the length of the data, otherwise this function will block
    //   or return MJ_AGAIN until this condition is satisfied. The EXACTLY
    //   such number of data will be then written out, and this function
    //   will effectively return either -1 (error) or the value of 'len'.
    //   This call will be also rejected from upside when trying to send
    //   out a message of a length that exceeds the total size of the sending
    //   buffer (configurable by SRTO_SNDBUF).

    if (m_bMessageAPI && len > int(m_iSndBufSize * m_iMaxSRTPayloadSize))
    {
        LOGC(dlog.Error,
             log << "Message length (" << len << ") exceeds the size of sending buffer: "
                 << (m_iSndBufSize * m_iMaxSRTPayloadSize) << ". Use SRTO_SNDBUF if needed.");
        throw CUDTException(MJ_NOTSUP, MN_XSIZE, 0);
    }

    /* XXX
       This might be worth preserving for several occasions, but it
       must be at least conditional because it breaks backward compat.
    if (!m_pCryptoControl || !m_pCryptoControl->isSndEncryptionOK())
    {
        LOGC(dlog.Error, log << "Encryption is required, but the peer did not supply correct credentials. Sending
    rejected."); throw CUDTException(MJ_SETUP, MN_SECURITY, 0);
    }
    */

    CGuard sendguard(m_SendLock, "send");

    if (m_pSndBuffer->getCurrBufSize() == 0)
    {
        // delay the EXP timer to avoid mis-fired timeout
        CGuard ack_lock(m_RecvAckLock);
        m_tsLastRspAckTime = steady_clock::now();
        m_iReXmitCount   = 1;
    }

    // checkNeedDrop(...) may lock m_RecvAckLock
    // to modify m_pSndBuffer and m_pSndLossList
    checkNeedDrop(Ref(bCongestion));

    int minlen = 1; // Minimum sender buffer space required for STREAM API
    if (m_bMessageAPI)
    {
        // For MESSAGE API the minimum outgoing buffer space required is
        // the size that can carry over the whole message as passed here.
        minlen = (len + m_iMaxSRTPayloadSize - 1) / m_iMaxSRTPayloadSize;
    }

    if (sndBuffersLeft() < minlen)
    {
        //>>We should not get here if SRT_ENABLE_TLPKTDROP
        // XXX Check if this needs to be removed, or put to an 'else' condition for m_bTLPktDrop.
        if (!m_bSynSending)
            throw CUDTException(MJ_AGAIN, MN_WRAVAIL, 0);

        {
            // wait here during a blocking sending
            CGuard        sendblock_lock(m_SendBlockLock, "sendblock");
            CCondDelegate sendcond(m_SendBlockCond, sendblock_lock, "SendBlockCond");

            if (m_iSndTimeOut < 0)
            {
                while (stillConnected() && sndBuffersLeft() < minlen && m_bPeerHealth)
                    sendcond.wait();
            }
            else
            {
                const steady_clock::time_point exptime = steady_clock::now() + milliseconds_from(m_iSndTimeOut);

                while (stillConnected() && sndBuffersLeft() < minlen && m_bPeerHealth && exptime > steady_clock::now())
                {
                    sendcond.wait_until(exptime);
                }
            }
        }

        // check the connection status
        if (m_bBroken || m_bClosing)
            throw CUDTException(MJ_CONNECTION, MN_CONNLOST, 0);
        else if (!m_bConnected)
            throw CUDTException(MJ_CONNECTION, MN_NOCONN, 0);
        else if (!m_bPeerHealth)
        {
            m_bPeerHealth = true;
            throw CUDTException(MJ_PEERERROR);
        }

        /*
         * The code below is to return ETIMEOUT when blocking mode could not get free buffer in time.
         * If no free buffer available in non-blocking mode, we alredy returned. If buffer availaible,
         * we test twice if this code is outside the else section.
         * This fix move it in the else (blocking-mode) section
         */
        if (sndBuffersLeft() < minlen)
        {
            if (m_iSndTimeOut >= 0)
                throw CUDTException(MJ_AGAIN, MN_XMTIMEOUT, 0);

            // XXX This looks very weird here, however most likely
            // this will happen only in the following case, when
            // the above loop has been interrupted, which happens when:
            // 1. The buffers left gets enough for minlen - but this is excluded
            //    in the first condition here.
            // 2. In the case of sending timeout, the above loop was interrupted
            //    due to reaching timeout, but this is excluded by the second
            //    condition here
            // 3. The 'stillConnected()' or m_bPeerHealth condition is false, of which:
            //    - broken/closing status is checked and responded with CONNECTION/CONNLOST
            //    - not connected status is checked and responded with CONNECTION/NOCONN
            //    - m_bPeerHealth condition is checked and responded with PEERERROR
            //
            // ERGO: never happens?
            LOGC(mglog.Fatal,
                 log << "IPE: sendmsg: the loop exited, while not enough size, still connected, peer healthy. "
                        "Impossible.");

            return 0;
        }
    }

    // If the sender's buffer is empty,
    // record total time used for sending
    if (m_pSndBuffer->getCurrBufSize() == 0)
    {
        CGuard lock(m_StatsLock);
        m_stats.sndDurationCounter = steady_clock::now();
    }

    int size = len;
    if (!m_bMessageAPI)
    {
        // For STREAM API it's allowed to send less bytes than the given buffer.
        // Just return how many bytes were actually scheduled for writing.
        // XXX May be reasonable to add a flag that requires that the function
        // not return until the buffer is sent completely.
        size = min(len, sndBuffersLeft() * m_iMaxSRTPayloadSize);
    }

    {
        CGuard recvAckLock(m_RecvAckLock);
        // insert the user buffer into the sending list

    int32_t seqno = m_iSndNextSeqNo;
#if ENABLE_HEAVY_LOGGING
    int32_t orig_seqno = seqno;
#endif

    // Set this predicted next sequence to the control information.
    // It's the sequence of the FIRST (!) packet from all packets used to send
    // this buffer. Values from this field will be monotonic only if you always
    // have one packet per buffer (as it's in live mode).
    mctrl.pktseq = seqno;

    HLOGC(dlog.Debug, log << CONID() << "sock:SENDING (BEFORE) srctime:" << FormatTime(mctrl.srctime)
        << " DATA SIZE: " << size << " sched-SEQUENCE: " << seqno
        << " STAMP: " << BufferStamp(data, size));

    // seqno is INPUT-OUTPUT value:
    // - INPUT: the current sequence number to be placed for the next scheduled packet
    // - OUTPUT: value of the sequence number to be put on the first packet at the next sendmsg2 call.
    m_pSndBuffer->addBuffer(data, size, mctrl.msgttl, mctrl.inorder, mctrl.srctime, Ref(seqno), Ref(mctrl.msgno));
    m_iSndNextSeqNo = seqno;

    HLOGC(dlog.Debug, log << CONID() << "sock:SENDING srctime:" << FormatTime(mctrl.srctime)
        << " DATA SIZE: " << size << " sched-SEQUENCE: " << orig_seqno << "(>>" << seqno << ")"
        << " STAMP: " << BufferStamp(data, size));

        if (sndBuffersLeft() < 1) // XXX Not sure if it should test if any space in the buffer, or as requried.
        {
            // write is not available any more
            s_UDTUnited.m_EPoll.update_events(m_SocketID, m_sPollID, SRT_EPOLL_OUT, false);
        }
    }

    // insert this socket to the snd list if it is not on the list yet
    // m_pSndUList->pop may lock CSndUList::m_ListLock and then m_RecvAckLock
    m_pSndQueue->m_pSndUList->update(this, CSndUList::rescheduleIf(bCongestion));

#ifdef SRT_ENABLE_ECN
    if (bCongestion)
        throw CUDTException(MJ_AGAIN, MN_CONGESTION, 0);
#endif /* SRT_ENABLE_ECN */
    return size;
}

int CUDT::recv(char* data, int len)
{
    if (!m_bConnected || !m_CongCtl.ready())
        throw CUDTException(MJ_CONNECTION, MN_NOCONN, 0);

    if (len <= 0)
    {
        LOGC(dlog.Error, log << "Length of '" << len << "' supplied to srt_recv.");
        throw CUDTException(MJ_NOTSUP, MN_INVAL, 0);
    }

    if (m_bMessageAPI)
    {
        SRT_MSGCTRL mctrl = srt_msgctrl_default;
        return receiveMessage(data, len, Ref(mctrl));
    }

    return receiveBuffer(data, len);
}

int CUDT::recvmsg(char* data, int len, uint64_t& srctime)
{
    if (!m_bConnected || !m_CongCtl.ready())
        throw CUDTException(MJ_CONNECTION, MN_NOCONN, 0);

    if (len <= 0)
    {
        LOGC(dlog.Error, log << "Length of '" << len << "' supplied to srt_recvmsg.");
        throw CUDTException(MJ_NOTSUP, MN_INVAL, 0);
    }

    if (m_bMessageAPI)
    {
        SRT_MSGCTRL mctrl = srt_msgctrl_default;
        int         ret   = receiveMessage(data, len, Ref(mctrl));
        srctime           = mctrl.srctime;
        return ret;
    }

    return receiveBuffer(data, len);
}

int CUDT::recvmsg2(char* data, int len, ref_t<SRT_MSGCTRL> mctrl)
{
    if (!m_bConnected || !m_CongCtl.ready())
        throw CUDTException(MJ_CONNECTION, MN_NOCONN, 0);

    if (len <= 0)
    {
        LOGC(dlog.Error, log << "Length of '" << len << "' supplied to srt_recvmsg.");
        throw CUDTException(MJ_NOTSUP, MN_INVAL, 0);
    }

    if (m_bMessageAPI)
        return receiveMessage(data, len, mctrl);

    return receiveBuffer(data, len);
}

int CUDT::receiveMessage(char* data, int len, ref_t<SRT_MSGCTRL> r_mctrl)
{
    SRT_MSGCTRL& mctrl = *r_mctrl;
    // Recvmsg isn't restricted to the congctl type, it's the most
    // basic method of passing the data. You can retrieve data as
    // they come in, however you need to match the size of the buffer.
    if (!m_CongCtl->checkTransArgs(SrtCongestion::STA_MESSAGE, SrtCongestion::STAD_RECV, data, len, -1, false))
        throw CUDTException(MJ_NOTSUP, MN_INVALMSGAPI, 0);

    // Check if the socket is a member of a receiver group.
    // If so, then reading by receiveMessage is disallowed.

    if (m_parent->m_IncludedGroup && m_parent->m_IncludedGroup->isGroupReceiver())
    {
        LOGP(mglog.Error, "recvmsg: This socket is a receiver group member. Use group ID, NOT socket ID.");
        throw CUDTException(MJ_NOTSUP, MN_INVALMSGAPI, 0);
    }

    CGuard        recvguard(m_RecvLock, "recv");
    CCondDelegate tscond(m_RcvTsbPdCond, recvguard, "RcvTsbPdCond");

    /* XXX DEBUG STUFF - enable when required
       char charbool[2] = {'0', '1'};
       char ptrn [] = "RECVMSG/BEGIN BROKEN 1 CONN 1 CLOSING 1 SYNCR 1 NMSG                                ";
       int pos [] = {21, 28, 38, 46, 53};
       ptrn[pos[0]] = charbool[m_bBroken];
       ptrn[pos[1]] = charbool[m_bConnected];
       ptrn[pos[2]] = charbool[m_bClosing];
       ptrn[pos[3]] = charbool[m_bSynRecving];
       int wrtlen = sprintf(ptrn + pos[4], "%d", m_pRcvBuffer->getRcvMsgNum());
       strcpy(ptrn + pos[4] + wrtlen, "\n");
       fputs(ptrn, stderr);
    // */

    if (m_bBroken || m_bClosing)
    {
        HLOGC(mglog.Debug, log << CONID() << "receiveMessage: CONNECTION BROKEN - reading from recv buffer just for formality");
        int res       = m_pRcvBuffer->readMsg(data, len);
        mctrl.srctime = 0;

        // Kick TsbPd thread to schedule next wakeup (if running)
        if (m_bTsbPd)
        {
            HLOGP(tslog.Debug, "Ping TSBPD thread to schedule wakeup");
            tscond.signal_locked(recvguard);
        }
        else
        {
            HLOGP(tslog.Debug, "NOT pinging TSBPD - not set");
        }

        if (!m_pRcvBuffer->isRcvDataReady())
        {
            // read is not available any more
            s_UDTUnited.m_EPoll.update_events(m_SocketID, m_sPollID, SRT_EPOLL_IN, false);
        }

        if (res == 0)
        {
            if (!m_bMessageAPI && m_bShutdown)
                return 0;
            throw CUDTException(MJ_CONNECTION, MN_CONNLOST, 0);
        }
        else
            return res;
    }

    if (!m_bSynRecving)
    {
        HLOGC(dlog.Debug, log << CONID() << "receiveMessage: BEGIN ASYNC MODE. Going to extract payload size=" << len);

        int res = m_pRcvBuffer->readMsg(data, len, r_mctrl);
        if (res == 0)
        {
            // read is not available any more
            // Kick TsbPd thread to schedule next wakeup (if running)
            if (m_bTsbPd)
            {
                HLOGP(dlog.Debug, "receiveMessage: nothing to read, kicking TSBPD, return AGAIN");
                tscond.signal_locked(recvguard);
            }
            else
            {
                HLOGP(dlog.Debug, "receiveMessage: nothing to read, return AGAIN");
            }

            // Shut up EPoll if no more messages in non-blocking mode
            s_UDTUnited.m_EPoll.update_events(m_SocketID, m_sPollID, SRT_EPOLL_IN, false);
            throw CUDTException(MJ_AGAIN, MN_RDAVAIL, 0);
        }

        if (!m_pRcvBuffer->isRcvDataReady())
        {
            // Kick TsbPd thread to schedule next wakeup (if running)
            if (m_bTsbPd)
            {
                HLOGP(dlog.Debug, "receiveMessage: DATA READ, but nothing more - kicking TSBPD.");
                tscond.signal_locked(recvguard);
            }
            else
            {
                HLOGP(dlog.Debug, "receiveMessage: DATA READ, but nothing more");
            }

            // Shut up EPoll if no more messages in non-blocking mode
            s_UDTUnited.m_EPoll.update_events(m_SocketID, m_sPollID, SRT_EPOLL_IN, false);

            // After signaling the tsbpd for ready data, report the bandwidth.
#if ENABLE_HEAVY_LOGGING
            double bw = Bps2Mbps( m_iBandwidth * m_iMaxSRTPayloadSize );
            HLOGC(mglog.Debug, log << CONID() << "CURRENT BANDWIDTH: " << bw << "Mbps (" << m_iBandwidth << " buffers per second)");
#endif
        }
        return res;
    }

    HLOGC(dlog.Debug, log << "receiveMessage: BEGIN SYNC MODE. Going to extract payload size=" << len);

    int  res     = 0;
    bool timeout = false;
    // Do not block forever, check connection status each 1 sec.
    const steady_clock::duration recv_timeout = m_iRcvTimeOut < 0 ? seconds_from(1) : milliseconds_from(m_iRcvTimeOut);

    CCondDelegate recv_cond(m_RecvDataCond, recvguard, "RecvDataCond");

    do
    {
        uint64_t tstime SRT_ATR_UNUSED;
        int32_t seqno;
        if (stillConnected() && !timeout && (!m_pRcvBuffer->isRcvDataReady(Ref(tstime), Ref(seqno))))
        {
            /* Kick TsbPd thread to schedule next wakeup (if running) */
            if (m_bTsbPd)
            {
                // XXX Experimental, so just inform:
                // Check if the last check of isRcvDataReady has returned any "next time for a packet".
                // If so, then it means that TSBPD has fallen asleep only up to this time, so waking it up
                // would be "spurious". If a new packet comes ahead of the packet which's time is returned
                // in tstime (as TSBPD sleeps up to then), the procedure that receives it is responsible
                // of kicking TSBPD.
                // bool spurious = (tstime != 0);

                HLOGC(tslog.Debug, log << "receiveMessage: KICK tsbpd" << (tstime ? " (SPURIOUS!)" : ""));
                tscond.signal_locked(recvguard);
            }

            do
            {
                const steady_clock::time_point exptime = steady_clock::now() + recv_timeout;

                HLOGC(tslog.Debug,
                      log << CONID() << "receiveMessage: fall asleep up to TS=" << FormatTime(exptime) << " lock=" << (&m_RecvLock)
                          << " cond=" << (&m_RecvDataCond));

                if (!recv_cond.wait_until(exptime))
                {
                    if (!(m_iRcvTimeOut < 0))
                        timeout = true;
                    HLOGP(tslog.Debug,
                          "receiveMessage: DATA COND: EXPIRED -- checking connection conditions and rolling again");
                }
                else
                {
                    HLOGP(tslog.Debug, "receiveMessage: DATA COND: KICKED.");
                }
            } while (stillConnected() && !timeout && (!m_pRcvBuffer->isRcvDataReady()));

            HLOGC(tslog.Debug,
                  log << CONID() << "receiveMessage: lock-waiting loop exited: stillConntected=" << stillConnected()
                      << " timeout=" << timeout << " data-ready=" << m_pRcvBuffer->isRcvDataReady());
        }

        /* XXX DEBUG STUFF - enable when required
        LOGC(dlog.Debug, "RECVMSG/GO-ON BROKEN " << m_bBroken << " CONN " << m_bConnected
                << " CLOSING " << m_bClosing << " TMOUT " << timeout
                << " NMSG " << m_pRcvBuffer->getRcvMsgNum());
                */

        res = m_pRcvBuffer->readMsg(data, len, r_mctrl);

        if (m_bBroken || m_bClosing)
        {
            if (!m_bMessageAPI && m_bShutdown)
                return 0;
            throw CUDTException(MJ_CONNECTION, MN_CONNLOST, 0);
        }
        else if (!m_bConnected)
            throw CUDTException(MJ_CONNECTION, MN_NOCONN, 0);
    } while ((res == 0) && !timeout);

    if (!m_pRcvBuffer->isRcvDataReady())
    {
        // Falling here means usually that res == 0 && timeout == true.
        // res == 0 would repeat the above loop, unless there was also a timeout.
        // timeout has interrupted the above loop, but with res > 0 this condition
        // wouldn't be satisfied.

        // read is not available any more

        // Kick TsbPd thread to schedule next wakeup (if running)
        if (m_bTsbPd)
        {
            HLOGP(tslog.Debug, "recvmsg: KICK tsbpd() (buffer empty)");
            tscond.signal_locked(recvguard);
        }

        // Shut up EPoll if no more messages in non-blocking mode
        s_UDTUnited.m_EPoll.update_events(m_SocketID, m_sPollID, SRT_EPOLL_IN, false);
    }

    // Unblock when required
    // LOGC(tslog.Debug, "RECVMSG/EXIT RES " << res << " RCVTIMEOUT");

    if ((res <= 0) && (m_iRcvTimeOut >= 0))
        throw CUDTException(MJ_AGAIN, MN_XMTIMEOUT, 0);

    return res;
}

int64_t CUDT::sendfile(fstream& ifs, int64_t& offset, int64_t size, int block)
{
    if (m_bBroken || m_bClosing)
        throw CUDTException(MJ_CONNECTION, MN_CONNLOST, 0);
    else if (!m_bConnected || !m_CongCtl.ready())
        throw CUDTException(MJ_CONNECTION, MN_NOCONN, 0);

    if (size <= 0 && size != -1)
        return 0;

    if (!m_CongCtl->checkTransArgs(SrtCongestion::STA_FILE, SrtCongestion::STAD_SEND, 0, size, -1, false))
        throw CUDTException(MJ_NOTSUP, MN_INVALBUFFERAPI, 0);

    if (!m_pCryptoControl || !m_pCryptoControl->isSndEncryptionOK())
    {
        LOGC(dlog.Error,
             log << "Encryption is required, but the peer did not supply correct credentials. Sending rejected.");
        throw CUDTException(MJ_SETUP, MN_SECURITY, 0);
    }

    CGuard sendguard(m_SendLock, "send");

    if (m_pSndBuffer->getCurrBufSize() == 0)
    {
        // delay the EXP timer to avoid mis-fired timeout
        m_tsLastRspAckTime = steady_clock::now();
        m_iReXmitCount   = 1;
    }

    // positioning...
    try
    {
        if (size == -1)
        {
            ifs.seekg(0, std::ios::end);
            size = ifs.tellg();
            if (offset > size)
                throw 0; // let it be caught below
        }

        // This will also set the position back to the beginning
        // in case when it was moved to the end for measuring the size.
        // This will also fail if the offset exceeds size, so measuring
        // the size can be skipped if not needed.
        ifs.seekg((streamoff)offset);
        if (!ifs.good())
            throw 0;
    }
    catch (...)
    {
        // XXX It would be nice to note that this is reported
        // by exception only if explicitly requested by setting
        // the exception flags in the stream. Here it's fixed so
        // that when this isn't set, the exception is "thrown manually".
        throw CUDTException(MJ_FILESYSTEM, MN_SEEKGFAIL);
    }

    int64_t tosend = size;
    int     unitsize;

    // sending block by block
    while (tosend > 0)
    {
        if (ifs.fail())
            throw CUDTException(MJ_FILESYSTEM, MN_WRITEFAIL);

        if (ifs.eof())
            break;

        unitsize = int((tosend >= block) ? block : tosend);

        {
            CGuard        lk(m_SendBlockLock, "sendblock");
            CCondDelegate sendcond(m_SendBlockCond, lk, "SendBlockCond");

            while (stillConnected() && (sndBuffersLeft() <= 0) && m_bPeerHealth)
                sendcond.wait();
        }

        if (m_bBroken || m_bClosing)
            throw CUDTException(MJ_CONNECTION, MN_CONNLOST, 0);
        else if (!m_bConnected)
            throw CUDTException(MJ_CONNECTION, MN_NOCONN, 0);
        else if (!m_bPeerHealth)
        {
            // reset peer health status, once this error returns, the app should handle the situation at the peer side
            m_bPeerHealth = true;
            throw CUDTException(MJ_PEERERROR);
        }

        // record total time used for sending
        if (m_pSndBuffer->getCurrBufSize() == 0)
        {
            CGuard lock(m_StatsLock);
            m_stats.sndDurationCounter = steady_clock::now();
        }

        {
            CGuard        recvAckLock(m_RecvAckLock);
            const int64_t sentsize = m_pSndBuffer->addBufferFromFile(ifs, unitsize);

            if (sentsize > 0)
            {
                tosend -= sentsize;
                offset += sentsize;
            }

            if (sndBuffersLeft() <= 0)
            {
                // write is not available any more
        s_UDTUnited.m_EPoll.update_events(m_SocketID, m_sPollID, SRT_EPOLL_OUT, false);
            }
        }

        // insert this socket to snd list if it is not on the list yet
        m_pSndQueue->m_pSndUList->update(this, CSndUList::DONT_RESCHEDULE);
    }

    return size - tosend;
}

int64_t CUDT::recvfile(fstream& ofs, int64_t& offset, int64_t size, int block)
{
    if (!m_bConnected || !m_CongCtl.ready())
        throw CUDTException(MJ_CONNECTION, MN_NOCONN, 0);
    else if ((m_bBroken || m_bClosing) && !m_pRcvBuffer->isRcvDataReady())
    {
        if (!m_bMessageAPI && m_bShutdown)
            return 0;
        throw CUDTException(MJ_CONNECTION, MN_CONNLOST, 0);
    }

    if (size <= 0)
        return 0;

    if (!m_CongCtl->checkTransArgs(SrtCongestion::STA_FILE, SrtCongestion::STAD_RECV, 0, size, -1, false))
        throw CUDTException(MJ_NOTSUP, MN_INVALBUFFERAPI, 0);

    if (isOPT_TsbPd())
    {
        LOGC(dlog.Error, log << "Reading from file is incompatible with TSBPD mode and would cause a deadlock\n");
        throw CUDTException(MJ_NOTSUP, MN_INVALBUFFERAPI, 0);
    }

    CGuard recvguard(m_RecvLock, "recv");

    // Well, actually as this works over a FILE (fstream), not just a stream,
    // the size can be measured anyway and predicted if setting the offset might
    // have a chance to work or not.

    // positioning...
    try
    {
        if (offset > 0)
        {
            // Don't do anything around here if the offset == 0, as this
            // is the default offset after opening. Whether this operation
            // is performed correctly, it highly depends on how the file
            // has been open. For example, if you want to overwrite parts
            // of an existing file, the file must exist, and the ios::trunc
            // flag must not be set. If the file is open for only ios::out,
            // then the file will be truncated since the offset position on
            // at the time when first written; if ios::in|ios::out, then
            // it won't be truncated, just overwritten.

            // What is required here is that if offset is 0, don't try to
            // change the offset because this might be impossible with
            // the current flag set anyway.

            // Also check the status and CAUSE exception manually because
            // you don't know, as well, whether the user has set exception
            // flags.

            ofs.seekp((streamoff)offset);
            if (!ofs.good())
                throw 0; // just to get caught :)
        }
    }
    catch (...)
    {
        // XXX It would be nice to note that this is reported
        // by exception only if explicitly requested by setting
        // the exception flags in the stream. For a case, when it's not,
        // an additional explicit throwing happens when failbit is set.
        throw CUDTException(MJ_FILESYSTEM, MN_SEEKPFAIL);
    }

    int64_t torecv   = size;
    int     unitsize = block;
    int     recvsize;

    // receiving... "recvfile" is always blocking
    while (torecv > 0)
    {
        if (ofs.fail())
        {
            // send the sender a signal so it will not be blocked forever
            int32_t err_code = CUDTException::EFILE;
            sendCtrl(UMSG_PEERERROR, &err_code);

            throw CUDTException(MJ_FILESYSTEM, MN_WRITEFAIL);
        }

        {
            CGuard        gl(m_RecvDataLock, "recvdata");
            CCondDelegate rcond(m_RecvDataCond, gl, "RecvDataCond");

            while (stillConnected() && !m_pRcvBuffer->isRcvDataReady())
                rcond.wait();
        }

        if (!m_bConnected)
            throw CUDTException(MJ_CONNECTION, MN_NOCONN, 0);
        else if ((m_bBroken || m_bClosing) && !m_pRcvBuffer->isRcvDataReady())
        {

            if (!m_bMessageAPI && m_bShutdown)
                return 0;
            throw CUDTException(MJ_CONNECTION, MN_CONNLOST, 0);
        }

        unitsize = int((torecv == -1 || torecv >= block) ? block : torecv);
        recvsize = m_pRcvBuffer->readBufferToFile(ofs, unitsize);

        if (recvsize > 0)
        {
            torecv -= recvsize;
            offset += recvsize;
        }
    }

    if (!m_pRcvBuffer->isRcvDataReady())
    {
        // read is not available any more
        s_UDTUnited.m_EPoll.update_events(m_SocketID, m_sPollID, SRT_EPOLL_IN, false);
    }

    return size - torecv;
}

void CUDT::bstats(CBytePerfMon* perf, bool clear, bool instantaneous)
{
    if (!m_bConnected)
        throw CUDTException(MJ_CONNECTION, MN_NOCONN, 0);
    if (m_bBroken || m_bClosing)
        throw CUDTException(MJ_CONNECTION, MN_CONNLOST, 0);

    CGuard statsguard(m_StatsLock, "stats");

    const steady_clock::time_point currtime = steady_clock::now();

    perf->msTimeStamp          = count_milliseconds(currtime - m_stats.tsStartTime);
    perf->pktSent              = m_stats.traceSent;
    perf->pktRecv              = m_stats.traceRecv;
    perf->pktSndLoss           = m_stats.traceSndLoss;
    perf->pktRcvLoss           = m_stats.traceRcvLoss;
    perf->pktRetrans           = m_stats.traceRetrans;
    perf->pktRcvRetrans        = m_stats.traceRcvRetrans;
    perf->pktSentACK           = m_stats.sentACK;
    perf->pktRecvACK           = m_stats.recvACK;
    perf->pktSentNAK           = m_stats.sentNAK;
    perf->pktRecvNAK           = m_stats.recvNAK;
    perf->usSndDuration        = m_stats.sndDuration;
    perf->pktReorderDistance   = m_stats.traceReorderDistance;
    perf->pktReorderTolerance  = m_iReorderTolerance;
    perf->pktRcvAvgBelatedTime = m_stats.traceBelatedTime;
    perf->pktRcvBelated        = m_stats.traceRcvBelated;

    perf->pktSndFilterExtra  = m_stats.sndFilterExtra;
    perf->pktRcvFilterExtra  = m_stats.rcvFilterExtra;
    perf->pktRcvFilterSupply = m_stats.rcvFilterSupply;
    perf->pktRcvFilterLoss   = m_stats.rcvFilterLoss;

    /* perf byte counters include all headers (SRT+UDP+IP) */
    const int pktHdrSize = CPacket::HDR_SIZE + CPacket::UDP_HDR_SIZE;
    perf->byteSent       = m_stats.traceBytesSent + (m_stats.traceSent * pktHdrSize);
    perf->byteRecv       = m_stats.traceBytesRecv + (m_stats.traceRecv * pktHdrSize);
    perf->byteRetrans    = m_stats.traceBytesRetrans + (m_stats.traceRetrans * pktHdrSize);
#ifdef SRT_ENABLE_LOSTBYTESCOUNT
    perf->byteRcvLoss = m_stats.traceRcvBytesLoss + (m_stats.traceRcvLoss * pktHdrSize);
#endif

    perf->pktSndDrop  = m_stats.traceSndDrop;
    perf->pktRcvDrop  = m_stats.traceRcvDrop + m_stats.traceRcvUndecrypt;
    perf->byteSndDrop = m_stats.traceSndBytesDrop + (m_stats.traceSndDrop * pktHdrSize);
    perf->byteRcvDrop =
        m_stats.traceRcvBytesDrop + (m_stats.traceRcvDrop * pktHdrSize) + m_stats.traceRcvBytesUndecrypt;
    perf->pktRcvUndecrypt  = m_stats.traceRcvUndecrypt;
    perf->byteRcvUndecrypt = m_stats.traceRcvBytesUndecrypt;

    perf->pktSentTotal       = m_stats.sentTotal;
    perf->pktRecvTotal       = m_stats.recvTotal;
    perf->pktSndLossTotal    = m_stats.sndLossTotal;
    perf->pktRcvLossTotal    = m_stats.rcvLossTotal;
    perf->pktRetransTotal    = m_stats.retransTotal;
    perf->pktSentACKTotal    = m_stats.sentACKTotal;
    perf->pktRecvACKTotal    = m_stats.recvACKTotal;
    perf->pktSentNAKTotal    = m_stats.sentNAKTotal;
    perf->pktRecvNAKTotal    = m_stats.recvNAKTotal;
    perf->usSndDurationTotal = m_stats.m_sndDurationTotal;

    perf->byteSentTotal           = m_stats.bytesSentTotal + (m_stats.sentTotal * pktHdrSize);
    perf->byteRecvTotal           = m_stats.bytesRecvTotal + (m_stats.recvTotal * pktHdrSize);
    perf->byteRetransTotal        = m_stats.bytesRetransTotal + (m_stats.retransTotal * pktHdrSize);
    perf->pktSndFilterExtraTotal  = m_stats.sndFilterExtraTotal;
    perf->pktRcvFilterExtraTotal  = m_stats.rcvFilterExtraTotal;
    perf->pktRcvFilterSupplyTotal = m_stats.rcvFilterSupplyTotal;
    perf->pktRcvFilterLossTotal   = m_stats.rcvFilterLossTotal;

#ifdef SRT_ENABLE_LOSTBYTESCOUNT
    perf->byteRcvLossTotal = m_stats.rcvBytesLossTotal + (m_stats.rcvLossTotal * pktHdrSize);
#endif
    perf->pktSndDropTotal  = m_stats.sndDropTotal;
    perf->pktRcvDropTotal  = m_stats.rcvDropTotal + m_stats.m_rcvUndecryptTotal;
    perf->byteSndDropTotal = m_stats.sndBytesDropTotal + (m_stats.sndDropTotal * pktHdrSize);
    perf->byteRcvDropTotal =
        m_stats.rcvBytesDropTotal + (m_stats.rcvDropTotal * pktHdrSize) + m_stats.m_rcvBytesUndecryptTotal;
    perf->pktRcvUndecryptTotal  = m_stats.m_rcvUndecryptTotal;
    perf->byteRcvUndecryptTotal = m_stats.m_rcvBytesUndecryptTotal;
    //<

    double interval = count_microseconds(currtime - m_stats.tsLastSampleTime);

    //>mod
    perf->mbpsSendRate = double(perf->byteSent) * 8.0 / interval;
    perf->mbpsRecvRate = double(perf->byteRecv) * 8.0 / interval;
    //<

    perf->usPktSndPeriod      = count_microseconds(m_tdSendInterval);
    perf->pktFlowWindow       = m_iFlowWindowSize;
    perf->pktCongestionWindow = (int)m_dCongestionWindow;
    perf->pktFlightSize       = CSeqNo::seqlen(m_iSndLastAck, CSeqNo::incseq(m_iSndCurrSeqNo)) - 1;
    perf->msRTT               = (double)m_iRTT / 1000.0;
    //>new
    perf->msSndTsbPdDelay = m_bPeerTsbPd ? m_iPeerTsbPdDelay_ms : 0;
    perf->msRcvTsbPdDelay = isOPT_TsbPd() ? m_iTsbPdDelay_ms : 0;
    perf->byteMSS         = m_iMSS;

    perf->mbpsMaxBW = m_llMaxBW > 0 ? Bps2Mbps(m_llMaxBW) : m_CongCtl.ready() ? Bps2Mbps(m_CongCtl->sndBandwidth()) : 0;

    //<
    uint32_t availbw = (uint64_t)(m_iBandwidth == 1 ? m_RcvTimeWindow.getBandwidth() : m_iBandwidth);

    perf->mbpsBandwidth = Bps2Mbps(availbw * (m_iMaxSRTPayloadSize + pktHdrSize));

    if (CGuard::enterCS(m_ConnectionLock, "conn", false) == 0)
    {
        if (m_pSndBuffer)
        {
#ifdef SRT_ENABLE_SNDBUFSZ_MAVG
            if (instantaneous)
            {
                /* Get instant SndBuf instead of moving average for application-based Algorithm
                   (such as NAE) in need of fast reaction to network condition changes. */
                perf->pktSndBuf = m_pSndBuffer->getCurrBufSize(Ref(perf->byteSndBuf), Ref(perf->msSndBuf));
            }
            else
            {
                perf->pktSndBuf = m_pSndBuffer->getAvgBufSize(Ref(perf->byteSndBuf), Ref(perf->msSndBuf));
            }
#else
            perf->pktSndBuf = m_pSndBuffer->getCurrBufSize(Ref(perf->byteSndBuf), Ref(perf->msSndBuf));
#endif
            perf->byteSndBuf += (perf->pktSndBuf * pktHdrSize);
            //<
            perf->byteAvailSndBuf = (m_iSndBufSize - perf->pktSndBuf) * m_iMSS;
        }
        else
        {
            perf->byteAvailSndBuf = 0;
            // new>
            perf->pktSndBuf  = 0;
            perf->byteSndBuf = 0;
            perf->msSndBuf   = 0;
            //<
        }

        if (m_pRcvBuffer)
        {
            perf->byteAvailRcvBuf = m_pRcvBuffer->getAvailBufSize() * m_iMSS;
            // new>
#ifdef SRT_ENABLE_RCVBUFSZ_MAVG
            if (instantaneous) // no need for historical API for Rcv side
            {
                perf->pktRcvBuf = m_pRcvBuffer->getRcvDataSize(perf->byteRcvBuf, perf->msRcvBuf);
            }
            else
            {
                perf->pktRcvBuf = m_pRcvBuffer->getRcvAvgDataSize(perf->byteRcvBuf, perf->msRcvBuf);
            }
#else
            perf->pktRcvBuf = m_pRcvBuffer->getRcvDataSize(perf->byteRcvBuf, perf->msRcvBuf);
#endif
            //<
        }
        else
        {
            perf->byteAvailRcvBuf = 0;
            // new>
            perf->pktRcvBuf  = 0;
            perf->byteRcvBuf = 0;
            perf->msRcvBuf   = 0;
            //<
        }

        CGuard::leaveCS(m_ConnectionLock, "conn");
    }
    else
    {
        perf->byteAvailSndBuf = 0;
        perf->byteAvailRcvBuf = 0;
        // new>
        perf->pktSndBuf  = 0;
        perf->byteSndBuf = 0;
        perf->msSndBuf   = 0;

        perf->byteRcvBuf = 0;
        perf->msRcvBuf   = 0;
        //<
    }

    if (clear)
    {
        m_stats.traceSndDrop           = 0;
        m_stats.traceRcvDrop           = 0;
        m_stats.traceSndBytesDrop      = 0;
        m_stats.traceRcvBytesDrop      = 0;
        m_stats.traceRcvUndecrypt      = 0;
        m_stats.traceRcvBytesUndecrypt = 0;
        // new>
        m_stats.traceBytesSent = m_stats.traceBytesRecv = m_stats.traceBytesRetrans = 0;
        //<
        m_stats.traceSent = m_stats.traceRecv = m_stats.traceSndLoss = m_stats.traceRcvLoss = m_stats.traceRetrans =
            m_stats.sentACK = m_stats.recvACK = m_stats.sentNAK = m_stats.recvNAK = 0;
        m_stats.sndDuration                                                       = 0;
        m_stats.traceRcvRetrans                                                   = 0;
        m_stats.traceRcvBelated                                                   = 0;
#ifdef SRT_ENABLE_LOSTBYTESCOUNT
        m_stats.traceRcvBytesLoss = 0;
#endif

        m_stats.sndFilterExtra = 0;
        m_stats.rcvFilterExtra = 0;

        m_stats.rcvFilterSupply = 0;
        m_stats.rcvFilterLoss   = 0;

        m_stats.tsLastSampleTime = currtime;
    }
}

bool CUDT::updateCC(ETransmissionEvent evt, EventVariant arg)
{
    // Special things that must be done HERE, not in SrtCongestion,
    // because it involves the input buffer in CUDT. It would be
    // slightly dangerous to give SrtCongestion access to it.

    // According to the rules, the congctl should be ready at the same
    // time when the sending buffer. For sanity check, check both first.
    if (!m_CongCtl.ready() || !m_pSndBuffer)
    {
        LOGC(mglog.Error,
             log << CONID() << "updateCC: CAN'T DO UPDATE - congctl " << (m_CongCtl.ready() ? "ready" : "NOT READY")
            << "; sending buffer " << (m_pSndBuffer ? "NOT CREATED" : "created"));

        return false;
    }

    HLOGC(mglog.Debug, log << "updateCC: EVENT:" << TransmissionEventStr(evt));

    if (evt == TEV_INIT)
    {
        // only_input uses:
        // 0: in the beginning and when SRTO_MAXBW was changed
        // 1: SRTO_INPUTBW was changed
        // 2: SRTO_OHEADBW was changed
        EInitEvent only_input = arg.get<EventVariant::INIT>();
        // false = TEV_INIT_RESET: in the beginning, or when MAXBW was changed.

        if (only_input && m_llMaxBW)
        {
            HLOGC(mglog.Debug, log << CONID() << "updateCC/TEV_INIT: non-RESET stage and m_llMaxBW already set to " << m_llMaxBW);
            // Don't change
        }
        else // either m_llMaxBW == 0 or only_input == TEV_INIT_RESET
        {
            // Use the values:
            // - if SRTO_MAXBW is >0, use it.
            // - if SRTO_MAXBW == 0, use SRTO_INPUTBW + SRTO_OHEADBW
            // - if SRTO_INPUTBW == 0, pass 0 to requst in-buffer sampling
            // Bytes/s
            int bw = m_llMaxBW != 0 ? m_llMaxBW :                       // When used SRTO_MAXBW
                         m_llInputBW != 0 ? withOverhead(m_llInputBW) : // SRTO_INPUTBW + SRT_OHEADBW
                             0; // When both MAXBW and INPUTBW are 0, request in-buffer sampling

            // Note: setting bw == 0 uses BW_INFINITE value in LiveCC
            m_CongCtl->updateBandwidth(m_llMaxBW, bw);

            if (only_input == TEV_INIT_OHEADBW)
            {
                // On updated SRTO_OHEADBW don't change input rate.
                // This only influences the call to withOverhead().
            }
            else
            {
                // No need to calculate input reate if the bandwidth is set
                const bool disable_in_rate_calc = (bw != 0);
                m_pSndBuffer->resetInputRateSmpPeriod(disable_in_rate_calc);
            }

            HLOGC(mglog.Debug,
                  log << CONID() << "updateCC/TEV_INIT: updating BW=" << m_llMaxBW
                      << (only_input == TEV_INIT_RESET
                              ? " (UNCHANGED)"
                              : only_input == TEV_INIT_OHEADBW ? " (only Overhead)" : " (updated sampling rate)"));
        }
    }

    // This part is also required only by LiveCC, however not
    // moved there due to that it needs access to CSndBuffer.
    if (evt == TEV_ACK || evt == TEV_LOSSREPORT || evt == TEV_CHECKTIMER)
    {
        // Specific part done when MaxBW is set to 0 (auto) and InputBW is 0.
        // This requests internal input rate sampling.
        if (m_llMaxBW == 0 && m_llInputBW == 0)
        {
            // Get auto-calculated input rate, Bytes per second
            const int64_t inputbw = m_pSndBuffer->getInputRate();

            /*
             * On blocked transmitter (tx full) and until connection closes,
             * auto input rate falls to 0 but there may be still lot of packet to retransmit
             * Calling updateBandwidth with 0 sets maxBW to default BW_INFINITE (1 Gbps)
             * and sendrate skyrockets for retransmission.
             * Keep previously set maximum in that case (inputbw == 0).
             */
            if (inputbw != 0)
                m_CongCtl->updateBandwidth(0, withOverhead(inputbw)); // Bytes/sec
        }
    }

    HLOGC(mglog.Debug, log << CONID() << "updateCC: emitting signal for EVENT:" << TransmissionEventStr(evt));

    // Now execute a congctl-defined action for that event.
    EmitSignal(evt, arg);

    // This should be done with every event except ACKACK and SEND/RECEIVE
    // After any action was done by the congctl, update the congestion window and sending interval.
    if (evt != TEV_ACKACK && evt != TEV_SEND && evt != TEV_RECEIVE)
    {
        // This part comes from original UDT.
        // NOTE: THESE things come from CCC class:
        // - m_dPktSndPeriod
        // - m_dCWndSize
        m_tdSendInterval    = microseconds_from((int64_t)m_CongCtl->pktSndPeriod_us());
        m_dCongestionWindow = m_CongCtl->cgWindowSize();
#if ENABLE_HEAVY_LOGGING
        HLOGC(mglog.Debug,
              log << CONID() << "updateCC: updated values from congctl: interval=" << count_microseconds(m_tdSendInterval) << " us ("
                  << "tk (" << m_CongCtl->pktSndPeriod_us() << "us) cgwindow="
                  << std::setprecision(3) << m_dCongestionWindow);
#endif
    }

    HLOGC(mglog.Debug, log << "udpateCC: finished handling for EVENT:" << TransmissionEventStr(evt));

    return true;
}

void CUDT::initSynch()
{
    CGuard::createMutex(m_SendBlockLock);
    CGuard::createCond(m_SendBlockCond);
    CGuard::createMutex(m_RecvDataLock);
    CGuard::createCond(m_RecvDataCond);
    CGuard::createMutex(m_SendLock);
    CGuard::createMutex(m_RecvLock);
    CGuard::createMutex(m_RcvLossLock);
    CGuard::createMutex(m_RecvAckLock);
    CGuard::createMutex(m_RcvBufferLock);
    CGuard::createMutex(m_ConnectionLock);
    CGuard::createMutex(m_StatsLock);

    memset(&m_RcvTsbPdThread, 0, sizeof m_RcvTsbPdThread);
    CGuard::createCond(m_RcvTsbPdCond);
}

void CUDT::destroySynch()
{
    CGuard::releaseMutex(m_SendBlockLock);
    CGuard::releaseCond(m_SendBlockCond);
    CGuard::releaseMutex(m_RecvDataLock);
    CGuard::releaseCond(m_RecvDataCond);
    CGuard::releaseMutex(m_SendLock);
    CGuard::releaseMutex(m_RecvLock);
    CGuard::releaseMutex(m_RcvLossLock);
    CGuard::releaseMutex(m_RecvAckLock);
    CGuard::releaseMutex(m_RcvBufferLock);
    CGuard::releaseMutex(m_ConnectionLock);
    CGuard::releaseMutex(m_StatsLock);
    CGuard::releaseCond(m_RcvTsbPdCond);
}

void CUDT::releaseSynch()
{
    // wake up user calls
    CCondDelegate sndblock(m_SendBlockCond, m_SendBlockLock, CCondDelegate::NOLOCK, "SendBlock", "SendBlock");
    sndblock.lock_signal();

    CGuard::enterCS(m_SendLock, "send");
    CGuard::leaveCS(m_SendLock, "send");

    CCondDelegate rdcond(m_RecvDataCond, m_RecvDataLock, CCondDelegate::NOLOCK, "RecvData", "RecvData");
    rdcond.lock_signal();

    CCondDelegate tscond(m_RcvTsbPdCond, m_RecvLock, CCondDelegate::NOLOCK, "RcvTsbPd", "Recv");
    tscond.lock_signal();

    CGuard::enterCS(m_RecvDataLock, "RecvDataLock");
    if (CGuard::isthread(m_RcvTsbPdThread))
    {
        CGuard::join(m_RcvTsbPdThread);
    }
    CGuard::leaveCS(m_RecvDataLock, "RecvDataLock");

    CGuard::enterCS(m_RecvLock, "recv");
    CGuard::leaveCS(m_RecvLock, "recv");
}

void CUDT::ackDataUpTo(int32_t ack)
{
    int acksize = CSeqNo::seqoff(m_iRcvLastSkipAck, ack);

    HLOGC(mglog.Debug, log << "ackDataUpTo: %" << ack << " vs. current %" << m_iRcvLastSkipAck
            << " (signing off " << acksize << " packets)");

    m_iRcvLastAck = ack;
    m_iRcvLastSkipAck = ack;

    // NOTE: This is new towards UDT and prevents spurious
    // wakeup of select/epoll functions when no new packets
    // were signed off for extraction.
    if (acksize > 0)
    {
        m_pRcvBuffer->ackData(acksize);

        // Signal threads waiting in CTimer::waitForEvent(),
        // which are select(), selectEx() and epoll_wait().
        CTimer::triggerEvent();
    }
}

#if ENABLE_HEAVY_LOGGING
static void DebugAck(string hdr, int prev, int ack)
{
    if (!prev)
    {
        HLOGC(mglog.Debug, log << hdr << "ACK " << ack);
        return;
    }

    prev     = CSeqNo::incseq(prev);
    int diff = CSeqNo::seqoff(prev, ack);
    if (diff < 0)
    {
        HLOGC(mglog.Debug, log << hdr << "ACK ERROR: " << prev << "-" << ack << "(diff " << diff << ")");
        return;
    }

    bool shorted = diff > 100; // sanity
    if (shorted)
        ack = CSeqNo::incseq(prev, 100);

    ostringstream ackv;
    for (; prev != ack; prev = CSeqNo::incseq(prev))
        ackv << prev << " ";
    if (shorted)
        ackv << "...";
    HLOGC(mglog.Debug, log << hdr << "ACK (" << (diff + 1) << "): " << ackv.str() << ack);
}
#else
static inline void DebugAck(string, int, int) {}
#endif

void CUDT::sendCtrl(UDTMessageType pkttype, const void* lparam, void* rparam, int size)
{
    CPacket ctrlpkt;
    setPacketTS(ctrlpkt, steady_clock::now());

    int nbsent        = 0;
    int local_prevack = 0;

#if ENABLE_HEAVY_LOGGING
    struct SaveBack
    {
        int&       target;
        const int& source;

        ~SaveBack() { target = source; }
    } l_saveback = {m_iDebugPrevLastAck, m_iRcvLastAck};
    (void)l_saveback; // kill compiler warning: unused variable `l_saveback` [-Wunused-variable]

    local_prevack = m_iDebugPrevLastAck;

    string reason; // just for "a reason"
#endif

    switch (pkttype)
    {
    case UMSG_ACK: // 010 - Acknowledgement
    {
        int32_t ack;

        // If there is no loss, the ACK is the current largest sequence number plus 1;
        // Otherwise it is the smallest sequence number in the receiver loss list.
        if (m_pRcvLossList->getLossLength() == 0)
        {
            ack = CSeqNo::incseq(m_iRcvCurrSeqNo);
#if ENABLE_HEAVY_LOGGING
            reason = "expected next";
#endif
        }
        else
        {
            ack = m_pRcvLossList->getFirstLostSeq();
#if ENABLE_HEAVY_LOGGING
            reason = "first lost";
#endif
        }

        if (m_iRcvLastAckAck == ack)
        {
            HLOGC(mglog.Debug, log << "sendCtrl(UMSG_ACK): last ACK %" << ack << " == last ACKACK (" << reason << ")");
            break;
        }

        // send out a lite ACK
        // to save time on buffer processing and bandwidth/AS measurement, a lite ACK only feeds back an ACK number
        if (size == SEND_LITE_ACK)
        {
            ctrlpkt.pack(pkttype, NULL, &ack, size);
            ctrlpkt.m_iID = m_PeerID;
            nbsent        = m_pSndQueue->sendto(m_PeerAddr, ctrlpkt);
            DebugAck("sendCtrl(lite):" + CONID(), local_prevack, ack);
            break;
        }

        // There are new received packets to acknowledge, update related information.
        /* tsbpd thread may also call ackData when skipping packet so protect code */
        CGuard::enterCS(m_RcvBufferLock, "RcvBuffer");

        // IF ack %> m_iRcvLastAck
        if (CSeqNo::seqcmp(ack, m_iRcvLastAck) > 0)
        {
            ackDataUpTo(ack);
            CGuard::leaveCS(m_RcvBufferLock, "RcvBuffer");
            IF_HEAVY_LOGGING(int32_t oldack = m_iRcvLastSkipAck);

            // If TSBPD is enabled, then INSTEAD OF signaling m_RecvDataCond,
            // signal m_RcvTsbPdCond. This will kick in the tsbpd thread, which
            // will signal m_RecvDataCond when there's time to play for particular
            // data packet.
            HLOGC(dlog.Debug, log << "ACK: clip %" << oldack << "-%" << ack
                    << ", REVOKED " << CSeqNo::seqoff(ack, m_iRcvLastAck) << " from RCV buffer");

            if (m_bTsbPd)
            {
                /* Newly acknowledged data, signal TsbPD thread */
                CGuard        rlock(m_RecvLock, "recv");
                CCondDelegate cc(m_RcvTsbPdCond, rlock, "RcvTsbPdCond");
                if (m_bTsbPdAckWakeup)
                    cc.signal_locked(rlock);
            }
            else
            {
                if (m_bSynRecving)
                {
                    // signal a waiting "recv" call if there is any data available
                    CGuard        rlock(m_RecvDataLock, "recvdata");
                    CCondDelegate cc(m_RecvDataCond, rlock, "RecvDataCond");
                    cc.signal_locked(rlock);
                }
                // acknowledge any waiting epolls to read
                s_UDTUnited.m_EPoll.update_events(m_SocketID, m_sPollID, SRT_EPOLL_IN, true);
                CTimer::triggerEvent();
            }
            CGuard::enterCS(m_RcvBufferLock, "RcvBuffer");
        }
        else if (ack == m_iRcvLastAck)
        {
            // If the ACK was just sent already AND elapsed time did not exceed RTT,
            if ((steady_clock::now() - m_tsLastAckTime) <
                (microseconds_from(m_iRTT + 4 * m_iRTTVar)))
            {
                HLOGC(mglog.Debug, log << "sendCtrl(UMSG_ACK): ACK %" << ack << " just sent - too early to repeat");
                CGuard::leaveCS(m_RcvBufferLock, "RcvBuffer");
                break;
            }
        }
        else
        {
            // Not possible (m_iRcvCurrSeqNo+1 < m_iRcvLastAck ?)
            LOGC(mglog.Error, log << "sendCtrl(UMSG_ACK): IPE: curr %" << m_iRcvLastAck
                  << " <% last %" << m_iRcvLastAck);
            CGuard::leaveCS(m_RcvBufferLock, "RcvBuffer");

            break;
        }

        // [[using assert( ack >= m_iRcvLastAck && is_periodic_ack ) ]]

        // Send out the ACK only if has not been received by the sender before
        if (CSeqNo::seqcmp(m_iRcvLastAck, m_iRcvLastAckAck) > 0)
        {
            // NOTE: The BSTATS feature turns on extra fields above size 6
            // also known as ACKD_TOTAL_SIZE_VER100.
            int32_t data[ACKD_TOTAL_SIZE];

            // Case you care, CAckNo::incack does exactly the same thing as
            // CSeqNo::incseq. Logically the ACK number is a different thing
            // than sequence number (it's a "journal" for ACK request-response,
            // and starts from 0, unlike sequence, which starts from a random
            // number), but still the numbers are from exactly the same domain.
            m_iAckSeqNo           = CAckNo::incack(m_iAckSeqNo);
            data[ACKD_RCVLASTACK] = m_iRcvLastAck;
            data[ACKD_RTT]        = m_iRTT;
            data[ACKD_RTTVAR]     = m_iRTTVar;
            data[ACKD_BUFFERLEFT] = m_pRcvBuffer->getAvailBufSize();
            // a minimum flow window of 2 is used, even if buffer is full, to break potential deadlock
            if (data[ACKD_BUFFERLEFT] < 2)
                data[ACKD_BUFFERLEFT] = 2;

            if (steady_clock::now() - m_tsLastAckTime > m_tdACKInterval)
            {
                int rcvRate;
                int ctrlsz = ACKD_TOTAL_SIZE_UDTBASE * ACKD_FIELD_SIZE; // Minimum required size

                data[ACKD_RCVSPEED]  = m_RcvTimeWindow.getPktRcvSpeed(Ref(rcvRate));
                data[ACKD_BANDWIDTH] = m_RcvTimeWindow.getBandwidth();

                //>>Patch while incompatible (1.0.2) receiver floating around
                if (m_lPeerSrtVersion == SrtVersion(1, 0, 2))
                {
                    data[ACKD_RCVRATE] = rcvRate;                                     // bytes/sec
                    data[ACKD_XMRATE]  = data[ACKD_BANDWIDTH] * m_iMaxSRTPayloadSize; // bytes/sec
                    ctrlsz             = ACKD_FIELD_SIZE * ACKD_TOTAL_SIZE_VER102;
                }
                else if (m_lPeerSrtVersion >= SrtVersion(1, 0, 3))
                {
                    // Normal, currently expected version.
                    data[ACKD_RCVRATE] = rcvRate; // bytes/sec
                    ctrlsz             = ACKD_FIELD_SIZE * ACKD_TOTAL_SIZE_VER101;
                }
                // ELSE: leave the buffer with ...UDTBASE size.

                ctrlpkt.pack(pkttype, &m_iAckSeqNo, data, ctrlsz);
                m_tsLastAckTime = steady_clock::now();
            }
            else
            {
                ctrlpkt.pack(pkttype, &m_iAckSeqNo, data, ACKD_FIELD_SIZE * ACKD_TOTAL_SIZE_SMALL);
            }

            ctrlpkt.m_iID        = m_PeerID;
            setPacketTS(ctrlpkt, steady_clock::now());
            nbsent               = m_pSndQueue->sendto(m_PeerAddr, ctrlpkt);
            DebugAck("sendCtrl: " + CONID(), local_prevack, ack);

            m_ACKWindow.store(m_iAckSeqNo, m_iRcvLastAck);

            CGuard::enterCS(m_StatsLock, "Stats");
            ++m_stats.sentACK;
            ++m_stats.sentACKTotal;
            CGuard::leaveCS(m_StatsLock, "Stats");
        }
        else
        {
            HLOGC(mglog.Debug, log << "sendCtrl(UMSG_ACK): " << CONID() << "ACK %" << m_iRcvLastAck
                    << " <=%  ACKACK %" << m_iRcvLastAckAck << " - NOT SENDING ACK");
        }
        CGuard::leaveCS(m_RcvBufferLock, "RcvBuffer");

        break;
    }

    case UMSG_ACKACK: // 110 - Acknowledgement of Acknowledgement
        ctrlpkt.pack(pkttype, lparam);
        ctrlpkt.m_iID = m_PeerID;
        nbsent        = m_pSndQueue->sendto(m_PeerAddr, ctrlpkt);

        break;

    case UMSG_LOSSREPORT: // 011 - Loss Report
    {
        // Explicitly defined lost sequences
        if (rparam)
        {
            int32_t* lossdata = (int32_t*)rparam;

            size_t bytes = sizeof(*lossdata) * size;
            ctrlpkt.pack(pkttype, NULL, lossdata, bytes);

            ctrlpkt.m_iID = m_PeerID;
            nbsent        = m_pSndQueue->sendto(m_PeerAddr, ctrlpkt);

            CGuard::enterCS(m_StatsLock, "Stats");
            ++m_stats.sentNAK;
            ++m_stats.sentNAKTotal;
            CGuard::leaveCS(m_StatsLock, "Stats");
        }
        // Call with no arguments - get loss list from internal data.
        else if (m_pRcvLossList->getLossLength() > 0)
        {
            // this is periodically NAK report; make sure NAK cannot be sent back too often

            // read loss list from the local receiver loss list
            int32_t* data = new int32_t[m_iMaxSRTPayloadSize / 4];
            int      losslen;
            m_pRcvLossList->getLossArray(data, losslen, m_iMaxSRTPayloadSize / 4);

            if (0 < losslen)
            {
                ctrlpkt.pack(pkttype, NULL, data, losslen * 4);
                ctrlpkt.m_iID = m_PeerID;
                nbsent        = m_pSndQueue->sendto(m_PeerAddr, ctrlpkt);

                CGuard::enterCS(m_StatsLock, "Stats");
                ++m_stats.sentNAK;
                ++m_stats.sentNAKTotal;
                CGuard::leaveCS(m_StatsLock, "Stats");
            }

            delete[] data;
        }

        // update next NAK time, which should wait enough time for the retansmission, but not too long
        m_tdNAKInterval = microseconds_from(m_iRTT + 4 * m_iRTTVar);

        // Fix the NAKreport period according to the congctl
        m_tdNAKInterval =
            microseconds_from(m_CongCtl->updateNAKInterval(count_microseconds(m_tdNAKInterval),
                                                                      m_RcvTimeWindow.getPktRcvSpeed(),
                                                                      m_pRcvLossList->getLossLength()));

        // This is necessary because a congctl need not wish to define
        // its own minimum interval, in which case the default one is used.
        if (m_tdNAKInterval < m_tdMinNakInterval)
            m_tdNAKInterval = m_tdMinNakInterval;

        break;
    }

    case UMSG_CGWARNING: // 100 - Congestion Warning
        ctrlpkt.pack(pkttype);
        ctrlpkt.m_iID = m_PeerID;
        nbsent        = m_pSndQueue->sendto(m_PeerAddr, ctrlpkt);

        m_tsLastWarningTime = steady_clock::now();

        break;

    case UMSG_KEEPALIVE: // 001 - Keep-alive
        ctrlpkt.pack(pkttype);
        ctrlpkt.m_iID = m_PeerID;
        nbsent        = m_pSndQueue->sendto(m_PeerAddr, ctrlpkt);

        break;

    case UMSG_HANDSHAKE: // 000 - Handshake
        ctrlpkt.pack(pkttype, NULL, rparam, sizeof(CHandShake));
        ctrlpkt.m_iID = m_PeerID;
        nbsent        = m_pSndQueue->sendto(m_PeerAddr, ctrlpkt);

        break;

    case UMSG_SHUTDOWN: // 101 - Shutdown
        ctrlpkt.pack(pkttype);
        ctrlpkt.m_iID = m_PeerID;
        nbsent        = m_pSndQueue->sendto(m_PeerAddr, ctrlpkt);

        break;

    case UMSG_DROPREQ: // 111 - Msg drop request
        ctrlpkt.pack(pkttype, lparam, rparam, 8);
        ctrlpkt.m_iID = m_PeerID;
        nbsent        = m_pSndQueue->sendto(m_PeerAddr, ctrlpkt);

        break;

    case UMSG_PEERERROR: // 1000 - acknowledge the peer side a special error
        ctrlpkt.pack(pkttype, lparam);
        ctrlpkt.m_iID = m_PeerID;
        nbsent        = m_pSndQueue->sendto(m_PeerAddr, ctrlpkt);

        break;

    case UMSG_EXT: // 0x7FFF - Resevered for future use
        break;

    default:
        break;
    }

    // Fix keepalive
    if (nbsent)
        m_tsLastSndTime = steady_clock::now();
}

void CUDT::updateSndLossListOnACK(int32_t ackdata_seqno)
{
    // Update sender's loss list and acknowledge packets in the sender's buffer
    {
        // m_RecvAckLock protects sender's loss list and epoll
        CGuard ack_lock(m_RecvAckLock);

        const int offset = CSeqNo::seqoff(m_iSndLastDataAck, ackdata_seqno);
        // IF distance between m_iSndLastDataAck and ack is nonempty...
        if (offset <= 0)
            return;

        // update sending variables
        m_iSndLastDataAck = ackdata_seqno;

        // remove any loss that predates 'ack' (not to be considered loss anymore)
        m_pSndLossList->remove(CSeqNo::decseq(m_iSndLastDataAck));

        // acknowledge the sending buffer (remove data that predate 'ack')
        m_pSndBuffer->ackData(offset);

        // acknowledde any waiting epolls to write
        s_UDTUnited.m_EPoll.update_events(m_SocketID, m_sPollID, UDT_EPOLL_OUT, true);
    }

    // insert this socket to snd list if it is not on the list yet
    m_pSndQueue->m_pSndUList->update(this, CSndUList::DONT_RESCHEDULE);

    if (m_bSynSending)
    {
        CCondDelegate cc(m_SendBlockCond, m_SendBlockLock, CCondDelegate::NOLOCK, "SendBlock", "SendBlock");
        cc.lock_signal();
    }

    const steady_clock::time_point currtime = steady_clock::now();
    // record total time used for sending
    CGuard::enterCS(m_StatsLock, "Stats");
    m_stats.sndDuration += count_microseconds(currtime - m_stats.sndDurationCounter);
    m_stats.m_sndDurationTotal += count_microseconds(currtime - m_stats.sndDurationCounter);
    m_stats.sndDurationCounter = currtime;
    CGuard::leaveCS(m_StatsLock, "Stats");
}

void CUDT::processCtrlAck(const CPacket& ctrlpkt, const steady_clock::time_point& currtime)
{
    const int32_t* ackdata       = (const int32_t*)ctrlpkt.m_pcData;
    const int32_t  ackdata_seqno = ackdata[ACKD_RCVLASTACK];

    const bool isLiteAck = ctrlpkt.getLength() == (size_t)SEND_LITE_ACK;
    HLOGC(mglog.Debug,
          log << CONID() << "ACK covers: " << m_iSndLastDataAck << " - " << ackdata_seqno << " [ACK=" << m_iSndLastAck
              << "]" << (isLiteAck ? "[LITE]" : "[FULL]"));

    updateSndLossListOnACK(ackdata_seqno);

    // Process a lite ACK
    if (isLiteAck)
    {
        if (CSeqNo::seqcmp(ackdata_seqno, m_iSndLastAck) >= 0)
        {
            CGuard ack_lock(m_RecvAckLock);
            m_iFlowWindowSize -= CSeqNo::seqoff(m_iSndLastAck, ackdata_seqno);
            m_iSndLastAck = ackdata_seqno;

            // TODO: m_ullLastRspAckTime_tk should be protected with m_RecvAckLock
            // because the sendmsg2 may want to change it at the same time.
            m_tsLastRspAckTime = currtime;
            m_iReXmitCount         = 1; // Reset re-transmit count since last ACK
        }

        return;
    }

    // Decide to send ACKACK or not
    {
        // Sequence number of the ACK packet
        const int32_t ack_seqno = ctrlpkt.getAckSeqNo();

        // Send ACK acknowledgement (UMSG_ACKACK).
        // There can be less ACKACK packets in the stream, than the number of ACK packets.
        // Only send ACKACK every syn interval or if ACK packet with the sequence number
        // already acknowledged (with ACKACK) has come again, which probably means ACKACK was lost.
        if ((currtime - m_SndLastAck2Time > microseconds_from(COMM_SYN_INTERVAL_US)) || (ack_seqno == m_iSndLastAck2))
        {
            sendCtrl(UMSG_ACKACK, &ack_seqno);
            m_iSndLastAck2       = ack_seqno;
            m_SndLastAck2Time = currtime;
        }
    }

    //
    // Begin of the new code with TLPKTDROP.
    //

    // Protect packet retransmission
    CGuard::enterCS(m_RecvAckLock, "RecvAck");

    // Check the validation of the ack
    if (CSeqNo::seqcmp(ackdata_seqno, CSeqNo::incseq(m_iSndCurrSeqNo)) > 0)
    {
        CGuard::leaveCS(m_RecvAckLock, "RecvAck");
        // this should not happen: attack or bug
        LOGC(glog.Error,
                log << CONID() << "ATTACK/IPE: incoming ack seq " << ackdata_seqno << " exceeds current "
                    << m_iSndCurrSeqNo << " by " << (CSeqNo::seqoff(m_iSndCurrSeqNo, ackdata_seqno) - 1) << "!");
        m_bBroken        = true;
        m_iBrokenCounter = 0;
        return;
    }

    if (CSeqNo::seqcmp(ackdata_seqno, m_iSndLastAck) >= 0)
    {
        // Update Flow Window Size, must update before and together with m_iSndLastAck
        m_iFlowWindowSize = ackdata[ACKD_BUFFERLEFT];
        m_iSndLastAck     = ackdata_seqno;
        m_tsLastRspAckTime  = currtime;
        m_iReXmitCount    = 1; // Reset re-transmit count since last ACK
    }

    /*
     * We must not ignore full ack received by peer
     * if data has been artificially acked by late packet drop.
     * Therefore, a distinct ack state is used for received Ack (iSndLastFullAck)
     * and ack position in send buffer (m_iSndLastDataAck).
     * Otherwise, when severe congestion causing packet drops (and m_iSndLastDataAck update)
     * occures, we drop received acks (as duplicates) and do not update stats like RTT,
     * which may go crazy and stay there, preventing proper stream recovery.
     */

    if (CSeqNo::seqoff(m_iSndLastFullAck, ackdata_seqno) <= 0)
    {
        // discard it if it is a repeated ACK
        CGuard::leaveCS(m_RecvAckLock, "RecvAck");
        return;
    }
    m_iSndLastFullAck = ackdata_seqno;

    //
    // END of the new code with TLPKTDROP
    //
    CGuard::leaveCS(m_RecvAckLock, "RecvAck");

    size_t acksize   = ctrlpkt.getLength(); // TEMPORARY VALUE FOR CHECKING
    bool   wrongsize = 0 != (acksize % ACKD_FIELD_SIZE);
    acksize          = acksize / ACKD_FIELD_SIZE; // ACTUAL VALUE

    if (wrongsize)
    {
        // Issue a log, but don't do anything but skipping the "odd" bytes from the payload.
        LOGC(mglog.Error,
             log << CONID() << "Received UMSG_ACK payload is not evened up to 4-byte based field size - cutting to "
                 << acksize << " fields");
    }

    // Start with checking the base size.
    if (acksize < ACKD_TOTAL_SIZE_SMALL)
    {
        LOGC(mglog.Error, log << CONID() << "Invalid ACK size " << acksize << " fields - less than minimum required!");
        // Ack is already interpreted, just skip further parts.
        return;
    }
    // This check covers fields up to ACKD_BUFFERLEFT.

    // Update RTT
    // m_iRTT = ackdata[ACKD_RTT];
    // m_iRTTVar = ackdata[ACKD_RTTVAR];
    // XXX These ^^^ commented-out were blocked in UDT;
    // the current RTT calculations are exactly the same as in UDT4.
    const int rtt = ackdata[ACKD_RTT];

    m_iRTTVar = avg_iir<4>(m_iRTTVar, abs(rtt - m_iRTT));
    m_iRTT    = avg_iir<8>(m_iRTT, rtt);

    /* Version-dependent fields:
     * Original UDT (total size: ACKD_TOTAL_SIZE_SMALL):
     *   ACKD_RCVLASTACK
     *   ACKD_RTT
     *   ACKD_RTTVAR
     *   ACKD_BUFFERLEFT
     * Additional UDT fields, not always attached:
     *   ACKD_RCVSPEED
     *   ACKD_BANDWIDTH
     * SRT extension version 1.0.2 (bstats):
     *   ACKD_RCVRATE
     * SRT extension version 1.0.4:
     *   ACKD_XMRATE
     */

    if (acksize > ACKD_TOTAL_SIZE_SMALL)
    {
        // This means that ACKD_RCVSPEED and ACKD_BANDWIDTH fields are available.
        int pktps     = ackdata[ACKD_RCVSPEED];
        int bandwidth = ackdata[ACKD_BANDWIDTH];
        int bytesps;

        /* SRT v1.0.2 Bytes-based stats: bandwidth (pcData[ACKD_XMRATE]) and delivery rate (pcData[ACKD_RCVRATE]) in
         * bytes/sec instead of pkts/sec */
        /* SRT v1.0.3 Bytes-based stats: only delivery rate (pcData[ACKD_RCVRATE]) in bytes/sec instead of pkts/sec */
        if (acksize > ACKD_TOTAL_SIZE_UDTBASE)
            bytesps = ackdata[ACKD_RCVRATE];
        else
            bytesps = pktps * m_iMaxSRTPayloadSize;

        m_iBandwidth        = avg_iir<8>(m_iBandwidth, bandwidth);
        m_iDeliveryRate     = avg_iir<8>(m_iDeliveryRate, pktps);
        m_iByteDeliveryRate = avg_iir<8>(m_iByteDeliveryRate, bytesps);
        // XXX not sure if ACKD_XMRATE is of any use. This is simply
        // calculated as ACKD_BANDWIDTH * m_iMaxSRTPayloadSize.

        // Update Estimated Bandwidth and packet delivery rate
        // m_iRcvRate = m_iDeliveryRate;
        // ^^ This has been removed because with the SrtCongestion class
        // instead of reading the m_iRcvRate local field this will read
        // cudt->deliveryRate() instead.
    }

    checkSndTimers(REGEN_KM);
    updateCC(TEV_ACK, ackdata_seqno);

    CGuard::enterCS(m_StatsLock, "Stats");
    ++m_stats.recvACK;
    ++m_stats.recvACKTotal;
    CGuard::leaveCS(m_StatsLock, "Stats");
}

void CUDT::processCtrl(CPacket& ctrlpkt)
{
    // Just heard from the peer, reset the expiration count.
    m_iEXPCount = 1;
    const steady_clock::time_point currtime = steady_clock::now();
    bool using_rexmit_flag = m_bPeerRexmitFlag;

    HLOGC(mglog.Debug,
          log << CONID() << "incoming UMSG:" << ctrlpkt.getType() << " ("
              << MessageTypeStr(ctrlpkt.getType(), ctrlpkt.getExtendedType()) << ") socket=%" << ctrlpkt.m_iID);

    switch (ctrlpkt.getType())
    {
    case UMSG_ACK: // 010 - Acknowledgement
        processCtrlAck(ctrlpkt, currtime);
        break;

    case UMSG_ACKACK: // 110 - Acknowledgement of Acknowledgement
    {
        int32_t ack = 0;
        int     rtt = -1;

        // update RTT
        rtt = m_ACKWindow.acknowledge(ctrlpkt.getAckSeqNo(), ack);
        if (rtt <= 0)
        {
            LOGC(mglog.Error,
                 log << CONID() << "IPE: ACK node overwritten when acknowledging " << ctrlpkt.getAckSeqNo()
                     << " (ack extracted: " << ack << ")");
            break;
        }

        // if increasing delay detected...
        //   sendCtrl(UMSG_CGWARNING);

        // RTT EWMA
        m_iRTTVar = avg_iir<4>(m_iRTTVar, abs(rtt - m_iRTT));
        m_iRTT = avg_iir<8>(m_iRTT, rtt);

        updateCC(TEV_ACKACK, ack);

        // This function will put a lock on m_RecvLock by itself, as needed.
        // It must be done inside because this function reads the current time
        // and if waiting for the lock has caused a delay, the time will be
        // inaccurate. Additionally it won't lock if TSBPD mode is off, and
        // won't update anything. Note that if you set TSBPD mode and use
        // srt_recvfile (which doesn't make any sense), you'll have a deadlock.
        m_pRcvBuffer->addRcvTsbPdDriftSample(ctrlpkt.getMsgTimeStamp(), m_RecvLock);

        // update last ACK that has been received by the sender
        if (CSeqNo::seqcmp(ack, m_iRcvLastAckAck) > 0)
            m_iRcvLastAckAck = ack;

        break;
    }

    case UMSG_LOSSREPORT: // 011 - Loss Report
    {
        int32_t* losslist     = (int32_t*)(ctrlpkt.m_pcData);
        size_t   losslist_len = ctrlpkt.getLength() / 4;

        bool secure = true;

        // This variable is used in "normal" logs, so it may cause a warning
        // when logging is forcefully off.
        int32_t wrong_loss SRT_ATR_UNUSED = CSeqNo::m_iMaxSeqNo;

        // protect packet retransmission
        {
            CGuard ack_lock(m_RecvAckLock, "RecvAck");

            // decode loss list message and insert loss into the sender loss list
            for (int i = 0, n = (int)(ctrlpkt.getLength() / 4); i < n; ++i)
            {
                if (IsSet(losslist[i], LOSSDATA_SEQNO_RANGE_FIRST))
                {
                    // Then it's this is a <lo, hi> specification with HI in a consecutive cell.
                    int32_t losslist_lo = SEQNO_VALUE::unwrap(losslist[i]);
                    int32_t losslist_hi = losslist[i + 1];
                    // <lo, hi> specification means that the consecutive cell has been already interpreted.
                    ++i;

                    HLOGF(mglog.Debug,
                          "%sreceived UMSG_LOSSREPORT: %d-%d (%d packets)...", CONID().c_str(),
                          losslist_lo,
                          losslist_hi,
                          CSeqNo::seqoff(losslist_lo, losslist_hi) + 1);

                    if ((CSeqNo::seqcmp(losslist_lo, losslist_hi) > 0) ||
                        (CSeqNo::seqcmp(losslist_hi, m_iSndCurrSeqNo) > 0))
                    {
                        LOGC(mglog.Error, log << CONID() << "rcv LOSSREPORT rng " << losslist_lo << " - " << losslist_hi
                                << " with last sent " << m_iSndCurrSeqNo << " - DISCARDING");
                        // seq_a must not be greater than seq_b; seq_b must not be greater than the most recent sent seq
                        secure     = false;
                        wrong_loss = losslist_hi;
                        break;
                    }

                    int num = 0;
                    //   IF losslist_lo %>= m_iSndLastAck
                    if (CSeqNo::seqcmp(losslist_lo, m_iSndLastAck) >= 0)
                    {
                        HLOGC(mglog.Debug, log << CONID() << "LOSSREPORT: adding "
                                << losslist_lo << " - " << losslist_hi << " to loss list");
                        num = m_pSndLossList->insert(losslist_lo, losslist_hi);
                    }
                    // ELSE IF losslist_hi %>= m_iSndLastAck
                    else if (CSeqNo::seqcmp(losslist_hi, m_iSndLastAck) >= 0)
                    {
                        // This should be theoretically impossible because this would mean
                        // that the received packet loss report informs about the loss that predates
                        // the ACK sequence.
                        // However, this can happen if the packet reordering has caused the earlier sent
                        // LOSSREPORT will be delivered after later sent ACK. Whatever, ACK should be
                        // more important, so simply drop the part that predates ACK.
                        HLOGC(mglog.Debug, log << CONID() << "LOSSREPORT: adding "
                                << m_iSndLastAck << "[ACK] - " << losslist_hi << " to loss list");
                        num = m_pSndLossList->insert(m_iSndLastAck, losslist_hi);
                    }
                    else
                    {
                        // This should be treated as IPE, but this may happen in one situtation:
                        // - redundancy second link (ISN was screwed up initially, but late towards last sent)
                        // - initial DROPREQ was lost
                        // This just causes repeating DROPREQ as when the receiver continues sending
                        // LOSSREPORT it's probably UNAWARE OF THE SITUATION.
                        //
                        // When this DROPREQ gets lost in UDP again, the receiver will do one of these:
                        // - repeatedly send LOSSREPORT (as per NAKREPORT), so this will happen again
                        // - finally give up rexmit request as per TLPKTDROP (DROPREQ should make
                        //   TSBPD wake up should it still wait for new packets to get ACK-ed)

                        HLOGC(mglog.Debug, log << CONID() << "LOSSREPORT: IGNORED with SndLastAck=%"
                                << m_iSndLastAck << ": %" << losslist_lo << "-" << losslist_hi
                                << " - sending DROPREQ (IPE or DROPREQ lost with ISN screw)");

                        // This means that the loss touches upon a range that wasn't ever sent.
                        // Normally this should never happen, but this might be a case when the
                        // ISN FIX for redundant connection was missed.

                        // In distinction to losslist, DROPREQ has always a range
                        // always just one range, and the data are <LO, HI>, with no range bit.
                        int32_t seqpair[2] = {losslist_lo, losslist_hi};
                        int32_t no_msgno = 0; // We don't know - this wasn't ever sent
#ifndef SRT_TEST_DISABLE_KEY_CONTROL_PACKETS
                        sendCtrl(UMSG_DROPREQ, &no_msgno, seqpair, sizeof(seqpair));
#endif
                    }

                    CGuard::enterCS(m_StatsLock, "Stats");
                    m_stats.traceSndLoss += num;
                    m_stats.sndLossTotal += num;
                    CGuard::leaveCS(m_StatsLock, "Stats");
                }
                else if (CSeqNo::seqcmp(losslist[i], m_iSndLastAck) >= 0)
                {
                    if (CSeqNo::seqcmp(losslist[i], m_iSndCurrSeqNo) > 0)
                    {
                        LOGC(mglog.Error, log << CONID() << "rcv LOSSREPORT pkt " << losslist[i]
                                << " with last sent " << m_iSndCurrSeqNo << " - DISCARDING");
                        // seq_a must not be greater than the most recent sent seq
                        secure     = false;
                        wrong_loss = losslist[i];
                        break;
                    }

                    HLOGC(mglog.Debug, log << CONID() << "received UMSG_LOSSREPORT: "
                            << losslist[i] << " (1 packet)");
                    int num = m_pSndLossList->insert(losslist[i], losslist[i]);

                    CGuard::enterCS(m_StatsLock, "Stats");
                    m_stats.traceSndLoss += num;
                    m_stats.sndLossTotal += num;
                    CGuard::leaveCS(m_StatsLock, "Stats");
                }
            }
        }

        updateCC(TEV_LOSSREPORT, EventVariant(losslist, losslist_len));

        if (!secure)
        {
            LOGC(mglog.Warn,
                 log << CONID() << "out-of-band LOSSREPORT received; BUG or ATTACK - last sent %" << m_iSndCurrSeqNo
                     << " vs loss %" << wrong_loss);
            // this should not happen: attack or bug
            m_bBroken        = true;
            m_iBrokenCounter = 0;
            break;
        }

        // the lost packet (retransmission) should be sent out immediately
        m_pSndQueue->m_pSndUList->update(this, CSndUList::DO_RESCHEDULE);

        CGuard::enterCS(m_StatsLock, "Stats");
        ++m_stats.recvNAK;
        ++m_stats.recvNAKTotal;
        CGuard::leaveCS(m_StatsLock, "Stats");

        break;
    }

    case UMSG_CGWARNING: // 100 - Delay Warning
        // One way packet delay is increasing, so decrease the sending rate
        m_tdSendInterval *= 1.125;
        // XXX The use of this field hasn't been found; a field with the
        // same name is found in FileSmoother (created after CUDTCC from UDT)
        // and it's updated with the value of m_iSndCurrSeqNo upon necessity.
<<<<<<< HEAD
        //m_iLastDecSeq = m_iSndCurrSeqNo;
=======
        m_iLastDecSeq   = m_iSndCurrSeqNo;
>>>>>>> c05ebde2
        // XXX Note as interesting fact: this is only prepared for handling,
        // but nothing in the code is sending this message. Probably predicted
        // for a custom congctl. There's a predicted place to call it under
        // UMSG_ACKACK handling, but it's commented out.

        break;

    case UMSG_KEEPALIVE: // 001 - Keep-alive
        // The only purpose of keep-alive packet is to tell that the peer is still alive
        // nothing needs to be done.

        break;

    case UMSG_HANDSHAKE: // 000 - Handshake
    {
        CHandShake req;
        req.load_from(ctrlpkt.m_pcData, ctrlpkt.getLength());

      HLOGC(mglog.Debug, log << CONID() << "processCtrl: got HS: " << req.show());

        if ((req.m_iReqType > URQ_INDUCTION_TYPES) // acually it catches URQ_INDUCTION and URQ_ERROR_* symbols...???
            || (m_bRendezvous && (req.m_iReqType != URQ_AGREEMENT))) // rnd sends AGREEMENT in rsp to CONCLUSION
        {
            // The peer side has not received the handshake message, so it keeps querying
            // resend the handshake packet

            // This condition embraces cases when:
            // - this is normal accept() and URQ_INDUCTION was received
            // - this is rendezvous accept() and there's coming any kind of URQ except AGREEMENT (should be RENDEZVOUS
            // or CONCLUSION)
            // - this is any of URQ_ERROR_* - well...
            CHandShake initdata;
            initdata.m_iISN            = m_iISN;
            initdata.m_iMSS            = m_iMSS;
            initdata.m_iFlightFlagSize = m_iFlightFlagSize;

            // For rendezvous we do URQ_WAVEAHAND/URQ_CONCLUSION --> URQ_AGREEMENT.
            // For client-server we do URQ_INDUCTION --> URQ_CONCLUSION.
            initdata.m_iReqType = (!m_bRendezvous) ? URQ_CONCLUSION : URQ_AGREEMENT;
            initdata.m_iID      = m_SocketID;

            uint32_t kmdata[SRTDATA_MAXSIZE];
            size_t   kmdatasize = SRTDATA_MAXSIZE;
            bool     have_hsreq = false;
            if (req.m_iVersion > HS_VERSION_UDT4)
            {
                initdata.m_iVersion = HS_VERSION_SRT1; // if I remember correctly, this is induction/listener...
                int hs_flags        = SrtHSRequest::SRT_HSTYPE_HSFLAGS::unwrap(m_ConnRes.m_iType);
                if (hs_flags != 0) // has SRT extensions
                {
                    HLOGC(mglog.Debug,
                          log << CONID() << "processCtrl/HS: got HS reqtype=" << RequestTypeStr(req.m_iReqType)
                              << " WITH SRT ext");
                    have_hsreq = interpretSrtHandshake(req, ctrlpkt, kmdata, &kmdatasize);
                    if (!have_hsreq)
                    {
                        initdata.m_iVersion = 0;
                        m_RejectReason      = SRT_REJ_ROGUE;
                        initdata.m_iReqType = URQFailure(m_RejectReason);
                    }
                    else
                    {
                        // Extensions are added only in case of CONCLUSION (not AGREEMENT).
                        // Actually what is expected here is that this may either process the
                        // belated-repeated handshake from a caller (and then it's CONCLUSION,
                        // and should be added with HSRSP/KMRSP), or it's a belated handshake
                        // of Rendezvous when it has already considered itself connected.
                        // Sanity check - according to the rules, there should be no such situation
                        if (m_bRendezvous && m_SrtHsSide == HSD_RESPONDER)
                        {
                            LOGC(mglog.Error,
                                 log << CONID() << "processCtrl/HS: IPE???: RESPONDER should receive all its handshakes in "
                                        "handshake phase.");
                        }

                        // The 'extension' flag will be set from this variable; set it to false
                        // in case when the AGREEMENT response is to be sent.
                        have_hsreq = initdata.m_iReqType == URQ_CONCLUSION;
                        HLOGC(mglog.Debug,
                              log << CONID() << "processCtrl/HS: processing ok, reqtype=" << RequestTypeStr(initdata.m_iReqType)
                                  << " kmdatasize=" << kmdatasize);
                    }
                }
                else
                {
                 HLOGC(mglog.Debug, log << CONID() << "processCtrl/HS: got HS reqtype=" << RequestTypeStr(req.m_iReqType));
                }
            }
            else
            {
                initdata.m_iVersion = HS_VERSION_UDT4;
            }

            initdata.m_extension = have_hsreq;

            HLOGC(mglog.Debug,
                  log << CONID() << "processCtrl: responding HS reqtype=" << RequestTypeStr(initdata.m_iReqType)
                      << (have_hsreq ? " WITH SRT HS response extensions" : ""));

            // XXX here interpret SRT handshake extension
            CPacket response;
            response.setControl(UMSG_HANDSHAKE);
            response.allocate(m_iMaxSRTPayloadSize);

            // If createSrtHandshake failed, don't send anything. Actually it can only fail on IPE.
            // There is also no possible IPE condition in case of HSv4 - for this version it will always return true.
            if (createSrtHandshake(Ref(response), Ref(initdata), SRT_CMD_HSRSP, SRT_CMD_KMRSP, kmdata, kmdatasize))
            {
                response.m_iID        = m_PeerID;
                setPacketTS(response, steady_clock::now());
                const int nbsent      = m_pSndQueue->sendto(m_PeerAddr, response);
                if (nbsent)
                {
                    m_tsLastSndTime = steady_clock::now();
                }
            }
        }
        else
        {
            HLOGC(mglog.Debug, log << CONID() << "processCtrl: ... not INDUCTION, not ERROR, not rendezvous - IGNORED.");
        }

        break;
    }

    case UMSG_SHUTDOWN: // 101 - Shutdown
        m_bShutdown      = true;
        m_bClosing       = true;
        m_bBroken        = true;
        m_iBrokenCounter = 60;

        // Signal the sender and recver if they are waiting for data.
        releaseSynch();
        // Unblock any call so they learn the connection_broken error
        s_UDTUnited.m_EPoll.update_events(m_SocketID, m_sPollID, SRT_EPOLL_ERR, true);

        CTimer::triggerEvent();

        break;

    case UMSG_DROPREQ: // 111 - Msg drop request
        {
            CGuard rlock(m_RecvLock, "recv");
            m_pRcvBuffer->dropMsg(ctrlpkt.getMsgSeq(using_rexmit_flag), using_rexmit_flag);

            // When the drop request was received, it means that there are
            // packets for which there will never be ACK sent; if the TSBPD thread
            // is currently in the ACK-waiting state, it may never exit.
            if (m_bTsbPd)
            {
                HLOGP(mglog.Debug, "DROPREQ: signal TSBPD");
                CCondDelegate cc(m_RcvTsbPdCond, rlock, "RcvTsbPdCond");
                cc.signal_locked(rlock);
            }
        }

        {
            int32_t* dropdata = (int32_t*)ctrlpkt.m_pcData;

            dropFromLossLists(dropdata[0], dropdata[1]);

            // move forward with current recv seq no.
            // SYMBOLIC:
            // if (dropdata[0]  <=%  1 +% m_iRcvCurrSeqNo
            //   && dropdata[1] >% m_iRcvCurrSeqNo )
            if ((CSeqNo::seqcmp(dropdata[0], CSeqNo::incseq(m_iRcvCurrSeqNo)) <= 0)
                    && (CSeqNo::seqcmp(dropdata[1], m_iRcvCurrSeqNo) > 0))
            {
                HLOGC(mglog.Debug, log << CONID() << "DROPREQ: dropping %"
                        << dropdata[0] << "-" << dropdata[1] << " <-- set as current seq");
                m_iRcvCurrSeqNo = dropdata[1];
            }
            else
            {
                HLOGC(mglog.Debug, log << CONID() << "DROPREQ: dropping %"
                        << dropdata[0] << "-" << dropdata[1] << " current %" << m_iRcvCurrSeqNo);
            }

        }

        break;

    case UMSG_PEERERROR: // 1000 - An error has happened to the peer side
        // int err_type = packet.getAddInfo();

        // currently only this error is signalled from the peer side
        // if recvfile() failes (e.g., due to disk fail), blcoked sendfile/send should return immediately
        // giving the app a chance to fix the issue

        m_bPeerHealth = false;

        break;

    case UMSG_EXT: // 0x7FFF - reserved and user defined messages
        HLOGC(mglog.Debug, log << CONID() << "CONTROL EXT MSG RECEIVED:"
                << MessageTypeStr(ctrlpkt.getType(), ctrlpkt.getExtendedType())
                << ", value=" << ctrlpkt.getExtendedType());
        {
            // This has currently two roles in SRT:
            // - HSv4 (legacy) handshake
            // - refreshed KMX (initial KMX is done still in the HS process in HSv5)
            bool understood = processSrtMsg(&ctrlpkt);
            // CAREFUL HERE! This only means that this update comes from the UMSG_EXT
            // message received, REGARDLESS OF WHAT IT IS. This version doesn't mean
            // the handshake version, but the reason of calling this function.
            //
            // Fortunately, the only messages taken into account in this function
            // are HSREQ and HSRSP, which should *never* be interchanged when both
            // parties are HSv5.
            if (understood)
            {
                updateAfterSrtHandshake(ctrlpkt.getExtendedType(), HS_VERSION_UDT4);
            }
            else
            {
                updateCC(TEV_CUSTOM, &ctrlpkt);
            }
        }
        break;

    default:
        break;
    }
}

void CUDT::updateSrtRcvSettings()
{
    // CHANGED: we need to apply the tsbpd delay only for socket TSBPD.
    // For Group TSBPD the buffer will have to deliver packets always on request
    // by sequence number, although the buffer will have to solve all the TSBPD
    // things internally anyway. Extracting by sequence number means only that
    // the packet can be retrieved from the buffer before its time to play comes
    // (unlike in normal situation when reading directly from socket), however
    // its time to play shall be properly defined.

    // XXX m_bGroupTsbPd is ignored with SRT_ENABLE_APP_READER
    if (m_bTsbPd || m_bGroupTsbPd)
    {
        /* We are TsbPd receiver */
        CGuard::enterCS(m_RecvLock, "recv");
        m_pRcvBuffer->setRcvTsbPdMode(m_tsRcvPeerStartTime, milliseconds_from(m_iTsbPdDelay_ms));
        CGuard::leaveCS(m_RecvLock, "recv");

        HLOGF(mglog.Debug,
              "AFTER HS: Set Rcv TsbPd mode%s: delay=%u.%03us RCV START: %s",
              (m_bGroupTsbPd ? " (AS GROUP MEMBER)" : ""),
              m_iTsbPdDelay_ms/1000,
              m_iTsbPdDelay_ms%1000,
              FormatTime(m_ullRcvPeerStartTime).c_str());
    }
    else
    {
        HLOGC(mglog.Debug, log << "AFTER HS: Rcv TsbPd mode not set");
    }
}

void CUDT::updateSrtSndSettings()
{
    if (m_bPeerTsbPd)
    {
        /* We are TsbPd sender */
        // XXX Check what happened here.
        // m_iPeerTsbPdDelay_ms = m_CongCtl->getSndPeerTsbPdDelay();// + ((m_iRTT + (4 * m_iRTTVar)) / 1000);
        /*
         * For sender to apply Too-Late Packet Drop
         * option (m_bTLPktDrop) must be enabled and receiving peer shall support it
         */
        HLOGF(mglog.Debug,
              "AFTER HS: Set Snd TsbPd mode %s TLPktDrop: delay=%d.%03ds START TIME: %s",
              m_bPeerTLPktDrop ? "with" : "without",
              m_iPeerTsbPdDelay_ms/1000, m_iPeerTsbPdDelay_ms%1000,
              FormatTime(m_stats.tsStartTime).c_str());
    }
    else
    {
        HLOGC(mglog.Debug, log << "AFTER HS: Snd TsbPd mode not set");
    }
}

void CUDT::updateAfterSrtHandshake(int srt_cmd, int hsv)
{

    switch (srt_cmd)
    {
    case SRT_CMD_HSREQ:
    case SRT_CMD_HSRSP:
        break;
    default:
        return;
    }

    // Update settings from options. This is to prevent TSBPD thread from
    // starting too early when HSv4 is in use. Must be done here though
    // before the buffers are created and get settings from here.
    if (m_bTsbPd && m_parent->m_IncludedGroup && m_parent->m_IncludedGroup->isGroupReceiver())
    {
        HLOGP(mglog.Debug, "prepareBuffers: GROUP RECEIVER DETECTED with set TSBPD - switching to group receiver");
        m_bTsbPd = false;
        m_bGroupTsbPd = true;
    }

    // The only possibility here is one of these two:
    // - Agent is RESPONDER and it receives HSREQ.
    // - Agent is INITIATOR and it receives HSRSP.
    //
    // In HSv4, INITIATOR is sender and RESPONDER is receiver.
    // In HSv5, both are sender AND receiver.
    //
    // This function will be called only ONCE in this
    // instance, through either HSREQ or HSRSP.
#if ENABLE_HEAVY_LOGGING
    const char* hs_side[] = { "DRAW", "INITIATOR", "RESPONDER" };
    HLOGC(mglog.Debug, log << "updateAfterSrtHandshake: version="
            << m_ConnRes.m_iVersion << " side=" << hs_side[m_SrtHsSide]
            << " group=$"
            << (m_parent->m_IncludedGroup ? Sprint(m_parent->m_IncludedGroup->id()) : string("NONE")));
#endif

    if (hsv > HS_VERSION_UDT4)
    {
        updateSrtRcvSettings();
        updateSrtSndSettings();
    }
    else if (srt_cmd == SRT_CMD_HSRSP)
    {
        // HSv4 INITIATOR is sender
        updateSrtSndSettings();
    }
    else
    {
        // HSv4 RESPONDER is receiver
        updateSrtRcvSettings();
    }
}

<<<<<<< HEAD
int CUDT::packLostData(ref_t<CPacket> r_packet, ref_t<uint64_t> r_origintime)
=======
int CUDT::packLostData(CPacket& packet, steady_clock::time_point &origintime)
>>>>>>> c05ebde2
{
    CPacket& packet = *r_packet;
    uint64_t& origintime = *r_origintime;

    // protect m_iSndLastDataAck from updating by ACK processing
    CGuard ackguard(m_RecvAckLock, "RecvAck");

    while ((packet.m_iSeqNo = m_pSndLossList->popLostSeq()) >= 0)
    {
        // XXX See comment at m_iSndLastDataAck field.
        const int offset = CSeqNo::seqoff(m_iSndLastDataAck, packet.m_iSeqNo);
        if (offset < 0)
        {
            // XXX Likely that this will never be executed because if the upper
            // sequence is not in the sender buffer, then most likely the loss 
            // was completely ignored.
            LOGC(dlog.Error, log << "IPE/EPE: packLostData: LOST packet negative offset: seqoff(m_iSeqNo "
                << packet.m_iSeqNo << ", m_iSndLastDataAck " << m_iSndLastDataAck
                << ")=" << offset << ". Continue");

            // No matter whether this is right or not (maybe the attack case should be
            // considered, and some LOSSREPORT flood prevention), send the drop request
            // to the peer.
            int32_t seqpair[2];
            seqpair[0] = packet.m_iSeqNo;
            seqpair[1] = m_iSndLastDataAck;

            HLOGC(mglog.Debug, log << "PEER reported LOSS not from the sending buffer - requesting DROP: "
                    << "msg=" << MSGNO_SEQ::unwrap(packet.m_iMsgNo) << " SEQ:"
                    << seqpair[0] << " - " << seqpair[1] << "(" << (-offset) << " packets)");
#ifndef SRT_TEST_DISABLE_KEY_CONTROL_PACKETS
            sendCtrl(UMSG_DROPREQ, &packet.m_iMsgNo, seqpair, sizeof(seqpair));
#endif
            continue;
        }

        int msglen;

        const int payload = m_pSndBuffer->readData(offset, r_packet, Ref(origintime), Ref(msglen));
        SRT_ASSERT(payload != 0);
        if (payload == -1)
        {
            int32_t seqpair[2];
            seqpair[0] = packet.m_iSeqNo;
            seqpair[1] = CSeqNo::incseq(seqpair[0], msglen);

            HLOGC(mglog.Debug, log << "IPE: loss-reported packets not found in SndBuf - requesting DROP: "
                    << "msg=" << MSGNO_SEQ::unwrap(packet.m_iMsgNo) << " SEQ:"
                    << seqpair[0] << " - " << seqpair[1] << "(" << (-offset) << " packets)");
#ifndef SRT_TEST_DISABLE_KEY_CONTROL_PACKETS
            sendCtrl(UMSG_DROPREQ, &packet.m_iMsgNo, seqpair, sizeof(seqpair));
#endif
            // only one msg drop request is necessary
            m_pSndLossList->remove(seqpair[1]);

            // skip all dropped packets
            m_iSndCurrSeqNo = CSeqNo::maxseq(m_iSndCurrSeqNo, CSeqNo::incseq(seqpair[1]));

            continue;
        }
        // NOTE: This is just a sanity check. Returning 0 is impossible to happen
        // in case of retransmission. If the offset was a positive value, then the
        // block must exist in the old blocks because it wasn't yet cut off by ACK
        // and has been already recorded as sent (otherwise the peer wouldn't send
        // back the loss report). May something happen here in case when the send
        // loss record has been updated by the FASTREXMIT.
        else if (payload == 0)
            continue;

        // At this point we no longer need the ACK lock,
        // because we are going to return from the function.
        // Therefore unlocking in order not to block other threads.
        ackguard.forceUnlock();

        CGuard::enterCS(m_StatsLock, "Stats");
        ++m_stats.traceRetrans;
        ++m_stats.retransTotal;
        m_stats.traceBytesRetrans += payload;
        m_stats.bytesRetransTotal += payload;
        CGuard::leaveCS(m_StatsLock, "Stats");

        // Despite the contextual interpretation of packet.m_iMsgNo around
        // CSndBuffer::readData version 2 (version 1 doesn't return -1), in this particular
        // case we can be sure that this is exactly the value of PH_MSGNO as a bitset.
        // So, set here the rexmit flag if the peer understands it.
        if (m_bPeerRexmitFlag)
        {
            packet.m_iMsgNo |= PACKET_SND_REXMIT;
        }

        return payload;
    }

    return 0;
}

// [[using thread("SRT:SndQ:worker")]]
std::pair<int, steady_clock::time_point> CUDT::packData(CPacket &packet)
{
    int payload = 0;
    bool probe = false;
    steady_clock::time_point origintime;
    bool new_packet_packed = false;
    bool filter_ctl_pkt = false;

    int kflg = EK_NOENC;

    const steady_clock::time_point enter_time = steady_clock::now();

    if (!is_zero(m_tsNextSendTime) && enter_time > m_tsNextSendTime)
        m_tdSendTimeDiff += enter_time - m_tsNextSendTime;

    string reason = "reXmit";

    payload = packLostData(r_packet, Ref(origintime));
    if (payload > 0)
    {
        reason = "reXmit";
    }
    else if (m_PacketFilter &&
             m_PacketFilter.packControlPacket(Ref(packet), m_iSndCurrSeqNo, m_pCryptoControl->getSndCryptoFlags()))
    {
        HLOGC(mglog.Debug, log << "filter: filter/CTL packet ready - packing instead of data.");
        payload        = packet.getLength();
        reason         = "filter";
        filter_ctl_pkt = true; // Mark that this packet ALREADY HAS timestamp field and it should not be set

        // Stats
        {
            CGuard lg(m_StatsLock, "stats");
            ++m_stats.sndFilterExtra;
            ++m_stats.sndFilterExtraTotal;
        }
    }
    else
    {
        // If no loss, and no packetfilter control packet, pack a new packet.

        // check congestion/flow window limit
        int cwnd    = std::min(int(m_iFlowWindowSize), int(m_dCongestionWindow));
        int seqdiff = CSeqNo::seqlen(m_iSndLastAck, CSeqNo::incseq(m_iSndCurrSeqNo));
        if (cwnd >= seqdiff)
        {
            // XXX Here it's needed to set kflg to msgno_bitset in the block stored in the
            // send buffer. This should be somehow avoided, the crypto flags should be set
            // together with encrypting, and the packet should be sent as is, when rexmitting.
            // It would be nice to research as to whether CSndBuffer::Block::m_iMsgNoBitset field
            // isn't a useless redundant state copy. If it is, then taking the flags here can be removed.
            kflg    = m_pCryptoControl->getSndCryptoFlags();
            payload = m_pSndBuffer->readData(r_packet, Ref(origintime), kflg);
            if (payload)
            {
             // A CHANGE. The sequence number is currently added to the packet
             // when scheduling, not when extracting. This is a inter-migration form,
             // so still override the value, but trace it.
             m_iSndCurrSeqNo = CSeqNo::incseq(m_iSndCurrSeqNo);

             // Do this checking only for groups and only at the very first moment,
             // when there's still nothing in the buffer. Otherwise there will be
             // a serious data discrepancy between the agent and the peer.
             // After increasing by 1, but being previously set as ISN-1, this should be == ISN,
             // if this is the very first packet to send.
             if (m_parent->m_IncludedGroup && m_iSndCurrSeqNo != packet.m_iSeqNo && m_iSndCurrSeqNo == m_iISN)
             {
                 int seqdiff = CSeqNo::seqcmp(packet.m_iSeqNo, m_iSndCurrSeqNo);

                 HLOGC(mglog.Debug, log << CONID() << "packData: Fixing EXTRACTION sequence " << m_iSndCurrSeqNo
                     << " from SCHEDULING sequence " << packet.m_iSeqNo
                     << " DIFF: " << seqdiff << " STAMP:" << BufferStamp(packet.m_pcData, packet.getLength()));

                 // This is the very first packet to be sent; so there's nothing in
                 // the sending buffer yet, and therefore we are in a situation as just
                 // after connection. No packets in the buffer, no packets are sent,
                 // no ACK to be awaited. We can screw up all the variables that are
                 // initialized from ISN just after connection.
                 //
                 // Additionally send the drop request to the peer so that it
                 // won't stupidly request the packets to be retransmitted.
                 // Don't do it if the difference isn't positive or exceeds the threshold.
                 if (seqdiff > 0)
                 {
                     int32_t seqpair[2];
                     seqpair[0] = m_iSndCurrSeqNo;
                     seqpair[1] = packet.m_iSeqNo;
                     HLOGC(mglog.Debug, log << "... sending INITIAL DROP (ISN FIX): "
                             << "msg=" << MSGNO_SEQ::unwrap(packet.m_iMsgNo) << " SEQ:"
                             << seqpair[0] << " - " << seqpair[1] << "(" << seqdiff << " packets)");
                     sendCtrl(UMSG_DROPREQ, &packet.m_iMsgNo, seqpair, sizeof(seqpair));

                     // In case when this message is lost, the peer will still get the
                     // UMSG_DROPREQ message when the agent realizes that the requested
                     // packet are not present in the buffer (preadte the send buffer).
                 }
             }
             else
             {
                HLOGC(mglog.Debug, log << CONID() << "packData: Applying EXTRACTION sequence " << m_iSndCurrSeqNo
                     << " over SCHEDULING sequence " << packet.m_iSeqNo
                     << " DIFF: " << CSeqNo::seqcmp(m_iSndCurrSeqNo, packet.m_iSeqNo)
                     << " STAMP:" << BufferStamp(packet.m_pcData, packet.getLength()));

                HLOGC(mglog.Debug, log << "... CONDITION: IN GROUP: " << (m_parent->m_IncludedGroup ? "yes":"no")
                    << " extraction-seq=" << m_iSndCurrSeqNo << " scheduling-seq=" << packet.m_iSeqNo << " ISN=" << m_iISN);

                // Do this always when not in a group, 
                packet.m_iSeqNo = m_iSndCurrSeqNo;
             }

                // every 16 (0xF) packets, a packet pair is sent
                if ((packet.m_iSeqNo & PUMASK_SEQNO_PROBE) == 0)
                    probe = true;

                new_packet_packed = true;
            }
            else
            {
                m_tsNextSendTime = steady_clock::time_point();
                m_tdSendTimeDiff = m_tdSendTimeDiff.zero();
                return std::make_pair(0, enter_time);
            }
        }
        else
        {
            HLOGC(dlog.Debug, log << "packData: CONGESTED: cwnd=min(" << m_iFlowWindowSize << "," << m_dCongestionWindow
                << ")=" << cwnd << " seqlen=(" << m_iSndLastAck << "-" << m_iSndCurrSeqNo << ")=" << seqdiff);
            m_tsNextSendTime = steady_clock::time_point();
            m_tdSendTimeDiff = m_tdSendTimeDiff.zero();
            return std::make_pair(0, enter_time);
        }

        reason = "normal";
    }

    // Normally packet.m_iTimeStamp field is set exactly here,
    // usually as taken from m_StartTime and current time, unless live
    // mode in which case it is based on 'origintime' as set during scheduling.
    // In case when this is a filter control packet, the m_iTimeStamp field already
    // contains the exactly needed value, and it's a timestamp clip, not a real
    // timestamp.
    if (!filter_ctl_pkt)
    {
        if (m_bPeerTsbPd)
        {
            /*
             * When timestamp is carried over in this sending stream from a received stream,
             * it may be older than the session start time causing a negative packet time
             * that may block the receiver's Timestamp-based Packet Delivery.
             * XXX Isn't it then better to not decrease it by m_stats.tsStartTime? As long as it
             * doesn't screw up the start time on the other side.
             */
            if (origintime >= m_stats.tsStartTime)
            {
                setPacketTS(packet, origintime);
            }
            else
            {
                setPacketTS(packet, steady_clock::now());
                LOGC(dlog.Error, log << "packData: reference time=" << FormatTime(origintime)
                        << " is in the past towards start time=" << FormatTime(m_stats.tsStartTime)
                        << " - setting NOW as reference time for the data packet");
            }
        }
        else
        {
            setPacketTS(packet, steady_clock::now());
        }
    }

    packet.m_iID = m_PeerID;

   // Redundant. This is now properly set in both rexmit and normal
   // cases just after setting the m_pcData field.
   //packet.setLength(payload);

    /* Encrypt if 1st time this packet is sent and crypto is enabled */
    if (kflg)
    {
        // XXX Encryption flags are already set on the packet before calling this.
        // See readData() above.
        if (m_pCryptoControl->encrypt(Ref(packet)))
        {
            // Encryption failed
            //>>Add stats for crypto failure
            LOGC(dlog.Error, log << "ENCRYPT FAILED - packet won't be sent, size=" << payload);
            // Encryption failed
            return std::make_pair(-1, enter_time);
        }
        payload = packet.getLength(); /* Cipher may change length */
        reason += " (encrypted)";
    }

    if (new_packet_packed && m_PacketFilter)
    {
        HLOGC(mglog.Debug, log << "filter: Feeding packet for source clip");
        m_PacketFilter.feedSource(Ref(packet));
    }

#if ENABLE_HEAVY_LOGGING // Required because of referring to MessageFlagStr()
    HLOGC(mglog.Debug,
          log << CONID() << "packData: " << reason << " packet seq=" << packet.m_iSeqNo << " (ACK=" << m_iSndLastAck
              << " ACKDATA=" << m_iSndLastDataAck << " MSG/FLAGS: " << packet.MessageFlagStr() << ")");
#endif

    // Fix keepalive
    m_tsLastSndTime = enter_time;

    considerLegacySrtHandshake(steady_clock::time_point());

    // WARNING: TEV_SEND is the only event that is reported from
    // the CSndQueue::worker thread. All others are reported from
    // CRcvQueue::worker. If you connect to this signal, make sure
    // that you are aware of prospective simultaneous access.
    updateCC(TEV_SEND, &packet);

    // XXX This was a blocked code also originally in UDT. Probably not required.
    // Left untouched for historical reasons.
    // Might be possible that it was because of that this is send from
    // different thread than the rest of the signals.
    // m_pSndTimeWindow->onPktSent(packet.m_iTimeStamp);

    CGuard::enterCS(m_StatsLock, "Stats");
    m_stats.traceBytesSent += payload;
    m_stats.bytesSentTotal += payload;
    ++m_stats.traceSent;
    ++m_stats.sentTotal;
    CGuard::leaveCS(m_StatsLock, "Stats");

    if (probe)
    {
        // sends out probing packet pair
        m_tsNextSendTime = enter_time;
        probe          = false;
    }
    else
    {
#if USE_BUSY_WAITING
        m_tsNextSendTime = enter_time + m_tdSendInterval;
#else
        if (m_tdSendTimeDiff >= m_tdSendInterval)
        {
            // Send immidiately
            m_tsNextSendTime = enter_time;
            m_tdSendTimeDiff -= m_tdSendInterval;
        }
        else
        {
            m_tsNextSendTime = enter_time + (m_tdSendInterval - m_tdSendTimeDiff);
            m_tdSendTimeDiff = m_tdSendTimeDiff.zero();
        }
#endif
    }

    return std::make_pair(payload, m_tsNextSendTime);
}

// This is a close request, but called from the
void CUDT::processClose()
{
    sendCtrl(UMSG_SHUTDOWN);

    m_bShutdown      = true;
    m_bClosing       = true;
    m_bBroken        = true;
    m_iBrokenCounter = 60;

    HLOGP(mglog.Debug, "processClose: sent message and set flags");

    if (m_bTsbPd)
    {
        HLOGP(mglog.Debug, "processClose: lock-and-signal TSBPD");
        CCondDelegate cc(m_RcvTsbPdCond, m_RecvLock, CCondDelegate::NOLOCK, "RcvTsbPd", "Recv");
        cc.lock_signal();
    }

    // Signal the sender and recver if they are waiting for data.
    releaseSynch();
    // Unblock any call so they learn the connection_broken error
    s_UDTUnited.m_EPoll.update_events(m_SocketID, m_sPollID, SRT_EPOLL_ERR, true);

    HLOGP(mglog.Debug, "processClose: triggering timer event to spread the bad news");
    CTimer::triggerEvent();
}

void CUDT::sendLossReport(const std::vector<std::pair<int32_t, int32_t> >& loss_seqs)
{
    typedef vector<pair<int32_t, int32_t> > loss_seqs_t;

    vector<int32_t> seqbuffer;
    seqbuffer.reserve(2 * loss_seqs.size()); // pessimistic
    for (loss_seqs_t::const_iterator i = loss_seqs.begin(); i != loss_seqs.end(); ++i)
    {
        if (i->first == i->second)
        {
            seqbuffer.push_back(i->first);
            HLOGF(mglog.Debug, "lost packet %d: sending LOSSREPORT", i->first);
        }
        else
        {
            seqbuffer.push_back(i->first | LOSSDATA_SEQNO_RANGE_FIRST);
            seqbuffer.push_back(i->second);
            HLOGF(mglog.Debug,
                  "lost packets %d-%d (%d packets): sending LOSSREPORT",
                  i->first,
                  i->second,
                  1 + CSeqNo::seqcmp(i->second, i->first));
        }
    }

    if (!seqbuffer.empty())
    {
        sendCtrl(UMSG_LOSSREPORT, NULL, &seqbuffer[0], seqbuffer.size());
    }
}

inline void ThreadCheckAffinity(const char* function SRT_ATR_UNUSED, pthread_t thr SRT_ATR_UNUSED)
{
#if ENABLE_THREAD_LOGGING
    if (thr == pthread_self())
        return;

    LOGC(mglog.Fatal, log << "IPE: '" << function << "' should not be executed in this thread!");
    throw std::runtime_error("INTERNAL ERROR: incorrect function affinity");
#endif
}

#define THREAD_CHECK_AFFINITY(thr) ThreadCheckAffinity(__FUNCTION__, thr)



bool CUDT::overrideSndSeqNo(int32_t seq)
{
    // This function is predicted to be called from the socket
    // group managmenet functions to synchronize the sequnece in
    // all sockes in the redundancy group. THIS sequence given
    // here is the sequence TO BE STAMPED AT THE EXACTLY NEXT
    // sent payload. Therefore, screw up the ISN to exactly this
    // value, and the send sequence to the value one less - because
    // the m_iSndCurrSeqNo is increased by one immediately before
    // stamping it to the packet.

    // This function can only be called:
    // - from the operation on an idle socket in the socket group
    // - IMMEDIATELY after connection established and BEFORE the first payload
    // - The corresponding socket at the peer side must be also
    //   in this idle state!

    CGuard cg(m_RecvAckLock, "RecvAck");

    // Both the scheduling and sending sequences should be fixed.
    // The new sequence normally should jump over several sequence numbers
    // towards what is currently in m_iSndCurrSeqNo.
    int diff = CSeqNo::seqcmp(seq, m_iSndNextSeqNo);
    if (diff < 0 || diff > CSeqNo::m_iSeqNoTH)
    {
        LOGC(mglog.Error, log << "IPE: Overridding seq %" << seq << " DISCREPANCY against current next sched %" << m_iSndNextSeqNo);
        return false;
    }

    //
    // The peer will have to do the same, as a reaction on perceived
    // packet loss. When it recognizes that this initial screwing up
    // has happened, it should simply ignore the loss and go on.
    // ISN isn't being changed here - it doesn't make much sense now.

    setInitialSndSeq(seq);

    // m_iSndCurrSeqNo will be most likely lower than m_iSndNextSeqNo because
    // the latter is ahead with the number of packets already scheduled, but
    // not yet sent.

    HLOGC(mglog.Debug, log << CONID() << "overrideSndSeqNo: sched-seq=" << m_iSndNextSeqNo << " send-seq=" << m_iSndCurrSeqNo
        << " (unchanged)"
        );
    return true;
}

#if ENABLE_HEAVY_LOGGING
static std::string DisplayLossArray(const vector<int32_t>& a)
{
    std::ostringstream os;

    for (size_t i = 0; i < a.size(); ++i)
    {
        int32_t seq = a[i];
        if (IsSet(seq, LOSSDATA_SEQNO_RANGE_FIRST))
            os << (seq & ~LOSSDATA_SEQNO_RANGE_FIRST) << "-";
        else
            os << seq << ",";
    }

    std::string out = os.str();
    if (out[out.size()-1] != ',')
        return out + "???";
    return out.substr(0, out.size()-1);
}
#else
inline static std::string DisplayLossArray(const vector<int32_t>&) { return std::string(); }
#endif

int CUDT::processData(CUnit* in_unit)
{
    THREAD_CHECK_AFFINITY(m_pRcvQueue->threadId());

    if (m_bClosing)
        return -1;

    CPacket& packet = in_unit->m_Packet;

   // XXX This should be called (exclusively) here:
   // m_pRcvBuffer->addLocalTsbPdDriftSample(packet.getMsgTimeStamp());
   // Just heard from the peer, reset the expiration count.
   m_iEXPCount = 1;
   m_tsLastRspTime = steady_clock::now();

    // We are receiving data, start tsbpd thread if TsbPd is enabled
    if (m_bTsbPd && !CGuard::isthread(m_RcvTsbPdThread))
    {
        HLOGP(mglog.Debug, "Spawning Socket TSBPD thread");
        int st = 0;
        {
            ThreadName tn("SRT:TsbPd");
            st = pthread_create(&m_RcvTsbPdThread, NULL, CUDT::tsbpd, this);
        }
        if (st != 0)
        {
            LOGC(mglog.Error, log << "processData: PROBLEM SPAWNING TSBPD thread: " << st);
            return -1;
        }
    }
   // NOTE: In case of group TSBPD, this facility will be started
   // in different place.

    const int pktrexmitflag = m_bPeerRexmitFlag ? (packet.getRexmitFlag() ? 1 : 0) : 2;
#if ENABLE_HEAVY_LOGGING
    static const char* const rexmitstat[] = {"ORIGINAL", "REXMITTED", "RXS-UNKNOWN"};
    string                   rexmit_reason;
#endif

    if (pktrexmitflag == 1)
    {
        // This packet was retransmitted
        CGuard::enterCS(m_StatsLock, "Stats");
        m_stats.traceRcvRetrans++;
        CGuard::leaveCS(m_StatsLock, "Stats");

#if ENABLE_HEAVY_LOGGING
        // Check if packet was retransmitted on request or on ack timeout
        // Search the sequence in the loss record.
        rexmit_reason = " by ";
        if (!m_pRcvLossList->find(packet.m_iSeqNo, packet.m_iSeqNo))
            rexmit_reason += "REQUEST";
        else
            rexmit_reason += "NAKREPORT";
#endif
    }

#if ENABLE_HEAVY_LOGGING
   {
       steady_clock::duration tsbpddelay = milliseconds_from(m_iTsbPdDelay_ms); // (value passed to CRcvBuffer::setRcvTsbPdMode)

       // It's easier to remove the latency factor from this value than to add a function
       // that exposes the details basing on which this value is calculated.
       steady_clock::time_point pts = m_pRcvBuffer->getPktTsbPdTime(packet.getMsgTimeStamp());
       steady_clock::time_point ets = pts - tsbpddelay;

       HLOGC(dlog.Debug, log << CONID() << "processData: RECEIVED DATA: size=" << packet.getLength()
           << " seq=" << packet.getSeqNo()
           // XXX FIX IT. OTS should represent the original sending time, but it's relative.
           //<< " OTS=" << FormatTime(packet.getMsgTimeStamp())
           << " ETS=" << FormatTime(ets)
           << " PTS=" << FormatTime(pts));
   }
#endif

    updateCC(TEV_RECEIVE, &packet);
    ++m_iPktCount;

    const int pktsz = packet.getLength();
    // Update time information
    // XXX Note that this adds the byte size of a packet
    // of which we don't yet know as to whether this has
    // carried out some useful data or some excessive data
    // that will be later discarded.
    // FIXME: before adding this on the rcv time window,
    // make sure that this packet isn't going to be
    // effectively discarded, as repeated retransmission,
    // for example, burdens the link, but doesn't better the speed.
    m_RcvTimeWindow.onPktArrival(pktsz);

    // Probe the packet pair if needed.
    // Conditions and any extra data required for the packet
    // this function will extract and test as needed.

    const bool unordered = CSeqNo::seqcmp(packet.m_iSeqNo, m_iRcvCurrSeqNo) <= 0;
    const bool retransmitted = m_bPeerRexmitFlag && packet.getRexmitFlag();

    // Retransmitted and unordered packets do not provide expected measurement.
    // We expect the 16th and 17th packet to be sent regularly,
    // otherwise measurement must be rejected.
    m_RcvTimeWindow.probeArrival(packet, unordered || retransmitted);

    CGuard::enterCS(m_StatsLock, "Stats");
    m_stats.traceBytesRecv += pktsz;
    m_stats.bytesRecvTotal += pktsz;
    ++m_stats.traceRecv;
    ++m_stats.recvTotal;
    CGuard::leaveCS(m_StatsLock, "Stats");

    loss_seqs_t                             filter_loss_seqs;
    loss_seqs_t                             srt_loss_seqs;
    vector<CUnit*>                          incoming;
    bool                                    was_sent_in_order          = true;
    bool                                    reorder_prevent_lossreport = false;

    // If the peer doesn't understand REXMIT flag, send rexmit request
    // always immediately.
    int initial_loss_ttl = 0;
    if (m_bPeerRexmitFlag)
        initial_loss_ttl = m_iReorderTolerance;

    // After introduction of packet filtering, the "recordable loss detection"
    // does not exactly match the true loss detection. When a FEC filter is
    // working, for example, then getting one group filled with all packet but
    // the last one and the FEC control packet, in this special case this packet
    // won't be notified at all as lost because it will be recovered by the
    // filter immediately before anyone notices what happened (and the loss
    // detection for the further functionality is checked only afterwards,
    // and in this case the immediate recovery makes the loss to not be noticed
    // at all).
    //
    // Because of that the check for losses must happen BEFORE passing the packet
    // to the filter and before the filter could recover the packet before anyone
    // notices :)

    if (packet.getMsgSeq() != 0) // disregard filter-control packets, their seq may mean nothing
    {
        int diff = CSeqNo::seqoff(m_iRcvCurrPhySeqNo, packet.m_iSeqNo);
       // Difference between these two sequence numbers is expected to be:
       // 0 - duplicated last packet (theory only)
       // 1 - subsequent packet (alright)
       // <0 - belated or recovered packet
       // >1 - jump over a packet loss (loss = seqdiff-1)
        if (diff > 1)
        {
            CGuard lg(m_StatsLock, "stats");
            int    loss = diff - 1; // loss is all that is above diff == 1
            m_stats.traceRcvLoss += loss;
            m_stats.rcvLossTotal += loss;
            uint64_t lossbytes = loss * m_pRcvBuffer->getRcvAvgPayloadSize();
            m_stats.traceRcvBytesLoss += lossbytes;
            m_stats.rcvBytesLossTotal += lossbytes;
            HLOGC(mglog.Debug,
                  log << "LOSS STATS: n=" << loss << " SEQ: [" << CSeqNo::incseq(m_iRcvCurrPhySeqNo) << " "
                      << CSeqNo::decseq(packet.m_iSeqNo) << "]");
        }

        if (diff > 0)
        {
            // Record if it was further than latest
            m_iRcvCurrPhySeqNo = packet.m_iSeqNo;
        }
    }

    {
        // Start of offset protected section
        // Prevent TsbPd thread from modifying Ack position while adding data
        // offset from RcvLastAck in RcvBuffer must remain valid between seqoff() and addData()
        CGuard recvbuf_acklock(m_RcvBufferLock, "RcvBuffer");

        // vector<CUnit*> undec_units;
        if (m_PacketFilter)
        {
            // Stuff this data into the filter
            m_PacketFilter.receive(in_unit, Ref(incoming), Ref(filter_loss_seqs));
            HLOGC(mglog.Debug,
                  log << "(FILTER) fed data, received " << incoming.size() << " pkts, " << Printable(filter_loss_seqs)
                      << " loss to report, "
                      << (m_PktFilterRexmitLevel == SRT_ARQ_ALWAYS ? "FIND & REPORT LOSSES YOURSELF"
                                                                   : "REPORT ONLY THOSE"));
        }
        else
        {
            // Stuff in just one packet that has come in.
            incoming.push_back(in_unit);
        }

        bool excessive = true; // stays true unless it was successfully added

        // Needed for possibly check for needsQuickACK.
        bool incoming_belated = (CSeqNo::seqcmp(in_unit->m_Packet.m_iSeqNo, m_iRcvLastSkipAck) < 0);

        // Loop over all incoming packets that were filtered out.
        // In case when there is no filter, there's just one packet in 'incoming',
        // the one that came in the input of this function.
        for (vector<CUnit*>::iterator i = incoming.begin(); i != incoming.end(); ++i)
        {
            CUnit*   u    = *i;
            CPacket& rpkt = u->m_Packet;

            // m_iRcvLastSkipAck is the base sequence number for the receiver buffer.
            // This is the offset in the buffer; if this is negative, it means that
            // this sequence is already in the past and the buffer is not interested.
            // Meaning, this packet will be rejected, even if it could potentially be
            // one of missing packets in the transmission.
            int32_t offset = CSeqNo::seqoff(m_iRcvLastSkipAck, rpkt.m_iSeqNo);

            IF_HEAVY_LOGGING(const char* exc_type = "EXPECTED");

            if (offset < 0)
            {
                IF_HEAVY_LOGGING(exc_type = "BELATED");
                steady_clock::time_point tsbpdtime = m_pRcvBuffer->getPktTsbPdTime(rpkt.getMsgTimeStamp());
                long bltime = CountIIR<uint64_t>(
                        uint64_t(m_stats.traceBelatedTime) * 1000,
                        count_microseconds(steady_clock::now() - tsbpdtime), 0.2);
            
                CGuard::enterCS(m_StatsLock, "Stats");
                m_stats.traceBelatedTime = double(bltime) / 1000.0;
                m_stats.traceRcvBelated++;
                CGuard::leaveCS(m_StatsLock, "Stats");
                HLOGC(mglog.Debug,
                      log << CONID() << "RECEIVED: seq=" << packet.m_iSeqNo << " offset=" << offset << " (BELATED/"
                          << rexmitstat[pktrexmitflag] << rexmit_reason << ") FLAGS: " << packet.MessageFlagStr());
                continue;
            }

            const int avail_bufsize = m_pRcvBuffer->getAvailBufSize();
            if (offset >= avail_bufsize)
            {
                // This is already a sequence discrepancy. Probably there could be found
                // some way to make it continue reception by overriding the sequence and
                // make a kinda TLKPTDROP, but there has been found no reliable way to do this.
                if (m_bTsbPd && m_bTLPktDrop && m_pRcvBuffer->empty())
                {
                    // Only in live mode. In File mode this shall not be possible
                    // because the sender should stop sending in this situation.
                    // In Live mode this means that there is a gap between the
                    // lowest sequence in the empty buffer and the incoming sequence
                    // that exceeds the buffer size. Receiving data in this situation
                    // is no longer possible and this is a point of no return.

                    LOGC(mglog.Error, log << CONID() <<
                            "SEQUENCE DISCREPANCY. BREAKING CONNECTION."
                            " seq=" << rpkt.m_iSeqNo
                            << " buffer=(" << m_iRcvLastSkipAck
                            << ":" << m_iRcvCurrSeqNo                   // -1 = size to last index
                            << "+" << CSeqNo::incseq(m_iRcvLastSkipAck, m_pRcvBuffer->capacity()-1)
                            << "), " << (offset-avail_bufsize+1)
                            << " past max. Reception no longer possible. REQUESTING TO CLOSE.");

                    // This is a scoped lock with AckLock, but for the moment
                    // when processClose() is called this lock must be taken out,
                    // otherwise this will cause a deadlock. We don't need this
                    // lock anymore, and at 'return' it will be unlocked anyway.
                    recvbuf_acklock.forceUnlock();
                    processClose();
                    return -1;
                }
                else
                {
                    LOGC(mglog.Error, log << CONID() << "No room to store incoming packet: offset="
                            << offset << " avail=" << avail_bufsize
                            << " ack.seq=" << m_iRcvLastSkipAck << " pkt.seq=" << rpkt.m_iSeqNo
                            << " rcv-remain=" << m_pRcvBuffer->debugGetSize()
                        );
                    return -1;
                }
            }

            bool adding_successful = true;
            if (m_pRcvBuffer->addData(*i, offset) < 0)
            {
                // addData returns -1 if at the m_iLastAckPos+offset position there already is a packet.
                // So this packet is "redundant".
                IF_HEAVY_LOGGING(exc_type = "UNACKED");
                adding_successful = false;
            }
            else
            {
                IF_HEAVY_LOGGING(exc_type = "ACCEPTED");
                excessive = false;
                if (u->m_Packet.getMsgCryptoFlags())
                {
                    EncryptionStatus rc = m_pCryptoControl ? m_pCryptoControl->decrypt(Ref(u->m_Packet)) : ENCS_NOTSUP;
                    if (rc != ENCS_CLEAR)
                    {
                        // Could not decrypt
                        // Keep packet in received buffer
                        // Crypto flags are still set
                        // It will be acknowledged
                        {
                            CGuard lg(m_StatsLock, "stats");
                            m_stats.traceRcvUndecrypt += 1;
                            m_stats.traceRcvBytesUndecrypt += pktsz;
                            m_stats.m_rcvUndecryptTotal += 1;
                            m_stats.m_rcvBytesUndecryptTotal += pktsz;
                        }

                        // Log message degraded to debug because it may happen very often
                        HLOGC(dlog.Debug, log << CONID() << "ERROR: packet not decrypted, dropping data.");
                        adding_successful = false;
                        IF_HEAVY_LOGGING(exc_type = "UNDECRYPTED");
                    }
                }
            }
#if ENABLE_HEAVY_LOGGING
      std::ostringstream timebufspec;
      if (m_bTsbPd)
      {
          int dsize = m_pRcvBuffer->getRcvDataSize();
          timebufspec << "(" << FormatTime(m_pRcvBuffer->debugGetDeliveryTime(0))
              << "-" << FormatTime(m_pRcvBuffer->debugGetDeliveryTime(dsize-1)) << ")";
      }

      std::ostringstream expectspec;
      if (excessive)
          expectspec << "EXCESSIVE(" << exc_type << rexmit_reason << ")";
      else
          expectspec << "ACCEPTED";

      LOGC(mglog.Debug, log << CONID() << "RECEIVED: seq=" << rpkt.m_iSeqNo
              << " offset=" << offset
              << " BUFr=" << avail_bufsize
              << " avail=" << m_pRcvBuffer->getAvailBufSize()
              << " buffer=(" << m_iRcvLastSkipAck
              << ":" << m_iRcvCurrSeqNo                   // -1 = size to last index
              << "+" << CSeqNo::incseq(m_iRcvLastSkipAck, m_pRcvBuffer->capacity()-1)
              << ") "
              << " RSL=" << expectspec.str()
              << " SN=" << rexmitstat[pktrexmitflag]
              << " DLVTM=" << timebufspec.str()
              << " FLAGS: "
              << rpkt.MessageFlagStr());
#endif

            // Decryption should have made the crypto flags EK_NOENC.
            // Otherwise it's an error.
            if (adding_successful)
            {
                // XXX move this code do CUDT::defaultPacketArrival and call it from here:

                // srt_loss_seqs = CALLBACK_CALL(m_cbPacketArrival, rpkt);

                HLOGC(dlog.Debug,
                      log << "CONTIGUITY CHECK: sequence distance: " << CSeqNo::seqoff(m_iRcvCurrSeqNo, rpkt.m_iSeqNo));
                if (CSeqNo::seqcmp(rpkt.m_iSeqNo, CSeqNo::incseq(m_iRcvCurrSeqNo)) > 0) // Loss detection.
                {
                    int32_t seqlo = CSeqNo::incseq(m_iRcvCurrSeqNo);
                    int32_t seqhi = CSeqNo::decseq(rpkt.m_iSeqNo);

                    srt_loss_seqs.push_back(make_pair(seqlo, seqhi));

                    if (initial_loss_ttl)
                    {
                        // pack loss list for (possibly belated) NAK
                        // The LOSSREPORT will be sent in a while.

                        for (loss_seqs_t::iterator i = srt_loss_seqs.begin(); i != srt_loss_seqs.end(); ++i)
                        {
                            m_FreshLoss.push_back(CRcvFreshLoss(i->first, i->second, initial_loss_ttl));
                        }
                        HLOGC(mglog.Debug,
                              log << "FreshLoss: added sequences: " << Printable(srt_loss_seqs)
                                  << " tolerance: " << initial_loss_ttl);
                        reorder_prevent_lossreport = true;
                    }
                }
            }

            // Update the current largest sequence number that has been received.
            // Or it is a retransmitted packet, remove it from receiver loss list.
            if (CSeqNo::seqcmp(rpkt.m_iSeqNo, m_iRcvCurrSeqNo) > 0)
            {
                m_iRcvCurrSeqNo = rpkt.m_iSeqNo; // Latest possible received
            }
            else
            {
                unlose(rpkt); // was BELATED or RETRANSMITTED
                was_sent_in_order &= 0 != pktrexmitflag;
            }
        }

        // This is moved earlier after introducing filter because it shouldn't
        // be executed in case when the packet was rejected by the receiver buffer.
        // However now the 'excessive' condition may be true also in case when
        // a truly non-excessive packet has been received, just it has been temporarily
        // stored for better times by the filter module. This way 'excessive' is also true,
        // although the old condition that a packet with a newer sequence number has arrived
        // or arrived out of order may still be satisfied.
        if (!incoming_belated && was_sent_in_order)
        {
            // Basing on some special case in the packet, it might be required
            // to enforce sending ACK immediately (earlier than normally after
            // a given period).
            if (m_CongCtl->needsQuickACK(packet))
            {
                m_tsNextACKTime = steady_clock::now();
            }
        }

        if (excessive)
        {
            return -1;
        }

    } // End of recvbuf_acklock

    if (m_bClosing)
    {
        // RcvQueue worker thread can call processData while closing (or close while processData)
        // This race condition exists in the UDT design but the protection against TsbPd thread
        // (with AckLock) and decryption enlarged the probability window.
        // Application can crash deep in decrypt stack since crypto context is deleted in close.
        // RcvQueue worker thread will not necessarily be deleted with this connection as it can be
        // used by others (socket multiplexer).
        return -1;
    }

    if (incoming.empty())
    {
        // Treat as excessive. This is when a filter cumulates packets
        // until the loss is rebuilt, or eats up a filter control packet
        return -1;
    }

    if (!srt_loss_seqs.empty())
    {
        // A loss is detected
        {
            // TODO: Can unlock rcvloss after m_pRcvLossList->insert(...)?
            // And probably protect m_FreshLoss as well.

            HLOGC(mglog.Debug, log << "processData: LOSS DETECTED, %: " << Printable(srt_loss_seqs) << " - RECORDING.");
            // if record_loss == false, nothing will be contained here
            // Insert lost sequence numbers to the receiver loss list
            CGuard lg(m_RcvLossLock, "RcvLoss");
            for (loss_seqs_t::iterator i = srt_loss_seqs.begin(); i != srt_loss_seqs.end(); ++i)
            {
                // If loss found, insert them to the receiver loss list
                m_pRcvLossList->insert(i->first, i->second);
            }
        }

        const bool report_recorded_loss = !m_PacketFilter || m_PktFilterRexmitLevel == SRT_ARQ_ALWAYS;
        if (!reorder_prevent_lossreport && report_recorded_loss)
        {
            HLOGC(mglog.Debug, log << "WILL REPORT LOSSES (SRT): " << Printable(srt_loss_seqs));
            sendLossReport(srt_loss_seqs);
        }

        if (m_bTsbPd)
        {
           HLOGC(mglog.Debug, log << "loss: signaling TSBPD cond");
           CCondDelegate cond(m_RcvTsbPdCond, m_RecvLock, CCondDelegate::NOLOCK, "RcvTsbPd", "Recv");
           cond.lock_signal();
        }
    }

    // Separately report loss records of those reported by a filter.
    // ALWAYS report whatever has been reported back by a filter. Note that
    // the filter never reports anything when rexmit fallback level is ALWAYS or NEVER.
    // With ALWAYS only those are reported that were recorded here by SRT.
    // With NEVER, nothing is to be reported.
    if (!filter_loss_seqs.empty())
    {
        HLOGC(mglog.Debug, log << "WILL REPORT LOSSES (filter): " << Printable(filter_loss_seqs));
        sendLossReport(filter_loss_seqs);

        if (m_bTsbPd)
        {
            HLOGC(mglog.Debug, log << "loss: signaling TSBPD cond");
            CCondDelegate cond(m_RcvTsbPdCond, m_RecvLock, CCondDelegate::NOLOCK);
            cond.lock_signal();
        }
    }

    // Now review the list of FreshLoss to see if there's any "old enough" to send UMSG_LOSSREPORT to it.

    // PERFORMANCE CONSIDERATIONS:
    // This list is quite inefficient as a data type and finding the candidate to send UMSG_LOSSREPORT
    // is linear time. On the other hand, there are some special cases that are important for performance:
    // - only the first (plus some following) could have had TTL drown to 0
    // - the only (little likely) possibility that the next-to-first record has TTL=0 is when there was
    //   a loss range split (due to dropFromLossLists() of one sequence)
    // - first found record with TTL>0 means end of "ready to LOSSREPORT" records
    // So:
    // All you have to do is:
    //  - start with first element and continue with next elements, as long as they have TTL=0
    //    If so, send the loss report and remove this element.
    //  - Since the first element that has TTL>0, iterate until the end of container and decrease TTL.
    //
    // This will be efficient becase the loop to increment one field (without any condition check)
    // can be quite well optimized.

    vector<int32_t> lossdata;
    {
        CGuard lg(m_RcvLossLock, "rcvloss");

        // XXX There was a mysterious crash around m_FreshLoss. When the initial_loss_ttl is 0
        // (that is, "belated loss report" feature is off), don't even touch m_FreshLoss.
        if (initial_loss_ttl && !m_FreshLoss.empty())
        {
            deque<CRcvFreshLoss>::iterator i = m_FreshLoss.begin();

            // Phase 1: take while TTL <= 0.
            // There can be more than one record with the same TTL, if it has happened before
            // that there was an 'unlost' (@c dropFromLossLists) sequence that has split one detected loss
            // into two records.
            for (; i != m_FreshLoss.end() && i->ttl <= 0; ++i)
            {
                HLOGF(mglog.Debug,
                      "Packet seq %d-%d (%d packets) considered lost - sending LOSSREPORT",
                      i->seq[0],
                      i->seq[1],
                      CSeqNo::seqoff(i->seq[0], i->seq[1]) + 1);
                addLossRecord(lossdata, i->seq[0], i->seq[1]);
            }

            // Remove elements that have been processed and prepared for lossreport.
            if (i != m_FreshLoss.begin())
            {
                m_FreshLoss.erase(m_FreshLoss.begin(), i);
                i = m_FreshLoss.begin();
            }

            if (m_FreshLoss.empty())
            {
                HLOGP(mglog.Debug, "NO MORE FRESH LOSS RECORDS.");
            }
            else
            {
                HLOGF(mglog.Debug,
                      "STILL %" PRIzu " FRESH LOSS RECORDS, FIRST: %d-%d (%d) TTL: %d",
                      m_FreshLoss.size(),
                      i->seq[0],
                      i->seq[1],
                      1 + CSeqNo::seqoff(i->seq[0], i->seq[1]),
                      i->ttl);
            }

            // Phase 2: rest of the records should have TTL decreased.
            for (; i != m_FreshLoss.end(); ++i)
                --i->ttl;
        }
    }
    if (!lossdata.empty())
    {
        sendCtrl(UMSG_LOSSREPORT, NULL, &lossdata[0], lossdata.size());
    }

    // was_sent_in_order means either of:
    // - packet was sent in order (first if branch above)
    // - packet was sent as old, but was a retransmitted packet

    if (m_bPeerRexmitFlag && was_sent_in_order)
    {
        ++m_iConsecOrderedDelivery;
        if (m_iConsecOrderedDelivery >= 50)
        {
            m_iConsecOrderedDelivery = 0;
            if (m_iReorderTolerance > 0)
            {
                m_iReorderTolerance--;
                CGuard::enterCS(m_StatsLock, "Stats");
                m_stats.traceReorderDistance--;
                CGuard::leaveCS(m_StatsLock, "Stats");
                HLOGF(mglog.Debug,
                      "ORDERED DELIVERY of 50 packets in a row - decreasing tolerance to %d",
                      m_iReorderTolerance);
            }
        }
    }

    return 0;
}


// XXX This function is currently unused. It should be fixed and put into use.
// See the blocked call in CUDT::processData().
CUDT::loss_seqs_t CUDT::defaultPacketArrival(void* vself, CPacket& pkt)
{
// [[using affinity(m_pRcvBuffer->workerThread())]];
    CUDT* self = (CUDT*)vself;
    loss_seqs_t output;

    int initial_loss_ttl = 0;
    if ( self->m_bPeerRexmitFlag )
        initial_loss_ttl = self->m_iReorderTolerance;

    int seqdiff = CSeqNo::seqcmp(pkt.m_iSeqNo, self->m_iRcvCurrSeqNo);

    HLOGC(mglog.Debug, log << "defaultPacketArrival: checking sequence " << pkt.m_iSeqNo
            << " against latest " << self->m_iRcvCurrSeqNo << " (distance: " << seqdiff << ")");

    // Loss detection.
    if (seqdiff > 1) // packet is later than the very subsequent packet
    {
        int32_t seqlo = CSeqNo::incseq(self->m_iRcvCurrSeqNo);
        int32_t seqhi = CSeqNo::decseq(pkt.m_iSeqNo);

        {
            // If loss found, insert them to the receiver loss list
            CGuard lg(self->m_RcvLossLock, "rcvloss");
            self->m_pRcvLossList->insert(seqlo, seqhi);

            if (initial_loss_ttl)
            {
                // pack loss list for (possibly belated) NAK
                // The LOSSREPORT will be sent in a while.
                self->m_FreshLoss.push_back(CRcvFreshLoss(seqlo, seqhi, initial_loss_ttl));
                HLOGF(mglog.Debug, "defaultPacketArrival: added loss sequence %d-%d (%d) with tolerance %d", seqlo, seqhi,
                        1+CSeqNo::seqcmp(seqhi, seqlo), initial_loss_ttl);
            }
        }

        if (!initial_loss_ttl)
        {
            // old code; run immediately when tolerance = 0
            // or this feature isn't used because of the peer
            output.push_back(make_pair(seqlo, seqhi));
        }
    }

    return output;
}

/// This function is called when a packet has arrived, which was behind the current
/// received sequence - that is, belated or retransmitted. Try to remove the packet
/// from both loss records: the general loss record and the fresh loss record.
///
/// Additionally, check - if supported by the peer - whether the "latecoming" packet
/// has been sent due to retransmission or due to reordering, by checking the rexmit
/// support flag and rexmit flag itself. If this packet was surely ORIGINALLY SENT
/// it means that the current network connection suffers of packet reordering. This
/// way try to introduce a dynamic tolerance by calculating the difference between
/// the current packet reception sequence and this packet's sequence. This value
/// will be set to the tolerance value, which means that later packet retransmission
/// will not be required immediately, but only after receiving N next packets that
/// do not include the lacking packet.
/// The tolerance is not increased infinitely - it's bordered by m_iMaxReorderTolerance.
/// This value can be set in options - SRT_LOSSMAXTTL.
void CUDT::unlose(const CPacket& packet)
{
    CGuard  lg(m_RcvLossLock, "rcvloss");
    int32_t sequence = packet.m_iSeqNo;
    m_pRcvLossList->remove(sequence);

    // Rest of this code concerns only the "belated lossreport" feature.

    bool has_increased_tolerance = false;
    bool was_reordered           = false;

    if (m_bPeerRexmitFlag)
    {
        // If the peer understands the REXMIT flag, it means that the REXMIT flag is contained
        // in the PH_MSGNO field.

        // The packet is considered coming originally (just possibly out of order), if REXMIT
        // flag is NOT set.
        was_reordered = !packet.getRexmitFlag();
        if (was_reordered)
        {
            HLOGF(mglog.Debug, "received out-of-band packet seq %d", sequence);

            const int seqdiff = abs(CSeqNo::seqcmp(m_iRcvCurrSeqNo, packet.m_iSeqNo));
            CGuard::enterCS(m_StatsLock, "Stats");
            m_stats.traceReorderDistance = max(seqdiff, m_stats.traceReorderDistance);
            CGuard::leaveCS(m_StatsLock, "Stats");
            if (seqdiff > m_iReorderTolerance)
            {
                const int new_tolerance = min(seqdiff, m_iMaxReorderTolerance);
                HLOGF(mglog.Debug,
                      "Belated by %d seqs - Reorder tolerance %s %d",
                      seqdiff,
                      (new_tolerance == m_iReorderTolerance) ? "REMAINS with" : "increased to",
                      new_tolerance);
                m_iReorderTolerance = new_tolerance;
                has_increased_tolerance =
                    true; // Yes, even if reorder tolerance is already at maximum - this prevents decreasing tolerance.
            }
        }
        else
        {
            HLOGC(mglog.Debug, log << CONID() << "received reXmitted packet seq=" << sequence);
        }
    }
    else
    {
        HLOGF(mglog.Debug, "received reXmitted or belated packet seq %d (distinction not supported by peer)", sequence);
    }

    // Don't do anything if "belated loss report" feature is not used.
    // In that case the FreshLoss list isn't being filled in at all, the
    // loss report is sent directly.
    // Note that this condition blocks two things being done in this function:
    // - remove given sequence from the fresh loss record
    //   (in this case it's empty anyway)
    // - decrease current reorder tolerance based on whether packets come in order
    //   (current reorder tolerance is 0 anyway)
    if (m_bPeerRexmitFlag == 0 || m_iReorderTolerance == 0)
        return;

    size_t i       = 0;
    int    had_ttl = 0;
    for (i = 0; i < m_FreshLoss.size(); ++i)
    {
        had_ttl = m_FreshLoss[i].ttl;
        switch (m_FreshLoss[i].revoke(sequence))
        {
        case CRcvFreshLoss::NONE:
            continue; // Not found. Search again.

        case CRcvFreshLoss::STRIPPED:
            goto breakbreak; // Found and the modification is applied. We're done here.

        case CRcvFreshLoss::DELETE:
            // No more elements. Kill it.
            m_FreshLoss.erase(m_FreshLoss.begin() + i);
            // Every loss is unique. We're done here.
            goto breakbreak;

        case CRcvFreshLoss::SPLIT:
            // Oh, this will be more complicated. This means that it was in between.
            {
                // So create a new element that will hold the upper part of the range,
                // and this one modify to be the lower part of the range.

                // Keep the current end-of-sequence value for the second element
                int32_t next_end = m_FreshLoss[i].seq[1];

                // seq-1 set to the end of this element
                m_FreshLoss[i].seq[1] = CSeqNo::decseq(sequence);
                // seq+1 set to the begin of the next element
                int32_t next_begin = CSeqNo::incseq(sequence);

                // Use position of the NEXT element because insertion happens BEFORE pointed element.
                // Use the same TTL (will stay the same in the other one).
                m_FreshLoss.insert(m_FreshLoss.begin() + i + 1,
                                   CRcvFreshLoss(next_begin, next_end, m_FreshLoss[i].ttl));
            }
            goto breakbreak;
        }
    }

    // Could have made the "return" instruction instead of goto, but maybe there will be something
    // to add in future, so keeping that.
breakbreak:;

    if (i != m_FreshLoss.size())
    {
        HLOGF(mglog.Debug, "sequence %d removed from belated lossreport record", sequence);
    }

    if (was_reordered)
    {
        m_iConsecOrderedDelivery = 0;
        if (has_increased_tolerance)
        {
            m_iConsecEarlyDelivery = 0; // reset counter
        }
        else if (had_ttl > 2)
        {
            ++m_iConsecEarlyDelivery; // otherwise, and if it arrived quite earlier, increase counter
            HLOGF(mglog.Debug, "... arrived at TTL %d case %d", had_ttl, m_iConsecEarlyDelivery);

            // After 10 consecutive
            if (m_iConsecEarlyDelivery >= 10)
            {
                m_iConsecEarlyDelivery = 0;
                if (m_iReorderTolerance > 0)
                {
                    m_iReorderTolerance--;
                    CGuard::enterCS(m_StatsLock, "Stats");
                    m_stats.traceReorderDistance--;
                    CGuard::leaveCS(m_StatsLock, "Stats");
                    HLOGF(mglog.Debug,
                        "... reached %d times - decreasing tolerance to %d",
                        m_iConsecEarlyDelivery,
                        m_iReorderTolerance);
                }
            }
        }
        // If hasn't increased tolerance, but the packet appeared at TTL less than 2, do nothing.
    }
}

void CUDT::dropFromLossLists(int32_t from, int32_t to)
{
    CGuard lg(m_RcvLossLock, "rcvloss");
    m_pRcvLossList->remove(from, to);

    HLOGF(mglog.Debug, "%sTLPKTDROP seq %d-%d (%d packets)", CONID().c_str(), from, to, CSeqNo::seqoff(from, to));

    if (m_bPeerRexmitFlag == 0 || m_iReorderTolerance == 0)
        return;

    // All code below concerns only "belated lossreport" feature.

    // It's highly unlikely that this is waiting to send a belated UMSG_LOSSREPORT,
    // so treat it rather as a sanity check.

    // It's enough to check if the first element of the list starts with a sequence older than 'to'.
    // If not, just do nothing.

    size_t delete_index = 0;
    for (size_t i = 0; i < m_FreshLoss.size(); ++i)
    {
        CRcvFreshLoss::Emod result = m_FreshLoss[i].revoke(from, to);
        switch (result)
        {
        case CRcvFreshLoss::DELETE:
            delete_index = i + 1; // PAST THE END
            continue;             // There may be further ranges that are included in this one, so check on.

        case CRcvFreshLoss::NONE:
        case CRcvFreshLoss::STRIPPED:
            break; // THIS BREAKS ONLY 'switch', not 'for'!

        case CRcvFreshLoss::SPLIT:; // This function never returns it. It's only a compiler shut-up.
        }

        break; // Now this breaks also FOR.
    }

    m_FreshLoss.erase(m_FreshLoss.begin(),
            m_FreshLoss.begin() + delete_index); // with delete_index == 0 will do nothing
}

// This function, as the name states, should bake a new cookie.
int32_t CUDT::bake(const sockaddr_any& addr, int32_t current_cookie, int correction)
{
    static unsigned int distractor = 0;
    unsigned int        rollover   = distractor + 10;

    for (;;)
    {
        // SYN cookie
        char clienthost[NI_MAXHOST];
        char clientport[NI_MAXSERV];
        getnameinfo(&addr,
                addr.size(),
                clienthost,
                sizeof(clienthost),
                clientport,
                sizeof(clientport),
                NI_NUMERICHOST | NI_NUMERICSERV);
        int64_t timestamp = (count_microseconds(steady_clock::now() - m_stats.tsStartTime) / 60000000) + distractor -
            correction; // secret changes every one minute
        stringstream cookiestr;
        cookiestr << clienthost << ":" << clientport << ":" << timestamp;
        union {
            unsigned char cookie[16];
            int32_t       cookie_val;
        };
        CMD5::compute(cookiestr.str().c_str(), cookie);

        if (cookie_val != current_cookie)
            return cookie_val;

        ++distractor;

        // This is just to make the loop formally breakable,
        // but this is virtually impossible to happen.
        if (distractor == rollover)
            return cookie_val;
    }
}

// XXX This is quite a mystery, why this function has a return value
// and what the purpose for it was. There's just one call of this
// function in the whole code and in that call the return value is
// ignored. Actually this call happens in the CRcvQueue::worker thread,
// where it makes a response for incoming UDP packet that might be
// a connection request. Should any error occur in this process, there
// is no way to "report error" that happened here. Basing on that
// these values in original UDT code were quite like the values
// for m_iReqType, they have been changed to URQ_* symbols, which
// may mean that the intent for the return value was to send this
// value back as a control packet back to the connector.
//
// This function is run when the CRcvQueue object is reading packets
// from the multiplexer (@c CRcvQueue::worker_RetrieveUnit) and the
// target socket ID is 0.
//
// XXX Make this function return EConnectStatus enum type (extend if needed),
// and this will be directly passed to the caller.
SRT_REJECT_REASON CUDT::processConnectRequest(const sockaddr_any& addr, CPacket& packet)
{
    // XXX ASSUMPTIONS:
    // [[using assert(packet.m_iID == 0)]]

    HLOGC(mglog.Debug, log << "processConnectRequest: received a connection request");

    if (m_bClosing)
    {
        m_RejectReason = SRT_REJ_CLOSE;
        HLOGC(mglog.Debug, log << "processConnectRequest: ... NOT. Rejecting because closing.");
        return m_RejectReason;
    }

    /*
     * Closing a listening socket only set bBroken
     * If a connect packet is received while closing it gets through
     * processing and crashes later.
     */
    if (m_bBroken)
    {
        m_RejectReason = SRT_REJ_CLOSE;
        HLOGC(mglog.Debug, log << "processConnectRequest: ... NOT. Rejecting because broken.");
        return m_RejectReason;
    }
    size_t exp_len =
        CHandShake::m_iContentSize; // When CHandShake::m_iContentSize is used in log, the file fails to link!

    // NOTE!!! Old version of SRT code checks if the size of the HS packet
    // is EQUAL to the above CHandShake::m_iContentSize.

    // Changed to < exp_len because we actually need that the packet
    // be at least of a size for handshake, although it may contain
    // more data, depending on what's inside.
    if (packet.getLength() < exp_len)
    {
        m_RejectReason = SRT_REJ_ROGUE;
        HLOGC(mglog.Debug,
                log << "processConnectRequest: ... NOT. Wrong size: " << packet.getLength() << " (expected: " << exp_len
                << ")");
        return m_RejectReason;
    }

    // Dunno why the original UDT4 code only MUCH LATER was checking if the packet was UMSG_HANDSHAKE.
    // It doesn't seem to make sense to deserialize it into the handshake structure if we are not
    // sure that the packet contains the handshake at all!
    if (!packet.isControl(UMSG_HANDSHAKE))
    {
        m_RejectReason = SRT_REJ_ROGUE;
        LOGC(mglog.Error, log << "processConnectRequest: the packet received as handshake is not a handshake message");
        return m_RejectReason;
    }

    CHandShake hs;
    hs.load_from(packet.m_pcData, packet.getLength());

    // XXX MOST LIKELY this hs should be now copied into m_ConnRes field, which holds
    // the handshake structure sent from the peer (no matter the role or mode).
    // This should simplify the createSrtHandshake() function which can this time
    // simply write the crafted handshake structure into m_ConnReq, which needs no
    // participation of the local handshake and passing it as a parameter through
    // newConnection() -> acceptAndRespond() -> createSrtHandshake(). This is also
    // required as a source of the peer's information used in processing in other
    // structures.

    int32_t cookie_val = bake(addr);

    HLOGC(mglog.Debug, log << "processConnectRequest: new cookie: " << hex << cookie_val);

    // REQUEST:INDUCTION.
    // Set a cookie, a target ID, and send back the same as
    // RESPONSE:INDUCTION.
    if (hs.m_iReqType == URQ_INDUCTION)
    {
        HLOGC(mglog.Debug, log << "processConnectRequest: received type=induction, sending back with cookie+socket");

        // XXX That looks weird - the calculated md5 sum out of the given host/port/timestamp
        // is 16 bytes long, but CHandShake::m_iCookie has 4 bytes. This then effectively copies
        // only the first 4 bytes. Moreover, it's dangerous on some platforms because the char
        // array need not be aligned to int32_t - changed to union in a hope that using int32_t
        // inside a union will enforce whole union to be aligned to int32_t.
        hs.m_iCookie = cookie_val;
        packet.m_iID = hs.m_iID;

        // Ok, now's the time. The listener sets here the version 5 handshake,
        // even though the request was 4. This is because the old client would
        // simply return THE SAME version, not even looking into it, giving the
        // listener false impression as if it supported version 5.
        //
        // If the caller was really HSv4, it will simply ignore the version 5 in INDUCTION;
        // it will respond with CONCLUSION, but with its own set version, which is version 4.
        //
        // If the caller was really HSv5, it will RECOGNIZE this version 5 in INDUCTION, so
        // it will respond with version 5 when sending CONCLUSION.

        hs.m_iVersion = HS_VERSION_SRT1;

        // Additionally, set this field to a MAGIC value. This field isn't used during INDUCTION
        // by HSv4 client, HSv5 client can use it to additionally verify that this is a HSv5 listener.
        // In this field we also advertise the PBKEYLEN value. When 0, it's considered not advertised.
        hs.m_iType = SrtHSRequest::wrapFlags(true /*put SRT_MAGIC_CODE in HSFLAGS*/, m_iSndCryptoKeyLen);
        bool whether SRT_ATR_UNUSED = m_iSndCryptoKeyLen != 0;
        HLOGC(mglog.Debug,
                log << "processConnectRequest: " << (whether ? "" : "NOT ")
                << " Advertising PBKEYLEN - value = " << m_iSndCryptoKeyLen);

        size_t size = packet.getLength();
        hs.store_to(packet.m_pcData, Ref(size));
        setPacketTS(packet, steady_clock::now());

        // Display the HS before sending it to peer
        HLOGC(mglog.Debug, log << "processConnectRequest: SENDING HS (i): " << hs.show());

        m_pSndQueue->sendto(addr, packet);
        return SRT_REJ_UNKNOWN; // EXCEPTION: this is a "no-error" code.
    }

    // Otherwise this should be REQUEST:CONCLUSION.
    // Should then come with the correct cookie that was
    // set in the above INDUCTION, in the HS_VERSION_SRT1
    // should also contain extra data.

    HLOGC(mglog.Debug,
            log << "processConnectRequest: received type=" << RequestTypeStr(hs.m_iReqType) << " - checking cookie...");
    if (hs.m_iCookie != cookie_val)
    {
        cookie_val = bake(addr, cookie_val, -1); // SHOULD generate an earlier, distracted cookie

        if (hs.m_iCookie != cookie_val)
        {
            m_RejectReason = SRT_REJ_RDVCOOKIE;
            HLOGC(mglog.Debug, log << "processConnectRequest: ...wrong cookie " << hex << cookie_val << ". Ignoring.");
            return m_RejectReason;
        }

        HLOGC(mglog.Debug, log << "processConnectRequest: ... correct (FIXED) cookie. Proceeding.");
    }
    else
    {
        HLOGC(mglog.Debug, log << "processConnectRequest: ... correct (ORIGINAL) cookie. Proceeding.");
    }

    int32_t id = hs.m_iID;

    // HANDSHAKE: The old client sees the version that does not match HS_VERSION_UDT4 (5).
    // In this case it will respond with URQ_ERROR_REJECT. Rest of the data are the same
    // as in the handshake request. When this message is received, the connector side should
    // switch itself to the version number HS_VERSION_UDT4 and continue the old way (that is,
    // continue sending URQ_INDUCTION, but this time with HS_VERSION_UDT4).

    bool accepted_hs = true;

    if (hs.m_iVersion == HS_VERSION_SRT1)
    {
        // No further check required.
        // The m_iType contains handshake extension flags.
    }
    else if (hs.m_iVersion == HS_VERSION_UDT4)
    {
        // In UDT, and so in older SRT version, the hs.m_iType field should contain
        // the socket type, although SRT only allowed this field to be UDT_DGRAM.
        // Older SRT version contained that value in a field, but now that this can
        // only contain UDT_DGRAM the field itself has been abandoned.
        // For the sake of any old client that reports version 4 handshake, interpret
        // this hs.m_iType field as a socket type and check if it's UDT_DGRAM.

        // Note that in HSv5 hs.m_iType contains extension flags.
        if (hs.m_iType != UDT_DGRAM)
        {
            m_RejectReason = SRT_REJ_ROGUE;
            accepted_hs    = false;
        }
    }
    else
    {
        // Unsupported version
        // (NOTE: This includes "version=0" which is a rejection flag).
        m_RejectReason = SRT_REJ_VERSION;
        accepted_hs    = false;
    }

    if (!accepted_hs)
    {
        HLOGC(mglog.Debug,
                log << "processConnectRequest: version/type mismatch. Sending REJECT code:" << m_RejectReason
                << " MSG: " << srt_rejectreason_str(m_RejectReason));
        // mismatch, reject the request
        hs.m_iReqType = URQFailure(m_RejectReason);
        size_t size   = CHandShake::m_iContentSize;
        hs.store_to(packet.m_pcData, Ref(size));
        packet.m_iID        = id;
        setPacketTS(packet, steady_clock::now());
        HLOGC(mglog.Debug, log << "processConnectRequest: SENDING HS (e): " << hs.show());
        m_pSndQueue->sendto(addr, packet);
    }
    else
    {
        SRT_REJECT_REASON error  = SRT_REJ_UNKNOWN;
        int               result = s_UDTUnited.newConnection(m_SocketID, addr, &hs, packet, Ref(error));

        // This is listener - m_RejectReason need not be set
        // because listener has no functionality of giving the app
        // insight into rejected callers.

        // --->
        //        (global.) CUDTUnited::updateListenerMux
        //        (new Socket.) CUDT::acceptAndRespond
        if (result == -1)
        {
            hs.m_iReqType = URQFailure(error);
            LOGF(mglog.Error, "UU:newConnection: rsp(REJECT): %d - %s", hs.m_iReqType, srt_rejectreason_str(error));
        }

        // CONFUSION WARNING!
        //
        // The newConnection() will call acceptAndRespond() if the processing
        // was successful - IN WHICH CASE THIS PROCEDURE SHOULD DO NOTHING.
        // Ok, almost nothing - see update_events below.
        //
        // If newConnection() failed, acceptAndRespond() will not be called.
        // Ok, more precisely, the thing that acceptAndRespond() is expected to do
        // will not be done (this includes sending any response to the peer).
        //
        // Now read CAREFULLY. The newConnection() will return:
        //
        // - -1: The connection processing failed due to errors like:
        //       - memory alloation error
        //       - listen backlog exceeded
        //       - any error propagated from CUDT::open and CUDT::acceptAndRespond
        // - 0: The connection already exists
        // - 1: Connection accepted.
        //
        // So, update_events is called only if the connection is established.
        // Both 0 (repeated) and -1 (error) require that a response be sent.
        // The CPacket object that has arrived as a connection request is here
        // reused for the connection rejection response (see URQ_ERROR_REJECT set
        // as m_iReqType).

        // send back a response if connection failed or connection already existed
        // new connection response should be sent in acceptAndRespond()
        if (result != 1)
        {
            HLOGC(mglog.Debug,
                    log << CONID() << "processConnectRequest: sending ABNORMAL handshake info req="
                    << RequestTypeStr(hs.m_iReqType));
            size_t size = CHandShake::m_iContentSize;
            hs.store_to(packet.m_pcData, Ref(size));
            packet.m_iID        = id;
            setPacketTS(packet, steady_clock::now());
            HLOGC(mglog.Debug, log << "processConnectRequest: SENDING HS (a): " << hs.show());
            m_pSndQueue->sendto(addr, packet);
        }
        else
        {
            // a new connection has been created, enable epoll for write
           s_UDTUnited.m_EPoll.update_events(m_SocketID, m_sPollID, SRT_EPOLL_OUT, true);
        }
    }
    LOGC(mglog.Note, log << "listen ret: " << hs.m_iReqType << " - " << RequestTypeStr(hs.m_iReqType));

    return RejectReasonForURQ(hs.m_iReqType);
}

void CUDT::addLossRecord(std::vector<int32_t>& lr, int32_t lo, int32_t hi)
{
    if (lo == hi)
        lr.push_back(lo);
    else
    {
        lr.push_back(lo | LOSSDATA_SEQNO_RANGE_FIRST);
        lr.push_back(hi);
    }
}

void CUDT::checkACKTimer(const steady_clock::time_point &currtime)
{
    if (currtime > m_tsNextACKTime  // ACK time has come
                                  // OR the number of sent packets since last ACK has reached
                                  // the congctl-defined value of ACK Interval
                                  // (note that none of the builtin congctls defines ACK Interval)
        || (m_CongCtl->ACKMaxPackets() > 0 && m_iPktCount >= m_CongCtl->ACKMaxPackets()))
    {
        // ACK timer expired or ACK interval is reached
        sendCtrl(UMSG_ACK);

        const steady_clock::duration ack_interval = m_CongCtl->ACKTimeout_us() > 0
            ? microseconds_from(m_CongCtl->ACKTimeout_us())
            : m_tdACKInterval;
        m_tsNextACKTime = currtime + ack_interval;

        m_iPktCount      = 0;
        m_iLightACKCount = 1;
    }
    // Or the transfer rate is so high that the number of packets
    // have reached the value of SelfClockInterval * LightACKCount before
    // the time has come according to m_ullNextACKTime_tk. In this case a "lite ACK"
    // is sent, which doesn't contain statistical data and nothing more
    // than just the ACK number. The "fat ACK" packets will be still sent
    // normally according to the timely rules.
    else if (m_iPktCount >= SELF_CLOCK_INTERVAL * m_iLightACKCount)
    {
        // send a "light" ACK
        sendCtrl(UMSG_ACK, NULL, NULL, SEND_LITE_ACK);
        ++m_iLightACKCount;
    }
}

void CUDT::checkNAKTimer(const steady_clock::time_point& currtime)
{
    // XXX The problem with working NAKREPORT with SRT_ARQ_ONREQ
    // is not that it would be inappropriate, but because it's not
    // implemented. The reason for it is that the structure of the
    // loss list container (m_pRcvLossList) is such that it is expected
    // that the loss records are ordered by sequence numbers (so
    // that two ranges sticking together are merged in place).
    // Unfortunately in case of SRT_ARQ_ONREQ losses must be recorded
    // as before, but they should not be reported, until confirmed
    // by the filter. By this reason they appear often out of order
    // and for adding them properly the loss list container wasn't
    // prepared. This then requires some more effort to implement.
    if (!m_bRcvNakReport || m_PktFilterRexmitLevel != SRT_ARQ_ALWAYS)
        return;

    /*
     * m_bRcvNakReport enables NAK reports for SRT.
     * Retransmission based on timeout is bandwidth consuming,
     * not knowing what to retransmit when the only NAK sent by receiver is lost,
     * all packets past last ACK are retransmitted (rexmitMethod() == SRM_FASTREXMIT).
     */
    const int loss_len = m_pRcvLossList->getLossLength();
    SRT_ASSERT(loss_len >= 0);

    if (loss_len > 0)
    {
        if (currtime <= m_tsNextNAKTime)
            return; // wait for next NAK time

        sendCtrl(UMSG_LOSSREPORT);
    }

    m_tsNextNAKTime = currtime + m_tdNAKInterval;
}

bool CUDT::checkExpTimer(const steady_clock::time_point& currtime)
{
    // In UDT the m_bUserDefinedRTO and m_iRTO were in CCC class.
    // There's nothing in the original code that alters these values.

    steady_clock::time_point next_exp_time;
    if (m_CongCtl->RTO())
    {
        next_exp_time = m_tsLastRspTime + microseconds_from(m_CongCtl->RTO());
    }
    else
    {
        steady_clock::duration exp_timeout =
            microseconds_from(m_iEXPCount * (m_iRTT + 4 * m_iRTTVar) + COMM_SYN_INTERVAL_US);
        if (exp_timeout < (m_iEXPCount * m_tdMinExpInterval))
            exp_timeout = m_iEXPCount * m_tdMinExpInterval;
        next_exp_time = m_tsLastRspTime + exp_timeout;
    }

    if (currtime <= next_exp_time)
        return false;

    // ms -> us
    const int PEER_IDLE_TMO_US = m_iOPT_PeerIdleTimeout * 1000;
    // Haven't received any information from the peer, is it dead?!
    // timeout: at least 16 expirations and must be greater than 5 seconds
    if ((m_iEXPCount > COMM_RESPONSE_MAX_EXP) &&
        (currtime - m_tsLastRspTime > microseconds_from(PEER_IDLE_TMO_US)))
    {
        //
        // Connection is broken.
        // UDT does not signal any information about this instead of to stop quietly.
        // Application will detect this when it calls any UDT methods next time.
        //
        HLOGC(mglog.Debug,
              log << "CONNECTION EXPIRED after " << count_milliseconds(currtime - m_tsLastRspTime) << "ms");
        m_bClosing       = true;
        m_bBroken        = true;
        m_iBrokenCounter = 30;

        // update snd U list to remove this socket
        m_pSndQueue->m_pSndUList->update(this, CSndUList::DO_RESCHEDULE);

        releaseSynch();

        // app can call any UDT API to learn the connection_broken error
        s_UDTUnited.m_EPoll.update_events(m_SocketID, m_sPollID, SRT_EPOLL_IN | SRT_EPOLL_OUT | SRT_EPOLL_ERR, true);

        CTimer::triggerEvent();

        return true;
    }

    HLOGC(mglog.Debug,
          log << "EXP TIMER: count=" << m_iEXPCount << "/" << (+COMM_RESPONSE_MAX_EXP) << " elapsed="
              << (count_microseconds(currtime - m_tsLastRspTime)) << "/" << (+PEER_IDLE_TMO_US) << "us");

    ++m_iEXPCount;

    /*
     * (keepalive fix)
     * duB:
     * It seems there is confusion of the direction of the Response here.
     * LastRspTime is supposed to be when receiving (data/ctrl) from peer
     * as shown in processCtrl and processData,
     * Here we set because we sent something?
     *
     * Disabling this code that prevent quick reconnection when peer disappear
     */
    // Reset last response time since we've just sent a heart-beat.
    // (fixed) m_tsLastRspTime = currtime_tk;

    return false;
}

void CUDT::checkRexmitTimer(const steady_clock::time_point& currtime)
{
    /* There are two algorithms of blind packet retransmission: LATEREXMIT and FASTREXMIT.
     *
     * LATEREXMIT is only used with FileCC.
     * The mode is triggered when some time has passed since the last ACK from
     * the receiver, while there is still some unacknowledged data in the sender's buffer,
     * and the loss list is empty.
     *
     * FASTREXMIT is only used with LiveCC.
     * The mode is triggered if the receiver does not send periodic NAK reports,
     * when some time has passed since the last ACK from the receiver,
     * while there is still some unacknowledged data in the sender's buffer.
     *
     * In case the above conditions are met, the unacknowledged packets
     * in the sender's buffer will be added to loss list and retransmitted.
     */

    const uint64_t rtt_syn = (m_iRTT + 4 * m_iRTTVar + 2 * COMM_SYN_INTERVAL_US);
    const uint64_t exp_int_us = (m_iReXmitCount * rtt_syn + COMM_SYN_INTERVAL_US);

    if (currtime <= (m_tsLastRspAckTime + microseconds_from(exp_int_us)))
        return;

    // If there is no unacknowledged data in the sending buffer,
    // then there is nothing to retransmit.
    if (m_pSndBuffer->getCurrBufSize() <= 0)
        return;

    const bool is_laterexmit = m_CongCtl->rexmitMethod() == SrtCongestion::SRM_LATEREXMIT;
    const bool is_fastrexmit = m_CongCtl->rexmitMethod() == SrtCongestion::SRM_FASTREXMIT;

    // If the receiver will send periodic NAK reports, then FASTREXMIT is inactive.
    // MIND that probably some method of "blind rexmit" MUST BE DONE, when TLPKTDROP is off.
    if (is_fastrexmit && m_bPeerNakReport)
        return;

    // We need to retransmit only when the data in the sender's buffer was already sent.
    // Otherwise it might still be sent regulary.
    bool retransmit = false;
    // - the sender loss list is empty (the receiver didn't send any LOSSREPORT, or LOSSREPORT was lost on track)
    if (is_laterexmit && (CSeqNo::incseq(m_iSndCurrSeqNo) != m_iSndLastAck) && m_pSndLossList->getLossLength() == 0)
        retransmit = true;

    if (is_fastrexmit && (CSeqNo::seqoff(m_iSndLastAck, CSeqNo::incseq(m_iSndCurrSeqNo)) > 0))
        retransmit = true;

    if (retransmit)
    {
        // Sender: Insert all the packets sent after last received acknowledgement into the sender loss list.
        CGuard acklock(m_RecvAckLock, "RecvAck"); // Protect packet retransmission
        // Resend all unacknowledged packets on timeout, but only if there is no packet in the loss list
        const int32_t csn = m_iSndCurrSeqNo;
        const int     num = m_pSndLossList->insert(m_iSndLastAck, csn);
        if (num > 0)
        {
            CGuard::enterCS(m_StatsLock, "stats");
            m_stats.traceSndLoss += num;
            m_stats.sndLossTotal += num;
            CGuard::leaveCS(m_StatsLock, "stats");

            HLOGC(mglog.Debug,
                  log << CONID() << "ENFORCED " << (is_laterexmit ? "LATEREXMIT" : "FASTREXMIT")
                      << " by ACK-TMOUT (scheduling): " << CSeqNo::incseq(m_iSndLastAck) << "-" << csn << " ("
                      << CSeqNo::seqoff(m_iSndLastAck, csn) << " packets)");
        }
    }

    ++m_iReXmitCount;

    checkSndTimers(DONT_REGEN_KM);
    const ECheckTimerStage stage = is_fastrexmit ? TEV_CHT_FASTREXMIT : TEV_CHT_REXMIT;
    updateCC(TEV_CHECKTIMER, stage);

    // immediately restart transmission
    m_pSndQueue->m_pSndUList->update(this, CSndUList::DO_RESCHEDULE);
}

void CUDT::checkTimers()
{
    // update CC parameters
    updateCC(TEV_CHECKTIMER, TEV_CHT_INIT);

    const steady_clock::time_point currtime = steady_clock::now();

    // This is a very heavy log, unblock only for temporary debugging!
#if 0
    HLOGC(mglog.Debug, log << CONID() << "checkTimers: nextacktime=" << FormatTime(m_ullNextACKTime_tk)
        << " AckInterval=" << m_iACKInterval
        << " pkt-count=" << m_iPktCount << " liteack-count=" << m_iLightACKCount);
#endif

    // Check if it is time to send ACK
    checkACKTimer(currtime);

    // Check if it is time to send a loss report
    checkNAKTimer(currtime);

    // Check if the connection is expired
    if (checkExpTimer(currtime))
        return;

    // Check if FAST or LATE packet retransmission is required
    checkRexmitTimer(currtime);

    if (currtime > m_tsLastSndTime + microseconds_from(COMM_KEEPALIVE_PERIOD_US))
    {
        sendCtrl(UMSG_KEEPALIVE);
        HLOGP(mglog.Debug, "KEEPALIVE");
    }
}

void CUDT::addEPoll(const int eid)
{
    CGuard::enterCS(s_UDTUnited.m_EPoll.m_EPollLock, "glob.epoll");
    m_sPollID.insert(eid);
    CGuard::leaveCS(s_UDTUnited.m_EPoll.m_EPollLock, "glob.epoll");

    if (!stillConnected())
        return;

    CGuard::enterCS(m_RecvLock, "recv");
    if (m_pRcvBuffer->isRcvDataReady())
    {
        s_UDTUnited.m_EPoll.update_events(m_SocketID, m_sPollID, SRT_EPOLL_IN, true);
    }
    CGuard::leaveCS(m_RecvLock, "recv");

    if (m_iSndBufSize > m_pSndBuffer->getCurrBufSize())
    {
        s_UDTUnited.m_EPoll.update_events(m_SocketID, m_sPollID, SRT_EPOLL_OUT, true);
    }
}

void CUDT::removeEPoll(const int eid)
{
    // clear IO events notifications;
    // since this happens after the epoll ID has been removed, they cannot be set again
    set<int> remove;
    remove.insert(eid);
    s_UDTUnited.m_EPoll.update_events(m_SocketID, remove, SRT_EPOLL_IN | SRT_EPOLL_OUT, false);

    CGuard::enterCS(s_UDTUnited.m_EPoll.m_EPollLock, "glob.epoll");
    m_sPollID.erase(eid);
    CGuard::leaveCS(s_UDTUnited.m_EPoll.m_EPollLock, "glob.epoll");
}

void CUDTGroup::addEPoll(int eid)
{
   CGuard::enterCS(m_pGlobal->m_EPoll.m_EPollLock, "glob.epoll");
   m_sPollID.insert(eid);
   CGuard::leaveCS(m_pGlobal->m_EPoll.m_EPollLock, "glob.epoll");

   bool any_read = false;
   bool any_write = false;
   bool any_broken = false;
   bool any_pending = false;

   {
       // Check all member sockets
       CGuard gl(m_GroupLock, "group");

       // We only need to know if there is any socket that is
       // ready to get a payload and ready to receive from.

       for (gli_t i = m_Group.begin(); i != m_Group.end(); ++i)
       {
           if (i->sndstate == GST_IDLE || i->sndstate == GST_RUNNING)
           {
               any_write |= i->ps->writeReady();
           }

           if (i->rcvstate == GST_IDLE || i->rcvstate == GST_RUNNING)
           {
               any_read |= i->ps->readReady();
           }

           if (i->ps->broken())
               any_broken |= true;
           else
               any_pending |= true;
       }
   }

   // This is stupid, but we don't have any other interface to epoll
   // internals. Actually we don't have to check if id() is in m_sPollID
   // because we know it is, as we just added it. But it's not performance
   // critical, sockets are not being often added during transmission.
   if (any_read)
       m_pGlobal->m_EPoll.update_events(id(), m_sPollID, SRT_EPOLL_IN, true);

   if (any_write)
       m_pGlobal->m_EPoll.update_events(id(), m_sPollID, SRT_EPOLL_OUT, true);

   // Set broken if none is non-broken (pending, read-ready or write-ready)
   if (any_broken && !any_pending)
       m_pGlobal->m_EPoll.update_events(id(), m_sPollID, SRT_EPOLL_ERR, true);
}

void CUDTGroup::removeEPoll(const int eid)
{
   // clear IO events notifications;
   // since this happens after the epoll ID has been removed, they cannot be set again
   set<int> remove;
   remove.insert(eid);
   m_pGlobal->m_EPoll.update_events(id(), remove, SRT_EPOLL_IN | SRT_EPOLL_OUT, false);

   CGuard::enterCS(m_pGlobal->m_EPoll.m_EPollLock, "glob.epoll");
   m_sPollID.erase(eid);
   CGuard::leaveCS(m_pGlobal->m_EPoll.m_EPollLock, "glob.epoll");
}

void CUDT::ConnectSignal(ETransmissionEvent evt, EventSlot sl)
{
    if (evt >= TEV__SIZE)
        return; // sanity check

    m_Slots[evt].push_back(sl);
}

void CUDT::DisconnectSignal(ETransmissionEvent evt)
{
    if (evt >= TEV__SIZE)
        return; // sanity check

    m_Slots[evt].clear();
}

void CUDT::EmitSignal(ETransmissionEvent tev, EventVariant var)
{
    for (std::vector<EventSlot>::iterator i = m_Slots[tev].begin(); i != m_Slots[tev].end(); ++i)
    {
        i->emit(tev, var);
    }
}

int CUDT::getsndbuffer(SRTSOCKET u, size_t* blocks, size_t* bytes)
{
    CUDTSocket* s = s_UDTUnited.locateSocket(u);
    if (!s || !s->m_pUDT)
        return -1;

    CSndBuffer* b = s->m_pUDT->m_pSndBuffer;

    if (!b)
        return -1;

    int bytecount, timespan;
    int count = b->getCurrBufSize(Ref(bytecount), Ref(timespan));

    if (blocks)
        *blocks = count;

    if (bytes)
        *bytes = bytecount;

    return std::abs(timespan);
}

SRT_REJECT_REASON CUDT::rejectReason(SRTSOCKET u)
{
    CUDTSocket* s = s_UDTUnited.locateSocket(u);
    if (!s || !s->m_pUDT)
        return SRT_REJ_UNKNOWN;

    return s->m_pUDT->m_RejectReason;
}
bool CUDT::runAcceptHook(CUDT* acore, const sockaddr* peer, const CHandShake* hs, const CPacket& hspkt)
{
    // Prepare the information for the hook.

    // We need streamid.
    char target[MAX_SID_LENGTH + 1];
    memset(target, 0, MAX_SID_LENGTH + 1);

    // Just for a case, check the length.
    // This wasn't done before, and we could risk memory crash.
    // In case of error, this will remain unset and the empty
    // string will be passed as streamid.

    int ext_flags = SrtHSRequest::SRT_HSTYPE_HSFLAGS::unwrap(hs->m_iType);

    // This tests if there are any extensions.
    if (hspkt.getLength() > CHandShake::m_iContentSize + 4 && IsSet(ext_flags, CHandShake::HS_EXT_CONFIG))
    {
        uint32_t* begin = reinterpret_cast<uint32_t*>(hspkt.m_pcData + CHandShake::m_iContentSize);
        size_t    size  = hspkt.getLength() - CHandShake::m_iContentSize; // Due to previous cond check we grant it's >0
        uint32_t* next  = 0;
        size_t    length   = size / sizeof(uint32_t);
        size_t    blocklen = 0;

        for (;;) // ONE SHOT, but continuable loop
        {
            int cmd = FindExtensionBlock(begin, length, Ref(blocklen), Ref(next));

            const size_t bytelen = blocklen * sizeof(uint32_t);

            if (cmd == SRT_CMD_SID)
            {
                if (!bytelen || bytelen > MAX_SID_LENGTH)
                {
                    LOGC(mglog.Error,
                         log << "interpretSrtHandshake: STREAMID length " << bytelen << " is 0 or > " << +MAX_SID_LENGTH
                             << " - PROTOCOL ERROR, REJECTING");
                    return false;
                }
                // See comment at CUDT::interpretSrtHandshake().
                memcpy(target, begin + 1, bytelen);

                // Un-swap on big endian machines
                ItoHLA((uint32_t*)target, (uint32_t*)target, blocklen);

                // Nothing more expected from connection block.
                break;
            }
            else if (cmd == SRT_CMD_NONE)
            {
                // End of blocks
                break;
            }
            else
            {
                // Any other kind of message extracted. Search on.
                length -= (next - begin);
                begin = next;
                if (begin)
                    continue;
            }

            break;
        }
    }

    try
    {
        int result = CALLBACK_CALL(m_cbAcceptHook, acore->m_SocketID, hs->m_iVersion, peer, target);
        if (result == -1)
            return false;
    }
    catch (...)
    {
        LOGP(mglog.Error, "runAcceptHook: hook interrupted by exception");
        return false;
    }

    return true;
}


// GROUP


std::list<CUDTGroup::SocketData> CUDTGroup::s_NoGroup;


CUDTGroup::gli_t CUDTGroup::add(SocketData data)
{
    CGuard g(m_GroupLock, "group");
    m_Group.push_back(data);
    gli_t end = m_Group.end();
    if (m_iMaxPayloadSize == -1)
    {
        int plsize = data.ps->m_pUDT->OPT_PayloadSize();
        HLOGC(mglog.Debug, log << "CUDTGroup::add: taking MAX payload size from socket %" << data.ps->m_SocketID << ": " << plsize
            << " " << (plsize ? "(explicit)" : "(unspecified = fallback to 1456)"));
        if (plsize == 0)
            plsize = SRT_LIVE_MAX_PLSIZE;
        // It is stated that the payload size
        // is taken from first, and every next one
        // will get the same.
        m_iMaxPayloadSize = plsize;
    }

    return --end;
}

CUDTGroup::SocketData CUDTGroup::prepareData(CUDTSocket* s)
{
    // This uses default GST_BROKEN because when the group operation is done,
    // then the GST_IDLE state automatically turns into GST_RUNNING. This is
    // recognized as an initial state of the fresh added socket to the group,
    // so some "initial configuration" must be done on it, after which it's
    // turned into GST_RUNNING, that is, it's treated as all others. When
    // set to GST_BROKEN, this socket is disregarded. This socket isn't cleaned
    // up, however, unless the status is simultaneously SRTS_BROKEN.

    // The order of operations is then:
    // - add the socket to the group in this "broken" initial state
    // - connect the socket (or get it extracted from accept)
    // - update the socket state (should be SRTS_CONNECTED)
    // - once the connection is established (may take time with connect), set GST_IDLE
    // - the next operation of send/recv will automatically turn it into GST_RUNNING
    SocketData sd = {s->m_SocketID, s, SRTS_INIT, GST_BROKEN, GST_BROKEN, sockaddr_any(), sockaddr_any(), false, false, false };
    return sd;
}

CUDTGroup::CUDTGroup():
        m_pGlobal(), // will be set after creation
        m_GroupID(-1),
        m_PeerGroupID(-1),
        m_selfManaged(true),
        m_type(SRT_GTYPE_UNDEFINED),
        m_listener(),
        m_iMaxPayloadSize(-1), // This is "undefined"; will become defined when adding the first socket
        m_bSynRecving(true),
        m_bSynSending(true),
        m_bTsbPd(true),
        m_bTLPktDrop(true),
        m_iTsbPdDelay_us(0),
        m_iSndTimeOut(-1),
        m_iRcvTimeOut(-1),
        m_StartTime(0),
        m_RcvPeerStartTime(0),
        m_bOpened(false),
        m_bConnected(false),
        m_bClosing(false),
        m_iLastSchedSeqNo(0)
{
    CGuard::createMutex(m_GroupLock);
    CGuard::createMutex(m_RcvDataLock);
    CGuard::createCond(m_RcvDataCond);
}

CUDTGroup::~CUDTGroup()
{
    CGuard::releaseMutex(m_GroupLock);
    CGuard::releaseMutex(m_RcvDataLock);
    CGuard::releaseCond(m_RcvDataCond);
}

void CUDTGroup::setOpt(SRT_SOCKOPT optName, const void* optval, int optlen)
{
    switch (optName)
    {
    case SRTO_RCVSYN:
        m_bSynRecving = bool_int_value(optval, optlen);
        break;

        break;

        // Other options to be specificallty interpreted by group may follow.
        // All others must be simply stored for setting on a socket.

    default:
        if (m_bOpened)
        {
            throw CUDTException(MJ_NOTSUP, MN_ISCONNECTED, 0);
        }

        m_config.push_back(ConfigItem(optName, optval, optlen));
        break;
    }
}

void CUDTGroup::getOpt(SRT_SOCKOPT optname, void* optval, ref_t<int> r_optlen)
{
    int& optlen = *r_optlen;

    switch (optname)
    {
    case SRTO_RCVSYN:
        *(bool*)optval = m_bSynRecving;
        optlen = sizeof(bool);
        break;

    default:
        // Extract the "wishful thining" from the storage.
        // XXX What about default values, not stored before?

        {
            for (vector<ConfigItem>::iterator i = m_config.begin(); i != m_config.end(); ++i)
            {
                if (i->so == optname)
                {
                    if (optlen >= int(i->value.size()))
                    {
                        copy(i->value.begin(), i->value.end(), (unsigned char*)optval);
                    }
                    optlen = i->value.size();
                    return;
                }
            }

            // Not set before, simply fill in zeros
            // XXX This is just a stub implementation!
            memset(optval, 0, optlen);
            return;
        }
    }
}

struct HaveState: public unary_function< pair<SRTSOCKET, SRT_SOCKSTATUS>, bool >
{
    SRT_SOCKSTATUS s;
    HaveState(SRT_SOCKSTATUS ss):s(ss){}
    bool operator()(pair<SRTSOCKET, SRT_SOCKSTATUS> i) const { return i.second == s; }
};

SRT_SOCKSTATUS CUDTGroup::getStatus()
{
    typedef vector< pair<SRTSOCKET, SRT_SOCKSTATUS> > states_t;
    states_t states;

    {
        CGuard cg(m_GroupLock, "group");
        for (gli_t gi = m_Group.begin(); gi != m_Group.end(); ++gi)
        {
            switch (gi->sndstate)
            {
                // Check only sndstate. If this machine is ONLY receiving,
                // then rcvstate will turn into GST_RUNNING, while
                // sndstate will remain GST_IDLE, but still this may only
                // happen if the socket is connected.
            case GST_IDLE:
            case GST_RUNNING:
                states.push_back(make_pair(gi->id, SRTS_CONNECTED));
                break;

            case GST_BROKEN:
                states.push_back(make_pair(gi->id, SRTS_BROKEN));
                break;

            default: // (pending, or whatever will be added in future)
                {
                    SRT_SOCKSTATUS st = m_pGlobal->getStatus(gi->id);
                    states.push_back(make_pair(gi->id, st));
                }
            }
        }
    }

    // If at least one socket is connected, the state is connected.
    if (find_if(states.begin(), states.end(), HaveState(SRTS_CONNECTED)) != states.end())
        return SRTS_CONNECTED;

    // Otherwise find at least one socket, which's state isn't broken.
    // If none found, return SRTS_BROKEN.
    states_t::iterator p = find_if(states.begin(), states.end(), not1(HaveState(SRTS_BROKEN)));
    if (p != states.end())
    {
        // Return that state as group state
        return p->second;
    }

    return SRTS_BROKEN;
}

void CUDTGroup::syncWithSocket(const CUDT& core)
{
    // [[using locked(m_GroupLock)]];

    currentSchedSequence(core.ISN());
    setInitialRxSequence(core.m_iPeerISN);

    // Get the latency (possibly fixed against the opposite side)
    // from the first socket.
    latency(core.m_iTsbPdDelay_ms*int64_t(1000));
}

void CUDTGroup::close()
{
    // Close all descriptors, then delete the group.

    CGuard g(m_GroupLock);

    // A non-managed group may only be closed if there are no
    // sockets in the group.
    if (!m_selfManaged && !m_Group.empty())
        throw CUDTException(MJ_NOTSUP, MN_BUSY, 0);
    else
    {
        // A managed group should first close all member sockets.
        for (gli_t ig = m_Group.begin(), ig_next = ig; ig != m_Group.end(); ig = ig_next)
        {
            ++ig_next; // Increment before it WOULD BE deleted here.
            m_pGlobal->close(ig->id);
            m_Group.erase(ig);
        }
    }

    m_PeerGroupID = -1;
    // This takes care of the internal part.
    // The external part will be done in Global (CUDTUnited)
}


int CUDTGroup::send(const char* buf, int len, ref_t<SRT_MSGCTRL> r_mc)
{
    vector<gli_t> wipeme;
    vector<gli_t> idlers;
    SRT_MSGCTRL& mc = *r_mc;

    int32_t curseq = 0;

    int rstat = -1;

        int stat = 0;
        SRT_ATR_UNUSED CUDTException cx (MJ_SUCCESS, MN_NONE, 0);

    CGuard guard(m_GroupLock);

    // XXX G make a distinction here for an exact group type of managed sending.
    // The below procedure implements only redundancy.
    // For bonding there should be a different procedure that selects
    // the current least burdened link (the link which's burden value has
    // longest distance to its predicted usage percentage) and send only through
    // this link.

    // This simply requires the payload to be sent through every socket in the group
    for (gli_t d = m_Group.begin(); d != m_Group.end(); ++d)
    {
        // Check socket sndstate before sending
        if (d->sndstate == GST_BROKEN)
        {
            HLOGC(dlog.Debug, log << "CUDTGroup::send: socket in BROKEN state: %" << d->id);
            // Check if broken permanently
            if (!d->ps || d->ps->m_Status == SRTS_BROKEN)
            {
                HLOGC(dlog.Debug, log << "... permanently. Will delete it from group %" << id());
                wipeme.push_back(d);
            }
            continue;
        }

        if (d->sndstate == GST_IDLE)
        {
            HLOGC(dlog.Debug, log << "CUDTGroup::send: socket in IDLE state: %" << d->id << " - will activate it");
            // This is idle, we'll take care of them next time
            // Might be that:
            // - this socket is idle, while some NEXT socket is running
            // - we need at least one running socket to work BEFORE activating the idle one.
            // - if ALL SOCKETS ARE IDLE, then we simply activate the first from the list,
            //   and all others will be activated using the ISN from the first one.
            idlers.push_back(d);
            continue;
        }

        HLOGC(dlog.Debug, log << "CUDTGroup::send: socket in RUNNING state: %" << d->id << " - will send a payload");
        // Remaining sndstate is GST_RUNNING. Send a payload through it.
        try
        {
            // This must be wrapped in try-catch because on error it throws an exception.
            // Possible return values are only 0, in case of some stupid error, or a positive
            // >0 value that defines the size of the data that it has sent, that is, in case
            // of Live mode, equal to 'len'.
            stat = d->ps->core().sendmsg2(buf, len, r_mc);
        }
        catch (CUDTException& e)
        {
            cx = e;
            stat = -1;
        }

        if (stat != len)
        {
#if ENABLE_HEAVY_LOGGING
            string errmsg;
            if (stat == -1)
                errmsg = cx.getErrorString();
            else
                errmsg = "Sent size: " + Sprint(stat);
            HLOGC(dlog.Debug, log << "... sending FAILED (" << errmsg << "). Setting this socket broken status.");
#endif
            // Turn this link broken
            d->sndstate = GST_BROKEN;
            d->laststatus = d->ps->getStatus();
            // However don't delete the socket right now.
            continue;
        }
        curseq = mc.pktseq;

        HLOGC(dlog.Debug, log << "... sending SUCCESSFUL, seq=" << curseq);

        // Succeeded status, write it to the returned status
        // and grab the data.
        rstat = stat;
    }

    // Here we need to activate all links that are found as IDLE.
    // Some portion of logical exclusions:
    //
    // - sockets that were broken in the beginning are already wiped out
    // - broken sockets are checked first, so they can't be simultaneously idle
    // - idle sockets can't get broken because there's no operation done on them
    // - running sockets are the only one that could change sndstate here
    // - running sockets can either remain running or turn to broken
    // In short: Running and Broken sockets can't become idle,
    // although Running sockets can become Broken.

    // There's no certainty here as to whether at least one link was
    // running and it has successfully performed the operation.
    // Might have even happened that we had 2 running links that
    // got broken and 3 other links so far in idle sndstate that just connected
    // at that very moment. In this case we have 3 idle links to activate,
    // but there is no sequence base to overwrite their ISN with. If this
    // happens, then the first link that should be activated goes with
    // whatever ISN it has, whereas every next idle link should use that
    // exactly ISN.
    //
    // If it has additionally happened that the first link got broken at
    // that very moment of sending, the second one has a chance to succeed
    // and therefore take over the leading role in setting the ISN. If the
    // second one fails, too, then the only remaining idle link will simply
    // go with its own original sequence.
    //
    // On the opposite side the reader should know that the link is inactive
    // so the first received payload activates it. Activation of an idle link
    // means that the very first packet arriving is TAKEN AS A GOOD DEAL, that is,
    // no LOSSREPORT is sent even if the sequence looks like a "jumped over".
    // Only for activated links is the LOSSREPORT sent upon seqhole detection.

    // NOTE: This is a "vector of list iterators". Every element here
    // is an iterator to another container.
    // Note that "list" is THE ONLY container in standard C++ library,
    // for which NO ITERATORS ARE INVALIDATED after a node at particular
    // iterator has been removed, except for that iterator itself.
    for (vector<gli_t>::iterator i = idlers.begin(); i != idlers.end(); ++i)
    {
        gli_t d = *i;
        int lastseq = d->ps->core().schedSeqNo();
        if (curseq != 0 && curseq != lastseq)
        {
            HLOGC(mglog.Debug, log << "CUDTGroup::send: socket %" << d->id
                << ": override snd sequence " << lastseq
                << " with " << curseq << " (diff by "
                << CSeqNo::seqcmp(curseq, lastseq) << "); SENDING PAYLOAD");
            d->ps->core().overrideSndSeqNo(curseq);
        }
        else
        {
            HLOGC(mglog.Debug, log << "CUDTGroup::send: socket %" << d->id
                << ": sequence remains with original value: " << lastseq
                << "; SENDING PAYLOAD");
        }

        // Now send and check the status
        // The link could have got broken

        try
        {
            stat = d->ps->core().sendmsg2(buf, len, r_mc);
        }
        catch (CUDTException& e)
        {
            cx = e;
            stat = -1;
        }

        d->laststatus = d->ps->getStatus();

        // Check the status to sndstate whether this link is still active
        if (stat != len)
        {
#if ENABLE_HEAVY_LOGGING
            string errmsg;
            if (stat == -1)
                errmsg = cx.getErrorString();
            else
                errmsg = "Sent size: " + Sprint(stat);
            HLOGC(dlog.Debug, log << "... sending FAILED (" << errmsg << "). Setting this socket broken status.");
#endif
            // Turn this link broken
            d->sndstate = GST_BROKEN;
            // However don't delete the socket right now.
            continue;
        }

        d->sndstate = GST_RUNNING;
        rstat = stat;

        // Succeeded, so we can take the sequence as a good deal,
        // should that be still unset.
        if (curseq == 0)
        {
            curseq = mc.pktseq;
            // This will cause overriding ISN in every next
            // socket processed in this loop.
        }
        HLOGC(dlog.Debug, log << "... sending SUCCESSFUL, seq=" << curseq);
    }

    if (curseq != 0)
    {
        HLOGC(dlog.Debug, log << "CUDTGroup::send: updating current scheduling sequence=" << curseq);
        m_iLastSchedSeqNo = curseq;
    }

    // delete all sockets that were broken at the entrance
    for (vector<gli_t>::iterator i = wipeme.begin(); i != wipeme.end(); ++i)
    {
        // XXX send-blocking should be probably immediately turned off,
        // at least in case when this is a managed group. We don't want
        // to make a socket linger. OTOH this need not make sense because
        // the socket is closed here only if the connection got broken.
        CUDT::s_UDTUnited.close((*i)->ps);
        m_Group.erase(*i);
    }

    // Now fill in the socket table. Check if the size is enough, if not,
    // then set the pointer to NULL and set the correct size.

    // Note that list::size() is linear time, however this shouldn't matter,
    // as with the increased number of links in the redundancy group the
    // impossibility of using that many of them grows exponentally.
    size_t grpsize = m_Group.size();

    if (mc.grpdata_size < grpsize)
    {
        mc.grpdata_size = grpsize;
        mc.grpdata = NULL;
        return rstat;
    }

    // Enough space to fill
    size_t i = 0;
    for (gli_t d = m_Group.begin(); d != m_Group.end(); ++d, ++i)
    {
        mc.grpdata[i].id = d->id;
        mc.grpdata[i].status = d->laststatus;

        if (d->sndstate == GST_RUNNING)
            mc.grpdata[i].result = rstat; // The same result for all sockets, if running
        else if (d->sndstate == GST_IDLE)
            mc.grpdata[i].result = 0;
        else
            mc.grpdata[i].result = -1;

        memcpy(&mc.grpdata[i].peeraddr, &d->peer, d->peer.size());
    }
    mc.grpdata_size = i;
    return rstat;
}

int CUDTGroup::getGroupData(SRT_SOCKGROUPDATA* pdata, size_t* psize)
{
    CGuard gl(m_GroupLock, "group");

    size_t size = *psize;
    // Rewrite correct size
    *psize = m_Group.size();

    if (m_Group.size() > size)
    {
        // Not enough space to retrieve the data.
        return SRT_ERROR;
    }

    size_t i = 0;
    for (gli_t d = m_Group.begin(); d != m_Group.end(); ++d, ++i)
    {
        pdata[i].id = d->id;
        pdata[i].status = d->laststatus;

        if (d->sndstate == GST_RUNNING)
            pdata[i].result = 0; // Just "success", no operation was performed
        else if (d->sndstate == GST_IDLE)
            pdata[i].result = 0;
        else
            pdata[i].result = -1;

        memcpy(&pdata[i].peeraddr, &d->peer, d->peer.size());
    }

    return 0;
}
/* Temporarily eclipsed

void CUDTGroup::tsbpd()
{
    while (m_bOpened)
    {
        // Roll over all CUDTs and extract packets from them,
        // if they are in order. Leave non-ordered packets in the buffer.
        // The freshest read sequence number should be updated to
        // all others.

        int32_t current_pkt_seq = 0;
        uint64_t tsbpdtime = 0;
        bool rxready = false;
        int32_t top_sequence = 0;

        {
            CGuard gg(m_GroupLock, "group");
            for (gli_t gi = m_Group.begin(); gi != m_Group.end(); ++gi)
            {
                int32_t skiptoseqno = -1;
                bool passack = true; //Get next packet to wait for even if not acked

                // XXX mutex lock
                rxready = gi->ps->core()->m_pRcvBuffer->getRcvFirstMsg(Ref(tsbpdtime), Ref(passack), Ref(skiptoseqno), Ref(current_pkt_seq));

                if (rxready)
                {
                    // This packet is ready for extraction.
                    if (!passack)
                    {
                        // A subsequent packet. Put it on a queue, together with the time.
                        TimedUnit tu;
                        tu.playtime = tsbpdtime;

                        // This extracts the single-UDP-packet message. The message is
                        // removed from the buffer, but it still is marked as GOOD (or PASSACK).
                        // The unit will be "freed" only when the user read it through
                        // an API function.
                        tu.unit = gi->ps->core()->m_pRcvBuffer->extractMsg();

                        if (!tu.unit)
                        {
                            // XXX some fallback - this shouldn't happen
                        }

                        m_GroupReaderQueue.push(tu);
                    }
                }
            }
        }
    }
}


void CUDTGroup::readerThread()
{
    // Lock for the whole time of running; the lock will be
    // lifted up only temporarily when waiting on the CV.
    CGuard gg(m_GroupLock, "group");

    bool running = false;

    vector<gli_t> failures;

    for (;;)
    {
        bool again = true;
        // If something is ready to read now, read it.
        if (m_ReadyRead)
        {
            again = false;

            // Clear this pointer as a sign that you caught it
            //CUDTSocket* s = const_cast<CUDTSocket*>(m_ReadyRead); // Takes out volatile.
            CUDTSocket* s = m_ReadyRead;
            HLOGC(mglog.Debug, log << "CLEARING ReadyRead");
            m_ReadyRead = NULL;

            Payload pl;
            pl.data.resize(m_iMaxPayloadSize);
            // Do read from it.
            pl.result = s->m_pUDT->receiveMessage(&pl.data[0], m_iMaxPayloadSize, Ref(pl.ctrl));
            s->m_IncludedIter->laststatus = s->getStatus();

            // Access the group-characteristic data of the socket. Clear the reading.
            s->m_IncludedIter->ready_read = false;
            if (pl.result == -1)
            {
                s->m_IncludedIter->ready_error = true;
                pl.data.clear();
            }
            else
            {
                // If less data were returned, remove the excess buffer from the size.
                pl.data.resize(pl.result);
                HLOGC(dlog.Debug, log << "GROUP:recv:%" << s->m_SocketID << " size=" << pl.result << " #" << pl.ctrl.pktseq
                    << " SRC.TS=" <<  FormatTime(pl.ctrl.srctime) << " STAMP:" << BufferStamp(&pl.data[0], pl.data.size()));


                if (!running)
                {
                    // Take the sequence whatever it is, as a good deal.
                    m_iRcvDeliveredSeqNo = pl.ctrl.pktseq;
                    HLOGC(mglog.Debug, log << "GROUP: first packet - good deal: #" << m_iRcvDeliveredSeqNo);
                    running = true;
                }
                else
                {
                    int seq_exp = CSeqNo::incseq(m_iRcvDeliveredSeqNo);
                    int seqdiff = CSeqNo::seqcmp(pl.ctrl.pktseq, seq_exp);
                    HLOGC(mglog.Debug, log << "GROUP: incoming=#" << pl.ctrl.pktseq << " expected=#" << seq_exp
                        << " diff=" << seqdiff);

                    // EXPECTED CASE:
                    if (seqdiff == 0)
                    {
                        HLOGC(mglog.Debug, log << "GROUP: subsequent packet seq=" << pl.ctrl.pktseq);
                        m_iRcvDeliveredSeqNo = pl.ctrl.pktseq;
                    }
                    else if (seqdiff < 0)
                    {
                        // This sequence is already delivered. Behave as if no payload
                        // was available.
                        again = true;
                        HLOGC(mglog.Debug, log << "GROUP: redundant packet seq=" << pl.ctrl.pktseq << " - dropping");
                    }
                    else
                    {
                        // Do not buffer aheadcoming packages.
                        // XXX may happen that some "elephanting prevention" must
                        // be done somehow and some extra delay applied for the last chance
                        // to deliver the right package. This will apply additional small
                        // time on the packet, just to buffer one packet.
                        //
                        // Currently just inform about that the packet was jumped over.
                        LOGC(mglog.Warn, log << "GROUP: aheadcoming: expected=" << seq_exp << " have=" << pl.ctrl.pktseq
                            << " diff=" << seqdiff << " - IGNORING PACKET.");
                        // m_iRcvDeliveredSeqNo = pl.ctrl.pktseq; < --- to force-drop packets
                        again = true;
                    }
                }
            }

            if (!again)
            {
                // Put on a queue and signal the reader
                // (even if this was an error and the buffer is empty)

                // Create an EMPTY PAYLOAD on top, then swap it with
                // the currently read payload. This trick is to avoid
                // copying the data buffer. In C++11 it would simply use push(move(pl)).
                m_PayloadQ.push(Payload());
                std::swap(m_PayloadQ.back(), pl);

                HLOGC(mglog.Debug, log << "GROUP: signaling the application read readiness");

                // And signal the reader.
                pthread_cond_signal(&m_PayloadReadAvail);
            }
        }

        // Here it's 100% certainty that m_ReadyRead == NULL.
        // This loop should then wait on a signal, but it should
        // also check all sockets if all are still running. For
        // a managed group, broken sockets should be closed and
        // removed.

        // After this operation was done or not, review all sockets
        // in the group, mark the current receiving sequence number,
        // and check if an error occurred that made it broken.

        // NOTE: A socket might got BROKEN as a result of this operation.

        // NOTE: the socket status are filled in BEFORE any sockets
        // are going to be closed due to read error.
        // Sockets that got error during this operation are
        // immediately closed and removed, if this is a managed group,
        // although socket IDs ("dangling" this time) are still
        // present in the status table so that the application knows
        // to delete immediately all resources associated with them.

        // Do it only on SelfManaged. Otherwise the user will have
        // to close sockets and remove them from the group manually.
        if (m_selfManaged)
        {
            // SAFE LOOP: a helper ig_next keeps the pre-incremented iterator
            // which is valid even if the current ig was erased.
            for (gli_t ig = m_Group.begin(), ig_next = ig; ig != m_Group.end(); ig = ig_next)
            {
                ++ig_next; // Increment before it WOULD BE deleted here.
                if (ig->laststatus != SRTS_CONNECTED)
                {
                    m_pGlobal->close(ig->id);
                    m_Group.erase(ig);
                }
            }
        }

        if (m_Group.empty())
        {
            // Group got dissolved. Exit.
            m_GroupReaderThread = pthread_t();
            return;
        }

        // Wait for the next time to read. Check sockets periodically.
        uint64_t recvtmo = 1000*1000;
        // Wait for any socket ready to read
        uint64_t exptime = CTimer::getTime() + (recvtmo * 1000ULL);
        timespec locktime;

        locktime.tv_sec = exptime / 1000000;
        locktime.tv_nsec = (exptime % 1000000) * 1000;

        // This unlocks the GroupLock, giving it a chance to add the payload.
        // Note that if this function has in its own loop signaled the reading
        // function (m_PayloadAvail), this unlock will be now taken over by the
        // reading function. Unless the next pending mutex lock candidate is the
        // socket that has currently fresh payload to deliver. No matter who will
        // take this mutex over first, this function will buffer (or reject) this
        // payload, or it will be the reading function to pick up the buffer from
        // the payload queue.

        for (;;)
        {
            if (pthread_cond_timedwait(&m_GroupReadAvail, &m_GroupLock, &locktime) == ETIMEDOUT)
            {
                HLOGP(tslog.Debug, "CUDTGroup::readerThread: still no socket ready to read");
                break;
            }
            else
            {
                if (!m_ReadyRead)
                {
                    HLOGC(tslog.Debug, log << "CUDTGroup::readerThread: SPURIOUS WAKEUP - still waiting");
                }
                else
                {
                    HLOGC(tslog.Debug, log << "CUDTGroup::readerThread: socket %" << m_ReadyRead->m_SocketID << " READY TO READ");
                    break;
                }
            }
        }
    }
}
*/

void CUDTGroup::getGroupCount(ref_t<size_t> r_size, ref_t<bool> r_still_alive)
{
    CGuard gg(m_GroupLock, "group");

    // Note: linear time, but no way to avoid it.
    // Fortunately the size of the redundancy group is even
    // in the craziest possible implementation at worst 4 members long.
    size_t group_list_size = 0;

    // In managed group, if all sockets made a failure, all
    // were removed, so the loop won't even run once. In
    // non-managed, simply no socket found here would have a
    // connected status.
    bool still_alive = false;

    for (gli_t gi = m_Group.begin(); gi != m_Group.end(); ++gi)
    {
        if (gi->laststatus == SRTS_CONNECTED)
        {
            still_alive = true;
        }
        ++group_list_size;
    }

    // If no socket is found connected, don't update any status.
    *r_size = group_list_size;
    *r_still_alive = still_alive;
}

void CUDTGroup::getMemberStatus(ref_t< vector<SRT_SOCKGROUPDATA> > r_gd, SRTSOCKET wasread, int result, bool again)
{
    vector<SRT_SOCKGROUPDATA>& gd = *r_gd;

    CGuard gg(m_GroupLock, "group");

    for (gli_t ig = m_Group.begin(); ig != m_Group.end(); ++ig)
    {
        SRT_SOCKGROUPDATA grpdata;

        grpdata.id = ig->id;
        grpdata.status = ig->ps->getStatus();
        const sockaddr_any& padr = ig->ps->core().peerAddr();
        memcpy(&grpdata.peeraddr, &padr, padr.size());

        if (!again && ig->id == wasread)
        {
            grpdata.result = result;
        }
        else if (ig->ready_error)
        {
            grpdata.result = -1;
            ig->ready_error = false;
        }
        else
        {
            // 0 simply means "nothing was done, but no error occurred"
            grpdata.result = 0;
        }
        gd.push_back(grpdata);
    }
}

int CUDTGroup::recv(char* buf, int len, ref_t<SRT_MSGCTRL> r_mc)
{
    /* Leaving empty body, to be implemented */
    return -1;
}



string CUDTGroup::StateStr(CUDTGroup::GroupState st)
{
    static string states [] = { "PENDING", "IDLE", "RUNNING", "BROKEN" };
    if (int(st) < 5)
        return states[st];
    return string("UNKNOWN");
}<|MERGE_RESOLUTION|>--- conflicted
+++ resolved
@@ -1531,25 +1531,13 @@
     // getting first received HSREQ. Doesn't look possible in both HSv4 and HSv5.
     if (is_zero(m_tsRcvPeerStartTime))
     {
-<<<<<<< HEAD
-        // If Agent doesn't set TSBPD, it will not set the TSBPD flag back to the Peer.
-        // The peer doesn't have be disturbed by it anyway.
-        if (isOPT_TsbPd())
-        {
-            /*
-             * We got and transposed peer start time (HandShake request timestamp),
-             * we can support Timestamp-based Packet Delivery
-             */
-            srtdata[SRT_HS_FLAGS] |= SRT_OPT_TSBPDRCV;
-=======
         LOGC(mglog.Fatal, log << "IPE: fillSrtHandshake_HSRSP: m_tsRcvPeerStartTime NOT SET!");
         return 0;
     }
->>>>>>> c05ebde2
 
     // If Agent doesn't set TSBPD, it will not set the TSBPD flag back to the Peer.
     // The peer doesn't have be disturbed by it anyway.
-    if (m_bTsbPd)
+    if (isOPT_TsbPd())
     {
         /*
          * We got and transposed peer start time (HandShake request timestamp),
@@ -2055,8 +2043,8 @@
         SRTSOCKET id = m_parent->m_IncludedGroup->id();
         SRT_GROUP_TYPE tp = m_parent->m_IncludedGroup->type();
         SRTSOCKET master_peerid;
-        int32_t master_tdiff SRT_ATR_UNUSED;
-        uint64_t master_st;
+        IF_HEAVY_LOGGING(steady_clock::duration master_tdiff);
+        steady_clock::time_point master_st;
 
         // "Master" is the first found running connection. Will be false, if
         // there's no other connection yet. When any connection is found, specify this
@@ -2064,15 +2052,16 @@
         if ( !m_parent->m_IncludedGroup->getMasterData(m_SocketID, Ref(master_peerid), Ref(master_st)) )
         {
             master_peerid = -1;
-            master_tdiff = 0;
+            IF_HEAVY_LOGGING(master_tdiff = steady_clock::duration());
             HLOGC(mglog.Debug, log << CONID() << "NO GROUP MASTER LINK found for group: $" << m_parent->m_IncludedGroup->id());
         }
         else
         {
             // The returned master_st is the master's start time. Calculate the
             // differene time.
-            master_tdiff = m_stats.startTime - master_st;
-            HLOGC(mglog.Debug, log << CONID() << "FOUND GROUP MASTER LINK: peer=$" << master_peerid << " - start time diff: " << master_tdiff);
+            IF_HEAVY_LOGGING(master_tdiff = m_stats.tsStartTime - master_st);
+            HLOGC(mglog.Debug, log << CONID() << "FOUND GROUP MASTER LINK: peer=$" << master_peerid
+                    << " - start time diff: " << FormatDuration<DUNIT_S>(master_tdiff));
         }
         // (this function will not fill the variables with anything, if no master is found)
 
@@ -2345,25 +2334,9 @@
      * This takes time zone, time drift into account.
      * Also includes current packet transit time (rtt/2)
      */
-<<<<<<< HEAD
-#if 0 // Debug PeerStartTime if not 1st HS packet
-    {
-        uint64_t oldPeerStartTime = m_ullRcvPeerStartTime;
-        m_ullRcvPeerStartTime = CTimer::getTime() - (uint64_t)((uint32_t)ts);
-        if (oldPeerStartTime) {
-            LOGC(mglog.Note, log << "rcvSrtMsg: 2nd PeerStartTime diff=" <<  
-                    (m_ullRcvPeerStartTime - oldPeerStartTime) << " usec");
-
-        }
-    }
-#else
-    m_ullRcvPeerStartTime = CTimer::getTime() - (uint64_t)((uint32_t)ts);
+    m_tsRcvPeerStartTime = steady_clock::now() - microseconds_from(ts);
     // (in case of redundancy group, this value will be OVERWRITTEN
     // later in CUDT::interpretGroup).
-#endif
-=======
-    m_tsRcvPeerStartTime = steady_clock::now() - microseconds_from(ts);
->>>>>>> c05ebde2
 
     // Prepare the initial runtime values of latency basing on the option values.
     // They are going to get the value fixed HERE.
@@ -2577,34 +2550,19 @@
      * This takes time zone, time drift into account.
      * Also includes current packet transit time (rtt/2)
      */
-<<<<<<< HEAD
-#if 0 // Debug PeerStartTime if not 1st HS packet
-    {
-        uint64_t oldPeerStartTime = m_ullRcvPeerStartTime;
-        m_ullRcvPeerStartTime = CTimer::getTime() - (uint64_t)((uint32_t)ts);
-        if (oldPeerStartTime) {
-            LOGC(mglog.Note, log << "rcvSrtMsg: 2nd PeerStartTime diff=" <<  
-                    (m_ullRcvPeerStartTime - oldPeerStartTime) << " usec");
-
-        }
-    }
-#else
-    if (m_ullRcvPeerStartTime == 0)
+
+    if (is_zero(m_tsRcvPeerStartTime))
     {
         // Do not set this time when it's already set, which may be the case
         // if the agent has this value already "borrowed" from a master socket
         // that was in the group at the time when it was added.
-        m_ullRcvPeerStartTime = CTimer::getTime() - uint64_t(ts);
-        HLOGC(mglog.Debug, log << "HSRSP/rcv: PEER START TIME not yet defined, setting: " << FormatTime(m_ullRcvPeerStartTime));
+        m_tsRcvPeerStartTime = steady_clock::now() - microseconds_from(ts);
+        HLOGC(mglog.Debug, log << "HSRSP/rcv: PEER START TIME not yet defined, setting: " << FormatTime(m_tsRcvPeerStartTime));
     }
     else
     {
-        HLOGC(mglog.Debug, log << "HSRSP/rcv: PEER START TIME already set (derived): " << FormatTime(m_ullRcvPeerStartTime));
-    }
-#endif
-=======
-    m_tsRcvPeerStartTime = steady_clock::now() - microseconds_from(ts);
->>>>>>> c05ebde2
+        HLOGC(mglog.Debug, log << "HSRSP/rcv: PEER START TIME already set (derived): " << FormatTime(m_tsRcvPeerStartTime));
+    }
 
     m_lPeerSrtVersion = srtdata[SRT_HS_VERSION];
     m_lPeerSrtFlags   = srtdata[SRT_HS_FLAGS];
@@ -3525,12 +3483,12 @@
     CUDTGroup::gli_t first = gp->begin();
     if (first != gp->end())
     {
-        m_stats.startTime = first->ps->core().m_stats.startTime;
-        m_ullRcvPeerStartTime = first->ps->core().m_ullRcvPeerStartTime;
-    }
-}
-
-bool CUDTGroup::getMasterData(SRTSOCKET slave, ref_t<SRTSOCKET> r_mpeer, ref_t<uint64_t> r_st)
+        m_stats.tsStartTime = first->ps->core().m_stats.tsStartTime;
+        m_tsRcvPeerStartTime = first->ps->core().m_tsRcvPeerStartTime;
+    }
+}
+
+bool CUDTGroup::getMasterData(SRTSOCKET slave, ref_t<SRTSOCKET> r_mpeer, ref_t<steady_clock::time_point> r_st)
 {
     // Find at least one connection, which is running. Note that this function is called
     // from within a handshake process, so the socket that undergoes this process is at best
@@ -4059,15 +4017,9 @@
         */
     }
 
-<<<<<<< HEAD
     HLOGC(mglog.Debug, log << "processAsyncConnectRequest: setting REQ-TIME HIGH, SENDING HS:" << m_ConnReq.show());
-    m_llLastReqTime = CTimer::getTime();
-    m_pSndQueue->sendto(serv_addr, request, m_SourceAddr);
-=======
-    HLOGC(mglog.Debug, log << "processAsyncConnectRequest: sending request packet, setting REQ-TIME HIGH.");
     m_tsLastReqTime = steady_clock::now();
     m_pSndQueue->sendto(serv_addr, request);
->>>>>>> c05ebde2
     return status;
 }
 
@@ -5306,15 +5258,9 @@
                     self->m_iRcvLastSkipAck = skiptoseqno;
 
 #if ENABLE_LOGGING
-<<<<<<< HEAD
-                    int64_t timediff = 0;
-                    if (tsbpdtime)
-                        timediff = int64_t(CTimer::getTime()) -  int64_t(tsbpdtime);
-=======
                     int64_t timediff_us = 0;
                     if (!is_zero(tsbpdtime))
-                        timediff_us = count_microseconds(tsbpdtime - steady_clock::now());
->>>>>>> c05ebde2
+                        timediff_us = count_microseconds(steady_clock::now() - tsbpdtime);
 #if ENABLE_HEAVY_LOGGING
                     HLOGC(tslog.Debug,
                           log << self->CONID() << "tsbpd: DROPSEQ: up to seq=" << CSeqNo::decseq(skiptoseqno) << " ("
@@ -6370,6 +6316,7 @@
     int32_t seqno = m_iSndNextSeqNo;
 #if ENABLE_HEAVY_LOGGING
     int32_t orig_seqno = seqno;
+    steady_clock::time_point ts_srctime = steady_clock::time_point(mctrl.srctime);
 #endif
 
     // Set this predicted next sequence to the control information.
@@ -6378,7 +6325,8 @@
     // have one packet per buffer (as it's in live mode).
     mctrl.pktseq = seqno;
 
-    HLOGC(dlog.Debug, log << CONID() << "sock:SENDING (BEFORE) srctime:" << FormatTime(mctrl.srctime)
+    // XXX Conversion from mctrl.srctime -> steady_clock::time_point need not be accurrate.
+    HLOGC(dlog.Debug, log << CONID() << "sock:SENDING (BEFORE) srctime:" << FormatTime(ts_srctime)
         << " DATA SIZE: " << size << " sched-SEQUENCE: " << seqno
         << " STAMP: " << BufferStamp(data, size));
 
@@ -6388,7 +6336,7 @@
     m_pSndBuffer->addBuffer(data, size, mctrl.msgttl, mctrl.inorder, mctrl.srctime, Ref(seqno), Ref(mctrl.msgno));
     m_iSndNextSeqNo = seqno;
 
-    HLOGC(dlog.Debug, log << CONID() << "sock:SENDING srctime:" << FormatTime(mctrl.srctime)
+    HLOGC(dlog.Debug, log << CONID() << "sock:SENDING srctime:" << FormatTime(ts_srctime)
         << " DATA SIZE: " << size << " sched-SEQUENCE: " << orig_seqno << "(>>" << seqno << ")"
         << " STAMP: " << BufferStamp(data, size));
 
@@ -6596,7 +6544,7 @@
 
     do
     {
-        uint64_t tstime SRT_ATR_UNUSED;
+        steady_clock::time_point tstime SRT_ATR_UNUSED;
         int32_t seqno;
         if (stillConnected() && !timeout && (!m_pRcvBuffer->isRcvDataReady(Ref(tstime), Ref(seqno))))
         {
@@ -6611,7 +6559,7 @@
                 // of kicking TSBPD.
                 // bool spurious = (tstime != 0);
 
-                HLOGC(tslog.Debug, log << "receiveMessage: KICK tsbpd" << (tstime ? " (SPURIOUS!)" : ""));
+                HLOGC(tslog.Debug, log << "receiveMessage: KICK tsbpd" << (is_zero(tstime) ? " (SPURIOUS!)" : ""));
                 tscond.signal_locked(recvguard);
             }
 
@@ -8130,11 +8078,7 @@
         // XXX The use of this field hasn't been found; a field with the
         // same name is found in FileSmoother (created after CUDTCC from UDT)
         // and it's updated with the value of m_iSndCurrSeqNo upon necessity.
-<<<<<<< HEAD
         //m_iLastDecSeq = m_iSndCurrSeqNo;
-=======
-        m_iLastDecSeq   = m_iSndCurrSeqNo;
->>>>>>> c05ebde2
         // XXX Note as interesting fact: this is only prepared for handling,
         // but nothing in the code is sending this message. Probably predicted
         // for a custom congctl. There's a predicted place to call it under
@@ -8383,7 +8327,7 @@
               (m_bGroupTsbPd ? " (AS GROUP MEMBER)" : ""),
               m_iTsbPdDelay_ms/1000,
               m_iTsbPdDelay_ms%1000,
-              FormatTime(m_ullRcvPeerStartTime).c_str());
+              FormatTime(m_tsRcvPeerStartTime).c_str());
     }
     else
     {
@@ -8470,14 +8414,10 @@
     }
 }
 
-<<<<<<< HEAD
-int CUDT::packLostData(ref_t<CPacket> r_packet, ref_t<uint64_t> r_origintime)
-=======
-int CUDT::packLostData(CPacket& packet, steady_clock::time_point &origintime)
->>>>>>> c05ebde2
+int CUDT::packLostData(ref_t<CPacket> r_packet, ref_t<steady_clock::time_point> r_origintime)
 {
     CPacket& packet = *r_packet;
-    uint64_t& origintime = *r_origintime;
+    steady_clock::time_point& origintime = *r_origintime;
 
     // protect m_iSndLastDataAck from updating by ACK processing
     CGuard ackguard(m_RecvAckLock, "RecvAck");
@@ -8572,7 +8512,7 @@
 }
 
 // [[using thread("SRT:SndQ:worker")]]
-std::pair<int, steady_clock::time_point> CUDT::packData(CPacket &packet)
+std::pair<int, steady_clock::time_point> CUDT::packData(CPacket& w_packet)
 {
     int payload = 0;
     bool probe = false;
@@ -8589,16 +8529,16 @@
 
     string reason = "reXmit";
 
-    payload = packLostData(r_packet, Ref(origintime));
+    payload = packLostData(Ref(w_packet), Ref(origintime));
     if (payload > 0)
     {
         reason = "reXmit";
     }
     else if (m_PacketFilter &&
-             m_PacketFilter.packControlPacket(Ref(packet), m_iSndCurrSeqNo, m_pCryptoControl->getSndCryptoFlags()))
+             m_PacketFilter.packControlPacket(Ref(w_packet), m_iSndCurrSeqNo, m_pCryptoControl->getSndCryptoFlags()))
     {
         HLOGC(mglog.Debug, log << "filter: filter/CTL packet ready - packing instead of data.");
-        payload        = packet.getLength();
+        payload        = w_packet.getLength();
         reason         = "filter";
         filter_ctl_pkt = true; // Mark that this packet ALREADY HAS timestamp field and it should not be set
 
@@ -8624,7 +8564,7 @@
             // It would be nice to research as to whether CSndBuffer::Block::m_iMsgNoBitset field
             // isn't a useless redundant state copy. If it is, then taking the flags here can be removed.
             kflg    = m_pCryptoControl->getSndCryptoFlags();
-            payload = m_pSndBuffer->readData(r_packet, Ref(origintime), kflg);
+            payload = m_pSndBuffer->readData(Ref(w_packet), Ref(origintime), kflg);
             if (payload)
             {
              // A CHANGE. The sequence number is currently added to the packet
@@ -8637,13 +8577,13 @@
              // a serious data discrepancy between the agent and the peer.
              // After increasing by 1, but being previously set as ISN-1, this should be == ISN,
              // if this is the very first packet to send.
-             if (m_parent->m_IncludedGroup && m_iSndCurrSeqNo != packet.m_iSeqNo && m_iSndCurrSeqNo == m_iISN)
+             if (m_parent->m_IncludedGroup && m_iSndCurrSeqNo != w_packet.m_iSeqNo && m_iSndCurrSeqNo == m_iISN)
              {
-                 int seqdiff = CSeqNo::seqcmp(packet.m_iSeqNo, m_iSndCurrSeqNo);
+                 int seqdiff = CSeqNo::seqcmp(w_packet.m_iSeqNo, m_iSndCurrSeqNo);
 
                  HLOGC(mglog.Debug, log << CONID() << "packData: Fixing EXTRACTION sequence " << m_iSndCurrSeqNo
-                     << " from SCHEDULING sequence " << packet.m_iSeqNo
-                     << " DIFF: " << seqdiff << " STAMP:" << BufferStamp(packet.m_pcData, packet.getLength()));
+                     << " from SCHEDULING sequence " << w_packet.m_iSeqNo
+                     << " DIFF: " << seqdiff << " STAMP:" << BufferStamp(w_packet.m_pcData, w_packet.getLength()));
 
                  // This is the very first packet to be sent; so there's nothing in
                  // the sending buffer yet, and therefore we are in a situation as just
@@ -8658,11 +8598,11 @@
                  {
                      int32_t seqpair[2];
                      seqpair[0] = m_iSndCurrSeqNo;
-                     seqpair[1] = packet.m_iSeqNo;
+                     seqpair[1] = w_packet.m_iSeqNo;
                      HLOGC(mglog.Debug, log << "... sending INITIAL DROP (ISN FIX): "
-                             << "msg=" << MSGNO_SEQ::unwrap(packet.m_iMsgNo) << " SEQ:"
+                             << "msg=" << MSGNO_SEQ::unwrap(w_packet.m_iMsgNo) << " SEQ:"
                              << seqpair[0] << " - " << seqpair[1] << "(" << seqdiff << " packets)");
-                     sendCtrl(UMSG_DROPREQ, &packet.m_iMsgNo, seqpair, sizeof(seqpair));
+                     sendCtrl(UMSG_DROPREQ, &w_packet.m_iMsgNo, seqpair, sizeof(seqpair));
 
                      // In case when this message is lost, the peer will still get the
                      // UMSG_DROPREQ message when the agent realizes that the requested
@@ -8672,19 +8612,19 @@
              else
              {
                 HLOGC(mglog.Debug, log << CONID() << "packData: Applying EXTRACTION sequence " << m_iSndCurrSeqNo
-                     << " over SCHEDULING sequence " << packet.m_iSeqNo
-                     << " DIFF: " << CSeqNo::seqcmp(m_iSndCurrSeqNo, packet.m_iSeqNo)
-                     << " STAMP:" << BufferStamp(packet.m_pcData, packet.getLength()));
+                     << " over SCHEDULING sequence " << w_packet.m_iSeqNo
+                     << " DIFF: " << CSeqNo::seqcmp(m_iSndCurrSeqNo, w_packet.m_iSeqNo)
+                     << " STAMP:" << BufferStamp(w_packet.m_pcData, w_packet.getLength()));
 
                 HLOGC(mglog.Debug, log << "... CONDITION: IN GROUP: " << (m_parent->m_IncludedGroup ? "yes":"no")
-                    << " extraction-seq=" << m_iSndCurrSeqNo << " scheduling-seq=" << packet.m_iSeqNo << " ISN=" << m_iISN);
+                    << " extraction-seq=" << m_iSndCurrSeqNo << " scheduling-seq=" << w_packet.m_iSeqNo << " ISN=" << m_iISN);
 
                 // Do this always when not in a group, 
-                packet.m_iSeqNo = m_iSndCurrSeqNo;
+                w_packet.m_iSeqNo = m_iSndCurrSeqNo;
              }
 
                 // every 16 (0xF) packets, a packet pair is sent
-                if ((packet.m_iSeqNo & PUMASK_SEQNO_PROBE) == 0)
+                if ((w_packet.m_iSeqNo & PUMASK_SEQNO_PROBE) == 0)
                     probe = true;
 
                 new_packet_packed = true;
@@ -8727,11 +8667,11 @@
              */
             if (origintime >= m_stats.tsStartTime)
             {
-                setPacketTS(packet, origintime);
+                setPacketTS(w_packet, origintime);
             }
             else
             {
-                setPacketTS(packet, steady_clock::now());
+                setPacketTS(w_packet, steady_clock::now());
                 LOGC(dlog.Error, log << "packData: reference time=" << FormatTime(origintime)
                         << " is in the past towards start time=" << FormatTime(m_stats.tsStartTime)
                         << " - setting NOW as reference time for the data packet");
@@ -8739,22 +8679,22 @@
         }
         else
         {
-            setPacketTS(packet, steady_clock::now());
-        }
-    }
-
-    packet.m_iID = m_PeerID;
+            setPacketTS(w_packet, steady_clock::now());
+        }
+    }
+
+    w_packet.m_iID = m_PeerID;
 
    // Redundant. This is now properly set in both rexmit and normal
    // cases just after setting the m_pcData field.
-   //packet.setLength(payload);
+   //w_packet.setLength(payload);
 
     /* Encrypt if 1st time this packet is sent and crypto is enabled */
     if (kflg)
     {
         // XXX Encryption flags are already set on the packet before calling this.
         // See readData() above.
-        if (m_pCryptoControl->encrypt(Ref(packet)))
+        if (m_pCryptoControl->encrypt(Ref(w_packet)))
         {
             // Encryption failed
             //>>Add stats for crypto failure
@@ -8762,20 +8702,20 @@
             // Encryption failed
             return std::make_pair(-1, enter_time);
         }
-        payload = packet.getLength(); /* Cipher may change length */
+        payload = w_packet.getLength(); /* Cipher may change length */
         reason += " (encrypted)";
     }
 
     if (new_packet_packed && m_PacketFilter)
     {
         HLOGC(mglog.Debug, log << "filter: Feeding packet for source clip");
-        m_PacketFilter.feedSource(Ref(packet));
+        m_PacketFilter.feedSource(Ref(w_packet));
     }
 
 #if ENABLE_HEAVY_LOGGING // Required because of referring to MessageFlagStr()
     HLOGC(mglog.Debug,
-          log << CONID() << "packData: " << reason << " packet seq=" << packet.m_iSeqNo << " (ACK=" << m_iSndLastAck
-              << " ACKDATA=" << m_iSndLastDataAck << " MSG/FLAGS: " << packet.MessageFlagStr() << ")");
+          log << CONID() << "packData: " << reason << " packet seq=" << w_packet.m_iSeqNo << " (ACK=" << m_iSndLastAck
+              << " ACKDATA=" << m_iSndLastDataAck << " MSG/FLAGS: " << w_packet.MessageFlagStr() << ")");
 #endif
 
     // Fix keepalive
@@ -8787,13 +8727,13 @@
     // the CSndQueue::worker thread. All others are reported from
     // CRcvQueue::worker. If you connect to this signal, make sure
     // that you are aware of prospective simultaneous access.
-    updateCC(TEV_SEND, &packet);
+    updateCC(TEV_SEND, &w_packet);
 
     // XXX This was a blocked code also originally in UDT. Probably not required.
     // Left untouched for historical reasons.
     // Might be possible that it was because of that this is send from
     // different thread than the rest of the signals.
-    // m_pSndTimeWindow->onPktSent(packet.m_iTimeStamp);
+    // m_pSndTimeWindow->onPktSent(w_packet.m_iTimeStamp);
 
     CGuard::enterCS(m_StatsLock, "Stats");
     m_stats.traceBytesSent += payload;
