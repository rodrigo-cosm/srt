--- conflicted
+++ resolved
@@ -5929,17 +5929,13 @@
     if (!m_CongCtl->checkTransArgs(SrtCongestion::STA_BUFFER, SrtCongestion::STAD_RECV, data, len, -1, false))
         throw CUDTException(MJ_NOTSUP, MN_INVALBUFFERAPI, 0);
 
-<<<<<<< HEAD
     if (isOPT_TsbPd())
     {
         LOGP(mglog.Error, "recv: This function is not intended to be used in Live mode with TSBPD.");
         throw CUDTException(MJ_NOTSUP, MN_INVALBUFFERAPI, 0);
     }
 
-    CGuard recvguard(m_RecvLock, "recv");
-=======
     CGuard recvguard(m_RecvLock);
->>>>>>> d028c7d7
 
     if ((m_bBroken || m_bClosing) && !m_pRcvBuffer->isRcvDataReady())
     {
@@ -8833,8 +8829,6 @@
     }
 }
 
-<<<<<<< HEAD
-
 
 bool CUDT::overrideSndSeqNo(int32_t seq)
 {
@@ -8905,9 +8899,6 @@
 #else
 inline static std::string DisplayLossArray(const vector<int32_t>&) { return std::string(); }
 #endif
-
-=======
->>>>>>> d028c7d7
 int CUDT::processData(CUnit* in_unit)
 {
     THREAD_CHECK_AFFINITY(m_pRcvQueue->threadId());
