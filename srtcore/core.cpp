--- conflicted
+++ resolved
@@ -1215,36 +1215,6 @@
    m_ullLastAckTime_tk = 0;
 
    // trace information
-<<<<<<< HEAD
-   m_StartTime = CTimer::getTime();
-   m_llSentTotal = m_llRecvTotal = m_iSndLossTotal = m_iRcvLossTotal = m_iRetransTotal = m_iSentACKTotal = m_iRecvACKTotal = m_iSentNAKTotal = m_iRecvNAKTotal = 0;
-   m_LastSampleTime = CTimer::getTime();
-   m_llTraceSent = m_llTraceRecv = m_iTraceSndLoss = m_iTraceRcvLoss = m_iTraceRetrans = m_iSentACK = m_iRecvACK = m_iSentNAK = m_iRecvNAK = 0;
-   m_iTraceRcvRetrans = 0;
-   m_iTraceReorderDistance = 0;
-   m_fTraceBelatedTime = 0.0;
-   m_iTraceRcvBelated = 0;
-
-   m_iSndDropTotal          = 0;
-   m_iTraceSndDrop          = 0;
-   m_iRcvDropTotal          = 0;
-   m_iTraceRcvDrop          = 0;
-
-   m_iRcvUndecryptTotal        = 0;
-   m_iTraceRcvUndecrypt        = 0;
-
-   m_iSndFilterExtra = 0;
-   m_iRcvFilterExtra = 0;
-   m_iRcvFilterSupply = 0;
-   m_iRcvFilterLoss = 0;
-
-   m_ullBytesSentTotal      = 0;
-   m_ullBytesRecvTotal      = 0;
-   m_ullBytesRetransTotal   = 0;
-   m_ullTraceBytesSent      = 0;
-   m_ullTraceBytesRecv      = 0;
-   m_ullTraceBytesRetrans   = 0;
-=======
    CGuard::enterCS(m_StatsLock);
    m_stats.m_StartTime = CTimer::getTime();
    m_stats.m_llSentTotal = m_stats.m_llRecvTotal = m_stats.m_iSndLossTotal = m_stats.m_iRcvLossTotal = m_stats.m_iRetransTotal = m_stats.m_iSentACKTotal = m_stats.m_iRecvACKTotal = m_stats.m_iSentNAKTotal = m_stats.m_iRecvNAKTotal = 0;
@@ -1263,13 +1233,17 @@
    m_stats.m_iRcvUndecryptTotal        = 0;
    m_stats.m_iTraceRcvUndecrypt        = 0;
 
+   m_stats.m_iSndFilterExtra = 0;
+   m_stats.m_iRcvFilterExtra = 0;
+   m_stats.m_iRcvFilterSupply = 0;
+   m_stats.m_iRcvFilterLoss = 0;
+
    m_stats.m_ullBytesSentTotal         = 0;
    m_stats.m_ullBytesRecvTotal         = 0;
    m_stats.m_ullBytesRetransTotal      = 0;
    m_stats.m_ullTraceBytesSent         = 0;
    m_stats.m_ullTraceBytesRecv         = 0;
    m_stats.m_ullTraceBytesRetrans      = 0;
->>>>>>> aee31bca
 #ifdef SRT_ENABLE_LOSTBYTESCOUNT
    m_stats.m_ullTraceRcvBytesLoss      = 0;
 #endif
@@ -6145,21 +6119,17 @@
       m_stats.m_llSndDuration = 0;
       m_stats.m_iTraceRcvRetrans = 0;
       m_stats.m_iTraceRcvBelated = 0;
+
+      m_stats.m_iSndFilterExtra = 0;
+      m_stats.m_iRcvFilterExtra = 0;
+      m_stats.m_iRcvFilterSupply = 0;
+      m_stats.m_iRcvFilterLoss = 0;
+
 #ifdef SRT_ENABLE_LOSTBYTESCOUNT
       m_stats.m_ullTraceRcvBytesLoss = 0;
 #endif
-<<<<<<< HEAD
-
-      m_iSndFilterExtra = 0;
-      m_iRcvFilterExtra = 0;
-
-      m_iRcvFilterSupply = 0;
-      m_iRcvFilterLoss = 0;
-
-      m_LastSampleTime = currtime;
-=======
       m_stats.m_LastSampleTime = currtime;
->>>>>>> aee31bca
+
    }
 }
 
@@ -6178,30 +6148,6 @@
    CGuard statsguard(m_StatsLock);
 
    uint64_t currtime = CTimer::getTime();
-<<<<<<< HEAD
-   perf->msTimeStamp = (currtime - m_StartTime) / 1000;
-
-   perf->pktSent = m_llTraceSent;
-   perf->pktRecv = m_llTraceRecv;
-   perf->pktSndLoss = m_iTraceSndLoss;
-   perf->pktRcvLoss = m_iTraceRcvLoss;
-   perf->pktRetrans = m_iTraceRetrans;
-   perf->pktRcvRetrans = m_iTraceRcvRetrans;
-   perf->pktSentACK = m_iSentACK;
-   perf->pktRecvACK = m_iRecvACK;
-   perf->pktSentNAK = m_iSentNAK;
-   perf->pktRecvNAK = m_iRecvNAK;
-   perf->usSndDuration = m_llSndDuration;
-   perf->pktReorderDistance = m_iTraceReorderDistance;
-   perf->pktRcvAvgBelatedTime = m_fTraceBelatedTime;
-   perf->pktRcvBelated = m_iTraceRcvBelated;
-
-   perf->pktSndFilterExtra = m_iSndFilterExtra;
-   perf->pktRcvFilterExtra = m_iRcvFilterExtra;
-   perf->pktRcvFilterSupply = m_iRcvFilterSupply;
-   perf->pktRcvFilterLoss = m_iRcvFilterLoss;
-
-=======
    perf->msTimeStamp = (currtime - m_stats.m_StartTime) / 1000;
 
    perf->pktSent = m_stats.m_llTraceSent;
@@ -6218,8 +6164,12 @@
    perf->pktReorderDistance = m_stats.m_iTraceReorderDistance;
    perf->pktRcvAvgBelatedTime = m_stats.m_fTraceBelatedTime;
    perf->pktRcvBelated = m_stats.m_iTraceRcvBelated;
-   //>new
->>>>>>> aee31bca
+
+   perf->pktSndFilterExtra = m_stats.m_iSndFilterExtra;
+   perf->pktRcvFilterExtra = m_stats.m_iRcvFilterExtra;
+   perf->pktRcvFilterSupply = m_stats.m_iRcvFilterSupply;
+   perf->pktRcvFilterLoss = m_stats.m_iRcvFilterLoss;
+
    /* perf byte counters include all headers (SRT+UDP+IP) */
    const int pktHdrSize = CPacket::HDR_SIZE + CPacket::UDP_HDR_SIZE;
    perf->byteSent = m_stats.m_ullTraceBytesSent + (m_stats.m_llTraceSent * pktHdrSize);
@@ -6235,29 +6185,6 @@
    perf->byteRcvDrop = m_stats.m_ullTraceRcvBytesDrop + (m_stats.m_iTraceRcvDrop * pktHdrSize) + m_stats.m_ullTraceRcvBytesUndecrypt;
    perf->pktRcvUndecrypt = m_stats.m_iTraceRcvUndecrypt;
    perf->byteRcvUndecrypt = m_stats.m_ullTraceRcvBytesUndecrypt;
-
-<<<<<<< HEAD
-   perf->pktSentTotal = m_llSentTotal;
-   perf->pktRecvTotal = m_llRecvTotal;
-   perf->pktSndLossTotal = m_iSndLossTotal;
-   perf->pktRcvLossTotal = m_iRcvLossTotal;
-   perf->pktRetransTotal = m_iRetransTotal;
-   perf->pktSentACKTotal = m_iSentACKTotal;
-   perf->pktRecvACKTotal = m_iRecvACKTotal;
-   perf->pktSentNAKTotal = m_iSentNAKTotal;
-   perf->pktRecvNAKTotal = m_iRecvNAKTotal;
-   perf->usSndDurationTotal = m_llSndDurationTotal;
-
-   perf->pktSndFilterExtraTotal = m_iSndFilterExtraTotal;
-   perf->pktRcvFilterExtraTotal = m_iRcvFilterExtraTotal;
-   perf->pktRcvFilterSupplyTotal = m_iRcvFilterSupplyTotal;
-   perf->pktRcvFilterLossTotal = m_iRcvFilterLossTotal;
-
-   perf->byteSentTotal = m_ullBytesSentTotal + (m_llSentTotal * pktHdrSize);
-   perf->byteRecvTotal = m_ullBytesRecvTotal + (m_llRecvTotal * pktHdrSize);
-   perf->byteRetransTotal = m_ullBytesRetransTotal + (m_iRetransTotal * pktHdrSize);
-=======
-   //<
 
    perf->pktSentTotal = m_stats.m_llSentTotal;
    perf->pktRecvTotal = m_stats.m_llRecvTotal;
@@ -6269,11 +6196,15 @@
    perf->pktSentNAKTotal = m_stats.m_iSentNAKTotal;
    perf->pktRecvNAKTotal = m_stats.m_iRecvNAKTotal;
    perf->usSndDurationTotal = m_stats.m_llSndDurationTotal;
-   //>new
+
    perf->byteSentTotal = m_stats.m_ullBytesSentTotal + (m_stats.m_llSentTotal * pktHdrSize);
    perf->byteRecvTotal = m_stats.m_ullBytesRecvTotal + (m_stats.m_llRecvTotal * pktHdrSize);
    perf->byteRetransTotal = m_stats.m_ullBytesRetransTotal + (m_stats.m_iRetransTotal * pktHdrSize);
->>>>>>> aee31bca
+   perf->pktSndFilterExtraTotal = m_stats.m_iSndFilterExtraTotal;
+   perf->pktRcvFilterExtraTotal = m_stats.m_iRcvFilterExtraTotal;
+   perf->pktRcvFilterSupplyTotal = m_stats.m_iRcvFilterSupplyTotal;
+   perf->pktRcvFilterLossTotal = m_stats.m_iRcvFilterLossTotal;
+
 #ifdef SRT_ENABLE_LOSTBYTESCOUNT
    perf->byteRcvLossTotal = m_stats.m_ullRcvBytesLossTotal + (m_stats.m_iRcvLossTotal * pktHdrSize);
 #endif
@@ -7737,9 +7668,11 @@
        reason = "FEC";
        fec_ctl_pkt = true; // Mark that this packet ALREADY HAS timestamp field and it should not be set
 
+	   CGuard lg(m_StatsLock);
+
        // Stats
-       ++m_iSndFilterExtra;
-       ++m_iSndFilterExtraTotal;
+       ++m_stats.m_iSndFilterExtra;
+       ++m_stats.m_iSndFilterExtraTotal;
    }
    else
    {
@@ -7791,7 +7724,7 @@
       reason = "normal";
    }
 
-<<<<<<< HEAD
+   CGuard::enterCS(m_StatsLock);
    // Normally packet.m_iTimeStamp field is set exactly here,
    // usually as taken from m_StartTime and current time, unless live
    // mode in which case it is based on 'origintime' as set during scheduling.
@@ -7809,35 +7742,15 @@
             * XXX Isn't it then better to not decrease it by m_StartTime? As long as it
             * doesn't screw up the start time on the other side.
             */
-           if (origintime >= m_StartTime)
-               packet.m_iTimeStamp = int(origintime - m_StartTime);
+           if (origintime >= m_stats.m_StartTime)
+               packet.m_iTimeStamp = int(origintime - m_stats.m_StartTime);
            else
-               packet.m_iTimeStamp = int(CTimer::getTime() - m_StartTime);
+               packet.m_iTimeStamp = int(CTimer::getTime() - m_stats.m_StartTime);
        }
        else
        {
-           packet.m_iTimeStamp = int(CTimer::getTime() - m_StartTime);
+           packet.m_iTimeStamp = int(CTimer::getTime() - m_stats.m_StartTime);
        }
-=======
-   CGuard::enterCS(m_StatsLock);
-   if (m_bPeerTsbPd)
-   {
-       /*
-       * When timestamp is carried over in this sending stream from a received stream,
-       * it may be older than the session start time causing a negative packet time
-       * that may block the receiver's Timestamp-based Packet Delivery.
-       * XXX Isn't it then better to not decrease it by m_StartTime? As long as it
-       * doesn't screw up the start time on the other side.
-       */
-      if (origintime >= m_stats.m_StartTime)
-         packet.m_iTimeStamp = int(origintime - m_stats.m_StartTime);
-      else
-         packet.m_iTimeStamp = int(CTimer::getTime() - m_stats.m_StartTime);
-   }
-   else
-   {
-       packet.m_iTimeStamp = int(CTimer::getTime() - m_stats.m_StartTime);
->>>>>>> aee31bca
    }
    CGuard::leaveCS(m_StatsLock);
 
@@ -8093,7 +8006,6 @@
       */
       CGuard recvbuf_acklock(m_AckLock);
 
-<<<<<<< HEAD
       vector<CUnit*> undec_units;
       if (m_PacketFilter)
       {
@@ -8136,16 +8048,19 @@
           // one of missing packets in the transmission.
           int32_t offset = CSeqNo::seqoff(m_iRcvLastSkipAck, rpkt.m_iSeqNo);
 
-          string exc_type = "EXPECTED";
+          string exc_type SRT_ATR_UNUSED = "EXPECTED";
           if (offset < 0)
           {
               exc_type = "BELATED";
-              m_iTraceRcvBelated++;
-              uint64_t tsbpdtime = m_pRcvBuffer->getPktTsbPdTime(rpkt.getMsgTimeStamp());
-              uint64_t bltime = CountIIR(
-                      uint64_t(m_fTraceBelatedTime)*1000,
-                      CTimer::getTime() - tsbpdtime, 0.2);
-              m_fTraceBelatedTime = double(bltime)/1000.0;
+			  {
+				  CGuard lg(m_StatsLock);
+				  m_stats.m_iTraceRcvBelated++;
+				  uint64_t tsbpdtime = m_pRcvBuffer->getPktTsbPdTime(rpkt.getMsgTimeStamp());
+				  uint64_t bltime = CountIIR(
+						  uint64_t(m_stats.m_fTraceBelatedTime)*1000,
+						  CTimer::getTime() - tsbpdtime, 0.2);
+				  m_stats.m_fTraceBelatedTime = double(bltime)/1000.0;
+			  }
 
               HLOGC(mglog.Debug, log << CONID() << "RECEIVED: seq=" << packet.m_iSeqNo
                       << " offset=" << offset << " (BELATED" << rexmitstat[pktrexmitflag] << rexmit_reason
@@ -8154,38 +8069,6 @@
           }
 
           int avail_bufsize = m_pRcvBuffer->getAvailBufSize();
-=======
-      const int32_t offset = CSeqNo::seqoff(m_iRcvLastSkipAck, packet.m_iSeqNo);
-
-      bool excessive = false;
-#ifdef ENABLE_HEAVY_LOGGING
-#define DECLARE_EXCTYPE(VAL) const char* exc_type = VAL;
-#define RESET_EXCTYPE(VAL)   exc_type = VAL;
-#define GET_EXCTYPE          exc_type
-#else
-#define DECLARE_EXCTYPE(VAL)
-#define RESET_EXCTYPE(VAL)
-#define GET_EXCTYPE ""
-#endif
-
-      DECLARE_EXCTYPE("EXPECTED");
-      if ((offset < 0))
-      {
-          CGuard::enterCS(m_StatsLock);
-          RESET_EXCTYPE("BELATED");
-          excessive = true;
-          m_stats.m_iTraceRcvBelated++;
-          uint64_t tsbpdtime = m_pRcvBuffer->getPktTsbPdTime(packet.getMsgTimeStamp());
-          uint64_t bltime = CountIIR(
-                  uint64_t(m_stats.m_fTraceBelatedTime) * 1000,
-                  CTimer::getTime() - tsbpdtime, 0.2);
-          m_stats.m_fTraceBelatedTime = double(bltime)/1000.0;
-          CGuard::leaveCS(m_StatsLock);
-      }
-      else
-      {
-          const int avail_bufsize = m_pRcvBuffer->getAvailBufSize();
->>>>>>> aee31bca
           if (offset >= avail_bufsize)
           {
               // This is already a sequence discrepancy. Probably there could be found
@@ -8228,7 +8111,6 @@
           {
               // addData returns -1 if at the m_iLastAckPos+offset position there already is a packet.
               // So this packet is "redundant".
-<<<<<<< HEAD
               exc_type = "UNACKED";
           }
           else
@@ -8280,11 +8162,13 @@
                       }
 
                       int loss = CSeqNo::seqlen(m_iRcvCurrSeqNo, rpkt.m_iSeqNo) - 2;
-                      m_iTraceRcvLoss += loss;
-                      m_iRcvLossTotal += loss;
                       uint64_t lossbytes = loss * m_pRcvBuffer->getRcvAvgPayloadSize();
-                      m_ullTraceRcvBytesLoss += lossbytes;
-                      m_ullRcvBytesLossTotal += lossbytes;
+
+					  CGuard lg(m_StatsLock);
+                      m_stats.m_iTraceRcvLoss += loss;
+                      m_stats.m_iRcvLossTotal += loss;
+                      m_stats.m_ullTraceRcvBytesLoss += lossbytes;
+                      m_stats.m_ullRcvBytesLossTotal += lossbytes;
                   }
               }
           }
@@ -8319,17 +8203,6 @@
               CTimer::rdtsc(m_ullNextACKTime_tk);
           }
       }
-=======
-              RESET_EXCTYPE("UNACKED");
-              excessive = true;
-          }
-      }
-
-      HLOGC(mglog.Debug, log << CONID() << "RECEIVED: seq=" << packet.m_iSeqNo << " offset=" << offset
-          << (excessive ? " EXCESSIVE" : " ACCEPTED")
-          << " (" << GET_EXCTYPE << "/" << rexmitstat[pktrexmitflag] << rexmit_reason << ") FLAGS: "
-          << packet.MessageFlagStr());
->>>>>>> aee31bca
 
       if ( excessive )
       {
@@ -8351,20 +8224,13 @@
                * Crypto flags are still set
                * It will be acknowledged
                */
-<<<<<<< HEAD
-              m_iTraceRcvUndecrypt += 1;
-              m_ullTraceRcvBytesUndecrypt += pktsz;
-              m_iRcvUndecryptTotal += 1;
-              m_ullRcvBytesUndecryptTotal += pktsz;
-              decr = false;
-=======
               CGuard::enterCS(m_StatsLock);
               m_stats.m_iTraceRcvUndecrypt += 1;
               m_stats.m_ullTraceRcvBytesUndecrypt += pktsz;
               m_stats.m_iRcvUndecryptTotal += 1;
               m_stats.m_ullRcvBytesUndecryptTotal += pktsz;
               CGuard::leaveCS(m_StatsLock);
->>>>>>> aee31bca
+              decr = false;
           }
       }
 
@@ -8409,21 +8275,10 @@
            }
        }
 
-<<<<<<< HEAD
        if (!reorder_prevent_lossreport && report_recorded_loss)
        {
            HLOGC(mglog.Debug, log << "WILL REPORT LOSSES (SRT): " << Printable(srt_loss_seqs));
            sendLossReport(srt_loss_seqs);
-=======
-           CGuard::enterCS(m_StatsLock);
-           int loss = CSeqNo::seqlen(m_iRcvCurrSeqNo, packet.m_iSeqNo) - 2;
-           m_stats.m_iTraceRcvLoss += loss;
-           m_stats.m_iRcvLossTotal += loss;
-           uint64_t lossbytes = loss * m_pRcvBuffer->getRcvAvgPayloadSize();
-           m_stats.m_ullTraceRcvBytesLoss += lossbytes;
-           m_stats.m_ullRcvBytesLossTotal += lossbytes;
-           CGuard::leaveCS(m_StatsLock);
->>>>>>> aee31bca
        }
 
        if (m_bTsbPd)
