--- conflicted
+++ resolved
@@ -4667,7 +4667,6 @@
         }
         else
         {
-<<<<<<< HEAD
             // Set blocking call to true here
             m_bBlockingCall = true;
 
@@ -4680,22 +4679,10 @@
             if (m_iRcvTimeOut > 0)
             {
                 endtime = CTimer::getTime() + m_iRcvTimeOut*1000;
-=======
-            /* Kick TsbPd thread to schedule next wakeup (if running) */
-            if (m_iRcvTimeOut < 0)
-            {
-                while (stillConnected() && !m_pRcvBuffer->isRcvDataReady())
-                {
-                    //Do not block forever, check connection status each 1 sec.
-                    CTimer::condTimedWaitUS(&m_RecvDataCond, &m_RecvLock, 1000000ULL);
-                }
->>>>>>> acc0ae80
             }
             timespec locktime;
-
             for (;;)
             {
-<<<<<<< HEAD
                 // This function creates the next end-of-wait time for a
                 // 1s period (first argument) or less, if it remained less
                 // than 1s to endtime, and if endtime is already in the past,
@@ -4720,16 +4707,7 @@
                 else
                 {
                     break;
-=======
-                uint64_t exptime = CTimer::getTime() + m_iRcvTimeOut * 1000;
-                while (stillConnected() && !m_pRcvBuffer->isRcvDataReady())
-                {
-                    CTimer::condTimedWaitUS(&m_RecvDataCond, &m_RecvLock, m_iRcvTimeOut * 1000);
-                    if (CTimer::getTime() >= exptime)
-                        break;
->>>>>>> acc0ae80
                 }
-
                 if (!again) // the signal has really come.
                     break;
             }
@@ -4762,17 +4740,7 @@
 
     int res = m_pRcvBuffer->readBuffer(data, len);
 
-<<<<<<< HEAD
-=======
-    /* Kick TsbPd thread to schedule next wakeup (if running) */
-    if (m_bTsbPd)
-    {
         HLOGP(tslog.Debug, "Ping TSBPD thread to schedule wakeup");
-        pthread_cond_signal(&m_RcvTsbPdCond);
-    }
-
-
->>>>>>> acc0ae80
     if (!m_pRcvBuffer->isRcvDataReady())
     {
         // read is not available any more
@@ -4988,23 +4956,17 @@
 
                 for (;;)
                 {
-<<<<<<< HEAD
                     if (!getNextWaitTime(1000000, endtime, Ref(locktime)))
                         break;
-
                     // In case when it's not going to be called, pretend it was
                     // a timeout - although in this case this loop should be
                     // broken anyway.
                     bool again = true;
-=======
-                    uint64_t exptime = CTimer::getTime() + m_iSndTimeOut * 1000ULL;
->>>>>>> acc0ae80
 
                     // Check conditions initially.
                     if (stillConnected()
                             && sndBuffersLeft() < minlen
                             && m_bPeerHealth
-<<<<<<< HEAD
                             && !m_bInterruptRequested)
                     {
                         // Connection is maintained and helthy, not interrupted, still need more buffers.
@@ -5021,10 +4983,6 @@
 
                     if (!again) // the signal has really come.
                         break;
-=======
-                            && exptime > CTimer::getTime())
-                        CTimer::condTimedWaitUS(&m_SendBlockCond, &m_SendBlockLock, m_iSndTimeOut * 1000ULL);
->>>>>>> acc0ae80
                 }
             } // (end CS of m_SendBlockLock)
 
@@ -5287,7 +5245,6 @@
 
             for (;;)
             {
-<<<<<<< HEAD
                 // This function creates the next end-of-wait time for a
                 // 1s period (first argument) or less, if it remained less
                 // than 1s to endtime, and if endtime is already in the past,
@@ -5298,7 +5255,6 @@
                     stop_waiting = true;
                     break;
                 }
-
                 // In case when it's not going to be called, pretend it was
                 // a timeout - although in this case this loop should be
                 // broken anyway.
@@ -5313,17 +5269,6 @@
                 else
                 {
                     break;
-=======
-                if (CTimer::condTimedWaitUS(&m_RecvDataCond, &m_RecvLock, recvtmo * 1000ULL) == ETIMEDOUT)
-                {
-                    if (!(m_iRcvTimeOut < 0))
-                        timeout = true;
-                    HLOGP(tslog.Debug, "recvmsg: DATA COND: EXPIRED -- trying to get data anyway");
-                }
-                else
-                {
-                    HLOGP(tslog.Debug, "recvmsg: DATA COND: KICKED.");
->>>>>>> acc0ae80
                 }
 
                 if (!again) // the signal has really come.
