--- conflicted
+++ resolved
@@ -8439,6 +8439,7 @@
         }
 
         bool excessive = true; // stays true unless it was successfully added
+      int avail_bufsize = -1;
 
         // Needed for possibly check for needsQuickACK.
         bool incoming_belated = (CSeqNo::seqcmp(in_unit->m_Packet.m_iSeqNo, m_iRcvLastSkipAck) < 0);
@@ -8477,7 +8478,7 @@
                 continue;
             }
 
-            const int avail_bufsize = m_pRcvBuffer->getAvailBufSize();
+            avail_bufsize = m_pRcvBuffer->getAvailBufSize();
             if (offset >= avail_bufsize)
             {
                 // This is already a sequence discrepancy. Probably there could be found
@@ -8552,13 +8553,11 @@
             }
 
             HLOGC(mglog.Debug,
-                  log << CONID() << "RECEIVED: seq=" << rpkt.m_iSeqNo << " offset=" << offset << " (" << exc_type << "/"
-                      << rexmitstat[pktrexmitflag] << rexmit_reason << ") FLAGS: " << packet.MessageFlagStr());
-
-<<<<<<< HEAD
-      bool excessive = true; // stays true unless it was successfully added
-      int avail_bufsize = -1;
-=======
+                  log << CONID() << "RECEIVED: seq=" << rpkt.m_iSeqNo << " offset=" << offset
+                  << " BUFr=" << avail_bufsize
+                  << " (" << exc_type << "/" << rexmitstat[pktrexmitflag] << rexmit_reason << ") FLAGS: "
+                  << packet.MessageFlagStr());
+
             // Decryption should have made the crypto flags EK_NOENC.
             // Otherwise it's an error.
             if (adding_successful)
@@ -8569,7 +8568,6 @@
                 {
                     int32_t seqlo = CSeqNo::incseq(m_iRcvCurrSeqNo);
                     int32_t seqhi = CSeqNo::decseq(rpkt.m_iSeqNo);
->>>>>>> b9a4d1f5
 
                     srt_loss_seqs.push_back(make_pair(seqlo, seqhi));
 
@@ -8603,62 +8601,6 @@
             }
         }
 
-<<<<<<< HEAD
-          if (offset < 0)
-          {
-              IF_HEAVY_LOGGING(exc_type = "BELATED");
-              uint64_t tsbpdtime = m_pRcvBuffer->getPktTsbPdTime(rpkt.getMsgTimeStamp());
-              uint64_t bltime = CountIIR(
-                      uint64_t(m_stats.traceBelatedTime) * 1000,
-                      CTimer::getTime() - tsbpdtime, 0.2);
-
-              CGuard::enterCS(m_StatsLock);
-              m_stats.traceBelatedTime = double(bltime) / 1000.0;
-              m_stats.traceRcvBelated++;
-              CGuard::leaveCS(m_StatsLock);
-              HLOGC(mglog.Debug, log << CONID() << "RECEIVED: seq=" << packet.m_iSeqNo
-                      << " offset=" << offset << " (BELATED/" << rexmitstat[pktrexmitflag] << rexmit_reason
-                      << ") FLAGS: " << packet.MessageFlagStr());
-              continue;
-          }
-          avail_bufsize = m_pRcvBuffer->getAvailBufSize();
-          if (offset >= avail_bufsize)
-          {
-              // This is already a sequence discrepancy. Probably there could be found
-              // some way to make it continue reception by overriding the sequence and
-              // make a kinda TLKPTDROP, but there has been found no reliable way to do this.
-              if (m_bTsbPd && m_bTLPktDrop && m_pRcvBuffer->empty())
-              {
-                  // Only in live mode. In File mode this shall not be possible
-                  // because the sender should stop sending in this situation.
-                  // In Live mode this means that there is a gap between the
-                  // lowest sequence in the empty buffer and the incoming sequence
-                  // that exceeds the buffer size. Receiving data in this situation
-                  // is no longer possible and this is a point of no return.
-                  LOGC(mglog.Error, log << CONID() << "SEQUENCE DISCREPANCY. BREAKING CONNECTION. offset="
-                          << offset << " avail=" << avail_bufsize
-                          << " ack.seq=" << m_iRcvLastSkipAck << " pkt.seq=" << rpkt.m_iSeqNo
-                          << " rcv-remain=" << m_pRcvBuffer->debugGetSize()
-                      );
-
-                  // This is a scoped lock with AckLock, but for the moment
-                  // when processClose() is called this lock must be taken out,
-                  // otherwise this will cause a deadlock. We don't need this
-                  // lock anymore, and at 'return' it will be unlocked anyway.
-                  recvbuf_acklock.forceUnlock();
-                  processClose();
-                  return -1;
-              }
-              else
-              {
-                  LOGC(mglog.Error, log << CONID() << "No room to store incoming packet: offset="
-                          << offset << " avail=" << avail_bufsize
-                          << " ack.seq=" << m_iRcvLastSkipAck << " pkt.seq=" << rpkt.m_iSeqNo
-                          << " rcv-remain=" << m_pRcvBuffer->debugGetSize()
-                      );
-                  return -1;
-              }
-=======
         // This is moved earlier after introducing filter because it shouldn't
         // be executed in case when the packet was rejected by the receiver buffer.
         // However now the 'excessive' condition may be true also in case when
@@ -8681,7 +8623,6 @@
         {
             return -1;
         }
->>>>>>> b9a4d1f5
 
     } // End of recvbuf_acklock
 
@@ -8696,19 +8637,12 @@
         return -1;
     }
 
-<<<<<<< HEAD
-          HLOGC(mglog.Debug, log << CONID() << "RECEIVED: seq=" << rpkt.m_iSeqNo << " offset=" << offset
-                  << " BUFr=" << avail_bufsize
-                  << " (" << exc_type << "/" << rexmitstat[pktrexmitflag] << rexmit_reason << ") FLAGS: "
-                  << packet.MessageFlagStr());
-=======
     if (incoming.empty())
     {
         // Treat as excessive. This is when a filter cumulates packets
         // until the loss is rebuilt, or eats up a filter control packet
         return -1;
     }
->>>>>>> b9a4d1f5
 
     if (!srt_loss_seqs.empty())
     {
