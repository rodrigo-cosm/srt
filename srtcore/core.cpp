/*
 * SRT - Secure, Reliable, Transport
 * Copyright (c) 2018 Haivision Systems Inc.
 * 
 * This Source Code Form is subject to the terms of the Mozilla Public
 * License, v. 2.0. If a copy of the MPL was not distributed with this
 * file, You can obtain one at http://mozilla.org/MPL/2.0/.
 * 
 */

/*****************************************************************************
Copyright (c) 2001 - 2011, The Board of Trustees of the University of Illinois.
All rights reserved.

Redistribution and use in source and binary forms, with or without
modification, are permitted provided that the following conditions are
met:

* Redistributions of source code must retain the above
  copyright notice, this list of conditions and the
  following disclaimer.

* Redistributions in binary form must reproduce the
  above copyright notice, this list of conditions
  and the following disclaimer in the documentation
  and/or other materials provided with the distribution.

* Neither the name of the University of Illinois
  nor the names of its contributors may be used to
  endorse or promote products derived from this
  software without specific prior written permission.

THIS SOFTWARE IS PROVIDED BY THE COPYRIGHT HOLDERS AND CONTRIBUTORS "AS
IS" AND ANY EXPRESS OR IMPLIED WARRANTIES, INCLUDING, BUT NOT LIMITED TO,
THE IMPLIED WARRANTIES OF MERCHANTABILITY AND FITNESS FOR A PARTICULAR
PURPOSE ARE DISCLAIMED. IN NO EVENT SHALL THE COPYRIGHT OWNER OR
CONTRIBUTORS BE LIABLE FOR ANY DIRECT, INDIRECT, INCIDENTAL, SPECIAL,
EXEMPLARY, OR CONSEQUENTIAL DAMAGES (INCLUDING, BUT NOT LIMITED TO,
PROCUREMENT OF SUBSTITUTE GOODS OR SERVICES; LOSS OF USE, DATA, OR
PROFITS; OR BUSINESS INTERRUPTION) HOWEVER CAUSED AND ON ANY THEORY OF
LIABILITY, WHETHER IN CONTRACT, STRICT LIABILITY, OR TORT (INCLUDING
NEGLIGENCE OR OTHERWISE) ARISING IN ANY WAY OUT OF THE USE OF THIS
SOFTWARE, EVEN IF ADVISED OF THE POSSIBILITY OF SUCH DAMAGE.
*****************************************************************************/

/*****************************************************************************
written by
   Yunhong Gu, last updated 02/28/2012
modified by
   Haivision Systems Inc.
*****************************************************************************/

#ifndef _WIN32
   #include <unistd.h>
   #include <netdb.h>
   #include <arpa/inet.h>
   #include <cerrno>
   #include <cstring>
   #include <cstdlib>
#else
   #include <winsock2.h>
   #include <ws2tcpip.h>
#endif
#include <cmath>
#include <sstream>
#include "srt.h"
#include "queue.h"
#include "core.h"
#include "logging.h"
#include "crypto.h"
#include "logging_api.h" // Required due to containing extern srt_logger_config

// Again, just in case when some "smart guy" provided such a global macro
#ifdef min
#undef min
#endif
#ifdef max
#undef max
#endif

using namespace std;

namespace srt_logging
{

struct AllFaOn
{
    LogConfig::fa_bitset_t allfa;

    AllFaOn()
    {
//        allfa.set(SRT_LOGFA_BSTATS, true);
        allfa.set(SRT_LOGFA_CONTROL, true);
        allfa.set(SRT_LOGFA_DATA, true);
        allfa.set(SRT_LOGFA_TSBPD, true);
        allfa.set(SRT_LOGFA_REXMIT, true);
#if ENABLE_HAICRYPT_LOGGING
        allfa.set(SRT_LOGFA_HAICRYPT, true);
#endif
    }
} logger_fa_all;

}

// We need it outside the namespace to preserve the global name.
// It's a part of "hidden API" (used by applications)
SRT_API srt_logging::LogConfig srt_logger_config (srt_logging::logger_fa_all.allfa);

namespace srt_logging
{

Logger glog(SRT_LOGFA_GENERAL, srt_logger_config, "SRT.g");
// Unused. If not found useful, maybe reuse for another FA.
//Logger blog(SRT_LOGFA_BSTATS, srt_logger_config, "SRT.b");
Logger mglog(SRT_LOGFA_CONTROL, srt_logger_config, "SRT.c");
Logger dlog(SRT_LOGFA_DATA, srt_logger_config, "SRT.d");
Logger tslog(SRT_LOGFA_TSBPD, srt_logger_config, "SRT.t");
Logger rxlog(SRT_LOGFA_REXMIT, srt_logger_config, "SRT.r");

}

using namespace srt_logging;

CUDTUnited CUDT::s_UDTUnited;

const SRTSOCKET UDT::INVALID_SOCK = CUDT::INVALID_SOCK;
const int UDT::ERROR = CUDT::ERROR;

// SRT Version constants
#define SRT_VERSION_UNK     0
#define SRT_VERSION_MAJ1    0x010000            /* Version 1 major */


#define SRT_VERSION_MAJ(v) (0xFF0000 & (v))     /* Major number ensuring backward compatibility */
#define SRT_VERSION_MIN(v) (0x00FF00 & (v))
#define SRT_VERSION_PCH(v) (0x0000FF & (v))

// NOTE: HAISRT_VERSION is primarily defined in the build file.
const int32_t SRT_DEF_VERSION = SrtParseVersion(SRT_VERSION);


//#define SRT_CMD_HSREQ       1           /* SRT Handshake Request (sender) */
#define SRT_CMD_HSREQ_MINSZ 8           /* Minumum Compatible (1.x.x) packet size (bytes) */
#define SRT_CMD_HSREQ_SZ    12          /* Current version packet size */
#if     SRT_CMD_HSREQ_SZ > SRT_CMD_MAXSZ
#error  SRT_CMD_MAXSZ too small
#endif
/*      Handshake Request (Network Order)
        0[31..0]:   SRT version     SRT_DEF_VERSION
        1[31..0]:   Options         0 [ | SRT_OPT_TSBPDSND ][ | SRT_OPT_HAICRYPT ]
        2[31..16]:  TsbPD resv      0
        2[15..0]:   TsbPD delay     [0..60000] msec
*/

//#define SRT_CMD_HSRSP       2           /* SRT Handshake Response (receiver) */
#define SRT_CMD_HSRSP_MINSZ 8           /* Minumum Compatible (1.x.x) packet size (bytes) */
#define SRT_CMD_HSRSP_SZ    12          /* Current version packet size */
#if     SRT_CMD_HSRSP_SZ > SRT_CMD_MAXSZ
#error  SRT_CMD_MAXSZ too small
#endif
/*      Handshake Response (Network Order)
        0[31..0]:   SRT version     SRT_DEF_VERSION
        1[31..0]:   Options         0 [ | SRT_OPT_TSBPDRCV [| SRT_OPT_TLPKTDROP ]][ | SRT_OPT_HAICRYPT]
                                      [ | SRT_OPT_NAKREPORT ] [ | SRT_OPT_REXMITFLG ]
        2[31..16]:  TsbPD resv      0
        2[15..0]:   TsbPD delay     [0..60000] msec
*/


void CUDT::construct()
{
    m_pSndBuffer = NULL;
    m_pRcvBuffer = NULL;
    m_pSndLossList = NULL;
    m_pRcvLossList = NULL;
    m_iReorderTolerance = 0;
    m_iMaxReorderTolerance = 0; // Sensible optimal value is 10, 0 preserves old behavior
    m_iConsecEarlyDelivery = 0; // how many times so far the packet considered lost has been received before TTL expires
    m_iConsecOrderedDelivery = 0;

    m_pSndQueue = NULL;
    m_pRcvQueue = NULL;
    m_pPeerAddr = NULL;
    m_pSNode = NULL;
    m_pRNode = NULL;

    m_ullSndHsLastTime_us = 0;
    m_iSndHsRetryCnt = SRT_MAX_HSRETRY+1; // Will be reset to 0 for HSv5, this value is important for HSv4

    // Initial status
    m_bOpened = false;
    m_bListening = false;
    m_bConnecting = false;
    m_bConnected = false;
    m_bClosing = false;
    m_bShutdown = false;
    m_bBroken = false;
    m_bPeerHealth = true;
    m_ullLingerExpiration = 0;
    m_llLastReqTime = 0;

    m_lSrtVersion = SRT_DEF_VERSION;
    m_lPeerSrtVersion = 0; // not defined until connected.
    m_lMinimumPeerSrtVersion = SRT_VERSION_MAJ1;

    m_iTsbPdDelay_ms = 0;
    m_iPeerTsbPdDelay_ms = 0;

    m_bPeerTsbPd = false;
    m_iPeerTsbPdDelay_ms = 0;
    m_bTsbPd = false;
    m_bTsbPdAckWakeup = false;
    m_bPeerTLPktDrop = false;

    m_uKmRefreshRatePkt = 0;
    m_uKmPreAnnouncePkt = 0;

    // Initilize mutex and condition variables
    initSynch();
}

CUDT::CUDT()
{
   construct();

   (void)SRT_DEF_VERSION;

   // Default UDT configurations
   m_iMSS = 1500;
   m_bSynSending = true;
   m_bSynRecving = true;
   m_iFlightFlagSize = 25600;
   m_iSndBufSize = 8192;
   m_iRcvBufSize = 8192; //Rcv buffer MUST NOT be bigger than Flight Flag size
   m_Linger.l_onoff = 1;
   m_Linger.l_linger = 180;
   m_iUDPSndBufSize = 65536;
   m_iUDPRcvBufSize = m_iRcvBufSize * m_iMSS;
   m_iSockType = UDT_DGRAM;
   m_iIPversion = AF_INET;
   m_bRendezvous = false;
#ifdef SRT_ENABLE_CONNTIMEO
   m_iConnTimeOut = 3000;
#endif
   m_iSndTimeOut = -1;
   m_iRcvTimeOut = -1;
   m_bReuseAddr = true;
   m_llMaxBW = -1;
#ifdef SRT_ENABLE_IPOPTS
   m_iIpTTL = -1;
   m_iIpToS = -1;
#endif
   m_CryptoSecret.len = 0;
   m_iSndCryptoKeyLen = 0;
   //Cfg
   m_bDataSender = false;       //Sender only if true: does not recv data
   m_bTwoWayData = false;
   m_bOPT_TsbPd = true;        //Enable TsbPd on sender
   m_iOPT_TsbPdDelay = SRT_LIVE_DEF_LATENCY_MS;
   m_iOPT_PeerTsbPdDelay = 0;       //Peer's TsbPd delay as receiver (here is its minimum value, if used)
   m_bOPT_TLPktDrop = true;
   m_iOPT_SndDropDelay = 0;
   m_bOPT_StrictEncryption = true;
   m_bTLPktDrop = true;         //Too-late Packet Drop
   m_bMessageAPI = true;
   m_zOPT_ExpPayloadSize = SRT_LIVE_DEF_PLSIZE;
   //Runtime
   m_bRcvNakReport = true;      //Receiver's Periodic NAK Reports
   m_llInputBW = 0;             // Application provided input bandwidth (internal input rate sampling == 0)
   m_iOverheadBW = 25;          // Percent above input stream rate (applies if m_llMaxBW == 0)
   m_bTwoWayData = false;

   m_OPT_PktFilterConfigString = "";

   m_pCache = NULL;

   // Default smoother is "live".
   // Available builtin smoother: "file".
   // Other smoothers can be registerred.

   // Note that 'select' returns false if there's no such smoother.
   // If so, smoother becomes unselected. Calling 'configure' on an
   // unselected smoother results in exception.
   m_Smoother.select("live");
}

CUDT::CUDT(const CUDT& ancestor)
{
   construct();

   // XXX Consider all below fields (except m_bReuseAddr) to be put
   // into a separate class for easier copying.

   // Default UDT configurations
   m_iMSS = ancestor.m_iMSS;
   m_bSynSending = ancestor.m_bSynSending;
   m_bSynRecving = ancestor.m_bSynRecving;
   m_iFlightFlagSize = ancestor.m_iFlightFlagSize;
   m_iSndBufSize = ancestor.m_iSndBufSize;
   m_iRcvBufSize = ancestor.m_iRcvBufSize;
   m_Linger = ancestor.m_Linger;
   m_iUDPSndBufSize = ancestor.m_iUDPSndBufSize;
   m_iUDPRcvBufSize = ancestor.m_iUDPRcvBufSize;
   m_iSockType = ancestor.m_iSockType;
   m_iIPversion = ancestor.m_iIPversion;
   m_bRendezvous = ancestor.m_bRendezvous;
#ifdef SRT_ENABLE_CONNTIMEO
   m_iConnTimeOut = ancestor.m_iConnTimeOut;
#endif
   m_iSndTimeOut = ancestor.m_iSndTimeOut;
   m_iRcvTimeOut = ancestor.m_iRcvTimeOut;
   m_bReuseAddr = true;	// this must be true, because all accepted sockets shared the same port with the listener
   m_llMaxBW = ancestor.m_llMaxBW;
#ifdef SRT_ENABLE_IPOPTS
   m_iIpTTL = ancestor.m_iIpTTL;
   m_iIpToS = ancestor.m_iIpToS;
#endif
   m_llInputBW = ancestor.m_llInputBW;
   m_iOverheadBW = ancestor.m_iOverheadBW;
   m_bDataSender = ancestor.m_bDataSender;
   m_bTwoWayData = ancestor.m_bTwoWayData;
   m_bOPT_TsbPd = ancestor.m_bOPT_TsbPd;
   m_iOPT_TsbPdDelay = ancestor.m_iOPT_TsbPdDelay;
   m_iOPT_PeerTsbPdDelay = ancestor.m_iOPT_PeerTsbPdDelay;
   m_bOPT_TLPktDrop = ancestor.m_bOPT_TLPktDrop;
   m_iOPT_SndDropDelay = ancestor.m_iOPT_SndDropDelay;
   m_bOPT_StrictEncryption = ancestor.m_bOPT_StrictEncryption;
   m_zOPT_ExpPayloadSize = ancestor.m_zOPT_ExpPayloadSize;
   m_bTLPktDrop = ancestor.m_bTLPktDrop;
   m_bMessageAPI = ancestor.m_bMessageAPI;
   //Runtime
   m_bRcvNakReport = ancestor.m_bRcvNakReport;
   m_OPT_PktFilterConfigString = ancestor.m_OPT_PktFilterConfigString;

   m_CryptoSecret = ancestor.m_CryptoSecret;
   m_iSndCryptoKeyLen = ancestor.m_iSndCryptoKeyLen;

   m_uKmRefreshRatePkt = ancestor.m_uKmRefreshRatePkt;
   m_uKmPreAnnouncePkt = ancestor.m_uKmPreAnnouncePkt;

   m_pCache = ancestor.m_pCache;

   // Smoother's copy constructor copies the selection,
   // but not the underlying smoother object. After
   // copy-constructed, the 'configure' must be called on it again.
   m_Smoother = ancestor.m_Smoother;
}

CUDT::~CUDT()
{
   // release mutex/condtion variables
   destroySynch();

   //Wipeout critical data
   memset(&m_CryptoSecret, 0, sizeof(m_CryptoSecret));

   // destroy the data structures
   delete m_pSndBuffer;
   delete m_pRcvBuffer;
   delete m_pSndLossList;
   delete m_pRcvLossList;
   delete m_pPeerAddr;
   delete m_pSNode;
   delete m_pRNode;
}

// This function is to make it possible for both C and C++
// API to accept both bool and int types for boolean options.
// (it's not that C couldn't use <stdbool.h>, it's that people
// often forget to use correct type).
static bool bool_int_value(const void* optval, int optlen)
{
    if ( optlen == sizeof(bool) )
    {
        return *(bool*)optval;
    }

    if ( optlen == sizeof(int) )
    {
        return 0!=  *(int*)optval; // 0!= is a windows warning-killer int-to-bool conversion
    }
    return false;
}

void CUDT::setOpt(SRT_SOCKOPT optName, const void* optval, int optlen)
{
    if (m_bBroken || m_bClosing)
        throw CUDTException(MJ_CONNECTION, MN_CONNLOST, 0);

    CGuard cg(m_ConnectionLock);
    CGuard sendguard(m_SendLock);
    CGuard recvguard(m_RecvLock);

    switch (optName)
    {
    case SRTO_MSS:
        if (m_bOpened)
            throw CUDTException(MJ_NOTSUP, MN_ISBOUND, 0);

        if (*(int*)optval < int(CPacket::UDP_HDR_SIZE + CHandShake::m_iContentSize))
            throw CUDTException(MJ_NOTSUP, MN_INVAL, 0);

        m_iMSS = *(int*)optval;

        // Packet size cannot be greater than UDP buffer size
        if (m_iMSS > m_iUDPSndBufSize)
            m_iMSS = m_iUDPSndBufSize;
        if (m_iMSS > m_iUDPRcvBufSize)
            m_iMSS = m_iUDPRcvBufSize;

        break;

    case SRTO_SNDSYN:
        m_bSynSending = bool_int_value(optval, optlen);
        break;

    case SRTO_RCVSYN:
        m_bSynRecving = bool_int_value(optval, optlen);
        break;

    case SRTO_FC:
        if (m_bConnecting || m_bConnected)
            throw CUDTException(MJ_NOTSUP, MN_ISCONNECTED, 0);

        if (*(int*)optval < 1)
            throw CUDTException(MJ_NOTSUP, MN_INVAL);

        // Mimimum recv flight flag size is 32 packets
        if (*(int*)optval > 32)
            m_iFlightFlagSize = *(int*)optval;
        else
            m_iFlightFlagSize = 32;

        break;

    case SRTO_SNDBUF:
        if (m_bOpened)
            throw CUDTException(MJ_NOTSUP, MN_ISBOUND, 0);

        if (*(int*)optval <= 0)
            throw CUDTException(MJ_NOTSUP, MN_INVAL, 0);

        m_iSndBufSize = *(int*)optval / (m_iMSS - CPacket::UDP_HDR_SIZE);

        break;

    case SRTO_RCVBUF:
        if (m_bOpened)
            throw CUDTException(MJ_NOTSUP, MN_ISBOUND, 0);

        if (*(int*)optval <= 0)
            throw CUDTException(MJ_NOTSUP, MN_INVAL, 0);

        {
            // This weird cast through int is required because
            // API requires 'int', and internals require 'size_t';
            // their size is different on 64-bit systems.
            size_t val = size_t(*(int*)optval);

            // Mimimum recv buffer size is 32 packets
            size_t mssin_size = m_iMSS - CPacket::UDP_HDR_SIZE;

            // XXX This magic 32 deserves some constant
            if (val > mssin_size * 32)
                m_iRcvBufSize = val / mssin_size;
            else
                m_iRcvBufSize = 32;

            // recv buffer MUST not be greater than FC size
            if (m_iRcvBufSize > m_iFlightFlagSize)
                m_iRcvBufSize = m_iFlightFlagSize;
        }

        break;

    case SRTO_LINGER:
        m_Linger = *(linger*)optval;
        break;

    case SRTO_UDP_SNDBUF:
        if (m_bOpened)
            throw CUDTException(MJ_NOTSUP, MN_ISBOUND, 0);

        m_iUDPSndBufSize = *(int*)optval;

        if (m_iUDPSndBufSize < m_iMSS)
            m_iUDPSndBufSize = m_iMSS;

        break;

    case SRTO_UDP_RCVBUF:
        if (m_bOpened)
            throw CUDTException(MJ_NOTSUP, MN_ISBOUND, 0);

        m_iUDPRcvBufSize = *(int*)optval;

        if (m_iUDPRcvBufSize < m_iMSS)
            m_iUDPRcvBufSize = m_iMSS;

        break;

    case SRTO_RENDEZVOUS:
        if (m_bConnecting || m_bConnected)
            throw CUDTException(MJ_NOTSUP, MN_ISBOUND, 0);
        m_bRendezvous = bool_int_value(optval, optlen);
        break;

    case SRTO_SNDTIMEO:
        m_iSndTimeOut = *(int*)optval;
        break;

    case SRTO_RCVTIMEO:
        m_iRcvTimeOut = *(int*)optval;
        break;

    case SRTO_REUSEADDR:
        if (m_bOpened)
            throw CUDTException(MJ_NOTSUP, MN_ISBOUND, 0);
        m_bReuseAddr = bool_int_value(optval, optlen);
        break;

    case SRTO_MAXBW:
        m_llMaxBW = *(int64_t*)optval;

        // This can be done on both connected and unconnected socket.
        // When not connected, this will do nothing, however this
        // event will be repeated just after connecting anyway.
        if (m_bConnected)
            updateCC(TEV_INIT, TEV_INIT_RESET);
        break;

#ifdef SRT_ENABLE_IPOPTS
    case SRTO_IPTTL:
        if (m_bOpened)
            throw CUDTException(MJ_NOTSUP, MN_ISBOUND, 0);
        if (!(*(int*)optval == -1)
                &&  !((*(int*)optval >= 1) && (*(int*)optval <= 255)))
            throw CUDTException(MJ_NOTSUP, MN_INVAL, 0);
        m_iIpTTL = *(int*)optval;
        break;

    case SRTO_IPTOS:
        if (m_bOpened)
            throw CUDTException(MJ_NOTSUP, MN_ISBOUND, 0);
        m_iIpToS = *(int*)optval;
        break;
#endif

    case SRTO_INPUTBW:
        m_llInputBW = *(int64_t*)optval;
        // (only if connected; if not, then the value
        // from m_iOverheadBW will be used initially)
        if (m_bConnected)
            updateCC(TEV_INIT, TEV_INIT_INPUTBW);
        break;

    case SRTO_OHEADBW:
        if ((*(int*)optval < 5)
                ||  (*(int*)optval > 100))
            throw CUDTException(MJ_NOTSUP, MN_INVAL, 0);
        m_iOverheadBW = *(int*)optval;

        // Changed overhead BW, so spread the change
        // (only if connected; if not, then the value
        // from m_iOverheadBW will be used initially)
        if (m_bConnected)
            updateCC(TEV_INIT, TEV_INIT_OHEADBW);
        break;

    case SRTO_SENDER:
        if (m_bConnected)
            throw CUDTException(MJ_NOTSUP, MN_ISCONNECTED, 0);
        m_bDataSender = bool_int_value(optval, optlen);
        break;

    case SRTO_TSBPDMODE:
        if (m_bConnected)
            throw CUDTException(MJ_NOTSUP, MN_ISCONNECTED, 0);
        m_bOPT_TsbPd = bool_int_value(optval, optlen);
        break;

    case SRTO_TSBPDDELAY:
        if (m_bConnected)
            throw CUDTException(MJ_NOTSUP, MN_ISCONNECTED, 0);
        m_iOPT_TsbPdDelay = *(int*)optval;
        m_iOPT_PeerTsbPdDelay = *(int*)optval;
        break;

    case SRTO_RCVLATENCY:
        if (m_bConnected)
            throw CUDTException(MJ_NOTSUP, MN_ISCONNECTED, 0);
        m_iOPT_TsbPdDelay = *(int*)optval;
        break;

    case SRTO_PEERLATENCY:
        if (m_bConnected)
            throw CUDTException(MJ_NOTSUP, MN_ISCONNECTED, 0);
        m_iOPT_PeerTsbPdDelay = *(int*)optval;
        break;

    case SRTO_TLPKTDROP:
        if (m_bConnected)
            throw CUDTException(MJ_NOTSUP, MN_ISCONNECTED, 0);
        m_bOPT_TLPktDrop = bool_int_value(optval, optlen);
        break;

    case SRTO_SNDDROPDELAY:
        // Surprise: you may be connected to alter this option.
        // The application may manipulate this option on sender while transmitting.
        m_iOPT_SndDropDelay = *(int*)optval;
        break;

    case SRTO_PASSPHRASE:
        if (m_bConnected)
            throw CUDTException(MJ_NOTSUP, MN_ISCONNECTED, 0);

        // Password must be 10-80 characters.
        // Or it can be empty to clear the password.
        if ( (optlen != 0) && (optlen < 10 || optlen > HAICRYPT_SECRET_MAX_SZ) )
            throw CUDTException(MJ_NOTSUP, MN_INVAL, 0);

        memset(&m_CryptoSecret, 0, sizeof(m_CryptoSecret));
        m_CryptoSecret.typ = HAICRYPT_SECTYP_PASSPHRASE;
        m_CryptoSecret.len = (optlen <= (int)sizeof(m_CryptoSecret.str) ? optlen : (int)sizeof(m_CryptoSecret.str));
        memcpy(m_CryptoSecret.str, optval, m_CryptoSecret.len);
        break;

    case SRTO_PBKEYLEN:
    case _DEPRECATED_SRTO_SNDPBKEYLEN:
        if (m_bConnected)
            throw CUDTException(MJ_NOTSUP, MN_ISCONNECTED, 0);
        {
            int v = *(int*)optval;
            int allowed [4] = {
                0,   // Default value, if this results for initiator, defaults to 16. See below.
                16, // AES-128
                24, // AES-192
                32  // AES-256
            };
            int* allowed_end = allowed+4;
            if (find(allowed, allowed_end, v) == allowed_end)
            {
                LOGC(mglog.Error, log << "Invalid value for option SRTO_PBKEYLEN: " << v
                        << "; allowed are: 0, 16, 24, 32");
                throw CUDTException(MJ_NOTSUP, MN_INVAL, 0);
            }

            // Note: This works a little different in HSv4 and HSv5.

            // HSv4:
            // The party that is set SRTO_SENDER will send KMREQ, and it will
            // use default value 16, if SRTO_PBKEYLEN is the default value 0.
            // The responder that receives KMRSP has nothing to say about
            // PBKEYLEN anyway and it will take the length of the key from
            // the initiator (sender) as a good deal.
            //
            // HSv5:
            // The initiator (independently on the sender) will send KMREQ,
            // and as it should be the sender to decide about the PBKEYLEN.
            // Your application should do the following then:
            // 1. The sender should set PBKEYLEN to the required value.
            // 2. If the sender is initiator, it will create the key using
            //    its preset PBKEYLEN (or default 16, if not set) and the
            //    receiver-responder will take it as a good deal.
            // 3. Leave the PBKEYLEN value on the receiver as default 0.
            // 4. If sender is responder, it should then advertise the PBKEYLEN
            //    value in the initial handshake messages (URQ_INDUCTION if
            //    listener, and both URQ_WAVEAHAND and URQ_CONCLUSION in case
            //    of rendezvous, as it is the matter of luck who of them will
            //    eventually become the initiator). This way the receiver
            //    being an initiator will set m_iSndCryptoKeyLen before setting
            //    up KMREQ for sending to the sender-responder.
            //
            // Note that in HSv5 if both sides set PBKEYLEN, the responder
            // wins, unless the initiator is a sender (the effective PBKEYLEN
            // will be the one advertised by the responder). If none sets,
            // PBKEYLEN will default to 16.

            m_iSndCryptoKeyLen = v;
        }
        break;

    case SRTO_NAKREPORT:
        if (m_bConnected)
            throw CUDTException(MJ_NOTSUP, MN_ISCONNECTED, 0);
        m_bRcvNakReport = bool_int_value(optval, optlen);
        break;

#ifdef SRT_ENABLE_CONNTIMEO
    case SRTO_CONNTIMEO:
        m_iConnTimeOut = *(int*)optval;
        break;
#endif

    case SRTO_LOSSMAXTTL:
        m_iMaxReorderTolerance = *(int*)optval;
        break;

    case SRTO_VERSION:
        if (m_bConnected)
            throw CUDTException(MJ_NOTSUP, MN_ISCONNECTED, 0);
        m_lSrtVersion = *(uint32_t*)optval;
        break;

    case SRTO_MINVERSION:
        if (m_bConnected)
            throw CUDTException(MJ_NOTSUP, MN_ISCONNECTED, 0);
        m_lMinimumPeerSrtVersion = *(uint32_t*)optval;
        break;

    case SRTO_STREAMID:
        if (m_bConnected)
            throw CUDTException(MJ_NOTSUP, MN_ISCONNECTED, 0);

        if (size_t(optlen) > MAX_SID_LENGTH)
            throw CUDTException(MJ_NOTSUP, MN_INVAL, 0);

        m_sStreamName.assign((const char*)optval, optlen);
        break;

    case SRTO_SMOOTHER:
        if (m_bConnected)
            throw CUDTException(MJ_NOTSUP, MN_ISCONNECTED, 0);

        {
            string val;
            if ( optlen == -1 )
                val = (const char*)optval;
            else
                val.assign((const char*)optval, optlen);

            // Translate alias
            if (val == "vod")
                val = "file";

            bool res = m_Smoother.select(val);
            if (!res)
                throw CUDTException(MJ_NOTSUP, MN_INVAL, 0);
        }
        break;

   case SRTO_MESSAGEAPI:
        if (m_bConnected)
            throw CUDTException(MJ_NOTSUP, MN_ISCONNECTED, 0);

        m_bMessageAPI = bool_int_value(optval, optlen);
        break;

   case SRTO_PAYLOADSIZE:
        if (m_bConnected)
            throw CUDTException(MJ_NOTSUP, MN_ISCONNECTED, 0);

        if (*(int*)optval > SRT_LIVE_MAX_PLSIZE)
        {
            LOGC(mglog.Error, log << "SRTO_PAYLOADSIZE: value exceeds SRT_LIVE_MAX_PLSIZE, maximum payload per MTU.");
            throw CUDTException(MJ_NOTSUP, MN_INVAL, 0);
        }

        m_zOPT_ExpPayloadSize = *(int*)optval;
        break;

   case SRTO_TRANSTYPE:
        if (m_bConnected)
            throw CUDTException(MJ_NOTSUP, MN_ISCONNECTED, 0);

      // XXX Note that here the configuration for SRTT_LIVE
      // is the same as DEFAULT VALUES for these fields set
      // in CUDT::CUDT. 
      switch (*(SRT_TRANSTYPE*)optval)
      {
      case SRTT_LIVE:
          // Default live options:
          // - tsbpd: on
          // - latency: 120ms
          // - smoother: live
          // - extraction method: message (reading call extracts one message)
          m_bOPT_TsbPd = true;
          m_iOPT_TsbPdDelay = SRT_LIVE_DEF_LATENCY_MS;
          m_iOPT_PeerTsbPdDelay = 0;
          m_bOPT_TLPktDrop = true;
          m_iOPT_SndDropDelay = 0;
          m_bMessageAPI = true;
          m_bRcvNakReport = true;
          m_zOPT_ExpPayloadSize = SRT_LIVE_DEF_PLSIZE;
          m_Smoother.select("live");
          break;

      case SRTT_FILE:
          // File transfer mode:
          // - tsbpd: off
          // - latency: 0
          // - smoother: file (original UDT congestion control)
          // - extraction method: stream (reading call extracts as many bytes as available and fits in buffer)
          m_bOPT_TsbPd = false;
          m_iOPT_TsbPdDelay = 0;
          m_iOPT_PeerTsbPdDelay = 0;
          m_bOPT_TLPktDrop = false;
          m_iOPT_SndDropDelay = -1;
          m_bMessageAPI = false;
          m_bRcvNakReport = false;
          m_zOPT_ExpPayloadSize = 0; // use maximum
          m_Smoother.select("file");
          break;

      default:
          throw CUDTException(MJ_NOTSUP, MN_INVAL, 0);
      }
      break;

   case SRTO_KMREFRESHRATE:
      if (m_bConnected)
          throw CUDTException(MJ_NOTSUP, MN_ISCONNECTED, 0);

      // If you first change the KMREFRESHRATE, KMPREANNOUNCE
      // will be set to the maximum allowed value
      m_uKmRefreshRatePkt = *(int*)optval;
      if (m_uKmPreAnnouncePkt == 0 || m_uKmPreAnnouncePkt > (m_uKmRefreshRatePkt-1)/2)
      {
          m_uKmPreAnnouncePkt = (m_uKmRefreshRatePkt-1)/2;
          LOGC(mglog.Warn, log << "SRTO_KMREFRESHRATE=0x"
                  << hex << m_uKmRefreshRatePkt << ": setting SRTO_KMPREANNOUNCE=0x"
                  << hex << m_uKmPreAnnouncePkt);
      }
      break;

   case SRTO_KMPREANNOUNCE:
      if (m_bConnected)
          throw CUDTException(MJ_NOTSUP, MN_ISCONNECTED, 0);
      {
          int val = *(int*)optval;
          int kmref = m_uKmRefreshRatePkt == 0 ? HAICRYPT_DEF_KM_REFRESH_RATE : m_uKmRefreshRatePkt;
          if (val > (kmref-1)/2)
          {
              LOGC(mglog.Error, log << "SRTO_KMPREANNOUNCE=0x" << hex << val
                      << " exceeds KmRefresh/2, 0x" << ((kmref-1)/2) << " - OPTION REJECTED.");
              throw CUDTException(MJ_NOTSUP, MN_INVAL, 0);
          }

          m_uKmPreAnnouncePkt = val;
      }
      break;

   case SRTO_STRICTENC:
      if (m_bConnected)
          throw CUDTException(MJ_NOTSUP, MN_ISCONNECTED, 0);

        m_bOPT_StrictEncryption = bool_int_value(optval, optlen);
        break;

   case SRTO_FILTER:
      if (m_bConnected)
          throw CUDTException(MJ_NOTSUP, MN_ISCONNECTED, 0);

      {
          string arg ((char*)optval, optlen);
          // Parse the configuration string prematurely
          vector<string> args;
          Split(arg, ',', back_inserter(args));
          // The syntax for configuration is:
          // - arguments separated by comma
          // - first two arguments are: horizontal size, vertical size
          // - following arguments must have label:value
          if (args.size() < 2)
          {
              LOGC(mglog.Error, log << "SRTO_FEC: Syntax: <rowsize>,<columnsize>[,extras...]; no comma found");
              throw CUDTException(MJ_NOTSUP, MN_INVAL, 0);
          }

          // Check the extras if they have a correct form
          if (args.size() > 2)
          {
              for (size_t i = 2; i < args.size(); ++i)
              {
                  vector<string> aval;
                  Split(args[i], ':', back_inserter(aval));
                  if (aval.size() != 2)
                  {
                      LOGC(mglog.Error, log << "SRTO_FEC: For extra arguments (after rows and cols) the syntax is label:value");
                      throw CUDTException(MJ_NOTSUP, MN_INVAL, 0);
                  }
              }
          }

          m_OPT_PktFilterConfigString = arg;
      }
      break;

    default:
        throw CUDTException(MJ_NOTSUP, MN_INVAL, 0);
    }
}

void CUDT::getOpt(SRT_SOCKOPT optName, void* optval, int& optlen)
{
   CGuard cg(m_ConnectionLock);

   switch (optName)
   {
   case SRTO_MSS:
      *(int*)optval = m_iMSS;
      optlen = sizeof(int);
      break;

   case SRTO_SNDSYN:
      *(bool*)optval = m_bSynSending;
      optlen = sizeof(bool);
      break;

   case SRTO_RCVSYN:
      *(bool*)optval = m_bSynRecving;
      optlen = sizeof(bool);
      break;

   case SRTO_ISN:
      *(int*)optval = m_iISN;
      optlen = sizeof(int);
      break;

   case SRTO_FC:
      *(int*)optval = m_iFlightFlagSize;
      optlen = sizeof(int);
      break;

   case SRTO_SNDBUF:
      *(int*)optval = m_iSndBufSize * (m_iMSS - CPacket::UDP_HDR_SIZE);
      optlen = sizeof(int);
      break;

   case SRTO_RCVBUF:
      *(int*)optval = m_iRcvBufSize * (m_iMSS - CPacket::UDP_HDR_SIZE);
      optlen = sizeof(int);
      break;

   case SRTO_LINGER:
      if (optlen < (int)(sizeof(linger)))
         throw CUDTException(MJ_NOTSUP, MN_INVAL, 0);

      *(linger*)optval = m_Linger;
      optlen = sizeof(linger);
      break;

   case SRTO_UDP_SNDBUF:
      *(int*)optval = m_iUDPSndBufSize;
      optlen = sizeof(int);
      break;

   case SRTO_UDP_RCVBUF:
      *(int*)optval = m_iUDPRcvBufSize;
      optlen = sizeof(int);
      break;

   case SRTO_RENDEZVOUS:
      *(bool *)optval = m_bRendezvous;
      optlen = sizeof(bool);
      break;

   case SRTO_SNDTIMEO:
      *(int*)optval = m_iSndTimeOut;
      optlen = sizeof(int);
      break;

   case SRTO_RCVTIMEO:
      *(int*)optval = m_iRcvTimeOut;
      optlen = sizeof(int);
      break;

   case SRTO_REUSEADDR:
      *(bool *)optval = m_bReuseAddr;
      optlen = sizeof(bool);
      break;

   case SRTO_MAXBW:
      *(int64_t*)optval = m_llMaxBW;
      optlen = sizeof(int64_t);
      break;

   case SRTO_STATE:
      *(int32_t*)optval = s_UDTUnited.getStatus(m_SocketID);
      optlen = sizeof(int32_t);
      break;

   case SRTO_EVENT:
   {
      int32_t event = 0;
      if (m_bBroken)
         event |= UDT_EPOLL_ERR;
      else
      {
         CGuard::enterCS(m_RecvLock);
         if (m_pRcvBuffer && m_pRcvBuffer->isRcvDataReady())
            event |= UDT_EPOLL_IN;
         CGuard::leaveCS(m_RecvLock);
         if (m_pSndBuffer && (m_iSndBufSize > m_pSndBuffer->getCurrBufSize()))
            event |= UDT_EPOLL_OUT;
      }
      *(int32_t*)optval = event;
      optlen = sizeof(int32_t);
      break;
   }

   case SRTO_SNDDATA:
      if (m_pSndBuffer)
         *(int32_t*)optval = m_pSndBuffer->getCurrBufSize();
      else
         *(int32_t*)optval = 0;
      optlen = sizeof(int32_t);
      break;

   case SRTO_RCVDATA:
      if (m_pRcvBuffer)
      {
         CGuard::enterCS(m_RecvLock);
         *(int32_t*)optval = m_pRcvBuffer->getRcvDataSize();
         CGuard::leaveCS(m_RecvLock);
      }
      else
         *(int32_t*)optval = 0;
      optlen = sizeof(int32_t);
      break;

#ifdef SRT_ENABLE_IPOPTS
   case SRTO_IPTTL:
      if (m_bOpened)
         *(int32_t*)optval = m_pSndQueue->getIpTTL();
      else
         *(int32_t*)optval = m_iIpTTL;
      break;

   case SRTO_IPTOS:
      if (m_bOpened)
         *(int32_t*)optval = m_pSndQueue->getIpToS();
      else
         *(int32_t*)optval = m_iIpToS;
      break;
#endif

   case SRTO_SENDER:
      *(int32_t*)optval = m_bDataSender;
      optlen = sizeof(int32_t);
      break;


   case SRTO_TSBPDMODE:
      *(int32_t*)optval = m_bOPT_TsbPd;
      optlen = sizeof(int32_t);
      break;

   case SRTO_TSBPDDELAY:
   case SRTO_RCVLATENCY:
      *(int32_t*)optval = m_iTsbPdDelay_ms;
      optlen = sizeof(int32_t);
      break;

   case SRTO_PEERLATENCY:
      *(int32_t*)optval = m_iPeerTsbPdDelay_ms;
      optlen = sizeof(int32_t);
      break;

   case SRTO_TLPKTDROP:
      *(int32_t*)optval = m_bTLPktDrop;
      optlen = sizeof(int32_t);
      break;

   case SRTO_SNDDROPDELAY:
      *(int32_t*)optval = m_iOPT_SndDropDelay;
      optlen = sizeof(int32_t);
      break;

   case SRTO_PBKEYLEN:
      if (m_pCryptoControl)
         *(int32_t*)optval = m_pCryptoControl->KeyLen(); // Running Key length.
      else
         *(int32_t*)optval = m_iSndCryptoKeyLen; // May be 0.
      optlen = sizeof(int32_t);
      break;

   case SRTO_KMSTATE:
      if (!m_pCryptoControl)
          *(int32_t*)optval = SRT_KM_S_UNSECURED;
      else if (m_bDataSender)
          *(int32_t*)optval = m_pCryptoControl->m_SndKmState;
      else
          *(int32_t*)optval = m_pCryptoControl->m_RcvKmState;
      break;

   case SRTO_SNDKMSTATE: // State imposed by Agent depending on PW and KMX
      if (m_pCryptoControl)
         *(int32_t*)optval = m_pCryptoControl->m_SndKmState;
      else
         *(int32_t*)optval = SRT_KM_S_UNSECURED;
      optlen = sizeof(int32_t);
      break;

   case SRTO_RCVKMSTATE: // State returned by Peer as informed during KMX
      if (m_pCryptoControl)
         *(int32_t*)optval = m_pCryptoControl->m_RcvKmState;
      else
         *(int32_t*)optval = SRT_KM_S_UNSECURED;
      optlen = sizeof(int32_t);
      break;

   case SRTO_NAKREPORT:
      *(bool*)optval = m_bRcvNakReport;
      optlen = sizeof(bool);
      break;

   case SRTO_VERSION:
      *(int32_t*)optval = m_lSrtVersion;
      optlen = sizeof(int32_t);
      break;

   case SRTO_PEERVERSION:
      *(int32_t*)optval = m_lPeerSrtVersion;
      optlen = sizeof(int32_t);
      break;

#ifdef SRT_ENABLE_CONNTIMEO
   case SRTO_CONNTIMEO:
      *(int*)optval = m_iConnTimeOut;
      optlen = sizeof(int);
      break;
#endif

   case SRTO_MINVERSION:
      *(uint32_t*)optval = m_lMinimumPeerSrtVersion;
      optlen = sizeof(uint32_t);
      break;

   case SRTO_STREAMID:
      if (size_t(optlen) < m_sStreamName.size()+1)
          throw CUDTException(MJ_NOTSUP, MN_INVAL, 0);

      strcpy((char*)optval, m_sStreamName.c_str());
      optlen = m_sStreamName.size();
      break;

   case SRTO_SMOOTHER:
      {
          string tt = m_Smoother.selected_name();
          strcpy((char*)optval, tt.c_str());
          optlen = tt.size();
      }
      break;

   case SRTO_MESSAGEAPI:
      optlen = sizeof (bool);
      *(bool*)optval = m_bMessageAPI;
      break;

   case SRTO_PAYLOADSIZE:
      optlen = sizeof (int);
      *(int*)optval = m_zOPT_ExpPayloadSize;
      break;

   case SRTO_STRICTENC:
      optlen = sizeof (int32_t); // also with TSBPDMODE and SENDER
      *(int32_t*)optval = m_bOPT_StrictEncryption;
      break;

   case SRTO_FILTER:
      if (size_t(optlen) < m_OPT_PktFilterConfigString.size()+1)
          throw CUDTException(MJ_NOTSUP, MN_INVAL, 0);

      strcpy((char*)optval, m_OPT_PktFilterConfigString.c_str());
      optlen = m_OPT_PktFilterConfigString.size();
      break;

   default:
      throw CUDTException(MJ_NOTSUP, MN_NONE, 0);
   }
}

bool CUDT::setstreamid(SRTSOCKET u, const std::string& sid)
{
    CUDT* that = getUDTHandle(u);
    if (!that)
        return false;

    if (sid.size() >= MAX_SID_LENGTH)
        return false;

    if (that->m_bConnected)
        return false;

    that->m_sStreamName = sid;
    return true;
}

std::string CUDT::getstreamid(SRTSOCKET u)
{
    CUDT* that = getUDTHandle(u);
    if (!that)
        return "";

    return that->m_sStreamName;
}

// XXX REFACTOR: Make common code for CUDT constructor and clearData,
// possibly using CUDT::construct.
void CUDT::clearData()
{
   // Initial sequence number, loss, acknowledgement, etc.
   int udpsize = m_iMSS - CPacket::UDP_HDR_SIZE;

   m_iMaxSRTPayloadSize = udpsize - CPacket::HDR_SIZE;

   HLOGC(mglog.Debug, log << "clearData: PAYLOAD SIZE: " << m_iMaxSRTPayloadSize);

   m_iEXPCount = 1;
   m_iBandwidth = 1;    //pkts/sec
   // XXX use some constant for this 16
   m_iDeliveryRate = 16;
   m_iByteDeliveryRate = 16 * m_iMaxSRTPayloadSize;
   m_iAckSeqNo = 0;
   m_ullLastAckTime_tk = 0;

   // trace information
   CGuard::enterCS(m_StatsLock);
   m_stats.m_StartTime = CTimer::getTime();
   m_stats.m_llSentTotal = m_stats.m_llRecvTotal = m_stats.m_iSndLossTotal = m_stats.m_iRcvLossTotal = m_stats.m_iRetransTotal = m_stats.m_iSentACKTotal = m_stats.m_iRecvACKTotal = m_stats.m_iSentNAKTotal = m_stats.m_iRecvNAKTotal = 0;
   m_stats.m_LastSampleTime = CTimer::getTime();
   m_stats.m_llTraceSent = m_stats.m_llTraceRecv = m_stats.m_iTraceSndLoss = m_stats.m_iTraceRcvLoss = m_stats.m_iTraceRetrans = m_stats.m_iSentACK = m_stats.m_iRecvACK = m_stats.m_iSentNAK = m_stats.m_iRecvNAK = 0;
   m_stats.m_iTraceRcvRetrans = 0;
   m_stats.m_iTraceReorderDistance = 0;
   m_stats.m_fTraceBelatedTime = 0.0;
   m_stats.m_iTraceRcvBelated          = 0;

   m_stats.m_iSndDropTotal             = 0;
   m_stats.m_iTraceSndDrop             = 0;
   m_stats.m_iRcvDropTotal             = 0;
   m_stats.m_iTraceRcvDrop             = 0;

   m_stats.m_iRcvUndecryptTotal        = 0;
   m_stats.m_iTraceRcvUndecrypt        = 0;

   m_stats.m_iSndFilterExtra = 0;
   m_stats.m_iRcvFilterExtra = 0;
   m_stats.m_iRcvFilterSupply = 0;
   m_stats.m_iRcvFilterLoss = 0;

   m_stats.m_ullBytesSentTotal         = 0;
   m_stats.m_ullBytesRecvTotal         = 0;
   m_stats.m_ullBytesRetransTotal      = 0;
   m_stats.m_ullTraceBytesSent         = 0;
   m_stats.m_ullTraceBytesRecv         = 0;
   m_stats.m_ullTraceBytesRetrans      = 0;
#ifdef SRT_ENABLE_LOSTBYTESCOUNT
   m_stats.m_ullTraceRcvBytesLoss      = 0;
#endif
   m_stats.m_ullSndBytesDropTotal      = 0;
   m_stats.m_ullRcvBytesDropTotal      = 0;
   m_stats.m_ullTraceSndBytesDrop      = 0;
   m_stats.m_ullTraceRcvBytesDrop      = 0;
   m_stats.m_ullRcvBytesUndecryptTotal = 0;
   m_stats.m_ullTraceRcvBytesUndecrypt = 0;

   m_stats.m_llSndDuration = m_stats.m_llSndDurationTotal = 0;
   CGuard::leaveCS(m_StatsLock);


   // Resetting these data because this happens when agent isn't connected.
   m_bPeerTsbPd = false;
   m_iPeerTsbPdDelay_ms = 0;

   m_bTsbPd = m_bOPT_TsbPd; // Take the values from user-configurable options
   m_iTsbPdDelay_ms = m_iOPT_TsbPdDelay;
   m_bTLPktDrop = m_bOPT_TLPktDrop;
   m_bPeerTLPktDrop = false;

   m_bPeerNakReport = false;

   m_bPeerRexmitFlag = false;


   m_RdvState = CHandShake::RDV_INVALID;
   m_ullRcvPeerStartTime = 0;
}

void CUDT::open()
{
   CGuard cg(m_ConnectionLock);

   clearData();

   // structures for queue
   if (m_pSNode == NULL)
      m_pSNode = new CSNode;
   m_pSNode->m_pUDT = this;
   m_pSNode->m_llTimeStamp_tk = 1;
   m_pSNode->m_iHeapLoc = -1;

   if (m_pRNode == NULL)
      m_pRNode = new CRNode;
   m_pRNode->m_pUDT = this;
   m_pRNode->m_llTimeStamp_tk = 1;
   m_pRNode->m_pPrev = m_pRNode->m_pNext = NULL;
   m_pRNode->m_bOnList = false;

   m_iRTT = 10 * COMM_SYN_INTERVAL_US;
   m_iRTTVar = m_iRTT >> 1;
   m_ullCPUFrequency = CTimer::getCPUFrequency();

   // set up the timers
   m_ullSYNInt_tk = COMM_SYN_INTERVAL_US * m_ullCPUFrequency;

   // set minimum NAK and EXP timeout to 300ms
   /*
      XXX This code is blocked because the value of
      m_ullMinNakInt_tk will be overwritten again in setupCC.
      And in setupCC it will have an opportunity to make the
      value overridden according to the statements in the Smoother.

#ifdef SRT_ENABLE_NAKREPORT
   if (m_bRcvNakReport)
      m_ullMinNakInt_tk = m_iMinNakInterval_us * m_ullCPUFrequency;
   else
#endif
*/
   m_ullMinNakInt_tk = 300000 * m_ullCPUFrequency;
   m_ullMinExpInt_tk = 300000 * m_ullCPUFrequency;

   m_ullACKInt_tk = m_ullSYNInt_tk;
   m_ullNAKInt_tk = m_ullMinNakInt_tk;

   uint64_t currtime_tk;
   CTimer::rdtsc(currtime_tk);
   m_ullLastRspTime_tk = currtime_tk;
   m_ullNextACKTime_tk = currtime_tk + m_ullSYNInt_tk;
   m_ullNextNAKTime_tk = currtime_tk + m_ullNAKInt_tk;
   m_ullLastRspAckTime_tk = currtime_tk;
   m_iReXmitCount = 1;
   // Fix keepalive
   m_ullLastSndTime_tk = currtime_tk;

   m_iPktCount = 0;
   m_iLightACKCount = 1;

   m_ullTargetTime_tk = 0;
   m_ullTimeDiff_tk = 0;

   // Now UDT is opened.
   m_bOpened = true;
}

void CUDT::setListenState()
{
   CGuard cg(m_ConnectionLock);

   if (!m_bOpened)
      throw CUDTException(MJ_NOTSUP, MN_NONE, 0);

   if (m_bConnecting || m_bConnected)
      throw CUDTException(MJ_NOTSUP, MN_ISCONNECTED, 0);

   // listen can be called more than once
   if (m_bListening)
      return;

   // if there is already another socket listening on the same port
   if (m_pRcvQueue->setListener(this) < 0)
      throw CUDTException(MJ_NOTSUP, MN_BUSY, 0);

   m_bListening = true;
}

size_t CUDT::fillSrtHandshake(uint32_t* srtdata, size_t srtlen, int msgtype, int hs_version)
{
    if ( srtlen < SRT_HS__SIZE )
    {
        LOGC(mglog.Fatal, log << "IPE: fillSrtHandshake: buffer too small: " << srtlen << " (expected: " << SRT_HS__SIZE << ")");
        return 0;
    }

    srtlen = SRT_HS__SIZE; // We use only that much space.

    memset(srtdata, 0, sizeof(uint32_t)*srtlen);
    /* Current version (1.x.x) SRT handshake */
    srtdata[SRT_HS_VERSION] = m_lSrtVersion;  /* Required version */
    srtdata[SRT_HS_FLAGS] |= SRT_OPT_HAICRYPT;

    switch (msgtype)
    {
    case SRT_CMD_HSREQ: return fillSrtHandshake_HSREQ(srtdata, srtlen, hs_version);
    case SRT_CMD_HSRSP: return fillSrtHandshake_HSRSP(srtdata, srtlen, hs_version);
    default: LOGC(mglog.Fatal, log << "IPE: createSrtHandshake/sendSrtMsg called with value " << msgtype); return 0;
    }
}

size_t CUDT::fillSrtHandshake_HSREQ(uint32_t* srtdata, size_t /* srtlen - unused */, int hs_version)
{
    // INITIATOR sends HSREQ.

    // The TSBPD(SND|RCV) options are being set only if the TSBPD is set in the current agent.
    // The agent has a decisive power only in the range of RECEIVING the data, however it can
    // also influence the peer's latency. If agent doesn't set TSBPD mode, it doesn't send any
    // latency flags, although the peer might still want to do Rx with TSBPD. When agent sets
    // TsbPd mode, it defines latency values for Rx (itself) and Tx (peer's Rx). If peer does
    // not set TsbPd mode, it will simply ignore the proposed latency (PeerTsbPdDelay), although
    // if it has received the Rx latency as well, it must honor it and respond accordingly
    // (the latter is only in case of HSv5 and bidirectional connection).
    if (m_bOPT_TsbPd)
    {
        m_iTsbPdDelay_ms = m_iOPT_TsbPdDelay;
        m_iPeerTsbPdDelay_ms = m_iOPT_PeerTsbPdDelay;
        /*
         * Sent data is real-time, use Time-based Packet Delivery,
         * set option bit and configured delay
         */
        srtdata[SRT_HS_FLAGS] |= SRT_OPT_TSBPDSND;

        if ( hs_version < CUDT::HS_VERSION_SRT1 )
        {
            // HSv4 - this uses only one value.
            srtdata[SRT_HS_LATENCY] = SRT_HS_LATENCY_LEG::wrap(m_iPeerTsbPdDelay_ms);
        }
        else
        {
            // HSv5 - this will be understood only since this version when this exists.
            srtdata[SRT_HS_LATENCY] = SRT_HS_LATENCY_SND::wrap(m_iPeerTsbPdDelay_ms);

            m_bTsbPd = true;
            // And in the reverse direction.
            srtdata[SRT_HS_FLAGS] |= SRT_OPT_TSBPDRCV;
            srtdata[SRT_HS_LATENCY] |= SRT_HS_LATENCY_RCV::wrap(m_iTsbPdDelay_ms);

            // This wasn't there for HSv4, this setting is only for the receiver.
            // HSv5 is bidirectional, so every party is a receiver.

            if (m_bTLPktDrop)
                srtdata[SRT_HS_FLAGS] |= SRT_OPT_TLPKTDROP;
        }
    }

	if (m_bRcvNakReport)
	{
		srtdata[SRT_HS_FLAGS] |= SRT_OPT_NAKREPORT;
	}

    // I support SRT_OPT_REXMITFLG. Do you?
    srtdata[SRT_HS_FLAGS] |= SRT_OPT_REXMITFLG;

    // Declare the API used. The flag is set for "stream" API because
    // the older versions will never set this flag, but all old SRT versions use message API.
    if (!m_bMessageAPI)
        srtdata[SRT_HS_FLAGS] |= SRT_OPT_STREAM;

    HLOGC(mglog.Debug, log << "HSREQ/snd: LATENCY[SND:" << SRT_HS_LATENCY_SND::unwrap(srtdata[SRT_HS_LATENCY])
        << " RCV:" << SRT_HS_LATENCY_RCV::unwrap(srtdata[SRT_HS_LATENCY]) << "] FLAGS["
        << SrtFlagString(srtdata[SRT_HS_FLAGS]) << "]");

    return 3;
}

size_t CUDT::fillSrtHandshake_HSRSP(uint32_t* srtdata, size_t /* srtlen - unused */, int hs_version)
{
    // Setting m_ullRcvPeerStartTime is done ine processSrtMsg_HSREQ(), so
    // this condition will be skipped only if this function is called without
    // getting first received HSREQ. Doesn't look possible in both HSv4 and HSv5.
    if (m_ullRcvPeerStartTime != 0)
    {
        // If Agent doesn't set TSBPD, it will not set the TSBPD flag back to the Peer.
        // The peer doesn't have be disturbed by it anyway.
        if (m_bTsbPd)
        {
            /* 
             * We got and transposed peer start time (HandShake request timestamp),
             * we can support Timestamp-based Packet Delivery
             */
            srtdata[SRT_HS_FLAGS] |= SRT_OPT_TSBPDRCV;

            if ( hs_version < HS_VERSION_SRT1 )
            {
                // HSv4 - this uses only one value
                srtdata[SRT_HS_LATENCY] = SRT_HS_LATENCY_LEG::wrap(m_iTsbPdDelay_ms);
            }
            else
            {
                // HSv5 - this puts "agent's" latency into RCV field and "peer's" -
                // into SND field.
                srtdata[SRT_HS_LATENCY] = SRT_HS_LATENCY_RCV::wrap(m_iTsbPdDelay_ms);
            }
        }
        else
        {
            HLOGC(mglog.Debug, log << "HSRSP/snd: TSBPD off, NOT responding TSBPDRCV flag.");
        }

        // Hsv5, only when peer has declared TSBPD mode.
        // The flag was already set, and the value already "maximized" in processSrtMsg_HSREQ().
        if (m_bPeerTsbPd && hs_version >= HS_VERSION_SRT1 )
        {
            // HSv5 is bidirectional - so send the TSBPDSND flag, and place also the
            // peer's latency into SND field.
            srtdata[SRT_HS_FLAGS] |= SRT_OPT_TSBPDSND;
            srtdata[SRT_HS_LATENCY] |= SRT_HS_LATENCY_SND::wrap(m_iPeerTsbPdDelay_ms);

            HLOGC(mglog.Debug, log << "HSRSP/snd: HSv5 peer uses TSBPD, responding TSBPDSND latency=" << m_iPeerTsbPdDelay_ms);
        }
        else
        {
            HLOGC(mglog.Debug, log << "HSRSP/snd: HSv" << (hs_version == CUDT::HS_VERSION_UDT4 ? 4 : 5)
                << " with peer TSBPD=" << (m_bPeerTsbPd ? "on" : "off") << " - NOT responding TSBPDSND");
        }

        if (m_bTLPktDrop)
            srtdata[SRT_HS_FLAGS] |= SRT_OPT_TLPKTDROP;
    }
    else
    {
        LOGC(mglog.Fatal, log << "IPE: fillSrtHandshake_HSRSP: m_ullRcvPeerStartTime NOT SET!");
        return 0;
    }


    if (m_bRcvNakReport)
    {
        // HSv5: Note that this setting is independent on the value of
        // m_bPeerNakReport, which represent this setting in the peer.

        srtdata[SRT_HS_FLAGS] |= SRT_OPT_NAKREPORT;
        /*
         * NAK Report is so efficient at controlling bandwidth that sender TLPktDrop
         * is not needed. SRT 1.0.5 to 1.0.7 sender TLPktDrop combined with SRT 1.0
         * Timestamp-Based Packet Delivery was not well implemented and could drop
         * big I-Frame tail before sending once on low latency setups.
         * Disabling TLPktDrop in the receiver SRT Handshake Reply prevents the sender
         * from enabling Too-Late Packet Drop.
         */
        if (m_lPeerSrtVersion <= SrtVersion(1, 0, 7))
            srtdata[SRT_HS_FLAGS] &= ~SRT_OPT_TLPKTDROP;
    }

    if ( m_lSrtVersion >= SrtVersion(1, 2, 0) )
    {
        if (!m_bPeerRexmitFlag)
        {
            // Peer does not request to use rexmit flag, if so,
            // we won't use as well.
            HLOGC(mglog.Debug, log << "HSRSP/snd: AGENT understands REXMIT flag, but PEER DOES NOT. NOT setting.");
        }
        else
        {
            // Request that the rexmit bit be used as a part of msgno.
            srtdata[SRT_HS_FLAGS] |= SRT_OPT_REXMITFLG;
            HLOGF(mglog.Debug, "HSRSP/snd: AGENT UNDERSTANDS REXMIT flag and PEER reported that it does, too." );
        }
    }
    else
    {
        // Since this is now in the code, it can occur only in case when you change the 
        // version specification in the build configuration.
        HLOGF(mglog.Debug, "HSRSP/snd: AGENT DOES NOT UNDERSTAND REXMIT flag" );
    }

    HLOGC(mglog.Debug, log << "HSRSP/snd: LATENCY[SND:" << SRT_HS_LATENCY_SND::unwrap(srtdata[SRT_HS_LATENCY])
        << " RCV:" << SRT_HS_LATENCY_RCV::unwrap(srtdata[SRT_HS_LATENCY]) << "] FLAGS["
        << SrtFlagString(srtdata[SRT_HS_FLAGS]) << "]");

    return 3;
}

size_t CUDT::prepareSrtHsMsg(int cmd, uint32_t* srtdata, size_t size)
{
    size_t srtlen = fillSrtHandshake(srtdata, size, cmd, handshakeVersion());
    HLOGF(mglog.Debug, "CMD:%s(%d) Len:%d Version: %s Flags: %08X (%s) sdelay:%d",
            MessageTypeStr(UMSG_EXT, cmd).c_str(), cmd, (int)(srtlen * sizeof(int32_t)),
            SrtVersionString(srtdata[SRT_HS_VERSION]).c_str(),
            srtdata[SRT_HS_FLAGS],
            SrtFlagString(srtdata[SRT_HS_FLAGS]).c_str(),
            srtdata[SRT_HS_LATENCY]);

    return srtlen;
}

void CUDT::sendSrtMsg(int cmd, uint32_t *srtdata_in, int srtlen_in)
{
    CPacket srtpkt;
    int32_t srtcmd = (int32_t)cmd;

    static const size_t SRTDATA_MAXSIZE = SRT_CMD_MAXSZ/sizeof(int32_t);

    // This is in order to issue a compile error if the SRT_CMD_MAXSZ is
    // too small to keep all the data. As this is "static const", declaring
    // an array of such specified size in C++ isn't considered VLA.
    static const int SRTDATA_SIZE = SRTDATA_MAXSIZE >= SRT_HS__SIZE ? SRTDATA_MAXSIZE : -1;

    // This will be effectively larger than SRT_HS__SIZE, but it will be also used
    // for incoming data. We have a guarantee that it won't be larger than SRTDATA_MAXSIZE.
    uint32_t srtdata[SRTDATA_SIZE];

    int srtlen = 0;

    if ( cmd == SRT_CMD_REJECT )
    {
        // This is a value returned by processSrtMsg underlying layer, potentially
        // to be reported here. Should this happen, just send a rejection message.
        cmd = SRT_CMD_HSRSP;
        srtdata[SRT_HS_VERSION] = 0;
    }

    switch(cmd){
    case SRT_CMD_HSREQ:
    case SRT_CMD_HSRSP:
        srtlen = prepareSrtHsMsg(cmd, srtdata, SRTDATA_SIZE);
        break;

    case SRT_CMD_KMREQ: //Sender
    case SRT_CMD_KMRSP: //Receiver
        srtlen = srtlen_in;
        /* Msg already in network order
         * But CChannel:sendto will swap again (assuming 32-bit fields)
         * Pre-swap to cancel it.
         */
        HtoNLA(srtdata, srtdata_in, srtlen);
        m_pCryptoControl->updateKmState(cmd, srtlen); // <-- THIS function can't be moved to CUDT

        break;

    default:
        LOGF(mglog.Error,  "sndSrtMsg: cmd=%d unsupported", cmd);
        break;
    }

    if (srtlen > 0)
    {
        /* srtpkt.pack will set message data in network order */
        srtpkt.pack(UMSG_EXT, &srtcmd, srtdata, srtlen * sizeof(int32_t));
        addressAndSend(srtpkt);
    }
}



// PREREQUISITE:
// pkt must be set the buffer and configured for UMSG_HANDSHAKE.
// Note that this function replaces also serialization for the HSv4.
bool CUDT::createSrtHandshake(ref_t<CPacket> r_pkt, ref_t<CHandShake> r_hs,
        int srths_cmd, int srtkm_cmd,
        const uint32_t* kmdata, size_t kmdata_wordsize /* IN WORDS, NOT BYTES!!! */)
{
    CPacket& pkt = *r_pkt;
    CHandShake& hs = *r_hs;

    // This function might be called before the opposite version was recognized.
    // Check if the version is exactly 4 because this means that the peer has already
    // sent something - asynchronously, and usually in rendezvous - and we already know
    // that the peer is version 4. In this case, agent must behave as HSv4, til the end.
    if (m_ConnRes.m_iVersion == HS_VERSION_UDT4)
    {
        hs.m_iVersion = HS_VERSION_UDT4;
        hs.m_iType = UDT_DGRAM;
        if (hs.m_extension)
        {
            // Should be impossible
            LOGC(mglog.Error, log << "createSrtHandshake: IPE: EXTENSION SET WHEN peer reports version 4 - fixing...");
            hs.m_extension = false;
        }
    }
    else
    {
        hs.m_iType = 0; // Prepare it for flags
    }

    HLOGC(mglog.Debug, log << "createSrtHandshake: buf size=" << pkt.getLength()
            << " hsx=" << MessageTypeStr(UMSG_EXT, srths_cmd)
            << " kmx=" << MessageTypeStr(UMSG_EXT, srtkm_cmd)
            << " kmdata_wordsize=" << kmdata_wordsize << " version=" << hs.m_iVersion);

    // Once you are certain that the version is HSv5, set the enc type flags
    // to advertise pbkeylen. Otherwise make sure that the old interpretation
    // will correctly pick up the type field. PBKEYLEN should be advertized
    // regardless of what URQ stage the handshake is (note that in case of rendezvous
    // CONCLUSION might be the FIRST MESSAGE EVER RECEIVED by a party).
    if (hs.m_iVersion > HS_VERSION_UDT4)
    {
        // Check if there was a failure to receie HSREQ before trying to craft HSRSP.
        // If fillSrtHandshake_HSRSP catches the condition of m_ullRcvPeerStartTime == 0,
        // it will return size 0, which will mess up with further extension procedures;
        // PREVENT THIS HERE.
        if (hs.m_iReqType == URQ_CONCLUSION && srths_cmd == SRT_CMD_HSRSP && m_ullRcvPeerStartTime == 0)
        {
            LOGC(mglog.Error, log << "createSrtHandshake: IPE (non-fatal): Attempting to craft HSRSP without received HSREQ. BLOCKING extensions.");
            hs.m_extension = false;
        }

        // The situation when this function is called without requested extensions
        // is URQ_CONCLUSION in rendezvous mode in some of the transitions.
        // In this case for version 5 just clear the m_iType field, as it has
        // different meaning in HSv5 and contains extension flags.
        //
        // Keep 0 in the SRT_HSTYPE_HSFLAGS field, but still advertise PBKEYLEN
        // in the SRT_HSTYPE_ENCFLAGS field.
        hs.m_iType = SrtHSRequest::wrapFlags(false /*no magic in HSFLAGS*/, m_iSndCryptoKeyLen);
        bool whether SRT_ATR_UNUSED = m_iSndCryptoKeyLen != 0;
        HLOGC(mglog.Debug, log << "createSrtHandshake: " << (whether ? "" : "NOT ") << " Advertising PBKEYLEN - value = " << m_iSndCryptoKeyLen);

        // Note: This is required only when sending a HS message without SRT extensions.
        // When this is to be sent with SRT extensions, then KMREQ will be attached here
        // and the PBKEYLEN will be extracted from it. If this is going to attach KMRSP
        // here, it's already too late (it should've been advertised before getting the first
        // handshake message with KMREQ).
    }
    else
    {
        hs.m_iType = UDT_DGRAM;
    }

    // values > URQ_CONCLUSION include also error types
    // if (hs.m_iVersion == HS_VERSION_UDT4 || hs.m_iReqType > URQ_CONCLUSION) <--- This condition was checked b4 and it's only valid for caller-listener mode
    if (!hs.m_extension)
    {
        // Serialize only the basic handshake, if this is predicted for
        // Hsv4 peer or this is URQ_INDUCTION or URQ_WAVEAHAND.
        size_t hs_size = pkt.getLength();
        hs.store_to(pkt.m_pcData, Ref(hs_size));
        pkt.setLength(hs_size);
        HLOGC(mglog.Debug, log << "createSrtHandshake: (no ext) size=" << hs_size << " data: " << hs.show());
        return true;
    }

    // Sanity check, applies to HSv5 only cases.
    if (srths_cmd == SRT_CMD_HSREQ && m_SrtHsSide == HSD_RESPONDER)
    {
        LOGC(mglog.Fatal, log << "IPE: SRT_CMD_HSREQ was requested to be sent in HSv5 by an INITIATOR side!");
        return false; // should cause rejection
    }

    string logext = "HSX";

    bool have_kmreq = false;
    bool have_sid = false;
    bool have_smoother = false;
    bool have_filter = false;

    // Install the SRT extensions
    hs.m_iType |= CHandShake::HS_EXT_HSREQ;

    if ( srths_cmd == SRT_CMD_HSREQ )
    {
        if ( m_sStreamName != "" )
        {
            have_sid = true;
            hs.m_iType |= CHandShake::HS_EXT_CONFIG;
            logext += ",SID";
        }

    }


    // If this is a response, we have also information
    // on the peer. If Peer is NOT FEC capable, don't
    // put FEC config, even if agent is capable.
    bool peer_filter_capable = true;
    if (srths_cmd == SRT_CMD_HSRSP)
    {
        if (m_sPeerPktFilterConfigString != "")
        {
            peer_filter_capable = true;
        }
        else if (m_lPeerSrtVersion >= SrtVersion(1, 3, 3))
        {
            peer_filter_capable = true;
        }
        else
        {
            peer_filter_capable = false;
        }
    }

    // Now, if this is INITIATOR, then it has its
    // FEC config already set, if configured, otherwise
    // it should not attach the FEC config extension.

    // If this is a RESPONDER, then it has already received
    // the FEC config string from the peer and therefore
    // possibly confronted with the contents of m_OPT_FECConfigString,
    // and if it decided to go with FEC, it will be nonempty.
    if (peer_filter_capable && m_OPT_PktFilterConfigString != "")
    {
        have_filter = true;
        hs.m_iType |= CHandShake::HS_EXT_CONFIG;
        logext += ",FEC";
    }

    string sm = m_Smoother.selected_name();
    if (sm != "" && sm != "live")
    {
        have_smoother = true;
        hs.m_iType |= CHandShake::HS_EXT_CONFIG;
        logext += ",SMOOTHER";
    }

    // Prevent adding KMRSP only in case when BOTH:
    // - Agent has set no password
    // - no KMREQ has arrived from Peer
    // KMRSP must be always sent when:
    // - Agent set a password, Peer did not send KMREQ: Agent sets snd=NOSECRET.
    // - Agent set no password, but Peer sent KMREQ: Ageng sets rcv=NOSECRET.
    if (m_CryptoSecret.len > 0 || kmdata_wordsize > 0)
    {
        have_kmreq = true;
        hs.m_iType |= CHandShake::HS_EXT_KMREQ;
        logext += ",KMX";
    }

    HLOGC(mglog.Debug, log << "createSrtHandshake: (ext: " << logext << ") data: " << hs.show());

    // NOTE: The HSREQ is practically always required, although may happen
    // in future that CONCLUSION can be sent multiple times for a separate
    // stream encryption support, and this way it won't enclose HSREQ.
    // Also, KMREQ may occur multiple times.

    // So, initially store the UDT legacy handshake.
    size_t hs_size = pkt.getLength(), total_ra_size = (hs_size/sizeof(uint32_t)); // Maximum size of data
    hs.store_to(pkt.m_pcData, Ref(hs_size)); // hs_size is updated

    size_t ra_size = hs_size/sizeof(int32_t);

    // Now attach the SRT handshake for HSREQ
    size_t offset = ra_size;
    uint32_t* p = reinterpret_cast<uint32_t*>(pkt.m_pcData);
    // NOTE: since this point, ra_size has a size in int32_t elements, NOT BYTES.

    // The first 4-byte item is the CMD/LENGTH spec.
    uint32_t* pcmdspec = p+offset; // Remember the location to be filled later, when we know the length
    ++offset;

    // Now use the original function to store the actual SRT_HS data
    // ra_size after that
    // NOTE: so far, ra_size is m_iMaxSRTPayloadSize expressed in number of elements.
    // WILL BE CHANGED HERE.
    ra_size = fillSrtHandshake(p+offset, total_ra_size - offset, srths_cmd, HS_VERSION_SRT1);
    *pcmdspec = HS_CMDSPEC_CMD::wrap(srths_cmd) | HS_CMDSPEC_SIZE::wrap(ra_size);

    HLOGC(mglog.Debug, log << "createSrtHandshake: after HSREQ: offset=" << offset << " HSREQ size=" << ra_size << " space left: " << (total_ra_size - offset));

    if (have_sid)
    {
        // Use only in REQ phase and only if stream name is set
        offset += ra_size;
        pcmdspec = p+offset;
        ++offset;

        // Now prepare the string with 4-byte alignment. The string size is limited
        // to half the payload size. Just a sanity check to not pack too much into
        // the conclusion packet.
        size_t size_limit = m_iMaxSRTPayloadSize/2;

        if ( m_sStreamName.size() >= size_limit )
        {
            LOGC(mglog.Error, log << "createSrtHandshake: stream id too long, limited to " << (size_limit-1) << " bytes");
            return false;
        }

        size_t wordsize = (m_sStreamName.size()+3)/4;
        size_t aligned_bytesize = wordsize*4;

        memset(p+offset, 0, aligned_bytesize);
        memcpy(p+offset, m_sStreamName.data(), m_sStreamName.size());

        ra_size = wordsize;
        *pcmdspec = HS_CMDSPEC_CMD::wrap(SRT_CMD_SID) | HS_CMDSPEC_SIZE::wrap(ra_size);

        HLOGC(mglog.Debug, log << "createSrtHandshake: after SID [" << m_sStreamName << "] length=" << m_sStreamName.size() << " alignedln=" << aligned_bytesize
            << ": offset=" << offset << " SID size=" << ra_size << " space left: " << (total_ra_size - offset));
    }

    if (have_smoother)
    {
        // Pass the smoother to the other side as informational.
        // The other side should reject connection if it uses a different smoother.
        // The other side should also respond with the smoother it uses, if its non-default (for backward compatibility).

        // XXX Consider change the smoother settings in the listener socket to "adaptive"
        // smoother and also "adaptive" value of CUDT::m_bMessageAPI so that the caller
        // may ask for whatever kind of transmission it wants, or select transmission
        // type differently for different connections, however with the same listener.

        offset += ra_size;
        pcmdspec = p+offset;
        ++offset;

        size_t wordsize = (sm.size()+3)/4;
        size_t aligned_bytesize = wordsize*4;

        memset(p+offset, 0, aligned_bytesize);
        memcpy(p+offset, sm.data(), sm.size());

        ra_size = wordsize;
        *pcmdspec = HS_CMDSPEC_CMD::wrap(SRT_CMD_SMOOTHER) | HS_CMDSPEC_SIZE::wrap(ra_size);

        HLOGC(mglog.Debug, log << "createSrtHandshake: after SMOOTHER [" << sm << "] length=" << sm.size() << " alignedln=" << aligned_bytesize
            << ": offset=" << offset << " SMOOTHER size=" << ra_size << " space left: " << (total_ra_size - offset));
    }

    if (have_filter)
    {
        offset += ra_size;
        pcmdspec = p+offset;
        ++offset;

        size_t wordsize = (m_OPT_PktFilterConfigString.size()+3)/4;
        size_t aligned_bytesize = wordsize*4;

        memset(p+offset, 0, aligned_bytesize);
        memcpy(p+offset, m_OPT_PktFilterConfigString.data(), m_OPT_PktFilterConfigString.size());

        ra_size = wordsize;
        *pcmdspec = HS_CMDSPEC_CMD::wrap(SRT_CMD_FILTER) | HS_CMDSPEC_SIZE::wrap(ra_size);

        HLOGC(mglog.Debug, log << "createSrtHandshake: after FEC [" << m_OPT_PktFilterConfigString << "] length=" << m_OPT_PktFilterConfigString.size() << " alignedln=" << aligned_bytesize
            << ": offset=" << offset << " FEC size=" << ra_size << " space left: " << (total_ra_size - offset));
    }

    // When encryption turned on
    if (have_kmreq)
    {
        HLOGC(mglog.Debug, log << "createSrtHandshake: "
                << (m_CryptoSecret.len > 0 ? "Agent uses ENCRYPTION" : "Peer requires ENCRYPTION"));
        if ( srtkm_cmd == SRT_CMD_KMREQ )
        {
            bool have_any_keys = false;
            for (size_t ki = 0; ki < 2; ++ki)
            {
                // Skip those that have expired
                if ( !m_pCryptoControl->getKmMsg_needSend(ki, false) )
                    continue;

                m_pCryptoControl->getKmMsg_markSent(ki, false);

                offset += ra_size;

                size_t msglen = m_pCryptoControl->getKmMsg_size(ki);
                // Make ra_size back in element unit
                // Add one extra word if the size isn't aligned to 32-bit.
                ra_size = (msglen / sizeof(uint32_t)) + (msglen % sizeof(uint32_t) ? 1 : 0);

                // Store the CMD + SIZE in the next field
                *(p + offset) = HS_CMDSPEC_CMD::wrap(srtkm_cmd) | HS_CMDSPEC_SIZE::wrap(ra_size);
                ++offset;

                // Copy the key - do the endian inversion because another endian inversion
                // will be done for every control message before sending, and this KM message
                // is ALREADY in network order.
                const uint32_t* keydata = reinterpret_cast<const uint32_t*>(m_pCryptoControl->getKmMsg_data(ki));

                HLOGC(mglog.Debug, log << "createSrtHandshake: KMREQ: adding key #" << ki
                    << " length=" << ra_size << " words (KmMsg_size=" << msglen << ")");
                    // XXX INSECURE ": [" << FormatBinaryString((uint8_t*)keydata, msglen) << "]";

                // Yes, I know HtoNLA and NtoHLA do exactly the same operation, but I want
                // to be clear about the true intention.
                NtoHLA(p + offset, keydata, ra_size);
                have_any_keys = true;
            }

            if ( !have_any_keys )
            {
                LOGC(mglog.Error, log << "createSrtHandshake: IPE: all keys have expired, no KM to send.");
                return false;
            }
        }
        else if ( srtkm_cmd == SRT_CMD_KMRSP )
        {
            uint32_t failure_kmrsp[] = { SRT_KM_S_UNSECURED };
            const uint32_t* keydata = 0;

            // Shift the starting point with the value of previously added block,
            // to start with the new one.
            offset += ra_size;

            if (kmdata_wordsize == 0)
            {
                LOGC(mglog.Error, log << "createSrtHandshake: Agent has PW, but Peer sent no KMREQ. Sending error KMRSP response");
                ra_size = 1;
                keydata = failure_kmrsp;

                // Update the KM state as well
                m_pCryptoControl->m_SndKmState = SRT_KM_S_NOSECRET; // Agent has PW, but Peer won't decrypt
                m_pCryptoControl->m_RcvKmState = SRT_KM_S_UNSECURED; // Peer won't encrypt as well.
            }
            else
            {
                if (!kmdata)
                {
                    LOGC(mglog.Fatal, log << "createSrtHandshake: IPE: srtkm_cmd=SRT_CMD_KMRSP and no kmdata!");
                    return false;
                }
                ra_size = kmdata_wordsize;
                keydata = reinterpret_cast<const uint32_t*>(kmdata);
            }

            *(p + offset) = HS_CMDSPEC_CMD::wrap(srtkm_cmd) | HS_CMDSPEC_SIZE::wrap(ra_size);
            ++offset; // Once cell, containting CMD spec and size
            HLOGC(mglog.Debug, log << "createSrtHandshake: KMRSP: applying returned key length="
                    << ra_size); // XXX INSECURE << " words: [" << FormatBinaryString((uint8_t*)kmdata, kmdata_wordsize*sizeof(uint32_t)) << "]";

            NtoHLA(p + offset, keydata, ra_size);
        }
        else
        {
            LOGC(mglog.Fatal, log << "createSrtHandshake: IPE: wrong value of srtkm_cmd: " << srtkm_cmd);
            return false;
        }
    }

    // ra_size + offset has a value in element unit.
    // Switch it again to byte unit.
    pkt.setLength((ra_size + offset) * sizeof(int32_t));

    HLOGC(mglog.Debug, log << "createSrtHandshake: filled HSv5 handshake flags: "
        << CHandShake::ExtensionFlagStr(hs.m_iType) << " length: " << pkt.getLength() << " bytes");

    return true;
}

static int FindExtensionBlock(uint32_t* begin, size_t total_length,
        ref_t<size_t> r_out_len, ref_t<uint32_t*> r_next_block)
{
    // Check if there's anything to process
    if (total_length == 0)
    {
        *r_next_block = NULL;
        *r_out_len = 0;
        return SRT_CMD_NONE;
    }

    size_t& out_len = *r_out_len;
    uint32_t*& next_block = *r_next_block;
    // This function extracts the block command from the block and its length.
    // The command value is returned as a function result.
    // The size of that command block is stored into out_len.
    // The beginning of the prospective next block is stored in next_block.

    // The caller must be aware that:
    // - exactly one element holds the block header (cmd+size), so the actual data are after this one.
    // - the returned size is the number of uint32_t elements since that first data element
    // - the remaining size should be manually calculated as total_length - 1 - out_len, or
    // simply, as next_block - begin.

    // Note that if the total_length is too short to extract the whole block, it will return
    // SRT_CMD_NONE. Note that total_length includes this first CMDSPEC word.
    //
    // When SRT_CMD_NONE is returned, it means that nothing has been extracted and nothing else
    // can be further extracted from this block.

    int cmd = HS_CMDSPEC_CMD::unwrap(*begin);
    size_t size = HS_CMDSPEC_SIZE::unwrap(*begin);

    if ( size + 1 > total_length )
        return SRT_CMD_NONE;

    out_len = size;

    if ( total_length == size + 1 )
        next_block = NULL;
    else
        next_block = begin + 1 + size;

    return cmd;
}

static inline bool NextExtensionBlock(ref_t<uint32_t*> begin, uint32_t* next, ref_t<size_t> length)
{
    if (!next)
        return false;

    *length = *length - (next - *begin);
    *begin = next;
    return true;
}

bool CUDT::processSrtMsg(const CPacket *ctrlpkt)
{
    uint32_t *srtdata = (uint32_t *)ctrlpkt->m_pcData;
    size_t len = ctrlpkt->getLength();
    int etype = ctrlpkt->getExtendedType();
    uint32_t ts = ctrlpkt->m_iTimeStamp;

    int res = SRT_CMD_NONE;

    HLOGC(mglog.Debug, log << "Dispatching message type=" << etype << " data length=" << (len/sizeof(int32_t)));
    switch (etype)
    {
    case SRT_CMD_HSREQ:
        {
            res = processSrtMsg_HSREQ(srtdata, len, ts, CUDT::HS_VERSION_UDT4);
            break;
        }
    case SRT_CMD_HSRSP:
        {
            res = processSrtMsg_HSRSP(srtdata, len, ts, CUDT::HS_VERSION_UDT4);
            break;
        }
    case SRT_CMD_KMREQ:
        // Special case when the data need to be processed here
        // and the appropriate message must be constructed for sending.
        // No further processing required
        {
            uint32_t srtdata_out[SRTDATA_MAXSIZE];
            size_t len_out = 0;
            res = m_pCryptoControl->processSrtMsg_KMREQ(srtdata, len, srtdata_out, Ref(len_out), CUDT::HS_VERSION_UDT4);
            if ( res == SRT_CMD_KMRSP )
            {
                if (len_out == 1)
                {
                    if (m_bOPT_StrictEncryption)
                    {
                        LOGC(mglog.Error, log << "KMREQ FAILURE: " << KmStateStr(SRT_KM_STATE(srtdata_out[0]))
                                << " - rejecting per strict encryption");
                        return false;
                    }
                    HLOGC(mglog.Debug, log << "MKREQ -> KMRSP FAILURE state: " << KmStateStr(SRT_KM_STATE(srtdata_out[0])));
                }
                else
                {
                    HLOGC(mglog.Debug, log << "KMREQ -> requested to send KMRSP length=" << len_out);
                }
                sendSrtMsg(SRT_CMD_KMRSP, srtdata_out, len_out);
            }
            // XXX Dead code. processSrtMsg_KMREQ now doesn't return any other value now.
            // Please review later.
            else
            {
                LOGC(mglog.Error, log << "KMREQ failed to process the request - ignoring");
            }

            return true; // already done what's necessary
        }

    case SRT_CMD_KMRSP:
        {
            // KMRSP doesn't expect any following action
            m_pCryptoControl->processSrtMsg_KMRSP(srtdata, len, CUDT::HS_VERSION_UDT4);
            return true; // nothing to do
        }

    default:
        return false;
    }

    if ( res == SRT_CMD_NONE )
        return true;

    // Send the message that the message handler requested.
    sendSrtMsg(res);

    return true;
}

int CUDT::processSrtMsg_HSREQ(const uint32_t* srtdata, size_t len, uint32_t ts, int hsv)
{
    // Set this start time in the beginning, regardless as to whether TSBPD is being
    // used or not. This must be done in the Initiator as well as Responder.

    /*
     * Compute peer StartTime in our time reference
     * This takes time zone, time drift into account.
     * Also includes current packet transit time (rtt/2)
     */
#if 0                   //Debug PeerStartTime if not 1st HS packet
    {
        uint64_t oldPeerStartTime = m_ullRcvPeerStartTime;
        m_ullRcvPeerStartTime = CTimer::getTime() - (uint64_t)((uint32_t)ts);
        if (oldPeerStartTime) {
            LOGC(mglog.Note, log << "rcvSrtMsg: 2nd PeerStartTime diff=" <<  
                    (m_ullRcvPeerStartTime - oldPeerStartTime) << " usec");

        }
    }
#else
    m_ullRcvPeerStartTime = CTimer::getTime() - (uint64_t)((uint32_t)ts);
#endif

    // Prepare the initial runtime values of latency basing on the option values.
    // They are going to get the value fixed HERE.
    m_iTsbPdDelay_ms = m_iOPT_TsbPdDelay;
    m_iPeerTsbPdDelay_ms = m_iOPT_PeerTsbPdDelay;

    if (len < SRT_CMD_HSREQ_MINSZ)
    {
        /* Packet smaller than minimum compatible packet size */
        LOGF(mglog.Error,  "HSREQ/rcv: cmd=%d(HSREQ) len=%" PRIzu " invalid", SRT_CMD_HSREQ, len);
        return SRT_CMD_NONE;
    }

    LOGF(mglog.Note,  "HSREQ/rcv: cmd=%d(HSREQ) len=%" PRIzu " vers=0x%x opts=0x%x delay=%d", 
            SRT_CMD_HSREQ, len, srtdata[SRT_HS_VERSION], srtdata[SRT_HS_FLAGS],
            SRT_HS_LATENCY_RCV::unwrap(srtdata[SRT_HS_LATENCY]));

    m_lPeerSrtVersion = srtdata[SRT_HS_VERSION];
    uint32_t peer_srt_options = srtdata[SRT_HS_FLAGS];

    if ( hsv == CUDT::HS_VERSION_UDT4 )
    {
        if ( m_lPeerSrtVersion >= SRT_VERSION_FEAT_HSv5 )
        {
            LOGC(mglog.Error, log << "HSREQ/rcv: With HSv4 version >= "
                << SrtVersionString(SRT_VERSION_FEAT_HSv5) << " is not acceptable.");
            return SRT_CMD_REJECT;
        }
    }
    else
    {
        if ( m_lPeerSrtVersion < SRT_VERSION_FEAT_HSv5 )
        {
            LOGC(mglog.Error, log << "HSREQ/rcv: With HSv5 version must be >= "
                << SrtVersionString(SRT_VERSION_FEAT_HSv5) << " .");
            return SRT_CMD_REJECT;
        }
    }

    // Check also if the version satisfies the minimum required version
    if ( m_lPeerSrtVersion < m_lMinimumPeerSrtVersion )
    {
        LOGC(mglog.Error, log << "HSREQ/rcv: Peer version: " << SrtVersionString(m_lPeerSrtVersion)
            << " is too old for requested: " << SrtVersionString(m_lMinimumPeerSrtVersion) << " - REJECTING");
        return SRT_CMD_REJECT;
    }

    HLOGC(mglog.Debug, log << "HSREQ/rcv: PEER Version: "
        << SrtVersionString(m_lPeerSrtVersion)
        << " Flags: " << peer_srt_options
        << "(" << SrtFlagString(peer_srt_options) << ")");

    m_bPeerRexmitFlag = IsSet(peer_srt_options, SRT_OPT_REXMITFLG);
    HLOGF(mglog.Debug, "HSREQ/rcv: peer %s REXMIT flag", m_bPeerRexmitFlag ? "UNDERSTANDS" : "DOES NOT UNDERSTAND" );

    // Check if both use the same API type. Reject if not.
    bool peer_message_api = !IsSet(peer_srt_options, SRT_OPT_STREAM);
    if ( peer_message_api != m_bMessageAPI )
    {
        LOGC(mglog.Error, log << "HSREQ/rcv: Agent uses "
            << (m_bMessageAPI ? "MESSAGE" : "STREAM") << " API, but the Peer declares "
            << (peer_message_api ? "MESSAGE" : "STREAM") << " API. Not compatible transmission type, rejecting.");
        return SRT_CMD_REJECT;
    }

    if ( len < SRT_HS_LATENCY+1 )
    {
        // 3 is the size when containing VERSION, FLAGS and LATENCY. Less size
        // makes it contain only the first two. Let's make it acceptable, as long
        // as the latency flags aren't set.
        if ( IsSet(peer_srt_options, SRT_OPT_TSBPDSND) || IsSet(peer_srt_options, SRT_OPT_TSBPDRCV) )
        {
            LOGC(mglog.Error, log << "HSREQ/rcv: Peer sent only VERSION + FLAGS HSREQ, but TSBPD flags are set. Rejecting.");
            return SRT_CMD_REJECT;
        }

        LOGC(mglog.Warn, log << "HSREQ/rcv: Peer sent only VERSION + FLAGS HSREQ, not getting any TSBPD settings.");
        // Don't process any further settings in this case. Turn off TSBPD, just for a case.
        m_bTsbPd = false;
        m_bPeerTsbPd = false;
        return SRT_CMD_HSRSP;
    }

    uint32_t latencystr = srtdata[SRT_HS_LATENCY];

    if ( IsSet(peer_srt_options, SRT_OPT_TSBPDSND) )
    {
        //TimeStamp-based Packet Delivery feature enabled
        if ( !m_bTsbPd )
        {
            LOGC(mglog.Warn, log << "HSREQ/rcv: Agent did not set rcv-TSBPD - ignoring proposed latency from peer");

            // Note: also don't set the peer TSBPD flag HERE because
            // - in HSv4 it will be a sender, so it doesn't matter anyway
            // - in HSv5 if it's going to receive, the TSBPDRCV flag will define it.
        }
        else
        {
            int peer_decl_latency;
            if ( hsv < CUDT::HS_VERSION_SRT1 )
            {
                // In HSv4 there is only one value and this is the latency
                // that the sender peer proposes for the agent.
                peer_decl_latency = SRT_HS_LATENCY_LEG::unwrap(latencystr);
            }
            else
            {
                // In HSv5 there are latency declared for sending and receiving separately.

                // SRT_HS_LATENCY_SND is the value that the peer proposes to be the
                // value used by agent when receiving data. We take this as a local latency value.
                peer_decl_latency = SRT_HS_LATENCY_SND::unwrap(srtdata[SRT_HS_LATENCY]);
            }


            // Use the maximum latency out of latency from our settings and the latency
            // "proposed" by the peer.
            int maxdelay = std::max(m_iTsbPdDelay_ms, peer_decl_latency);
            HLOGC(mglog.Debug, log << "HSREQ/rcv: LOCAL/RCV LATENCY: Agent:" << m_iTsbPdDelay_ms
                << " Peer:" << peer_decl_latency << "  Selecting:" << maxdelay);
            m_iTsbPdDelay_ms = maxdelay;
        }
    }
    else
    {
        std::string how_about_agent = m_bTsbPd ? "BUT AGENT DOES" : "and nor does Agent";
        HLOGC(mglog.Debug, log << "HSREQ/rcv: Peer DOES NOT USE latency for sending - " << how_about_agent);
    }

    // This happens when the HSv5 RESPONDER receives the HSREQ message; it declares
    // that the peer INITIATOR will receive the data and informs about its predefined
    // latency. We need to maximize this with our setting of the peer's latency and
    // record as peer's latency, which will be then sent back with HSRSP.
    if ( hsv > CUDT::HS_VERSION_UDT4 && IsSet(peer_srt_options, SRT_OPT_TSBPDRCV) )
    {
        // So, PEER uses TSBPD, set the flag.
        // NOTE: it doesn't matter, if AGENT uses TSBPD.
        m_bPeerTsbPd = true;

        // SRT_HS_LATENCY_RCV is the value that the peer declares as to be
        // used by it when receiving data. We take this as a peer's value,
        // and select the maximum of this one and our proposed latency for the peer.
        int peer_decl_latency = SRT_HS_LATENCY_RCV::unwrap(latencystr);
        int maxdelay = std::max(m_iPeerTsbPdDelay_ms, peer_decl_latency);
        HLOGC(mglog.Debug, log << "HSREQ/rcv: PEER/RCV LATENCY: Agent:" << m_iPeerTsbPdDelay_ms
            << " Peer:" << peer_decl_latency << " Selecting:" << maxdelay);
        m_iPeerTsbPdDelay_ms = maxdelay;
    }
    else
    {
        std::string how_about_agent = m_bTsbPd ? "BUT AGENT DOES" : "and nor does Agent";
        HLOGC(mglog.Debug, log << "HSREQ/rcv: Peer DOES NOT USE latency for receiving - " << how_about_agent);
    }

    if ( hsv > CUDT::HS_VERSION_UDT4 )
    {
        // This is HSv5, do the same things as required for the sending party in HSv4,
        // as in HSv5 this can also be a sender.
        if (IsSet(peer_srt_options, SRT_OPT_TLPKTDROP))
        {
            //Too late packets dropping feature supported
            m_bPeerTLPktDrop = true;
        }
        if (IsSet(peer_srt_options, SRT_OPT_NAKREPORT))
        {
            //Peer will send Periodic NAK Reports
            m_bPeerNakReport = true;
        }
    }


    return SRT_CMD_HSRSP;
}

int CUDT::processSrtMsg_HSRSP(const uint32_t* srtdata, size_t len, uint32_t ts, int hsv)
{
    // XXX Check for mis-version
    // With HSv4 we accept only version less than 1.2.0
    if ( hsv == CUDT::HS_VERSION_UDT4 && srtdata[SRT_HS_VERSION] >= SRT_VERSION_FEAT_HSv5 )
    {
        LOGC(mglog.Error, log << "HSRSP/rcv: With HSv4 version >= 1.2.0 is not acceptable.");
        return SRT_CMD_NONE;
    }

    if (len < SRT_CMD_HSRSP_MINSZ)
    {
        /* Packet smaller than minimum compatible packet size */
        LOGF(mglog.Error,  "HSRSP/rcv: cmd=%d(HSRSP) len=%" PRIzu " invalid", SRT_CMD_HSRSP, len);
        return SRT_CMD_NONE;
    }

    // Set this start time in the beginning, regardless as to whether TSBPD is being
    // used or not. This must be done in the Initiator as well as Responder. In case when
    // agent is sender only (HSv4) this value simply won't be used.

    /*
     * Compute peer StartTime in our time reference
     * This takes time zone, time drift into account.
     * Also includes current packet transit time (rtt/2)
     */
#if 0                   //Debug PeerStartTime if not 1st HS packet
    {
        uint64_t oldPeerStartTime = m_ullRcvPeerStartTime;
        m_ullRcvPeerStartTime = CTimer::getTime() - (uint64_t)((uint32_t)ts);
        if (oldPeerStartTime) {
            LOGC(mglog.Note, log << "rcvSrtMsg: 2nd PeerStartTime diff=" <<  
                    (m_ullRcvPeerStartTime - oldPeerStartTime) << " usec");

        }
    }
#else
    m_ullRcvPeerStartTime = CTimer::getTime() - (uint64_t)((uint32_t)ts);
#endif

    m_lPeerSrtVersion = srtdata[SRT_HS_VERSION];
    uint32_t peer_srt_options = srtdata[SRT_HS_FLAGS];

    HLOGF(mglog.Debug, "HSRSP/rcv: Version: %s Flags: SND:%08X (%s)",
            SrtVersionString(m_lPeerSrtVersion).c_str(),
            peer_srt_options,
            SrtFlagString(peer_srt_options).c_str());


    if ( hsv == CUDT::HS_VERSION_UDT4 )
    {
        // The old HSv4 way: extract just one value and put it under peer.
        if (IsSet(peer_srt_options, SRT_OPT_TSBPDRCV))
        {
            //TsbPd feature enabled
            m_bPeerTsbPd = true;
            m_iPeerTsbPdDelay_ms = SRT_HS_LATENCY_LEG::unwrap(srtdata[SRT_HS_LATENCY]);
            HLOGC(mglog.Debug, log << "HSRSP/rcv: LATENCY: Peer/snd:" << m_iPeerTsbPdDelay_ms
                << " (Agent: declared:" << m_iTsbPdDelay_ms << " rcv:" << m_iTsbPdDelay_ms << ")");
        }
        // TSBPDSND isn't set in HSv4 by the RESPONDER, because HSv4 RESPONDER is always RECEIVER.
    }
    else
    {
        // HSv5 way: extract the receiver latency and sender latency, if used.

        if (IsSet(peer_srt_options, SRT_OPT_TSBPDRCV))
        {
            //TsbPd feature enabled
            m_bPeerTsbPd = true;
            m_iPeerTsbPdDelay_ms = SRT_HS_LATENCY_RCV::unwrap(srtdata[SRT_HS_LATENCY]);
            HLOGC(mglog.Debug, log << "HSRSP/rcv: LATENCY: Peer/snd:" << m_iPeerTsbPdDelay_ms << "ms");
        }
        else
        {
            HLOGC(mglog.Debug, log << "HSRSP/rcv: Peer (responder) DOES NOT USE latency");
        }

        if (IsSet(peer_srt_options, SRT_OPT_TSBPDSND))
        {
            if (!m_bTsbPd)
            {
                LOGC(mglog.Warn, log << "HSRSP/rcv: BUG? Peer (responder) declares sending latency, but Agent turned off TSBPD.");
            }
            else
            {
                // Take this value as a good deal. In case when the Peer did not "correct" the latency
                // because it has TSBPD turned off, just stay with the present value defined in options.
                m_iTsbPdDelay_ms = SRT_HS_LATENCY_SND::unwrap(srtdata[SRT_HS_LATENCY]);
                HLOGC(mglog.Debug, log << "HSRSP/rcv: LATENCY Agent/rcv: " << m_iTsbPdDelay_ms << "ms");
            }
        }
    }

    if ((m_lSrtVersion >= SrtVersion(1, 0, 5)) && IsSet(peer_srt_options, SRT_OPT_TLPKTDROP))
    {
        //Too late packets dropping feature supported
        m_bPeerTLPktDrop = true;
    }

    if ((m_lSrtVersion >= SrtVersion(1, 1, 0)) && IsSet(peer_srt_options, SRT_OPT_NAKREPORT))
    {
        //Peer will send Periodic NAK Reports
        m_bPeerNakReport = true;
    }

    if ( m_lSrtVersion >= SrtVersion(1, 2, 0) )
    {
        if ( IsSet(peer_srt_options, SRT_OPT_REXMITFLG) )
        {
            //Peer will use REXMIT flag in packet retransmission.
            m_bPeerRexmitFlag = true;
            HLOGP(mglog.Debug, "HSRSP/rcv: 1.2.0+ Agent understands REXMIT flag and so does peer.");
        }
        else
        {
            HLOGP(mglog.Debug, "HSRSP/rcv: Agent understands REXMIT flag, but PEER DOES NOT");
        }
    }
    else
    {
        HLOGF(mglog.Debug, "HSRSP/rcv: <1.2.0 Agent DOESN'T understand REXMIT flag");
    }

    handshakeDone();

    return SRT_CMD_NONE;
}

// This function is called only when the URQ_CONCLUSION handshake has been received from the peer.
bool CUDT::interpretSrtHandshake(const CHandShake& hs, const CPacket& hspkt, uint32_t* out_data, size_t* out_len)
{
    // Initialize out_len to 0 to handle the unencrypted case
    if ( out_len )
        *out_len = 0;

    // The version=0 statement as rejection is used only since HSv5.
    // The HSv4 sends the AGREEMENT handshake message with version=0, do not misinterpret it.
    if ( m_ConnRes.m_iVersion > HS_VERSION_UDT4 && hs.m_iVersion == 0 )
    {
        LOGC(mglog.Error, log << "HS VERSION = 0, meaning the handshake has been rejected.");
        return false;
    }

    if ( hs.m_iVersion < HS_VERSION_SRT1 )
        return true; // do nothing

    // Anyway, check if the handshake contains any extra data.
    if ( hspkt.getLength() <= CHandShake::m_iContentSize )
    {
        // This would mean that the handshake was at least HSv5, but somehow no extras were added.
        // Dismiss it then, however this has to be logged.
        LOGC(mglog.Error, log << "HS VERSION=" << hs.m_iVersion << " but no handshake extension found!");
        return false;
    }

    // We still believe it should work, let's check the flags.
    int ext_flags = SrtHSRequest::SRT_HSTYPE_HSFLAGS::unwrap(hs.m_iType);
    if ( ext_flags == 0 )
    {
        LOGC(mglog.Error, log << "HS VERSION=" << hs.m_iVersion << " but no handshake extension flags are set!");
        return false;
    }

    HLOGC(mglog.Debug, log << "HS VERSION=" << hs.m_iVersion << " EXTENSIONS: " << CHandShake::ExtensionFlagStr(ext_flags));

    // Ok, now find the beginning of an int32_t array that follows the UDT handshake.
    uint32_t* p = reinterpret_cast<uint32_t*>(hspkt.m_pcData + CHandShake::m_iContentSize);
    size_t size = hspkt.getLength() - CHandShake::m_iContentSize; // Due to previous cond check we grant it's >0

    if ( IsSet(ext_flags, CHandShake::HS_EXT_HSREQ) )
    {
        HLOGC(mglog.Debug, log << "interpretSrtHandshake: extracting HSREQ/RSP type extension");
        uint32_t* begin = p;
        uint32_t* next = 0;
        size_t length = size / sizeof(uint32_t);
        size_t blocklen = 0;

        for(;;) // this is ONE SHOT LOOP
        {
            int cmd = FindExtensionBlock(begin, length, Ref(blocklen), Ref(next));

            size_t bytelen = blocklen*sizeof(uint32_t);

            if ( cmd == SRT_CMD_HSREQ )
            {
                // Set is the size as it should, then give it for interpretation for
                // the proper function.
                if ( blocklen < SRT_HS__SIZE )
                {
                    LOGC(mglog.Error, log << "HS-ext HSREQ found but invalid size: " << bytelen
                        << " (expected: " << SRT_HS__SIZE << ")");
                    return false; // don't interpret
                }

                int rescmd = processSrtMsg_HSREQ(begin+1, bytelen, hspkt.m_iTimeStamp, HS_VERSION_SRT1);
                // Interpreted? Then it should be responded with SRT_CMD_HSRSP.
                if ( rescmd != SRT_CMD_HSRSP )
                {
                    LOGC(mglog.Error, log << "interpretSrtHandshake: process HSREQ returned unexpected value " << rescmd);
                    return false;
                }
                handshakeDone();
                updateAfterSrtHandshake(SRT_CMD_HSREQ, HS_VERSION_SRT1);
            }
            else if ( cmd == SRT_CMD_HSRSP )
            {
                // Set is the size as it should, then give it for interpretation for
                // the proper function.
                if ( blocklen < SRT_HS__SIZE )
                {
                    LOGC(mglog.Error, log << "HS-ext HSRSP found but invalid size: " << bytelen
                        << " (expected: " << SRT_HS__SIZE << ")");

                    return false; // don't interpret
                }

                int rescmd = processSrtMsg_HSRSP(begin+1, bytelen, hspkt.m_iTimeStamp, HS_VERSION_SRT1);
                // Interpreted? Then it should be responded with SRT_CMD_NONE.
                // (nothing to be responded for HSRSP, unless there was some kinda problem)
                if ( rescmd != SRT_CMD_NONE )
                {
                    LOGC(mglog.Error, log << "interpretSrtHandshake: process HSRSP returned unexpected value " << rescmd);
                    return false;
                }
                handshakeDone();
                updateAfterSrtHandshake(SRT_CMD_HSRSP, HS_VERSION_SRT1);
            }
            else if ( cmd == SRT_CMD_NONE )
            {
                LOGC(mglog.Error, log << "interpretSrtHandshake: no HSREQ/HSRSP block found in the handshake msg!");
                // This means that there can be no more processing done by FindExtensionBlock().
                // And we haven't found what we need - otherwise one of the above cases would pass
                // and lead to exit this loop immediately.
                return false;
            }
            else
            {
                // Any other kind of message extracted. Search on.
                length -= (next - begin);
                begin = next;
                if (begin)
                    continue;
            }

            break;
        }
    }

    HLOGC(mglog.Debug, log << "interpretSrtHandshake: HSREQ done, checking KMREQ");

    // Now check the encrypted

    bool encrypted = false;

    if ( IsSet(ext_flags, CHandShake::HS_EXT_KMREQ) )
    {
        HLOGC(mglog.Debug, log << "interpretSrtHandshake: extracting KMREQ/RSP type extension");

        if (!m_pCryptoControl->hasPassphrase())
        {
            if (m_bOPT_StrictEncryption)
            {
                LOGC(mglog.Error, log << "HS KMREQ: Peer declares encryption, but agent does not - rejecting per strict requirement");
                return false;
            }

            LOGC(mglog.Error, log << "HS KMREQ: Peer declares encryption, but agent does not - still allowing connection.");

            // Still allow for connection, and allow Agent to send unencrypted stream to the peer.
            // Also normally allow the key to be processed; worst case it will send the failure response.
        }

        uint32_t* begin = p;
        uint32_t* next = 0;
        size_t length = size / sizeof(uint32_t);
        size_t blocklen = 0;

        for(;;) // This is one shot loop, unless REPEATED by 'continue'.
        {
            int cmd = FindExtensionBlock(begin, length, Ref(blocklen), Ref(next));

            HLOGC(mglog.Debug, log << "interpretSrtHandshake: found extension: (" << cmd << ") " << MessageTypeStr(UMSG_EXT, cmd));

            size_t bytelen = blocklen*sizeof(uint32_t);
            if ( cmd == SRT_CMD_KMREQ )
            {
                if ( !out_data || !out_len )
                {
                    LOGC(mglog.Fatal, log << "IPE: HS/KMREQ extracted without passing target buffer!");
                    return false;
                }

                int res = m_pCryptoControl->processSrtMsg_KMREQ(begin+1, bytelen, out_data, Ref(*out_len), HS_VERSION_SRT1);
                if ( res != SRT_CMD_KMRSP )
                {
                    // Something went wrong.
                    HLOGC(mglog.Debug, log << "interpretSrtHandshake: KMREQ processing failed - returned " << res);
                    return false;
                }
                if (*out_len == 1)
                {
                    // This means that there was an abnormal encryption situation occurred.
                    // This is inacceptable in case of strict encryption.
                    if (m_bOPT_StrictEncryption)
                    {
                        LOGC(mglog.Error, log << "interpretSrtHandshake: KMREQ result abnornal - rejecting per strict encryption");
                        return false;
                    }
                }
                encrypted = true;
            }
            else if ( cmd == SRT_CMD_KMRSP )
            {
                int res = m_pCryptoControl->processSrtMsg_KMRSP(begin+1, bytelen, HS_VERSION_SRT1);
                if (m_bOPT_StrictEncryption && res == -1)
                {
                    LOGC(mglog.Error, log << "KMRSP failed - rejecting connection as per strict encryption.");
                    return false;
                }
                encrypted = true;
            }
            else if ( cmd == SRT_CMD_NONE )
            {
                LOGC(mglog.Error, log << "HS KMREQ expected - none found!");
                return false;
            }
            else
            {
                HLOGC(mglog.Debug, log << "interpretSrtHandshake: ... skipping " << MessageTypeStr(UMSG_EXT, cmd));
                if (NextExtensionBlock(Ref(begin), next, Ref(length)))
                    continue;
            }

            break;
        }
    }

    bool have_smoother = false;
    bool have_filter = false;
    string agsm = m_Smoother.selected_name();
    if (agsm == "")
    {
        agsm = "live";
        m_Smoother.select("live");
    }

    if ( IsSet(ext_flags, CHandShake::HS_EXT_CONFIG) )
    {
        HLOGC(mglog.Debug, log << "interpretSrtHandshake: extracting various CONFIG extensions");

        uint32_t* begin = p;
        uint32_t* next = 0;
        size_t length = size / sizeof(uint32_t);
        size_t blocklen = 0;

        for(;;) // This is one shot loop, unless REPEATED by 'continue'.
        {
            int cmd = FindExtensionBlock(begin, length, Ref(blocklen), Ref(next));

            HLOGC(mglog.Debug, log << "interpretSrtHandshake: found extension: (" << cmd << ") " << MessageTypeStr(UMSG_EXT, cmd));

            size_t bytelen = blocklen*sizeof(uint32_t);
            if ( cmd == SRT_CMD_SID )
            {
                // Copied through a cleared array. This is because the length is aligned to 4
                // where the padding is filled by zero bytes. For the case when the string is
                // exactly of a 4-divisible length, we make a big array with maximum allowed size
                // filled with zeros. Copying to this array should then copy either only the valid
                // characters of the string (if the lenght is divisible by 4), or the string with
                // padding zeros. In all these cases in the resulting array we should have all
                // subsequent characters of the string plus at least one '\0' at the end. This will
                // make it a perfect NUL-terminated string, to be used to initialize a string.
                char target[MAX_SID_LENGTH+1];
                memset(target, 0, MAX_SID_LENGTH+1);
                memcpy(target, begin+1, bytelen);
                m_sStreamName = target;
                HLOGC(mglog.Debug, log << "CONNECTOR'S REQUESTED SID [" << m_sStreamName << "] (bytelen=" << bytelen << " blocklen=" << blocklen << ")");
            }
            else if ( cmd == SRT_CMD_SMOOTHER )
            {
                if (have_smoother)
                {
                    LOGC(mglog.Error, log << "SMOOTHER BLOCK REPEATED!");
                    return false;
                }
                // Declare that smoother has been received
                have_smoother = true;

                char target[MAX_SID_LENGTH+1];
                memset(target, 0, MAX_SID_LENGTH+1);
                memcpy(target, begin+1, bytelen);
                string sm = target;

                // As the smoother has been declared by the peer,
                // check if your smoother is compatible.
                // sm cannot be empty, but the agent's sm can be empty meaning live.
                if (sm != agsm)
                {
                    LOGC(mglog.Error, log << "PEER'S SMOOTHER '" << sm << "' does not match AGENT'S SMOOTHER '" << agsm << "'");
                    return false;
                }

                HLOGC(mglog.Debug, log << "CONNECTOR'S SMOOTHER [" << sm << "] (bytelen=" << bytelen << " blocklen=" << blocklen << ")");
            }
            else if ( cmd == SRT_CMD_FILTER )
            {
                if (have_filter)
                {
                    LOGC(mglog.Error, log << "FILTER BLOCK REPEATED!");
                    return false;
                }
                // Declare that fec has been received
                have_filter = true;

                // XXX This is the maximum string, but FEC config
                // shall be normally limited somehow, especially if used
                // together with SID!
                char target[MAX_SID_LENGTH+1];
                memset(target, 0, MAX_SID_LENGTH+1);
                memcpy(target, begin+1, bytelen);
                string fltcfg = target;

                HLOGC(mglog.Debug, log << "PEER'S FILTER CONFIG [" << fltcfg << "] (bytelen=" << bytelen << " blocklen=" << blocklen << ")");

                if (!checkApplyFilterConfig(fltcfg))
                {
                    LOGC(mglog.Error, log << "PEER'S FILTER CONFIG [" << fltcfg << "] has been rejected");
                    return false;
                }

            }
            else if ( cmd == SRT_CMD_NONE )
            {
                break;
            }
            else
            {
                // Found some block that is not interesting here. Skip this and get the next one.
                HLOGC(mglog.Debug, log << "interpretSrtHandshake: ... skipping " << MessageTypeStr(UMSG_EXT, cmd));
            }

            if ( !NextExtensionBlock(Ref(begin), next, Ref(length)) )
                break;
        }
    }

    // Post-checks
    // Check if peer declared encryption
    if (!encrypted && m_CryptoSecret.len > 0)
    {
        if (m_bOPT_StrictEncryption)
        {
            LOGC(mglog.Error, log << "HS EXT: Agent declares encryption, but Peer does not - rejecting connection per strict requirement.");
            return false;
        }

        LOGC(mglog.Error, log << "HS EXT: Agent declares encryption, but Peer does not (Agent can still receive unencrypted packets from Peer).");

        // This is required so that the sender is still allowed to send data, when encryption is required,
        // just this will be for waste because the receiver won't decrypt them anyway.
        m_pCryptoControl->createFakeSndContext();
        m_pCryptoControl->m_SndKmState = SRT_KM_S_NOSECRET; // Because Peer did not send KMX, though Agent has pw
        m_pCryptoControl->m_RcvKmState = SRT_KM_S_UNSECURED; // Because Peer has no PW, as has sent no KMREQ.
        return true;
    }

    // If agent has set some nondefault smoother, then smoother is expected from the peer.
    if (agsm != "live" && !have_smoother)
    {
        LOGC(mglog.Error, log << "HS EXT: Agent uses '" << agsm << "' smoother, but peer DID NOT DECLARE smoother (assuming 'live').");
        return false;
    }

    // Ok, finished, for now.
    return true;
}

bool CUDT::checkApplyFilterConfig(const std::string& confstr)
{
    SrtFilterConfig cfg;
    if (!ParseCorrectorConfig(confstr, cfg))
        return false;

    // Now extract the type, if present, and
    // check if you have this type of corrector available.
    if (!PacketFilter::correctConfig(cfg))
        return false;

    // Now parse your own string, if you have it.
    if (m_OPT_PktFilterConfigString != "")
    {
        // - for rendezvous, both must be exactly the same, or only one side specified.
        if (m_bRendezvous)
        {
            if (m_OPT_PktFilterConfigString != confstr)
                return false;
        }

        SrtFilterConfig mycfg;
        if (!ParseCorrectorConfig(m_OPT_PktFilterConfigString, mycfg))
            return false;

        // Check only if both have set a filter of the same type.
        if (mycfg.type != cfg.type)
            return false;

        // If so, then:
        // - for caller-listener configuration, accept the listener version.
        if (m_SrtHsSide == HSD_INITIATOR)
        {
            // This is a caller, this should apply all parameters received
            // from the listener, forcefully.
            for (map<string,string>::iterator x = cfg.parameters.begin();
                    x != cfg.parameters.end(); ++x)
            {
                mycfg.parameters[x->first] = x->second;
            }
        }
        else
        {
            // On a listener, only apply those that you haven't set
            for (map<string,string>::iterator x = cfg.parameters.begin();
                    x != cfg.parameters.end(); ++x)
            {
                if (!mycfg.parameters.count(x->first))
                    mycfg.parameters[x->first] = x->second;
            }
        }

        HLOGC(mglog.Debug, log << "checkApplyFilterConfig: param: LOCAL: "
                << Printable(mycfg.parameters) << " FORGN: " << Printable(cfg.parameters));

        ostringstream myos;
        myos << mycfg.type;
        for (map<string,string>::iterator x = mycfg.parameters.begin();
                x != mycfg.parameters.end(); ++x)
        {
            myos << "," << x->first << ":" << x->second;
        }

        m_OPT_PktFilterConfigString = myos.str();

        HLOGC(mglog.Debug, log << "checkApplyFilterConfig: Effective config: " << m_OPT_PktFilterConfigString);
    }
    else
    {
        // Take the foreign configuration as a good deal.
        HLOGC(mglog.Debug, log << "checkApplyFilterConfig: Good deal config: " << m_OPT_PktFilterConfigString);
        m_OPT_PktFilterConfigString = confstr;
    }

    return true;
}

void CUDT::startConnect(const sockaddr* serv_addr, int32_t forced_isn)
{
    CGuard cg(m_ConnectionLock);

    HLOGC(mglog.Debug, log << "startConnect: -> " << SockaddrToString(serv_addr) << "...");

    if (!m_bOpened)
        throw CUDTException(MJ_NOTSUP, MN_NONE, 0);

    if (m_bListening)
        throw CUDTException(MJ_NOTSUP, MN_ISCONNECTED, 0);

    if (m_bConnecting || m_bConnected)
        throw CUDTException(MJ_NOTSUP, MN_ISCONNECTED, 0);

    // record peer/server address
    delete m_pPeerAddr;
    m_pPeerAddr = (AF_INET == m_iIPversion) ? (sockaddr*)new sockaddr_in : (sockaddr*)new sockaddr_in6;
    memcpy(m_pPeerAddr, serv_addr, (AF_INET == m_iIPversion) ? sizeof(sockaddr_in) : sizeof(sockaddr_in6));

    // register this socket in the rendezvous queue
    // RendezevousQueue is used to temporarily store incoming handshake, non-rendezvous connections also require this function
#ifdef SRT_ENABLE_CONNTIMEO
    uint64_t ttl = m_iConnTimeOut * uint64_t(1000);
#else
    uint64_t ttl = 3000000;
#endif
    // XXX DEBUG
    //ttl = 0x1000000000000000;
    // XXX
    if (m_bRendezvous)
        ttl *= 10;
    ttl += CTimer::getTime();
    m_pRcvQueue->registerConnector(m_SocketID, this, m_iIPversion, serv_addr, ttl);

    // The m_iType is used in the INDUCTION for nothing. This value is only regarded
    // in CONCLUSION handshake, however this must be created after the handshake version
    // is already known. UDT_DGRAM is the value that was the only valid in the old SRT 
    // with HSv4 (it supported only live transmission), for HSv5 it will be changed to
    // handle handshake extension flags.
    m_ConnReq.m_iType = UDT_DGRAM;

    // This is my current configuration
    if (m_bRendezvous)
    {
        // For rendezvous, use version 5 in the waveahand and the cookie.
        // In case when you get the version 4 waveahand, simply switch to
        // the legacy HSv4 rendezvous and this time send version 4 CONCLUSION.

        // The HSv4 client simply won't check the version nor the cookie and it
        // will be sending its waveahands with version 4. Only when the party
        // has sent version 5 waveahand should the agent continue with HSv5
        // rendezvous.
        m_ConnReq.m_iVersion = HS_VERSION_SRT1;
        //m_ConnReq.m_iVersion = HS_VERSION_UDT4; // <--- Change in order to do regression test.
        m_ConnReq.m_iReqType = URQ_WAVEAHAND;
        m_ConnReq.m_iCookie = bake(serv_addr);

        // This will be also passed to a HSv4 rendezvous, but fortunately the old
        // SRT didn't read this field from URQ_WAVEAHAND message, only URQ_CONCLUSION.
        m_ConnReq.m_iType = SrtHSRequest::wrapFlags(false /* no MAGIC here */, m_iSndCryptoKeyLen);
        bool whether SRT_ATR_UNUSED = m_iSndCryptoKeyLen != 0;
        HLOGC(mglog.Debug, log << "startConnect (rnd): " << (whether ? "" : "NOT ") << " Advertising PBKEYLEN - value = " << m_iSndCryptoKeyLen);
        m_RdvState = CHandShake::RDV_WAVING;
        m_SrtHsSide = HSD_DRAW; // initially not resolved.
    }
    else
    {
        // For caller-listener configuration, set the version 4 for INDUCTION
        // due to a serious problem in UDT code being also in the older SRT versions:
        // the listener peer simply sents the EXACT COPY of the caller's induction
        // handshake, except the cookie, which means that when the caller sents version 5,
        // the listener will respond with version 5, which is a false information. Therefore
        // HSv5 clients MUST send HS_VERSION_UDT4 from the caller, regardless of currently
        // supported handshake version.
        //
        // The HSv5 listener should only respond with INDUCTION with m_iVersion == HS_VERSION_SRT1.
        m_ConnReq.m_iVersion = HS_VERSION_UDT4;
        m_ConnReq.m_iReqType = URQ_INDUCTION;
        m_ConnReq.m_iCookie = 0;
        m_RdvState = CHandShake::RDV_INVALID;
    }

    m_ConnReq.m_iMSS = m_iMSS;
    m_ConnReq.m_iFlightFlagSize = (m_iRcvBufSize < m_iFlightFlagSize)? m_iRcvBufSize : m_iFlightFlagSize;
    m_ConnReq.m_iID = m_SocketID;
    CIPAddress::ntop(serv_addr, m_ConnReq.m_piPeerIP, m_iIPversion);

    if ( forced_isn == 0 )
    {
        // Random Initial Sequence Number (normal mode)
        srand((unsigned int)CTimer::getTime());
        m_iISN = m_ConnReq.m_iISN = (int32_t)(CSeqNo::m_iMaxSeqNo * (double(rand()) / RAND_MAX));
    }
    else
    {
        // Predefined ISN (for debug purposes)
        m_iISN = m_ConnReq.m_iISN = forced_isn;
    }

    m_iLastDecSeq = m_iISN - 1;
    m_iSndLastAck = m_iISN;
    m_iSndLastDataAck = m_iISN;
    m_iSndLastFullAck = m_iISN;
    m_iSndCurrSeqNo = m_iISN - 1;
    m_iSndLastAck2 = m_iISN;
    m_ullSndLastAck2Time = CTimer::getTime();

    // Inform the server my configurations.
    CPacket reqpkt;
    reqpkt.setControl(UMSG_HANDSHAKE);
    reqpkt.allocate(m_iMaxSRTPayloadSize);
    // XXX NOTE: Now the memory for the payload part is allocated automatically,
    // and such allocated memory is also automatically deallocated in the
    // destructor. If you use CPacket::allocate, remember that you must not:
    // - delete this memory
    // - assign to m_pcData.
    // If you use only manual assignment to m_pCData, this is then manual
    // allocation and so it won't be deallocated in the destructor.
    //
    // (Desired would be to disallow modification of m_pcData outside the
    // control of methods.)

    // ID = 0, connection request
    reqpkt.m_iID = 0;

    size_t hs_size = m_iMaxSRTPayloadSize;
    m_ConnReq.store_to(reqpkt.m_pcData, Ref(hs_size));

    // Note that CPacket::allocate() sets also the size
    // to the size of the allocated buffer, which not
    // necessarily is to be the size of the data.
    reqpkt.setLength(hs_size);

    CGuard::enterCS(m_StatsLock);
    uint64_t now = CTimer::getTime();
    reqpkt.m_iTimeStamp = int32_t(now - m_stats.m_StartTime);
    CGuard::leaveCS(m_StatsLock);

    HLOGC(mglog.Debug, log << CONID() << "CUDT::startConnect: REQ-TIME set HIGH (" << now << "). SENDING HS: " << m_ConnReq.show());

    /*
     * Race condition if non-block connect response thread scheduled before we set m_bConnecting to true?
     * Connect response will be ignored and connecting will wait until timeout.
     * Maybe m_ConnectionLock handling problem? Not used in CUDT::connect(const CPacket& response)
     */
    m_llLastReqTime = now;
    m_bConnecting = true;
    m_pSndQueue->sendto(serv_addr, reqpkt);

    //
    ///
    ////  ---> CONTINUE TO: <PEER>.CUDT::processConnectRequest()
    ///        (Take the part under condition: hs.m_iReqType == URQ_INDUCTION)
    ////  <--- RETURN WHEN: m_pSndQueue->sendto() is called.
    ////  .... SKIP UNTIL m_pRcvQueue->recvfrom() HERE....
    ////       (the first "sendto" will not be called due to being too early)
    ///
    //

    // asynchronous connect, return immediately
    if (!m_bSynRecving)
    {
        HLOGC(mglog.Debug, log << CONID() << "startConnect: ASYNC MODE DETECTED. Deferring the process to RcvQ:worker");
        return;
    }

    // Wait for the negotiated configurations from the peer side.

    // This packet only prepares the storage where we will read the
    // next incoming packet.
    CPacket response;
    response.setControl(UMSG_HANDSHAKE);
    response.allocate(m_iMaxSRTPayloadSize);

    CUDTException e;
    EConnectStatus cst = CONN_CONTINUE;

    while (!m_bClosing)
    {
        int64_t tdiff = CTimer::getTime() - m_llLastReqTime;
        // avoid sending too many requests, at most 1 request per 250ms

        // SHORT VERSION: 
        // The immediate first run of this loop WILL SKIP THIS PART, so
        // the processing really begins AFTER THIS CONDITION.
        //
        // Note that some procedures inside may set m_llLastReqTime to 0,
        // which will result of this condition to trigger immediately in
        // the next iteration.
        if (tdiff > 250000)
        {
            HLOGC(mglog.Debug, log << "startConnect: LOOP: time to send (" << tdiff << " > 250000). size=" << reqpkt.getLength());

            if (m_bRendezvous)
                reqpkt.m_iID = m_ConnRes.m_iID;

            CGuard::enterCS(m_StatsLock);
            now = CTimer::getTime();
#if ENABLE_HEAVY_LOGGING
            {
                CHandShake debughs;
                debughs.load_from(reqpkt.m_pcData, reqpkt.getLength());
                HLOGC(mglog.Debug, log << CONID() << "startConnect: REQ-TIME HIGH (" << now << "). cont/sending HS to peer: " << debughs.show());
            }
#endif

            m_llLastReqTime = now;
            reqpkt.m_iTimeStamp = int32_t(now - m_stats.m_StartTime);
            CGuard::leaveCS(m_StatsLock);
            m_pSndQueue->sendto(serv_addr, reqpkt);
        }
        else
        {
            HLOGC(mglog.Debug, log << "startConnect: LOOP: too early to send - " << tdiff << " < 250000");
        }

        cst = CONN_CONTINUE;
        response.setLength(m_iMaxSRTPayloadSize);
        if (m_pRcvQueue->recvfrom(m_SocketID, Ref(response)) > 0)
        {
            HLOGC(mglog.Debug, log << CONID() << "startConnect: got response for connect request");
            cst = processConnectResponse(response, &e, true /*synchro*/);

            HLOGC(mglog.Debug, log << CONID() << "startConnect: response processing result: " << ConnectStatusStr(cst));

            // Expected is that:
            // - the peer responded with URQ_INDUCTION + cookie. This above function
            //   should check that and craft the URQ_CONCLUSION handshake, in which
            //   case this function returns CONN_CONTINUE. As an extra action taken
            //   for that case, we set the SECURING mode if encryption requested,
            //   and serialize again the handshake, possibly together with HS extension
            //   blocks, if HSv5 peer responded. The serialized handshake will be then
            //   sent again, as the loop is repeated.
            // - the peer responded with URQ_CONCLUSION. This handshake was accepted
            //   as a connection, and for >= HSv5 the HS extension blocks have been
            //   also read and interpreted. In this case this function returns:
            //   - CONN_ACCEPT, if everything was correct - break this loop and return normally
            //   - CONN_REJECT in case of any problems with the delivered handshake
            //     (incorrect data or data conflict) - throw error exception
            // - the peer responded with any of URQ_ERROR_*.  - throw error exception
            //
            // The error exception should make the API connect() function fail, if blocking
            // or mark the failure for that socket in epoll, if non-blocking.

            if ( cst == CONN_RENDEZVOUS )
            {
                // When this function returned CONN_RENDEZVOUS, this requires
                // very special processing for the Rendezvous-v5 algorithm. This MAY
                // involve also preparing a new handshake form, also interpreting the
                // SRT handshake extension and crafting SRT handshake extension for the
                // peer, which should be next sent. When this function returns CONN_CONTINUE,
                // it means that it has done all that was required, however none of the below
                // things has to be done (this function will do it by itself if needed).
                // Otherwise the handshake rolling can be interrupted and considered complete.
                cst = processRendezvous(Ref(reqpkt), response, serv_addr, true /*synchro*/, RST_OK);
                if (cst == CONN_CONTINUE)
                    continue;
                break;
            }

            if (cst == CONN_REJECT)
                sendCtrl(UMSG_SHUTDOWN);

            if ( cst != CONN_CONTINUE )
                break; // --> OUTSIDE-LOOP

            // IMPORTANT
            // [[using assert(m_pCryptoControl != nullptr)]];

            // new request/response should be sent out immediately on receving a response
            HLOGC(mglog.Debug, log << "startConnect: REQ-TIME: LOW, should resend request quickly.");
            m_llLastReqTime = 0;

            // Now serialize the handshake again to the existing buffer so that it's
            // then sent later in this loop.

            // First, set the size back to the original size, m_iMaxSRTPayloadSize because
            // this is the size of the originally allocated space. It might have been
            // shrunk by serializing the INDUCTION handshake (which was required before
            // sending this packet to the output queue) and therefore be too
            // small to store the CONCLUSION handshake (with HSv5 extensions).
            reqpkt.setLength(m_iMaxSRTPayloadSize);

            HLOGC(mglog.Debug, log << "startConnect: creating HS CONCLUSION: buffer size=" << reqpkt.getLength());

            // NOTE: BUGFIX: SERIALIZE AGAIN.
            // The original UDT code didn't do it, so it was theoretically
            // turned into conclusion, but was sending still the original
            // induction handshake challenge message. It was working only
            // thanks to that simultaneously there were being sent handshake
            // messages from a separate thread (CSndQueue::worker) from
            // RendezvousQueue, this time serialized properly, which caused
            // that with blocking mode there was a kinda initial "drunk
            // passenger with taxi driver talk" until the RendezvousQueue sends
            // (when "the time comes") the right CONCLUSION handshake
            // challenge message.
            //
            // Now that this is fixed, the handshake messages from RendezvousQueue
            // are sent only when there is a rendezvous mode or non-blocking mode.
            if ( !createSrtHandshake(Ref(reqpkt), Ref(m_ConnReq), SRT_CMD_HSREQ, SRT_CMD_KMREQ, 0, 0))
            {
                LOGC(mglog.Error, log << "createSrtHandshake failed - REJECTING.");
                cst = CONN_REJECT;
                break;
            }
            // These last 2 parameters designate the buffer, which is in use only for SRT_CMD_KMRSP.
            // If m_ConnReq.m_iVersion == HS_VERSION_UDT4, this function will do nothing,
            // except just serializing the UDT handshake.
            // The trick is that the HS challenge is with version HS_VERSION_UDT4, but the
            // listener should respond with HS_VERSION_SRT1, if it is HSv5 capable.
        }

#if ENABLE_HEAVY_LOGGING
        // Non-fatal assertion
        if (cst == CONN_REJECT) // Might be returned by processRendezvous
        {
            LOGC(mglog.Error, log << "startConnect: IPE: cst=REJECT NOT EXPECTED HERE, the loop should've been interrupted!");
            break;
        }
#endif

        if (CTimer::getTime() > ttl)
        {
            // timeout
            e = CUDTException(MJ_SETUP, MN_TIMEOUT, 0);
            break;
        }
    }

    // <--- OUTSIDE-LOOP
    // Here will fall the break when not CONN_CONTINUE.
    // CONN_RENDEZVOUS is handled by processRendezvous.
    // CONN_ACCEPT will skip this and pass on.
    if ( cst == CONN_REJECT )
    {
        e = CUDTException(MJ_SETUP, MN_REJECTED, 0);
    }

    if (e.getErrorCode() == 0)
    {
        if (m_bClosing)                                                 // if the socket is closed before connection...
            e = CUDTException(MJ_SETUP); // XXX NO MN ?
        else if (m_ConnRes.m_iReqType == URQ_ERROR_REJECT)                          // connection request rejected
            e = CUDTException(MJ_SETUP, MN_REJECTED, 0);
        else if ((!m_bRendezvous) && (m_ConnRes.m_iISN != m_iISN))      // secuity check
            e = CUDTException(MJ_SETUP, MN_SECURITY, 0);
    }

    if (e.getErrorCode() != 0)
    {
        // The process is to be abnormally terminated, remove the connector
        // now because most likely no other processing part has done anything with it.
        m_pRcvQueue->removeConnector(m_SocketID);
        throw e;
    }

    HLOGC(mglog.Debug, log << CONID() << "startConnect: handshake exchange succeeded");

    // Parameters at the end.
    HLOGC(mglog.Debug, log << "startConnect: END. Parameters:"
        " mss=" << m_iMSS <<
        " max-cwnd-size=" << m_Smoother->cgWindowMaxSize() <<
        " cwnd-size=" << m_Smoother->cgWindowSize() <<
        " rtt=" << m_iRTT <<
        " bw=" << m_iBandwidth);
}

// Asynchronous connection
EConnectStatus CUDT::processAsyncConnectResponse(const CPacket& pkt) ATR_NOEXCEPT
{
    EConnectStatus cst = CONN_CONTINUE;
    CUDTException e;

    CGuard cg(m_ConnectionLock); // FIX
    HLOGC(mglog.Debug, log << CONID() << "processAsyncConnectResponse: got response for connect request, processing");
    cst = processConnectResponse(pkt, &e, false);

    HLOGC(mglog.Debug, log << CONID() << "processAsyncConnectResponse: response processing result: "
        << ConnectStatusStr(cst) << "REQ-TIME LOW to enforce immediate response");
    m_llLastReqTime = 0;

    return cst;
}

bool CUDT::processAsyncConnectRequest(EReadStatus rst, EConnectStatus cst, const CPacket& response, const sockaddr* serv_addr)
{
    // IMPORTANT!

    // This function is called, still asynchronously, but in the order
    // of call just after the call to the above processAsyncConnectResponse.
    // This should have got the original value returned from
    // processConnectResponse through processAsyncConnectResponse.

    CPacket request;
    request.setControl(UMSG_HANDSHAKE);
    request.allocate(m_iMaxSRTPayloadSize);
    CGuard::enterCS(m_StatsLock);
    uint64_t now = CTimer::getTime();
    request.m_iTimeStamp = int(now - m_stats.m_StartTime);
    CGuard::leaveCS(m_StatsLock);

    HLOGC(mglog.Debug, log << "processAsyncConnectRequest: REQ-TIME: HIGH (" << now << "). Should prevent too quick responses.");
    m_llLastReqTime = now;
    // ID = 0, connection request
    request.m_iID = !m_bRendezvous ? 0 : m_ConnRes.m_iID;

    bool status = true;

    if ( cst == CONN_RENDEZVOUS )
    {
        HLOGC(mglog.Debug, log << "processAsyncConnectRequest: passing to processRendezvous");
        cst = processRendezvous(Ref(request), response, serv_addr, false /*asynchro*/, rst);
        if (cst == CONN_ACCEPT)
        {
            HLOGC(mglog.Debug, log << "processAsyncConnectRequest: processRendezvous completed the process and responded by itself. Done.");
            return true;
        }

        if (cst != CONN_CONTINUE)
        {
            LOGC(mglog.Error, log << "processAsyncConnectRequest: REJECT reported from processRendezvous, not processing further.");
            status = false;
        }
    }
    else if (cst == CONN_REJECT)
    {
            LOGC(mglog.Error, log << "processAsyncConnectRequest: REJECT reported from HS processing, not processing further.");
            return false;
    }
    else
    {
        // (this procedure will be also run for HSv4 rendezvous)
        HLOGC(mglog.Debug, log << "processAsyncConnectRequest: serializing HS: buffer size=" << request.getLength());
        if (!createSrtHandshake(Ref(request), Ref(m_ConnReq), SRT_CMD_HSREQ, SRT_CMD_KMREQ, 0, 0))
        {
            // All 'false' returns from here are IPE-type, mostly "invalid argument" plus "all keys expired".
            LOGC(mglog.Error, log << "IPE: processAsyncConnectRequest: createSrtHandshake failed, dismissing.");
            status = false;
        }
        else
        {
            HLOGC(mglog.Debug, log << "processAsyncConnectRequest: sending HS reqtype=" << RequestTypeStr(m_ConnReq.m_iReqType)
                    << " to socket " << request.m_iID << " size=" << request.getLength());
        }
    }

    if (!status)
    {
        return false;
        /* XXX Shouldn't it send a single response packet for the rejection?
        // Set the version to 0 as "handshake rejection" status and serialize it 
        CHandShake zhs;
        size_t size = request.getLength();
        zhs.store_to(request.m_pcData, Ref(size));
        request.setLength(size);
        */
    }

    HLOGC(mglog.Debug, log << "processAsyncConnectRequest: sending request packet, setting REQ-TIME HIGH.");
    m_llLastReqTime = CTimer::getTime();
    m_pSndQueue->sendto(serv_addr, request);
    return status;
}

void CUDT::cookieContest()
{
    if (m_SrtHsSide != HSD_DRAW)
        return;

    HLOGC(mglog.Debug, log << "cookieContest: agent=" << m_ConnReq.m_iCookie << " peer=" << m_ConnRes.m_iCookie);

    if ( m_ConnReq.m_iCookie == 0 || m_ConnRes.m_iCookie == 0 )
    {
        // Note that it's virtually impossible that Agent's cookie is not ready, this
        // shall be considered IPE.
        // Not all cookies are ready, don't start the contest.
        return;
    }

    // INITIATOR/RESPONDER role is resolved by COOKIE CONTEST.
    //
    // The cookie contest must be repeated every time because it
    // may change the state at some point.
    int better_cookie = m_ConnReq.m_iCookie - m_ConnRes.m_iCookie;

    if ( better_cookie > 0 )
    {
        m_SrtHsSide = HSD_INITIATOR;
        return;
    }

    if ( better_cookie < 0 )
    {
        m_SrtHsSide = HSD_RESPONDER;
        return;
    }

    // DRAW! The only way to continue would be to force the
    // cookies to be regenerated and to start over. But it's
    // not worth a shot - this is an extremely rare case.
    // This can simply do reject so that it can be started again.

    // Pretend then that the cookie contest wasn't done so that
    // it's done again. Cookies are baked every time anew, however
    // the successful initial contest remains valid no matter how
    // cookies will change.

    m_SrtHsSide = HSD_DRAW;
}

EConnectStatus CUDT::processRendezvous(ref_t<CPacket> reqpkt, const CPacket& response, const sockaddr* serv_addr, bool synchro, EReadStatus rst)
{
    if ( m_RdvState == CHandShake::RDV_CONNECTED )
    {
        HLOGC(mglog.Debug, log << "processRendezvous: already in CONNECTED state.");
        return CONN_ACCEPT;
    }

    uint32_t kmdata[SRTDATA_MAXSIZE];
    size_t kmdatasize = SRTDATA_MAXSIZE;
    CPacket& rpkt = *reqpkt;

    cookieContest();

    // We know that the other side was contacted and the other side has sent
    // the handshake message - we know then both cookies. If it's a draw, it's
    // a very rare case of creating identical cookies.
    if (m_SrtHsSide == HSD_DRAW)
    {
        LOGC(mglog.Error, log << "COOKIE CONTEST UNRESOLVED: can't assign connection roles, please wait another minute.");
        return CONN_REJECT;
    }

    UDTRequestType rsp_type = URQ_ERROR_INVALID; // just to track uninitialized errors

    // We can assume that the Handshake packet received here as 'response'
    // is already serialized in m_ConnRes. Check extra flags that are meaningful
    // for further processing here.

    int ext_flags = SrtHSRequest::SRT_HSTYPE_HSFLAGS::unwrap(m_ConnRes.m_iType);
    bool needs_extension = ext_flags != 0; // Initial value: received HS has extensions.
    bool needs_hsrsp;
    rendezvousSwitchState(Ref(rsp_type), Ref(needs_extension), Ref(needs_hsrsp));
    if (rsp_type > URQ_FAILURE_TYPES)
    {
        HLOGC(mglog.Debug, log << "processRendezvous: rejecting due to switch-state response: " << RequestTypeStr(rsp_type));
        return CONN_REJECT;
    }
    checkUpdateCryptoKeyLen("processRendezvous", m_ConnRes.m_iType);

    // We have three possibilities here as it comes to HSREQ extensions:

    // 1. The agent is loser in attention state, it sends EMPTY conclusion (without extensions)
    // 2. The agent is loser in initiated state, it interprets incoming HSREQ and creates HSRSP
    // 3. The agent is winner in attention or fine state, it sends HSREQ extension
    m_ConnReq.m_iReqType = rsp_type;
    m_ConnReq.m_extension = needs_extension;

    if (rsp_type > URQ_FAILURE_TYPES)
    {
        HLOGC(mglog.Debug, log << "processRendezvous: rejecting due to switch-state response: " << RequestTypeStr(rsp_type));
        return CONN_REJECT;
    }

    // This must be done before prepareConnectionObjects().
    applyResponseSettings();

    // This must be done before interpreting and creating HSv5 extensions.
    if ( !prepareConnectionObjects(m_ConnRes, m_SrtHsSide, 0))
    {
        HLOGC(mglog.Debug, log << "processRendezvous: rejecting due to problems in prepareConnectionObjects.");
        return CONN_REJECT;
    }

    // Case 2.
    if ( needs_hsrsp )
    {
        // This means that we have received HSREQ extension with the handshake, so we need to interpret
        // it and craft the response.
        if (rst == RST_OK)
        {
            // We have JUST RECEIVED packet in this session (not that this is called as periodic update).
            // Sanity check
            m_llLastReqTime = 0;
            if (response.getLength() == size_t(-1))
            {
                LOGC(mglog.Fatal, log << "IPE: rst=RST_OK, but the packet has set -1 length - REJECTING (REQ-TIME: LOW)");
                return CONN_REJECT;
            }

            if ( !interpretSrtHandshake(m_ConnRes, response, kmdata, &kmdatasize) )
            {
                HLOGC(mglog.Debug, log << "processRendezvous: rejecting due to problems in interpretSrtHandshake REQ-TIME: LOW.");
                return CONN_REJECT;
            }

            // Pass on, inform about the shortened response-waiting period.
            HLOGC(mglog.Debug, log << "processRendezvous: setting REQ-TIME: LOW. Forced to respond immediately.");
        }
        else
        {
            // If the last CONCLUSION message didn't contain the KMX extension, there's
            // no key recorded yet, so it can't be extracted. Mark this kmdatasize empty though.
            int hs_flags = SrtHSRequest::SRT_HSTYPE_HSFLAGS::unwrap(m_ConnRes.m_iType);
            if (IsSet(hs_flags, CHandShake::HS_EXT_KMREQ))
            {
                // This is a periodic handshake update, so you need to extract the KM data from the
                // first message, provided that it is there.
                size_t msgsize = m_pCryptoControl->getKmMsg_size(0);
                if (msgsize == 0)
                {
                    switch (m_pCryptoControl->m_RcvKmState)
                    {
                        // If the KMX process ended up with a failure, the KMX is not recorded.
                        // In this case as the KMRSP answer the "failure status" should be crafted.
                    case SRT_KM_S_NOSECRET:
                    case SRT_KM_S_BADSECRET:
                        {
                            HLOGC(mglog.Debug, log << "processRendezvous: No KMX recorded, status = NOSECRET. Respond with NOSECRET.");

                            // Just do the same thing as in CCryptoControl::processSrtMsg_KMREQ for that case,
                            // that is, copy the NOSECRET code into KMX message.
                            memcpy(kmdata, &m_pCryptoControl->m_RcvKmState, sizeof(int32_t));
                            kmdatasize = 1;
                        }
                        break;

                    default:
                        // Remaining values:
                        // UNSECURED: should not fall here at alll
                        // SECURING: should not happen in HSv5
                        // SECURED: should have received the recorded KMX correctly (getKmMsg_size(0) > 0)
                        {
                            // Remaining situations:
                            // - password only on this site: shouldn't be considered to be sent to a no-password site
                            LOGC(mglog.Error, log << "processRendezvous: IPE: PERIODIC HS: NO KMREQ RECORDED KMSTATE: RCV="
                                    << KmStateStr(m_pCryptoControl->m_RcvKmState) << " SND="
                                    << KmStateStr(m_pCryptoControl->m_SndKmState));
                            return CONN_REJECT;
                        }
                        break;
                    }
                }
                else
                {
                    kmdatasize = msgsize/4;
                    if (msgsize > kmdatasize*4)
                    {
                        // Sanity check
                        LOGC(mglog.Error, log << "IPE: KMX data not aligned to 4 bytes! size=" << msgsize);
                        memset(kmdata+(kmdatasize*4), 0, msgsize - (kmdatasize*4));
                        ++kmdatasize;
                    }

                    HLOGC(mglog.Debug, log << "processRendezvous: getting KM DATA from the fore-recorded KMX from KMREQ, size=" << kmdatasize);
                    memcpy(kmdata, m_pCryptoControl->getKmMsg_data(0), msgsize);
                }
            }
            else
            {
                HLOGC(mglog.Debug, log << "processRendezvous: no KMX flag - not extracting KM data for KMRSP");
                kmdatasize = 0;
            }
        }

        // No matter the value of needs_extension, the extension is always needed
        // when HSREQ was interpreted (to store HSRSP extension).
        m_ConnReq.m_extension = true;

        HLOGC(mglog.Debug, log << "processConnectResponse: HSREQ extension ok, creating HSRSP response. kmdatasize=" << kmdatasize);

        rpkt.setLength(m_iMaxSRTPayloadSize);
        if (!createSrtHandshake(reqpkt, Ref(m_ConnReq), SRT_CMD_HSRSP, SRT_CMD_KMRSP, kmdata, kmdatasize))
        {
            HLOGC(mglog.Debug, log << "processRendezvous: rejecting due to problems in createSrtHandshake. REQ-TIME: LOW");
            m_llLastReqTime = 0;
            return CONN_REJECT;
        }

        // This means that it has received URQ_CONCLUSION with HSREQ, agent is then in RDV_FINE
        // state, it sends here URQ_CONCLUSION with HSREQ/KMREQ extensions and it awaits URQ_AGREEMENT.
        return CONN_CONTINUE;
    }

    // Special case: if URQ_AGREEMENT is to be sent, when this side is INITIATOR,
    // then it must have received HSRSP, so it must interpret it. Otherwise it would
    // end up with URQ_DONE, which means that it is the other side to interpret HSRSP.
    if ( m_SrtHsSide == HSD_INITIATOR && m_ConnReq.m_iReqType == URQ_AGREEMENT )
    {
        // The same is done in CUDT::postConnect(), however this section will
        // not be done in case of rendezvous. The section in postConnect() is
        // predicted to run only in regular CALLER handling.

        if (rst != RST_OK || response.getLength() == size_t(-1))
        {
            // Actually the -1 length would be an IPE, but it's likely that this was reported already.
            HLOGC(mglog.Debug, log << "processRendezvous: no INCOMING packet, NOT interpreting extensions (relying on exising data)");
        }
        else
        {
            HLOGC(mglog.Debug, log << "processRendezvous: INITIATOR, will send AGREEMENT - interpreting HSRSP extension");
            if ( !interpretSrtHandshake(m_ConnRes, response, 0, 0) )
            {
                m_ConnReq.m_iReqType = URQ_ERROR_REJECT;
            }
        }
        // This should be false, make a kinda assert here.
        if ( needs_extension )
        {
            LOGC(mglog.Fatal, log << "IPE: INITIATOR responding AGREEMENT should declare no extensions to HS");
            m_ConnReq.m_extension = false;
        }
    }

    HLOGC(mglog.Debug, log << CONID() << "processRendezvous: COOKIES Agent/Peer: "
        << m_ConnReq.m_iCookie << "/" << m_ConnRes.m_iCookie
        << " HSD:" << (m_SrtHsSide == HSD_INITIATOR ? "initiator" : "responder")
        << " STATE:" << CHandShake::RdvStateStr(m_RdvState) << " ...");

    if ( rsp_type == URQ_DONE )
    {
        HLOGC(mglog.Debug, log << "... WON'T SEND any response, both sides considered connected");
    }
    else
    {
        HLOGC(mglog.Debug, log << "... WILL SEND " << RequestTypeStr(rsp_type) << " "
        << (m_ConnReq.m_extension ? "with" : "without") << " SRT HS extensions");
    }

    // This marks the information for the serializer that
    // the SRT handshake extension is required.
    // Rest of the data will be filled together with
    // serialization.
    m_ConnReq.m_extension = needs_extension;

    rpkt.setLength(m_iMaxSRTPayloadSize);
    if ( m_RdvState == CHandShake::RDV_CONNECTED )
    {
        // When synchro=false, don't lock a mutex for rendezvous queue.
        // This is required when this function is called in the
        // receive queue worker thread - it would lock itself.
        int cst = postConnect(response, true, 0, synchro);
        if ( cst == CONN_REJECT )
        {
            HLOGC(mglog.Debug, log << "processRendezvous: rejecting due to problems in postConnect.");
            return CONN_REJECT;
        }
    }

    // URQ_DONE or URQ_AGREEMENT can be the result if the state is RDV_CONNECTED.
    // If URQ_DONE, then there's nothing to be done, when URQ_AGREEMENT then return
    // CONN_CONTINUE to make the caller send again the contents if the packet buffer,
    // this time with URQ_AGREEMENT message, but still consider yourself connected.
    if ( rsp_type == URQ_DONE )
    {
        HLOGC(mglog.Debug, log << "processRendezvous: rsp=DONE, reporting ACCEPT (nothing to respond)");
        return CONN_ACCEPT;
    }

    // createSrtHandshake moved here because if the above conditions are satisfied,
    // no response is going to be send, so nothing needs to be "created".

    // needs_extension here distinguishes between cases 1 and 3.
    // NOTE: in case when interpretSrtHandshake was run under the conditions above (to interpret HSRSP),
    // then createSrtHandshake below will create only empty AGREEMENT message.
    if ( !createSrtHandshake(reqpkt, Ref(m_ConnReq), SRT_CMD_HSREQ, SRT_CMD_KMREQ, 0, 0))
    {
        LOGC(mglog.Error, log << "createSrtHandshake failed (IPE?), connection rejected. REQ-TIME: LOW");
        m_llLastReqTime = 0;
        return CONN_REJECT;
    }

    if ( rsp_type == URQ_AGREEMENT && m_RdvState == CHandShake::RDV_CONNECTED )
    {
        // We are using our own serialization method (not the one called after
        // processConnectResponse, this is skipped in case when this function
        // is called), so we can also send this immediately. Agreement must be
        // sent just once and the party must switch into CONNECTED state - in
        // contrast to CONCLUSION messages, which should be sent in loop repeatedly.
        //
        // Even though in theory the AGREEMENT message sent just once may miss
        // the target (as normal thing in UDP), this is little probable to happen,
        // and this doesn't matter much because even if the other party doesn't
        // get AGREEMENT, but will get payload or KEEPALIVE messages, it will
        // turn into connected state as well. The AGREEMENT is rather kinda
        // catalyzer here and may turn the entity on the right track faster. When
        // AGREEMENT is missed, it may have kinda initial tearing.

        CGuard::enterCS(m_StatsLock);
        uint64_t now = CTimer::getTime();
        HLOGC(mglog.Debug, log << "processRendezvous: rsp=AGREEMENT, reporting ACCEPT and sending just this one, REQ-TIME HIGH (" << now << ").");
        m_llLastReqTime = now;
        rpkt.m_iTimeStamp = int32_t(now - m_stats.m_StartTime);
        CGuard::leaveCS(m_StatsLock);

        m_pSndQueue->sendto(serv_addr, rpkt);

        return CONN_ACCEPT;
    }

    if (rst == RST_OK)
    {
        // the request time must be updated so that the next handshake can be sent out immediately
        HLOGC(mglog.Debug, log << "processRendezvous: rsp=" << RequestTypeStr(m_ConnReq.m_iReqType)
                << " REQ-TIME: LOW to send immediately, consider yourself conencted");
        m_llLastReqTime = 0;
    }
    else
    {
        HLOGC(mglog.Debug, log << "processRendezvous: REQ-TIME: remains previous value, consider yourself connected");
    }
    return CONN_CONTINUE;
}

EConnectStatus CUDT::processConnectResponse(const CPacket& response, CUDTException* eout, bool synchro) ATR_NOEXCEPT
{
    // NOTE: ASSUMED LOCK ON: m_ConnectionLock.

    // this is the 2nd half of a connection request. If the connection is setup successfully this returns 0.
    // Returned values:
    // - CONN_REJECT: there was some error when processing the response, connection should be rejected
    // - CONN_ACCEPT: the handshake is done and finished correctly
    // - CONN_CONTINUE: the induction handshake has been processed correctly, and expects CONCLUSION handshake

   if (!m_bConnecting)
      return CONN_REJECT;

   // This is required in HSv5 rendezvous, in which it should send the URQ_AGREEMENT message to
   // the peer, however switch to connected state. 
   HLOGC(mglog.Debug, log << "processConnectResponse: TYPE:" <<
           (response.isControl() ?  MessageTypeStr(response.getType(), response.getExtendedType())
            : string("DATA")));
   //ConnectStatus res = CONN_REJECT; // used later for status - must be declared here due to goto POST_CONNECT.

   // For HSv4, the data sender is INITIATOR, and the data receiver is RESPONDER,
   // regardless of the connecting side affiliation. This will be changed for HSv5.
   bool bidirectional = false;
   HandshakeSide hsd = m_bDataSender ? HSD_INITIATOR : HSD_RESPONDER;
   // (defined here due to 'goto' below).

   // SRT peer may send the SRT handshake private message (type 0x7fff) before a keep-alive.

   // This condition is checked when the current agent is trying to do connect() in rendezvous mode,
   // but the peer was faster to send a handshake packet earlier. This makes it continue with connecting
   // process if the peer is already behaving as if the connection was already established.
   
   // This value will check either the initial value, which is less than SRT1, or
   // the value previously loaded to m_ConnReq during the previous handshake response.
   // For the initial form this value should not be checked.
   bool hsv5 = m_ConnRes.m_iVersion >= HS_VERSION_SRT1;

   if (m_bRendezvous
           && (
               m_RdvState == CHandShake::RDV_CONNECTED // somehow Rendezvous-v5 switched it to CONNECTED.
               || !response.isControl()                         // WAS A PAYLOAD PACKET.
               || (response.getType() == UMSG_KEEPALIVE)    // OR WAS A UMSG_KEEPALIVE message.
               || (response.getType() == UMSG_EXT)          // OR WAS a CONTROL packet of some extended type (i.e. any SRT specific)
              )
           // This may happen if this is an initial state in which the socket type was not yet set.
           // If this is a field that holds the response handshake record from the peer, this means that it wasn't received yet.
           // HSv5: added version check because in HSv5 the m_iType field has different meaning
           // and it may be 0 in case when the handshake does not carry SRT extensions.
           && ( hsv5 || m_ConnRes.m_iType != UDT_UNDEFINED))
   {
       //a data packet or a keep-alive packet comes, which means the peer side is already connected
       // in this situation, the previously recorded response will be used
       // In HSv5 this situation is theoretically possible if this party has missed the URQ_AGREEMENT message.
       HLOGC(mglog.Debug, log << CONID() << "processConnectResponse: already connected - pinning in");
       if (hsv5)
       {
           m_RdvState = CHandShake::RDV_CONNECTED;
       }

       return postConnect(response, hsv5, eout, synchro);
   }

   if ( !response.isControl(UMSG_HANDSHAKE) )
   {
       LOGC(mglog.Error, log << CONID() << "processConnectResponse: received non-addresed packet not UMSG_HANDSHAKE: "
           << MessageTypeStr(response.getType(), response.getExtendedType()));
       return CONN_REJECT;
   }

   if ( m_ConnRes.load_from(response.m_pcData, response.getLength()) == -1 )
   {
       // Handshake data were too small to reach the Handshake structure. Reject.
       LOGC(mglog.Error, log << CONID() << "processConnectResponse: HANDSHAKE data buffer too small - possible blueboxing. Rejecting.");
       return CONN_REJECT;
   }

   HLOGC(mglog.Debug, log << CONID() << "processConnectResponse: HS RECEIVED: " << m_ConnRes.show());
   if ( m_ConnRes.m_iReqType > URQ_FAILURE_TYPES )
   {
       return CONN_REJECT;
   }

   if ( size_t(m_ConnRes.m_iMSS) > CPacket::ETH_MAX_MTU_SIZE )
   {
       // Yes, we do abort to prevent buffer overrun. Set your MSS correctly
       // and you'll avoid problems.
       LOGC(mglog.Fatal, log << "MSS size " << m_iMSS << "exceeds MTU size!");
       return CONN_REJECT;
   }

   // (see createCrypter() call below)
   //
   // The CCryptoControl attached object must be created early
   // because it will be required to create a conclusion handshake in HSv5
   // 
   if (m_bRendezvous)
   {
       // SANITY CHECK: A rendezvous socket should reject any caller requests (it's not a listener)
       if (m_ConnRes.m_iReqType == URQ_INDUCTION)
       {
           LOGC(mglog.Error, log << CONID() << "processConnectResponse: Rendezvous-point received INDUCTION handshake (expected WAVEAHAND). Rejecting.");
           return CONN_REJECT;
       }

       // The procedure for version 5 is completely different and changes the states
       // differently, so the old code will still maintain HSv4 the old way.

       if ( m_ConnRes.m_iVersion > HS_VERSION_UDT4 )
       {
           HLOGC(mglog.Debug, log << CONID() << "processConnectResponse: Rendezvous HSv5 DETECTED.");
           return CONN_RENDEZVOUS; // --> will continue in CUDT::processRendezvous().
       }

       HLOGC(mglog.Debug, log << CONID() << "processConnectResponse: Rendsezvous HSv4 DETECTED.");
       // So, here it has either received URQ_WAVEAHAND handshake message (while it should be in URQ_WAVEAHAND itself)
       // or it has received URQ_CONCLUSION/URQ_AGREEMENT message while this box has already sent URQ_WAVEAHAND to the peer,
       // and DID NOT send the URQ_CONCLUSION yet.

       if ( m_ConnReq.m_iReqType == URQ_WAVEAHAND
               || m_ConnRes.m_iReqType == URQ_WAVEAHAND )
       {
           HLOGC(mglog.Debug, log << CONID() << "processConnectResponse: REQ-TIME LOW. got HS RDV. Agent state:" << RequestTypeStr(m_ConnReq.m_iReqType)
               << " Peer HS:" << m_ConnRes.show());

           // Here we could have received WAVEAHAND or CONCLUSION.
           // For HSv4 simply switch to CONCLUSION for the sake of further handshake rolling.
           // For HSv5, make the cookie contest and basing on this decide, which party
           // should provide the HSREQ/KMREQ attachment.

           createCrypter(hsd, false /* unidirectional */);

           m_ConnReq.m_iReqType = URQ_CONCLUSION;
           // the request time must be updated so that the next handshake can be sent out immediately.
           m_llLastReqTime = 0;
           return CONN_CONTINUE;
       }
       else
       {
           HLOGC(mglog.Debug, log << CONID() << "processConnectResponse: Rendezvous HSv4 PAST waveahand");
       }
   }
   else
   {
      // set cookie
      if (m_ConnRes.m_iReqType == URQ_INDUCTION)
      {
         HLOGC(mglog.Debug, log << CONID() << "processConnectResponse: REQ-TIME LOW; got INDUCTION HS response (cookie:"
             << hex << m_ConnRes.m_iCookie << " version:" << dec << m_ConnRes.m_iVersion << "), sending CONCLUSION HS with this cookie");

         m_ConnReq.m_iCookie = m_ConnRes.m_iCookie;
         m_ConnReq.m_iReqType = URQ_CONCLUSION;

         // Here test if the LISTENER has responded with version HS_VERSION_SRT1,
         // it means that it is HSv5 capable. It can still accept the HSv4 handshake.
         if ( m_ConnRes.m_iVersion > HS_VERSION_UDT4 )
         {
             int hs_flags = SrtHSRequest::SRT_HSTYPE_HSFLAGS::unwrap(m_ConnRes.m_iType);

             if (hs_flags != SrtHSRequest::SRT_MAGIC_CODE)
             {
                 LOGC(mglog.Warn, log << "processConnectResponse: Listener HSv5 did not set the SRT_MAGIC_CODE");
             }

             checkUpdateCryptoKeyLen("processConnectResponse", m_ConnRes.m_iType);

             // This will catch HS_VERSION_SRT1 and any newer.
             // Set your highest version.
             m_ConnReq.m_iVersion = HS_VERSION_SRT1;
             // CONTROVERSIAL: use 0 as m_iType according to the meaning in HSv5.
             // The HSv4 client might not understand it, which means that agent
             // must switch itself to HSv4 rendezvous, and this time iType sould
             // be set to UDT_DGRAM value.
             m_ConnReq.m_iType = 0;

             // This marks the information for the serializer that
             // the SRT handshake extension is required.
             // Rest of the data will be filled together with
             // serialization.
             m_ConnReq.m_extension = true;

             // For HSv5, the caller is INITIATOR and the listener is RESPONDER.
             // The m_bDataSender value should be completely ignored and the
             // connection is always bidirectional.
             bidirectional = true;
             hsd = HSD_INITIATOR;
         }
         m_llLastReqTime = 0;
         createCrypter(hsd, bidirectional);

         // NOTE: This setup sets URQ_CONCLUSION and appropriate data in the handshake structure.
         // The full handshake to be sent will be filled back in the caller function -- CUDT::startConnect().
         return CONN_CONTINUE;
      }
   }

   return postConnect(response, false, eout, synchro);
}

void CUDT::applyResponseSettings()
{
    // Re-configure according to the negotiated values.
    m_iMSS = m_ConnRes.m_iMSS;
    m_iFlowWindowSize = m_ConnRes.m_iFlightFlagSize;
    int udpsize = m_iMSS - CPacket::UDP_HDR_SIZE;
    m_iMaxSRTPayloadSize = udpsize - CPacket::HDR_SIZE;
    m_iPeerISN = m_ConnRes.m_iISN;
    m_iRcvLastAck = m_ConnRes.m_iISN;
#ifdef ENABLE_LOGGING
    m_iDebugPrevLastAck = m_iRcvLastAck;
#endif
    m_iRcvLastSkipAck = m_iRcvLastAck;
    m_iRcvLastAckAck = m_ConnRes.m_iISN;
    m_iRcvCurrSeqNo = m_ConnRes.m_iISN - 1;
    m_PeerID = m_ConnRes.m_iID;
    memcpy(m_piSelfIP, m_ConnRes.m_piPeerIP, 16);

    HLOGC(mglog.Debug, log << CONID() << "applyResponseSettings: HANSHAKE CONCLUDED. SETTING: payload-size=" << m_iMaxSRTPayloadSize
        << " mss=" << m_ConnRes.m_iMSS
        << " flw=" << m_ConnRes.m_iFlightFlagSize
        << " isn=" << m_ConnRes.m_iISN
        << " peerID=" << m_ConnRes.m_iID);
}

EConnectStatus CUDT::postConnect(const CPacket& response, bool rendezvous, CUDTException* eout, bool synchro)
{
    if (m_ConnRes.m_iVersion < HS_VERSION_SRT1 )
        m_ullRcvPeerStartTime = 0; // will be set correctly in SRT HS.

    // This procedure isn't being executed in rendezvous because
    // in rendezvous it's completed before calling this function.
    if ( !rendezvous )
    {
        // NOTE: THIS function must be called before calling prepareConnectionObjects.
        // The reason why it's not part of prepareConnectionObjects is that the activities
        // done there are done SIMILAR way in acceptAndRespond, which also calls this
        // function. In fact, prepareConnectionObjects() represents the code that was
        // done separately in processConnectResponse() and acceptAndRespond(), so this way
        // this code is now common. Now acceptAndRespond() does "manually" something similar
        // to applyResponseSettings(), just a little bit differently. This SHOULD be made
        // common as a part of refactoring job, just needs a bit more time.
        //
        // Currently just this function must be called always BEFORE prepareConnectionObjects
        // everywhere except acceptAndRespond().
        applyResponseSettings();

        // This will actually be done also in rendezvous HSv4,
        // however in this case the HSREQ extension will not be attached,
        // so it will simply go the "old way".
        bool ok = prepareConnectionObjects(m_ConnRes, m_SrtHsSide, eout);
        // May happen that 'response' contains a data packet that was sent in rendezvous mode.
        // In this situation the interpretation of handshake was already done earlier.
        if (ok && response.isControl())
        {
            ok = interpretSrtHandshake(m_ConnRes, response, 0, 0);
            if (!ok && eout)
            {
                *eout = CUDTException(MJ_SETUP, MN_REJECTED, 0);
            }
        }
        if ( !ok )
            return CONN_REJECT;
    }

    CInfoBlock ib;
    ib.m_iIPversion = m_iIPversion;
    CInfoBlock::convert(m_pPeerAddr, m_iIPversion, ib.m_piIP);
    if (m_pCache->lookup(&ib) >= 0)
    {
        m_iRTT = ib.m_iRTT;
        m_iBandwidth = ib.m_iBandwidth;
    }

    if (!setupCC())
    {
        return CONN_REJECT;
    }

    // And, I am connected too.
    m_bConnecting = false;
    m_bConnected = true;

    // register this socket for receiving data packets
    m_pRNode->m_bOnList = true;
    m_pRcvQueue->setNewEntry(this);

    // Remove from rendezvous queue (in this particular case it's
    // actually removing the socket that undergoes asynchronous HS processing).
    // Removing at THIS point because since when setNewEntry is called,
    // the next iteration in the CRcvQueue::worker loop will be dispatching
    // packets normally, as within-connection, so the "connector" won't
    // play any role since this time.
    // The connector, however, must stay alive until the setNewEntry is called
    // because otherwise the packets that are coming for this socket before the
    // connection process is complete will be rejected as "attack", instead of
    // being enqueued for later pickup from the queue.
    m_pRcvQueue->removeConnector(m_SocketID, synchro);

    // acknowledge the management module.
    s_UDTUnited.connect_complete(m_SocketID);

    // acknowledde any waiting epolls to write
    s_UDTUnited.m_EPoll.update_events(m_SocketID, m_sPollID, UDT_EPOLL_OUT, true);

    LOGC(mglog.Note, log << "Connection established to: " << SockaddrToString(m_pPeerAddr));

    return CONN_ACCEPT;
}

void CUDT::checkUpdateCryptoKeyLen(const char* loghdr SRT_ATR_UNUSED, int32_t typefield)
{
    int enc_flags = SrtHSRequest::SRT_HSTYPE_ENCFLAGS::unwrap(typefield);

    // potentially 0-7 values are possible.
    // When 0, don't change anything - it should rely on the value 0.
    // When 1, 5, 6, 7, this is kinda internal error - ignore.
    if (enc_flags >= 2 && enc_flags <= 4) // 2 = 128, 3 = 192, 4 = 256
    {
        int rcv_pbkeylen = SrtHSRequest::SRT_PBKEYLEN_BITS::wrap(enc_flags);
        if (m_iSndCryptoKeyLen == 0)
        {
            m_iSndCryptoKeyLen = rcv_pbkeylen;
            HLOGC(mglog.Debug, log << loghdr << ": PBKEYLEN adopted from advertised value: " << m_iSndCryptoKeyLen);
        }
        else if (m_iSndCryptoKeyLen != rcv_pbkeylen)
        {
            // Conflict. Use SRTO_SENDER flag to check if this side should accept
            // the enforcement, otherwise simply let it win.
            if (!m_bDataSender)
            {
                LOGC(mglog.Warn, log << loghdr << ": PBKEYLEN conflict - OVERRIDDEN " << m_iSndCryptoKeyLen
                       << " by " << rcv_pbkeylen << " from PEER (as AGENT is not SRTO_SENDER)");
                m_iSndCryptoKeyLen = rcv_pbkeylen;
            }
            else
            {
                LOGC(mglog.Warn, log << loghdr << ": PBKEYLEN conflict - keep " << m_iSndCryptoKeyLen << "; peer-advertised PBKEYLEN "
                        << rcv_pbkeylen << " rejected because Agent is SRTO_SENDER");
            }
        }
    }
    else if (enc_flags != 0)
    {
        LOGC(mglog.Error, log << loghdr << ": IPE: enc_flags outside allowed 2, 3, 4: " << enc_flags);
    }
    else
    {
        HLOGC(mglog.Debug, log << loghdr << ": No encryption flags found in type field: " << typefield);
    }
}

// Rendezvous
void CUDT::rendezvousSwitchState(ref_t<UDTRequestType> rsptype, ref_t<bool> needs_extension, ref_t<bool> needs_hsrsp)
{
    UDTRequestType req = m_ConnRes.m_iReqType;
    int hs_flags = SrtHSRequest::SRT_HSTYPE_HSFLAGS::unwrap(m_ConnRes.m_iType);
    bool has_extension = !!hs_flags; // it holds flags, if no flags, there are no extensions.

    const HandshakeSide& hsd = m_SrtHsSide;
    // Note important possibilities that are considered here:

    // 1. The serial arrangement. This happens when one party has missed the
    // URQ_WAVEAHAND message, it sent its own URQ_WAVEAHAND message, and then the
    // firstmost message it received from the peer is URQ_CONCLUSION, as a response
    // for agent's URQ_WAVEAHAND.
    //
    // In this case, Agent switches to RDV_FINE state and Peer switches to RDV_ATTENTION state.
    //
    // 2. The parallel arrangement. This happens when the URQ_WAVEAHAND message sent
    // by both parties are almost in a perfect synch (a rare, but possible case). In this
    // case, both parties receive one another's URQ_WAVEAHAND message and both switch to
    // RDV_ATTENTION state.
    //
    // It's not possible to predict neither which arrangement will happen, or which
    // party will be RDV_FINE in case when the serial arrangement has happened. What
    // will actually happen will depend on random conditions.
    //
    // No matter this randomity, we have a limited number of possible conditions:
    //
    // Stating that "agent" is the party that has received the URQ_WAVEAHAND in whatever
    // arrangement, we are certain, that "agent" switched to RDV_ATTENTION, and peer:
    //
    // - switched to RDV_ATTENTION state (so, both are in the same state independently)
    // - switched to RDV_FINE state (so, the message interchange is actually more-less sequenced)
    //
    // In particular, there's no possibility of a situation that both are in RDV_FINE state
    // because the agent can switch to RDV_FINE state only if it received URQ_CONCLUSION from
    // the peer, while the peer could not send URQ_CONCLUSION without switching off RDV_WAVING
    // (actually to RDV_ATTENTION). There's also no exit to RDV_FINE from RDV_ATTENTION.

    // DEFAULT STATEMENT: don't attach extensions to URQ_CONCLUSION, neither HSREQ nor HSRSP.
    *needs_extension = false;
    *needs_hsrsp = false;

    string reason;

#if ENABLE_HEAVY_LOGGING

    HLOGC(mglog.Debug, log << "rendezvousSwitchState: HS: " << m_ConnRes.show());

    struct LogAtTheEnd
    {
        CHandShake::RendezvousState ost;
        UDTRequestType orq;
        const CHandShake::RendezvousState& nst;
        const UDTRequestType& nrq;
        bool& needext;
        bool& needrsp;
        string& reason;

        ~LogAtTheEnd()
        {
            HLOGC(mglog.Debug, log << "rendezvousSwitchState: STATE["
                << CHandShake::RdvStateStr(ost) << "->" << CHandShake::RdvStateStr(nst) << "] REQTYPE["
                << RequestTypeStr(orq) << "->" << RequestTypeStr(nrq) << "] "
                << "ext:" << (needext ? (needrsp ? "HSRSP" : "HSREQ") : "NONE")
                << (reason == "" ? string() : "reason:" + reason));
        }
      } l_logend = {m_RdvState, req, m_RdvState, *rsptype, *needs_extension, *needs_hsrsp, reason};

#endif

    switch (m_RdvState)
    {
    case CHandShake::RDV_INVALID: return;

    case CHandShake::RDV_WAVING:
        {
            if ( req == URQ_WAVEAHAND )
            {
                m_RdvState = CHandShake::RDV_ATTENTION;

                // NOTE: if this->isWinner(), attach HSREQ
                *rsptype = URQ_CONCLUSION;
                if ( hsd == HSD_INITIATOR )
                    *needs_extension = true;
                return;
            }

            if ( req == URQ_CONCLUSION )
            {
                m_RdvState = CHandShake::RDV_FINE;
                *rsptype = URQ_CONCLUSION;

                *needs_extension = true; // (see below - this needs to craft either HSREQ or HSRSP)
                // if this->isWinner(), then craft HSREQ for that response.
                // if this->isLoser(), then this packet should bring HSREQ, so craft HSRSP for the response.
                if ( hsd == HSD_RESPONDER )
                    *needs_hsrsp = true;
                return;
            }

        }
        reason = "WAVING -> WAVEAHAND or CONCLUSION";
        break;

    case CHandShake::RDV_ATTENTION:
        {
            if ( req == URQ_WAVEAHAND )
            {
                // This is only possible if the URQ_CONCLUSION sent to the peer
                // was lost on track. The peer is then simply unaware that the
                // agent has switched to ATTENTION state and continues sending
                // waveahands. In this case, just remain in ATTENTION state and
                // retry with URQ_CONCLUSION, as normally.
                *rsptype = URQ_CONCLUSION;
                if ( hsd == HSD_INITIATOR )
                    *needs_extension = true;
                return;
            }

            if ( req == URQ_CONCLUSION )
            {
                // We have two possibilities here:
                //
                // WINNER (HSD_INITIATOR): send URQ_AGREEMENT
                if ( hsd == HSD_INITIATOR )
                {
                    // WINNER should get a response with HSRSP, otherwise this is kinda empty conclusion.
                    // If no HSRSP attached, stay in this state.
                    if (hs_flags == 0)
                    {
                        HLOGC(mglog.Debug, log << "rendezvousSwitchState: "
                            "{INITIATOR}[ATTENTION] awaits CONCLUSION+HSRSP, got CONCLUSION, remain in [ATTENTION]");
                        *rsptype = URQ_CONCLUSION;
                        *needs_extension = true; // If you expect to receive HSRSP, continue sending HSREQ
                        return;
                    }
                    m_RdvState = CHandShake::RDV_CONNECTED;
                    *rsptype = URQ_AGREEMENT;
                    return;
                }

                // LOSER (HSD_RESPONDER): send URQ_CONCLUSION and attach HSRSP extension, then expect URQ_AGREEMENT
                if ( hsd == HSD_RESPONDER )
                {
                    // If no HSREQ attached, stay in this state.
                    // (Although this seems completely impossible).
                    if (hs_flags == 0)
                    {
                        LOGC(mglog.Warn, log << "rendezvousSwitchState: (IPE!)"
                            "{RESPONDER}[ATTENTION] awaits CONCLUSION+HSREQ, got CONCLUSION, remain in [ATTENTION]");
                        *rsptype = URQ_CONCLUSION;
                        *needs_extension = false; // If you received WITHOUT extensions, respond WITHOUT extensions (wait for the right message)
                        return;
                    }
                    m_RdvState = CHandShake::RDV_INITIATED;
                    *rsptype = URQ_CONCLUSION;
                    *needs_extension = true;
                    *needs_hsrsp = true;
                    return;
                }

                LOGC(mglog.Error, log << "RENDEZVOUS COOKIE DRAW! Cannot resolve to a valid state.");
                // Fallback for cookie draw
                m_RdvState = CHandShake::RDV_INVALID;
                *rsptype = URQ_ERROR_REJECT;
                return;
            }

            if ( req == URQ_AGREEMENT )
            {
                // This means that the peer has received our URQ_CONCLUSION, but
                // the agent missed the peer's URQ_CONCLUSION (received only initial
                // URQ_WAVEAHAND).
                if ( hsd == HSD_INITIATOR )
                {
                    // In this case the missed URQ_CONCLUSION was sent without extensions,
                    // whereas the peer received our URQ_CONCLUSION with HSREQ, and therefore
                    // it sent URQ_AGREEMENT already with HSRSP. This isn't a problem for
                    // us, we can go on with it, especially that the peer is already switched
                    // into CHandShake::RDV_CONNECTED state.
                    m_RdvState = CHandShake::RDV_CONNECTED;

                    // Both sides are connected, no need to send anything anymore.
                    *rsptype = URQ_DONE;
                    return;
                }

                if ( hsd == HSD_RESPONDER )
                {
                    // In this case the missed URQ_CONCLUSION was sent with extensions, so
                    // we have to request this once again. Send URQ_CONCLUSION in order to
                    // inform the other party that we need the conclusion message once again.
                    // The ATTENTION state should be maintained.
                    *rsptype = URQ_CONCLUSION;
                    *needs_extension = true;
                    *needs_hsrsp = true;
                    return;
                }
            }

        }
        reason = "ATTENTION -> WAVEAHAND(conclusion), CONCLUSION(agreement/conclusion), AGREEMENT (done/conclusion)";
        break;

    case CHandShake::RDV_FINE:
        {
            // In FINE state we can't receive URQ_WAVEAHAND because if the peer has already
            // sent URQ_CONCLUSION, it's already in CHandShake::RDV_ATTENTION, and in this state it can
            // only send URQ_CONCLUSION, whereas when it isn't in CHandShake::RDV_ATTENTION, it couldn't
            // have sent URQ_CONCLUSION, and if it didn't, the agent wouldn't be in CHandShake::RDV_FINE state.

            if ( req == URQ_CONCLUSION )
            {
                // There's only one case when it should receive CONCLUSION in FINE state:
                // When it's the winner. If so, it should then contain HSREQ extension.
                // In case of loser, it shouldn't receive CONCLUSION at all - it should
                // receive AGREEMENT.

                // The winner case, received CONCLUSION + HSRSP - switch to CONNECTED and send AGREEMENT.
                // So, check first if HAS EXTENSION

                bool correct_switch = false;
                if ( hsd == HSD_INITIATOR && !has_extension )
                {
                    // Received REPEATED empty conclusion that has initially switched it into FINE state.
                    // To exit FINE state we need the CONCLUSION message with HSRSP.
                    HLOGC(mglog.Debug, log << "rendezvousSwitchState: {INITIATOR}[FINE] <CONCLUSION without HSRSP. Stay in [FINE], await CONCLUSION+HSRSP");
                }
                else if ( hsd == HSD_RESPONDER )
                {
                    // In FINE state the RESPONDER expects only to be sent AGREEMENT.
                    // It has previously received CONCLUSION in WAVING state and this has switched
                    // it to FINE state. That CONCLUSION message should have contained extension,
                    // so if this is a repeated CONCLUSION+HSREQ, it should be responded with
                    // CONCLUSION+HSRSP.
                    HLOGC(mglog.Debug, log << "rendezvousSwitchState: {RESPONDER}[FINE] <CONCLUSION. Stay in [FINE], await AGREEMENT");
                }
                else
                {
                    correct_switch = true;
                }

                if ( !correct_switch )
                {
                    *rsptype = URQ_CONCLUSION;
                    // initiator should send HSREQ, responder HSRSP,
                    // in both cases extension is needed
                    *needs_extension = true;
                    *needs_hsrsp = hsd == HSD_RESPONDER;
                    return;
                }

                m_RdvState = CHandShake::RDV_CONNECTED;
                *rsptype = URQ_AGREEMENT;
                return;
            }

            if ( req == URQ_AGREEMENT )
            {
                // The loser case, the agreement was sent in response to conclusion that
                // already carried over the HSRSP extension.

                // There's a theoretical case when URQ_AGREEMENT can be received in case of
                // parallel arrangement, while the agent is already in CHandShake::RDV_CONNECTED state.
                // This will be dispatched in the main loop and discarded.

                m_RdvState = CHandShake::RDV_CONNECTED;
                *rsptype = URQ_DONE;
                return;
            }

        }

        reason = "FINE -> CONCLUSION(agreement), AGREEMENT(done)";
        break;
    case CHandShake::RDV_INITIATED:
        {
            // In this state we just wait for URQ_AGREEMENT, which should cause it to
            // switch to CONNECTED. No response required.
            if ( req == URQ_AGREEMENT )
            {
                // No matter in which state we'd be, just switch to connected.
                if (m_RdvState == CHandShake::RDV_CONNECTED)
                {
                    HLOGC(mglog.Debug, log << "<-- AGREEMENT: already connected");
                }
                else
                {
                    HLOGC(mglog.Debug, log << "<-- AGREEMENT: switched to connected");
                }
                m_RdvState = CHandShake::RDV_CONNECTED;
                *rsptype = URQ_DONE;
                return;
            }

            if ( req == URQ_CONCLUSION )
            {
                // Receiving conclusion in this state means that the other party
                // didn't get our conclusion, so send it again, the same as when
                // exiting the ATTENTION state.
                *rsptype = URQ_CONCLUSION;
                if ( hsd == HSD_RESPONDER )
                {
                    HLOGC(mglog.Debug, log << "rendezvousSwitchState: "
                        "{RESPONDER}[INITIATED] awaits AGREEMENT, "
                        "got CONCLUSION, sending CONCLUSION+HSRSP");
                    *needs_extension = true;
                    *needs_hsrsp = true;
                    return;
                }

                // Loser, initiated? This may only happen in parallel arrangement, where
                // the agent exchanges empty conclusion messages with the peer, simultaneously
                // exchanging HSREQ-HSRSP conclusion messages. Check if THIS message contained
                // HSREQ, and set responding HSRSP in that case.
                if ( hs_flags == 0 )
                {
                    HLOGC(mglog.Debug, log << "rendezvousSwitchState: "
                        "{INITIATOR}[INITIATED] awaits AGREEMENT, "
                        "got empty CONCLUSION, STILL RESPONDING CONCLUSION+HSRSP");
                }
                else
                {

                    HLOGC(mglog.Debug, log << "rendezvousSwitchState: "
                            "{INITIATOR}[INITIATED] awaits AGREEMENT, "
                            "got CONCLUSION+HSREQ, responding CONCLUSION+HSRSP");
                }
                *needs_extension = true;
                *needs_hsrsp = true;
                return;
            }
        }

        reason = "INITIATED -> AGREEMENT(done)";
        break;

    case CHandShake::RDV_CONNECTED:
        // Do nothing. This theoretically should never happen.
        *rsptype = URQ_DONE;
        return;
    }

    HLOGC(mglog.Debug, log << "rendezvousSwitchState: INVALID STATE TRANSITION, result: INVALID");
    // All others are treated as errors
    m_RdvState = CHandShake::RDV_WAVING;
    *rsptype = URQ_ERROR_INVALID;
}

/*
* Timestamp-based Packet Delivery (TsbPd) thread
* This thread runs only if TsbPd mode is enabled
* Hold received packets until its time to 'play' them, at PktTimeStamp + TsbPdDelay.
*/
void* CUDT::tsbpd(void* param)
{
   CUDT* self = (CUDT*)param;

   THREAD_STATE_INIT("SRT:TsbPd");

   CGuard::enterCS(self->m_RecvLock);
   self->m_bTsbPdAckWakeup = true;
   while (!self->m_bClosing)
   {
      int32_t current_pkt_seq = 0;
      uint64_t tsbpdtime = 0;
      bool rxready = false;

      CGuard::enterCS(self->m_AckLock);

#ifdef SRT_ENABLE_RCVBUFSZ_MAVG
      self->m_pRcvBuffer->updRcvAvgDataSize(CTimer::getTime());
#endif

      if (self->m_bTLPktDrop)
      {
          int32_t skiptoseqno = -1;
          bool passack = true; //Get next packet to wait for even if not acked

          rxready = self->m_pRcvBuffer->getRcvFirstMsg(Ref(tsbpdtime), Ref(passack), Ref(skiptoseqno), Ref(current_pkt_seq));

          HLOGC(tslog.Debug, log << boolalpha
                  << "NEXT PKT CHECK: rdy=" << rxready
                  << " passack=" << passack
                  << " skipto=%" << skiptoseqno
                  << " current=%" << current_pkt_seq
                  << " buf-base=%" << self->m_iRcvLastSkipAck);
          /*
           * VALUES RETURNED:
           *
           * rxready:     if true, packet at head of queue ready to play
           * tsbpdtime:   timestamp of packet at head of queue, ready or not. 0 if none.
           * passack:     if true, ready head of queue not yet acknowledged
           * skiptoseqno: sequence number of packet at head of queue if ready to play but
           *              some preceeding packets are missing (need to be skipped). -1 if none. 
           */
          if (rxready)
          {
             /* Packet ready to play according to time stamp but... */
             int seqlen = CSeqNo::seqoff(self->m_iRcvLastSkipAck, skiptoseqno);

             if (skiptoseqno != -1 && seqlen > 0)
             {
                /* 
                * skiptoseqno != -1,
                * packet ready to play but preceeded by missing packets (hole).
                */

                /* Update drop/skip stats */
                 CGuard::enterCS(self->m_StatsLock);
                self->m_stats.m_iRcvDropTotal += seqlen;
                self->m_stats.m_iTraceRcvDrop += seqlen;
                /* Estimate dropped/skipped bytes from average payload */
                int avgpayloadsz = self->m_pRcvBuffer->getRcvAvgPayloadSize();
                self->m_stats.m_ullRcvBytesDropTotal += seqlen * avgpayloadsz;
                self->m_stats.m_ullTraceRcvBytesDrop += seqlen * avgpayloadsz;
                CGuard::leaveCS(self->m_StatsLock);

                self->unlose(self->m_iRcvLastSkipAck, CSeqNo::decseq(skiptoseqno)); //remove(from,to-inclusive)
                self->m_pRcvBuffer->skipData(seqlen);

                self->m_iRcvLastSkipAck = skiptoseqno;

#if ENABLE_LOGGING
                int64_t timediff = 0;
                if ( tsbpdtime )
                     timediff = int64_t(tsbpdtime) - int64_t(CTimer::getTime());
#if ENABLE_HEAVY_LOGGING
                HLOGC(tslog.Debug, log << self->CONID() << "tsbpd: DROPSEQ: up to seq=" << CSeqNo::decseq(skiptoseqno)
                    << " (" << seqlen << " packets) playable at " << FormatTime(tsbpdtime) << " delayed "
                    << (timediff/1000) << "." << (timediff%1000) << " ms");
#endif
                LOGC(dlog.Debug, log << "RCV-DROPPED packet delay=" << (timediff/1000) << "ms");
#endif

                tsbpdtime = 0; //Next sent ack will unblock
                rxready = false;
             }
             else if (passack)
             {
                /* Packets ready to play but not yet acknowledged (should occurs withing 10ms) */
                rxready = false;
                tsbpdtime = 0; //Next sent ack will unblock
             } /* else packet ready to play */
          } /* else packets not ready to play */
      }
      else
      {
          rxready = self->m_pRcvBuffer->isRcvDataReady(Ref(tsbpdtime), Ref(current_pkt_seq));
      }
      CGuard::leaveCS(self->m_AckLock);

      if (rxready)
      {
          HLOGC(tslog.Debug, log << self->CONID() << "tsbpd: PLAYING PACKET seq=" << current_pkt_seq
              << " (belated " << ((CTimer::getTime() - tsbpdtime)/1000.0) << "ms)");
         /*
         * There are packets ready to be delivered
         * signal a waiting "recv" call if there is any data available
         */
         if (self->m_bSynRecving)
         {
             pthread_cond_signal(&self->m_RecvDataCond);
         }
         /*
         * Set EPOLL_IN to wakeup any thread waiting on epoll
         */
         self->s_UDTUnited.m_EPoll.update_events(self->m_SocketID, self->m_sPollID, UDT_EPOLL_IN, true);
         CTimer::triggerEvent();
         tsbpdtime = 0;
      }

      if (tsbpdtime != 0)
      {
         int64_t timediff = int64_t(tsbpdtime) - int64_t(CTimer::getTime());
         /*
         * Buffer at head of queue is not ready to play.
         * Schedule wakeup when it will be.
         */
          self->m_bTsbPdAckWakeup = false;
          THREAD_PAUSED();
          HLOGC(tslog.Debug, log << self->CONID() << "tsbpd: FUTURE PACKET seq=" << current_pkt_seq
              << " T=" << FormatTime(tsbpdtime) << " - waiting " << (timediff/1000.0) << "ms");
          CTimer::condTimedWaitUS(&self->m_RcvTsbPdCond, &self->m_RecvLock, timediff);
          THREAD_RESUMED();
      }
      else
      {
         /*
         * We have just signaled epoll; or
         * receive queue is empty; or
         * next buffer to deliver is not in receive queue (missing packet in sequence).
         *
         * Block until woken up by one of the following event:
         * - All ready-to-play packets have been pulled and EPOLL_IN cleared (then loop to block until next pkt time if any)
         * - New buffers ACKed
         * - Closing the connection
         */
         HLOGC(tslog.Debug, log << self->CONID() << "tsbpd: no data, scheduling wakeup at ack");
         self->m_bTsbPdAckWakeup = true;
         THREAD_PAUSED();
         pthread_cond_wait(&self->m_RcvTsbPdCond, &self->m_RecvLock);
         THREAD_RESUMED();
      }
   }
   CGuard::leaveCS(self->m_RecvLock);
   THREAD_EXIT();
   HLOGC(tslog.Debug, log << self->CONID() << "tsbpd: EXITING");
   return NULL;
}

bool CUDT::prepareConnectionObjects(const CHandShake& hs, HandshakeSide hsd, CUDTException* eout)
{
    // This will be lazily created due to being the common
    // code with HSv5 rendezvous, in which this will be run
    // in a little bit "randomly selected" moment, but must
    // be run once in the whole connection process.
    if (m_pSndBuffer)
    {
        HLOGC(mglog.Debug, log << "prepareConnectionObjects: (lazy) already created.");
        return true;
    }

    bool bidirectional = false;
    if ( hs.m_iVersion > HS_VERSION_UDT4 )
    {
        bidirectional = true; // HSv5 is always bidirectional
    }

    // HSD_DRAW is received only if this side is listener.
    // If this side is caller with HSv5, HSD_INITIATOR should be passed.
    // If this is a rendezvous connection with HSv5, the handshake role
    // is taken from m_SrtHsSide field.
    if ( hsd == HSD_DRAW )
    {
        if ( bidirectional )
        {
            hsd = HSD_RESPONDER;   // In HSv5, listener is always RESPONDER and caller always INITIATOR.
        }
        else
        {
            hsd = m_bDataSender ? HSD_INITIATOR : HSD_RESPONDER;
        }
    }

    try
    {
        m_pSndBuffer = new CSndBuffer(32, m_iMaxSRTPayloadSize);
        m_pRcvBuffer = new CRcvBuffer(&(m_pRcvQueue->m_UnitQueue), m_iRcvBufSize);
        // after introducing lite ACK, the sndlosslist may not be cleared in time, so it requires twice space.
        m_pSndLossList = new CSndLossList(m_iFlowWindowSize * 2);
        m_pRcvLossList = new CRcvLossList(m_iFlightFlagSize);
    }
    catch (...)
    {
        // Simply reject. 
        if ( eout )
        {
            *eout = CUDTException(MJ_SYSTEMRES, MN_MEMORY, 0);
        }
        return false;
    }

    if (!createCrypter(hsd, bidirectional)) // Make sure CC is created (lazy)
        return false;

    return true;
}

void CUDT::acceptAndRespond(const sockaddr* peer, CHandShake* hs, const CPacket& hspkt)
{
   HLOGC(mglog.Debug, log << "acceptAndRespond: setting up data according to handshake");

   CGuard cg(m_ConnectionLock);

   m_ullRcvPeerStartTime = 0; // will be set correctly at SRT HS

   // Uses the smaller MSS between the peers
   if (hs->m_iMSS > m_iMSS)
      hs->m_iMSS = m_iMSS;
   else
      m_iMSS = hs->m_iMSS;

   // exchange info for maximum flow window size
   m_iFlowWindowSize = hs->m_iFlightFlagSize;
   hs->m_iFlightFlagSize = (m_iRcvBufSize < m_iFlightFlagSize)? m_iRcvBufSize : m_iFlightFlagSize;

   m_iPeerISN = hs->m_iISN;

   m_iRcvLastAck = hs->m_iISN;
#ifdef ENABLE_LOGGING
   m_iDebugPrevLastAck = m_iRcvLastAck;
#endif
   m_iRcvLastSkipAck = m_iRcvLastAck;
   m_iRcvLastAckAck = hs->m_iISN;
   m_iRcvCurrSeqNo = hs->m_iISN - 1;

   m_PeerID = hs->m_iID;
   hs->m_iID = m_SocketID;

   // use peer's ISN and send it back for security check
   m_iISN = hs->m_iISN;

   m_iLastDecSeq = m_iISN - 1;
   m_iSndLastAck = m_iISN;
   m_iSndLastDataAck = m_iISN;
   m_iSndLastFullAck = m_iISN;
   m_iSndCurrSeqNo = m_iISN - 1;
   m_iSndLastAck2 = m_iISN;
   m_ullSndLastAck2Time = CTimer::getTime();

   // this is a reponse handshake
   hs->m_iReqType = URQ_CONCLUSION;

   if ( hs->m_iVersion > HS_VERSION_UDT4 )
   {
       // The version is agreed; this code is executed only in case
       // when AGENT is listener. In this case, conclusion response
       // must always contain HSv5 handshake extensions.
       hs->m_extension = true;
   }

   // get local IP address and send the peer its IP address (because UDP cannot get local IP address)
   memcpy(m_piSelfIP, hs->m_piPeerIP, 16);
   CIPAddress::ntop(peer, hs->m_piPeerIP, m_iIPversion);

   int udpsize = m_iMSS - CPacket::UDP_HDR_SIZE;
   m_iMaxSRTPayloadSize = udpsize - CPacket::HDR_SIZE;
   HLOGC(mglog.Debug, log << "acceptAndRespond: PAYLOAD SIZE: " << m_iMaxSRTPayloadSize);

   // Prepare all structures
   if (!prepareConnectionObjects(*hs, HSD_DRAW, 0))
   {
       HLOGC(mglog.Debug, log << "acceptAndRespond: prepareConnectionObjects failed - responding with REJECT.");
       // If the SRT Handshake extension was provided and wasn't interpreted
       // correctly, the connection should be rejected.
       //
       // Respond with the rejection message and exit with exception
       // so that the caller will know that this new socket should be deleted.
       hs->m_iReqType = URQ_ERROR_REJECT;
       throw CUDTException(MJ_SETUP, MN_REJECTED, 0);
   }
   // Since now you can use m_pCryptoControl

   CInfoBlock ib;
   ib.m_iIPversion = m_iIPversion;
   CInfoBlock::convert(peer, m_iIPversion, ib.m_piIP);
   if (m_pCache->lookup(&ib) >= 0)
   {
      m_iRTT = ib.m_iRTT;
      m_iBandwidth = ib.m_iBandwidth;
   }

   // This should extract the HSREQ and KMREQ portion in the handshake packet.
   // This could still be a HSv4 packet and contain no such parts, which will leave
   // this entity as "non-SRT-handshaken", and await further HSREQ and KMREQ sent
   // as UMSG_EXT.
   uint32_t kmdata[SRTDATA_MAXSIZE];
   size_t kmdatasize = SRTDATA_MAXSIZE;
   if ( !interpretSrtHandshake(*hs, hspkt, kmdata, &kmdatasize) )
   {
       HLOGC(mglog.Debug, log << "acceptAndRespond: interpretSrtHandshake failed - responding with REJECT.");
       // If the SRT Handshake extension was provided and wasn't interpreted
       // correctly, the connection should be rejected.
       //
       // Respond with the rejection message and return false from
       // this function so that the caller will know that this new
       // socket should be deleted.
       hs->m_iReqType = URQ_ERROR_REJECT;
       throw CUDTException(MJ_SETUP, MN_REJECTED, 0);
   }

   if (!setupCC())
   {
       hs->m_iReqType = URQ_ERROR_REJECT;
       throw CUDTException(MJ_SETUP, MN_REJECTED, 0);
   }

   m_pPeerAddr = (AF_INET == m_iIPversion) ? (sockaddr*)new sockaddr_in : (sockaddr*)new sockaddr_in6;
   memcpy(m_pPeerAddr, peer, (AF_INET == m_iIPversion) ? sizeof(sockaddr_in) : sizeof(sockaddr_in6));

   // And of course, it is connected.
   m_bConnected = true;

   // register this socket for receiving data packets
   m_pRNode->m_bOnList = true;
   m_pRcvQueue->setNewEntry(this);

   //send the response to the peer, see listen() for more discussions about this
   // XXX Here create CONCLUSION RESPONSE with:
   // - just the UDT handshake, if HS_VERSION_UDT4,
   // - if higher, the UDT handshake, the SRT HSRSP, the SRT KMRSP
   size_t size = m_iMaxSRTPayloadSize;
   // Allocate the maximum possible memory for an SRT payload.
   // This is a maximum you can send once.
   CPacket response;
   response.setControl(UMSG_HANDSHAKE);
   response.allocate(size);

   // This will serialize the handshake according to its current form.
   HLOGC(mglog.Debug, log << "acceptAndRespond: creating CONCLUSION response (HSv5: with HSRSP/KMRSP) buffer size=" << size);
   if (!createSrtHandshake(Ref(response), Ref(*hs), SRT_CMD_HSRSP, SRT_CMD_KMRSP, kmdata, kmdatasize))
   {
       LOGC(mglog.Error, log << "acceptAndRespond: error creating handshake response");
       throw CUDTException(MJ_SETUP, MN_REJECTED, 0);
   }

   // Set target socket ID to the value from received handshake's source ID.
   response.m_iID = m_PeerID;

#if ENABLE_HEAVY_LOGGING
   {
       // To make sure what REALLY is being sent, parse back the handshake
       // data that have been just written into the buffer.
       CHandShake debughs;
       debughs.load_from(response.m_pcData, response.getLength());
       HLOGC(mglog.Debug, log << CONID() << "acceptAndRespond: sending HS to peer, reqtype="
           << RequestTypeStr(debughs.m_iReqType) << " version=" << debughs.m_iVersion
           << " (connreq:" << RequestTypeStr(m_ConnReq.m_iReqType)
           << "), target_socket=" << response.m_iID << ", my_socket=" << debughs.m_iID);
   }
#endif
   m_pSndQueue->sendto(peer, response);
}


// This function is required to be called when a caller receives an INDUCTION
// response from the listener and would like to create a CONCLUSION that includes
// the SRT handshake extension. This extension requires that the crypter object
// be created, but it's still too early for it to be completely configured.
// This function then precreates the object so that the handshake extension can
// be created, as this happens before the completion of the connection (and
// therefore configuration of the crypter object), which can only take place upon
// reception of CONCLUSION response from the listener.
bool CUDT::createCrypter(HandshakeSide side, bool bidirectional)
{
    // Lazy initialization
    if ( m_pCryptoControl )
        return true;

    // Write back this value, when it was just determined.
    m_SrtHsSide = side;

    m_pCryptoControl.reset(new CCryptoControl(this, m_SocketID));

    // XXX These below are a little bit controversial.
    // These data should probably be filled only upon
    // reception of the conclusion handshake - otherwise
    // they have outdated values.
    if ( bidirectional )
        m_bTwoWayData = true;

    m_pCryptoControl->setCryptoSecret(m_CryptoSecret);

    if ( bidirectional || m_bDataSender )
    {
        HLOGC(mglog.Debug, log << "createCrypter: setting RCV/SND KeyLen=" << m_iSndCryptoKeyLen);
        m_pCryptoControl->setCryptoKeylen(m_iSndCryptoKeyLen);
    }

    return m_pCryptoControl->init(side, bidirectional);
}

bool CUDT::setupCC()
{
    // Prepare configuration object,
    // Create the CCC object and configure it.

    // UDT also sets back the congestion window: ???
    // m_dCongestionWindow = m_pCC->m_dCWndSize;

    // XXX Not sure about that. May happen that AGENT wants
    // tsbpd mode, but PEER doesn't, even in bidirectional mode.
    // This way, the reception side should get precedense.
    //if (bidirectional || m_bDataSender || m_bTwoWayData)
    //    m_bPeerTsbPd = m_bOPT_TsbPd;

    // Smoother will retrieve whatever parameters it needs
    // from *this.
    if ( !m_Smoother.configure(this))
    {
        return false;
    }

    // Configure FEC module
    if (m_OPT_PktFilterConfigString != "")
    {
        // This string, when nonempty, defines that the corrector shall be
        // configured. Otherwise it's left uninitialized.

        // At this point we state everything is checked and the appropriate
        // corrector type is already selected, so now create it.
        HLOGC(mglog.Debug, log << "FEC: Configuring Corrector: " << m_OPT_PktFilterConfigString);
        if (!m_PacketFilter.configure(this, m_pRcvBuffer->getUnitQueue(), m_OPT_PktFilterConfigString))
        {
            return false;
        }

        m_PktFilterRexmitLevel = m_PacketFilter.arqLevel();
    }
	else
	{
		// When we have no filter, ARQ should work in ALWAYS mode.
		m_PktFilterRexmitLevel = SRT_ARQ_ALWAYS;
	}

    // Override the value of minimum NAK interval, per Smoother's wish.
    // When default 0 value is returned, the current value set by CUDT
    // is preserved.
    uint64_t min_nak_tk = m_Smoother->minNAKInterval();
    if ( min_nak_tk )
        m_ullMinNakInt_tk = min_nak_tk;

    HLOGC(mglog.Debug, log << "setupCC: setting parameters: mss=" << m_iMSS
        << " maxCWNDSize/FlowWindowSize=" << m_iFlowWindowSize
        << " rcvrate=" << m_iDeliveryRate << "p/s (" << m_iByteDeliveryRate << "B/S)"
        << " rtt=" << m_iRTT
        << " bw=" << m_iBandwidth);

    updateCC(TEV_INIT, TEV_INIT_RESET);
    return true;
}

void CUDT::considerLegacySrtHandshake(uint64_t timebase)
{
    // Do a fast pre-check first - this simply declares that agent uses HSv5
    // and the legacy SRT Handshake is not to be done. Second check is whether
    // agent is sender (=initiator in HSv4).
    if ( !isTsbPd() || !m_bDataSender )
        return;

    if (m_iSndHsRetryCnt <= 0)
    {
        HLOGC(mglog.Debug, log << "Legacy HSREQ: not needed, expire counter=" << m_iSndHsRetryCnt);
        return;
    }

    uint64_t now = CTimer::getTime();
    if (timebase != 0)
    {
        // Then this should be done only if it's the right time,
        // the TSBPD mode is on, and when the counter is "still rolling".
        /*
         * SRT Handshake with peer:
         * If...
         * - we want TsbPd mode; and
         * - we have not tried more than CSRTCC_MAXRETRY times (peer may not be SRT); and
         * - and did not get answer back from peer
         * - last sent handshake req should have been replied (RTT*1.5 elapsed); and
         * then (re-)send handshake request.
         */
        if ( timebase > now ) // too early
        {
            HLOGC(mglog.Debug, log << "Legacy HSREQ: TOO EARLY, will still retry " << m_iSndHsRetryCnt << " times");
            return;
        }
    }
    // If 0 timebase, it means that this is the initial sending with the very first
    // payload packet sent. Send only if this is still set to maximum+1 value.
    else if (m_iSndHsRetryCnt < SRT_MAX_HSRETRY+1)
    {
        HLOGC(mglog.Debug, log << "Legacy HSREQ: INITIAL, REPEATED, so not to be done. Will repeat on sending " << m_iSndHsRetryCnt << " times");
        return;
    }

    HLOGC(mglog.Debug, log << "Legacy HSREQ: SENDING, will repeat " << m_iSndHsRetryCnt << " times if no response");
    m_iSndHsRetryCnt--;
    m_ullSndHsLastTime_us = now;
    sendSrtMsg(SRT_CMD_HSREQ);
}

void CUDT::checkSndTimers(Whether2RegenKm regen)
{
    if (m_SrtHsSide == HSD_INITIATOR)
    {
        HLOGC(mglog.Debug, log << "checkSndTimers: HS SIDE: INITIATOR, considering legacy handshake with timebase");
        // Legacy method for HSREQ, only if initiator.
        considerLegacySrtHandshake(m_ullSndHsLastTime_us + m_iRTT*3/2);
    }
    else
    {
        HLOGC(mglog.Debug, log << "checkSndTimers: HS SIDE: " << (m_SrtHsSide == HSD_RESPONDER ? "RESPONDER" : "DRAW (IPE?)")
                << " - not considering legacy handshake");
    }

    // This must be done always on sender, regardless of HS side.
    // When regen == DONT_REGEN_KM, it's a handshake call, so do
    // it only for initiator.
    if (regen || m_SrtHsSide == HSD_INITIATOR)
    {
        // Don't call this function in "non-regen mode" (sending only),
        // if this side is RESPONDER. This shall be called only with
        // regeneration request, which is required by the sender.
        m_pCryptoControl->sendKeysToPeer(regen);
    }
}

void CUDT::addressAndSend(CPacket& pkt)
{
    pkt.m_iID = m_PeerID;
    CGuard::enterCS(m_StatsLock);
    pkt.m_iTimeStamp = int(CTimer::getTime() - m_stats.m_StartTime);
    CGuard::leaveCS(m_StatsLock);

    m_pSndQueue->sendto(m_pPeerAddr, pkt);
}


void CUDT::close()
{
   // NOTE: this function is called from within the garbage collector thread.

   if (!m_bOpened)
   {
      return;
   }

   HLOGC(mglog.Debug, log << CONID() << " - closing socket:");

   if (m_Linger.l_onoff != 0)
   {
      uint64_t entertime = CTimer::getTime();

      HLOGC(mglog.Debug, log << CONID() << " ... (linger)");
      while (!m_bBroken && m_bConnected && (m_pSndBuffer->getCurrBufSize() > 0)
              && (CTimer::getTime() - entertime < m_Linger.l_linger * uint64_t(1000000)))
      {
         // linger has been checked by previous close() call and has expired
         if (m_ullLingerExpiration >= entertime)
            break;

         if (!m_bSynSending)
         {
            // if this socket enables asynchronous sending, return immediately and let GC to close it later
            if (m_ullLingerExpiration == 0)
               m_ullLingerExpiration = entertime + m_Linger.l_linger * uint64_t(1000000);

            return;
         }

         #ifndef _WIN32
            timespec ts;
            ts.tv_sec = 0;
            ts.tv_nsec = 1000000;
            nanosleep(&ts, NULL);
         #else
            Sleep(1);
         #endif
      }
   }

   // remove this socket from the snd queue
   if (m_bConnected)
      m_pSndQueue->m_pSndUList->remove(this);

   /*
    * update_events below useless
    * removing usock for EPolls right after (remove_usocks) clears it (in other HAI patch).
    *
    * What is in EPoll shall be the responsibility of the application, if it want local close event,
    * it would remove the socket from the EPoll after close.
    */
   // trigger any pending IO events.
   s_UDTUnited.m_EPoll.update_events(m_SocketID, m_sPollID, UDT_EPOLL_ERR, true);
   // then remove itself from all epoll monitoring
   try
   {
      for (set<int>::iterator i = m_sPollID.begin(); i != m_sPollID.end(); ++ i)
         s_UDTUnited.m_EPoll.remove_usock(*i, m_SocketID);
   }
   catch (...)
   {
   }

   // XXX What's this, could any of the above actions make it !m_bOpened?
   if (!m_bOpened)
   {
      return;
   }

   // Inform the threads handler to stop.
   m_bClosing = true;

   HLOGC(mglog.Debug, log << CONID() << "CLOSING STATE. Acquiring connection lock");

   CGuard cg(m_ConnectionLock);

   // Signal the sender and recver if they are waiting for data.
   releaseSynch();

   HLOGC(mglog.Debug, log << CONID() << "CLOSING, removing from listener/connector");

   if (m_bListening)
   {
      m_bListening = false;
      m_pRcvQueue->removeListener(this);
   }
   else if (m_bConnecting)
   {
       m_pRcvQueue->removeConnector(m_SocketID);
   }

   if (m_bConnected)
   {
      if (!m_bShutdown)
      {
          HLOGC(mglog.Debug, log << CONID() << "CLOSING - sending SHUTDOWN to the peer");
          sendCtrl(UMSG_SHUTDOWN);
      }

      m_pCryptoControl->close();

      // Store current connection information.
      CInfoBlock ib;
      ib.m_iIPversion = m_iIPversion;
      CInfoBlock::convert(m_pPeerAddr, m_iIPversion, ib.m_piIP);
      ib.m_iRTT = m_iRTT;
      ib.m_iBandwidth = m_iBandwidth;
      m_pCache->update(&ib);

      m_bConnected = false;
   }

   if ( m_bTsbPd  && !pthread_equal(m_RcvTsbPdThread, pthread_t()))
   {
       HLOGC(mglog.Debug, log << "CLOSING, joining TSBPD thread...");
       void* retval;
       int ret SRT_ATR_UNUSED = pthread_join(m_RcvTsbPdThread, &retval);
       HLOGC(mglog.Debug, log << "... " << (ret == 0 ? "SUCCEEDED" : "FAILED"));
   }

   HLOGC(mglog.Debug, log << "CLOSING, joining send/receive threads");

   // waiting all send and recv calls to stop
   CGuard sendguard(m_SendLock);
   CGuard recvguard(m_RecvLock);

   CGuard::enterCS(m_AckLock);
   /* Release CCryptoControl internals (crypto context) under AckLock in case decrypt is in progress */
   m_pCryptoControl.reset();
   CGuard::leaveCS(m_AckLock);

   m_lSrtVersion = SRT_DEF_VERSION;
   m_lPeerSrtVersion = SRT_VERSION_UNK;
   m_lMinimumPeerSrtVersion = SRT_VERSION_MAJ1;
   m_ullRcvPeerStartTime = 0;

   m_bOpened = false;
}

/*
 Old, mostly original UDT based version of CUDT::send.
 Left for historical reasons.

int CUDT::send(const char* data, int len)
{
   // throw an exception if not connected
   if (m_bBroken || m_bClosing)
      throw CUDTException(MJ_CONNECTION, MN_CONNLOST, 0);
   else if (!m_bConnected || !m_Smoother.ready())
      throw CUDTException(MJ_CONNECTION, MN_NOCONN, 0);

   if (len <= 0)
      return 0;

   // Check if the current smoother accepts the call with given parameters.
   if (!m_Smoother->checkTransArgs(Smoother::STA_BUFFER, Smoother::STAD_SEND, data, len, -1, false))
      throw CUDTException(MJ_NOTSUP, MN_INVALBUFFERAPI, 0);

   CGuard sendguard(m_SendLock);

   if (m_pSndBuffer->getCurrBufSize() == 0)
   {
      // delay the EXP timer to avoid mis-fired timeout
      uint64_t currtime_tk;
      CTimer::rdtsc(currtime_tk);
      // (fix keepalive) m_ullLastRspTime_tk = currtime_tk;
      m_ullLastRspAckTime_tk = currtime_tk;
      m_iReXmitCount = 1;
   }
   if (sndBuffersLeft() <= 0)
   {
      if (!m_bSynSending)
         throw CUDTException(MJ_AGAIN, MN_WRAVAIL, 0);
      else
      {
          {
              // wait here during a blocking sending
              CGuard sendblock_lock(m_SendBlockLock);
              if (m_iSndTimeOut < 0)
              {
                  while (stillConnected() && (sndBuffersLeft() <= 0) && m_bPeerHealth)
                      pthread_cond_wait(&m_SendBlockCond, &m_SendBlockLock);
              }
              else
              {
                  uint64_t exptime = CTimer::getTime() + m_iSndTimeOut * uint64_t(1000);
                  timespec locktime;

                  locktime.tv_sec = exptime / 1000000;
                  locktime.tv_nsec = (exptime % 1000000) * 1000;

                  while (stillConnected() && (sndBuffersLeft() <= 0) && m_bPeerHealth && (CTimer::getTime() < exptime))
                      pthread_cond_timedwait(&m_SendBlockCond, &m_SendBlockLock, &locktime);
              }
          }

         // check the connection status
         if (m_bBroken || m_bClosing)
            throw CUDTException(MJ_CONNECTION, MN_CONNLOST, 0);
         else if (!m_bConnected)
            throw CUDTException(MJ_CONNECTION, MN_NOCONN, 0);
         else if (!m_bPeerHealth)
         {
            m_bPeerHealth = true;
            throw CUDTException(MJ_PEERERROR);
         }
      }
   }

   if (sndBuffersLeft() <= 0)
   {
      if (m_iSndTimeOut >= 0)
         throw CUDTException(MJ_AGAIN, MN_XMTIMEOUT, 0);

      return 0;
   }

   int size = min(len, sndBuffersLeft() * m_iMaxSRTPayloadSize);

   // record total time used for sending
   if (m_pSndBuffer->getCurrBufSize() == 0)
      m_llSndDurationCounter = CTimer::getTime();

   // insert the user buffer into the sending list
   m_pSndBuffer->addBuffer(data, size); // inorder=false, ttl=-1

   // insert this socket to snd list if it is not on the list yet
   m_pSndQueue->m_pSndUList->update(this, CSndUList::DONT_RESCHEDULE);

   if (sndBuffersLeft() <= 0)
   {
      // write is not available any more
      s_UDTUnited.m_EPoll.update_events(m_SocketID, m_sPollID, UDT_EPOLL_OUT, false);
   }

   return size;
}
*/

int CUDT::receiveBuffer(char* data, int len)
{
    if (!m_Smoother->checkTransArgs(Smoother::STA_BUFFER, Smoother::STAD_RECV, data, len, -1, false))
        throw CUDTException(MJ_NOTSUP, MN_INVALBUFFERAPI, 0);

    CGuard recvguard(m_RecvLock);

    if ((m_bBroken || m_bClosing) && !m_pRcvBuffer->isRcvDataReady())
    {
        if (m_bShutdown)
        {
            // For stream API, return 0 as a sign of EOF for transmission.
            // That's a bit controversial because theoretically the
            // UMSG_SHUTDOWN message may be lost as every UDP packet, although
            // another theory states that this will never happen because this
            // packet has a total size of 42 bytes and such packets are
            // declared as never dropped - but still, this is UDP so there's no
            // guarantee.

            // The most reliable way to inform the party that the transmission
            // has ended would be to send a single empty packet (that is,
            // a data packet that contains only an SRT header in the UDP
            // payload), which is a normal data packet that can undergo
            // normal sequence check and retransmission rules, so it's ensured
            // that this packet will be received. Receiving such a packet should
            // make this function return 0, potentially also without breaking
            // the connection and potentially also with losing no ability to
            // send some larger portion of data next time.
            HLOGC(mglog.Debug, log << "STREAM API, SHUTDOWN: marking as EOF");
            return 0;
        }
        HLOGC(mglog.Debug, log << (m_bMessageAPI ? "MESSAGE" : "STREAM") << " API, " << (m_bShutdown?"":"no") << " SHUTDOWN. Reporting as BROKEN.");
        throw CUDTException(MJ_CONNECTION, MN_CONNLOST, 0);
    }


    if (!m_pRcvBuffer->isRcvDataReady())
    {
        if (!m_bSynRecving)
        {
            throw CUDTException(MJ_AGAIN, MN_RDAVAIL, 0);
        }
        else
        {
            /* Kick TsbPd thread to schedule next wakeup (if running) */
            if (m_iRcvTimeOut < 0)
            {
                while (stillConnected() && !m_pRcvBuffer->isRcvDataReady())
                {
                    //Do not block forever, check connection status each 1 sec.
                    CTimer::condTimedWaitUS(&m_RecvDataCond, &m_RecvLock, 1000000);
                }
            }
            else
            {
                uint64_t exptime = CTimer::getTime() + m_iRcvTimeOut * 1000;
                while (stillConnected() && !m_pRcvBuffer->isRcvDataReady())
                {
                    CTimer::condTimedWaitUS(&m_RecvDataCond, &m_RecvLock, m_iRcvTimeOut * 1000);
                    if (CTimer::getTime() >= exptime)
                        break;
                }
            }
        }
    }

    // throw an exception if not connected
    if (!m_bConnected)
        throw CUDTException(MJ_CONNECTION, MN_NOCONN, 0);

    if ((m_bBroken || m_bClosing) && !m_pRcvBuffer->isRcvDataReady())
    {
        // See at the beginning
        if (!m_bMessageAPI && m_bShutdown)
        {
            HLOGC(mglog.Debug, log << "STREAM API, SHUTDOWN: marking as EOF");
            return 0;
        }
        HLOGC(mglog.Debug, log << (m_bMessageAPI ? "MESSAGE" : "STREAM") << " API, " << (m_bShutdown?"":"no") << " SHUTDOWN. Reporting as BROKEN.");

        throw CUDTException(MJ_CONNECTION, MN_CONNLOST, 0);
    }

    int res = m_pRcvBuffer->readBuffer(data, len);

    /* Kick TsbPd thread to schedule next wakeup (if running) */
    if (m_bTsbPd)
    {
        HLOGP(tslog.Debug, "Ping TSBPD thread to schedule wakeup");
        pthread_cond_signal(&m_RcvTsbPdCond);
    }


    if (!m_pRcvBuffer->isRcvDataReady())
    {
        // read is not available any more
        s_UDTUnited.m_EPoll.update_events(m_SocketID, m_sPollID, UDT_EPOLL_IN, false);
    }

    if ((res <= 0) && (m_iRcvTimeOut >= 0))
        throw CUDTException(MJ_AGAIN, MN_XMTIMEOUT, 0);

    return res;
}


void CUDT::checkNeedDrop(ref_t<bool> bCongestion)
{
    if (!m_bPeerTLPktDrop)
        return;

    if (!m_bMessageAPI)
    {
        LOGC(dlog.Error, log << "The SRTO_TLPKTDROP flag can only be used with message API.");
        throw CUDTException(MJ_NOTSUP, MN_INVALBUFFERAPI, 0);
    }

    int bytes, timespan_ms;
    // (returns buffer size in buffer units, ignored)
    m_pSndBuffer->getCurrBufSize(Ref(bytes), Ref(timespan_ms));

    // high threshold (msec) at tsbpd_delay plus sender/receiver reaction time (2 * 10ms)
    // Minimum value must accomodate an I-Frame (~8 x average frame size)
    // >>need picture rate or app to set min treshold
    // >>using 1 sec for worse case 1 frame using all bit budget.
    // picture rate would be useful in auto SRT setting for min latency
    // XXX Make SRT_TLPKTDROP_MINTHRESHOLD_MS option-configurable
    int threshold_ms = 0;
    if (m_iOPT_SndDropDelay >= 0)
    {
        threshold_ms = std::max(m_iPeerTsbPdDelay_ms + m_iOPT_SndDropDelay, +SRT_TLPKTDROP_MINTHRESHOLD_MS) + (2*COMM_SYN_INTERVAL_US/1000);
    }

    if (threshold_ms && timespan_ms > threshold_ms)
    {
        // protect packet retransmission
        CGuard::enterCS(m_AckLock);
        int dbytes;
        int dpkts = m_pSndBuffer->dropLateData(dbytes,  CTimer::getTime() - (threshold_ms * 1000));
        if (dpkts > 0)
        {
            CGuard::enterCS(m_StatsLock);
            m_stats.m_iTraceSndDrop        += dpkts;
            m_stats.m_iSndDropTotal        += dpkts;
            m_stats.m_ullTraceSndBytesDrop += dbytes;
            m_stats.m_ullSndBytesDropTotal += dbytes;
            CGuard::leaveCS(m_StatsLock);

#if ENABLE_HEAVY_LOGGING
            int32_t realack = m_iSndLastDataAck;
#endif
            int32_t fakeack = CSeqNo::incseq(m_iSndLastDataAck, dpkts);

            m_iSndLastAck = fakeack;
            m_iSndLastDataAck = fakeack;

            int32_t minlastack = CSeqNo::decseq(m_iSndLastDataAck);
            m_pSndLossList->remove(minlastack);
            /* If we dropped packets not yet sent, advance current position */
            // THIS MEANS: m_iSndCurrSeqNo = MAX(m_iSndCurrSeqNo, m_iSndLastDataAck-1)
            if (CSeqNo::seqcmp(m_iSndCurrSeqNo, minlastack) < 0)
            {
                m_iSndCurrSeqNo = minlastack;
            }
            LOGC(dlog.Error, log << "SND-DROPPED " << dpkts << " packets - lost delaying for " << timespan_ms << "ms");

            HLOGC(dlog.Debug, log << "drop,now " <<
                    CTimer::getTime() << "us," <<
                    realack << "-" <<  m_iSndCurrSeqNo << " seqs," <<
                    dpkts << " pkts," <<  dbytes << " bytes," <<  timespan_ms << " ms");

        }
        *bCongestion = true;
        CGuard::leaveCS(m_AckLock);
    }
    else if (timespan_ms > (m_iPeerTsbPdDelay_ms/2))
    {
        HLOGC(mglog.Debug, log << "cong, NOW: " << CTimer::getTime() << "us, BYTES " <<  bytes << ", TMSPAN " <<  timespan_ms << "ms");

        *bCongestion = true;
    }
}


int CUDT::sendmsg(const char* data, int len, int msttl, bool inorder, uint64_t srctime)
{
    SRT_MSGCTRL mctrl = srt_msgctrl_default;
    mctrl.msgttl = msttl;
    mctrl.inorder = inorder;
    mctrl.srctime = srctime;
    return this->sendmsg2(data, len, Ref(mctrl));
}

int CUDT::sendmsg2(const char* data, int len, ref_t<SRT_MSGCTRL> r_mctrl)
{
    SRT_MSGCTRL& mctrl = *r_mctrl;
    bool bCongestion = false;

    // throw an exception if not connected
    if (m_bBroken || m_bClosing)
        throw CUDTException(MJ_CONNECTION, MN_CONNLOST, 0);
    else if (!m_bConnected || !m_Smoother.ready())
        throw CUDTException(MJ_CONNECTION, MN_NOCONN, 0);

    if (len <= 0)
    {
        LOGC(dlog.Error, log << "INVALID: Data size for sending declared with length: " << len);
        return 0;
    }

    int msttl = mctrl.msgttl;
    bool inorder = mctrl.inorder;

    // Sendmsg isn't restricted to the smoother type, however the smoother
    // may want to have something to say here.
    // NOTE: Smoother is also allowed to throw CUDTException() by itself!
    {
        Smoother::TransAPI api = Smoother::STA_MESSAGE;
        CodeMinor mn = MN_INVALMSGAPI;
        if ( !m_bMessageAPI )
        {
            api = Smoother::STA_BUFFER;
            mn = MN_INVALBUFFERAPI;
        }

        if (!m_Smoother->checkTransArgs(api, Smoother::STAD_SEND, data, len, msttl, inorder))
            throw CUDTException(MJ_NOTSUP, mn, 0);
    }

    // NOTE: the length restrictions differ in STREAM API and in MESSAGE API:

    // - STREAM API:
    //   At least 1 byte free sending buffer space is needed
    //   (in practice, one unit buffer of 1456 bytes).
    //   This function will send as much as possible, and return
    //   how much was actually sent.

    // - MESSAGE API:
    //   At least so many bytes free in the sending buffer is needed,
    //   as the length of the data, otherwise this function will block
    //   or return MJ_AGAIN until this condition is satisfied. The EXACTLY
    //   such number of data will be then written out, and this function
    //   will effectively return either -1 (error) or the value of 'len'.
    //   This call will be also rejected from upside when trying to send
    //   out a message of a length that exceeds the total size of the sending
    //   buffer (configurable by SRTO_SNDBUF).

    if (m_bMessageAPI && len > int(m_iSndBufSize * m_iMaxSRTPayloadSize))
    {
        LOGC(dlog.Error, log << "Message length (" << len << ") exceeds the size of sending buffer: "
            << (m_iSndBufSize * m_iMaxSRTPayloadSize) << ". Use SRTO_SNDBUF if needed.");
        throw CUDTException(MJ_NOTSUP, MN_XSIZE, 0);
    }

    /* XXX
       This might be worth preserving for several occasions, but it
       must be at least conditional because it breaks backward compat.
    if (!m_pCryptoControl || !m_pCryptoControl->isSndEncryptionOK())
    {
        LOGC(dlog.Error, log << "Encryption is required, but the peer did not supply correct credentials. Sending rejected.");
        throw CUDTException(MJ_SETUP, MN_SECURITY, 0);
    }
    */

    CGuard sendguard(m_SendLock);

    if (m_pSndBuffer->getCurrBufSize() == 0)
    {
        // delay the EXP timer to avoid mis-fired timeout
        uint64_t currtime_tk;
        CTimer::rdtsc(currtime_tk);
        // (fix keepalive) m_ullLastRspTime_tk = currtime_tk;
        m_ullLastRspAckTime_tk = currtime_tk;
        m_iReXmitCount = 1;
    }

    checkNeedDrop(Ref(bCongestion));

    int minlen = 1; // Minimum sender buffer space required for STREAM API
    if (m_bMessageAPI)
    {
        // For MESSAGE API the minimum outgoing buffer space required is
        // the size that can carry over the whole message as passed here.
        minlen = (len+m_iMaxSRTPayloadSize-1)/m_iMaxSRTPayloadSize;
    }

    if (sndBuffersLeft() < minlen)
    {
        //>>We should not get here if SRT_ENABLE_TLPKTDROP
        // XXX Check if this needs to be removed, or put to an 'else' condition for m_bTLPktDrop.
        if (!m_bSynSending)
            throw CUDTException(MJ_AGAIN, MN_WRAVAIL, 0);
        else
        {
            {
                // wait here during a blocking sending
                CGuard sendblock_lock(m_SendBlockLock);

                if (m_iSndTimeOut < 0)
                {
                    while (stillConnected()
                            && sndBuffersLeft() < minlen
                            && m_bPeerHealth)
                        pthread_cond_wait(&m_SendBlockCond, &m_SendBlockLock);
                }
                else
                {
                    uint64_t exptime = CTimer::getTime() + m_iSndTimeOut * uint64_t(1000);

                    while (stillConnected()
                            && sndBuffersLeft() < minlen
                            && m_bPeerHealth
                            && exptime > CTimer::getTime())
                        CTimer::condTimedWaitUS(&m_SendBlockCond, &m_SendBlockLock, m_iSndTimeOut * uint64_t(1000));
                }
            }

            // check the connection status
            if (m_bBroken || m_bClosing)
                throw CUDTException(MJ_CONNECTION, MN_CONNLOST, 0);
            else if (!m_bConnected)
                throw CUDTException(MJ_CONNECTION, MN_NOCONN, 0);
            else if (!m_bPeerHealth)
            {
                m_bPeerHealth = true;
                throw CUDTException(MJ_PEERERROR);
            }
        }

        /* 
         * The code below is to return ETIMEOUT when blocking mode could not get free buffer in time.
         * If no free buffer available in non-blocking mode, we alredy returned. If buffer availaible,
         * we test twice if this code is outside the else section.
         * This fix move it in the else (blocking-mode) section
         */
        if (sndBuffersLeft() < minlen)
        {
            if (m_iSndTimeOut >= 0)
                throw CUDTException(MJ_AGAIN, MN_XMTIMEOUT, 0);

            // XXX This looks very weird here, however most likely
            // this will happen only in the following case, when
            // the above loop has been interrupted, which happens when:
            // 1. The buffers left gets enough for minlen - but this is excluded
            //    in the first condition here.
            // 2. In the case of sending timeout, the above loop was interrupted
            //    due to reaching timeout, but this is excluded by the second
            //    condition here
            // 3. The 'stillConnected()' or m_bPeerHealth condition is false, of which:
            //    - broken/closing status is checked and responded with CONNECTION/CONNLOST
            //    - not connected status is checked and responded with CONNECTION/NOCONN
            //    - m_bPeerHealth condition is checked and responded with PEERERROR
            //
            // ERGO: never happens?
            LOGC(mglog.Fatal, log << "IPE: sendmsg: the loop exited, while not enough size, still connected, peer healthy. Impossible.");

            return 0;
        }
    }

    // record total time used for sending
    if (m_pSndBuffer->getCurrBufSize() == 0)
    {
        CGuard::enterCS(m_StatsLock);
        m_stats.m_llSndDurationCounter = CTimer::getTime();
        CGuard::leaveCS(m_StatsLock);
    }

    int size = len;
    if (!m_bMessageAPI)
    {
        // For STREAM API it's allowed to send less bytes than the given buffer.
        // Just return how many bytes were actually scheduled for writing.
        // XXX May be reasonable to add a flag that requires that the function
        // not return until the buffer is sent completely.
        size = min(len, sndBuffersLeft() * m_iMaxSRTPayloadSize);
    }

    // insert the user buffer into the sending list
    m_pSndBuffer->addBuffer(data, size, mctrl.msgttl, mctrl.inorder, mctrl.srctime, Ref(mctrl.msgno));
    HLOGC(dlog.Debug, log << CONID() << "sock:SENDING srctime: " << mctrl.srctime << "us DATA SIZE: " << size);

    // insert this socket to the snd list if it is not on the list yet
    m_pSndQueue->m_pSndUList->update(this, CSndUList::rescheduleIf(bCongestion));

    if (sndBuffersLeft() < 1) // XXX Not sure if it should test if any space in the buffer, or as requried.
    {
        // write is not available any more
        s_UDTUnited.m_EPoll.update_events(m_SocketID, m_sPollID, UDT_EPOLL_OUT, false);
    }

#ifdef SRT_ENABLE_ECN
    if (bCongestion)
        throw CUDTException(MJ_AGAIN, MN_CONGESTION, 0);
#endif /* SRT_ENABLE_ECN */
    return size;
}

int CUDT::recv(char* data, int len)
{
    if (!m_bConnected || !m_Smoother.ready())
        throw CUDTException(MJ_CONNECTION, MN_NOCONN, 0);

    if (len <= 0)
    {
        LOGC(dlog.Error, log << "Length of '" << len << "' supplied to srt_recv.");
        throw CUDTException(MJ_NOTSUP, MN_INVAL, 0);
    }

    if (m_bMessageAPI)
    {
        SRT_MSGCTRL mctrl = srt_msgctrl_default;
        return receiveMessage(data, len, Ref(mctrl));
    }

    return receiveBuffer(data, len);
}

int CUDT::recvmsg(char* data, int len, uint64_t& srctime)
{
    if (!m_bConnected || !m_Smoother.ready())
        throw CUDTException(MJ_CONNECTION, MN_NOCONN, 0);

    if (len <= 0)
    {
        LOGC(dlog.Error, log << "Length of '" << len << "' supplied to srt_recvmsg.");
        throw CUDTException(MJ_NOTSUP, MN_INVAL, 0);
    }

    if (m_bMessageAPI)
    {
        SRT_MSGCTRL mctrl = srt_msgctrl_default;
        int ret = receiveMessage(data, len, Ref(mctrl));
        srctime = mctrl.srctime;
        return ret;
    }

    return receiveBuffer(data, len);
}

int CUDT::recvmsg2(char* data, int len, ref_t<SRT_MSGCTRL> mctrl)
{
    if (!m_bConnected || !m_Smoother.ready())
        throw CUDTException(MJ_CONNECTION, MN_NOCONN, 0);

    if (len <= 0)
    {
        LOGC(dlog.Error, log << "Length of '" << len << "' supplied to srt_recvmsg.");
        throw CUDTException(MJ_NOTSUP, MN_INVAL, 0);
    }

    if (m_bMessageAPI)
        return receiveMessage(data, len, mctrl);

    return receiveBuffer(data, len);
}

int CUDT::receiveMessage(char* data, int len, ref_t<SRT_MSGCTRL> r_mctrl)
{
    SRT_MSGCTRL& mctrl = *r_mctrl;
    // Recvmsg isn't restricted to the smoother type, it's the most
    // basic method of passing the data. You can retrieve data as
    // they come in, however you need to match the size of the buffer.
    if (!m_Smoother->checkTransArgs(Smoother::STA_MESSAGE, Smoother::STAD_RECV, data, len, -1, false))
        throw CUDTException(MJ_NOTSUP, MN_INVALMSGAPI, 0);

    CGuard recvguard(m_RecvLock);

    /* XXX DEBUG STUFF - enable when required
       char charbool[2] = {'0', '1'};
       char ptrn [] = "RECVMSG/BEGIN BROKEN 1 CONN 1 CLOSING 1 SYNCR 1 NMSG                                ";
       int pos [] = {21, 28, 38, 46, 53};
       ptrn[pos[0]] = charbool[m_bBroken];
       ptrn[pos[1]] = charbool[m_bConnected];
       ptrn[pos[2]] = charbool[m_bClosing];
       ptrn[pos[3]] = charbool[m_bSynRecving];
       int wrtlen = sprintf(ptrn + pos[4], "%d", m_pRcvBuffer->getRcvMsgNum());
       strcpy(ptrn + pos[4] + wrtlen, "\n");
       fputs(ptrn, stderr);
    // */

    if (m_bBroken || m_bClosing)
    {
        int res = m_pRcvBuffer->readMsg(data, len);
        mctrl.srctime = 0;

        /* Kick TsbPd thread to schedule next wakeup (if running) */
        if (m_bTsbPd)
            pthread_cond_signal(&m_RcvTsbPdCond);

        if (!m_pRcvBuffer->isRcvDataReady())
        {
            // read is not available any more
            s_UDTUnited.m_EPoll.update_events(m_SocketID, m_sPollID, UDT_EPOLL_IN, false);
        }

        if (res == 0)
        {
            if (!m_bMessageAPI && m_bShutdown)
                return 0;
            throw CUDTException(MJ_CONNECTION, MN_CONNLOST, 0);
        }
        else
            return res;
    }

    if (!m_bSynRecving)
    {

        int res = m_pRcvBuffer->readMsg(data, len, r_mctrl);
        if (res == 0)
        {
            // read is not available any more

            // Kick TsbPd thread to schedule next wakeup (if running)
            if (m_bTsbPd)
                pthread_cond_signal(&m_RcvTsbPdCond);

            // Shut up EPoll if no more messages in non-blocking mode
            s_UDTUnited.m_EPoll.update_events(m_SocketID, m_sPollID, UDT_EPOLL_IN, false);
            throw CUDTException(MJ_AGAIN, MN_RDAVAIL, 0);
        }
        else
        {
            if (!m_pRcvBuffer->isRcvDataReady())
            {
                // Kick TsbPd thread to schedule next wakeup (if running)
                if (m_bTsbPd)
                    pthread_cond_signal(&m_RcvTsbPdCond);

                // Shut up EPoll if no more messages in non-blocking mode
                s_UDTUnited.m_EPoll.update_events(m_SocketID, m_sPollID, UDT_EPOLL_IN, false);

                // After signaling the tsbpd for ready data, report the bandwidth.
                double bw SRT_ATR_UNUSED = Bps2Mbps( m_iBandwidth * m_iMaxSRTPayloadSize );
                HLOGC(mglog.Debug, log << CONID() << "CURRENT BANDWIDTH: " << bw << "Mbps (" << m_iBandwidth << " buffers per second)");
            }
            return res;
        }
    }

    int res = 0;
    bool timeout = false;
    //Do not block forever, check connection status each 1 sec.
    uint64_t recvtmo = m_iRcvTimeOut < 0 ? 1000 : m_iRcvTimeOut;

    do
    {
        if (stillConnected() && !timeout && (!m_pRcvBuffer->isRcvDataReady()))
        {
            /* Kick TsbPd thread to schedule next wakeup (if running) */
            if (m_bTsbPd)
            {
                HLOGP(tslog.Debug, "recvmsg: KICK tsbpd()");
                pthread_cond_signal(&m_RcvTsbPdCond);
            }

            do
            {
                if (CTimer::condTimedWaitUS(&m_RecvDataCond, &m_RecvLock, recvtmo * 1000) == ETIMEDOUT)
                {
                    if (!(m_iRcvTimeOut < 0))
                        timeout = true;
                    HLOGP(tslog.Debug, "recvmsg: DATA COND: EXPIRED -- trying to get data anyway");
                }
                else
                {
                    HLOGP(tslog.Debug, "recvmsg: DATA COND: KICKED.");
                }
            } while (stillConnected() && !timeout && (!m_pRcvBuffer->isRcvDataReady()));
        }

        /* XXX DEBUG STUFF - enable when required
        LOGC(dlog.Debug, "RECVMSG/GO-ON BROKEN " << m_bBroken << " CONN " << m_bConnected
                << " CLOSING " << m_bClosing << " TMOUT " << timeout
                << " NMSG " << m_pRcvBuffer->getRcvMsgNum());
                */

        res = m_pRcvBuffer->readMsg(data, len, r_mctrl);

        if (m_bBroken || m_bClosing)
        {
            if (!m_bMessageAPI && m_bShutdown)
                return 0;
            throw CUDTException(MJ_CONNECTION, MN_CONNLOST, 0);
        }
        else if (!m_bConnected)
            throw CUDTException(MJ_CONNECTION, MN_NOCONN, 0);
    } while ((res == 0) && !timeout);

    if (!m_pRcvBuffer->isRcvDataReady())
    {
        // Falling here means usually that res == 0 && timeout == true.
        // res == 0 would repeat the above loop, unless there was also a timeout.
        // timeout has interrupted the above loop, but with res > 0 this condition
        // wouldn't be satisfied.

        // read is not available any more

        // Kick TsbPd thread to schedule next wakeup (if running)
        if (m_bTsbPd)
        {
            HLOGP(tslog.Debug, "recvmsg: KICK tsbpd() (buffer empty)");
            pthread_cond_signal(&m_RcvTsbPdCond);
        }

        // Shut up EPoll if no more messages in non-blocking mode
        s_UDTUnited.m_EPoll.update_events(m_SocketID, m_sPollID, UDT_EPOLL_IN, false);
    }

    // Unblock when required
    //LOGC(tslog.Debug, "RECVMSG/EXIT RES " << res << " RCVTIMEOUT");

    if ((res <= 0) && (m_iRcvTimeOut >= 0))
        throw CUDTException(MJ_AGAIN, MN_XMTIMEOUT, 0);

    return res;
}

int64_t CUDT::sendfile(fstream& ifs, int64_t& offset, int64_t size, int block)
{
    if (m_bBroken || m_bClosing)
        throw CUDTException(MJ_CONNECTION, MN_CONNLOST, 0);
    else if (!m_bConnected || !m_Smoother.ready())
        throw CUDTException(MJ_CONNECTION, MN_NOCONN, 0);

    if (size <= 0 && size != -1)
        return 0;

    if (!m_Smoother->checkTransArgs(Smoother::STA_FILE, Smoother::STAD_SEND, 0, size, -1, false))
        throw CUDTException(MJ_NOTSUP, MN_INVALBUFFERAPI, 0);

    if (!m_pCryptoControl || !m_pCryptoControl->isSndEncryptionOK())
    {
        LOGC(dlog.Error, log << "Encryption is required, but the peer did not supply correct credentials. Sending rejected.");
        throw CUDTException(MJ_SETUP, MN_SECURITY, 0);
    }

    CGuard sendguard(m_SendLock);

    if (m_pSndBuffer->getCurrBufSize() == 0)
    {
        // delay the EXP timer to avoid mis-fired timeout
        uint64_t currtime_tk;
        CTimer::rdtsc(currtime_tk);
        // (fix keepalive) m_ullLastRspTime_tk = currtime_tk;
        m_ullLastRspAckTime_tk = currtime_tk;
        m_iReXmitCount = 1;
    }

    // positioning...
    try
    {
        if (size == -1)
        {
            ifs.seekg(0, std::ios::end);
            size = ifs.tellg();
            if (offset > size)
                throw 0; // let it be caught below
        }

        // This will also set the position back to the beginning
        // in case when it was moved to the end for measuring the size.
        // This will also fail if the offset exceeds size, so measuring
        // the size can be skipped if not needed.
        ifs.seekg((streamoff)offset);
        if (!ifs.good())
            throw 0;
    }
    catch (...)
    {
        // XXX It would be nice to note that this is reported
        // by exception only if explicitly requested by setting
        // the exception flags in the stream. Here it's fixed so
        // that when this isn't set, the exception is "thrown manually".
        throw CUDTException(MJ_FILESYSTEM, MN_SEEKGFAIL);
    }

    int64_t tosend = size;
    int unitsize;

    // sending block by block
    while (tosend > 0)
    {
        if (ifs.fail())
            throw CUDTException(MJ_FILESYSTEM, MN_WRITEFAIL);

        if (ifs.eof())
            break;

        unitsize = int((tosend >= block) ? block : tosend);

        {
            CGuard lk(m_SendBlockLock);

            while (stillConnected() && (sndBuffersLeft() <= 0) && m_bPeerHealth)
                pthread_cond_wait(&m_SendBlockCond, &m_SendBlockLock);
        }

        if (m_bBroken || m_bClosing)
            throw CUDTException(MJ_CONNECTION, MN_CONNLOST, 0);
        else if (!m_bConnected)
            throw CUDTException(MJ_CONNECTION, MN_NOCONN, 0);
        else if (!m_bPeerHealth)
        {
            // reset peer health status, once this error returns, the app should handle the situation at the peer side
            m_bPeerHealth = true;
            throw CUDTException(MJ_PEERERROR);
        }

        // record total time used for sending
        if (m_pSndBuffer->getCurrBufSize() == 0)
        {
            CGuard::enterCS(m_StatsLock);
            m_stats.m_llSndDurationCounter = CTimer::getTime();
            CGuard::leaveCS(m_StatsLock);
        }

        int64_t sentsize = m_pSndBuffer->addBufferFromFile(ifs, unitsize);

        if (sentsize > 0)
        {
            tosend -= sentsize;
            offset += sentsize;
        }

        // insert this socket to snd list if it is not on the list yet
        m_pSndQueue->m_pSndUList->update(this, CSndUList::DONT_RESCHEDULE);
    }

    if (sndBuffersLeft() <= 0)
    {
        // write is not available any more
        s_UDTUnited.m_EPoll.update_events(m_SocketID, m_sPollID, UDT_EPOLL_OUT, false);
    }

    return size - tosend;
}

int64_t CUDT::recvfile(fstream& ofs, int64_t& offset, int64_t size, int block)
{
    if (!m_bConnected || !m_Smoother.ready())
        throw CUDTException(MJ_CONNECTION, MN_NOCONN, 0);
    else if ((m_bBroken || m_bClosing) && !m_pRcvBuffer->isRcvDataReady())
    {
        if (!m_bMessageAPI && m_bShutdown)
            return 0;
        throw CUDTException(MJ_CONNECTION, MN_CONNLOST, 0);
    }

    if (size <= 0)
        return 0;

    if (!m_Smoother->checkTransArgs(Smoother::STA_FILE, Smoother::STAD_RECV, 0, size, -1, false))
        throw CUDTException(MJ_NOTSUP, MN_INVALBUFFERAPI, 0);

    if (m_bTsbPd)
    {
        LOGC(dlog.Error, log << "Reading from file is incompatible with TSBPD mode and would cause a deadlock\n");
        throw CUDTException(MJ_NOTSUP, MN_INVALBUFFERAPI, 0);
    }

    CGuard recvguard(m_RecvLock);

    // Well, actually as this works over a FILE (fstream), not just a stream,
    // the size can be measured anyway and predicted if setting the offset might
    // have a chance to work or not.

    // positioning...
    try
    {
        if (offset > 0)
        {
            // Don't do anything around here if the offset == 0, as this
            // is the default offset after opening. Whether this operation
            // is performed correctly, it highly depends on how the file
            // has been open. For example, if you want to overwrite parts
            // of an existing file, the file must exist, and the ios::trunc
            // flag must not be set. If the file is open for only ios::out,
            // then the file will be truncated since the offset position on
            // at the time when first written; if ios::in|ios::out, then
            // it won't be truncated, just overwritten.

            // What is required here is that if offset is 0, don't try to
            // change the offset because this might be impossible with
            // the current flag set anyway.

            // Also check the status and CAUSE exception manually because
            // you don't know, as well, whether the user has set exception
            // flags.

            ofs.seekp((streamoff)offset);
            if (!ofs.good())
                throw 0; // just to get caught :)
        }
    }
    catch (...)
    {
        // XXX It would be nice to note that this is reported
        // by exception only if explicitly requested by setting
        // the exception flags in the stream. For a case, when it's not,
        // an additional explicit throwing happens when failbit is set.
        throw CUDTException(MJ_FILESYSTEM, MN_SEEKPFAIL);
    }

    int64_t torecv = size;
    int unitsize = block;
    int recvsize;

    // receiving... "recvfile" is always blocking
    while (torecv > 0)
    {
        if (ofs.fail())
        {
            // send the sender a signal so it will not be blocked forever
            int32_t err_code = CUDTException::EFILE;
            sendCtrl(UMSG_PEERERROR, &err_code);

            throw CUDTException(MJ_FILESYSTEM, MN_WRITEFAIL);
        }

        pthread_mutex_lock(&m_RecvDataLock);
        while (stillConnected() && !m_pRcvBuffer->isRcvDataReady())
            pthread_cond_wait(&m_RecvDataCond, &m_RecvDataLock);
        pthread_mutex_unlock(&m_RecvDataLock);

        if (!m_bConnected)
            throw CUDTException(MJ_CONNECTION, MN_NOCONN, 0);
        else if ((m_bBroken || m_bClosing) && !m_pRcvBuffer->isRcvDataReady())
        {

            if (!m_bMessageAPI && m_bShutdown)
                return 0;
            throw CUDTException(MJ_CONNECTION, MN_CONNLOST, 0);
        }

        unitsize = int((torecv == -1 || torecv >= block) ? block : torecv);
        recvsize = m_pRcvBuffer->readBufferToFile(ofs, unitsize);

        if (recvsize > 0)
        {
            torecv -= recvsize;
            offset += recvsize;
        }
    }

    if (!m_pRcvBuffer->isRcvDataReady())
    {
        // read is not available any more
        s_UDTUnited.m_EPoll.update_events(m_SocketID, m_sPollID, UDT_EPOLL_IN, false);
    }

    return size - torecv;
}

void CUDT::sample(CPerfMon* perf, bool clear)
{
   if (!m_bConnected)
      throw CUDTException(MJ_CONNECTION, MN_NOCONN, 0);
   if (m_bBroken || m_bClosing)
      throw CUDTException(MJ_CONNECTION, MN_CONNLOST, 0);

   CGuard statsLock(m_StatsLock);
   uint64_t currtime = CTimer::getTime();
   perf->msTimeStamp = (currtime - m_stats.m_StartTime) / 1000;

   perf->pktSent = m_stats.m_llTraceSent;
   perf->pktRecv = m_stats.m_llTraceRecv;
   perf->pktSndLoss = m_stats.m_iTraceSndLoss;
   perf->pktRcvLoss = m_stats.m_iTraceRcvLoss;
   perf->pktRetrans = m_stats.m_iTraceRetrans;
   perf->pktRcvRetrans = m_stats.m_iTraceRcvRetrans;
   perf->pktSentACK = m_stats.m_iSentACK;
   perf->pktRecvACK = m_stats.m_iRecvACK;
   perf->pktSentNAK = m_stats.m_iSentNAK;
   perf->pktRecvNAK = m_stats.m_iRecvNAK;
   perf->usSndDuration = m_stats.m_llSndDuration;
   perf->pktReorderDistance = m_stats.m_iTraceReorderDistance;
   perf->pktRcvAvgBelatedTime = m_stats.m_fTraceBelatedTime;
   perf->pktRcvBelated = m_stats.m_iTraceRcvBelated;

   perf->pktSentTotal = m_stats.m_llSentTotal;
   perf->pktRecvTotal = m_stats.m_llRecvTotal;
   perf->pktSndLossTotal = m_stats.m_iSndLossTotal;
   perf->pktRcvLossTotal = m_stats.m_iRcvLossTotal;
   perf->pktRetransTotal = m_stats.m_iRetransTotal;
   perf->pktSentACKTotal = m_stats.m_iSentACKTotal;
   perf->pktRecvACKTotal = m_stats.m_iRecvACKTotal;
   perf->pktSentNAKTotal = m_stats.m_iSentNAKTotal;
   perf->pktRecvNAKTotal = m_stats.m_iRecvNAKTotal;
   perf->usSndDurationTotal = m_stats.m_llSndDurationTotal;

   double interval = double(currtime - m_stats.m_LastSampleTime);

   perf->mbpsSendRate = double(m_stats.m_llTraceSent) * m_iMaxSRTPayloadSize * 8.0 / interval;
   perf->mbpsRecvRate = double(m_stats.m_llTraceRecv) * m_iMaxSRTPayloadSize * 8.0 / interval;

   perf->usPktSndPeriod = m_ullInterval_tk / double(m_ullCPUFrequency);
   perf->pktFlowWindow = m_iFlowWindowSize;
   perf->pktCongestionWindow = (int)m_dCongestionWindow;
   perf->pktFlightSize = CSeqNo::seqlen(m_iSndLastAck, CSeqNo::incseq(m_iSndCurrSeqNo)) - 1;
   perf->msRTT = m_iRTT/1000.0;
   perf->mbpsBandwidth = Bps2Mbps( m_iBandwidth * m_iMaxSRTPayloadSize );

   if (pthread_mutex_trylock(&m_ConnectionLock) == 0)
   {
      perf->byteAvailSndBuf = (m_pSndBuffer == NULL) ? 0 
          : sndBuffersLeft() * m_iMSS;
      perf->byteAvailRcvBuf = (m_pRcvBuffer == NULL) ? 0 
          : m_pRcvBuffer->getAvailBufSize() * m_iMSS;

      pthread_mutex_unlock(&m_ConnectionLock);
   }
   else
   {
      perf->byteAvailSndBuf = 0;
      perf->byteAvailRcvBuf = 0;
   }

   if (clear)
   {
      m_stats.m_iTraceSndDrop        = 0;
      m_stats.m_iTraceRcvDrop        = 0;
      m_stats.m_ullTraceSndBytesDrop = 0;
      m_stats.m_ullTraceRcvBytesDrop = 0;
      m_stats.m_iTraceRcvUndecrypt        = 0;
      m_stats.m_ullTraceRcvBytesUndecrypt = 0;
      //new>
      m_stats.m_ullTraceBytesSent = m_stats.m_ullTraceBytesRecv = m_stats.m_ullTraceBytesRetrans = 0;
      //<
      m_stats.m_llTraceSent = m_stats.m_llTraceRecv = m_stats.m_iTraceSndLoss = m_stats.m_iTraceRcvLoss = m_stats.m_iTraceRetrans = m_stats.m_iSentACK = m_stats.m_iRecvACK = m_stats.m_iSentNAK = m_stats.m_iRecvNAK = 0;
      m_stats.m_llSndDuration = 0;
      m_stats.m_iTraceRcvRetrans = 0;
      m_stats.m_iTraceRcvBelated = 0;

      m_stats.m_iSndFilterExtra = 0;
      m_stats.m_iRcvFilterExtra = 0;
      m_stats.m_iRcvFilterSupply = 0;
      m_stats.m_iRcvFilterLoss = 0;

#ifdef SRT_ENABLE_LOSTBYTESCOUNT
      m_stats.m_ullTraceRcvBytesLoss = 0;
#endif
      m_stats.m_LastSampleTime = currtime;

   }
}

void CUDT::bstats(CBytePerfMon* perf, bool clear, bool instantaneous)
{
   if (!m_bConnected)
      throw CUDTException(MJ_CONNECTION, MN_NOCONN, 0);
   if (m_bBroken || m_bClosing)
      throw CUDTException(MJ_CONNECTION, MN_CONNLOST, 0);

   /* 
   * RecvLock to protect consistency (pkts vs. bytes vs. timespan) of Recv buffer stats.
   * Send buffer stats protected in send buffer class
   */
   CGuard recvguard(m_RecvLock);
   CGuard statsguard(m_StatsLock);

   uint64_t currtime = CTimer::getTime();
   perf->msTimeStamp = (currtime - m_stats.m_StartTime) / 1000;

   perf->pktSent = m_stats.m_llTraceSent;
   perf->pktRecv = m_stats.m_llTraceRecv;
   perf->pktSndLoss = m_stats.m_iTraceSndLoss;
   perf->pktRcvLoss = m_stats.m_iTraceRcvLoss;
   perf->pktRetrans = m_stats.m_iTraceRetrans;
   perf->pktRcvRetrans = m_stats.m_iTraceRcvRetrans;
   perf->pktSentACK = m_stats.m_iSentACK;
   perf->pktRecvACK = m_stats.m_iRecvACK;
   perf->pktSentNAK = m_stats.m_iSentNAK;
   perf->pktRecvNAK = m_stats.m_iRecvNAK;
   perf->usSndDuration = m_stats.m_llSndDuration;
   perf->pktReorderDistance = m_stats.m_iTraceReorderDistance;
   perf->pktRcvAvgBelatedTime = m_stats.m_fTraceBelatedTime;
   perf->pktRcvBelated = m_stats.m_iTraceRcvBelated;

   perf->pktSndFilterExtra = m_stats.m_iSndFilterExtra;
   perf->pktRcvFilterExtra = m_stats.m_iRcvFilterExtra;
   perf->pktRcvFilterSupply = m_stats.m_iRcvFilterSupply;
   perf->pktRcvFilterLoss = m_stats.m_iRcvFilterLoss;

   /* perf byte counters include all headers (SRT+UDP+IP) */
   const int pktHdrSize = CPacket::HDR_SIZE + CPacket::UDP_HDR_SIZE;
   perf->byteSent = m_stats.m_ullTraceBytesSent + (m_stats.m_llTraceSent * pktHdrSize);
   perf->byteRecv = m_stats.m_ullTraceBytesRecv + (m_stats.m_llTraceRecv * pktHdrSize);
   perf->byteRetrans = m_stats.m_ullTraceBytesRetrans + (m_stats.m_iTraceRetrans * pktHdrSize);
#ifdef SRT_ENABLE_LOSTBYTESCOUNT
   perf->byteRcvLoss = m_stats.m_ullTraceRcvBytesLoss + (m_stats.m_iTraceRcvLoss * pktHdrSize);
#endif

   perf->pktSndDrop = m_stats.m_iTraceSndDrop;
   perf->pktRcvDrop = m_stats.m_iTraceRcvDrop + m_stats.m_iTraceRcvUndecrypt;
   perf->byteSndDrop = m_stats.m_ullTraceSndBytesDrop + (m_stats.m_iTraceSndDrop * pktHdrSize);
   perf->byteRcvDrop = m_stats.m_ullTraceRcvBytesDrop + (m_stats.m_iTraceRcvDrop * pktHdrSize) + m_stats.m_ullTraceRcvBytesUndecrypt;
   perf->pktRcvUndecrypt = m_stats.m_iTraceRcvUndecrypt;
   perf->byteRcvUndecrypt = m_stats.m_ullTraceRcvBytesUndecrypt;

   perf->pktSentTotal = m_stats.m_llSentTotal;
   perf->pktRecvTotal = m_stats.m_llRecvTotal;
   perf->pktSndLossTotal = m_stats.m_iSndLossTotal;
   perf->pktRcvLossTotal = m_stats.m_iRcvLossTotal;
   perf->pktRetransTotal = m_stats.m_iRetransTotal;
   perf->pktSentACKTotal = m_stats.m_iSentACKTotal;
   perf->pktRecvACKTotal = m_stats.m_iRecvACKTotal;
   perf->pktSentNAKTotal = m_stats.m_iSentNAKTotal;
   perf->pktRecvNAKTotal = m_stats.m_iRecvNAKTotal;
   perf->usSndDurationTotal = m_stats.m_llSndDurationTotal;

   perf->byteSentTotal = m_stats.m_ullBytesSentTotal + (m_stats.m_llSentTotal * pktHdrSize);
   perf->byteRecvTotal = m_stats.m_ullBytesRecvTotal + (m_stats.m_llRecvTotal * pktHdrSize);
   perf->byteRetransTotal = m_stats.m_ullBytesRetransTotal + (m_stats.m_iRetransTotal * pktHdrSize);
   perf->pktSndFilterExtraTotal = m_stats.m_iSndFilterExtraTotal;
   perf->pktRcvFilterExtraTotal = m_stats.m_iRcvFilterExtraTotal;
   perf->pktRcvFilterSupplyTotal = m_stats.m_iRcvFilterSupplyTotal;
   perf->pktRcvFilterLossTotal = m_stats.m_iRcvFilterLossTotal;

#ifdef SRT_ENABLE_LOSTBYTESCOUNT
   perf->byteRcvLossTotal = m_stats.m_ullRcvBytesLossTotal + (m_stats.m_iRcvLossTotal * pktHdrSize);
#endif
   perf->pktSndDropTotal = m_stats.m_iSndDropTotal;
   perf->pktRcvDropTotal = m_stats.m_iRcvDropTotal + m_stats.m_iRcvUndecryptTotal;
   perf->byteSndDropTotal = m_stats.m_ullSndBytesDropTotal + (m_stats.m_iSndDropTotal * pktHdrSize);
   perf->byteRcvDropTotal = m_stats.m_ullRcvBytesDropTotal + (m_stats.m_iRcvDropTotal * pktHdrSize) + m_stats.m_ullRcvBytesUndecryptTotal;
   perf->pktRcvUndecryptTotal = m_stats.m_iRcvUndecryptTotal;
   perf->byteRcvUndecryptTotal = m_stats.m_ullRcvBytesUndecryptTotal;
   //<

   double interval = double(currtime - m_stats.m_LastSampleTime);

   //>mod
   perf->mbpsSendRate = double(perf->byteSent) * 8.0 / interval;
   perf->mbpsRecvRate = double(perf->byteRecv) * 8.0 / interval;
   //<

   perf->usPktSndPeriod = m_ullInterval_tk / double(m_ullCPUFrequency);
   perf->pktFlowWindow = m_iFlowWindowSize;
   perf->pktCongestionWindow = (int)m_dCongestionWindow;
   perf->pktFlightSize = CSeqNo::seqlen(m_iSndLastAck, CSeqNo::incseq(m_iSndCurrSeqNo)) - 1;
   perf->msRTT = (double)m_iRTT/1000.0;
   //>new
   perf->msSndTsbPdDelay = m_bPeerTsbPd ? m_iPeerTsbPdDelay_ms : 0;
   perf->msRcvTsbPdDelay = m_bTsbPd ? m_iTsbPdDelay_ms : 0;
   perf->byteMSS = m_iMSS;

   perf->mbpsMaxBW = m_llMaxBW > 0 ? Bps2Mbps(m_llMaxBW)
       : m_Smoother.ready() ? Bps2Mbps(m_Smoother->sndBandwidth())
       : 0;

   //<
   uint32_t availbw = (uint64_t)(m_iBandwidth == 1 ? m_RcvTimeWindow.getBandwidth() : m_iBandwidth);

   perf->mbpsBandwidth = Bps2Mbps( availbw * (m_iMaxSRTPayloadSize + pktHdrSize) );

   if (pthread_mutex_trylock(&m_ConnectionLock) == 0)
   {
      if (m_pSndBuffer)
      {
#ifdef SRT_ENABLE_SNDBUFSZ_MAVG
         if (instantaneous)
         {
             /* Get instant SndBuf instead of moving average for application-based Algorithm
                (such as NAE) in need of fast reaction to network condition changes. */
             perf->pktSndBuf = m_pSndBuffer->getCurrBufSize(Ref(perf->byteSndBuf), Ref(perf->msSndBuf));
         }
         else
         {
             perf->pktSndBuf = m_pSndBuffer->getAvgBufSize(Ref(perf->byteSndBuf), Ref(perf->msSndBuf));
         }
#else
         perf->pktSndBuf = m_pSndBuffer->getCurrBufSize(Ref(perf->byteSndBuf), Ref(perf->msSndBuf));
#endif
         perf->byteSndBuf += (perf->pktSndBuf * pktHdrSize);
         //<
         perf->byteAvailSndBuf = (m_iSndBufSize - perf->pktSndBuf) * m_iMSS;
      }
      else
      {
         perf->byteAvailSndBuf = 0;
         //new>
         perf->pktSndBuf = 0;
         perf->byteSndBuf = 0;
         perf->msSndBuf = 0;
         //<
      }

      if (m_pRcvBuffer)
      {
         perf->byteAvailRcvBuf = m_pRcvBuffer->getAvailBufSize() * m_iMSS;
         //new>
#ifdef SRT_ENABLE_RCVBUFSZ_MAVG
         if (instantaneous) //no need for historical API for Rcv side
         {
             perf->pktRcvBuf = m_pRcvBuffer->getRcvDataSize(perf->byteRcvBuf, perf->msRcvBuf);
         }
         else
         {
             perf->pktRcvBuf = m_pRcvBuffer->getRcvAvgDataSize(perf->byteRcvBuf, perf->msRcvBuf);
         }
#else
         perf->pktRcvBuf = m_pRcvBuffer->getRcvDataSize(perf->byteRcvBuf, perf->msRcvBuf);
#endif
         //<
      }
      else
      {
         perf->byteAvailRcvBuf = 0;
         //new>
         perf->pktRcvBuf = 0;
         perf->byteRcvBuf = 0;
         perf->msRcvBuf = 0;
         //<
      }

      pthread_mutex_unlock(&m_ConnectionLock);
   }
   else
   {
      perf->byteAvailSndBuf = 0;
      perf->byteAvailRcvBuf = 0;
      //new>
      perf->pktSndBuf = 0;
      perf->byteSndBuf = 0;
      perf->msSndBuf = 0;

      perf->byteRcvBuf = 0;
      perf->msRcvBuf = 0;
      //<
   }

   if (clear)
   {
      m_stats.m_iTraceSndDrop        = 0;
      m_stats.m_iTraceRcvDrop        = 0;
      m_stats.m_ullTraceSndBytesDrop = 0;
      m_stats.m_ullTraceRcvBytesDrop = 0;
      m_stats.m_iTraceRcvUndecrypt        = 0;
      m_stats.m_ullTraceRcvBytesUndecrypt = 0;
      //new>
      m_stats.m_ullTraceBytesSent = m_stats.m_ullTraceBytesRecv = m_stats.m_ullTraceBytesRetrans = 0;
      //<
      m_stats.m_llTraceSent = m_stats.m_llTraceRecv = m_stats.m_iTraceSndLoss = m_stats.m_iTraceRcvLoss = m_stats.m_iTraceRetrans = m_stats.m_iSentACK = m_stats.m_iRecvACK = m_stats.m_iSentNAK = m_stats.m_iRecvNAK = 0;
      m_stats.m_llSndDuration = 0;
      m_stats.m_iTraceRcvRetrans = 0;
      m_stats.m_iTraceRcvBelated = 0;
#ifdef SRT_ENABLE_LOSTBYTESCOUNT
      m_stats.m_ullTraceRcvBytesLoss = 0;
#endif
      m_stats.m_LastSampleTime = currtime;

	  m_stats.m_iSndFilterExtra = 0;
	  m_stats.m_iRcvFilterExtra = 0;
	  m_stats.m_iRcvFilterSupply = 0;
	  m_stats.m_iRcvFilterLoss = 0;
   }
}

void CUDT::updateCC(ETransmissionEvent evt, EventVariant arg)
{
    // Special things that must be done HERE, not in Smoother,
    // because it involves the input buffer in CUDT. It would be
    // slightly dangerous to give Smoother access to it.

    // According to the rules, the smoother should be ready at the same
    // time when the sending buffer. For sanity check, check both first.
    if (!m_Smoother.ready() || !m_pSndBuffer)
    {
        LOGC(mglog.Error, log << "updateCC: CAN'T DO UPDATE - smoother "
            << (m_Smoother.ready() ? "ready" : "NOT READY")
            << "; sending buffer "
            << (m_pSndBuffer ? "NOT CREATED" : "created"));

        return;
    }

    HLOGC(mglog.Debug, log << "updateCC: EVENT:" << TransmissionEventStr(evt));

    if (evt == TEV_INIT)
    {
        // only_input uses:
        // 0: in the beginning and when SRTO_MAXBW was changed
        // 1: SRTO_INPUTBW was changed
        // 2: SRTO_OHEADBW was changed
        EInitEvent only_input = arg.get<EventVariant::INIT>();
        // false = TEV_INIT_RESET: in the beginning, or when MAXBW was changed.

        if (only_input && m_llMaxBW)
        {
            HLOGC(mglog.Debug, log << "updateCC/TEV_INIT: non-RESET stage and m_llMaxBW already set to " << m_llMaxBW);
            // Don't change
        }
        else // either m_llMaxBW == 0 or only_input == TEV_INIT_RESET
        {
            // Use the values:
            // - if SRTO_MAXBW is >0, use it.
            // - if SRTO_MAXBW == 0, use SRTO_INPUTBW + SRTO_OHEADBW
            // - if SRTO_INPUTBW == 0, pass 0 to requst in-buffer sampling
            // Bytes/s
            int bw = m_llMaxBW != 0 ? m_llMaxBW : // When used SRTO_MAXBW
                m_llInputBW != 0 ? withOverhead(m_llInputBW) : // SRTO_INPUTBW + SRT_OHEADBW
                0; // When both MAXBW and INPUTBW are 0, request in-buffer sampling

            // Note: setting bw == 0 uses BW_INFINITE value in LiveSmoother
            m_Smoother->updateBandwidth(m_llMaxBW, bw);

            if (only_input == TEV_INIT_OHEADBW)
            {
                // On updated SRTO_OHEADBW don't change input rate.
                // This only influences the call to withOverhead().
            }
            else
            {
                m_pSndBuffer->setInputRateSmpPeriod(bw == 0 ? SND_INPUTRATE_FAST_START_US: 0);
            }

            HLOGC(mglog.Debug, log << "updateCC/TEV_INIT: updating BW=" << m_llMaxBW
                << (only_input == TEV_INIT_RESET ? " (UNCHANGED)"
                        : only_input == TEV_INIT_OHEADBW ? " (only Overhead)": " (updated sampling rate)"));
        }
    }

    // This part is also required only by LiveSmoother, however not
    // moved there due to that it needs access to CSndBuffer.
    if (evt == TEV_ACK || evt == TEV_LOSSREPORT || evt == TEV_CHECKTIMER)
    {
        // Specific part done when MaxBW is set to 0 (auto) and InputBW is 0.
        // This requests internal input rate sampling.
        if (m_llMaxBW == 0 && m_llInputBW == 0)
        {
            uint64_t period;
            int payloadsz; //CC will use its own average payload size
            int64_t inputbw = m_pSndBuffer->getInputRate(Ref(payloadsz), Ref(period)); //Auto input rate

            // NOTE:
            // 'period' here is set to the value that was previously set by
            // m_pSndBuffer->setInputRateSmpPeriod(). 

            /*
             * On blocked transmitter (tx full) and until connection closes,
             * auto input rate falls to 0 but there may be still lot of packet to retransmit
             * Calling updateBandwidth with 0 sets maxBW to default BW_INFINITE (30Mbps)
             * and sendrate skyrockets for retransmission.
             * Keep previously set maximum in that case (inputbw == 0).
             */
            if (inputbw != 0)
                m_Smoother->updateBandwidth(0, withOverhead(inputbw)); //Bytes/sec

            CGuard::enterCS(m_StatsLock);
            if ((m_stats.m_llSentTotal > SND_INPUTRATE_MAX_PACKETS) && (period < SND_INPUTRATE_RUNNING_US))
                m_pSndBuffer->setInputRateSmpPeriod(SND_INPUTRATE_RUNNING_US); //1 sec period after fast start
            CGuard::leaveCS(m_StatsLock);
        }
    }

    HLOGC(mglog.Debug, log << "udpateCC: emitting signal for EVENT:" << TransmissionEventStr(evt));

    // Now execute a smoother-defined action for that event.
    EmitSignal(evt, arg);

    // This should be done with every event except ACKACK and SEND/RECEIVE
    // After any action was done by the smoother, update the congestion window and sending interval.
    if (evt != TEV_ACKACK && evt != TEV_SEND && evt != TEV_RECEIVE)
    {
        // This part comes from original UDT.
        // NOTE: THESE things come from CCC class:
        // - m_dPktSndPeriod
        // - m_dCWndSize
        m_ullInterval_tk = (uint64_t)(m_Smoother->pktSndPeriod_us() * m_ullCPUFrequency);
        m_dCongestionWindow = m_Smoother->cgWindowSize();
#if ENABLE_HEAVY_LOGGING
        HLOGC(mglog.Debug, log << "updateCC: updated values from smoother: interval=" << m_ullInterval_tk
            << "tk (" << m_Smoother->pktSndPeriod_us() << "us) cgwindow="
            << std::setprecision(3) << m_dCongestionWindow);
#endif
    }

    HLOGC(mglog.Debug, log << "udpateCC: finished handling for EVENT:" << TransmissionEventStr(evt));

#if 0//debug
    static int callcnt = 0;
    if (!(callcnt++ % 250)) cerr << "SndPeriod=" << (m_ullInterval_tk/m_ullCPUFrequency) << "\n");

#endif
}

void CUDT::initSynch()
{
      pthread_mutex_init(&m_SendBlockLock, NULL);
      pthread_cond_init(&m_SendBlockCond, NULL);
      pthread_mutex_init(&m_RecvDataLock, NULL);
      pthread_cond_init(&m_RecvDataCond, NULL);
      pthread_mutex_init(&m_SendLock, NULL);
      pthread_mutex_init(&m_RecvLock, NULL);
      pthread_mutex_init(&m_RcvLossLock, NULL);
      pthread_mutex_init(&m_AckLock, NULL);
      pthread_mutex_init(&m_ConnectionLock, NULL);
      pthread_mutex_init(&m_StatsLock, NULL);

      memset(&m_RcvTsbPdThread, 0, sizeof m_RcvTsbPdThread);
      pthread_cond_init(&m_RcvTsbPdCond, NULL);

}

void CUDT::destroySynch()
{
      pthread_mutex_destroy(&m_SendBlockLock);
      pthread_cond_destroy(&m_SendBlockCond);
      pthread_mutex_destroy(&m_RecvDataLock);
      pthread_cond_destroy(&m_RecvDataCond);
      pthread_mutex_destroy(&m_SendLock);
      pthread_mutex_destroy(&m_RecvLock);
      pthread_mutex_destroy(&m_RcvLossLock);
      pthread_mutex_destroy(&m_AckLock);
      pthread_mutex_destroy(&m_ConnectionLock);
      pthread_mutex_destroy(&m_StatsLock);
      pthread_cond_destroy(&m_RcvTsbPdCond);

}

void CUDT::releaseSynch()
{
    // wake up user calls
    pthread_mutex_lock(&m_SendBlockLock);
    pthread_cond_signal(&m_SendBlockCond);
    pthread_mutex_unlock(&m_SendBlockLock);

    pthread_mutex_lock(&m_SendLock);
    pthread_mutex_unlock(&m_SendLock);

    pthread_mutex_lock(&m_RecvDataLock);
    pthread_cond_signal(&m_RecvDataCond);
    pthread_mutex_unlock(&m_RecvDataLock);

    pthread_mutex_lock(&m_RecvLock);
    pthread_cond_signal(&m_RcvTsbPdCond);
    pthread_mutex_unlock(&m_RecvLock);
    if (!pthread_equal(m_RcvTsbPdThread, pthread_t())) 
    {
        pthread_join(m_RcvTsbPdThread, NULL);
        m_RcvTsbPdThread = pthread_t();
    }
    pthread_mutex_lock(&m_RecvLock);
    pthread_mutex_unlock(&m_RecvLock);
}

#if ENABLE_HEAVY_LOGGING
static void DebugAck(string hdr, int prev, int ack)
{
    if ( !prev )
    {
        HLOGC(mglog.Debug, log << hdr << "ACK " << ack);
        return;
    }

    prev = CSeqNo::incseq(prev);
    int diff = CSeqNo::seqoff(prev, ack);
    if ( diff < 0 )
    {
        HLOGC(mglog.Debug, log << hdr << "ACK ERROR: " << prev << "-" << ack << "(diff " << diff << ")");
        return;
    }

    bool shorted = diff > 100; // sanity
    if ( shorted )
        ack = CSeqNo::incseq(prev, 100);

    ostringstream ackv;
    for (; prev != ack; prev = CSeqNo::incseq(prev))
        ackv << prev << " ";
    if ( shorted )
        ackv << "...";
    HLOGC(mglog.Debug, log << hdr << "ACK (" << (diff+1) << "): " << ackv.str() << ack);
}
#else
static inline void DebugAck(string, int, int) {}
#endif

void CUDT::sendCtrl(UDTMessageType pkttype, void* lparam, void* rparam, int size)
{
   CPacket ctrlpkt;
   uint64_t currtime_tk;
   CTimer::rdtsc(currtime_tk);

   CGuard::enterCS(m_StatsLock);
   ctrlpkt.m_iTimeStamp = int(currtime_tk/m_ullCPUFrequency - m_stats.m_StartTime);
   CGuard::leaveCS(m_StatsLock);

   int nbsent = 0;
   int local_prevack = 0;

#if ENABLE_HEAVY_LOGGING
   struct SaveBack
   {
       int& target;
       const int& source;

       ~SaveBack()
       {
           target = source;
       }
   } l_saveback = { m_iDebugPrevLastAck, m_iRcvLastAck };
   (void)l_saveback; //kill compiler warning: unused variable `l_saveback` [-Wunused-variable]

   local_prevack = m_iDebugPrevLastAck;
#endif

   switch (pkttype)
   {
   case UMSG_ACK: //010 - Acknowledgement
      {
      int32_t ack;

      // If there is no loss, the ACK is the current largest sequence number plus 1;
      // Otherwise it is the smallest sequence number in the receiver loss list.
      if (m_pRcvLossList->getLossLength() == 0)
         ack = CSeqNo::incseq(m_iRcvCurrSeqNo);
      else
         ack = m_pRcvLossList->getFirstLostSeq();

      if (m_iRcvLastAckAck == ack)
         break;

      // send out a lite ACK
      // to save time on buffer processing and bandwidth/AS measurement, a lite ACK only feeds back an ACK number
      if (size == SEND_LITE_ACK)
      {
         ctrlpkt.pack(pkttype, NULL, &ack, size);
         ctrlpkt.m_iID = m_PeerID;
         nbsent = m_pSndQueue->sendto(m_pPeerAddr, ctrlpkt);
         DebugAck("sendCtrl(lite):" + CONID(), local_prevack, ack);
         break;
      }

      uint64_t currtime_tk;
      CTimer::rdtsc(currtime_tk);

      // There are new received packets to acknowledge, update related information.
      /* tsbpd thread may also call ackData when skipping packet so protect code */
      CGuard::enterCS(m_AckLock);

      // IF ack > m_iRcvLastAck
      if (CSeqNo::seqcmp(ack, m_iRcvLastAck) > 0)
      {
         int acksize = CSeqNo::seqoff(m_iRcvLastSkipAck, ack);

         int32_t oldack SRT_ATR_UNUSED = m_iRcvLastSkipAck;
         m_iRcvLastAck = ack;
         m_iRcvLastSkipAck = ack;

         // XXX Unknown as to whether it matters.
         // This if (acksize) causes that ackData() won't be called.
         // With size == 0 it wouldn't do anything except calling CTimer::triggerEvent().
         // This, again, signals the condition, CTimer::m_EventCond.
         // This releases CTimer::waitForEvent() call used in CUDTUnited::selectEx().
         // Preventing to call this on zero size makes sense, if it prevents false alerts.
         if (acksize > 0)
             m_pRcvBuffer->ackData(acksize);
         CGuard::leaveCS(m_AckLock);

         // If TSBPD is enabled, then INSTEAD OF signaling m_RecvDataCond,
         // signal m_RcvTsbPdCond. This will kick in the tsbpd thread, which
         // will signal m_RecvDataCond when there's time to play for particular
         // data packet.
         HLOGC(dlog.Debug, log << "ACK: clip %" << oldack << "-%" << ack
                 << ", REVOKED " << acksize << " from RCV buffer");

         if (m_bTsbPd)
         {
             /* Newly acknowledged data, signal TsbPD thread */
             pthread_mutex_lock(&m_RecvLock);
             if (m_bTsbPdAckWakeup)
                pthread_cond_signal(&m_RcvTsbPdCond);
             pthread_mutex_unlock(&m_RecvLock);
         }
         else
         {
             if (m_bSynRecving)
             {
                 // signal a waiting "recv" call if there is any data available
                 pthread_mutex_lock(&m_RecvDataLock);
                 pthread_cond_signal(&m_RecvDataCond);
                 pthread_mutex_unlock(&m_RecvDataLock);
             }
             // acknowledge any waiting epolls to read

             if (!m_bMessageAPI || m_pRcvBuffer->isRcvDataReady(true))
                s_UDTUnited.m_EPoll.update_events(m_SocketID, m_sPollID, UDT_EPOLL_IN, true);
         }
         CGuard::enterCS(m_AckLock);
      }
      else if (ack == m_iRcvLastAck)
      {
         // If the ACK was just sent already AND elapsed time did not exceed RTT, 
         if ((currtime_tk - m_ullLastAckTime_tk) < ((m_iRTT + 4 * m_iRTTVar) * m_ullCPUFrequency))
         {
            CGuard::leaveCS(m_AckLock);
            break;
         }
      }
      else
      {
         // Not possible (m_iRcvCurrSeqNo+1 < m_iRcvLastAck ?)
         CGuard::leaveCS(m_AckLock);
         break;
      }

      // [[using assert( ack >= m_iRcvLastAck && is_periodic_ack ) ]]

      // Send out the ACK only if has not been received by the sender before
      if (CSeqNo::seqcmp(m_iRcvLastAck, m_iRcvLastAckAck) > 0)
      {
         // NOTE: The BSTATS feature turns on extra fields above size 6
         // also known as ACKD_TOTAL_SIZE_VER100. 
         int32_t data[ACKD_TOTAL_SIZE];

         // Case you care, CAckNo::incack does exactly the same thing as
         // CSeqNo::incseq. Logically the ACK number is a different thing
         // than sequence number (it's a "journal" for ACK request-response,
         // and starts from 0, unlike sequence, which starts from a random
         // number), but still the numbers are from exactly the same domain.
         m_iAckSeqNo = CAckNo::incack(m_iAckSeqNo);
         data[ACKD_RCVLASTACK] = m_iRcvLastAck;
         data[ACKD_RTT] = m_iRTT;
         data[ACKD_RTTVAR] = m_iRTTVar;
         data[ACKD_BUFFERLEFT] = m_pRcvBuffer->getAvailBufSize();
         // a minimum flow window of 2 is used, even if buffer is full, to break potential deadlock
         if (data[ACKD_BUFFERLEFT] < 2)
            data[ACKD_BUFFERLEFT] = 2;

         if (currtime_tk - m_ullLastAckTime_tk > m_ullSYNInt_tk)
         {
             int rcvRate;
             int ctrlsz = ACKD_TOTAL_SIZE_UDTBASE * ACKD_FIELD_SIZE; // Minimum required size

             data[ACKD_RCVSPEED] = m_RcvTimeWindow.getPktRcvSpeed(Ref(rcvRate));
             data[ACKD_BANDWIDTH] = m_RcvTimeWindow.getBandwidth();

             //>>Patch while incompatible (1.0.2) receiver floating around
             if (m_lPeerSrtVersion == SrtVersion(1, 0, 2))
             {
                 data[ACKD_RCVRATE] = rcvRate; //bytes/sec
                 data[ACKD_XMRATE] = data[ACKD_BANDWIDTH] * m_iMaxSRTPayloadSize; //bytes/sec
                 ctrlsz = ACKD_FIELD_SIZE * ACKD_TOTAL_SIZE_VER102;
             }
             else if (m_lPeerSrtVersion >= SrtVersion(1, 0, 3))
             {
                 // Normal, currently expected version.
                 data[ACKD_RCVRATE] = rcvRate; //bytes/sec
                 ctrlsz = ACKD_FIELD_SIZE * ACKD_TOTAL_SIZE_VER101;

             }
             // ELSE: leave the buffer with ...UDTBASE size.

             ctrlpkt.pack(pkttype, &m_iAckSeqNo, data, ctrlsz);
             CTimer::rdtsc(m_ullLastAckTime_tk);
         }
         else
         {
             ctrlpkt.pack(pkttype, &m_iAckSeqNo, data, ACKD_FIELD_SIZE * ACKD_TOTAL_SIZE_SMALL);
         }

         ctrlpkt.m_iID = m_PeerID;
         CGuard::enterCS(m_StatsLock);
         ctrlpkt.m_iTimeStamp = int(CTimer::getTime() - m_stats.m_StartTime);
         CGuard::leaveCS(m_StatsLock);
         nbsent = m_pSndQueue->sendto(m_pPeerAddr, ctrlpkt);
         DebugAck("sendCtrl: " + CONID(), local_prevack, ack);

         m_ACKWindow.store(m_iAckSeqNo, m_iRcvLastAck);

         CGuard::enterCS(m_StatsLock);
         ++ m_stats.m_iSentACK;
         ++ m_stats.m_iSentACKTotal;
         CGuard::leaveCS(m_StatsLock);
      }
      CGuard::leaveCS(m_AckLock);
      break;
      }

   case UMSG_ACKACK: //110 - Acknowledgement of Acknowledgement
      ctrlpkt.pack(pkttype, lparam);
      ctrlpkt.m_iID = m_PeerID;
      nbsent = m_pSndQueue->sendto(m_pPeerAddr, ctrlpkt);

      break;

   case UMSG_LOSSREPORT: //011 - Loss Report
      {
          // Explicitly defined lost sequences 
          if (rparam)
          {
              int32_t* lossdata = (int32_t*)rparam;

              size_t bytes = sizeof(*lossdata)*size;
              ctrlpkt.pack(pkttype, NULL, lossdata, bytes);

              ctrlpkt.m_iID = m_PeerID;
              nbsent = m_pSndQueue->sendto(m_pPeerAddr, ctrlpkt);

              CGuard::enterCS(m_StatsLock);
              ++ m_stats.m_iSentNAK;
              ++ m_stats.m_iSentNAKTotal;
              CGuard::leaveCS(m_StatsLock);
          }
          // Call with no arguments - get loss list from internal data.
          else if (m_pRcvLossList->getLossLength() > 0)
          {
              // this is periodically NAK report; make sure NAK cannot be sent back too often

              // read loss list from the local receiver loss list
              int32_t* data = new int32_t[m_iMaxSRTPayloadSize / 4];
              int losslen;
              m_pRcvLossList->getLossArray(data, losslen, m_iMaxSRTPayloadSize / 4);

              if (0 < losslen)
              {
                  ctrlpkt.pack(pkttype, NULL, data, losslen * 4);
                  ctrlpkt.m_iID = m_PeerID;
                  nbsent = m_pSndQueue->sendto(m_pPeerAddr, ctrlpkt);

                  CGuard::enterCS(m_StatsLock);
                  ++ m_stats.m_iSentNAK;
                  ++ m_stats.m_iSentNAKTotal;
                  CGuard::leaveCS(m_StatsLock);
              }

              delete [] data;
          }

          // update next NAK time, which should wait enough time for the retansmission, but not too long
          m_ullNAKInt_tk = (m_iRTT + 4 * m_iRTTVar) * m_ullCPUFrequency;

          // Fix the NAKreport period according to the smoother
          m_ullNAKInt_tk = m_Smoother->updateNAKInterval(
                  m_ullNAKInt_tk,
                  m_RcvTimeWindow.getPktRcvSpeed(),
                  m_pRcvLossList->getLossLength()
          );

          // This is necessary because a smoother need not wish to define
          // its own minimum interval, in which case the default one is used.
          if (m_ullNAKInt_tk < m_ullMinNakInt_tk)
              m_ullNAKInt_tk = m_ullMinNakInt_tk;

          break;
      }

   case UMSG_CGWARNING: //100 - Congestion Warning
      ctrlpkt.pack(pkttype);
      ctrlpkt.m_iID = m_PeerID;
      nbsent = m_pSndQueue->sendto(m_pPeerAddr, ctrlpkt);

      CTimer::rdtsc(m_ullLastWarningTime);

      break;

   case UMSG_KEEPALIVE: //001 - Keep-alive
      ctrlpkt.pack(pkttype);
      ctrlpkt.m_iID = m_PeerID;
      nbsent = m_pSndQueue->sendto(m_pPeerAddr, ctrlpkt);

      break;

   case UMSG_HANDSHAKE: //000 - Handshake
      ctrlpkt.pack(pkttype, NULL, rparam, sizeof(CHandShake));
      ctrlpkt.m_iID = m_PeerID;
      nbsent = m_pSndQueue->sendto(m_pPeerAddr, ctrlpkt);

      break;

   case UMSG_SHUTDOWN: //101 - Shutdown
      ctrlpkt.pack(pkttype);
      ctrlpkt.m_iID = m_PeerID;
      nbsent = m_pSndQueue->sendto(m_pPeerAddr, ctrlpkt);

      break;

   case UMSG_DROPREQ: //111 - Msg drop request
      ctrlpkt.pack(pkttype, lparam, rparam, 8);
      ctrlpkt.m_iID = m_PeerID;
      nbsent = m_pSndQueue->sendto(m_pPeerAddr, ctrlpkt);

      break;

   case UMSG_PEERERROR: //1000 - acknowledge the peer side a special error
      ctrlpkt.pack(pkttype, lparam);
      ctrlpkt.m_iID = m_PeerID;
      nbsent = m_pSndQueue->sendto(m_pPeerAddr, ctrlpkt);

      break;

   case UMSG_EXT: //0x7FFF - Resevered for future use
      break;

   default:
      break;
   }

   // Fix keepalive
   if (nbsent)
      m_ullLastSndTime_tk = currtime_tk;
}

void CUDT::processCtrl(CPacket& ctrlpkt)
{
   // Just heard from the peer, reset the expiration count.
   m_iEXPCount = 1;
   uint64_t currtime_tk;
   CTimer::rdtsc(currtime_tk);
   m_ullLastRspTime_tk = currtime_tk;
   bool using_rexmit_flag = m_bPeerRexmitFlag;

   HLOGC(mglog.Debug, log << CONID() << "incoming UMSG:" << ctrlpkt.getType() << " ("
       << MessageTypeStr(ctrlpkt.getType(), ctrlpkt.getExtendedType()) << ") socket=%" << ctrlpkt.m_iID);

   switch (ctrlpkt.getType())
   {
   case UMSG_ACK: //010 - Acknowledgement
      {
      int32_t ack;
      int32_t* ackdata = (int32_t*)ctrlpkt.m_pcData;

      // process a lite ACK
      if (ctrlpkt.getLength() == SEND_LITE_ACK)
      {
         ack = *ackdata;
         if (CSeqNo::seqcmp(ack, m_iSndLastAck) >= 0)
         {
            m_iFlowWindowSize -= CSeqNo::seqoff(m_iSndLastAck, ack);
            HLOGC(mglog.Debug, log << CONID() << "ACK covers: " << m_iSndLastDataAck << " - " << ack << " [ACK=" << m_iSndLastAck << "] (FLW: " << m_iFlowWindowSize << ") [LITE]");

            m_iSndLastAck = ack;
            m_ullLastRspAckTime_tk = currtime_tk;
            m_iReXmitCount = 1;       // Reset re-transmit count since last ACK
         }

         break;
      }

       // read ACK seq. no.
      ack = ctrlpkt.getAckSeqNo();

      // send ACK acknowledgement
      // number of ACK2 can be much less than number of ACK
      uint64_t now = CTimer::getTime();
      if ((now - m_ullSndLastAck2Time > (uint64_t)COMM_SYN_INTERVAL_US) || (ack == m_iSndLastAck2))
      {
         sendCtrl(UMSG_ACKACK, &ack);
         m_iSndLastAck2 = ack;
         m_ullSndLastAck2Time = now;
      }

      // Got data ACK
      ack = ackdata[ACKD_RCVLASTACK];

      // New code, with TLPKTDROP

      // protect packet retransmission
      CGuard::enterCS(m_AckLock);

      // check the validation of the ack
      if (CSeqNo::seqcmp(ack, CSeqNo::incseq(m_iSndCurrSeqNo)) > 0)
      {
         CGuard::leaveCS(m_AckLock);
         //this should not happen: attack or bug
         LOGC(glog.Error, log << CONID() << "ATTACK/IPE: incoming ack seq " << ack << " exceeds current "
                 << m_iSndCurrSeqNo << " by " << (CSeqNo::seqoff(m_iSndCurrSeqNo, ack)-1) << "!");
         m_bBroken = true;
         m_iBrokenCounter = 0;
         break;
      }

      if (CSeqNo::seqcmp(ack, m_iSndLastAck) >= 0)
      {
         // Update Flow Window Size, must update before and together with m_iSndLastAck
         m_iFlowWindowSize = ackdata[ACKD_BUFFERLEFT];
         m_iSndLastAck = ack;
         m_ullLastRspAckTime_tk = currtime_tk;
         m_iReXmitCount = 1;       // Reset re-transmit count since last ACK
      }

      /* 
      * We must not ignore full ack received by peer
      * if data has been artificially acked by late packet drop.
      * Therefore, a distinct ack state is used for received Ack (iSndLastFullAck)
      * and ack position in send buffer (m_iSndLastDataAck).
      * Otherwise, when severe congestion causing packet drops (and m_iSndLastDataAck update)
      * occures, we drop received acks (as duplicates) and do not update stats like RTT,
      * which may go crazy and stay there, preventing proper stream recovery.
      */

      if (CSeqNo::seqoff(m_iSndLastFullAck, ack) <= 0)
      {
         // discard it if it is a repeated ACK
         CGuard::leaveCS(m_AckLock);
         break;
      }
      m_iSndLastFullAck = ack;

      int offset = CSeqNo::seqoff(m_iSndLastDataAck, ack);
      // IF distance between m_iSndLastDataAck and ack is nonempty...
      if (offset > 0) {
          // acknowledge the sending buffer (remove data that predate 'ack')
          m_pSndBuffer->ackData(offset);

          int64_t currtime = currtime_tk/m_ullCPUFrequency;
          // record total time used for sending
          CGuard::enterCS(m_StatsLock);
          m_stats.m_llSndDuration += currtime - m_stats.m_llSndDurationCounter;
          m_stats.m_llSndDurationTotal += currtime - m_stats.m_llSndDurationCounter;
          m_stats.m_llSndDurationCounter = currtime;
          CGuard::leaveCS(m_StatsLock);

          HLOGC(mglog.Debug, log << CONID() << "ACK covers: " << m_iSndLastDataAck << " - " << ack
              << " [ACK=" << m_iSndLastAck << "] BUFr=" << m_iFlowWindowSize
              << " RTT=" << ackdata[ACKD_RTT] << " RTT*=" << ackdata[ACKD_RTTVAR]
              << " BW=" << ackdata[ACKD_BANDWIDTH] << " Vrec=" << ackdata[ACKD_RCVSPEED]);
          // update sending variables
          m_iSndLastDataAck = ack;

          // remove any loss that predates 'ack' (not to be considered loss anymore)
          m_pSndLossList->remove(CSeqNo::decseq(m_iSndLastDataAck));
      }

/* OLD CODE without TLPKTDROP

      // check the validation of the ack
      if (CSeqNo::seqcmp(ack, CSeqNo::incseq(m_iSndCurrSeqNo)) > 0)
      {
         //this should not happen: attack or bug
         m_bBroken = true;
         m_iBrokenCounter = 0;
         break;
      }

      if (CSeqNo::seqcmp(ack, m_iSndLastAck) >= 0)
      {
         // Update Flow Window Size, must update before and together with m_iSndLastAck
         m_iFlowWindowSize = ackdata[ACKD_BUFFERLEFT];
         m_iSndLastAck = ack;
         m_ullLastRspAckTime_tk = currtime_tk;
         m_iReXmitCount = 1;       // Reset re-transmit count since last ACK
      }

      // protect packet retransmission
      CGuard::enterCS(m_AckLock);

      int offset = CSeqNo::seqoff(m_iSndLastDataAck, ack);
      if (offset <= 0)
      {
         // discard it if it is a repeated ACK
         CGuard::leaveCS(m_AckLock);
         break;
      }

      // acknowledge the sending buffer
      m_pSndBuffer->ackData(offset);

      // record total time used for sending
      int64_t currtime = currtime_tk/m_ullCPUFrequency;

      m_llSndDuration += currtime - m_llSndDurationCounter;
      m_llSndDurationTotal += currtime - m_llSndDurationCounter;
      m_llSndDurationCounter = currtime;

      // update sending variables
      m_iSndLastDataAck = ack;
      m_pSndLossList->remove(CSeqNo::decseq(m_iSndLastDataAck));

#endif  SRT_ENABLE_TLPKTDROP */

      CGuard::leaveCS(m_AckLock);
      if (m_bSynSending)
      {
          CGuard lk(m_SendBlockLock);
          pthread_cond_signal(&m_SendBlockCond);
      }

      // acknowledde any waiting epolls to write
      s_UDTUnited.m_EPoll.update_events(m_SocketID, m_sPollID, UDT_EPOLL_OUT, true);

      // insert this socket to snd list if it is not on the list yet
      m_pSndQueue->m_pSndUList->update(this, CSndUList::DONT_RESCHEDULE);

      size_t acksize = ctrlpkt.getLength(); // TEMPORARY VALUE FOR CHECKING
      bool wrongsize = 0 != (acksize % ACKD_FIELD_SIZE);
      acksize = acksize / ACKD_FIELD_SIZE;  // ACTUAL VALUE

      if ( wrongsize )
      {
          // Issue a log, but don't do anything but skipping the "odd" bytes from the payload.
          LOGC(mglog.Error, log << CONID() << "Received UMSG_ACK payload is not evened up to 4-byte based field size - cutting to " << acksize << " fields");
      }

      // Start with checking the base size.
      if ( acksize < ACKD_TOTAL_SIZE_SMALL )
      {
          LOGC(mglog.Error, log << CONID() << "Invalid ACK size " << acksize << " fields - less than minimum required!");
          // Ack is already interpreted, just skip further parts.
          break;
      }
      // This check covers fields up to ACKD_BUFFERLEFT.

      // Update RTT
      //m_iRTT = ackdata[ACKD_RTT];
      //m_iRTTVar = ackdata[ACKD_RTTVAR];
      // XXX These ^^^ commented-out were blocked in UDT;
      // the current RTT calculations are exactly the same as in UDT4.
      int rtt = ackdata[ACKD_RTT];

      m_iRTTVar = avg_iir<4>(m_iRTTVar, abs(rtt - m_iRTT));
      m_iRTT = avg_iir<8>(m_iRTT, rtt);

      /* Version-dependent fields:
       * Original UDT (total size: ACKD_TOTAL_SIZE_SMALL):
       *   ACKD_RCVLASTACK
       *   ACKD_RTT
       *   ACKD_RTTVAR
       *   ACKD_BUFFERLEFT
       * Additional UDT fields, not always attached:
       *   ACKD_RCVSPEED
       *   ACKD_BANDWIDTH
       * SRT extension version 1.0.2 (bstats):
       *   ACKD_RCVRATE
       * SRT extension version 1.0.4:
       *   ACKD_XMRATE
       */

      if (acksize > ACKD_TOTAL_SIZE_SMALL)
      {
          // This means that ACKD_RCVSPEED and ACKD_BANDWIDTH fields are available.
          int pktps = ackdata[ACKD_RCVSPEED];
          int bandwidth = ackdata[ACKD_BANDWIDTH];
          int bytesps;

          /* SRT v1.0.2 Bytes-based stats: bandwidth (pcData[ACKD_XMRATE]) and delivery rate (pcData[ACKD_RCVRATE]) in bytes/sec instead of pkts/sec */
          /* SRT v1.0.3 Bytes-based stats: only delivery rate (pcData[ACKD_RCVRATE]) in bytes/sec instead of pkts/sec */
          if (acksize > ACKD_TOTAL_SIZE_UDTBASE)
              bytesps = ackdata[ACKD_RCVRATE];
          else
              bytesps = pktps * m_iMaxSRTPayloadSize;

          m_iBandwidth = avg_iir<8>(m_iBandwidth, bandwidth);
          m_iDeliveryRate = avg_iir<8>(m_iDeliveryRate, pktps);
          m_iByteDeliveryRate = avg_iir<8>(m_iByteDeliveryRate, bytesps);
          // XXX not sure if ACKD_XMRATE is of any use. This is simply
          // calculated as ACKD_BANDWIDTH * m_iMaxSRTPayloadSize.

          // Update Estimated Bandwidth and packet delivery rate
          // m_iRcvRate = m_iDeliveryRate;
          // ^^ This has been removed because with the Smoother class
          // instead of reading the m_iRcvRate local field this will read
          // cudt->deliveryRate() instead.
      }

      checkSndTimers(REGEN_KM);
      updateCC(TEV_ACK, ack);

      CGuard::enterCS(m_StatsLock);
      ++ m_stats.m_iRecvACK;
      ++ m_stats.m_iRecvACKTotal;
      CGuard::leaveCS(m_StatsLock);

      break;
      }

   case UMSG_ACKACK: //110 - Acknowledgement of Acknowledgement
      {
      int32_t ack = 0;
      int rtt = -1;

      // update RTT
      rtt = m_ACKWindow.acknowledge(ctrlpkt.getAckSeqNo(), ack);
      if (rtt <= 0)
      {
          LOGC(mglog.Error, log << "IPE: ACK node overwritten when acknowledging " <<
              ctrlpkt.getAckSeqNo() << " (ack extracted: " << ack << ")");
          break;
      }

      //if increasing delay detected...
      //   sendCtrl(UMSG_CGWARNING);

      // RTT EWMA
      m_iRTTVar = (m_iRTTVar * 3 + abs(rtt - m_iRTT)) >> 2;
      m_iRTT = (m_iRTT * 7 + rtt) >> 3;

      updateCC(TEV_ACKACK, ack);

      // This function will put a lock on m_RecvLock by itself, as needed.
      // It must be done inside because this function reads the current time
      // and if waiting for the lock has caused a delay, the time will be
      // inaccurate. Additionally it won't lock if TSBPD mode is off, and
      // won't update anything. Note that if you set TSBPD mode and use
      // srt_recvfile (which doesn't make any sense), you'll have e deadlock.
      m_pRcvBuffer->addRcvTsbPdDriftSample(ctrlpkt.getMsgTimeStamp(), m_RecvLock);

      // update last ACK that has been received by the sender
      if (CSeqNo::seqcmp(ack, m_iRcvLastAckAck) > 0)
         m_iRcvLastAckAck = ack;

      break;
      }

   case UMSG_LOSSREPORT: //011 - Loss Report
      {
      int32_t* losslist = (int32_t *)(ctrlpkt.m_pcData);
      size_t losslist_len = ctrlpkt.getLength() / 4;
      updateCC(TEV_LOSSREPORT, EventVariant(losslist, losslist_len));

      bool secure = true;

      // protect packet retransmission
      CGuard::enterCS(m_AckLock);

      int32_t wrong_loss SRT_ATR_UNUSED = CSeqNo::m_iMaxSeqNo;

      // decode loss list message and insert loss into the sender loss list
      for (int i = 0, n = (int)(ctrlpkt.getLength() / 4); i < n; ++ i)
      {
         if (IsSet(losslist[i], LOSSDATA_SEQNO_RANGE_FIRST))
         {
             // Then it's this is a <lo, hi> specification with HI in a consecutive cell.
            int32_t losslist_lo = SEQNO_VALUE::unwrap(losslist[i]);
            int32_t losslist_hi = losslist[i+1];
            // <lo, hi> specification means that the consecutive cell has been already interpreted.
            ++ i;

            HLOGF(mglog.Debug, "received UMSG_LOSSREPORT: %d-%d (%d packets)...",
                    losslist_lo, losslist_hi, CSeqNo::seqoff(losslist_lo, losslist_hi)+1);

            if ((CSeqNo::seqcmp(losslist_lo, losslist_hi) > 0) || (CSeqNo::seqcmp(losslist_hi, m_iSndCurrSeqNo) > 0))
            {
               // seq_a must not be greater than seq_b; seq_b must not be greater than the most recent sent seq
               secure = false;
               wrong_loss = losslist_hi;
               // XXX leaveCS: really necessary? 'break' will break the 'for' loop, not the 'switch' statement.
               // and the leaveCS is done again next to the 'for' loop end.
               CGuard::leaveCS(m_AckLock);
               break;
            }

            int num = 0;
            if (CSeqNo::seqcmp(losslist_lo, m_iSndLastAck) >= 0)
               num = m_pSndLossList->insert(losslist_lo, losslist_hi);
            else if (CSeqNo::seqcmp(losslist_hi, m_iSndLastAck) >= 0)
            {
                // This should be theoretically impossible because this would mean
                // that the received packet loss report informs about the loss that predates
                // the ACK sequence.
                // However, this can happen if the packet reordering has caused the earlier sent
                // LOSSREPORT will be delivered after later sent ACK. Whatever, ACK should be
                // more important, so simply drop the part that predates ACK.
               num = m_pSndLossList->insert(m_iSndLastAck, losslist_hi);
            }

            CGuard::enterCS(m_StatsLock);
            m_stats.m_iTraceSndLoss += num;
            m_stats.m_iSndLossTotal += num;
            CGuard::leaveCS(m_StatsLock);

         }
         else if (CSeqNo::seqcmp(losslist[i], m_iSndLastAck) >= 0)
         {
            HLOGF(mglog.Debug, "received UMSG_LOSSREPORT: %d (1 packet)...", losslist[i]);

            if (CSeqNo::seqcmp(losslist[i], m_iSndCurrSeqNo) > 0)
            {
               //seq_a must not be greater than the most recent sent seq
               secure = false;
               wrong_loss = losslist[i];
               CGuard::leaveCS(m_AckLock);
               break;
            }

            int num = m_pSndLossList->insert(losslist[i], losslist[i]);

            CGuard::enterCS(m_StatsLock);
            m_stats.m_iTraceSndLoss += num;
            m_stats.m_iSndLossTotal += num;
            CGuard::leaveCS(m_StatsLock);
         }
      }
      CGuard::leaveCS(m_AckLock);

      if (!secure)
      {
         LOGC(mglog.Warn, log << "out-of-band LOSSREPORT received; BUG or ATTACK - last sent %" << m_iSndCurrSeqNo << " vs loss %" << wrong_loss);
         //this should not happen: attack or bug
         m_bBroken = true;
         m_iBrokenCounter = 0;
         break;
      }

      // the lost packet (retransmission) should be sent out immediately
      m_pSndQueue->m_pSndUList->update(this, CSndUList::DO_RESCHEDULE);

      CGuard::enterCS(m_StatsLock);
      ++ m_stats.m_iRecvNAK;
      ++ m_stats.m_iRecvNAKTotal;
      CGuard::leaveCS(m_StatsLock);

      break;
      }

   case UMSG_CGWARNING: //100 - Delay Warning
      // One way packet delay is increasing, so decrease the sending rate
      m_ullInterval_tk = (uint64_t)ceil(m_ullInterval_tk * 1.125);
      m_iLastDecSeq = m_iSndCurrSeqNo;
      // XXX Note as interesting fact: this is only prepared for handling,
      // but nothing in the code is sending this message. Probably predicted
      // for a custom smoother. There's a predicted place to call it under
      // UMSG_ACKACK handling, but it's commented out.

      break;

   case UMSG_KEEPALIVE: //001 - Keep-alive
      // The only purpose of keep-alive packet is to tell that the peer is still alive
      // nothing needs to be done.

      break;

   case UMSG_HANDSHAKE: //000 - Handshake
      {
      CHandShake req;
      req.load_from(ctrlpkt.m_pcData, ctrlpkt.getLength());

      HLOGC(mglog.Debug, log << "processCtrl: got HS: " << req.show());

      if ((req.m_iReqType > URQ_INDUCTION_TYPES) // acually it catches URQ_INDUCTION and URQ_ERROR_* symbols...???
              || (m_bRendezvous && (req.m_iReqType != URQ_AGREEMENT))) // rnd sends AGREEMENT in rsp to CONCLUSION
      {
         // The peer side has not received the handshake message, so it keeps querying
         // resend the handshake packet

          // This condition embraces cases when:
          // - this is normal accept() and URQ_INDUCTION was received
          // - this is rendezvous accept() and there's coming any kind of URQ except AGREEMENT (should be RENDEZVOUS or CONCLUSION)
          // - this is any of URQ_ERROR_* - well...
         CHandShake initdata;
         initdata.m_iISN = m_iISN;
         initdata.m_iMSS = m_iMSS;
         initdata.m_iFlightFlagSize = m_iFlightFlagSize;

         // For rendezvous we do URQ_WAVEAHAND/URQ_CONCLUSION --> URQ_AGREEMENT.
         // For client-server we do URQ_INDUCTION --> URQ_CONCLUSION.
         initdata.m_iReqType = (!m_bRendezvous) ? URQ_CONCLUSION : URQ_AGREEMENT;
         initdata.m_iID = m_SocketID;

         uint32_t kmdata[SRTDATA_MAXSIZE];
         size_t kmdatasize = SRTDATA_MAXSIZE;
         bool have_hsreq = false;
         if ( req.m_iVersion > HS_VERSION_UDT4 )
         {
             initdata.m_iVersion = HS_VERSION_SRT1; // if I remember correctly, this is induction/listener...
             int hs_flags = SrtHSRequest::SRT_HSTYPE_HSFLAGS::unwrap(m_ConnRes.m_iType);
             if ( hs_flags != 0 ) // has SRT extensions
             {
                 HLOGC(mglog.Debug, log << "processCtrl/HS: got HS reqtype=" << RequestTypeStr(req.m_iReqType) << " WITH SRT ext");
                 have_hsreq = interpretSrtHandshake(req, ctrlpkt, kmdata, &kmdatasize);
                 if ( !have_hsreq )
                 {
                     initdata.m_iVersion = 0;
                     initdata.m_iReqType = URQ_ERROR_INVALID;
                 }
                 else
                 {
                     // Extensions are added only in case of CONCLUSION (not AGREEMENT).
                     // Actually what is expected here is that this may either process the
                     // belated-repeated handshake from a caller (and then it's CONCLUSION,
                     // and should be added with HSRSP/KMRSP), or it's a belated handshake
                     // of Rendezvous when it has already considered itself connected.
                     // Sanity check - according to the rules, there should be no such situation
                     if (m_bRendezvous && m_SrtHsSide == HSD_RESPONDER)
                     {
                         LOGC(mglog.Error, log << "processCtrl/HS: IPE???: RESPONDER should receive all its handshakes in handshake phase.");
                     }

                     // The 'extension' flag will be set from this variable; set it to false
                     // in case when the AGREEMENT response is to be sent.
                     have_hsreq = initdata.m_iReqType == URQ_CONCLUSION;
                     HLOGC(mglog.Debug, log << "processCtrl/HS: processing ok, reqtype="
                             << RequestTypeStr(initdata.m_iReqType) << " kmdatasize=" << kmdatasize);
                 }
             }
             else
             {
                 HLOGC(mglog.Debug, log << "processCtrl/HS: got HS reqtype=" << RequestTypeStr(req.m_iReqType));
             }
         }
         else
         {
             initdata.m_iVersion = HS_VERSION_UDT4;
         }

         initdata.m_extension = have_hsreq;

         HLOGC(mglog.Debug, log << CONID() << "processCtrl: responding HS reqtype=" << RequestTypeStr(initdata.m_iReqType) << (have_hsreq ? " WITH SRT HS response extensions" : ""));

         // XXX here interpret SRT handshake extension
         CPacket response;
         response.setControl(UMSG_HANDSHAKE);
         response.allocate(m_iMaxSRTPayloadSize);

         // If createSrtHandshake failed, don't send anything. Actually it can only fail on IPE.
         // There is also no possible IPE condition in case of HSv4 - for this version it will always return true.
         if ( createSrtHandshake(Ref(response), Ref(initdata), SRT_CMD_HSRSP, SRT_CMD_KMRSP, kmdata, kmdatasize) )
         {
             response.m_iID = m_PeerID;
             CGuard::enterCS(m_StatsLock);
             uint64_t currtime_tk;
             CTimer::rdtsc(currtime_tk);
             response.m_iTimeStamp = int(currtime_tk/m_ullCPUFrequency - m_stats.m_StartTime);
             CGuard::leaveCS(m_StatsLock);
             int nbsent = m_pSndQueue->sendto(m_pPeerAddr, response);
             if (nbsent)
             {
                 uint64_t currtime_tk;
                 CTimer::rdtsc(currtime_tk);
                 m_ullLastSndTime_tk = currtime_tk;
             }
         }

      }
      else
      {
          HLOGC(mglog.Debug, log << "processCtrl: ... not INDUCTION, not ERROR, not rendezvous - IGNORED.");
      }

      break;
      }

   case UMSG_SHUTDOWN: //101 - Shutdown
      m_bShutdown = true;
      m_bClosing = true;
      m_bBroken = true;
      m_iBrokenCounter = 60;

      // Signal the sender and recver if they are waiting for data.
      releaseSynch();
      // Unblock any call so they learn the connection_broken error
      s_UDTUnited.m_EPoll.update_events(m_SocketID, m_sPollID, UDT_EPOLL_ERR, true);

      CTimer::triggerEvent();

      break;

   case UMSG_DROPREQ: //111 - Msg drop request
      CGuard::enterCS(m_RecvLock);
      m_pRcvBuffer->dropMsg(ctrlpkt.getMsgSeq(using_rexmit_flag), using_rexmit_flag);
      CGuard::leaveCS(m_RecvLock);

      unlose(*(int32_t*)ctrlpkt.m_pcData, *(int32_t*)(ctrlpkt.m_pcData + 4));

      // move forward with current recv seq no.
      if ((CSeqNo::seqcmp(*(int32_t*)ctrlpkt.m_pcData, CSeqNo::incseq(m_iRcvCurrSeqNo)) <= 0)
         && (CSeqNo::seqcmp(*(int32_t*)(ctrlpkt.m_pcData + 4), m_iRcvCurrSeqNo) > 0))
      {
         m_iRcvCurrSeqNo = *(int32_t*)(ctrlpkt.m_pcData + 4);
      }

      break;

   case UMSG_PEERERROR: // 1000 - An error has happened to the peer side
      //int err_type = packet.getAddInfo();

      // currently only this error is signalled from the peer side
      // if recvfile() failes (e.g., due to disk fail), blcoked sendfile/send should return immediately
      // giving the app a chance to fix the issue

      m_bPeerHealth = false;

      break;

   case UMSG_EXT: //0x7FFF - reserved and user defined messages
      HLOGF(mglog.Debug, "CONTROL EXT MSG RECEIVED: %08X\n", ctrlpkt.getExtendedType());
      {
          // This has currently two roles in SRT:
          // - HSv4 (legacy) handshake
          // - refreshed KMX (initial KMX is done still in the HS process in HSv5)
          bool understood = processSrtMsg(&ctrlpkt);
          // CAREFUL HERE! This only means that this update comes from the UMSG_EXT
          // message received, REGARDLESS OF WHAT IT IS. This version doesn't mean
          // the handshake version, but the reason of calling this function.
          //
          // Fortunately, the only messages taken into account in this function
          // are HSREQ and HSRSP, which should *never* be interchanged when both
          // parties are HSv5.
          if ( understood )
          {
              updateAfterSrtHandshake(ctrlpkt.getExtendedType(), HS_VERSION_UDT4);
          }
          else
          {
              updateCC(TEV_CUSTOM, &ctrlpkt);
          }
      }
      break;

   default:
      break;
   }
}

void CUDT::updateSrtRcvSettings()
{
    if (m_bTsbPd)
    {
        /* We are TsbPd receiver */
        CGuard::enterCS(m_RecvLock);
        m_pRcvBuffer->setRcvTsbPdMode(m_ullRcvPeerStartTime, m_iTsbPdDelay_ms * 1000);
        CGuard::leaveCS(m_RecvLock);

        HLOGF(mglog.Debug,  "AFTER HS: Set Rcv TsbPd mode: delay=%u.%03u secs",
                m_iTsbPdDelay_ms/1000,
                m_iTsbPdDelay_ms%1000);
    }
    else
    {
        HLOGC(mglog.Debug, log << "AFTER HS: Rcv TsbPd mode not set");
    }
}

void CUDT::updateSrtSndSettings()
{
    if (m_bPeerTsbPd)
    {
        /* We are TsbPd sender */
        // XXX Check what happened here.
        //m_iPeerTsbPdDelay_ms = m_Smoother->getSndPeerTsbPdDelay();// + ((m_iRTT + (4 * m_iRTTVar)) / 1000);
        /* 
         * For sender to apply Too-Late Packet Drop
         * option (m_bTLPktDrop) must be enabled and receiving peer shall support it
         */
        HLOGF(mglog.Debug,  "AFTER HS: Set Snd TsbPd mode %s: delay=%d.%03d secs",
                m_bPeerTLPktDrop ? "with TLPktDrop" : "without TLPktDrop",
                m_iPeerTsbPdDelay_ms/1000, m_iPeerTsbPdDelay_ms%1000);
    }
    else
    {
        HLOGC(mglog.Debug, log << "AFTER HS: Snd TsbPd mode not set");
    }
}

void CUDT::updateAfterSrtHandshake(int srt_cmd, int hsv)
{

    switch (srt_cmd)
    {
    case SRT_CMD_HSREQ:
    case SRT_CMD_HSRSP:
        break;
    default:
        return;
    }

    // The only possibility here is one of these two:
    // - Agent is RESPONDER and it receives HSREQ.
    // - Agent is INITIATOR and it receives HSRSP.
    //
    // In HSv4, INITIATOR is sender and RESPONDER is receiver.
    // In HSv5, both are sender AND receiver.
    //
    // This function will be called only ONCE in this
    // instance, through either HSREQ or HSRSP.

    if ( hsv > HS_VERSION_UDT4 )
    {
        updateSrtRcvSettings();
        updateSrtSndSettings();
    }
    else if ( srt_cmd == SRT_CMD_HSRSP )
    {
        // HSv4 INITIATOR is sender
        updateSrtSndSettings();
    }
    else
    {
        // HSv4 RESPONDER is receiver
        updateSrtRcvSettings();
    }
}

int CUDT::packData(CPacket& packet, uint64_t& ts_tk)
{
   int payload = 0;
   bool probe = false;
   uint64_t origintime = 0;

   int kflg = EK_NOENC;

   uint64_t entertime_tk;
   CTimer::rdtsc(entertime_tk);

#if 0//debug: TimeDiff histogram
   static int lldiffhisto[23] = {0};
   static int llnodiff = 0;
   if (m_ullTargetTime_tk != 0)
   {
      int ofs = 11 + ((entertime_tk - m_ullTargetTime_tk)/(int64_t)m_ullCPUFrequency)/1000;
      if (ofs < 0) ofs = 0;
      else if (ofs > 22) ofs = 22;
      lldiffhisto[ofs]++;
   }
   else if(m_ullTargetTime_tk == 0)
   {
      llnodiff++;
   }
   static int callcnt = 0;
   if (!(callcnt++ % 5000)) {
      fprintf(stderr, "%6d %6d %6d %6d %6d %6d %6d %6d %6d %6d %6d %6d\n",
        lldiffhisto[0],lldiffhisto[1],lldiffhisto[2],lldiffhisto[3],lldiffhisto[4],lldiffhisto[5],
        lldiffhisto[6],lldiffhisto[7],lldiffhisto[8],lldiffhisto[9],lldiffhisto[10],lldiffhisto[11]);
      fprintf(stderr, "%6d %6d %6d %6d %6d %6d %6d %6d %6d %6d %6d %6d\n",
        lldiffhisto[12],lldiffhisto[13],lldiffhisto[14],lldiffhisto[15],lldiffhisto[16],lldiffhisto[17],
        lldiffhisto[18],lldiffhisto[19],lldiffhisto[20],lldiffhisto[21],lldiffhisto[21],llnodiff);
   }
#endif
   if ((0 != m_ullTargetTime_tk) && (entertime_tk > m_ullTargetTime_tk))
      m_ullTimeDiff_tk += entertime_tk - m_ullTargetTime_tk;

   string reason;

   bool new_packet_packed = false;
   bool filter_ctl_pkt = false;

   // Loss retransmission always has higher priority.
   packet.m_iSeqNo = m_pSndLossList->getLostSeq();
   if (packet.m_iSeqNo >= 0)
   {
      // protect m_iSndLastDataAck from updating by ACK processing
      CGuard ackguard(m_AckLock);

      int offset = CSeqNo::seqoff(m_iSndLastDataAck, packet.m_iSeqNo);
      if (offset < 0)
         return 0;

      int msglen;

      payload = m_pSndBuffer->readData(&(packet.m_pcData), offset, packet.m_iMsgNo, origintime, msglen);

      if (-1 == payload)
      {
         int32_t seqpair[2];
         seqpair[0] = packet.m_iSeqNo;
         seqpair[1] = CSeqNo::incseq(seqpair[0], msglen);
         sendCtrl(UMSG_DROPREQ, &packet.m_iMsgNo, seqpair, 8);

         // only one msg drop request is necessary
         m_pSndLossList->remove(seqpair[1]);

         // skip all dropped packets
         if (CSeqNo::seqcmp(m_iSndCurrSeqNo, CSeqNo::incseq(seqpair[1])) < 0)
             m_iSndCurrSeqNo = CSeqNo::incseq(seqpair[1]);

         return 0;
      }
      // NOTE: This is just a sanity check. Returning 0 is impossible to happen
      // in case of retransmission. If the offset was a positive value, then the
      // block must exist in the old blocks because it wasn't yet cut off by ACK
      // and has been already recorded as sent (otherwise the peer wouldn't send
      // back the loss report). May something happen here in case when the send
      // loss record has been updated by the FASTREXMIT.
      else if (payload == 0)
         return 0;

      CGuard::enterCS(m_StatsLock);
      ++ m_stats.m_iTraceRetrans;
      ++ m_stats.m_iRetransTotal;
      m_stats.m_ullTraceBytesRetrans += payload;
      m_stats.m_ullBytesRetransTotal += payload;
      CGuard::leaveCS(m_StatsLock);

      // Kinda confusion here. Despite the contextual interpretation of packet.m_iMsgNo around
      // CSndBuffer::readData version 2 (version 1 doesn't return -1), in this particular
      // case we can be sure that this is exactly the value of PH_MSGNO as a bitset.
      // So, set here the rexmit flag if the peer understands it.
      if ( m_bPeerRexmitFlag )
      {
          packet.m_iMsgNo |= PACKET_SND_REXMIT;
      }
      reason = "reXmit";
   }
   else if (m_PacketFilter && m_PacketFilter.packControlPacket(
               Ref(packet), m_iSndCurrSeqNo,
               m_pCryptoControl->getSndCryptoFlags()))
   {
       HLOGC(mglog.Debug, log << "FEC: FEC/CTL packet ready - packing instead of data.");
       payload = packet.getLength();
       reason = "FEC";
       filter_ctl_pkt = true; // Mark that this packet ALREADY HAS timestamp field and it should not be set

	   CGuard lg(m_StatsLock);

       // Stats
       ++m_stats.m_iSndFilterExtra;
       ++m_stats.m_iSndFilterExtraTotal;
   }
   else
   {
      // If no loss, and no packetfilter control packet, pack a new packet.

      // check congestion/flow window limit
      int cwnd = std::min(int(m_iFlowWindowSize), int(m_dCongestionWindow));
      int seqdiff = CSeqNo::seqlen(m_iSndLastAck, CSeqNo::incseq(m_iSndCurrSeqNo));
      if (cwnd >= seqdiff)
      {
         // XXX Here it's needed to set kflg to msgno_bitset in the block stored in the
         // send buffer. This should be somehow avoided, the crypto flags should be set
         // together with encrypting, and the packet should be sent as is, when rexmitting.
         // It would be nice to research as to whether CSndBuffer::Block::m_iMsgNoBitset field
         // isn't a useless redundant state copy. If it is, then taking the flags here can be removed.
         kflg = m_pCryptoControl->getSndCryptoFlags();
         payload = m_pSndBuffer->readData(&(packet.m_pcData), packet.m_iMsgNo, origintime, kflg);
         if (payload)
         {
            m_iSndCurrSeqNo = CSeqNo::incseq(m_iSndCurrSeqNo);
            //m_pCryptoControl->m_iSndCurrSeqNo = m_iSndCurrSeqNo;

            packet.m_iSeqNo = m_iSndCurrSeqNo;

            // every 16 (0xF) packets, a packet pair is sent
            if ((packet.m_iSeqNo & PUMASK_SEQNO_PROBE) == 0)
               probe = true;

            new_packet_packed = true;
         }
         else
         {
            m_ullTargetTime_tk = 0;
            m_ullTimeDiff_tk = 0;
            ts_tk = 0;
            return 0;
         }
      }
      else
      {
          HLOGC(dlog.Debug, log << "packData: CONGESTED: cwnd=min(" << m_iFlowWindowSize << "," << m_dCongestionWindow
              << ")=" << cwnd << " seqlen=(" << m_iSndLastAck << "-" << m_iSndCurrSeqNo << ")=" << seqdiff);
         m_ullTargetTime_tk = 0;
         m_ullTimeDiff_tk = 0;
         ts_tk = 0;
         return 0;
      }

      reason = "normal";
   }

   CGuard::enterCS(m_StatsLock);
   // Normally packet.m_iTimeStamp field is set exactly here,
   // usually as taken from m_StartTime and current time, unless live
   // mode in which case it is based on 'origintime' as set during scheduling.
   // In case when this is a FEC/CTL packet, the m_iTimeStamp field already
   // contains the exactly needed value, and it's a timestamp clip, not a real
   // timestamp.
   if (!filter_ctl_pkt)
   {
       if (m_bPeerTsbPd)
       {
           /*
            * When timestamp is carried over in this sending stream from a received stream,
            * it may be older than the session start time causing a negative packet time
            * that may block the receiver's Timestamp-based Packet Delivery.
            * XXX Isn't it then better to not decrease it by m_StartTime? As long as it
            * doesn't screw up the start time on the other side.
            */
           if (origintime >= m_stats.m_StartTime)
               packet.m_iTimeStamp = int(origintime - m_stats.m_StartTime);
           else
               packet.m_iTimeStamp = int(CTimer::getTime() - m_stats.m_StartTime);
       }
       else
       {
           packet.m_iTimeStamp = int(CTimer::getTime() - m_stats.m_StartTime);
       }
   }
   CGuard::leaveCS(m_StatsLock);

   packet.m_iID = m_PeerID;
   packet.setLength(payload);

   /* Encrypt if 1st time this packet is sent and crypto is enabled */
   if (kflg)
   {
       // XXX Encryption flags are already set on the packet before calling this.
       // See readData() above.
      if (m_pCryptoControl->encrypt(Ref(packet)))
      {
          // Encryption failed 
          //>>Add stats for crypto failure
          ts_tk = 0;
          LOGC(dlog.Error, log << "ENCRYPT FAILED - packet won't be sent, size=" << payload);
          return -1; //Encryption failed
      }
      payload = packet.getLength(); /* Cipher may change length */
      reason += " (encrypted)";
   }

   if (new_packet_packed && m_PacketFilter)
   {
       HLOGC(mglog.Debug, log << "FEC: Feeding packet for source clip");
       m_PacketFilter.feedSource(Ref(packet));
   }

#if ENABLE_HEAVY_LOGGING // Required because of referring to MessageFlagStr()
   HLOGC(mglog.Debug, log << CONID() << "packData: " << reason << " packet seq=" << packet.m_iSeqNo
       << " (ACK=" << m_iSndLastAck << " ACKDATA=" << m_iSndLastDataAck
       << " MSG/FLAGS: " << packet.MessageFlagStr() << ")");
#endif

   // Fix keepalive
   m_ullLastSndTime_tk = entertime_tk;

   considerLegacySrtHandshake(0);

   // WARNING: TEV_SEND is the only event that is reported from
   // the CSndQueue::worker thread. All others are reported from
   // CRcvQueue::worker. If you connect to this signal, make sure
   // that you are aware of prospective simultaneous access.
   updateCC(TEV_SEND, &packet);

   // XXX This was a blocked code also originally in UDT. Probably not required.
   // Left untouched for historical reasons.
   // Might be possible that it was because of that this is send from
   // different thread than the rest of the signals.
   //m_pSndTimeWindow->onPktSent(packet.m_iTimeStamp);

   CGuard::enterCS(m_StatsLock);
   m_stats.m_ullTraceBytesSent += payload;
   m_stats.m_ullBytesSentTotal += payload;
   ++ m_stats.m_llTraceSent;
   ++ m_stats.m_llSentTotal;
   CGuard::leaveCS(m_StatsLock);

   if (probe)
   {
      // sends out probing packet pair
      ts_tk = entertime_tk;
      probe = false;
   }
   else
   {
      #ifndef NO_BUSY_WAITING
         ts_tk = entertime_tk + m_ullInterval_tk;
      #else
         if (m_ullTimeDiff_tk >= m_ullInterval_tk)
         {
            ts_tk = entertime_tk;
            m_ullTimeDiff_tk -= m_ullInterval_tk;
         }
         else
         {
            ts_tk = entertime_tk + m_ullInterval_tk - m_ullTimeDiff_tk;
            m_ullTimeDiff_tk = 0;
         }
      #endif
   }

   m_ullTargetTime_tk = ts_tk;

   return payload;
}

// This is a close request, but called from the 
void CUDT::processClose()
{
    sendCtrl(UMSG_SHUTDOWN);

    m_bShutdown = true;
    m_bClosing = true;
    m_bBroken = true;
    m_iBrokenCounter = 60;

    HLOGP(mglog.Debug, "processClose: sent message and set flags");

    if (m_bTsbPd)
    {
        HLOGP(mglog.Debug, "processClose: lock-and-signal TSBPD");
        CGuard rl(m_RecvLock);
        pthread_cond_signal(&m_RcvTsbPdCond);
    }

    // Signal the sender and recver if they are waiting for data.
    releaseSynch();
    // Unblock any call so they learn the connection_broken error
    s_UDTUnited.m_EPoll.update_events(m_SocketID, m_sPollID, UDT_EPOLL_ERR, true);

    HLOGP(mglog.Debug, "processClose: triggering timer event to spread the bad news");
    CTimer::triggerEvent();

}

void CUDT::sendLossReport(const std::vector< std::pair<int32_t, int32_t> >& loss_seqs)
{
    typedef vector< pair<int32_t, int32_t> > loss_seqs_t;

    vector<int32_t> seqbuffer;
    seqbuffer.reserve(2 * loss_seqs.size()); // pessimistic
    for (loss_seqs_t::const_iterator i = loss_seqs.begin(); i != loss_seqs.end(); ++i)
    {
        if (i->first == i->second)
        {
            seqbuffer.push_back(i->first);
            HLOGF(mglog.Debug, "lost packet %d: sending LOSSREPORT", i->first);
        }
        else
        {
            seqbuffer.push_back(i->first | LOSSDATA_SEQNO_RANGE_FIRST);
            seqbuffer.push_back(i->second);
            HLOGF(mglog.Debug, "lost packets %d-%d (%d packets): sending LOSSREPORT",
                    i->first, i->second, 1+CSeqNo::seqcmp(i->second, i->first));
        }
    }

    if (!seqbuffer.empty())
    {
        sendCtrl(UMSG_LOSSREPORT, NULL, &seqbuffer[0], seqbuffer.size());
    }

}

int CUDT::processData(CUnit* in_unit)
{
   CPacket& packet = in_unit->m_Packet;

   // XXX This should be called (exclusively) here:
   //m_pRcvBuffer->addLocalTsbPdDriftSample(packet.getMsgTimeStamp());
   // Just heard from the peer, reset the expiration count.
   m_iEXPCount = 1;
   uint64_t currtime_tk;
   CTimer::rdtsc(currtime_tk);
   m_ullLastRspTime_tk = currtime_tk;

   /* We are receiver, start tsbpd thread if TsbPd is enabled */
   if (m_bTsbPd && pthread_equal(m_RcvTsbPdThread, pthread_t()))
   {
       HLOGP(mglog.Debug, "Spawning TSBPD thread");
       int st = 0;
       {
           ThreadName tn("SRT:TsbPd");
           st = pthread_create(&m_RcvTsbPdThread, NULL, CUDT::tsbpd, this);
       }
       if ( st != 0 )
           return -1;
   }

   int pktrexmitflag = m_bPeerRexmitFlag ? (int)packet.getRexmitFlag() : 2;
   static const string rexmitstat [] = {"ORIGINAL", "REXMITTED", "RXS-UNKNOWN"};
   string rexmit_reason;


   if ( pktrexmitflag == 1 ) // rexmitted
   {
       CGuard::enterCS(m_StatsLock);
       m_stats.m_iTraceRcvRetrans++;
       CGuard::leaveCS(m_StatsLock);

#if ENABLE_HEAVY_LOGGING
       // Check if packet was retransmitted on request or on ack timeout
       // Search the sequence in the loss record.
       rexmit_reason = " by ";
       if ( !m_pRcvLossList->find(packet.m_iSeqNo, packet.m_iSeqNo) )
       //if ( m_DebugLossRecords.find(packet.m_iSeqNo) ) // m_DebugLossRecords not turned on
           rexmit_reason += "REQUEST";
       else
       {
           rexmit_reason += "ACK-TMOUT";
           /*
           if ( !m_DebugLossRecords.exists(packet.m_iSeqNo) )
           {
               rexmit_reason += "(seems/";
               char buf[100] = "empty";
               int32_t base = m_DebugLossRecords.base();
               if ( base != -1 )
                   sprintf(buf, "%d", base);
               rexmit_reason += buf;
               rexmit_reason += ")";
           }
           */
       }
#endif
   }


   HLOGC(dlog.Debug, log << CONID() << "processData: RECEIVED DATA: size=" << packet.getLength() << " seq=" << packet.getSeqNo());
   //    << "(" << rexmitstat[pktrexmitflag] << rexmit_reason << ")";

   updateCC(TEV_RECEIVE, &packet);
   ++ m_iPktCount;

   int pktsz = packet.getLength();
   // update time information
   m_RcvTimeWindow.onPktArrival(pktsz);

   // check if it is probing packet pair
   if ((packet.m_iSeqNo & PUMASK_SEQNO_PROBE) == 0)
      m_RcvTimeWindow.probe1Arrival();
   else if ((packet.m_iSeqNo & PUMASK_SEQNO_PROBE) == 1)
      m_RcvTimeWindow.probe2Arrival(pktsz);

   CGuard::enterCS(m_StatsLock);
   m_stats.m_ullTraceBytesRecv += pktsz;
   m_stats.m_ullBytesRecvTotal += pktsz;
   ++ m_stats.m_llTraceRecv;
   ++ m_stats.m_llRecvTotal;
   CGuard::leaveCS(m_StatsLock);

   typedef vector< pair<int32_t, int32_t> > loss_seqs_t;
   loss_seqs_t filter_loss_seqs;
   loss_seqs_t srt_loss_seqs;
   bool report_recorded_loss = true; // Report immediately recorded loss
   vector<CUnit*> incoming;
   bool was_orderly_sent = true;
   bool reorder_prevent_lossreport = false;

   // If the peer doesn't understand REXMIT flag, send rexmit request
   // always immediately.
   int initial_loss_ttl = 0;
   if ( m_bPeerRexmitFlag )
       initial_loss_ttl = m_iReorderTolerance;

   {
      /*
      * Start of offset protected section
      * Prevent TsbPd thread from modifying Ack position while adding data
      * offset from RcvLastAck in RcvBuffer must remain valid between seqoff() and addData()
      */
      CGuard recvbuf_acklock(m_AckLock);

      //vector<CUnit*> undec_units;
      if (m_PacketFilter)
      {
          report_recorded_loss = m_PktFilterRexmitLevel == SRT_ARQ_ALWAYS;

          // Stuff this data into the corrector
          m_PacketFilter.receive(in_unit, Ref(incoming), Ref(filter_loss_seqs));
          HLOGC(mglog.Debug, log << "(FILTER) fed data, received " << incoming.size() << " pkts, "
                  << Printable(filter_loss_seqs) << " loss to report, "
                  << (report_recorded_loss ? "FIND & REPORT LOSSES YOURSELF"
                      : "REPORT ONLY THOSE"));
      }
      else
      {
          // Stuff in just one packet that has come in.
          incoming.push_back(in_unit);
      }

      bool excessive = true; // stays true unless it was successfully added

      // Needed for possibly check for needsQuickACK.
      bool incoming_belated = ( CSeqNo::seqcmp(in_unit->m_Packet.m_iSeqNo, m_iRcvLastSkipAck) < 0 );

      // Loop over all incoming packets that were filtered out.
      // In case when there is no filter, there's just one packet in 'incoming',
      // the one that came in the input of this function.
      for (vector<CUnit*>::iterator i = incoming.begin(); i != incoming.end(); ++i)
      {
          CUnit* u = *i;
          CPacket& rpkt = u->m_Packet;

          // m_iRcvLastSkipAck is the base sequence number for the receiver buffer.
          // This is the offset in the buffer; if this is negative, it means that
          // this sequence is already in the past and the buffer is not interested.
          // Meaning, this packet will be rejected, even if it could potentially be
          // one of missing packets in the transmission.
          int32_t offset = CSeqNo::seqoff(m_iRcvLastSkipAck, rpkt.m_iSeqNo);

          string exc_type SRT_ATR_UNUSED = "EXPECTED";
          if (offset < 0)
          {
              exc_type = "BELATED";
			  {
				  CGuard lg(m_StatsLock);
				  m_stats.m_iTraceRcvBelated++;
				  uint64_t tsbpdtime = m_pRcvBuffer->getPktTsbPdTime(rpkt.getMsgTimeStamp());
				  uint64_t bltime = CountIIR(
						  uint64_t(m_stats.m_fTraceBelatedTime)*1000,
						  CTimer::getTime() - tsbpdtime, 0.2);
				  m_stats.m_fTraceBelatedTime = double(bltime)/1000.0;
			  }

              HLOGC(mglog.Debug, log << CONID() << "RECEIVED: seq=" << packet.m_iSeqNo
                      << " offset=" << offset << " (BELATED/" << rexmitstat[pktrexmitflag] << rexmit_reason
                      << ") FLAGS: " << packet.MessageFlagStr());
              continue;
          }

          int avail_bufsize = m_pRcvBuffer->getAvailBufSize();
          if (offset >= avail_bufsize)
          {
              // This is already a sequence discrepancy. Probably there could be found
              // some way to make it continue reception by overriding the sequence and
              // make a kinda TLKPTDROP, but there has been found no reliable way to do this.
              if (m_bTsbPd && m_bTLPktDrop && m_pRcvBuffer->empty())
              {
                  // Only in live mode. In File mode this shall not be possible
                  // because the sender should stop sending in this situation.
                  // In Live mode this means that there is a gap between the
                  // lowest sequence in the empty buffer and the incoming sequence
                  // that exceeds the buffer size. Receiving data in this situation
                  // is no longer possible and this is a point of no return.

                  LOGC(mglog.Error,
                          log << CONID() <<
                          "SEQUENCE DISCREPANCY, reception no longer possible. REQUESTING TO CLOSE.");

                  // This is a scoped lock with AckLock, but for the moment
                  // when processClose() is called this lock must be taken out,
                  // otherwise this will cause a deadlock. We don't need this
                  // lock anymore, and at 'return' it will be unlocked anyway.
                  recvbuf_acklock.forceUnlock();
                  processClose();
                  return -1;
              }
              else
              {
                  LOGC(mglog.Error, log << CONID() << "No room to store incoming packet: offset="
                          << offset << " avail=" << avail_bufsize
                          << " ack.seq=" << m_iRcvLastSkipAck << " pkt.seq=" << rpkt.m_iSeqNo
                          << " rcv-remain=" << m_pRcvBuffer->debugGetSize()
                      );
                  return -1;
              }

          }

		  bool adding_successful = true;
          if (m_pRcvBuffer->addData(*i, offset) < 0)
          {
              // addData returns -1 if at the m_iLastAckPos+offset position there already is a packet.
              // So this packet is "redundant".
              exc_type = "UNACKED";
			  adding_successful = false;
          }
          else
          {
              exc_type = "ACCEPTED";
              excessive = false;
              if (u->m_Packet.getMsgCryptoFlags())
			  {
				  EncryptionStatus rc = m_pCryptoControl ? m_pCryptoControl->decrypt(Ref(u->m_Packet)) : ENCS_NOTSUP;
				  if ( rc != ENCS_CLEAR )
				  {
					  // Could not decrypt
					  // Keep packet in received buffer
					  // Crypto flags are still set
					  // It will be acknowledged
					  m_iTraceRcvUndecrypt += 1;
					  m_ullTraceRcvBytesUndecrypt += pktsz;
					  m_iRcvUndecryptTotal += 1;
					  m_ullRcvBytesUndecryptTotal += pktsz;
					  // Log message degraded to debug because it may happen very often
					  HLOGC(dlog.Debug, log << CONID() << "ERROR: packet not decrypted, dropping data.");
					  adding_successful = false;
					  exc_type = "UNDECRYPTED";
				  }
				  //undec_units.push_back(*i);
			  }
          }

          HLOGC(mglog.Debug, log << CONID() << "RECEIVED: seq=" << rpkt.m_iSeqNo << " offset=" << offset
                  << " (" << exc_type << "/" << rexmitstat[pktrexmitflag] << rexmit_reason << ") FLAGS: "
                  << packet.MessageFlagStr());

		  // Decryption should have made the crypto flags EK_NOENC.
		  // Otherwise it's an error.
		  if (adding_successful)
          {
              HLOGC(dlog.Debug, log << "CONTIGUITY CHECK: sequence distance: "
                      << CSeqNo::seqoff(m_iRcvCurrSeqNo, rpkt.m_iSeqNo));
              if (CSeqNo::seqcmp(rpkt.m_iSeqNo, CSeqNo::incseq(m_iRcvCurrSeqNo)) > 0)   // Loss detection.
              {
                  {
                      int32_t seqlo = CSeqNo::incseq(m_iRcvCurrSeqNo);
                      int32_t seqhi = CSeqNo::decseq(rpkt.m_iSeqNo);

                      srt_loss_seqs.push_back(make_pair(seqlo, seqhi));

                      if ( initial_loss_ttl )
                      {
                          // pack loss list for (possibly belated) NAK
                          // The LOSSREPORT will be sent in a while.

                          for (loss_seqs_t::iterator i = srt_loss_seqs.begin(); i != srt_loss_seqs.end(); ++i)
                          {
                              m_FreshLoss.push_back(CRcvFreshLoss(i->first, i->second, initial_loss_ttl));
                          }
                          HLOGC(mglog.Debug, log << "FreshLoss: added sequences: " << Printable(srt_loss_seqs) << " tolerance: " << initial_loss_ttl);
                          reorder_prevent_lossreport = true;
                      }

                      int loss = CSeqNo::seqlen(m_iRcvCurrSeqNo, rpkt.m_iSeqNo) - 2;
                      uint64_t lossbytes = loss * m_pRcvBuffer->getRcvAvgPayloadSize();

					  CGuard lg(m_StatsLock);
                      m_stats.m_iTraceRcvLoss += loss;
                      m_stats.m_iRcvLossTotal += loss;
                      m_stats.m_ullTraceRcvBytesLoss += lossbytes;
                      m_stats.m_ullRcvBytesLossTotal += lossbytes;
                  }
              }
          }

          // Update the current largest sequence number that has been received.
          // Or it is a retransmitted packet, remove it from receiver loss list.
          if (CSeqNo::seqcmp(rpkt.m_iSeqNo, m_iRcvCurrSeqNo) > 0)
          {
              m_iRcvCurrSeqNo = rpkt.m_iSeqNo; // Latest possible received
          }
          else
          {
              unlose(rpkt); // was BELATED or RETRANSMITTED
              was_orderly_sent &= 0!=  pktrexmitflag;
          }
      }

      // This is moved earlier after introducing FEC because it shouldn't
      // be executed in case when the packet was rejected by the receiver buffer.
      // However now the 'excessive' condition may be true also in case when
      // a truly non-excessive packet has been received, just it has been temporarily
      // stored for better times by the FEC module. This way 'excessive' is also true,
      // although the old condition that a packet with a newer sequence number has arrived
      // or arrived unorderly may still be satisfied.
      if (!incoming_belated && was_orderly_sent)
      {
          // Basing on some special case in the packet, it might be required
          // to enforce sending ACK immediately (earlier than normally after
          // a given period).
          if (m_Smoother->needsQuickACK(packet))
          {
              CTimer::rdtsc(m_ullNextACKTime_tk);
          }
      }

      if ( excessive )
      {
          return -1;
      }

	  /*

      bool decr SRT_ATR_UNUSED = true;
      for (vector<CUnit*>::iterator ue = undec_units.begin(); ue != undec_units.end(); ++ue)
      {
          // Crypto should be already created during connection process,
          // this is rather a kinda sanity check.
          CUnit* u = *ue;
          EncryptionStatus rc = m_pCryptoControl ? m_pCryptoControl->decrypt(Ref(u->m_Packet)) : ENCS_NOTSUP;
          if ( rc != ENCS_CLEAR )
          {
<<<<<<< HEAD
              /*
               * Could not decrypt
               * Keep packet in received buffer
               * Crypto flags are still set
               * It will be acknowledged
               */
              CGuard::enterCS(m_StatsLock);
              m_stats.m_iTraceRcvUndecrypt += 1;
              m_stats.m_ullTraceRcvBytesUndecrypt += pktsz;
              m_stats.m_iRcvUndecryptTotal += 1;
              m_stats.m_ullRcvBytesUndecryptTotal += pktsz;
              CGuard::leaveCS(m_StatsLock);
=======
              // Could not decrypt
              // Keep packet in received buffer
              // Crypto flags are still set
              // It will be acknowledged
              m_iTraceRcvUndecrypt += 1;
              m_ullTraceRcvBytesUndecrypt += pktsz;
              m_iRcvUndecryptTotal += 1;
              m_ullRcvBytesUndecryptTotal += pktsz;
>>>>>>> 4d47f285
              decr = false;
          }
      }


      HLOGC(dlog.Debug, log << "crypter: data "
              << (undec_units.empty() ? " not encrypted, returning as plain " : "encrypted, decrypting ")
              << (decr ? "OK" : "FAILED"));
			  */

   }  /* End of recvbuf_acklock*/

   if (m_bClosing)
   {
      /*
      * RcvQueue worker thread can call processData while closing (or close while processData)
      * This race condition exists in the UDT design but the protection against TsbPd thread
      * (with AckLock) and decryption enlarged the probability window.
      * Application can crash deep in decrypt stack since crypto context is deleted in close.
      * RcvQueue worker thread will not necessarily be deleted with this connection as it can be
      * used by others (socket multiplexer).
      */
      return -1;
   }

   if (incoming.empty())
   {
       // Treat as excessive. This is when a filter cumulates packets
       // until the loss is rebuilt, or eats up a filter control packet
       return -1;
   }

   if (!srt_loss_seqs.empty())
   {
       {
           HLOGC(mglog.Debug, log << "processData: LOSS DETECTED, %: " << Printable(srt_loss_seqs)
                   << " - RECORDING.");
           // if record_loss == false, nothing will be contained here
           CGuard lg(m_RcvLossLock);
           for (loss_seqs_t::iterator i = srt_loss_seqs.begin(); i != srt_loss_seqs.end(); ++i)
           {
               // If loss found, insert them to the receiver loss list
               m_pRcvLossList->insert(i->first, i->second);
           }
       }

       if (!reorder_prevent_lossreport && report_recorded_loss)
       {
           HLOGC(mglog.Debug, log << "WILL REPORT LOSSES (SRT): " << Printable(srt_loss_seqs));
           sendLossReport(srt_loss_seqs);
       }

       if (m_bTsbPd)
       {
           pthread_mutex_lock(&m_RecvLock);
           pthread_cond_signal(&m_RcvTsbPdCond);
           pthread_mutex_unlock(&m_RecvLock);
       }
   }

   // Separately report loss records of those reported by a filter.
   // ALWAYS report whatever has been reported back by a filter. Note that
   // the filter never reports anything when rexmit fallback level is ALWAYS or NEVER.
   // With ALWAYS only those are reported that were recorded here by SRT.
   // With NEVER, nothing is to be reported.
   if (!filter_loss_seqs.empty())
   {
       HLOGC(mglog.Debug, log << "WILL REPORT LOSSES (FEC): " << Printable(filter_loss_seqs));
       sendLossReport(filter_loss_seqs);

       if (m_bTsbPd)
       {
           pthread_mutex_lock(&m_RecvLock);
           pthread_cond_signal(&m_RcvTsbPdCond);
           pthread_mutex_unlock(&m_RecvLock);
       }
   }

   // Now review the list of FreshLoss to see if there's any "old enough" to send UMSG_LOSSREPORT to it.

   // PERFORMANCE CONSIDERATIONS:
   // This list is quite inefficient as a data type and finding the candidate to send UMSG_LOSSREPORT
   // is linear time. On the other hand, there are some special cases that are important for performance:
   // - only the first (plus some following) could have had TTL drown to 0
   // - the only (little likely) possibility that the next-to-first record has TTL=0 is when there was
   //   a loss range split (due to unlose() of one sequence)
   // - first found record with TTL>0 means end of "ready to LOSSREPORT" records
   // So:
   // All you have to do is:
   //  - start with first element and continue with next elements, as long as they have TTL=0
   //    If so, send the loss report and remove this element.
   //  - Since the first element that has TTL>0, iterate until the end of container and decrease TTL.
   //
   // This will be efficient becase the loop to increment one field (without any condition check)
   // can be quite well optimized.

   vector<int32_t> lossdata;
   {
       CGuard lg(m_RcvLossLock);

       // XXX There was a mysterious crash around m_FreshLoss. When the initial_loss_ttl is 0
       // (that is, "belated loss report" feature is off), don't even touch m_FreshLoss.
       if ( initial_loss_ttl && !m_FreshLoss.empty() )
       {
           deque<CRcvFreshLoss>::iterator i = m_FreshLoss.begin();

           // Phase 1: take while TTL <= 0.
           // There can be more than one record with the same TTL, if it has happened before
           // that there was an 'unlost' (@c unlose) sequence that has split one detected loss
           // into two records.
           for( ; i != m_FreshLoss.end() && i->ttl <= 0; ++i )
           {
               HLOGF(mglog.Debug, "Packet seq %d-%d (%d packets) considered lost - sending LOSSREPORT",
                                      i->seq[0], i->seq[1], CSeqNo::seqoff(i->seq[0], i->seq[1])+1);
               addLossRecord(lossdata, i->seq[0], i->seq[1]);
           }

           // Remove elements that have been processed and prepared for lossreport.
           if ( i != m_FreshLoss.begin() )
           {
               m_FreshLoss.erase(m_FreshLoss.begin(), i);
               i = m_FreshLoss.begin();
           }

           if ( m_FreshLoss.empty() )
           {
               HLOGP(mglog.Debug, "NO MORE FRESH LOSS RECORDS.");
           }
           else
           {
               HLOGF(mglog.Debug, "STILL %" PRIzu " FRESH LOSS RECORDS, FIRST: %d-%d (%d) TTL: %d", m_FreshLoss.size(),
                       i->seq[0], i->seq[1], 1+CSeqNo::seqoff(i->seq[0], i->seq[1]),
                       i->ttl);
           }

           // Phase 2: rest of the records should have TTL decreased.
           for ( ; i != m_FreshLoss.end(); ++i )
               --i->ttl;
       }

   }
   if ( !lossdata.empty() )
       sendCtrl(UMSG_LOSSREPORT, NULL, lossdata.data(), lossdata.size());


   // was_orderly_sent means either of:
   // - packet was sent in order (first if branch above)
   // - packet was sent as old, but was a retransmitted packet

   if ( m_bPeerRexmitFlag && was_orderly_sent )
   {
       ++m_iConsecOrderedDelivery;
       if ( m_iConsecOrderedDelivery >= 50 )
       {
           m_iConsecOrderedDelivery = 0;
           if ( m_iReorderTolerance > 0 )
           {
               m_iReorderTolerance--;
               CGuard::enterCS(m_StatsLock);
               m_stats.m_iTraceReorderDistance--;
               CGuard::leaveCS(m_StatsLock);
               HLOGF(mglog.Debug,  "ORDERED DELIVERY of 50 packets in a row - decreasing tolerance to %d", m_iReorderTolerance);
           }
       }
   }

   return 0;
}

/// This function is called when a packet has arrived, which was behind the current
/// received sequence - that is, belated or retransmitted. Try to remove the packet
/// from both loss records: the general loss record and the fresh loss record.
///
/// Additionally, check - if supported by the peer - whether the "latecoming" packet
/// has been sent due to retransmission or due to reordering, by checking the rexmit
/// support flag and rexmit flag itself. If this packet was surely ORIGINALLY SENT
/// it means that the current network connection suffers of packet reordering. This
/// way try to introduce a dynamic tolerance by calculating the difference between
/// the current packet reception sequence and this packet's sequence. This value
/// will be set to the tolerance value, which means that later packet retransmission
/// will not be required immediately, but only after receiving N next packets that
/// do not include the lacking packet.
/// The tolerance is not increased infinitely - it's bordered by m_iMaxReorderTolerance.
/// This value can be set in options - SRT_LOSSMAXTTL.
void CUDT::unlose(const CPacket& packet)
{
    CGuard lg(m_RcvLossLock);
    int32_t sequence = packet.m_iSeqNo;
    m_pRcvLossList->remove(sequence);

    // Rest of this code concerns only the "belated lossreport" feature.

    bool has_increased_tolerance = false;
    bool was_reordered = false;

    if ( m_bPeerRexmitFlag )
    {
        // If the peer understands the REXMIT flag, it means that the REXMIT flag is contained
        // in the PH_MSGNO field.

        // The packet is considered coming originally (just possibly out of order), if REXMIT
        // flag is NOT set.
        was_reordered = !packet.getRexmitFlag();
        if ( was_reordered )
        {
            HLOGF(mglog.Debug, "received out-of-band packet seq %d", sequence);

            int seqdiff = abs(CSeqNo::seqcmp(m_iRcvCurrSeqNo, packet.m_iSeqNo));
            CGuard::enterCS(m_StatsLock);
            m_stats.m_iTraceReorderDistance = max(seqdiff, m_stats.m_iTraceReorderDistance);
            CGuard::leaveCS(m_StatsLock);
            if ( seqdiff > m_iReorderTolerance )
            {
                int prev SRT_ATR_UNUSED = m_iReorderTolerance;
                m_iReorderTolerance = min(seqdiff, m_iMaxReorderTolerance);
                HLOGF(mglog.Debug, "Belated by %d seqs - Reorder tolerance %s %d", seqdiff,
                        (prev == m_iReorderTolerance) ? "REMAINS with" : "increased to", m_iReorderTolerance);
                has_increased_tolerance = true; // Yes, even if reorder tolerance is already at maximum - this prevents decreasing tolerance.
            }
        }
        else
        {
            HLOGC(mglog.Debug, log << CONID() << "received reXmitted packet seq=" << sequence);
        }
    }
    else
    {
        HLOGF(mglog.Debug, "received reXmitted or belated packet seq %d (distinction not supported by peer)", sequence);
    }


    int initial_loss_ttl = 0;
    if ( m_bPeerRexmitFlag )
        initial_loss_ttl = m_iReorderTolerance;

    // Don't do anything if "belated loss report" feature is not used.
    // In that case the FreshLoss list isn't being filled in at all, the
    // loss report is sent directly.

    // Note that this condition blocks two things being done in this function:
    // - remove given sequence from the fresh loss record
    //   (in this case it's empty anyway)
    // - decrease current reorder tolerance based on whether packets come in order
    //   (current reorder tolerance is 0 anyway)
    if ( !initial_loss_ttl )
        return;

    size_t i = 0;
    int had_ttl = 0;
    for (i = 0; i < m_FreshLoss.size(); ++i)
    {
        had_ttl = m_FreshLoss[i].ttl;
        switch ( m_FreshLoss[i].revoke(sequence) )
        {
       case CRcvFreshLoss::NONE:
           continue; // Not found. Search again.

       case CRcvFreshLoss::STRIPPED:
           goto breakbreak; // Found and the modification is applied. We're done here.

       case CRcvFreshLoss::DELETE:
           // No more elements. Kill it.
           m_FreshLoss.erase(m_FreshLoss.begin() + i);
           // Every loss is unique. We're done here.
           goto breakbreak;

       case CRcvFreshLoss::SPLIT:
           // Oh, this will be more complicated. This means that it was in between.
           {
               // So create a new element that will hold the upper part of the range,
               // and this one modify to be the lower part of the range.

               // Keep the current end-of-sequence value for the second element
               int32_t next_end = m_FreshLoss[i].seq[1];

               // seq-1 set to the end of this element
               m_FreshLoss[i].seq[1] = CSeqNo::decseq(sequence);
               // seq+1 set to the begin of the next element
               int32_t next_begin = CSeqNo::incseq(sequence);

               // Use position of the NEXT element because insertion happens BEFORE pointed element.
               // Use the same TTL (will stay the same in the other one).
               m_FreshLoss.insert(m_FreshLoss.begin() + i + 1, CRcvFreshLoss(next_begin, next_end, m_FreshLoss[i].ttl));
           }
           goto breakbreak;
       }
    }

    // Could have made the "return" instruction instead of goto, but maybe there will be something
    // to add in future, so keeping that.
breakbreak: ;

    if (i != m_FreshLoss.size())
    {
        HLOGF(mglog.Debug, "sequence %d removed from belated lossreport record", sequence);
    }

    if ( was_reordered )
    {
        m_iConsecOrderedDelivery = 0;
        if ( has_increased_tolerance )
        {
            m_iConsecEarlyDelivery = 0; // reset counter
        }
        else if ( had_ttl > 2 )
        {
            ++m_iConsecEarlyDelivery; // otherwise, and if it arrived quite earlier, increase counter
            HLOGF(mglog.Debug, "... arrived at TTL %d case %d", had_ttl, m_iConsecEarlyDelivery);

            // After 10 consecutive 
            if ( m_iConsecEarlyDelivery >= 10 )
            {
                m_iConsecEarlyDelivery = 0;
                if ( m_iReorderTolerance > 0 )
                {
                    m_iReorderTolerance--;
                    CGuard::enterCS(m_StatsLock);
                    m_stats.m_iTraceReorderDistance--;
                    CGuard::leaveCS(m_StatsLock);
                    HLOGF(mglog.Debug, "... reached %d times - decreasing tolerance to %d", m_iConsecEarlyDelivery, m_iReorderTolerance);
                }
            }

        }
        // If hasn't increased tolerance, but the packet appeared at TTL less than 2, do nothing.
    }

}

void CUDT::unlose(int32_t from, int32_t to)
{
    CGuard lg(m_RcvLossLock);
    m_pRcvLossList->remove(from, to);

    HLOGF(mglog.Debug, "TLPKTDROP seq %d-%d (%d packets)", from, to, CSeqNo::seqoff(from, to));

    // All code below concerns only "belated lossreport" feature.

    int initial_loss_ttl = 0;
    if ( m_bPeerRexmitFlag )
        initial_loss_ttl = m_iReorderTolerance;

    if ( !initial_loss_ttl )
        return;

    // It's highly unlikely that this is waiting to send a belated UMSG_LOSSREPORT,
    // so treat it rather as a sanity check.

    // It's enough to check if the first element of the list starts with a sequence older than 'to'.
    // If not, just do nothing.

    size_t delete_index = 0;
    for (size_t i = 0; i < m_FreshLoss.size(); ++i)
    {
        CRcvFreshLoss::Emod result = m_FreshLoss[i].revoke(from, to);
        switch ( result )
        {
        case CRcvFreshLoss::DELETE:
            delete_index = i+1; // PAST THE END
            continue; // There may be further ranges that are included in this one, so check on.

        case CRcvFreshLoss::NONE:
        case CRcvFreshLoss::STRIPPED:
            break; // THIS BREAKS ONLY 'switch', not 'for'!

        case CRcvFreshLoss::SPLIT: ; // This function never returns it. It's only a compiler shut-up.
        }

        break; // Now this breaks also FOR.
    }

    m_FreshLoss.erase(m_FreshLoss.begin(), m_FreshLoss.begin() + delete_index); // with delete_index == 0 will do nothing
}

// This function, as the name states, should bake a new cookie.
int32_t CUDT::bake(const sockaddr* addr, int32_t current_cookie, int correction)
{
    static unsigned int distractor = 0;
    unsigned int rollover = distractor+10;

    for(;;)
    {
        // SYN cookie
        char clienthost[NI_MAXHOST];
        char clientport[NI_MAXSERV];
        getnameinfo(addr,
                (m_iIPversion == AF_INET) ? sizeof(sockaddr_in) : sizeof(sockaddr_in6),
                clienthost, sizeof(clienthost), clientport, sizeof(clientport),
                NI_NUMERICHOST|NI_NUMERICSERV);
        CGuard::enterCS(m_StatsLock);
        int64_t timestamp = ((CTimer::getTime() - m_stats.m_StartTime) / 60000000) + distractor - correction; // secret changes every one minute
        CGuard::leaveCS(m_StatsLock);
        stringstream cookiestr;
        cookiestr << clienthost << ":" << clientport << ":" << timestamp;
        union
        {
            unsigned char cookie[16];
            int32_t cookie_val;
        };
        CMD5::compute(cookiestr.str().c_str(), cookie);

        if ( cookie_val != current_cookie )
            return cookie_val;

        ++distractor;

        // This is just to make the loop formally breakable,
        // but this is virtually impossible to happen.
        if ( distractor == rollover )
            return cookie_val;
    }
}

// XXX This is quite a mystery, why this function has a return value
// and what the purpose for it was. There's just one call of this
// function in the whole code and in that call the return value is
// ignored. Actually this call happens in the CRcvQueue::worker thread,
// where it makes a response for incoming UDP packet that might be
// a connection request. Should any error occur in this process, there
// is no way to "report error" that happened here. Basing on that
// these values in original UDT code were quite like the values
// for m_iReqType, they have been changed to URQ_* symbols, which
// may mean that the intent for the return value was to send this
// value back as a control packet back to the connector.
//
// This function is run when the CRcvQueue object is reading packets
// from the multiplexer (@c CRcvQueue::worker_RetrieveUnit) and the
// target socket ID is 0.
//
// XXX Make this function return EConnectStatus enum type (extend if needed),
// and this will be directly passed to the caller.
int CUDT::processConnectRequest(const sockaddr* addr, CPacket& packet)
{
    // XXX ASSUMPTIONS:
    // [[using assert(packet.m_iID == 0)]]

   HLOGC(mglog.Debug, log << "processConnectRequest: received a connection request");

   if (m_bClosing)
   {
       HLOGC(mglog.Debug, log << "processConnectRequest: ... NOT. Rejecting because closing.");
       return int(URQ_ERROR_REJECT);
   }

   /*
   * Closing a listening socket only set bBroken
   * If a connect packet is received while closing it gets through
   * processing and crashes later.
   */
   if (m_bBroken)
   {
      HLOGC(mglog.Debug, log << "processConnectRequest: ... NOT. Rejecting because broken.");
      return int(URQ_ERROR_REJECT);
   }
   size_t exp_len = CHandShake::m_iContentSize; // When CHandShake::m_iContentSize is used in log, the file fails to link!

   // NOTE!!! Old version of SRT code checks if the size of the HS packet
   // is EQUAL to the above CHandShake::m_iContentSize.

   // Changed to < exp_len because we actually need that the packet
   // be at least of a size for handshake, although it may contain
   // more data, depending on what's inside.
   if (packet.getLength() < exp_len)
   {
      HLOGC(mglog.Debug, log << "processConnectRequest: ... NOT. Wrong size: " << packet.getLength() << " (expected: " << exp_len << ")");
      return int(URQ_ERROR_INVALID);
   }

   // Dunno why the original UDT4 code only MUCH LATER was checking if the packet was UMSG_HANDSHAKE.
   // It doesn't seem to make sense to deserialize it into the handshake structure if we are not
   // sure that the packet contains the handshake at all!
   if ( !packet.isControl(UMSG_HANDSHAKE) )
   {
       LOGC(mglog.Error, log << "processConnectRequest: the packet received as handshake is not a handshake message");
       return int(URQ_ERROR_INVALID);
   }

   CHandShake hs;
   hs.load_from(packet.m_pcData, packet.getLength());

   // XXX MOST LIKELY this hs should be now copied into m_ConnRes field, which holds
   // the handshake structure sent from the peer (no matter the role or mode).
   // This should simplify the createSrtHandshake() function which can this time
   // simply write the crafted handshake structure into m_ConnReq, which needs no
   // participation of the local handshake and passing it as a parameter through
   // newConnection() -> acceptAndRespond() -> createSrtHandshake(). This is also
   // required as a source of the peer's information used in processing in other
   // structures.

   int32_t cookie_val = bake(addr);

   HLOGC(mglog.Debug, log << "processConnectRequest: new cookie: " << hex << cookie_val);

   // REQUEST:INDUCTION.
   // Set a cookie, a target ID, and send back the same as
   // RESPONSE:INDUCTION.
   if (hs.m_iReqType == URQ_INDUCTION)
   {
       HLOGC(mglog.Debug, log << "processConnectRequest: received type=induction, sending back with cookie+socket");

       // XXX That looks weird - the calculated md5 sum out of the given host/port/timestamp
       // is 16 bytes long, but CHandShake::m_iCookie has 4 bytes. This then effectively copies
       // only the first 4 bytes. Moreover, it's dangerous on some platforms because the char
       // array need not be aligned to int32_t - changed to union in a hope that using int32_t
       // inside a union will enforce whole union to be aligned to int32_t.
      hs.m_iCookie = cookie_val;
      packet.m_iID = hs.m_iID;

      // Ok, now's the time. The listener sets here the version 5 handshake,
      // even though the request was 4. This is because the old client would
      // simply return THE SAME version, not even looking into it, giving the
      // listener false impression as if it supported version 5.
      //
      // If the caller was really HSv4, it will simply ignore the version 5 in INDUCTION;
      // it will respond with CONCLUSION, but with its own set version, which is version 4.
      //
      // If the caller was really HSv5, it will RECOGNIZE this version 5 in INDUCTION, so
      // it will respond with version 5 when sending CONCLUSION.

      hs.m_iVersion = HS_VERSION_SRT1;

      // Additionally, set this field to a MAGIC value. This field isn't used during INDUCTION
      // by HSv4 client, HSv5 client can use it to additionally verify that this is a HSv5 listener.
      // In this field we also advertise the PBKEYLEN value. When 0, it's considered not advertised.
      hs.m_iType = SrtHSRequest::wrapFlags(true /*put SRT_MAGIC_CODE in HSFLAGS*/, m_iSndCryptoKeyLen);
      bool whether SRT_ATR_UNUSED = m_iSndCryptoKeyLen != 0;
      HLOGC(mglog.Debug, log << "processConnectRequest: " << (whether ? "" : "NOT ") << " Advertising PBKEYLEN - value = " << m_iSndCryptoKeyLen);

      size_t size = packet.getLength();
      hs.store_to(packet.m_pcData, Ref(size));
      CGuard::enterCS(m_StatsLock);
      packet.m_iTimeStamp = int(CTimer::getTime() - m_stats.m_StartTime);
      CGuard::leaveCS(m_StatsLock);
      m_pSndQueue->sendto(addr, packet);
      return URQ_INDUCTION;
   }

   // Otherwise this should be REQUEST:CONCLUSION.
   // Should then come with the correct cookie that was
   // set in the above INDUCTION, in the HS_VERSION_SRT1
   // should also contain extra data.

   HLOGC(mglog.Debug, log << "processConnectRequest: received type=" << RequestTypeStr(hs.m_iReqType) << " - checking cookie...");
   if (hs.m_iCookie != cookie_val)
   {
       cookie_val = bake(addr, cookie_val, -1); // SHOULD generate an earlier, distracted cookie

       if (hs.m_iCookie != cookie_val)
       {
           HLOGC(mglog.Debug, log << "processConnectRequest: ...wrong cookie " << hex << cookie_val << ". Ignoring.");
           return int(URQ_CONCLUSION); // Don't look at me, I just change integers to symbols!
       }

       HLOGC(mglog.Debug, log << "processConnectRequest: ... correct (FIXED) cookie. Proceeding.");
   }
   else
   {
       HLOGC(mglog.Debug, log << "processConnectRequest: ... correct (ORIGINAL) cookie. Proceeding.");
   }

   int32_t id = hs.m_iID;

   // HANDSHAKE: The old client sees the version that does not match HS_VERSION_UDT4 (5).
   // In this case it will respond with URQ_ERROR_REJECT. Rest of the data are the same
   // as in the handshake request. When this message is received, the connector side should
   // switch itself to the version number HS_VERSION_UDT4 and continue the old way (that is,
   // continue sending URQ_INDUCTION, but this time with HS_VERSION_UDT4).

   bool accepted_hs = true;

   if (hs.m_iVersion == HS_VERSION_SRT1)
   {
       // No further check required.
       // The m_iType contains handshake extension flags.
   }
   else if (hs.m_iVersion == HS_VERSION_UDT4)
   {
       // In UDT, and so in older SRT version, the hs.m_iType field should contain
       // the socket type, although SRT only allowed this field to be UDT_DGRAM.
       // Older SRT version contained that value in a field, but now that this can
       // only contain UDT_DGRAM the field itself has been abandoned.
       // For the sake of any old client that reports version 4 handshake, interpret
       // this hs.m_iType field as a socket type and check if it's UDT_DGRAM.

       // Note that in HSv5 hs.m_iType contains extension flags.
       if (hs.m_iType != UDT_DGRAM)
           accepted_hs = false;
   }
   else
   {
       // Unsupported version
       // (NOTE: This includes "version=0" which is a rejection flag).
       accepted_hs = false;
   }

   if (!accepted_hs)
   {
       HLOGC(mglog.Debug, log << "processConnectRequest: version/type mismatch. Sending URQ_ERROR_REJECT.");
       // mismatch, reject the request
       hs.m_iReqType = URQ_ERROR_REJECT;
       size_t size = CHandShake::m_iContentSize;
       hs.store_to(packet.m_pcData, Ref(size));
       packet.m_iID = id;
       CGuard::enterCS(m_StatsLock);
       packet.m_iTimeStamp = int(CTimer::getTime() - m_stats.m_StartTime);
       CGuard::leaveCS(m_StatsLock);
       m_pSndQueue->sendto(addr, packet);
   }
   else
   {
       int result = s_UDTUnited.newConnection(m_SocketID, addr, &hs, packet);
       // --->
       //        (global.) CUDTUnited::updateListenerMux
       //        (new Socket.) CUDT::acceptAndRespond
       if (result == -1)
       {
           hs.m_iReqType = URQ_ERROR_REJECT;
           LOGF(mglog.Error, "UU:newConnection: rsp(REJECT): %d", URQ_ERROR_REJECT);
       }

       // CONFUSION WARNING!
       //
       // The newConnection() will call acceptAndRespond() if the processing
       // was successful - IN WHICH CASE THIS PROCEDURE SHOULD DO NOTHING.
       // Ok, almost nothing - see update_events below.
       //
       // If newConnection() failed, acceptAndRespond() will not be called.
       // Ok, more precisely, the thing that acceptAndRespond() is expected to do
       // will not be done (this includes sending any response to the peer).
       //
       // Now read CAREFULLY. The newConnection() will return:
       //
       // - -1: The connection processing failed due to errors like:
       //       - memory alloation error
       //       - listen backlog exceeded
       //       - any error propagated from CUDT::open and CUDT::acceptAndRespond
       // - 0: The connection already exists
       // - 1: Connection accepted.
       //
       // So, update_events is called only if the connection is established.
       // Both 0 (repeated) and -1 (error) require that a response be sent.
       // The CPacket object that has arrived as a connection request is here
       // reused for the connection rejection response (see URQ_ERROR_REJECT set
       // as m_iReqType).

       // send back a response if connection failed or connection already existed
       // new connection response should be sent in acceptAndRespond()
       if (result != 1)
       {
           HLOGC(mglog.Debug, log << CONID() << "processConnectRequest: sending ABNORMAL handshake info req=" << RequestTypeStr(hs.m_iReqType));
           size_t size = CHandShake::m_iContentSize;
           hs.store_to(packet.m_pcData, Ref(size));
           packet.m_iID = id;
           CGuard::enterCS(m_StatsLock);
           packet.m_iTimeStamp = int(CTimer::getTime() - m_stats.m_StartTime);
           CGuard::leaveCS(m_StatsLock);
           m_pSndQueue->sendto(addr, packet);
       }
       else
       {
           // a new connection has been created, enable epoll for write
           s_UDTUnited.m_EPoll.update_events(m_SocketID, m_sPollID, UDT_EPOLL_OUT, true);
       }
   }
   LOGC(mglog.Note, log << "listen ret: " << hs.m_iReqType << " - " << RequestTypeStr(hs.m_iReqType));

   return hs.m_iReqType;
}

void CUDT::addLossRecord(std::vector<int32_t>& lr, int32_t lo, int32_t hi)
{
    if ( lo == hi )
        lr.push_back(lo);
    else
    {
        lr.push_back(lo | LOSSDATA_SEQNO_RANGE_FIRST);
        lr.push_back(hi);
    }
}

void CUDT::checkTimers()
{
    // update CC parameters
    updateCC(TEV_CHECKTIMER, TEV_CHT_INIT);
    //uint64_t minint = (uint64_t)(m_ullCPUFrequency * m_pSndTimeWindow->getMinPktSndInt() * 0.9);
    //if (m_ullInterval_tk < minint)
    //   m_ullInterval_tk = minint;
    // NOTE: This commented-out ^^^ code was commented out in original UDT. Leaving for historical reasons

    uint64_t currtime_tk;
    CTimer::rdtsc(currtime_tk);

    // This is a very heavy log, unblock only for temporary debugging!
#if 0
    HLOGC(mglog.Debug, log << CONID() << "checkTimers: nextacktime=" << FormatTime(m_ullNextACKTime_tk)
        << " AckInterval=" << m_iACKInterval
        << " pkt-count=" << m_iPktCount << " liteack-count=" << m_iLightACKCount);
#endif

    if (currtime_tk > m_ullNextACKTime_tk  // ACK time has come
            // OR the number of sent packets since last ACK has reached
            // the smoother-defined value of ACK Interval
            // (note that none of the builtin smoothers defines ACK Interval)
            || (m_Smoother->ACKInterval() > 0 && m_iPktCount >= m_Smoother->ACKInterval()))
    {
        // ACK timer expired or ACK interval is reached

        sendCtrl(UMSG_ACK);
        CTimer::rdtsc(currtime_tk);

        int ack_interval_tk = m_Smoother->ACKPeriod() > 0 ? m_Smoother->ACKPeriod() * m_ullCPUFrequency : m_ullACKInt_tk;
        m_ullNextACKTime_tk = currtime_tk + ack_interval_tk;

        m_iPktCount = 0;
        m_iLightACKCount = 1;
    }
    // Or the transfer rate is so high that the number of packets
    // have reached the value of SelfClockInterval * LightACKCount before
    // the time has come according to m_ullNextACKTime_tk. In this case a "lite ACK"
    // is sent, which doesn't contain statistical data and nothing more
    // than just the ACK number. The "fat ACK" packets will be still sent
    // normally according to the timely rules.
    else if (m_iPktCount >= SELF_CLOCK_INTERVAL * m_iLightACKCount)
    {
        //send a "light" ACK
        sendCtrl(UMSG_ACK, NULL, NULL, SEND_LITE_ACK);
        ++ m_iLightACKCount;
    }


    if (m_bRcvNakReport && m_PktFilterRexmitLevel == SRT_ARQ_ALWAYS)
    {
        /*
         * Enable NAK reports for SRT.
         * Retransmission based on timeout is bandwidth consuming,
         * not knowing what to retransmit when the only NAK sent by receiver is lost,
         * all packets past last ACK are retransmitted (rexmitMethod() == SRM_FASTREXMIT).
         */
        if ((currtime_tk > m_ullNextNAKTime_tk) && (m_pRcvLossList->getLossLength() > 0))
        {
            // NAK timer expired, and there is loss to be reported.
            sendCtrl(UMSG_LOSSREPORT);

            CTimer::rdtsc(currtime_tk);
            m_ullNextNAKTime_tk = currtime_tk + m_ullNAKInt_tk;
        }
    } // ELSE {
    // we are not sending back repeated NAK anymore and rely on the sender's EXP for retransmission
    //if ((m_pRcvLossList->getLossLength() > 0) && (currtime_tk > m_ullNextNAKTime_tk))
    //{
    //   // NAK timer expired, and there is loss to be reported.
    //   sendCtrl(UMSG_LOSSREPORT);
    //
    //   CTimer::rdtsc(currtime_tk);
    //   m_ullNextNAKTime_tk = currtime_tk + m_ullNAKInt_tk;
    //}
    //}

    // In UDT the m_bUserDefinedRTO and m_iRTO were in CCC class.
    // There's nothing in the original code that alters these values.

    uint64_t next_exp_time_tk;
    if (m_Smoother->RTO())
    {
        next_exp_time_tk = m_ullLastRspTime_tk + m_Smoother->RTO() * m_ullCPUFrequency;
    }
    else
    {
        uint64_t exp_int_tk = (m_iEXPCount * (m_iRTT + 4 * m_iRTTVar) + COMM_SYN_INTERVAL_US) * m_ullCPUFrequency;
        if (exp_int_tk < m_iEXPCount * m_ullMinExpInt_tk)
            exp_int_tk = m_iEXPCount * m_ullMinExpInt_tk;
        next_exp_time_tk = m_ullLastRspTime_tk + exp_int_tk;
    }

    if (currtime_tk > next_exp_time_tk)
    {
        // Haven't received any information from the peer, is it dead?!
        // timeout: at least 16 expirations and must be greater than 5 seconds
        if ((m_iEXPCount > COMM_RESPONSE_MAX_EXP)
                && (currtime_tk - m_ullLastRspTime_tk > COMM_RESPONSE_TIMEOUT_US * m_ullCPUFrequency))
        {
            //
            // Connection is broken.
            // UDT does not signal any information about this instead of to stop quietly.
            // Application will detect this when it calls any UDT methods next time.
            //
            HLOGC(mglog.Debug, log << "CONNECTION EXPIRED after " << ((currtime_tk - m_ullLastRspTime_tk)/m_ullCPUFrequency) << "ms");
            m_bClosing = true;
            m_bBroken = true;
            m_iBrokenCounter = 30;

            // update snd U list to remove this socket
            m_pSndQueue->m_pSndUList->update(this, CSndUList::DO_RESCHEDULE);

            releaseSynch();

            // app can call any UDT API to learn the connection_broken error
            s_UDTUnited.m_EPoll.update_events(m_SocketID, m_sPollID, UDT_EPOLL_IN | UDT_EPOLL_OUT | UDT_EPOLL_ERR, true);

            CTimer::triggerEvent();

            return;
        }

        HLOGC(mglog.Debug, log << "EXP TIMER: count=" << m_iEXPCount << "/" << (+COMM_RESPONSE_MAX_EXP)
            << " elapsed=" << ((currtime_tk - m_ullLastRspTime_tk)*m_ullCPUFrequency) << "/" << (+COMM_RESPONSE_TIMEOUT_US) << "us");

        /* 
         * This part is only used with FileSmoother. This retransmits
         * unacknowledged packet only when nothing in the loss list.
         * This does not work well for real-time data that is delayed too much.
         * For LiveSmoother, see the case of SRM_FASTREXMIT later in function.
         */
        if (m_Smoother->rexmitMethod() == Smoother::SRM_LATEREXMIT)
        {
            // sender: Insert all the packets sent after last received acknowledgement into the sender loss list.
            // recver: Send out a keep-alive packet
            if (m_pSndBuffer->getCurrBufSize() > 0)
            {
                // protect packet retransmission
                CGuard::enterCS(m_AckLock);

                // LATEREXMIT works only under the following conditions:
                // - the "ACK window" is nonempty (there are some packets sent, but not ACK-ed)
                // - the sender loss list is empty (the receiver didn't send any LOSSREPORT, or LOSSREPORT was lost on track)
                // Otherwise the rexmit will be done EXCLUSIVELY basing on the received LOSSREPORTs.
                if ((CSeqNo::incseq(m_iSndCurrSeqNo) != m_iSndLastAck) && (m_pSndLossList->getLossLength() == 0))
                {
                    // resend all unacknowledged packets on timeout, but only if there is no packet in the loss list
                    int32_t csn = m_iSndCurrSeqNo;
                    int num = m_pSndLossList->insert(m_iSndLastAck, csn);
                    if (num > 0) {
                        CGuard::enterCS(m_StatsLock);
                        m_stats.m_iTraceSndLoss += 1; // num;
                        m_stats.m_iSndLossTotal += 1; // num;
                        CGuard::leaveCS(m_StatsLock);

                        HLOGC(mglog.Debug, log << CONID() << "ENFORCED LATEREXMIT by ACK-TMOUT (scheduling): " << CSeqNo::incseq(m_iSndLastAck) << "-" << csn
                            << " (" << CSeqNo::seqoff(m_iSndLastAck, csn) << " packets)");
                    }
                }
                // protect packet retransmission
                CGuard::leaveCS(m_AckLock);

                checkSndTimers(DONT_REGEN_KM);
                updateCC(TEV_CHECKTIMER, TEV_CHT_REXMIT);

                // immediately restart transmission
                m_pSndQueue->m_pSndUList->update(this, CSndUList::DO_RESCHEDULE);
            }
            else
            {
                // (fix keepalive)
                // XXX (the fix was for Live transmission; this is used in file transmission. Restore?)
                //sendCtrl(UMSG_KEEPALIVE);
            }
        }
        ++ m_iEXPCount;

        /*
         * (keepalive fix)
         * duB:
         * It seems there is confusion of the direction of the Response here.
         * LastRspTime is supposed to be when receiving (data/ctrl) from peer
         * as shown in processCtrl and processData,
         * Here we set because we sent something?
         *
         * Disabling this code that prevent quick reconnection when peer disappear
         */
        // Reset last response time since we just sent a heart-beat.
        // (fixed) m_ullLastRspTime_tk = currtime_tk;

    }
    // sender: Insert some packets sent after last received acknowledgement into the sender loss list.
    //         This handles retransmission on timeout for lost NAK for peer sending only one NAK when loss detected.
    //         Not required if peer send Periodic NAK Reports.
    if (m_Smoother->rexmitMethod() == Smoother::SRM_FASTREXMIT
            // XXX Still, if neither FASTREXMIT nor LATEREXMIT part is executed, then
            // there's no "blind rexmit" done at all. The only other rexmit method
            // than LOSSREPORT-based is then NAKREPORT (the receiver sends LOSSREPORT
            // again after it didn't get a "response" for the previous one). MIND that
            // probably some method of "blind rexmit" MUST BE DONE, when TLPKTDROP is off.
            &&  !m_bPeerNakReport
            &&  m_pSndBuffer->getCurrBufSize() > 0)
    {
        uint64_t exp_int = (m_iReXmitCount * (m_iRTT + 4 * m_iRTTVar + 2 * COMM_SYN_INTERVAL_US) + COMM_SYN_INTERVAL_US) * m_ullCPUFrequency;

        if (currtime_tk > (m_ullLastRspAckTime_tk + exp_int))
        {
            // protect packet retransmission
            CGuard::enterCS(m_AckLock);
            if ((CSeqNo::seqoff(m_iSndLastAck, CSeqNo::incseq(m_iSndCurrSeqNo)) > 0))
            {
                // resend all unacknowledged packets on timeout
                int32_t csn = m_iSndCurrSeqNo;
                int num = m_pSndLossList->insert(m_iSndLastAck, csn);
                HLOGC(mglog.Debug, log << CONID() << "ENFORCED FASTREXMIT by ACK-TMOUT PREPARED: " << m_iSndLastAck << "-" << csn
                    << " (" << CSeqNo::seqoff(m_iSndLastAck, csn) << " packets)");

                HLOGC(mglog.Debug, log << "timeout lost: pkts=" <<  num << " rtt+4*var=" <<
                        m_iRTT + 4 * m_iRTTVar << " cnt=" <<  m_iReXmitCount << " diff="
                        << (currtime_tk - (m_ullLastRspAckTime_tk + exp_int)) << "");

                if (num > 0) {
                    CGuard::enterCS(m_StatsLock);
                    m_stats.m_iTraceSndLoss += 1; // num;
                    m_stats.m_iSndLossTotal += 1; // num;
                    CGuard::leaveCS(m_StatsLock);
                }
            }
            // protect packet retransmission
            CGuard::leaveCS(m_AckLock);

            ++m_iReXmitCount;

            checkSndTimers(DONT_REGEN_KM);
            updateCC(TEV_CHECKTIMER, TEV_CHT_FASTREXMIT);

            // immediately restart transmission
            m_pSndQueue->m_pSndUList->update(this, CSndUList::DO_RESCHEDULE);
        }
    }

    //   uint64_t exp_int = (m_iRTT + 4 * m_iRTTVar + COMM_SYN_INTERVAL_US) * m_ullCPUFrequency;
    if (currtime_tk > m_ullLastSndTime_tk + (COMM_KEEPALIVE_PERIOD_US * m_ullCPUFrequency))
    {
        sendCtrl(UMSG_KEEPALIVE);
        HLOGP(mglog.Debug, "KEEPALIVE");
    }
}

void CUDT::addEPoll(const int eid)
{
   CGuard::enterCS(s_UDTUnited.m_EPoll.m_EPollLock);
   m_sPollID.insert(eid);
   CGuard::leaveCS(s_UDTUnited.m_EPoll.m_EPollLock);

   if (!stillConnected())
       return;

   CGuard::enterCS(m_RecvLock);
   if (m_pRcvBuffer->isRcvDataReady())
   {
      s_UDTUnited.m_EPoll.update_events(m_SocketID, m_sPollID, UDT_EPOLL_IN, true);
   }
   CGuard::leaveCS(m_RecvLock);

   if (m_iSndBufSize > m_pSndBuffer->getCurrBufSize())
   {
      s_UDTUnited.m_EPoll.update_events(m_SocketID, m_sPollID, UDT_EPOLL_OUT, true);
   }
}

void CUDT::removeEPoll(const int eid)
{
   // clear IO events notifications;
   // since this happens after the epoll ID has been removed, they cannot be set again
   set<int> remove;
   remove.insert(eid);
   s_UDTUnited.m_EPoll.update_events(m_SocketID, remove, UDT_EPOLL_IN | UDT_EPOLL_OUT, false);

   CGuard::enterCS(s_UDTUnited.m_EPoll.m_EPollLock);
   m_sPollID.erase(eid);
   CGuard::leaveCS(s_UDTUnited.m_EPoll.m_EPollLock);
}

void CUDT::ConnectSignal(ETransmissionEvent evt, EventSlot sl)
{
    if (evt >= TEV__SIZE)
        return; // sanity check

    m_Slots[evt].push_back(sl);
}

void CUDT::DisconnectSignal(ETransmissionEvent evt)
{
    if (evt >= TEV__SIZE)
        return; // sanity check

    m_Slots[evt].clear();
}

void CUDT::EmitSignal(ETransmissionEvent tev, EventVariant var)
{
    for (std::vector<EventSlot>::iterator i = m_Slots[tev].begin();
            i != m_Slots[tev].end(); ++i)
    {
        i->emit(tev, var);
    }
}

int CUDT::getsndbuffer(SRTSOCKET u, size_t* blocks, size_t* bytes)
{
    CUDTSocket* s = s_UDTUnited.locate(u);
    if (!s || !s->m_pUDT)
        return -1;

    CSndBuffer* b = s->m_pUDT->m_pSndBuffer;

    if (!b)
        return -1;

    int bytecount, timespan;
    int count = b->getCurrBufSize(Ref(bytecount), Ref(timespan));

    if (blocks)
        *blocks = count;

    if (bytes)
        *bytes = bytecount;

    return std::abs(timespan);
}<|MERGE_RESOLUTION|>--- conflicted
+++ resolved
@@ -8269,29 +8269,16 @@
           EncryptionStatus rc = m_pCryptoControl ? m_pCryptoControl->decrypt(Ref(u->m_Packet)) : ENCS_NOTSUP;
           if ( rc != ENCS_CLEAR )
           {
-<<<<<<< HEAD
-              /*
-               * Could not decrypt
-               * Keep packet in received buffer
-               * Crypto flags are still set
-               * It will be acknowledged
-               */
+              // Could not decrypt
+              // Keep packet in received buffer
+              // Crypto flags are still set
+              // It will be acknowledged
               CGuard::enterCS(m_StatsLock);
               m_stats.m_iTraceRcvUndecrypt += 1;
               m_stats.m_ullTraceRcvBytesUndecrypt += pktsz;
               m_stats.m_iRcvUndecryptTotal += 1;
               m_stats.m_ullRcvBytesUndecryptTotal += pktsz;
               CGuard::leaveCS(m_StatsLock);
-=======
-              // Could not decrypt
-              // Keep packet in received buffer
-              // Crypto flags are still set
-              // It will be acknowledged
-              m_iTraceRcvUndecrypt += 1;
-              m_ullTraceRcvBytesUndecrypt += pktsz;
-              m_iRcvUndecryptTotal += 1;
-              m_ullRcvBytesUndecryptTotal += pktsz;
->>>>>>> 4d47f285
               decr = false;
           }
       }
