/*
 * SRT - Secure, Reliable, Transport
 * Copyright (c) 2018 Haivision Systems Inc.
 * 
 * This Source Code Form is subject to the terms of the Mozilla Public
 * License, v. 2.0. If a copy of the MPL was not distributed with this
 * file, You can obtain one at http://mozilla.org/MPL/2.0/.
 * 
 */

/*****************************************************************************
Copyright (c) 2001 - 2011, The Board of Trustees of the University of Illinois.
All rights reserved.

Redistribution and use in source and binary forms, with or without
modification, are permitted provided that the following conditions are
met:

* Redistributions of source code must retain the above
  copyright notice, this list of conditions and the
  following disclaimer.

* Redistributions in binary form must reproduce the
  above copyright notice, this list of conditions
  and the following disclaimer in the documentation
  and/or other materials provided with the distribution.

* Neither the name of the University of Illinois
  nor the names of its contributors may be used to
  endorse or promote products derived from this
  software without specific prior written permission.

THIS SOFTWARE IS PROVIDED BY THE COPYRIGHT HOLDERS AND CONTRIBUTORS "AS
IS" AND ANY EXPRESS OR IMPLIED WARRANTIES, INCLUDING, BUT NOT LIMITED TO,
THE IMPLIED WARRANTIES OF MERCHANTABILITY AND FITNESS FOR A PARTICULAR
PURPOSE ARE DISCLAIMED. IN NO EVENT SHALL THE COPYRIGHT OWNER OR
CONTRIBUTORS BE LIABLE FOR ANY DIRECT, INDIRECT, INCIDENTAL, SPECIAL,
EXEMPLARY, OR CONSEQUENTIAL DAMAGES (INCLUDING, BUT NOT LIMITED TO,
PROCUREMENT OF SUBSTITUTE GOODS OR SERVICES; LOSS OF USE, DATA, OR
PROFITS; OR BUSINESS INTERRUPTION) HOWEVER CAUSED AND ON ANY THEORY OF
LIABILITY, WHETHER IN CONTRACT, STRICT LIABILITY, OR TORT (INCLUDING
NEGLIGENCE OR OTHERWISE) ARISING IN ANY WAY OUT OF THE USE OF THIS
SOFTWARE, EVEN IF ADVISED OF THE POSSIBILITY OF SUCH DAMAGE.
*****************************************************************************/

/*****************************************************************************
written by
   Yunhong Gu, last updated 01/22/2011
modified by
   Haivision Systems Inc.
*****************************************************************************/

#ifndef INC_SRT_WINDOW_H
#define INC_SRT_WINDOW_H


#ifndef _WIN32
   #include <sys/time.h>
   #include <time.h>
#endif
#include "packet.h"
#include "udt.h"

namespace ACKWindow
{
   struct AckNode
   {
<<<<<<< HEAD
       int32_t iJournal;       // AckNode. No. for the ACK packet
       int32_t iAckSeq;            // Data AckNode. No. carried by the ACK packet
       srt::sync::steady_clock::time_point tsTimeStamp;      // The timestamp when the ACK was sent
   };

   enum Status
   {
       OK,    //< Node found and removed, together with all older nodes
       OLD,   //< Given node is in the 1/2 of the sequence cycle before the oldest node
       ROGUE, //< Given node is in the 1/2 of the sequence cycle after the newest node
       WIPED  //< Given node is within the range of contained nodes, but wasn't found
   };

   void store(AckNode* r_aSeq, const size_t size, int& r_iHead, int& r_iTail, int32_t seq, int32_t ack);

   Status acknowledge(AckNode* r_aSeq, const size_t size, int& r_iHead, int& r_iTail, int32_t seq, int32_t& r_ack, int& w_timediff);
   Status old_acknowledge(AckNode* r_aSeq, const size_t size, int& r_iHead, int& r_iTail, int32_t seq, int32_t& r_ack, int& w_timediff);

=======
       int32_t iACKSeqNo;                                   // Seq. No. of the ACK packet
       int32_t iACK;                                        // Data packet Seq. No. carried by the ACK packet
       srt::sync::steady_clock::time_point tsTimeStamp;     // The timestamp when the ACK was sent
   };

   void store(Seq* r_aSeq, const size_t size, int& r_iHead, int& r_iTail, int32_t seq, int32_t ack);
   int acknowledge(Seq* r_aSeq, const size_t size, int& r_iHead, int& r_iTail, int32_t seq, int32_t& r_ack, const srt::sync::steady_clock::time_point& currtime);
>>>>>>> 17fee159
}

template <size_t SIZE>
class CACKWindow
{
public:
    CACKWindow() :
        m_aSeq(),
        m_iHead(0),
        m_iTail(0)
    {
        m_aSeq[0].iJournal = SRT_SEQNO_NONE;
    }

   ~CACKWindow() {}

      /// Write an ACK record into the window.
      /// @param [in] seq Seq. No. of the ACK packet
      /// @param [in] ack Data packet Seq. No. carried by the ACK packet

   void store(int32_t jrn, int32_t ackseq)
   {
       return ACKWindow::store(m_aSeq, SIZE, m_iHead, m_iTail, jrn, ackseq);
   }

      /// Search the ACKACK "seq" in the window, find out the data packet "ack"
      /// and calculate RTT estimate based on the ACK/ACKACK pair
      /// @param [in] seq Seq. No. of the ACK packet carried within ACKACK
      /// @param [out] ack Acknowledged data packet Seq. No. from the ACK packet that matches the ACKACK
      /// @param [in] currtime The timestamp of ACKACK packet reception by the receiver
      /// @return RTT

<<<<<<< HEAD
   ACKWindow::Status acknowledge(int32_t jrn, int32_t& w_ackseq, int32_t& w_timediff)
   {
       return ACKWindow::acknowledge(m_aSeq, SIZE, m_iHead, m_iTail, jrn, (w_ackseq), (w_timediff));
=======
   int acknowledge(int32_t seq, int32_t& r_ack, const srt::sync::steady_clock::time_point& currtime)
   {
       return ACKWindowTools::acknowledge(m_aSeq, SIZE, m_iHead, m_iTail, seq, r_ack, currtime);
>>>>>>> 17fee159
   }

   /*
   ACKWindow::Status old_acknowledge(int32_t jrn, int32_t& w_ackseq, int32_t& w_timediff)
   {
       return ACKWindow::old_acknowledge(m_aSeq, SIZE, m_iHead, m_iTail, jrn, (w_ackseq), (w_timediff));
   }
   unblock for testing
   */

   // For UT purposes
   ACKWindow::AckNode first() { return m_aSeq[m_iTail]; }
   ACKWindow::AckNode last() { return m_aSeq[(m_iHead - 1 + SIZE) % SIZE]; }
   size_t size() { return (m_iHead - m_iTail + SIZE) % SIZE; }

private:

   typedef ACKWindow::AckNode AckNode;

<<<<<<< HEAD
   AckNode m_aSeq[SIZE];
   int m_iHead;                 // Pointer to the lastest ACK record
=======
   Seq m_aSeq[SIZE];
   int m_iHead;                 // Pointer to the latest ACK record
>>>>>>> 17fee159
   int m_iTail;                 // Pointer to the oldest ACK record

private:
   CACKWindow(const CACKWindow&);
   CACKWindow& operator=(const CACKWindow&);
};

////////////////////////////////////////////////////////////////////////////////

class CPktTimeWindowTools
{
public:
   static int getPktRcvSpeed_in(const int* window, int* replica, const int* bytes, size_t asize, int& bytesps);
   static int getBandwidth_in(const int* window, int* replica, size_t psize);

   static void initializeWindowArrays(int* r_pktWindow, int* r_probeWindow, int* r_bytesWindow, size_t asize, size_t psize);
};

template <size_t ASIZE = 16, size_t PSIZE = 16>
class CPktTimeWindow: CPktTimeWindowTools
{
public:
    CPktTimeWindow():
        m_aPktWindow(),
        m_aBytesWindow(),
        m_iPktWindowPtr(0),
        m_aProbeWindow(),
        m_iProbeWindowPtr(0),
        m_iLastSentTime(0),
        m_iMinPktSndInt(1000000),
        m_tsLastArrTime(srt::sync::steady_clock::now()),
        m_tsCurrArrTime(),
        m_tsProbeTime(),
        m_Probe1Sequence(SRT_SEQNO_NONE)
    {
        // Exception: up to CUDT ctor
        srt::sync::setupMutex(m_lockPktWindow, "PktWindow");
        srt::sync::setupMutex(m_lockProbeWindow, "ProbeWindow");
        CPktTimeWindowTools::initializeWindowArrays(m_aPktWindow, m_aProbeWindow, m_aBytesWindow, ASIZE, PSIZE);
    }

   ~CPktTimeWindow()
   {
   }

public:
   /// read the minimum packet sending interval.
   /// @return minimum packet sending interval (microseconds).

   int getMinPktSndInt() const { return m_iMinPktSndInt; }

   /// Calculate the packets arrival speed.
   /// @return Packet arrival speed (packets per second).

   int getPktRcvSpeed(int& w_bytesps) const
   {
       // Lock access to the packet Window
       srt::sync::ScopedLock cg(m_lockPktWindow);

       int pktReplica[ASIZE];          // packet information window (inter-packet time)
       return getPktRcvSpeed_in(m_aPktWindow, pktReplica, m_aBytesWindow, ASIZE, (w_bytesps));
   }

   int getPktRcvSpeed() const
   {
       int bytesps;
       return getPktRcvSpeed((bytesps));
   }

   /// Estimate the bandwidth.
   /// @return Estimated bandwidth (packets per second).

   int getBandwidth() const
   {
       // Lock access to the packet Window
       srt::sync::ScopedLock cg(m_lockProbeWindow);

       int probeReplica[PSIZE];
       return getBandwidth_in(m_aProbeWindow, probeReplica, PSIZE);
   }

   /// Record time information of a packet sending.
   /// @param currtime  timestamp of the packet sending.

   void onPktSent(int currtime)
   {
       int interval = currtime - m_iLastSentTime;

       if ((interval < m_iMinPktSndInt) && (interval > 0))
           m_iMinPktSndInt = interval;

       m_iLastSentTime = currtime;
   }

   /// Record time information of an arrived packet.

   void onPktArrival(int pktsz = 0)
   {
       srt::sync::ScopedLock cg(m_lockPktWindow);

       m_tsCurrArrTime = srt::sync::steady_clock::now();

       // record the packet interval between the current and the last one
       m_aPktWindow[m_iPktWindowPtr] = (int) srt::sync::count_microseconds(m_tsCurrArrTime - m_tsLastArrTime);
       m_aBytesWindow[m_iPktWindowPtr] = pktsz;

       // the window is logically circular
       ++ m_iPktWindowPtr;
       if (m_iPktWindowPtr == ASIZE)
           m_iPktWindowPtr = 0;

       // remember last packet arrival time
       m_tsLastArrTime = m_tsCurrArrTime;
   }

   /// Shortcut to test a packet for possible probe 1 or 2
   void probeArrival(const srt::CPacket& pkt, bool unordered)
   {
       const int inorder16 = pkt.m_iSeqNo & PUMASK_SEQNO_PROBE;

       // for probe1, we want 16th packet
       if (inorder16 == 0)
       {
           probe1Arrival(pkt, unordered);
       }

       if (unordered)
           return;

       // for probe2, we want 17th packet
       if (inorder16 == 1)
       {
           probe2Arrival(pkt);
       }
   }

   /// Record the arrival time of the first probing packet.
   void probe1Arrival(const srt::CPacket& pkt, bool unordered)
   {
       if (unordered && pkt.m_iSeqNo == m_Probe1Sequence)
       {
           // Reset the starting probe into "undefined", when
           // a packet has come as retransmitted before the
           // measurement at arrival of 17th could be taken.
           m_Probe1Sequence = SRT_SEQNO_NONE;
           return;
       }

       m_tsProbeTime = srt::sync::steady_clock::now();
       m_Probe1Sequence = pkt.m_iSeqNo; // Record the sequence where 16th packet probe was taken
   }

   /// Record the arrival time of the second probing packet and the interval between packet pairs.

   void probe2Arrival(const srt::CPacket& pkt)
   {
       // Reject probes that don't refer to the very next packet
       // towards the one that was lately notified by probe1Arrival.
       // Otherwise the result can be stupid.

       // Simply, in case when this wasn't called exactly for the
       // expected packet pair, behave as if the 17th packet was lost.

       // no start point yet (or was reset) OR not very next packet
       if (m_Probe1Sequence == SRT_SEQNO_NONE || CSeqNo::incseq(m_Probe1Sequence) != pkt.m_iSeqNo)
           return;

       // Grab the current time before trying to acquire
       // a mutex. This might add extra delay and therefore
       // screw up the measurement.
       const srt::sync::steady_clock::time_point now = srt::sync::steady_clock::now();

       // Lock access to the packet Window
       srt::sync::ScopedLock cg(m_lockProbeWindow);

       m_tsCurrArrTime = now;

       // Reset the starting probe to prevent checking if the
       // measurement was already taken.
       m_Probe1Sequence = SRT_SEQNO_NONE;

       // record the probing packets interval
       // Adjust the time for what a complete packet would have take
       const int64_t timediff = srt::sync::count_microseconds(m_tsCurrArrTime - m_tsProbeTime);
       const int64_t timediff_times_pl_size = timediff * srt::CPacket::SRT_MAX_PAYLOAD_SIZE;

       // Let's take it simpler than it is coded here:
       // (stating that a packet has never zero size)
       //
       // probe_case = (now - previous_packet_time) * SRT_MAX_PAYLOAD_SIZE / pktsz;
       //
       // Meaning: if the packet is fully packed, probe_case = timediff.
       // Otherwise the timediff will be "converted" to a time that a fully packed packet "would take",
       // provided the arrival time is proportional to the payload size and skipping
       // the ETH+IP+UDP+SRT header part elliminates the constant packet delivery time influence.
       //
       const size_t pktsz = pkt.getLength();
       m_aProbeWindow[m_iProbeWindowPtr] = pktsz ? int(timediff_times_pl_size / pktsz) : int(timediff);

       // OLD CODE BEFORE BSTATS:
       // record the probing packets interval
       // m_aProbeWindow[m_iProbeWindowPtr] = int(m_tsCurrArrTime - m_tsProbeTime);

       // the window is logically circular
       ++ m_iProbeWindowPtr;
       if (m_iProbeWindowPtr == PSIZE)
           m_iProbeWindowPtr = 0;
   }

private:
   int m_aPktWindow[ASIZE];                                 // Packet information window (inter-packet time)
   int m_aBytesWindow[ASIZE];
   int m_iPktWindowPtr;                                     // Position pointer of the packet info. window
   mutable srt::sync::Mutex m_lockPktWindow;                // Used to synchronize access to the packet window

   int m_aProbeWindow[PSIZE];                               // Record inter-packet time for probing packet pairs
   int m_iProbeWindowPtr;                                   // Position pointer to the probing window
   mutable srt::sync::Mutex m_lockProbeWindow;              // Used to synchronize access to the probe window

   int m_iLastSentTime;                                     // Last packet sending time
   int m_iMinPktSndInt;                                     // Minimum packet sending interval

   srt::sync::steady_clock::time_point m_tsLastArrTime;     // Last packet arrival time
   srt::sync::steady_clock::time_point m_tsCurrArrTime;     // Current packet arrival time
   srt::sync::steady_clock::time_point m_tsProbeTime;       // Arrival time of the first probing packet
   int32_t m_Probe1Sequence;                                // Sequence number for which the arrival time was notified

private:
   CPktTimeWindow(const CPktTimeWindow&);
   CPktTimeWindow &operator=(const CPktTimeWindow&);
};


#endif<|MERGE_RESOLUTION|>--- conflicted
+++ resolved
@@ -65,10 +65,9 @@
 {
    struct AckNode
    {
-<<<<<<< HEAD
        int32_t iJournal;       // AckNode. No. for the ACK packet
        int32_t iAckSeq;            // Data AckNode. No. carried by the ACK packet
-       srt::sync::steady_clock::time_point tsTimeStamp;      // The timestamp when the ACK was sent
+       srt::sync::steady_clock::time_point tsTimeStamp;     // The timestamp when the ACK was sent
    };
 
    enum Status
@@ -81,18 +80,8 @@
 
    void store(AckNode* r_aSeq, const size_t size, int& r_iHead, int& r_iTail, int32_t seq, int32_t ack);
 
-   Status acknowledge(AckNode* r_aSeq, const size_t size, int& r_iHead, int& r_iTail, int32_t seq, int32_t& r_ack, int& w_timediff);
-   Status old_acknowledge(AckNode* r_aSeq, const size_t size, int& r_iHead, int& r_iTail, int32_t seq, int32_t& r_ack, int& w_timediff);
-
-=======
-       int32_t iACKSeqNo;                                   // Seq. No. of the ACK packet
-       int32_t iACK;                                        // Data packet Seq. No. carried by the ACK packet
-       srt::sync::steady_clock::time_point tsTimeStamp;     // The timestamp when the ACK was sent
-   };
-
-   void store(Seq* r_aSeq, const size_t size, int& r_iHead, int& r_iTail, int32_t seq, int32_t ack);
-   int acknowledge(Seq* r_aSeq, const size_t size, int& r_iHead, int& r_iTail, int32_t seq, int32_t& r_ack, const srt::sync::steady_clock::time_point& currtime);
->>>>>>> 17fee159
+   Status acknowledge(AckNode* r_aSeq, const size_t size, int& r_iHead, int& r_iTail, int32_t seq, const srt::sync::steady_clock::time_point& currtime, int32_t& r_ack, int& w_timediff);
+   Status old_acknowledge(AckNode* r_aSeq, const size_t size, int& r_iHead, int& r_iTail, int32_t jrn, int32_t& w_ack, const srt::sync::steady_clock::time_point& currtime, int32_t& w_timediff);
 }
 
 template <size_t SIZE>
@@ -125,21 +114,15 @@
       /// @param [in] currtime The timestamp of ACKACK packet reception by the receiver
       /// @return RTT
 
-<<<<<<< HEAD
-   ACKWindow::Status acknowledge(int32_t jrn, int32_t& w_ackseq, int32_t& w_timediff)
-   {
-       return ACKWindow::acknowledge(m_aSeq, SIZE, m_iHead, m_iTail, jrn, (w_ackseq), (w_timediff));
-=======
-   int acknowledge(int32_t seq, int32_t& r_ack, const srt::sync::steady_clock::time_point& currtime)
-   {
-       return ACKWindowTools::acknowledge(m_aSeq, SIZE, m_iHead, m_iTail, seq, r_ack, currtime);
->>>>>>> 17fee159
+   ACKWindow::Status acknowledge(int32_t jrn, const srt::sync::steady_clock::time_point& currtime, int32_t& w_ackseq, int32_t& w_timediff)
+   {
+       return ACKWindow::acknowledge(m_aSeq, SIZE, m_iHead, m_iTail, jrn, currtime, (w_ackseq), (w_timediff));
    }
 
    /*
-   ACKWindow::Status old_acknowledge(int32_t jrn, int32_t& w_ackseq, int32_t& w_timediff)
-   {
-       return ACKWindow::old_acknowledge(m_aSeq, SIZE, m_iHead, m_iTail, jrn, (w_ackseq), (w_timediff));
+   ACKWindow::Status old_acknowledge(int32_t jrn, int32_t& w_ackseq, const srt::sync::steady_clock::time_point& currtime, int32_t& w_timediff)
+   {
+       return ACKWindow::old_acknowledge(m_aSeq, SIZE, m_iHead, m_iTail, jrn, (w_ackseq), currtime, (w_timediff));
    }
    unblock for testing
    */
@@ -153,13 +136,8 @@
 
    typedef ACKWindow::AckNode AckNode;
 
-<<<<<<< HEAD
    AckNode m_aSeq[SIZE];
-   int m_iHead;                 // Pointer to the lastest ACK record
-=======
-   Seq m_aSeq[SIZE];
    int m_iHead;                 // Pointer to the latest ACK record
->>>>>>> 17fee159
    int m_iTail;                 // Pointer to the oldest ACK record
 
 private:
