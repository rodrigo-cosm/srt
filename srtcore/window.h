/*
 * SRT - Secure, Reliable, Transport
 * Copyright (c) 2018 Haivision Systems Inc.
 * 
 * This Source Code Form is subject to the terms of the Mozilla Public
 * License, v. 2.0. If a copy of the MPL was not distributed with this
 * file, You can obtain one at http://mozilla.org/MPL/2.0/.
 * 
 */

/*****************************************************************************
Copyright (c) 2001 - 2011, The Board of Trustees of the University of Illinois.
All rights reserved.

Redistribution and use in source and binary forms, with or without
modification, are permitted provided that the following conditions are
met:

* Redistributions of source code must retain the above
  copyright notice, this list of conditions and the
  following disclaimer.

* Redistributions in binary form must reproduce the
  above copyright notice, this list of conditions
  and the following disclaimer in the documentation
  and/or other materials provided with the distribution.

* Neither the name of the University of Illinois
  nor the names of its contributors may be used to
  endorse or promote products derived from this
  software without specific prior written permission.

THIS SOFTWARE IS PROVIDED BY THE COPYRIGHT HOLDERS AND CONTRIBUTORS "AS
IS" AND ANY EXPRESS OR IMPLIED WARRANTIES, INCLUDING, BUT NOT LIMITED TO,
THE IMPLIED WARRANTIES OF MERCHANTABILITY AND FITNESS FOR A PARTICULAR
PURPOSE ARE DISCLAIMED. IN NO EVENT SHALL THE COPYRIGHT OWNER OR
CONTRIBUTORS BE LIABLE FOR ANY DIRECT, INDIRECT, INCIDENTAL, SPECIAL,
EXEMPLARY, OR CONSEQUENTIAL DAMAGES (INCLUDING, BUT NOT LIMITED TO,
PROCUREMENT OF SUBSTITUTE GOODS OR SERVICES; LOSS OF USE, DATA, OR
PROFITS; OR BUSINESS INTERRUPTION) HOWEVER CAUSED AND ON ANY THEORY OF
LIABILITY, WHETHER IN CONTRACT, STRICT LIABILITY, OR TORT (INCLUDING
NEGLIGENCE OR OTHERWISE) ARISING IN ANY WAY OUT OF THE USE OF THIS
SOFTWARE, EVEN IF ADVISED OF THE POSSIBILITY OF SUCH DAMAGE.
*****************************************************************************/

/*****************************************************************************
written by
   Yunhong Gu, last updated 01/22/2011
modified by
   Haivision Systems Inc.
*****************************************************************************/

#ifndef __UDT_WINDOW_H__
#define __UDT_WINDOW_H__


#ifndef _WIN32
   #include <sys/time.h>
   #include <time.h>
#endif
#include "udt.h"
#include "packet.h"

namespace ACKWindowTools
{
   struct Seq
   {
       int32_t iACKSeqNo;       // Seq. No. for the ACK packet
       int32_t iACK;            // Data Seq. No. carried by the ACK packet
       srt::sync::steady_clock::time_point tsTimeStamp;      // The timestamp when the ACK was sent
   };

   void store(Seq* r_aSeq, const size_t size, int& r_iHead, int& r_iTail, int32_t seq, int32_t ack);
   int acknowledge(Seq* r_aSeq, const size_t size, int& r_iHead, int& r_iTail, int32_t seq, int32_t& r_ack);
}

template <size_t SIZE>
class CACKWindow
{
public:
    CACKWindow() :
        m_aSeq(),
        m_iHead(0),
        m_iTail(0)
    {
        m_aSeq[0].iACKSeqNo = -1;
    }

   ~CACKWindow() {}

      /// Write an ACK record into the window.
      /// @param [in] seq ACK seq. no.
      /// @param [in] ack DATA ACK no.

   void store(int32_t seq, int32_t ack)
   {
       return ACKWindowTools::store(m_aSeq, SIZE, m_iHead, m_iTail, seq, ack);
   }

      /// Search the ACK-2 "seq" in the window, find out the DATA "ack" and caluclate RTT .
      /// @param [in] seq ACK-2 seq. no.
      /// @param [out] ack the DATA ACK no. that matches the ACK-2 no.
      /// @return RTT.

   int acknowledge(int32_t seq, int32_t& r_ack)
   {
       return ACKWindowTools::acknowledge(m_aSeq, SIZE, m_iHead, m_iTail, seq, r_ack);
   }

private:

   typedef ACKWindowTools::Seq Seq;

   Seq m_aSeq[SIZE];
   int m_iHead;                 // Pointer to the lastest ACK record
   int m_iTail;                 // Pointer to the oldest ACK record

private:
   CACKWindow(const CACKWindow&);
   CACKWindow& operator=(const CACKWindow&);
};

////////////////////////////////////////////////////////////////////////////////

class CPktTimeWindowTools
{
public:
   static int getPktRcvSpeed_in(const int* window, int* replica, const int* bytes, size_t asize, int& bytesps);
   static int getBandwidth_in(const int* window, int* replica, size_t psize);

   static void initializeWindowArrays(int* r_pktWindow, int* r_probeWindow, int* r_bytesWindow, size_t asize, size_t psize);
};

template <size_t ASIZE = 16, size_t PSIZE = 16>
class CPktTimeWindow: CPktTimeWindowTools
{
public:
    CPktTimeWindow():
        m_aPktWindow(),
        m_aBytesWindow(),
        m_iPktWindowPtr(0),
        m_aProbeWindow(),
        m_iProbeWindowPtr(0),
        m_iLastSentTime(0),
        m_iMinPktSndInt(1000000),
        m_tsLastArrTime(srt::sync::steady_clock::now()),
        m_tsCurrArrTime(),
        m_tsProbeTime(),
        m_Probe1Sequence(-1)
    {
<<<<<<< HEAD
        srt::sync::createMutex(m_lockPktWindow, "PktWindow");
        srt::sync::createMutex(m_lockProbeWindow, "ProbeWindow");
=======
>>>>>>> 4f411304
        CPktTimeWindowTools::initializeWindowArrays(m_aPktWindow, m_aProbeWindow, m_aBytesWindow, ASIZE, PSIZE);
    }

   ~CPktTimeWindow()
   {
<<<<<<< HEAD
       srt::sync::releaseMutex(m_lockPktWindow);
       srt::sync::releaseMutex(m_lockProbeWindow);
=======
>>>>>>> 4f411304
   }

public:
   /// read the minimum packet sending interval.
   /// @return minimum packet sending interval (microseconds).

   int getMinPktSndInt() const { return m_iMinPktSndInt; }

   /// Calculate the packets arrival speed.
   /// @return Packet arrival speed (packets per second).

   int getPktRcvSpeed(int& w_bytesps) const
   {
       // Lock access to the packet Window
       srt::sync::CGuard cg(m_lockPktWindow);

       int pktReplica[ASIZE];          // packet information window (inter-packet time)
       return getPktRcvSpeed_in(m_aPktWindow, pktReplica, m_aBytesWindow, ASIZE, (w_bytesps));
   }

   int getPktRcvSpeed() const
   {
       int bytesps;
       return getPktRcvSpeed((bytesps));
   }

   /// Estimate the bandwidth.
   /// @return Estimated bandwidth (packets per second).

   int getBandwidth() const
   {
       // Lock access to the packet Window
       srt::sync::CGuard cg(m_lockProbeWindow);

       int probeReplica[PSIZE];
       return getBandwidth_in(m_aProbeWindow, probeReplica, PSIZE);
   }

   /// Record time information of a packet sending.
   /// @param currtime  timestamp of the packet sending.

   void onPktSent(int currtime)
   {
       int interval = currtime - m_iLastSentTime;

       if ((interval < m_iMinPktSndInt) && (interval > 0))
           m_iMinPktSndInt = interval;

       m_iLastSentTime = currtime;
   }

   /// Record time information of an arrived packet.

   void onPktArrival(int pktsz = 0)
   {
       srt::sync::CGuard cg(m_lockPktWindow);

       m_tsCurrArrTime = srt::sync::steady_clock::now();

       // record the packet interval between the current and the last one
       m_aPktWindow[m_iPktWindowPtr] = count_microseconds(m_tsCurrArrTime - m_tsLastArrTime);
       m_aBytesWindow[m_iPktWindowPtr] = pktsz;

       // the window is logically circular
       ++ m_iPktWindowPtr;
       if (m_iPktWindowPtr == ASIZE)
           m_iPktWindowPtr = 0;

       // remember last packet arrival time
       m_tsLastArrTime = m_tsCurrArrTime;
   }

   /// Shortcut to test a packet for possible probe 1 or 2
   void probeArrival(const CPacket& pkt, bool unordered)
   {
       const int inorder16 = pkt.m_iSeqNo & PUMASK_SEQNO_PROBE;

       // for probe1, we want 16th packet
       if (inorder16 == 0)
       {
           probe1Arrival(pkt, unordered);
       }

       if (unordered)
           return;

       // for probe2, we want 17th packet
       if (inorder16 == 1)
       {
           probe2Arrival(pkt);
       }
   }

   /// Record the arrival time of the first probing packet.
   void probe1Arrival(const CPacket& pkt, bool unordered)
   {
       if (unordered && pkt.m_iSeqNo == m_Probe1Sequence)
       {
           // Reset the starting probe into "undefined", when
           // a packet has come as retransmitted before the
           // measurement at arrival of 17th could be taken.
           m_Probe1Sequence = -1;
           return;
       }

       m_tsProbeTime = srt::sync::steady_clock::now();
       m_Probe1Sequence = pkt.m_iSeqNo; // Record the sequence where 16th packet probe was taken
   }

   /// Record the arrival time of the second probing packet and the interval between packet pairs.

   void probe2Arrival(const CPacket& pkt)
   {
       // Reject probes that don't refer to the very next packet
       // towards the one that was lately notified by probe1Arrival.
       // Otherwise the result can be stupid.

       // Simply, in case when this wasn't called exactly for the
       // expected packet pair, behave as if the 17th packet was lost.

       // no start point yet (or was reset) OR not very next packet
       if (m_Probe1Sequence == -1 || CSeqNo::incseq(m_Probe1Sequence) != pkt.m_iSeqNo)
           return;

       // Grab the current time before trying to acquire
       // a mutex. This might add extra delay and therefore
       // screw up the measurement.
       const srt::sync::steady_clock::time_point now = srt::sync::steady_clock::now();

       // Lock access to the packet Window
       srt::sync::CGuard cg(m_lockProbeWindow);

       m_tsCurrArrTime = now;

       // Reset the starting probe to prevent checking if the
       // measurement was already taken.
       m_Probe1Sequence = -1;

       // record the probing packets interval
       // Adjust the time for what a complete packet would have take
       int64_t timediff = count_microseconds(m_tsCurrArrTime - m_tsProbeTime);
       int64_t timediff_times_pl_size = timediff * CPacket::SRT_MAX_PAYLOAD_SIZE;

       // Let's take it simpler than it is coded here:
       // (stating that a packet has never zero size)
       //
       // probe_case = (now - previous_packet_time) * SRT_MAX_PAYLOAD_SIZE / pktsz;
       //
       // Meaning: if the packet is fully packed, probe_case = timediff.
       // Otherwise the timediff will be "converted" to a time that a fully packed packet "would take",
       // provided the arrival time is proportional to the payload size and skipping
       // the ETH+IP+UDP+SRT header part elliminates the constant packet delivery time influence.
       //
       const size_t pktsz = pkt.getLength();
       m_aProbeWindow[m_iProbeWindowPtr] = pktsz ? timediff_times_pl_size / pktsz : int(timediff);

       // OLD CODE BEFORE BSTATS:
       // record the probing packets interval
       // m_aProbeWindow[m_iProbeWindowPtr] = int(m_tsCurrArrTime - m_tsProbeTime);

       // the window is logically circular
       ++ m_iProbeWindowPtr;
       if (m_iProbeWindowPtr == PSIZE)
           m_iProbeWindowPtr = 0;
   }

private:
   int m_aPktWindow[ASIZE];          // packet information window (inter-packet time)
   int m_aBytesWindow[ASIZE];        // 
   int m_iPktWindowPtr;         // position pointer of the packet info. window.
<<<<<<< HEAD
   mutable srt::sync::CMutex m_lockPktWindow; // used to synchronize access to the packet window

   int m_aProbeWindow[PSIZE];        // record inter-packet time for probing packet pairs
   int m_iProbeWindowPtr;       // position pointer to the probing window
   mutable srt::sync::CMutex m_lockProbeWindow; // used to synchronize access to the probe window
=======
   mutable srt::sync::Mutex m_lockPktWindow; // used to synchronize access to the packet window

   int m_aProbeWindow[PSIZE];        // record inter-packet time for probing packet pairs
   int m_iProbeWindowPtr;       // position pointer to the probing window
   mutable srt::sync::Mutex m_lockProbeWindow; // used to synchronize access to the probe window
>>>>>>> 4f411304

   int m_iLastSentTime;         // last packet sending time
   int m_iMinPktSndInt;         // Minimum packet sending interval

   srt::sync::steady_clock::time_point m_tsLastArrTime;      // last packet arrival time
   srt::sync::steady_clock::time_point m_tsCurrArrTime;      // current packet arrival time
   srt::sync::steady_clock::time_point m_tsProbeTime;        // arrival time of the first probing packet
   int32_t m_Probe1Sequence;    // sequence number for which the arrival time was notified

private:
   CPktTimeWindow(const CPktTimeWindow&);
   CPktTimeWindow &operator=(const CPktTimeWindow&);
};


#endif<|MERGE_RESOLUTION|>--- conflicted
+++ resolved
@@ -148,21 +148,11 @@
         m_tsProbeTime(),
         m_Probe1Sequence(-1)
     {
-<<<<<<< HEAD
-        srt::sync::createMutex(m_lockPktWindow, "PktWindow");
-        srt::sync::createMutex(m_lockProbeWindow, "ProbeWindow");
-=======
->>>>>>> 4f411304
         CPktTimeWindowTools::initializeWindowArrays(m_aPktWindow, m_aProbeWindow, m_aBytesWindow, ASIZE, PSIZE);
     }
 
    ~CPktTimeWindow()
    {
-<<<<<<< HEAD
-       srt::sync::releaseMutex(m_lockPktWindow);
-       srt::sync::releaseMutex(m_lockProbeWindow);
-=======
->>>>>>> 4f411304
    }
 
 public:
@@ -333,19 +323,11 @@
    int m_aPktWindow[ASIZE];          // packet information window (inter-packet time)
    int m_aBytesWindow[ASIZE];        // 
    int m_iPktWindowPtr;         // position pointer of the packet info. window.
-<<<<<<< HEAD
-   mutable srt::sync::CMutex m_lockPktWindow; // used to synchronize access to the packet window
-
-   int m_aProbeWindow[PSIZE];        // record inter-packet time for probing packet pairs
-   int m_iProbeWindowPtr;       // position pointer to the probing window
-   mutable srt::sync::CMutex m_lockProbeWindow; // used to synchronize access to the probe window
-=======
    mutable srt::sync::Mutex m_lockPktWindow; // used to synchronize access to the packet window
 
    int m_aProbeWindow[PSIZE];        // record inter-packet time for probing packet pairs
    int m_iProbeWindowPtr;       // position pointer to the probing window
    mutable srt::sync::Mutex m_lockProbeWindow; // used to synchronize access to the probe window
->>>>>>> 4f411304
 
    int m_iLastSentTime;         // last packet sending time
    int m_iMinPktSndInt;         // Minimum packet sending interval
