--- conflicted
+++ resolved
@@ -170,11 +170,7 @@
    int getPktRcvSpeed(ref_t<int> bytesps) const
    {
        // Lock access to the packet Window
-<<<<<<< HEAD
-       srt::sync::CGuard cg(m_lockPktWindow, "pktwdw");
-=======
        srt::sync::CGuard cg(m_lockPktWindow);
->>>>>>> 0475a5a1
 
        int pktReplica[ASIZE];          // packet information window (inter-packet time)
        return getPktRcvSpeed_in(m_aPktWindow, pktReplica, m_aBytesWindow, ASIZE, *bytesps);
@@ -192,11 +188,7 @@
    int getBandwidth() const
    {
        // Lock access to the packet Window
-<<<<<<< HEAD
-       srt::sync::CGuard cg(m_lockProbeWindow, "probe");
-=======
        srt::sync::CGuard cg(m_lockProbeWindow);
->>>>>>> 0475a5a1
 
        int probeReplica[PSIZE];
        return getBandwidth_in(m_aProbeWindow, probeReplica, PSIZE);
@@ -219,11 +211,7 @@
 
    void onPktArrival(int pktsz = 0)
    {
-<<<<<<< HEAD
-       srt::sync::CGuard cg(m_lockPktWindow, "pktwdw");
-=======
        srt::sync::CGuard cg(m_lockPktWindow);
->>>>>>> 0475a5a1
 
        m_tsCurrArrTime = srt::sync::steady_clock::now();
 
@@ -298,11 +286,7 @@
        const srt::sync::steady_clock::time_point now = srt::sync::steady_clock::now();
 
        // Lock access to the packet Window
-<<<<<<< HEAD
-       srt::sync::CGuard cg(m_lockProbeWindow, "probe");
-=======
        srt::sync::CGuard cg(m_lockProbeWindow);
->>>>>>> 0475a5a1
 
        m_tsCurrArrTime = now;
 
