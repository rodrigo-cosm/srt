/*
 * SRT - Secure, Reliable, Transport
 * Copyright (c) 2018 Haivision Systems Inc.
 * 
 * This Source Code Form is subject to the terms of the Mozilla Public
 * License, v. 2.0. If a copy of the MPL was not distributed with this
 * file, You can obtain one at http://mozilla.org/MPL/2.0/.
 * 
 */

/*****************************************************************************
Copyright (c) 2001 - 2009, The Board of Trustees of the University of Illinois.
All rights reserved.

Redistribution and use in source and binary forms, with or without
modification, are permitted provided that the following conditions are
met:

* Redistributions of source code must retain the above
  copyright notice, this list of conditions and the
  following disclaimer.

* Redistributions in binary form must reproduce the
  above copyright notice, this list of conditions
  and the following disclaimer in the documentation
  and/or other materials provided with the distribution.

* Neither the name of the University of Illinois
  nor the names of its contributors may be used to
  endorse or promote products derived from this
  software without specific prior written permission.

THIS SOFTWARE IS PROVIDED BY THE COPYRIGHT HOLDERS AND CONTRIBUTORS "AS
IS" AND ANY EXPRESS OR IMPLIED WARRANTIES, INCLUDING, BUT NOT LIMITED TO,
THE IMPLIED WARRANTIES OF MERCHANTABILITY AND FITNESS FOR A PARTICULAR
PURPOSE ARE DISCLAIMED. IN NO EVENT SHALL THE COPYRIGHT OWNER OR
CONTRIBUTORS BE LIABLE FOR ANY DIRECT, INDIRECT, INCIDENTAL, SPECIAL,
EXEMPLARY, OR CONSEQUENTIAL DAMAGES (INCLUDING, BUT NOT LIMITED TO,
PROCUREMENT OF SUBSTITUTE GOODS OR SERVICES; LOSS OF USE, DATA, OR
PROFITS; OR BUSINESS INTERRUPTION) HOWEVER CAUSED AND ON ANY THEORY OF
LIABILITY, WHETHER IN CONTRACT, STRICT LIABILITY, OR TORT (INCLUDING
NEGLIGENCE OR OTHERWISE) ARISING IN ANY WAY OUT OF THE USE OF THIS
SOFTWARE, EVEN IF ADVISED OF THE POSSIBILITY OF SUCH DAMAGE.
*****************************************************************************/

/*****************************************************************************
written by
   Yunhong Gu, last updated 08/01/2009
modified by
   Haivision Systems Inc.
*****************************************************************************/

#ifndef __UDT_COMMON_H__
#define __UDT_COMMON_H__

#define _CRT_SECURE_NO_WARNINGS 1 // silences windows complaints for sscanf

#include <cstdlib>
#include <cstdio>
#ifndef _WIN32
   #include <sys/time.h>
   #include <sys/uio.h>
#else
   // #include <winsock2.h>
   //#include <windows.h>
#endif

#include "udt.h"
#include "utilities.h"
#include "sync.h"
#include "netinet_any.h"

// System-independent errno
#ifndef _WIN32
   #define NET_ERROR errno
#else
   #define NET_ERROR WSAGetLastError()
#endif

// System-independent errno
#ifndef _WIN32
   #define NET_ERROR errno
#else
   #define NET_ERROR WSAGetLastError()
#endif


#ifdef _DEBUG
#include <assert.h>
#define SRT_ASSERT(cond) assert(cond)
#else
#define SRT_ASSERT(cond)
#endif

#include <exception>

// Class CUDTException exposed for C++ API.
// This is actually useless, unless you'd use a DIRECT C++ API,
// however there's no such API so far. The current C++ API for UDT/SRT
// is predicted to NEVER LET ANY EXCEPTION out of implementation,
// so it's useless to catch this exception anyway.

class SRT_API CUDTException: public std::exception
{
public:

    CUDTException(CodeMajor major = MJ_SUCCESS, CodeMinor minor = MN_NONE, int err = -1);
    virtual ~CUDTException() ATR_NOTHROW {}

    /// Get the description of the exception.
    /// @return Text message for the exception description.
    const char* getErrorMessage() const ATR_NOTHROW;

    virtual const char* what() const ATR_NOTHROW ATR_OVERRIDE
    {
        return getErrorMessage();
    }

    const std::string& getErrorString() const;

    /// Get the system errno for the exception.
    /// @return errno.
    int getErrorCode() const;

    /// Get the system network errno for the exception.
    /// @return errno.
    int getErrno() const;

    /// Clear the error code.
    void clear();

private:
    CodeMajor m_iMajor;        // major exception categories
    CodeMinor m_iMinor;		// for specific error reasons
    int m_iErrno;		// errno returned by the system if there is any
    mutable std::string m_strMsg; // text error message (cache)

    std::string m_strAPI;	// the name of UDT function that returns the error
    std::string m_strDebug;	// debug information, set to the original place that causes the error

public: // Legacy Error Code

    static const int EUNKNOWN = SRT_EUNKNOWN;
    static const int SUCCESS = SRT_SUCCESS;
    static const int ECONNSETUP = SRT_ECONNSETUP;
    static const int ENOSERVER = SRT_ENOSERVER;
    static const int ECONNREJ = SRT_ECONNREJ;
    static const int ESOCKFAIL = SRT_ESOCKFAIL;
    static const int ESECFAIL = SRT_ESECFAIL;
    static const int ECONNFAIL = SRT_ECONNFAIL;
    static const int ECONNLOST = SRT_ECONNLOST;
    static const int ENOCONN = SRT_ENOCONN;
    static const int ERESOURCE = SRT_ERESOURCE;
    static const int ETHREAD = SRT_ETHREAD;
    static const int ENOBUF = SRT_ENOBUF;
    static const int EFILE = SRT_EFILE;
    static const int EINVRDOFF = SRT_EINVRDOFF;
    static const int ERDPERM = SRT_ERDPERM;
    static const int EINVWROFF = SRT_EINVWROFF;
    static const int EWRPERM = SRT_EWRPERM;
    static const int EINVOP = SRT_EINVOP;
    static const int EBOUNDSOCK = SRT_EBOUNDSOCK;
    static const int ECONNSOCK = SRT_ECONNSOCK;
    static const int EINVPARAM = SRT_EINVPARAM;
    static const int EINVSOCK = SRT_EINVSOCK;
    static const int EUNBOUNDSOCK = SRT_EUNBOUNDSOCK;
    static const int ESTREAMILL = SRT_EINVALMSGAPI;
    static const int EDGRAMILL = SRT_EINVALBUFFERAPI;
    static const int ENOLISTEN = SRT_ENOLISTEN;
    static const int ERDVNOSERV = SRT_ERDVNOSERV;
    static const int ERDVUNBOUND = SRT_ERDVUNBOUND;
    static const int EINVALMSGAPI = SRT_EINVALMSGAPI;
    static const int EINVALBUFFERAPI = SRT_EINVALBUFFERAPI;
    static const int EDUPLISTEN = SRT_EDUPLISTEN;
    static const int ELARGEMSG = SRT_ELARGEMSG;
    static const int EINVPOLLID = SRT_EINVPOLLID;
    static const int EASYNCFAIL = SRT_EASYNCFAIL;
    static const int EASYNCSND = SRT_EASYNCSND;
    static const int EASYNCRCV = SRT_EASYNCRCV;
    static const int ETIMEOUT = SRT_ETIMEOUT;
    static const int ECONGEST = SRT_ECONGEST;
    static const int EPEERERR = SRT_EPEERERR;
};



enum UDTSockType
{
    UDT_UNDEFINED = 0, // initial trap representation
    UDT_STREAM = 1,
    UDT_DGRAM
};


/// The message types used by UDT protocol. This is a part of UDT
/// protocol and should never be changed.
enum UDTMessageType
{
    UMSG_HANDSHAKE = 0, //< Connection Handshake. Control: see @a CHandShake.
    UMSG_KEEPALIVE = 1, //< Keep-alive.
    UMSG_ACK = 2, //< Acknowledgement. Control: past-the-end sequence number up to which packets have been received.
    UMSG_LOSSREPORT = 3, //< Negative Acknowledgement (NAK). Control: Loss list.
    UMSG_CGWARNING = 4, //< Congestion warning.
    UMSG_SHUTDOWN = 5, //< Shutdown.
    UMSG_ACKACK = 6, //< Acknowledgement of Acknowledgement. Add info: The ACK sequence number
    UMSG_DROPREQ = 7, //< Message Drop Request. Add info: Message ID. Control Info: (first, last) number of the message.
    UMSG_PEERERROR = 8, //< Signal from the Peer side. Add info: Error code.
    // ... add extra code types here
    UMSG_END_OF_TYPES,
    UMSG_EXT = 0x7FFF //< For the use of user-defined control packets.
};

// This side's role is: INITIATOR prepares the environment first, and sends
// appropriate information to the peer. The peer must be RESPONDER and be ready
// to receive it. It's important for the encryption: the INITIATOR side generates
// the KM, and sends it to RESPONDER. RESPONDER awaits KM received from the
// INITIATOR. Note that in bidirectional mode - that is always with HSv5 - the
// INITIATOR creates both sending and receiving contexts, then sends the key to
// RESPONDER, which creates both sending and receiving contexts, using the same
// key received from INITIATOR.
//
// The method of selection:
//
// In HSv4, it's always data sender (the party that sets SRTO_SENDER flag on the
// socket) INITIATOR, and receiver - RESPONDER. The HSREQ and KMREQ are done
// AFTER the UDT connection is done using UMSG_EXT extension messages. As this
// is unidirectional, the INITIATOR prepares the sending context only, the
// RESPONDER - receiving context only.
//
// In HSv5, for caller-listener configuration, it's simple: caller is INITIATOR,
// listener is RESPONDER. In case of rendezvous the parties are equivalent,
// so the role is resolved by "cookie contest". Rendezvous sockets both know
// each other's cookie generated during the URQ_WAVEAHAND handshake phase.
// The cookies are simply compared as integer numbers; the party which's cookie
// is a greater number becomes an INITIATOR, and the other party becomes a
// RESPONDER. 
//
// The case of a draw - that both occasionally have baked identical cookies -
// is treated as an extremely rare and virtually impossible case, so this
// results in connection rejected.
enum HandshakeSide
{
    HSD_DRAW,
    HSD_INITIATOR,    //< Side that initiates HSREQ/KMREQ. HSv4: data sender, HSv5: connecting socket or winner rendezvous socket
    HSD_RESPONDER  //< Side that expects HSREQ/KMREQ from the peer. HSv4: data receiver, HSv5: accepted socket or loser rendezvous socket
};

// For debug
std::string MessageTypeStr(UDTMessageType mt, uint32_t extt = 0);

////////////////////////////////////////////////////////////////////////////////

// Commonly used by various reading facilities
enum EReadStatus
{
    RST_OK = 0,      //< A new portion of data has been received
    RST_AGAIN,       //< Nothing has been received, try again
    RST_ERROR = -1   //< Irrecoverable error, please close descriptor and stop reading.
};

enum EConnectStatus
{
    CONN_ACCEPT = 0,     //< Received final handshake that confirms connection established
    CONN_REJECT = -1,    //< Error during processing handshake.
    CONN_CONTINUE = 1,   //< induction->conclusion phase
    CONN_RENDEZVOUS = 2, //< pass to a separate rendezvous processing (HSv5 only)
    CONN_CONFUSED = 3,   //< listener thinks it's connected, but caller missed conclusion
    CONN_RUNNING = 10,   //< no connection in progress, already connected
    CONN_AGAIN = -2      //< No data was read, don't change any state.
};

enum EConnectMethod
{
    COM_ASYNCHRO,
    COM_SYNCHRO
};

std::string ConnectStatusStr(EConnectStatus est);


const int64_t BW_INFINITE =  1000000000/8;         //Infinite=> 1 Gbps


enum ETransmissionEvent
{
    TEV_INIT,       // --> After creation, and after any parameters were updated.
    TEV_ACK,        // --> When handling UMSG_ACK - older CCC:onAck()
    TEV_ACKACK,     // --> UDT does only RTT sync, can be read from CUDT::RTT().
    TEV_LOSSREPORT, // --> When handling UMSG_LOSSREPORT - older CCC::onLoss()
    TEV_CHECKTIMER, // --> See TEV_CHT_REXMIT
    TEV_SEND,       // --> When the packet is scheduled for sending - older CCC::onPktSent
    TEV_RECEIVE,    // --> When a data packet was received - older CCC::onPktReceived
    TEV_CUSTOM,     // --> probably dead call - older CCC::processCustomMsg

    TEV__SIZE
};

std::string TransmissionEventStr(ETransmissionEvent ev);

// Special parameter for TEV_CHECKTIMER
enum ECheckTimerStage
{
    TEV_CHT_INIT,       // --> UDT: just update parameters, don't call any CCC::*
    TEV_CHT_FASTREXMIT, // --> not available on UDT
    TEV_CHT_REXMIT      // --> CCC::onTimeout() in UDT
};

enum EInitEvent
{
    TEV_INIT_RESET = 0,
    TEV_INIT_INPUTBW,
    TEV_INIT_OHEADBW
};

class CPacket;

// XXX Use some more standard less hand-crafted solution, if possible
// XXX Consider creating a mapping between TEV_* values and associated types,
// so that the type is compiler-enforced when calling updateCC() and when
// connecting signals to slots.
struct EventVariant
{
    enum Type {UNDEFINED, PACKET, ARRAY, ACK, STAGE, INIT} type;
    union U
    {
        CPacket* packet;
        int32_t ack;
        struct
        {
            int32_t* ptr;
            size_t len;
        } array;
        ECheckTimerStage stage;
        EInitEvent init;
    } u;

    EventVariant()
    {
        type = UNDEFINED;
        memset(&u, 0, sizeof u);
    }

    template<Type t>
    struct VariantFor;

    template <Type tp, typename Arg>
    void Assign(Arg arg)
    {
        type = tp;
        (u.*(VariantFor<tp>::field())) = arg;
        //(u.*field) = arg;
    }

    void operator=(CPacket* arg) { Assign<PACKET>(arg); };
    void operator=(int32_t  arg) { Assign<ACK>(arg); };
    void operator=(ECheckTimerStage arg) { Assign<STAGE>(arg); };
    void operator=(EInitEvent arg) { Assign<INIT>(arg); };

    // Note: UNDEFINED and ARRAY don't have assignment operator.
    // For ARRAY you'll use 'set' function. For UNDEFINED there's nothing.


    template <class T>
    EventVariant(T arg)
    {
        *this = arg;
    }

    const int32_t* get_ptr() const
    {
        return u.array.ptr;
    }

    size_t get_len()
    {
        return u.array.len;
    }

    void set(int32_t* ptr, size_t len)
    {
        type = ARRAY;
        u.array.ptr = ptr;
        u.array.len = len;
    }

    EventVariant(int32_t* ptr, size_t len)
    {
        set(ptr, len);
    }

    template<Type T>
    typename VariantFor<T>::type get()
    {
        return u.*(VariantFor<T>::field());
    }
};

/*
    Maybe later.
    This had to be a solution for automatic extraction of the
    type hidden in particular EventArg for particular event so
    that it's not runtime-mistaken.

    In order that this make sense there would be required an array
    indexed by event id (just like a slot array m_Slots in CUDT),
    where the "type distiller" function would be extracted and then
    combined with the user-connected slot function this would call
    it already with correct type. Note that also the ConnectSignal
    function would have to get the signal id by template parameter,
    not function parameter. For example:

    m_parent->ConnectSignal<TEV_ACK>(SSLOT(updateOnSent));

    in which updateOnSent would have to receive an appropriate type.
    This has a disadvantage that you can't connect multiple signals
    with different argument types to the same slot, you'd have to
    make slot wrappers to translate arguments.

    It seems that a better idea would be to create binders that would
    translate the argument from EventArg to the correct type according
    to the rules imposed by particular event id. But I'd not make it
    until there's a green light on C++11 for SRT, so maybe in a far future.

template <ETransmissionEvent type>
class EventArgType;
#define MAP_EVENT_TYPE(tev, tp) template<> class EventArgType<tev> { typedef tp type; }
*/


// The 'type' field wouldn't be even necessary if we

template<> struct EventVariant::VariantFor<EventVariant::PACKET>
{
    typedef CPacket* type;
    static type U::*field() {return &U::packet;}
};

template<> struct EventVariant::VariantFor<EventVariant::ACK>
{
    typedef int32_t type;
    static type U::*field() { return &U::ack; }
};

template<> struct EventVariant::VariantFor<EventVariant::STAGE>
{
    typedef ECheckTimerStage type;
    static type U::*field() { return &U::stage; }
};

template<> struct EventVariant::VariantFor<EventVariant::INIT>
{
    typedef EInitEvent type;
    static type U::*field() { return &U::init; }
};

// Using a hand-crafted solution because there's a non-backward-compatible
// change between C++03 and others on the way up to C++17 (and we want this
// code to be compliant with all C++ standards):
//
// - there's std::mem_fun in C++03 - deprecated in C++11, removed in C++17
// - std::function in C++11 would be perfect, but not in C++03

// This can be changed in future to use C++11 way, but only after C++03
// compatibility is finally abaondoned. Until then, this stays with a custom
// class.

class EventSlotBase
{
public:
    virtual void emit(ETransmissionEvent tev, EventVariant var) = 0;
    typedef void dispatcher_t(void* opaque, ETransmissionEvent tev, EventVariant var);

    virtual ~EventSlotBase() {}
};

class SimpleEventSlot: public EventSlotBase
{
public:
    void* opaque;
    dispatcher_t* dispatcher;

    SimpleEventSlot(void* op, dispatcher_t* disp): opaque(op), dispatcher(disp) {}

    void emit(ETransmissionEvent tev, EventVariant var) ATR_OVERRIDE
    {
        (*dispatcher)(opaque, tev, var);
    }
};

template <class Class>
class ObjectEventSlot: public EventSlotBase
{
public:
    typedef void (Class::*method_ptr_t)(ETransmissionEvent tev, EventVariant var);

    method_ptr_t pm;
    Class* po;

    ObjectEventSlot(Class* o, method_ptr_t m): pm(m), po(o) {}

    void emit(ETransmissionEvent tev, EventVariant var) ATR_OVERRIDE
    {
        (po->*pm)(tev, var);
    }
};


struct EventSlot
{
    mutable EventSlotBase* slot;
    // Create empty slot. Calls are ignored.
    EventSlot(): slot(0) {}

    // "Stealing" copy constructor, following the auto_ptr method.
    // This isn't very nice, but no other way to do it in C++03
    // without rvalue-reference and move.
    EventSlot(const EventSlot& victim)
    {
        slot = victim.slot; // Should MOVE.
        victim.slot = 0;
    }

    EventSlot(void* op, EventSlotBase::dispatcher_t* disp)
    {
        slot = new SimpleEventSlot(op, disp);
    }

    template <class ObjectClass>
    EventSlot(ObjectClass* obj, typename ObjectEventSlot<ObjectClass>::method_ptr_t method)
    {
        slot = new ObjectEventSlot<ObjectClass>(obj, method);
    }

    void emit(ETransmissionEvent tev, EventVariant var)
    {
        if (!slot)
            return;
        slot->emit(tev, var);
    }

    ~EventSlot()
    {
        if (slot)
            delete slot;
    }
};


// Old UDT library specific classes, moved from utilities as utilities
// should now be general-purpose.

class CTimer
{
public:
   CTimer();
   ~CTimer();

public:

      /// Seelp until CC "nexttime_tk".
      /// @param [in] nexttime_tk next time the caller is waken up.

   void sleepto(const srt::sync::steady_clock::time_point &nexttime);

      /// Stop the sleep() or sleepto() methods.

   void interrupt();

      /// trigger the clock for a tick, for better granuality in no_busy_waiting timer.

   void tick();

public:

      /// trigger an event such as new connection, close, new data, etc. for "select" call.

   static void triggerEvent();

   enum EWait {WT_EVENT, WT_ERROR, WT_TIMEOUT};

      /// wait for an event to br triggered by "triggerEvent".
      /// @retval WT_EVENT The event has happened
      /// @retval WT_TIMEOUT The event hasn't happened, the function exited due to timeout
      /// @retval WT_ERROR The function has exit due to an error

   static EWait waitForEvent();
   
      /// Wait for condition with timeout 
      /// @param [in] cond Condition variable to wait for
      /// @param [in] mutex locked mutex associated with the condition variable
      /// @param [in] delay timeout in microseconds
      /// @retval 0 Wait was successfull
      /// @retval ETIMEDOUT The wait timed out

private:
   srt::sync::steady_clock::time_point m_tsSchedTime;             // next schedulled time

   pthread_cond_t m_TickCond;
   srt::sync::Mutex m_TickLock;

   static pthread_cond_t m_EventCond;
<<<<<<< HEAD
   static pthread_mutex_t m_EventLock;
};

=======
   static srt::sync::Mutex m_EventLock;
};


>>>>>>> 3923aa24
////////////////////////////////////////////////////////////////////////////////

// UDT Sequence Number 0 - (2^31 - 1)

// seqcmp: compare two seq#, considering the wraping
// seqlen: length from the 1st to the 2nd seq#, including both
// seqoff: offset from the 2nd to the 1st seq#
// incseq: increase the seq# by 1
// decseq: decrease the seq# by 1
// incseq: increase the seq# by a given offset

class CSeqNo
{
public:

   /// This behaves like seq1 - seq2, in comparison to numbers,
   /// and with the statement that only the sign of the result matters.
   /// That is, it returns a negative value if seq1 < seq2,
   /// positive if seq1 > seq2, and zero if they are equal.
   /// The only correct application of this function is when you
   /// compare two values and it works faster than seqoff. However
   /// the result's meaning is only in its sign. DO NOT USE THE
   /// VALUE for any other purpose. It is not meant to be the
   /// distance between two sequence numbers.
   ///
   /// Example: to check if (seq1 %> seq2): seqcmp(seq1, seq2) > 0.
   inline static int seqcmp(int32_t seq1, int32_t seq2)
   {return (abs(seq1 - seq2) < m_iSeqNoTH) ? (seq1 - seq2) : (seq2 - seq1);}

   /// This function measures a length of the range from seq1 to seq2,
   /// WITH A PRECONDITION that certainly @a seq1 is earlier than @a seq2.
   /// This can also include an enormously large distance between them,
   /// that is, exceeding the m_iSeqNoTH value (can be also used to test
   /// if this distance is larger). Prior to calling this function the
   /// caller must be certain that @a seq2 is a sequence coming from a
   /// later time than @a seq1, and still, of course, this distance didn't
   /// exceed m_iMaxSeqNo.
   inline static int seqlen(int32_t seq1, int32_t seq2)
   {return (seq1 <= seq2) ? (seq2 - seq1 + 1) : (seq2 - seq1 + m_iMaxSeqNo + 2);}

   /// This behaves like seq2 - seq1, with the precondition that the true
   /// distance between two sequence numbers never exceeds m_iSeqNoTH.
   /// That is, if the difference in numeric values of these two arguments
   /// exceeds m_iSeqNoTH, it is treated as if the later of these two
   /// sequence numbers has overflown and actually a segment of the
   /// MAX+1 value should be added to it to get the proper result.
   ///
   /// Note: this function does more calculations than seqcmp, so it should
   /// be used if you need the exact distance between two sequences. If 
   /// you are only interested with their relationship, use seqcmp.
   inline static int seqoff(int32_t seq1, int32_t seq2)
   {
      if (abs(seq1 - seq2) < m_iSeqNoTH)
         return seq2 - seq1;

      if (seq1 < seq2)
         return seq2 - seq1 - m_iMaxSeqNo - 1;

      return seq2 - seq1 + m_iMaxSeqNo + 1;
   }

   inline static int32_t incseq(int32_t seq)
   {return (seq == m_iMaxSeqNo) ? 0 : seq + 1;}

   inline static int32_t decseq(int32_t seq)
   {return (seq == 0) ? m_iMaxSeqNo : seq - 1;}

   inline static int32_t incseq(int32_t seq, int32_t inc)
   {return (m_iMaxSeqNo - seq >= inc) ? seq + inc : seq - m_iMaxSeqNo + inc - 1;}
   // m_iMaxSeqNo >= inc + sec  --- inc + sec <= m_iMaxSeqNo
   // if inc + sec > m_iMaxSeqNo then return seq + inc - (m_iMaxSeqNo+1)

   inline static int32_t decseq(int32_t seq, int32_t dec)
   {
       // Check if seq - dec < 0, but before it would have happened
       if ( seq < dec )
       {
           int32_t left = dec - seq; // This is so many that is left after dragging dec to 0
           // So now decrement the (m_iMaxSeqNo+1) by "left"
           return m_iMaxSeqNo - left + 1;
       }
       return seq - dec;
   }

   static int32_t maxseq(int32_t seq1, int32_t seq2)
   {
       if (seqcmp(seq1, seq2) < 0)
           return seq2;
       return seq1;
   }

public:
   static const int32_t m_iSeqNoTH = 0x3FFFFFFF;             // threshold for comparing seq. no.
   static const int32_t m_iMaxSeqNo = 0x7FFFFFFF;            // maximum sequence number used in UDT
};

////////////////////////////////////////////////////////////////////////////////

// UDT ACK Sub-sequence Number: 0 - (2^31 - 1)

class CAckNo
{
public:
   inline static int32_t incack(int32_t ackno)
   {return (ackno == m_iMaxAckSeqNo) ? 0 : ackno + 1;}

public:
   static const int32_t m_iMaxAckSeqNo = 0x7FFFFFFF;         // maximum ACK sub-sequence number used in UDT
};



////////////////////////////////////////////////////////////////////////////////

struct CIPAddress
{
   static bool ipcmp(const struct sockaddr* addr1, const struct sockaddr* addr2, int ver = AF_INET);
   static void ntop(const struct sockaddr_any& addr, uint32_t ip[4]);
   static void pton(sockaddr_any& addr, const uint32_t ip[4], int sa_family);
   static std::string show(const struct sockaddr* adr);
};

////////////////////////////////////////////////////////////////////////////////

struct CMD5
{
   static void compute(const char* input, unsigned char result[16]);
};

// Debug stats
template <size_t SIZE>
class StatsLossRecords
{
    int32_t initseq;
    std::bitset<SIZE> array;

public:

    StatsLossRecords(): initseq(-1) {}

    // To check if this structure still keeps record of that sequence.
    // This is to check if the information about this not being found
    // is still reliable.
    bool exists(int32_t seq)
    {
        return initseq != -1 && CSeqNo::seqcmp(seq, initseq) >= 0;
    }

    int32_t base() { return initseq; }

    void clear()
    {
        initseq = -1;
        array.reset();
    }

    void add(int32_t lo, int32_t hi)
    {
        int32_t end = CSeqNo::incseq(hi);
        for (int32_t i = lo; i != end; i = CSeqNo::incseq(i))
            add(i);
    }

    void add(int32_t seq)
    {
        if ( array.none() )
        {
            // May happen it wasn't initialized. Set it as initial loss sequence.
            initseq = seq;
            array[0] = true;
            return;
        }

        // Calculate the distance between this seq and the oldest one.
        int seqdiff = CSeqNo::seqoff(initseq, seq);
        if ( seqdiff > int(SIZE) )
        {
            // Size exceeded. Drop the oldest sequences.
            // First calculate how many must be removed.
            size_t toremove = seqdiff - SIZE;
            // Now, since that position, find the nearest 1
            while ( !array[toremove] && toremove <= SIZE )
                ++toremove;

            // All have to be dropped, so simply reset the array
            if ( toremove == SIZE )
            {
                initseq = seq;
                array[0] = true;
                return;
            }

            // Now do the shift of the first found 1 to position 0
            // and its index add to initseq
            initseq += toremove;
            seqdiff -= toremove;
            array >>= toremove;
        }

        // Now set appropriate bit that represents this seq
        array[seqdiff] = true;
    }

    StatsLossRecords& operator << (int32_t seq)
    {
        add(seq);
        return *this;
    }

    void remove(int32_t seq)
    {
        // Check if is in range. If not, ignore.
        int seqdiff = CSeqNo::seqoff(initseq, seq);
        if ( seqdiff < 0 )
            return; // already out of array
        if ( seqdiff > SIZE )
            return; // never was added!

        array[seqdiff] = true;
    }

    bool find(int32_t seq) const
    {
        int seqdiff = CSeqNo::seqoff(initseq, seq);
        if ( seqdiff < 0 )
            return false; // already out of array
        if ( size_t(seqdiff) > SIZE )
            return false; // never was added!

        return array[seqdiff];
    }

#if HAVE_CXX11

    std::string to_string() const
    {
        std::string out;
        for (size_t i = 0; i < SIZE; ++i)
        {
            if ( array[i] )
                out += std::to_string(initseq+i) + " ";
        }

        return out;
    }
#endif
};

namespace srt_logging
{
std::string SockStatusStr(SRT_SOCKSTATUS s);
}

// Version parsing
inline ATR_CONSTEXPR uint32_t SrtVersion(int major, int minor, int patch)
{
    return patch + minor*0x100 + major*0x10000;
}

inline int32_t SrtParseVersion(const char* v)
{
    int major, minor, patch;
    int result = sscanf(v, "%d.%d.%d", &major, &minor, &patch);

    if (result != 3)
    {
        return 0;
    }

    return major*0x10000 + minor*0x100 + patch;
}

inline std::string SrtVersionString(int version)
{
    int patch = version % 0x100;
    int minor = (version/0x100)%0x100;
    int major = version/0x10000;

    char buf[20];
    sprintf(buf, "%d.%d.%d", major, minor, patch);
    return buf;
}

#endif<|MERGE_RESOLUTION|>--- conflicted
+++ resolved
@@ -65,17 +65,10 @@
    //#include <windows.h>
 #endif
 
-#include "udt.h"
+#include "srt.h"
 #include "utilities.h"
 #include "sync.h"
 #include "netinet_any.h"
-
-// System-independent errno
-#ifndef _WIN32
-   #define NET_ERROR errno
-#else
-   #define NET_ERROR WSAGetLastError()
-#endif
 
 // System-independent errno
 #ifndef _WIN32
@@ -599,16 +592,10 @@
    srt::sync::Mutex m_TickLock;
 
    static pthread_cond_t m_EventCond;
-<<<<<<< HEAD
-   static pthread_mutex_t m_EventLock;
-};
-
-=======
    static srt::sync::Mutex m_EventLock;
 };
 
 
->>>>>>> 3923aa24
 ////////////////////////////////////////////////////////////////////////////////
 
 // UDT Sequence Number 0 - (2^31 - 1)
