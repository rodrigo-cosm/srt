/*
 * SRT - Secure, Reliable, Transport
 * Copyright (c) 2018 Haivision Systems Inc.
 * 
 * This Source Code Form is subject to the terms of the Mozilla Public
 * License, v. 2.0. If a copy of the MPL was not distributed with this
 * file, You can obtain one at http://mozilla.org/MPL/2.0/.
 * 
 */

/*****************************************************************************
Copyright (c) 2001 - 2009, The Board of Trustees of the University of Illinois.
All rights reserved.

Redistribution and use in source and binary forms, with or without
modification, are permitted provided that the following conditions are
met:

* Redistributions of source code must retain the above
  copyright notice, this list of conditions and the
  following disclaimer.

* Redistributions in binary form must reproduce the
  above copyright notice, this list of conditions
  and the following disclaimer in the documentation
  and/or other materials provided with the distribution.

* Neither the name of the University of Illinois
  nor the names of its contributors may be used to
  endorse or promote products derived from this
  software without specific prior written permission.

THIS SOFTWARE IS PROVIDED BY THE COPYRIGHT HOLDERS AND CONTRIBUTORS "AS
IS" AND ANY EXPRESS OR IMPLIED WARRANTIES, INCLUDING, BUT NOT LIMITED TO,
THE IMPLIED WARRANTIES OF MERCHANTABILITY AND FITNESS FOR A PARTICULAR
PURPOSE ARE DISCLAIMED. IN NO EVENT SHALL THE COPYRIGHT OWNER OR
CONTRIBUTORS BE LIABLE FOR ANY DIRECT, INDIRECT, INCIDENTAL, SPECIAL,
EXEMPLARY, OR CONSEQUENTIAL DAMAGES (INCLUDING, BUT NOT LIMITED TO,
PROCUREMENT OF SUBSTITUTE GOODS OR SERVICES; LOSS OF USE, DATA, OR
PROFITS; OR BUSINESS INTERRUPTION) HOWEVER CAUSED AND ON ANY THEORY OF
LIABILITY, WHETHER IN CONTRACT, STRICT LIABILITY, OR TORT (INCLUDING
NEGLIGENCE OR OTHERWISE) ARISING IN ANY WAY OUT OF THE USE OF THIS
SOFTWARE, EVEN IF ADVISED OF THE POSSIBILITY OF SUCH DAMAGE.
*****************************************************************************/

/*****************************************************************************
written by
   Yunhong Gu, last updated 08/01/2009
modified by
   Haivision Systems Inc.
*****************************************************************************/

#ifndef __UDT_COMMON_H__
#define __UDT_COMMON_H__

#define _CRT_SECURE_NO_WARNINGS 1 // silences windows complaints for sscanf

#include <cstdlib>
#include <cstdio>
#ifndef _WIN32
   #include <sys/time.h>
   #include <sys/uio.h>
#else
   // #include <winsock2.h>
   //#include <windows.h>
#endif

#include "srt.h"
#include "utilities.h"
#include "sync.h"
#include "netinet_any.h"

// System-independent errno
#ifndef _WIN32
   #define NET_ERROR errno
#else
   #define NET_ERROR WSAGetLastError()
#endif


#ifdef _DEBUG
#include <assert.h>
#define SRT_ASSERT(cond) assert(cond)
#else
#define SRT_ASSERT(cond)
#endif

#include <exception>

// Class CUDTException exposed for C++ API.
// This is actually useless, unless you'd use a DIRECT C++ API,
// however there's no such API so far. The current C++ API for UDT/SRT
// is predicted to NEVER LET ANY EXCEPTION out of implementation,
// so it's useless to catch this exception anyway.

class SRT_API CUDTException: public std::exception
{
public:

    CUDTException(CodeMajor major = MJ_SUCCESS, CodeMinor minor = MN_NONE, int err = -1);
    virtual ~CUDTException() ATR_NOTHROW {}

    /// Get the description of the exception.
    /// @return Text message for the exception description.
    const char* getErrorMessage() const ATR_NOTHROW;

    virtual const char* what() const ATR_NOTHROW ATR_OVERRIDE
    {
        return getErrorMessage();
    }

    const std::string& getErrorString() const;

    /// Get the system errno for the exception.
    /// @return errno.
    int getErrorCode() const;

    /// Get the system network errno for the exception.
    /// @return errno.
    int getErrno() const;

    /// Clear the error code.
    void clear();

private:
    CodeMajor m_iMajor;        // major exception categories
    CodeMinor m_iMinor;		// for specific error reasons
    int m_iErrno;		// errno returned by the system if there is any
    mutable std::string m_strMsg; // text error message (cache)

    std::string m_strAPI;	// the name of UDT function that returns the error
    std::string m_strDebug;	// debug information, set to the original place that causes the error

public: // Legacy Error Code

    static const int EUNKNOWN = SRT_EUNKNOWN;
    static const int SUCCESS = SRT_SUCCESS;
    static const int ECONNSETUP = SRT_ECONNSETUP;
    static const int ENOSERVER = SRT_ENOSERVER;
    static const int ECONNREJ = SRT_ECONNREJ;
    static const int ESOCKFAIL = SRT_ESOCKFAIL;
    static const int ESECFAIL = SRT_ESECFAIL;
    static const int ECONNFAIL = SRT_ECONNFAIL;
    static const int ECONNLOST = SRT_ECONNLOST;
    static const int ENOCONN = SRT_ENOCONN;
    static const int ERESOURCE = SRT_ERESOURCE;
    static const int ETHREAD = SRT_ETHREAD;
    static const int ENOBUF = SRT_ENOBUF;
    static const int EFILE = SRT_EFILE;
    static const int EINVRDOFF = SRT_EINVRDOFF;
    static const int ERDPERM = SRT_ERDPERM;
    static const int EINVWROFF = SRT_EINVWROFF;
    static const int EWRPERM = SRT_EWRPERM;
    static const int EINVOP = SRT_EINVOP;
    static const int EBOUNDSOCK = SRT_EBOUNDSOCK;
    static const int ECONNSOCK = SRT_ECONNSOCK;
    static const int EINVPARAM = SRT_EINVPARAM;
    static const int EINVSOCK = SRT_EINVSOCK;
    static const int EUNBOUNDSOCK = SRT_EUNBOUNDSOCK;
    static const int ESTREAMILL = SRT_EINVALMSGAPI;
    static const int EDGRAMILL = SRT_EINVALBUFFERAPI;
    static const int ENOLISTEN = SRT_ENOLISTEN;
    static const int ERDVNOSERV = SRT_ERDVNOSERV;
    static const int ERDVUNBOUND = SRT_ERDVUNBOUND;
    static const int EINVALMSGAPI = SRT_EINVALMSGAPI;
    static const int EINVALBUFFERAPI = SRT_EINVALBUFFERAPI;
    static const int EDUPLISTEN = SRT_EDUPLISTEN;
    static const int ELARGEMSG = SRT_ELARGEMSG;
    static const int EINVPOLLID = SRT_EINVPOLLID;
    static const int EASYNCFAIL = SRT_EASYNCFAIL;
    static const int EASYNCSND = SRT_EASYNCSND;
    static const int EASYNCRCV = SRT_EASYNCRCV;
    static const int ETIMEOUT = SRT_ETIMEOUT;
    static const int ECONGEST = SRT_ECONGEST;
    static const int EPEERERR = SRT_EPEERERR;
};



enum UDTSockType
{
    UDT_UNDEFINED = 0, // initial trap representation
    UDT_STREAM = 1,
    UDT_DGRAM
};


/// The message types used by UDT protocol. This is a part of UDT
/// protocol and should never be changed.
enum UDTMessageType
{
    UMSG_HANDSHAKE = 0, //< Connection Handshake. Control: see @a CHandShake.
    UMSG_KEEPALIVE = 1, //< Keep-alive.
    UMSG_ACK = 2, //< Acknowledgement. Control: past-the-end sequence number up to which packets have been received.
    UMSG_LOSSREPORT = 3, //< Negative Acknowledgement (NAK). Control: Loss list.
    UMSG_CGWARNING = 4, //< Congestion warning.
    UMSG_SHUTDOWN = 5, //< Shutdown.
    UMSG_ACKACK = 6, //< Acknowledgement of Acknowledgement. Add info: The ACK sequence number
    UMSG_DROPREQ = 7, //< Message Drop Request. Add info: Message ID. Control Info: (first, last) number of the message.
    UMSG_PEERERROR = 8, //< Signal from the Peer side. Add info: Error code.
    // ... add extra code types here
    UMSG_END_OF_TYPES,
    UMSG_EXT = 0x7FFF //< For the use of user-defined control packets.
};

// This side's role is: INITIATOR prepares the environment first, and sends
// appropriate information to the peer. The peer must be RESPONDER and be ready
// to receive it. It's important for the encryption: the INITIATOR side generates
// the KM, and sends it to RESPONDER. RESPONDER awaits KM received from the
// INITIATOR. Note that in bidirectional mode - that is always with HSv5 - the
// INITIATOR creates both sending and receiving contexts, then sends the key to
// RESPONDER, which creates both sending and receiving contexts, using the same
// key received from INITIATOR.
//
// The method of selection:
//
// In HSv4, it's always data sender (the party that sets SRTO_SENDER flag on the
// socket) INITIATOR, and receiver - RESPONDER. The HSREQ and KMREQ are done
// AFTER the UDT connection is done using UMSG_EXT extension messages. As this
// is unidirectional, the INITIATOR prepares the sending context only, the
// RESPONDER - receiving context only.
//
// In HSv5, for caller-listener configuration, it's simple: caller is INITIATOR,
// listener is RESPONDER. In case of rendezvous the parties are equivalent,
// so the role is resolved by "cookie contest". Rendezvous sockets both know
// each other's cookie generated during the URQ_WAVEAHAND handshake phase.
// The cookies are simply compared as integer numbers; the party which's cookie
// is a greater number becomes an INITIATOR, and the other party becomes a
// RESPONDER. 
//
// The case of a draw - that both occasionally have baked identical cookies -
// is treated as an extremely rare and virtually impossible case, so this
// results in connection rejected.
enum HandshakeSide
{
    HSD_DRAW,
    HSD_INITIATOR,    //< Side that initiates HSREQ/KMREQ. HSv4: data sender, HSv5: connecting socket or winner rendezvous socket
    HSD_RESPONDER  //< Side that expects HSREQ/KMREQ from the peer. HSv4: data receiver, HSv5: accepted socket or loser rendezvous socket
};

// For debug
std::string MessageTypeStr(UDTMessageType mt, uint32_t extt = 0);

////////////////////////////////////////////////////////////////////////////////

// Commonly used by various reading facilities
enum EReadStatus
{
    RST_OK = 0,      //< A new portion of data has been received
    RST_AGAIN,       //< Nothing has been received, try again
    RST_ERROR = -1   //< Irrecoverable error, please close descriptor and stop reading.
};

enum EConnectStatus
{
    CONN_ACCEPT = 0,     //< Received final handshake that confirms connection established
    CONN_REJECT = -1,    //< Error during processing handshake.
    CONN_CONTINUE = 1,   //< induction->conclusion phase
    CONN_RENDEZVOUS = 2, //< pass to a separate rendezvous processing (HSv5 only)
    CONN_CONFUSED = 3,   //< listener thinks it's connected, but caller missed conclusion
    CONN_RUNNING = 10,   //< no connection in progress, already connected
    CONN_AGAIN = -2      //< No data was read, don't change any state.
};

enum EConnectMethod
{
    COM_ASYNCHRO,
    COM_SYNCHRO
};

std::string ConnectStatusStr(EConnectStatus est);


const int64_t BW_INFINITE =  1000000000/8;         //Infinite=> 1 Gbps


enum ETransmissionEvent
{
    TEV_INIT,       // --> After creation, and after any parameters were updated.
    TEV_ACK,        // --> When handling UMSG_ACK - older CCC:onAck()
    TEV_ACKACK,     // --> UDT does only RTT sync, can be read from CUDT::RTT().
    TEV_LOSSREPORT, // --> When handling UMSG_LOSSREPORT - older CCC::onLoss()
    TEV_CHECKTIMER, // --> See TEV_CHT_REXMIT
    TEV_SEND,       // --> When the packet is scheduled for sending - older CCC::onPktSent
    TEV_RECEIVE,    // --> When a data packet was received - older CCC::onPktReceived
    TEV_CUSTOM,     // --> probably dead call - older CCC::processCustomMsg

    TEV__SIZE
};

std::string TransmissionEventStr(ETransmissionEvent ev);

// Special parameter for TEV_CHECKTIMER
enum ECheckTimerStage
{
    TEV_CHT_INIT,       // --> UDT: just update parameters, don't call any CCC::*
    TEV_CHT_FASTREXMIT, // --> not available on UDT
    TEV_CHT_REXMIT      // --> CCC::onTimeout() in UDT
};

enum EInitEvent
{
    TEV_INIT_RESET = 0,
    TEV_INIT_INPUTBW,
    TEV_INIT_OHEADBW
};

class CPacket;

// XXX Use some more standard less hand-crafted solution, if possible
// XXX Consider creating a mapping between TEV_* values and associated types,
// so that the type is compiler-enforced when calling updateCC() and when
// connecting signals to slots.
struct EventVariant
{
    enum Type {UNDEFINED, PACKET, ARRAY, ACK, STAGE, INIT} type;
    union U
    {
        CPacket* packet;
        int32_t ack;
        struct
        {
            int32_t* ptr;
            size_t len;
        } array;
        ECheckTimerStage stage;
        EInitEvent init;
    } u;

    EventVariant()
    {
        type = UNDEFINED;
        memset(&u, 0, sizeof u);
    }

    template<Type t>
    struct VariantFor;

    template <Type tp, typename Arg>
    void Assign(Arg arg)
    {
        type = tp;
        (u.*(VariantFor<tp>::field())) = arg;
        //(u.*field) = arg;
    }

    void operator=(CPacket* arg) { Assign<PACKET>(arg); };
    void operator=(int32_t  arg) { Assign<ACK>(arg); };
    void operator=(ECheckTimerStage arg) { Assign<STAGE>(arg); };
    void operator=(EInitEvent arg) { Assign<INIT>(arg); };

    // Note: UNDEFINED and ARRAY don't have assignment operator.
    // For ARRAY you'll use 'set' function. For UNDEFINED there's nothing.


    template <class T>
    EventVariant(T arg)
    {
        *this = arg;
    }

    const int32_t* get_ptr() const
    {
        return u.array.ptr;
    }

    size_t get_len()
    {
        return u.array.len;
    }

    void set(int32_t* ptr, size_t len)
    {
        type = ARRAY;
        u.array.ptr = ptr;
        u.array.len = len;
    }

    EventVariant(int32_t* ptr, size_t len)
    {
        set(ptr, len);
    }

    template<Type T>
    typename VariantFor<T>::type get()
    {
        return u.*(VariantFor<T>::field());
    }
};

/*
    Maybe later.
    This had to be a solution for automatic extraction of the
    type hidden in particular EventArg for particular event so
    that it's not runtime-mistaken.

    In order that this make sense there would be required an array
    indexed by event id (just like a slot array m_Slots in CUDT),
    where the "type distiller" function would be extracted and then
    combined with the user-connected slot function this would call
    it already with correct type. Note that also the ConnectSignal
    function would have to get the signal id by template parameter,
    not function parameter. For example:

    m_parent->ConnectSignal<TEV_ACK>(SSLOT(updateOnSent));

    in which updateOnSent would have to receive an appropriate type.
    This has a disadvantage that you can't connect multiple signals
    with different argument types to the same slot, you'd have to
    make slot wrappers to translate arguments.

    It seems that a better idea would be to create binders that would
    translate the argument from EventArg to the correct type according
    to the rules imposed by particular event id. But I'd not make it
    until there's a green light on C++11 for SRT, so maybe in a far future.

template <ETransmissionEvent type>
class EventArgType;
#define MAP_EVENT_TYPE(tev, tp) template<> class EventArgType<tev> { typedef tp type; }
*/


// The 'type' field wouldn't be even necessary if we

template<> struct EventVariant::VariantFor<EventVariant::PACKET>
{
    typedef CPacket* type;
    static type U::*field() {return &U::packet;}
};

template<> struct EventVariant::VariantFor<EventVariant::ACK>
{
    typedef int32_t type;
    static type U::*field() { return &U::ack; }
};

template<> struct EventVariant::VariantFor<EventVariant::STAGE>
{
    typedef ECheckTimerStage type;
    static type U::*field() { return &U::stage; }
};

template<> struct EventVariant::VariantFor<EventVariant::INIT>
{
    typedef EInitEvent type;
    static type U::*field() { return &U::init; }
};

// Using a hand-crafted solution because there's a non-backward-compatible
// change between C++03 and others on the way up to C++17 (and we want this
// code to be compliant with all C++ standards):
//
// - there's std::mem_fun in C++03 - deprecated in C++11, removed in C++17
// - std::function in C++11 would be perfect, but not in C++03

// This can be changed in future to use C++11 way, but only after C++03
// compatibility is finally abaondoned. Until then, this stays with a custom
// class.

class EventSlotBase
{
public:
    virtual void emit(ETransmissionEvent tev, EventVariant var) = 0;
    typedef void dispatcher_t(void* opaque, ETransmissionEvent tev, EventVariant var);

    virtual ~EventSlotBase() {}
};

class SimpleEventSlot: public EventSlotBase
{
public:
    void* opaque;
    dispatcher_t* dispatcher;

    SimpleEventSlot(void* op, dispatcher_t* disp): opaque(op), dispatcher(disp) {}

    void emit(ETransmissionEvent tev, EventVariant var) ATR_OVERRIDE
    {
        (*dispatcher)(opaque, tev, var);
    }
};

template <class Class>
class ObjectEventSlot: public EventSlotBase
{
public:
    typedef void (Class::*method_ptr_t)(ETransmissionEvent tev, EventVariant var);

    method_ptr_t pm;
    Class* po;

    ObjectEventSlot(Class* o, method_ptr_t m): pm(m), po(o) {}

    void emit(ETransmissionEvent tev, EventVariant var) ATR_OVERRIDE
    {
        (po->*pm)(tev, var);
    }
};


struct EventSlot
{
    mutable EventSlotBase* slot;
    // Create empty slot. Calls are ignored.
    EventSlot(): slot(0) {}

    // "Stealing" copy constructor, following the auto_ptr method.
    // This isn't very nice, but no other way to do it in C++03
    // without rvalue-reference and move.
    EventSlot(const EventSlot& victim)
    {
        slot = victim.slot; // Should MOVE.
        victim.slot = 0;
    }

    EventSlot(void* op, EventSlotBase::dispatcher_t* disp)
    {
        slot = new SimpleEventSlot(op, disp);
    }

    template <class ObjectClass>
    EventSlot(ObjectClass* obj, typename ObjectEventSlot<ObjectClass>::method_ptr_t method)
    {
        slot = new ObjectEventSlot<ObjectClass>(obj, method);
    }

    void emit(ETransmissionEvent tev, EventVariant var)
    {
        if (!slot)
            return;
        slot->emit(tev, var);
    }

    ~EventSlot()
    {
        if (slot)
            delete slot;
    }
};


// Old UDT library specific classes, moved from utilities as utilities
// should now be general-purpose.

class CTimer
{
public:
   CTimer();
   ~CTimer();

public:

      /// Seelp until CC "nexttime_tk".
      /// @param [in] nexttime_tk next time the caller is waken up.

   void sleepto(const srt::sync::steady_clock::time_point &nexttime);

      /// Stop the sleep() or sleepto() methods.

   void interrupt();

      /// trigger the clock for a tick, for better granuality in no_busy_waiting timer.

   void tick();

public:

      /// trigger an event such as new connection, close, new data, etc. for "select" call.

   static void triggerEvent();

   enum EWait {WT_EVENT, WT_ERROR, WT_TIMEOUT};

      /// wait for an event to br triggered by "triggerEvent".
      /// @retval WT_EVENT The event has happened
      /// @retval WT_TIMEOUT The event hasn't happened, the function exited due to timeout
      /// @retval WT_ERROR The function has exit due to an error

   static EWait waitForEvent();
   
      /// Wait for condition with timeout 
      /// @param [in] cond Condition variable to wait for
      /// @param [in] mutex locked mutex associated with the condition variable
      /// @param [in] delay timeout in microseconds
      /// @retval 0 Wait was successfull
      /// @retval ETIMEDOUT The wait timed out

private:
   srt::sync::steady_clock::time_point m_tsSchedTime;             // next schedulled time

   pthread_cond_t m_TickCond;
   srt::sync::Mutex m_TickLock;

   static pthread_cond_t m_EventCond;
<<<<<<< HEAD
   static pthread_mutex_t m_EventLock;
};

=======
   static srt::sync::Mutex m_EventLock;
};


>>>>>>> 4f411304
////////////////////////////////////////////////////////////////////////////////

// UDT Sequence Number 0 - (2^31 - 1)

// seqcmp: compare two seq#, considering the wraping
// seqlen: length from the 1st to the 2nd seq#, including both
// seqoff: offset from the 2nd to the 1st seq#
// incseq: increase the seq# by 1
// decseq: decrease the seq# by 1
// incseq: increase the seq# by a given offset

class CSeqNo
{
public:

   /// This behaves like seq1 - seq2, in comparison to numbers,
   /// and with the statement that only the sign of the result matters.
   /// That is, it returns a negative value if seq1 < seq2,
   /// positive if seq1 > seq2, and zero if they are equal.
   /// The only correct application of this function is when you
   /// compare two values and it works faster than seqoff. However
   /// the result's meaning is only in its sign. DO NOT USE THE
   /// VALUE for any other purpose. It is not meant to be the
   /// distance between two sequence numbers.
   ///
   /// Example: to check if (seq1 %> seq2): seqcmp(seq1, seq2) > 0.
   inline static int seqcmp(int32_t seq1, int32_t seq2)
   {return (abs(seq1 - seq2) < m_iSeqNoTH) ? (seq1 - seq2) : (seq2 - seq1);}

   /// This function measures a length of the range from seq1 to seq2,
   /// WITH A PRECONDITION that certainly @a seq1 is earlier than @a seq2.
   /// This can also include an enormously large distance between them,
   /// that is, exceeding the m_iSeqNoTH value (can be also used to test
   /// if this distance is larger). Prior to calling this function the
   /// caller must be certain that @a seq2 is a sequence coming from a
   /// later time than @a seq1, and still, of course, this distance didn't
   /// exceed m_iMaxSeqNo.
   inline static int seqlen(int32_t seq1, int32_t seq2)
   {return (seq1 <= seq2) ? (seq2 - seq1 + 1) : (seq2 - seq1 + m_iMaxSeqNo + 2);}

   /// This behaves like seq2 - seq1, with the precondition that the true
   /// distance between two sequence numbers never exceeds m_iSeqNoTH.
   /// That is, if the difference in numeric values of these two arguments
   /// exceeds m_iSeqNoTH, it is treated as if the later of these two
   /// sequence numbers has overflown and actually a segment of the
   /// MAX+1 value should be added to it to get the proper result.
   ///
   /// Note: this function does more calculations than seqcmp, so it should
   /// be used if you need the exact distance between two sequences. If 
   /// you are only interested with their relationship, use seqcmp.
   inline static int seqoff(int32_t seq1, int32_t seq2)
   {
      if (abs(seq1 - seq2) < m_iSeqNoTH)
         return seq2 - seq1;

      if (seq1 < seq2)
         return seq2 - seq1 - m_iMaxSeqNo - 1;

      return seq2 - seq1 + m_iMaxSeqNo + 1;
   }

   inline static int32_t incseq(int32_t seq)
   {return (seq == m_iMaxSeqNo) ? 0 : seq + 1;}

   inline static int32_t decseq(int32_t seq)
   {return (seq == 0) ? m_iMaxSeqNo : seq - 1;}

   inline static int32_t incseq(int32_t seq, int32_t inc)
   {return (m_iMaxSeqNo - seq >= inc) ? seq + inc : seq - m_iMaxSeqNo + inc - 1;}
   // m_iMaxSeqNo >= inc + sec  --- inc + sec <= m_iMaxSeqNo
   // if inc + sec > m_iMaxSeqNo then return seq + inc - (m_iMaxSeqNo+1)

   inline static int32_t decseq(int32_t seq, int32_t dec)
   {
       // Check if seq - dec < 0, but before it would have happened
       if ( seq < dec )
       {
           int32_t left = dec - seq; // This is so many that is left after dragging dec to 0
           // So now decrement the (m_iMaxSeqNo+1) by "left"
           return m_iMaxSeqNo - left + 1;
       }
       return seq - dec;
   }

   static int32_t maxseq(int32_t seq1, int32_t seq2)
   {
       if (seqcmp(seq1, seq2) < 0)
           return seq2;
       return seq1;
   }

public:
   static const int32_t m_iSeqNoTH = 0x3FFFFFFF;             // threshold for comparing seq. no.
   static const int32_t m_iMaxSeqNo = 0x7FFFFFFF;            // maximum sequence number used in UDT
};

////////////////////////////////////////////////////////////////////////////////

// UDT ACK Sub-sequence Number: 0 - (2^31 - 1)

class CAckNo
{
public:
   inline static int32_t incack(int32_t ackno)
   {return (ackno == m_iMaxAckSeqNo) ? 0 : ackno + 1;}

public:
   static const int32_t m_iMaxAckSeqNo = 0x7FFFFFFF;         // maximum ACK sub-sequence number used in UDT
};



////////////////////////////////////////////////////////////////////////////////

struct CIPAddress
{
   static bool ipcmp(const struct sockaddr* addr1, const struct sockaddr* addr2, int ver = AF_INET);
   static void ntop(const struct sockaddr_any& addr, uint32_t ip[4]);
   static void pton(sockaddr_any& addr, const uint32_t ip[4], int sa_family);
   static std::string show(const struct sockaddr* adr);
};

////////////////////////////////////////////////////////////////////////////////

struct CMD5
{
   static void compute(const char* input, unsigned char result[16]);
};

// Debug stats
template <size_t SIZE>
class StatsLossRecords
{
    int32_t initseq;
    std::bitset<SIZE> array;

public:

    StatsLossRecords(): initseq(-1) {}

    // To check if this structure still keeps record of that sequence.
    // This is to check if the information about this not being found
    // is still reliable.
    bool exists(int32_t seq)
    {
        return initseq != -1 && CSeqNo::seqcmp(seq, initseq) >= 0;
    }

    int32_t base() { return initseq; }

    void clear()
    {
        initseq = -1;
        array.reset();
    }

    void add(int32_t lo, int32_t hi)
    {
        int32_t end = CSeqNo::incseq(hi);
        for (int32_t i = lo; i != end; i = CSeqNo::incseq(i))
            add(i);
    }

    void add(int32_t seq)
    {
        if ( array.none() )
        {
            // May happen it wasn't initialized. Set it as initial loss sequence.
            initseq = seq;
            array[0] = true;
            return;
        }

        // Calculate the distance between this seq and the oldest one.
        int seqdiff = CSeqNo::seqoff(initseq, seq);
        if ( seqdiff > int(SIZE) )
        {
            // Size exceeded. Drop the oldest sequences.
            // First calculate how many must be removed.
            size_t toremove = seqdiff - SIZE;
            // Now, since that position, find the nearest 1
            while ( !array[toremove] && toremove <= SIZE )
                ++toremove;

            // All have to be dropped, so simply reset the array
            if ( toremove == SIZE )
            {
                initseq = seq;
                array[0] = true;
                return;
            }

            // Now do the shift of the first found 1 to position 0
            // and its index add to initseq
            initseq += toremove;
            seqdiff -= toremove;
            array >>= toremove;
        }

        // Now set appropriate bit that represents this seq
        array[seqdiff] = true;
    }

    StatsLossRecords& operator << (int32_t seq)
    {
        add(seq);
        return *this;
    }

    void remove(int32_t seq)
    {
        // Check if is in range. If not, ignore.
        int seqdiff = CSeqNo::seqoff(initseq, seq);
        if ( seqdiff < 0 )
            return; // already out of array
        if ( seqdiff > SIZE )
            return; // never was added!

        array[seqdiff] = true;
    }

    bool find(int32_t seq) const
    {
        int seqdiff = CSeqNo::seqoff(initseq, seq);
        if ( seqdiff < 0 )
            return false; // already out of array
        if ( size_t(seqdiff) > SIZE )
            return false; // never was added!

        return array[seqdiff];
    }

#if HAVE_CXX11

    std::string to_string() const
    {
        std::string out;
        for (size_t i = 0; i < SIZE; ++i)
        {
            if ( array[i] )
                out += std::to_string(initseq+i) + " ";
        }

        return out;
    }
#endif
};

namespace srt_logging
{
std::string SockStatusStr(SRT_SOCKSTATUS s);
}

// Version parsing
inline ATR_CONSTEXPR uint32_t SrtVersion(int major, int minor, int patch)
{
    return patch + minor*0x100 + major*0x10000;
}

inline int32_t SrtParseVersion(const char* v)
{
    int major, minor, patch;
    int result = sscanf(v, "%d.%d.%d", &major, &minor, &patch);

    if (result != 3)
    {
        return 0;
    }

    return major*0x10000 + minor*0x100 + patch;
}

inline std::string SrtVersionString(int version)
{
    int patch = version % 0x100;
    int minor = (version/0x100)%0x100;
    int major = version/0x10000;

    char buf[20];
    sprintf(buf, "%d.%d.%d", major, minor, patch);
    return buf;
}

#endif<|MERGE_RESOLUTION|>--- conflicted
+++ resolved
@@ -592,17 +592,8 @@
    srt::sync::Mutex m_TickLock;
 
    static pthread_cond_t m_EventCond;
-<<<<<<< HEAD
-   static pthread_mutex_t m_EventLock;
-};
-
-=======
    static srt::sync::Mutex m_EventLock;
 };
-
-
->>>>>>> 4f411304
-////////////////////////////////////////////////////////////////////////////////
 
 // UDT Sequence Number 0 - (2^31 - 1)
 
