--- conflicted
+++ resolved
@@ -721,7 +721,6 @@
 
 public:
 
-<<<<<<< HEAD
    explicit CSeqNo(int32_t v): value(v) {}
 
    // Comparison
@@ -772,7 +771,6 @@
        return *this;
    }
 
-=======
    /// This behaves like seq1 - seq2, in comparison to numbers,
    /// and with the statement that only the sign of the result matters.
    /// That is, it returns a negative value if seq1 < seq2,
@@ -784,7 +782,6 @@
    /// distance between two sequence numbers.
    ///
    /// Example: to check if (seq1 %> seq2): seqcmp(seq1, seq2) > 0.
->>>>>>> 5df02701
    inline static int seqcmp(int32_t seq1, int32_t seq2)
    {return (abs(seq1 - seq2) < m_iSeqNoTH) ? (seq1 - seq2) : (seq2 - seq1);}
 
