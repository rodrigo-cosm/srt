--- conflicted
+++ resolved
@@ -762,18 +762,12 @@
     uint32_t number;
 
 public:
-<<<<<<< HEAD
-
-=======
->>>>>>> ef3ae72f
+
     static const size_t OVER = number_t::mask+1;
     static const size_t HALF = (OVER-MIN)/2;
 
 private:
-<<<<<<< HEAD
-
-=======
->>>>>>> ef3ae72f
+
     static int Diff(uint32_t left, uint32_t right)
     {
         // UNExpected order, diff is negative
@@ -801,10 +795,7 @@
     }
 
 public:
-<<<<<<< HEAD
-
-=======
->>>>>>> ef3ae72f
+
     explicit RollNumber(uint32_t val): number(val)
     {
     }
@@ -826,7 +817,6 @@
 
         return ndiff < 0;
     }
-<<<<<<< HEAD
 
     bool operator>(const this_t& right) const
     {
@@ -866,47 +856,6 @@
     }
     this_t& operator--() { (*this)--; return *this; }
 
-=======
-
-    bool operator>(const this_t& right) const
-    {
-        return right < *this;
-    }
-
-    bool operator=(const this_t& right) const
-    {
-        return number == right.number;
-    }
-
-    bool operator<=(const this_t& right) const
-    {
-        return !(*this > right);
-    }
-
-    bool operator>=(const this_t& right) const
-    {
-        return !(*this < right);
-    }
-
-    void operator++(int)
-    {
-        ++number;
-        if (number > number_t::mask)
-            number = MIN;
-    }
-
-    this_t& operator++() { (*this)++; return *this; }
-
-    void operator--(int)
-    {
-        if (number == MIN)
-            number = number_t::mask;
-        else
-            --number;
-    }
-    this_t& operator--() { (*this)--; return *this; }
-
->>>>>>> ef3ae72f
     int32_t operator-(this_t right)
     {
         return Diff(this->number, right.number);
