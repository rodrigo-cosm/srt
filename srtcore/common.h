/*
 * SRT - Secure, Reliable, Transport
 * Copyright (c) 2018 Haivision Systems Inc.
 * 
 * This Source Code Form is subject to the terms of the Mozilla Public
 * License, v. 2.0. If a copy of the MPL was not distributed with this
 * file, You can obtain one at http://mozilla.org/MPL/2.0/.
 * 
 */

/*****************************************************************************
Copyright (c) 2001 - 2009, The Board of Trustees of the University of Illinois.
All rights reserved.

Redistribution and use in source and binary forms, with or without
modification, are permitted provided that the following conditions are
met:

* Redistributions of source code must retain the above
  copyright notice, this list of conditions and the
  following disclaimer.

* Redistributions in binary form must reproduce the
  above copyright notice, this list of conditions
  and the following disclaimer in the documentation
  and/or other materials provided with the distribution.

* Neither the name of the University of Illinois
  nor the names of its contributors may be used to
  endorse or promote products derived from this
  software without specific prior written permission.

THIS SOFTWARE IS PROVIDED BY THE COPYRIGHT HOLDERS AND CONTRIBUTORS "AS
IS" AND ANY EXPRESS OR IMPLIED WARRANTIES, INCLUDING, BUT NOT LIMITED TO,
THE IMPLIED WARRANTIES OF MERCHANTABILITY AND FITNESS FOR A PARTICULAR
PURPOSE ARE DISCLAIMED. IN NO EVENT SHALL THE COPYRIGHT OWNER OR
CONTRIBUTORS BE LIABLE FOR ANY DIRECT, INDIRECT, INCIDENTAL, SPECIAL,
EXEMPLARY, OR CONSEQUENTIAL DAMAGES (INCLUDING, BUT NOT LIMITED TO,
PROCUREMENT OF SUBSTITUTE GOODS OR SERVICES; LOSS OF USE, DATA, OR
PROFITS; OR BUSINESS INTERRUPTION) HOWEVER CAUSED AND ON ANY THEORY OF
LIABILITY, WHETHER IN CONTRACT, STRICT LIABILITY, OR TORT (INCLUDING
NEGLIGENCE OR OTHERWISE) ARISING IN ANY WAY OUT OF THE USE OF THIS
SOFTWARE, EVEN IF ADVISED OF THE POSSIBILITY OF SUCH DAMAGE.
*****************************************************************************/

/*****************************************************************************
written by
   Yunhong Gu, last updated 08/01/2009
modified by
   Haivision Systems Inc.
*****************************************************************************/

#ifndef __UDT_COMMON_H__
#define __UDT_COMMON_H__

#define _CRT_SECURE_NO_WARNINGS 1 // silences windows complaints for sscanf

#include <cstdlib>
#include <cstdio>
#ifndef _WIN32
   #include <sys/time.h>
   #include <sys/uio.h>
#else
   // #include <winsock2.h>
   //#include <windows.h>
#endif

#include "srt.h"
#include "utilities.h"
#include "sync.h"
#include "netinet_any.h"

// System-independent errno
#ifndef _WIN32
   #define NET_ERROR errno
#else
   #define NET_ERROR WSAGetLastError()
#endif


#ifdef _DEBUG
#include <assert.h>
#define SRT_ASSERT(cond) assert(cond)
#else
#define SRT_ASSERT(cond)
#endif

#include <exception>

// Class CUDTException exposed for C++ API.
// This is actually useless, unless you'd use a DIRECT C++ API,
// however there's no such API so far. The current C++ API for UDT/SRT
// is predicted to NEVER LET ANY EXCEPTION out of implementation,
// so it's useless to catch this exception anyway.

class SRT_API CUDTException: public std::exception
{
public:

    CUDTException(CodeMajor major = MJ_SUCCESS, CodeMinor minor = MN_NONE, int err = -1);
    virtual ~CUDTException() ATR_NOTHROW {}

    /// Get the description of the exception.
    /// @return Text message for the exception description.
    const char* getErrorMessage() const ATR_NOTHROW;

    virtual const char* what() const ATR_NOTHROW ATR_OVERRIDE
    {
        return getErrorMessage();
    }

    const std::string& getErrorString() const;

    /// Get the system errno for the exception.
    /// @return errno.
    int getErrorCode() const;

    /// Get the system network errno for the exception.
    /// @return errno.
    int getErrno() const;

    /// Clear the error code.
    void clear();

private:
    CodeMajor m_iMajor;        // major exception categories
    CodeMinor m_iMinor;		// for specific error reasons
    int m_iErrno;		// errno returned by the system if there is any
    mutable std::string m_strMsg; // text error message (cache)

    std::string m_strAPI;	// the name of UDT function that returns the error
    std::string m_strDebug;	// debug information, set to the original place that causes the error

public: // Legacy Error Code

    static const int EUNKNOWN = SRT_EUNKNOWN;
    static const int SUCCESS = SRT_SUCCESS;
    static const int ECONNSETUP = SRT_ECONNSETUP;
    static const int ENOSERVER = SRT_ENOSERVER;
    static const int ECONNREJ = SRT_ECONNREJ;
    static const int ESOCKFAIL = SRT_ESOCKFAIL;
    static const int ESECFAIL = SRT_ESECFAIL;
    static const int ECONNFAIL = SRT_ECONNFAIL;
    static const int ECONNLOST = SRT_ECONNLOST;
    static const int ENOCONN = SRT_ENOCONN;
    static const int ERESOURCE = SRT_ERESOURCE;
    static const int ETHREAD = SRT_ETHREAD;
    static const int ENOBUF = SRT_ENOBUF;
    static const int EFILE = SRT_EFILE;
    static const int EINVRDOFF = SRT_EINVRDOFF;
    static const int ERDPERM = SRT_ERDPERM;
    static const int EINVWROFF = SRT_EINVWROFF;
    static const int EWRPERM = SRT_EWRPERM;
    static const int EINVOP = SRT_EINVOP;
    static const int EBOUNDSOCK = SRT_EBOUNDSOCK;
    static const int ECONNSOCK = SRT_ECONNSOCK;
    static const int EINVPARAM = SRT_EINVPARAM;
    static const int EINVSOCK = SRT_EINVSOCK;
    static const int EUNBOUNDSOCK = SRT_EUNBOUNDSOCK;
    static const int ESTREAMILL = SRT_EINVALMSGAPI;
    static const int EDGRAMILL = SRT_EINVALBUFFERAPI;
    static const int ENOLISTEN = SRT_ENOLISTEN;
    static const int ERDVNOSERV = SRT_ERDVNOSERV;
    static const int ERDVUNBOUND = SRT_ERDVUNBOUND;
    static const int EINVALMSGAPI = SRT_EINVALMSGAPI;
    static const int EINVALBUFFERAPI = SRT_EINVALBUFFERAPI;
    static const int EDUPLISTEN = SRT_EDUPLISTEN;
    static const int ELARGEMSG = SRT_ELARGEMSG;
    static const int EINVPOLLID = SRT_EINVPOLLID;
    static const int EASYNCFAIL = SRT_EASYNCFAIL;
    static const int EASYNCSND = SRT_EASYNCSND;
    static const int EASYNCRCV = SRT_EASYNCRCV;
    static const int ETIMEOUT = SRT_ETIMEOUT;
    static const int ECONGEST = SRT_ECONGEST;
    static const int EPEERERR = SRT_EPEERERR;
};



enum UDTSockType
{
    UDT_UNDEFINED = 0, // initial trap representation
    UDT_STREAM = 1,
    UDT_DGRAM
};


/// The message types used by UDT protocol. This is a part of UDT
/// protocol and should never be changed.
enum UDTMessageType
{
    UMSG_HANDSHAKE = 0, //< Connection Handshake. Control: see @a CHandShake.
    UMSG_KEEPALIVE = 1, //< Keep-alive.
    UMSG_ACK = 2, //< Acknowledgement. Control: past-the-end sequence number up to which packets have been received.
    UMSG_LOSSREPORT = 3, //< Negative Acknowledgement (NAK). Control: Loss list.
    UMSG_CGWARNING = 4, //< Congestion warning.
    UMSG_SHUTDOWN = 5, //< Shutdown.
    UMSG_ACKACK = 6, //< Acknowledgement of Acknowledgement. Add info: The ACK sequence number
    UMSG_DROPREQ = 7, //< Message Drop Request. Add info: Message ID. Control Info: (first, last) number of the message.
    UMSG_PEERERROR = 8, //< Signal from the Peer side. Add info: Error code.
    // ... add extra code types here
    UMSG_END_OF_TYPES,
    UMSG_EXT = 0x7FFF //< For the use of user-defined control packets.
};

// This side's role is: INITIATOR prepares the environment first, and sends
// appropriate information to the peer. The peer must be RESPONDER and be ready
// to receive it. It's important for the encryption: the INITIATOR side generates
// the KM, and sends it to RESPONDER. RESPONDER awaits KM received from the
// INITIATOR. Note that in bidirectional mode - that is always with HSv5 - the
// INITIATOR creates both sending and receiving contexts, then sends the key to
// RESPONDER, which creates both sending and receiving contexts, using the same
// key received from INITIATOR.
//
// The method of selection:
//
// In HSv4, it's always data sender (the party that sets SRTO_SENDER flag on the
// socket) INITIATOR, and receiver - RESPONDER. The HSREQ and KMREQ are done
// AFTER the UDT connection is done using UMSG_EXT extension messages. As this
// is unidirectional, the INITIATOR prepares the sending context only, the
// RESPONDER - receiving context only.
//
// In HSv5, for caller-listener configuration, it's simple: caller is INITIATOR,
// listener is RESPONDER. In case of rendezvous the parties are equivalent,
// so the role is resolved by "cookie contest". Rendezvous sockets both know
// each other's cookie generated during the URQ_WAVEAHAND handshake phase.
// The cookies are simply compared as integer numbers; the party which's cookie
// is a greater number becomes an INITIATOR, and the other party becomes a
// RESPONDER. 
//
// The case of a draw - that both occasionally have baked identical cookies -
// is treated as an extremely rare and virtually impossible case, so this
// results in connection rejected.
enum HandshakeSide
{
    HSD_DRAW,
    HSD_INITIATOR,    //< Side that initiates HSREQ/KMREQ. HSv4: data sender, HSv5: connecting socket or winner rendezvous socket
    HSD_RESPONDER  //< Side that expects HSREQ/KMREQ from the peer. HSv4: data receiver, HSv5: accepted socket or loser rendezvous socket
};

// For debug
std::string MessageTypeStr(UDTMessageType mt, uint32_t extt = 0);

////////////////////////////////////////////////////////////////////////////////

// Commonly used by various reading facilities
enum EReadStatus
{
    RST_OK = 0,      //< A new portion of data has been received
    RST_AGAIN,       //< Nothing has been received, try again
    RST_ERROR = -1   //< Irrecoverable error, please close descriptor and stop reading.
};

enum EConnectStatus
{
    CONN_ACCEPT = 0,     //< Received final handshake that confirms connection established
    CONN_REJECT = -1,    //< Error during processing handshake.
    CONN_CONTINUE = 1,   //< induction->conclusion phase
    CONN_RENDEZVOUS = 2, //< pass to a separate rendezvous processing (HSv5 only)
    CONN_CONFUSED = 3,   //< listener thinks it's connected, but caller missed conclusion
    CONN_RUNNING = 10,   //< no connection in progress, already connected
    CONN_AGAIN = -2      //< No data was read, don't change any state.
};

enum EConnectMethod
{
    COM_ASYNCHRO,
    COM_SYNCHRO
};

std::string ConnectStatusStr(EConnectStatus est);


const int64_t BW_INFINITE =  1000000000/8;         //Infinite=> 1 Gbps


enum ETransmissionEvent
{
    TEV_INIT,       // --> After creation, and after any parameters were updated.
    TEV_ACK,        // --> When handling UMSG_ACK - older CCC:onAck()
    TEV_ACKACK,     // --> UDT does only RTT sync, can be read from CUDT::RTT().
    TEV_LOSSREPORT, // --> When handling UMSG_LOSSREPORT - older CCC::onLoss()
    TEV_CHECKTIMER, // --> See TEV_CHT_REXMIT
    TEV_SEND,       // --> When the packet is scheduled for sending - older CCC::onPktSent
    TEV_RECEIVE,    // --> When a data packet was received - older CCC::onPktReceived
    TEV_CUSTOM,     // --> probably dead call - older CCC::processCustomMsg

    TEV__SIZE
};

std::string TransmissionEventStr(ETransmissionEvent ev);

// Special parameter for TEV_CHECKTIMER
enum ECheckTimerStage
{
    TEV_CHT_INIT,       // --> UDT: just update parameters, don't call any CCC::*
    TEV_CHT_FASTREXMIT, // --> not available on UDT
    TEV_CHT_REXMIT      // --> CCC::onTimeout() in UDT
};

enum EInitEvent
{
    TEV_INIT_RESET = 0,
    TEV_INIT_INPUTBW,
    TEV_INIT_OHEADBW
};

class CPacket;

// XXX Use some more standard less hand-crafted solution, if possible
// XXX Consider creating a mapping between TEV_* values and associated types,
// so that the type is compiler-enforced when calling updateCC() and when
// connecting signals to slots.
struct EventVariant
{
    enum Type {UNDEFINED, PACKET, ARRAY, ACK, STAGE, INIT} type;
    union U
    {
        CPacket* packet;
        int32_t ack;
        struct
        {
            int32_t* ptr;
            size_t len;
        } array;
        ECheckTimerStage stage;
        EInitEvent init;
    } u;

    EventVariant()
    {
        type = UNDEFINED;
        memset(&u, 0, sizeof u);
    }

    template<Type t>
    struct VariantFor;

    template <Type tp, typename Arg>
    void Assign(Arg arg)
    {
        type = tp;
        (u.*(VariantFor<tp>::field())) = arg;
        //(u.*field) = arg;
    }

    void operator=(CPacket* arg) { Assign<PACKET>(arg); };
    void operator=(int32_t  arg) { Assign<ACK>(arg); };
    void operator=(ECheckTimerStage arg) { Assign<STAGE>(arg); };
    void operator=(EInitEvent arg) { Assign<INIT>(arg); };

    // Note: UNDEFINED and ARRAY don't have assignment operator.
    // For ARRAY you'll use 'set' function. For UNDEFINED there's nothing.


    template <class T>
    EventVariant(T arg)
    {
        *this = arg;
    }

    const int32_t* get_ptr() const
    {
        return u.array.ptr;
    }

    size_t get_len()
    {
        return u.array.len;
    }

    void set(int32_t* ptr, size_t len)
    {
        type = ARRAY;
        u.array.ptr = ptr;
        u.array.len = len;
    }

    EventVariant(int32_t* ptr, size_t len)
    {
        set(ptr, len);
    }

    template<Type T>
    typename VariantFor<T>::type get()
    {
        return u.*(VariantFor<T>::field());
    }
};

/*
    Maybe later.
    This had to be a solution for automatic extraction of the
    type hidden in particular EventArg for particular event so
    that it's not runtime-mistaken.

    In order that this make sense there would be required an array
    indexed by event id (just like a slot array m_Slots in CUDT),
    where the "type distiller" function would be extracted and then
    combined with the user-connected slot function this would call
    it already with correct type. Note that also the ConnectSignal
    function would have to get the signal id by template parameter,
    not function parameter. For example:

    m_parent->ConnectSignal<TEV_ACK>(SSLOT(updateOnSent));

    in which updateOnSent would have to receive an appropriate type.
    This has a disadvantage that you can't connect multiple signals
    with different argument types to the same slot, you'd have to
    make slot wrappers to translate arguments.

    It seems that a better idea would be to create binders that would
    translate the argument from EventArg to the correct type according
    to the rules imposed by particular event id. But I'd not make it
    until there's a green light on C++11 for SRT, so maybe in a far future.

template <ETransmissionEvent type>
class EventArgType;
#define MAP_EVENT_TYPE(tev, tp) template<> class EventArgType<tev> { typedef tp type; }
*/


// The 'type' field wouldn't be even necessary if we

template<> struct EventVariant::VariantFor<EventVariant::PACKET>
{
    typedef CPacket* type;
    static type U::*field() {return &U::packet;}
};

template<> struct EventVariant::VariantFor<EventVariant::ACK>
{
    typedef int32_t type;
    static type U::*field() { return &U::ack; }
};

template<> struct EventVariant::VariantFor<EventVariant::STAGE>
{
    typedef ECheckTimerStage type;
    static type U::*field() { return &U::stage; }
};

template<> struct EventVariant::VariantFor<EventVariant::INIT>
{
    typedef EInitEvent type;
    static type U::*field() { return &U::init; }
};

// Using a hand-crafted solution because there's a non-backward-compatible
// change between C++03 and others on the way up to C++17 (and we want this
// code to be compliant with all C++ standards):
//
// - there's std::mem_fun in C++03 - deprecated in C++11, removed in C++17
// - std::function in C++11 would be perfect, but not in C++03

// This can be changed in future to use C++11 way, but only after C++03
// compatibility is finally abaondoned. Until then, this stays with a custom
// class.

class EventSlotBase
{
public:
    virtual void emit(ETransmissionEvent tev, EventVariant var) = 0;
    typedef void dispatcher_t(void* opaque, ETransmissionEvent tev, EventVariant var);

    virtual ~EventSlotBase() {}
};

class SimpleEventSlot: public EventSlotBase
{
public:
    void* opaque;
    dispatcher_t* dispatcher;

    SimpleEventSlot(void* op, dispatcher_t* disp): opaque(op), dispatcher(disp) {}

    void emit(ETransmissionEvent tev, EventVariant var) ATR_OVERRIDE
    {
        (*dispatcher)(opaque, tev, var);
    }
};

template <class Class>
class ObjectEventSlot: public EventSlotBase
{
public:
    typedef void (Class::*method_ptr_t)(ETransmissionEvent tev, EventVariant var);

    method_ptr_t pm;
    Class* po;

    ObjectEventSlot(Class* o, method_ptr_t m): pm(m), po(o) {}

    void emit(ETransmissionEvent tev, EventVariant var) ATR_OVERRIDE
    {
        (po->*pm)(tev, var);
    }
};


struct EventSlot
{
    mutable EventSlotBase* slot;
    // Create empty slot. Calls are ignored.
    EventSlot(): slot(0) {}

    // "Stealing" copy constructor, following the auto_ptr method.
    // This isn't very nice, but no other way to do it in C++03
    // without rvalue-reference and move.
    EventSlot(const EventSlot& victim)
    {
        slot = victim.slot; // Should MOVE.
        victim.slot = 0;
    }

    EventSlot(void* op, EventSlotBase::dispatcher_t* disp)
    {
        slot = new SimpleEventSlot(op, disp);
    }

    template <class ObjectClass>
    EventSlot(ObjectClass* obj, typename ObjectEventSlot<ObjectClass>::method_ptr_t method)
    {
        slot = new ObjectEventSlot<ObjectClass>(obj, method);
    }

    void emit(ETransmissionEvent tev, EventVariant var)
    {
        if (!slot)
            return;
        slot->emit(tev, var);
    }

    ~EventSlot()
    {
        if (slot)
            delete slot;
    }
};


// Old UDT library specific classes, moved from utilities as utilities
// should now be general-purpose.

class CTimer
{
public:
   CTimer();
   ~CTimer();

public:

      /// Seelp until CC "nexttime_tk".
      /// @param [in] nexttime_tk next time the caller is waken up.

   void sleepto(const srt::sync::steady_clock::time_point &nexttime);

      /// Stop the sleep() or sleepto() methods.

   void interrupt();

      /// trigger the clock for a tick, for better granuality in no_busy_waiting timer.

   void tick();

public:

      /// trigger an event such as new connection, close, new data, etc. for "select" call.

   static void triggerEvent();

   enum EWait {WT_EVENT, WT_ERROR, WT_TIMEOUT};

      /// wait for an event to br triggered by "triggerEvent".
      /// @retval WT_EVENT The event has happened
      /// @retval WT_TIMEOUT The event hasn't happened, the function exited due to timeout
      /// @retval WT_ERROR The function has exit due to an error

   static EWait waitForEvent();

      /// sleep for a short interval. exact sleep time does not matter

   static void sleep();
   
      /// Wait for condition with timeout 
      /// @param [in] cond Condition variable to wait for
      /// @param [in] mutex locked mutex associated with the condition variable
      /// @param [in] delay timeout in microseconds
      /// @retval 0 Wait was successfull
      /// @retval ETIMEDOUT The wait timed out

   static int condTimedWaitUS(pthread_cond_t* cond, pthread_mutex_t* mutex, uint64_t delay);

private:
   srt::sync::steady_clock::time_point m_tsSchedTime;             // next schedulled time

   pthread_cond_t m_TickCond;
   pthread_mutex_t m_TickLock;

   static pthread_cond_t m_EventCond;
   static pthread_mutex_t m_EventLock;
};

////////////////////////////////////////////////////////////////////////////////

<<<<<<< HEAD
class CGuard
{
#if ENABLE_THREAD_LOGGING
    std::string lockname;
#endif
public:
   /// Constructs CGuard, which locks the given mutex for
   /// the scope where this object exists.
   /// @param lock Mutex to lock
   /// @param if_condition If this is false, CGuard will do completely nothing
   CGuard(pthread_mutex_t& lock, const char* ln = 0, bool if_condition = true);
   ~CGuard();

public:

   // The force-Lock/Unlock mechanism can be used to forcefully
   // change the lock on the CGuard object. This is in order to
   // temporarily change the lock status on the given mutex, but
   // still do the right job in the destructor. For example, if
   // a lock has been forcefully unlocked by forceUnlock, then
   // the CGuard object will not try to unlock it in the destructor,
   // but again, if the forceLock() was done again, the destructor
   // will still unlock the mutex.
   void forceLock()
   {
       if (m_iLocked == 0)
           return;
       Lock();
   }

   // After calling this on a scoped lock wrapper (CGuard),
   // the mutex will be unlocked right now, and no longer
   // in destructor
   void forceUnlock()
   {
       if (m_iLocked == 0)
       {
           m_iLocked = -1;
           Unlock();
       }
   }

   static int enterCS(pthread_mutex_t& lock, const char* ln = 0, bool block = true);
   static int leaveCS(pthread_mutex_t& lock, const char* ln = 0);

   static bool isthread(const pthread_t& thrval);

   static bool join(pthread_t& thr, void*& result);
   static bool join(pthread_t& thr);

   static void createMutex(pthread_mutex_t& lock);
   static void releaseMutex(pthread_mutex_t& lock);

   static void createCond(pthread_cond_t& cond, pthread_condattr_t* opt_attr = NULL);
   static void releaseCond(pthread_cond_t& cond);

#if ENABLE_LOGGING

   // Turned explicitly to string because this is exposed only for logging purposes.
   std::string show_mutex()
   {
       return Sprint(&m_Mutex);
   }
#endif

private:

   void Lock()
   {
       m_iLocked = pthread_mutex_lock(&m_Mutex);
   }

   void Unlock()
   {
        pthread_mutex_unlock(&m_Mutex);
   }

   pthread_mutex_t& m_Mutex;            // Alias name of the mutex to be protected
   int m_iLocked;                       // Locking status

   CGuard& operator=(const CGuard&);

   friend class CCondDelegate;
};

class InvertedGuard
{
    pthread_mutex_t* m_pMutex;
#if ENABLE_THREAD_LOGGING
    std::string lockid;
#endif
public:

    InvertedGuard(pthread_mutex_t* smutex, const char* ln = NULL): m_pMutex(smutex)
    {
        if ( !smutex )
            return;
#if ENABLE_THREAD_LOGGING
        if (ln)
            lockid = ln;
#endif
        CGuard::leaveCS(*smutex, ln);
    }

    ~InvertedGuard()
    {
        if ( !m_pMutex )
            return;

#if ENABLE_THREAD_LOGGING
        CGuard::enterCS(*m_pMutex, lockid.empty() ? (const char*)0 : lockid.c_str());
#else
        CGuard::enterCS(*m_pMutex);
#endif
    }
};

// This class is used for condition variable combined with mutex by different ways.
// This should provide a cleaner API around locking with debug-logging inside.
class CCondDelegate
{
    pthread_cond_t* m_cond;
    pthread_mutex_t* m_mutex;
#if ENABLE_THREAD_LOGGING
    bool nolock;
    std::string cvname;
    std::string lockname;
#endif

public:

    enum Nolock { NOLOCK };

    // Locked version: must be declared only after the declaration of CGuard,
    // which has locked the mutex. On this delegate you should call only
    // signal_locked() and pass the CGuard variable that should remain locked.
    // Also wait() and wait_until() can be used only with this socket.
    CCondDelegate(pthread_cond_t& cond, CGuard& g, const char* ln = 0);

    // This is only for one-shot signaling. This doesn't need a CGuard
    // variable, only the mutex itself. Only lock_signal() can be used.
    CCondDelegate(pthread_cond_t& cond, pthread_mutex_t& mutex, Nolock, const char* cn = 0, const char* ln = 0);

    // Wait indefinitely, until getting a signal on CV.
    void wait();

    // Wait only up to given time (microseconds since epoch, the same unit as
    // for CTimer::getTime()).
    // Return: true, if interrupted by a signal. False if exit on timeout.
    bool wait_until(const srt::sync::steady_clock::time_point& timestamp);

    // Wait only for a given time delay (in microseconds). This function
    // extracts first current time using gettimeofday().
    bool wait_for(const srt::sync::steady_clock::duration& delay);

    // You can signal using two methods:
    // - lock_signal: expect the mutex NOT locked, lock it, signal, then unlock.
    // - signal: expect the mutex locked, so only issue a signal, but you must pass the CGuard that keeps the lock.
    void lock_signal();
    void signal_locked(CGuard& lk);
    void signal_relaxed();
};

////////////////////////////////////////////////////////////////////////////////

=======
>>>>>>> 884b4e77
// UDT Sequence Number 0 - (2^31 - 1)

// seqcmp: compare two seq#, considering the wraping
// seqlen: length from the 1st to the 2nd seq#, including both
// seqoff: offset from the 2nd to the 1st seq#
// incseq: increase the seq# by 1
// decseq: decrease the seq# by 1
// incseq: increase the seq# by a given offset

class CSeqNo
{
public:

   /// This behaves like seq1 - seq2, in comparison to numbers,
   /// and with the statement that only the sign of the result matters.
   /// That is, it returns a negative value if seq1 < seq2,
   /// positive if seq1 > seq2, and zero if they are equal.
   /// The only correct application of this function is when you
   /// compare two values and it works faster than seqoff. However
   /// the result's meaning is only in its sign. DO NOT USE THE
   /// VALUE for any other purpose. It is not meant to be the
   /// distance between two sequence numbers.
   ///
   /// Example: to check if (seq1 %> seq2): seqcmp(seq1, seq2) > 0.
   inline static int seqcmp(int32_t seq1, int32_t seq2)
   {return (abs(seq1 - seq2) < m_iSeqNoTH) ? (seq1 - seq2) : (seq2 - seq1);}

   /// This function measures a length of the range from seq1 to seq2,
   /// WITH A PRECONDITION that certainly @a seq1 is earlier than @a seq2.
   /// This can also include an enormously large distance between them,
   /// that is, exceeding the m_iSeqNoTH value (can be also used to test
   /// if this distance is larger). Prior to calling this function the
   /// caller must be certain that @a seq2 is a sequence coming from a
   /// later time than @a seq1, and still, of course, this distance didn't
   /// exceed m_iMaxSeqNo.
   inline static int seqlen(int32_t seq1, int32_t seq2)
   {return (seq1 <= seq2) ? (seq2 - seq1 + 1) : (seq2 - seq1 + m_iMaxSeqNo + 2);}

   /// This behaves like seq2 - seq1, with the precondition that the true
   /// distance between two sequence numbers never exceeds m_iSeqNoTH.
   /// That is, if the difference in numeric values of these two arguments
   /// exceeds m_iSeqNoTH, it is treated as if the later of these two
   /// sequence numbers has overflown and actually a segment of the
   /// MAX+1 value should be added to it to get the proper result.
   ///
   /// Note: this function does more calculations than seqcmp, so it should
   /// be used if you need the exact distance between two sequences. If 
   /// you are only interested with their relationship, use seqcmp.
   inline static int seqoff(int32_t seq1, int32_t seq2)
   {
      if (abs(seq1 - seq2) < m_iSeqNoTH)
         return seq2 - seq1;

      if (seq1 < seq2)
         return seq2 - seq1 - m_iMaxSeqNo - 1;

      return seq2 - seq1 + m_iMaxSeqNo + 1;
   }

   inline static int32_t incseq(int32_t seq)
   {return (seq == m_iMaxSeqNo) ? 0 : seq + 1;}

   inline static int32_t decseq(int32_t seq)
   {return (seq == 0) ? m_iMaxSeqNo : seq - 1;}

   inline static int32_t incseq(int32_t seq, int32_t inc)
   {return (m_iMaxSeqNo - seq >= inc) ? seq + inc : seq - m_iMaxSeqNo + inc - 1;}
   // m_iMaxSeqNo >= inc + sec  --- inc + sec <= m_iMaxSeqNo
   // if inc + sec > m_iMaxSeqNo then return seq + inc - (m_iMaxSeqNo+1)

   inline static int32_t decseq(int32_t seq, int32_t dec)
   {
       // Check if seq - dec < 0, but before it would have happened
       if ( seq < dec )
       {
           int32_t left = dec - seq; // This is so many that is left after dragging dec to 0
           // So now decrement the (m_iMaxSeqNo+1) by "left"
           return m_iMaxSeqNo - left + 1;
       }
       return seq - dec;
   }

   static int32_t maxseq(int32_t seq1, int32_t seq2)
   {
       if (seqcmp(seq1, seq2) < 0)
           return seq2;
       return seq1;
   }

public:
   static const int32_t m_iSeqNoTH = 0x3FFFFFFF;             // threshold for comparing seq. no.
   static const int32_t m_iMaxSeqNo = 0x7FFFFFFF;            // maximum sequence number used in UDT
};

////////////////////////////////////////////////////////////////////////////////

// UDT ACK Sub-sequence Number: 0 - (2^31 - 1)

class CAckNo
{
public:
   inline static int32_t incack(int32_t ackno)
   {return (ackno == m_iMaxAckSeqNo) ? 0 : ackno + 1;}

public:
   static const int32_t m_iMaxAckSeqNo = 0x7FFFFFFF;         // maximum ACK sub-sequence number used in UDT
};



////////////////////////////////////////////////////////////////////////////////

struct CIPAddress
{
   static bool ipcmp(const struct sockaddr* addr1, const struct sockaddr* addr2, int ver = AF_INET);
   static void ntop(const struct sockaddr_any& addr, uint32_t ip[4]);
   static void pton(ref_t<sockaddr_any> addr, const uint32_t ip[4], int sa_family);
   static std::string show(const struct sockaddr* adr);
};

////////////////////////////////////////////////////////////////////////////////

struct CMD5
{
   static void compute(const char* input, unsigned char result[16]);
};

// Debug stats
template <size_t SIZE>
class StatsLossRecords
{
    int32_t initseq;
    std::bitset<SIZE> array;

public:

    StatsLossRecords(): initseq(-1) {}

    // To check if this structure still keeps record of that sequence.
    // This is to check if the information about this not being found
    // is still reliable.
    bool exists(int32_t seq)
    {
        return initseq != -1 && CSeqNo::seqcmp(seq, initseq) >= 0;
    }

    int32_t base() { return initseq; }

    void clear()
    {
        initseq = -1;
        array.reset();
    }

    void add(int32_t lo, int32_t hi)
    {
        int32_t end = CSeqNo::incseq(hi);
        for (int32_t i = lo; i != end; i = CSeqNo::incseq(i))
            add(i);
    }

    void add(int32_t seq)
    {
        if ( array.none() )
        {
            // May happen it wasn't initialized. Set it as initial loss sequence.
            initseq = seq;
            array[0] = true;
            return;
        }

        // Calculate the distance between this seq and the oldest one.
        int seqdiff = CSeqNo::seqoff(initseq, seq);
        if ( seqdiff > int(SIZE) )
        {
            // Size exceeded. Drop the oldest sequences.
            // First calculate how many must be removed.
            size_t toremove = seqdiff - SIZE;
            // Now, since that position, find the nearest 1
            while ( !array[toremove] && toremove <= SIZE )
                ++toremove;

            // All have to be dropped, so simply reset the array
            if ( toremove == SIZE )
            {
                initseq = seq;
                array[0] = true;
                return;
            }

            // Now do the shift of the first found 1 to position 0
            // and its index add to initseq
            initseq += toremove;
            seqdiff -= toremove;
            array >>= toremove;
        }

        // Now set appropriate bit that represents this seq
        array[seqdiff] = true;
    }

    StatsLossRecords& operator << (int32_t seq)
    {
        add(seq);
        return *this;
    }

    void remove(int32_t seq)
    {
        // Check if is in range. If not, ignore.
        int seqdiff = CSeqNo::seqoff(initseq, seq);
        if ( seqdiff < 0 )
            return; // already out of array
        if ( seqdiff > SIZE )
            return; // never was added!

        array[seqdiff] = true;
    }

    bool find(int32_t seq) const
    {
        int seqdiff = CSeqNo::seqoff(initseq, seq);
        if ( seqdiff < 0 )
            return false; // already out of array
        if ( size_t(seqdiff) > SIZE )
            return false; // never was added!

        return array[seqdiff];
    }

#if HAVE_CXX11

    std::string to_string() const
    {
        std::string out;
        for (size_t i = 0; i < SIZE; ++i)
        {
            if ( array[i] )
                out += std::to_string(initseq+i) + " ";
        }

        return out;
    }
#endif
};

namespace srt_logging
{
std::string SockStatusStr(SRT_SOCKSTATUS s);
}

// Version parsing
inline ATR_CONSTEXPR uint32_t SrtVersion(int major, int minor, int patch)
{
    return patch + minor*0x100 + major*0x10000;
}

inline int32_t SrtParseVersion(const char* v)
{
    int major, minor, patch;
    int result = sscanf(v, "%d.%d.%d", &major, &minor, &patch);

    if (result != 3)
    {
        return 0;
    }

    return major*0x10000 + minor*0x100 + patch;
}

inline std::string SrtVersionString(int version)
{
    int patch = version % 0x100;
    int minor = (version/0x100)%0x100;
    int major = version/0x10000;

    char buf[20];
    sprintf(buf, "%d.%d.%d", major, minor, patch);
    return buf;
}

#endif<|MERGE_RESOLUTION|>--- conflicted
+++ resolved
@@ -603,174 +603,6 @@
 
 ////////////////////////////////////////////////////////////////////////////////
 
-<<<<<<< HEAD
-class CGuard
-{
-#if ENABLE_THREAD_LOGGING
-    std::string lockname;
-#endif
-public:
-   /// Constructs CGuard, which locks the given mutex for
-   /// the scope where this object exists.
-   /// @param lock Mutex to lock
-   /// @param if_condition If this is false, CGuard will do completely nothing
-   CGuard(pthread_mutex_t& lock, const char* ln = 0, bool if_condition = true);
-   ~CGuard();
-
-public:
-
-   // The force-Lock/Unlock mechanism can be used to forcefully
-   // change the lock on the CGuard object. This is in order to
-   // temporarily change the lock status on the given mutex, but
-   // still do the right job in the destructor. For example, if
-   // a lock has been forcefully unlocked by forceUnlock, then
-   // the CGuard object will not try to unlock it in the destructor,
-   // but again, if the forceLock() was done again, the destructor
-   // will still unlock the mutex.
-   void forceLock()
-   {
-       if (m_iLocked == 0)
-           return;
-       Lock();
-   }
-
-   // After calling this on a scoped lock wrapper (CGuard),
-   // the mutex will be unlocked right now, and no longer
-   // in destructor
-   void forceUnlock()
-   {
-       if (m_iLocked == 0)
-       {
-           m_iLocked = -1;
-           Unlock();
-       }
-   }
-
-   static int enterCS(pthread_mutex_t& lock, const char* ln = 0, bool block = true);
-   static int leaveCS(pthread_mutex_t& lock, const char* ln = 0);
-
-   static bool isthread(const pthread_t& thrval);
-
-   static bool join(pthread_t& thr, void*& result);
-   static bool join(pthread_t& thr);
-
-   static void createMutex(pthread_mutex_t& lock);
-   static void releaseMutex(pthread_mutex_t& lock);
-
-   static void createCond(pthread_cond_t& cond, pthread_condattr_t* opt_attr = NULL);
-   static void releaseCond(pthread_cond_t& cond);
-
-#if ENABLE_LOGGING
-
-   // Turned explicitly to string because this is exposed only for logging purposes.
-   std::string show_mutex()
-   {
-       return Sprint(&m_Mutex);
-   }
-#endif
-
-private:
-
-   void Lock()
-   {
-       m_iLocked = pthread_mutex_lock(&m_Mutex);
-   }
-
-   void Unlock()
-   {
-        pthread_mutex_unlock(&m_Mutex);
-   }
-
-   pthread_mutex_t& m_Mutex;            // Alias name of the mutex to be protected
-   int m_iLocked;                       // Locking status
-
-   CGuard& operator=(const CGuard&);
-
-   friend class CCondDelegate;
-};
-
-class InvertedGuard
-{
-    pthread_mutex_t* m_pMutex;
-#if ENABLE_THREAD_LOGGING
-    std::string lockid;
-#endif
-public:
-
-    InvertedGuard(pthread_mutex_t* smutex, const char* ln = NULL): m_pMutex(smutex)
-    {
-        if ( !smutex )
-            return;
-#if ENABLE_THREAD_LOGGING
-        if (ln)
-            lockid = ln;
-#endif
-        CGuard::leaveCS(*smutex, ln);
-    }
-
-    ~InvertedGuard()
-    {
-        if ( !m_pMutex )
-            return;
-
-#if ENABLE_THREAD_LOGGING
-        CGuard::enterCS(*m_pMutex, lockid.empty() ? (const char*)0 : lockid.c_str());
-#else
-        CGuard::enterCS(*m_pMutex);
-#endif
-    }
-};
-
-// This class is used for condition variable combined with mutex by different ways.
-// This should provide a cleaner API around locking with debug-logging inside.
-class CCondDelegate
-{
-    pthread_cond_t* m_cond;
-    pthread_mutex_t* m_mutex;
-#if ENABLE_THREAD_LOGGING
-    bool nolock;
-    std::string cvname;
-    std::string lockname;
-#endif
-
-public:
-
-    enum Nolock { NOLOCK };
-
-    // Locked version: must be declared only after the declaration of CGuard,
-    // which has locked the mutex. On this delegate you should call only
-    // signal_locked() and pass the CGuard variable that should remain locked.
-    // Also wait() and wait_until() can be used only with this socket.
-    CCondDelegate(pthread_cond_t& cond, CGuard& g, const char* ln = 0);
-
-    // This is only for one-shot signaling. This doesn't need a CGuard
-    // variable, only the mutex itself. Only lock_signal() can be used.
-    CCondDelegate(pthread_cond_t& cond, pthread_mutex_t& mutex, Nolock, const char* cn = 0, const char* ln = 0);
-
-    // Wait indefinitely, until getting a signal on CV.
-    void wait();
-
-    // Wait only up to given time (microseconds since epoch, the same unit as
-    // for CTimer::getTime()).
-    // Return: true, if interrupted by a signal. False if exit on timeout.
-    bool wait_until(const srt::sync::steady_clock::time_point& timestamp);
-
-    // Wait only for a given time delay (in microseconds). This function
-    // extracts first current time using gettimeofday().
-    bool wait_for(const srt::sync::steady_clock::duration& delay);
-
-    // You can signal using two methods:
-    // - lock_signal: expect the mutex NOT locked, lock it, signal, then unlock.
-    // - signal: expect the mutex locked, so only issue a signal, but you must pass the CGuard that keeps the lock.
-    void lock_signal();
-    void signal_locked(CGuard& lk);
-    void signal_relaxed();
-};
-
-////////////////////////////////////////////////////////////////////////////////
-
-=======
->>>>>>> 884b4e77
 // UDT Sequence Number 0 - (2^31 - 1)
 
 // seqcmp: compare two seq#, considering the wraping
