--- conflicted
+++ resolved
@@ -879,7 +879,6 @@
     }
 
 public:
-<<<<<<< HEAD
 
     explicit RollNumber(uint32_t val): number(val)
     {
@@ -943,71 +942,6 @@
         }
     }
 
-=======
-
-    explicit RollNumber(uint32_t val): number(val)
-    {
-    }
-
-    bool operator<(this_t& right)
-    {
-        int32_t ndiff = number - right.number;
-        if (ndiff < -HALF)
-        {
-            // it' like ndiff > 0
-            return false;
-        }
-
-        if (ndiff > HALF)
-        {
-            // it's like ndiff < 0
-            return true;
-        }
-
-        return ndiff < 0;
-    }
-
-    void operator++(int)
-    {
-        ++number;
-        if (number > number_t::mask)
-            number = MIN;
-    }
-
-    this_t& operator++() { (*this)++; return *this; }
-
-    void operator--(int)
-    {
-        if (number == MIN)
-            number = number_t::mask;
-        else
-            --number;
-    }
-    this_t& operator--() { (*this)--; return *this; }
-
-    int32_t operator-(this_t right)
-    {
-        return Diff(this->number, right.number);
-    }
-
-    void operator+=(int32_t delta)
-    {
-        // NOTE: this condition in practice tests if delta is negative.
-        // That's because `number` is always positive, so negated delta
-        // can't be ever greater than this, unless it's negative.
-        if (-delta > int64_t(number))
-        {
-            number = OVER - MIN + number + delta; // NOTE: delta is negative
-        }
-        else
-        {
-            number += delta;
-            if (number >= OVER)
-                number -= OVER - MIN;
-        }
-    }
-
->>>>>>> 2aa67d1a
     operator uint32_t() const { return number; }
 };
 
