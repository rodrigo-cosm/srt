/*
 * SRT - Secure, Reliable, Transport
 * Copyright (c) 2018 Haivision Systems Inc.
 * 
 * This Source Code Form is subject to the terms of the Mozilla Public
 * License, v. 2.0. If a copy of the MPL was not distributed with this
 * file, You can obtain one at http://mozilla.org/MPL/2.0/.
 * 
 */

/*****************************************************************************
written by
   Haivision Systems Inc.
 *****************************************************************************/

#ifndef INC__SRT_LOGGING_H
#define INC__SRT_LOGGING_H


#include <iostream>
#include <iomanip>
#include <set>
#include <vector>
#include <sstream>
#include <cstdarg>
#ifdef _WIN32
#include "win/wintime.h"
#include <sys/timeb.h>
#else
#include <sys/time.h>
#endif
#include <pthread.h>
#if HAVE_CXX11
#include <mutex>
#endif

#include "srt.h"
#include "utilities.h"
#include "threadname.h"
#include "logging_api.h"
#include "srt_compat.h"

#ifdef __GNUC__
#define PRINTF_LIKE __attribute__((format(printf,2,3)))
#else
#define PRINTF_LIKE 
#endif

#if ENABLE_LOGGING

// GENERAL NOTE: All logger functions ADD THEIR OWN \n (EOL). Don't add any your own EOL character.
// The logging system may not add the EOL character, if appropriate flag was set in log settings.
// Anyway, treat the whole contents of eventually formatted message as exactly one line.

// LOGC uses an iostream-like syntax, using the special 'log' symbol.
// This symbol isn't visible outside the log macro parameters.
// Usage: LOGC(mglog.Debug, log << param1 << param2 << param3);
#define LOGC(logdes, args) if (logdes.CheckEnabled()) { srt_logging::LogDispatcher::Proxy log(logdes); log.setloc(__FILE__, __LINE__, __FUNCTION__); args; }

// LOGF uses printf-like style formatting.
// Usage: LOGF(mglog.Debug, "%s: %d", param1.c_str(), int(param2));
#define LOGF(logdes, ...) if (logdes.CheckEnabled()) logdes().setloc(__FILE__, __LINE__, __FUNCTION__).form(__VA_ARGS__)

// LOGP is C++11 only OR with only one string argument.
// Usage: LOGP(mglog.Debug, param1, param2, param3);
#define LOGP(logdes, ...) if (logdes.CheckEnabled()) logdes.printloc(__FILE__, __LINE__, __FUNCTION__,##__VA_ARGS__)

#if ENABLE_HEAVY_LOGGING

#define HLOGC LOGC
#define HLOGP LOGP
#define HLOGF LOGF

#else

#define HLOGC(...)
#define HLOGF(...)
#define HLOGP(...)

#endif

#else

#define LOGC(...)
#define LOGF(...)
#define LOGP(...)

#define HLOGC(...)
#define HLOGF(...)
#define HLOGP(...)

#endif

namespace srt_logging
{

class LogDispatcher;

struct LogConfig
{
    typedef std::bitset<SRT_LOGFA_LASTNONE+1> fa_bitset_t;
    fa_bitset_t enabled_fa;   // NOTE: assumed atomic reading
    LogLevel::type max_level; // NOTE: assumed atomic reading
    std::ostream* log_stream;
    SRT_LOG_HANDLER_FN* loghandler_fn;
    void* loghandler_opaque;
    pthread_mutex_t mutex;
    int flags;
    std::vector<LogDispatcher*> loggers;

    LogConfig(const fa_bitset_t& initial_fa):
        enabled_fa(initial_fa),
        max_level(LogLevel::warning),
        log_stream(&std::cerr)
    {
        pthread_mutex_init(&mutex, 0);
    }
    LogConfig(const fa_bitset_t& efa, LogLevel::type l, std::ostream* ls):
        enabled_fa(efa), max_level(l), log_stream(ls)
    {
        pthread_mutex_init(&mutex, 0);
    }

    ~LogConfig()
    {
        pthread_mutex_destroy(&mutex);
    }

    void lock() { pthread_mutex_lock(&mutex); }
    void unlock() { pthread_mutex_unlock(&mutex); }

    void advise(LogDispatcher*);
    void prevent(LogDispatcher*);
    void announce();
};

// The LogDispatcher class represents the object that is responsible for
// a decision whether to log something or not, and if so, print the log.
struct SRT_API LogDispatcher
{
private:
    int fa;
    LogLevel::type level;
<<<<<<< HEAD
    std::string prefix;
    bool enabled;
=======
    static const size_t MAX_PREFIX_SIZE = 32;
    char prefix[MAX_PREFIX_SIZE+1];
>>>>>>> 04ade2e4
    LogConfig* src_config;
    pthread_mutex_t mutex;

    bool isset(int flg) { return (src_config->flags & flg) != 0; }

public:

    LogDispatcher(int functional_area, LogLevel::type log_level, const char* your_pfx,
            const char* logger_pfx /*[[nullable]]*/, LogConfig& config):
        fa(functional_area),
        level(log_level),
<<<<<<< HEAD
        prefix(pfx),
        enabled(false),
=======
>>>>>>> 04ade2e4
        src_config(&config)
    {
        // XXX stpcpy desired, but not enough portable
        // Composing the exact prefix is not critical, so simply
        // cut the prefix, if the length is exceeded

        // See Logger::Logger; we know this has normally 2 characters,
        // except !!FATAL!!, which has 9. Still less than 32.
        strcpy(prefix, your_pfx);

        // If the size of the FA name together with severity exceeds the size,
        // just skip the former.
        if (logger_pfx && strlen(prefix) + strlen(logger_pfx) + 1 < MAX_PREFIX_SIZE)
        {
            strcat(prefix, ":");
            strcat(prefix, logger_pfx);
        }
        pthread_mutex_init(&mutex, 0);
        config.advise(this);
        Update();
    }

    ~LogDispatcher()
    {
        src_config->prevent(this);
        pthread_mutex_destroy(&mutex);
    }

    void Update();

    bool CheckEnabled() { return enabled; }

    void CreateLogLinePrefix(std::ostringstream&);
    void SendLogLine(const char* file, int line, const std::string& area, const std::string& sl);

    // log.Debug("This is the ", nth, " time");  <--- C++11 only.
    // log.Debug() << "This is the " << nth << " time";  <--- C++03 available.

#if HAVE_CXX11

    template <class... Args>
    void PrintLogLine(const char* file, int line, const std::string& area, Args&&... args);

    template<class Arg1, class... Args>
    void operator()(Arg1&& arg1, Args&&... args)
    {
        PrintLogLine("UNKNOWN.c++", 0, "UNKNOWN", arg1, args...);
    }

    template<class Arg1, class... Args>
    void printloc(const char* file, int line, const std::string& area, Arg1&& arg1, Args&&... args)
    {
        PrintLogLine(file, line, area, arg1, args...);
    }
#else
    template <class Arg>
    void PrintLogLine(const char* file, int line, const std::string& area, const Arg& arg);

    // For C++03 (older) standard provide only with one argument.
    template <class Arg>
    void operator()(const Arg& arg)
    {
        PrintLogLine("UNKNOWN.c++", 0, "UNKNOWN", arg);
    }

    void printloc(const char* file, int line, const std::string& area, const std::string& arg1)
    {
        PrintLogLine(file, line, area, arg1);
    }
#endif

#if ENABLE_LOGGING

    struct Proxy;
    friend struct Proxy;

    Proxy operator()();
#else

    // Dummy proxy that does nothing
    struct DummyProxy
    {
        DummyProxy(LogDispatcher&)
        {
        }

        template <class T>
        DummyProxy& operator<<(const T& ) // predicted for temporary objects
        {
            return *this;
        }

        DummyProxy& form(const char*, ...)
        {
            return *this;
        }

        DummyProxy& setloc(const char* , int , std::string)
        {
            return *this;
        }
    };

    DummyProxy operator()()
    {
        return DummyProxy(*this);
    }

#endif

};

#if ENABLE_LOGGING

struct LogDispatcher::Proxy
{
    LogDispatcher& that;

    std::ostringstream os;

    // Cache the 'enabled' state in the beginning. If the logging
    // becomes enabled or disabled in the middle of the log, we don't
    // want it to be partially printed anyway.
    bool that_enabled;
    int flags;

    // CACHE!!!
    const char* i_file;
    int i_line;
    std::string area;

    Proxy& setloc(const char* f, int l, std::string a)
    {
        i_file = f;
        i_line = l;
        area = a;
        return *this;
    }

    // Left for future. Not sure if it's more convenient
    // to use this to translate __PRETTY_FUNCTION__ to
    // something short, or just let's leave __FUNCTION__
    // or better __func__.
    std::string ExtractName(std::string pretty_function);

	Proxy(LogDispatcher& guy);

    // Copy constructor is needed due to noncopyable ostringstream.
    // This is used only in creation of the default object, so just
    // use the default values, just copy the location cache.
    Proxy(const Proxy& p): that(p.that), area(p.area)
    {
        i_file = p.i_file;
        i_line = p.i_line;
        that_enabled = false;
        flags = p.flags;
    }


    template <class T>
    Proxy& operator<<(const T& arg) // predicted for temporary objects
    {
        if ( that_enabled )
        {
            os << arg;
        }
        return *this;
    }

    ~Proxy()
    {
        if ( that_enabled )
        {
            if ( (flags & SRT_LOGF_DISABLE_EOL) == 0 )
                os << std::endl;
            that.SendLogLine(i_file, i_line, area, os.str());
        }
        // Needed in destructor?
        //os.clear();
        //os.str("");
    }

    Proxy& form(const char* fmts, ...) PRINTF_LIKE
    {
        if ( !that_enabled )
            return *this;

        if ( !fmts || fmts[0] == '\0' )
            return *this;

        va_list ap;
        va_start(ap, fmts);
        vform(fmts, ap);
        va_end(ap);
        return *this;
    }

    Proxy& vform(const char* fmts, va_list ap)
    {
        char buf[512];

        vsprintf(buf, fmts, ap);
        size_t len = strlen(buf);
        if ( buf[len-1] == '\n' )
        {
            // Remove EOL character, should it happen to be at the end.
            // The EOL will be added at the end anyway.
            buf[len-1] = '\0';
        }

        os << buf;
        return *this;
    }
};


#endif

class Logger
{
    int m_fa;
    LogConfig& m_config;

public:

    LogDispatcher Debug;
    LogDispatcher Note;
    LogDispatcher Warn;
    LogDispatcher Error;
    LogDispatcher Fatal;

    Logger(int functional_area, LogConfig& config, const char* logger_pfx = NULL):
        m_fa(functional_area),
        m_config(config),
        Debug ( m_fa, LogLevel::debug, " D", logger_pfx, m_config ),
        Note  ( m_fa, LogLevel::note,  ".N", logger_pfx, m_config ),
        Warn  ( m_fa, LogLevel::warning, "!W", logger_pfx, m_config ),
        Error ( m_fa, LogLevel::error, "*E", logger_pfx, m_config ),
        Fatal ( m_fa, LogLevel::fatal, "!!FATAL!!", logger_pfx, m_config )
    {
    }
};

SRT_API std::string FormatTime(uint64_t time);

#if HAVE_CXX11

//extern std::mutex Debug_mutex;

inline void PrintArgs(std::ostream&) {}

template <class Arg1, class... Args>
inline void PrintArgs(std::ostream& serr, Arg1&& arg1, Args&&... args)
{
    serr << arg1;
    PrintArgs(serr, args...);
}

template <class... Args>
inline void LogDispatcher::PrintLogLine(const char* file ATR_UNUSED, int line ATR_UNUSED, const std::string& area ATR_UNUSED, Args&&... args ATR_UNUSED)
{
#ifdef ENABLE_LOGGING
    std::ostringstream serr;
    CreateLogLinePrefix(serr);
    PrintArgs(serr, args...);

    if ( !isset(SRT_LOGF_DISABLE_EOL) )
        serr << std::endl;

    // Not sure, but it wasn't ever used.
    SendLogLine(file, line, area, serr.str());
#endif
}

#else

template <class Arg>
inline void LogDispatcher::PrintLogLine(const char* file ATR_UNUSED, int line ATR_UNUSED, const std::string& area ATR_UNUSED, const Arg& arg ATR_UNUSED)
{
#ifdef ENABLE_LOGGING
    std::ostringstream serr;
    CreateLogLinePrefix(serr);
    serr << arg;

    if ( !isset(SRT_LOGF_DISABLE_EOL) )
        serr << std::endl;

    // Not sure, but it wasn't ever used.
    SendLogLine(file, line, area, serr.str());
#endif
}

#endif

<<<<<<< HEAD
=======
// SendLogLine can be compiled normally. It's intermediately used by:
// - Proxy object, which is replaced by DummyProxy when !ENABLE_LOGGING
// - PrintLogLine, which has empty body when !ENABLE_LOGGING
inline void LogDispatcher::SendLogLine(const char* file, int line, const std::string& area, const std::string& msg)
{
    src_config->lock();
    if ( src_config->loghandler_fn )
    {
        (*src_config->loghandler_fn)(src_config->loghandler_opaque, int(level), file, line, area.c_str(), msg.c_str());
    }
    else if ( src_config->log_stream )
    {
        (*src_config->log_stream) << msg;
        (*src_config->log_stream).flush();
    }
    src_config->unlock();
}

>>>>>>> 04ade2e4
}

#endif<|MERGE_RESOLUTION|>--- conflicted
+++ resolved
@@ -141,13 +141,9 @@
 private:
     int fa;
     LogLevel::type level;
-<<<<<<< HEAD
-    std::string prefix;
-    bool enabled;
-=======
     static const size_t MAX_PREFIX_SIZE = 32;
     char prefix[MAX_PREFIX_SIZE+1];
->>>>>>> 04ade2e4
+    bool enabled;
     LogConfig* src_config;
     pthread_mutex_t mutex;
 
@@ -159,11 +155,7 @@
             const char* logger_pfx /*[[nullable]]*/, LogConfig& config):
         fa(functional_area),
         level(log_level),
-<<<<<<< HEAD
-        prefix(pfx),
         enabled(false),
-=======
->>>>>>> 04ade2e4
         src_config(&config)
     {
         // XXX stpcpy desired, but not enough portable
@@ -458,27 +450,6 @@
 
 #endif
 
-<<<<<<< HEAD
-=======
-// SendLogLine can be compiled normally. It's intermediately used by:
-// - Proxy object, which is replaced by DummyProxy when !ENABLE_LOGGING
-// - PrintLogLine, which has empty body when !ENABLE_LOGGING
-inline void LogDispatcher::SendLogLine(const char* file, int line, const std::string& area, const std::string& msg)
-{
-    src_config->lock();
-    if ( src_config->loghandler_fn )
-    {
-        (*src_config->loghandler_fn)(src_config->loghandler_opaque, int(level), file, line, area.c_str(), msg.c_str());
-    }
-    else if ( src_config->log_stream )
-    {
-        (*src_config->log_stream) << msg;
-        (*src_config->log_stream).flush();
-    }
-    src_config->unlock();
 }
 
->>>>>>> 04ade2e4
-}
-
 #endif