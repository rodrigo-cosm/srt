--- conflicted
+++ resolved
@@ -37,7 +37,7 @@
 #include "utilities.h"
 #include "threadname.h"
 #include "logging_api.h"
-#include "logsupport.hpp"
+//#include "logsupport.hpp"
 #include "srt_compat.h"
 
 #ifdef __GNUC__
@@ -65,7 +65,6 @@
 // Usage: LOGP(mglog.Debug, param1, param2, param3);
 #define LOGP(logdes, ...) if (logdes.CheckEnabled()) logdes.printloc(__FILE__, __LINE__, __FUNCTION__,##__VA_ARGS__)
 
-<<<<<<< HEAD
 #if ENABLE_HEAVY_LOGGING
 
 #define HLOGC LOGC
@@ -78,7 +77,8 @@
 #define HLOGF(...)
 #define HLOGP(...)
 
-=======
+#endif
+
 #ifndef ENABLE_DEBUG
 #define LOGS(...)
 #else
@@ -91,7 +91,6 @@
     log << std::endl; stream << log.str(); \
     g_gmtx.unlock(); \
 }
->>>>>>> 0583fc75
 #endif
 
 #else
@@ -104,6 +103,8 @@
 #define HLOGC(...)
 #define HLOGF(...)
 #define HLOGP(...)
+// LOGS doesn't have the heavy version because it's always
+// considered "heavy" and it's turned on only in debug mode.
 
 #endif
 
