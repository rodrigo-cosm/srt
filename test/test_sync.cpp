--- conflicted
+++ resolved
@@ -261,68 +261,49 @@
  */
 /*****************************************************************************/
 
-template <bool TEST_MONOTONIC_CLOCK = false>
+template <bool USE_MONOTONIC_CLOCK = false>
 void TestSyncWaitFor()
 {
-<<<<<<< HEAD
-    CCondition  cond;
-    CMutex mutex;
-=======
     Mutex mutex;
     pthread_cond_t  cond;
->>>>>>> 4f411304
 #if ENABLE_MONOTONIC_CLOCK
-    if (TEST_MONOTONIC_CLOCK)
+    if (USE_MONOTONIC_CLOCK)
     {
-        createCond_monotonic(cond, "cond");
+        pthread_condattr_t  CondAttribs;
+        pthread_condattr_init(&CondAttribs);
+        pthread_condattr_setclock(&CondAttribs, CLOCK_MONOTONIC);
+        pthread_cond_init(&cond, &CondAttribs);
     }
     else
     {
-        createCond(cond, "cond");
+        pthread_cond_init(&cond, NULL);
     }
 #else
-    createCond(cond, "cond");
+    pthread_cond_init(&cond, NULL);
 #endif
-    createMutex(mutex, "mutex");
 
     for (int tout_us : {50, 100, 500, 1000, 101000, 1001000})
     {
         const steady_clock::duration   timeout = microseconds_from(tout_us);
         const steady_clock::time_point start = steady_clock::now();
-<<<<<<< HEAD
-#if ENABLE_MONOTONIC_CLOCK
-        if (TEST_MONOTONIC_CLOCK)
-            EXPECT_FALSE(CondWaitFor_monotonic(&cond, &mutex, timeout) == 0);
-        else
-            EXPECT_FALSE(CondWaitFor(&cond, &mutex, timeout) == 0);
-#else
-        EXPECT_FALSE(CondWaitFor(&cond, &mutex, timeout) == 0);
-#endif
-=======
         if (USE_MONOTONIC_CLOCK)
             EXPECT_FALSE(SyncEvent::wait_for_monotonic(&cond, &mutex.ref(), timeout) == 0);
         else
             EXPECT_FALSE(SyncEvent::wait_for(&cond, &mutex.ref(), timeout) == 0);
->>>>>>> 4f411304
         const steady_clock::time_point stop = steady_clock::now();
         if (tout_us < 1000)
         {
-            cerr << "CondWaitFor(" << count_microseconds(timeout) << "us) took " << count_microseconds(stop - start)
+            cerr << "SyncEvent::wait_for(" << count_microseconds(timeout) << "us) took " << count_microseconds(stop - start)
                 << "us" << endl;
         }
         else
         {
-            cerr << "CondWaitFor(" << count_milliseconds(timeout) << " ms) took "
+            cerr << "SyncEvent::wait_for(" << count_milliseconds(timeout) << " ms) took "
                 << count_microseconds(stop - start) / 1000.0 << " ms" << endl;
         }
     }
 
-<<<<<<< HEAD
-    releaseMutex(mutex);
-    releaseCond(cond);
-=======
     pthread_cond_destroy(&cond);
->>>>>>> 4f411304
 }
 
 
@@ -340,18 +321,6 @@
 
 TEST(SyncEvent, WaitForNotifyOne)
 {
-<<<<<<< HEAD
-    CCondition  cond;
-    CMutex mutex;
-    createCond(cond, "cond");
-    createMutex(mutex, "mutex");
-
-    const steady_clock::duration timeout = seconds_from(5);
-
-    auto wait_async = [](CCondition* cond, CMutex* mutex, const steady_clock::duration& timeout) {
-        CGuard gcguard(*mutex);
-        return CondWaitFor(&*cond, &*mutex, timeout);
-=======
     Mutex mutex;
     pthread_cond_t  cond;
     pthread_cond_init(&cond, NULL);
@@ -361,37 +330,20 @@
     auto wait_async = [](pthread_cond_t* cond, Mutex* mutex, const steady_clock::duration& timeout) {
         ScopedLock lock(*mutex);
         return SyncEvent::wait_for(cond, &mutex->ref(), timeout);
->>>>>>> 4f411304
     };
     auto wait_async_res = async(launch::async, wait_async, &cond, &mutex, timeout);
 
     EXPECT_EQ(wait_async_res.wait_for(chrono::milliseconds(100)), future_status::timeout);
-    CSync::signal_relaxed(cond);
+    pthread_cond_signal(&cond);
     ASSERT_EQ(wait_async_res.wait_for(chrono::milliseconds(100)), future_status::ready);
     const int wait_for_res = wait_async_res.get();
     EXPECT_TRUE(wait_for_res == 0);
 
-<<<<<<< HEAD
-    releaseMutex(mutex);
-    releaseCond(cond);
-=======
     pthread_cond_destroy(&cond);
->>>>>>> 4f411304
 }
 
 TEST(SyncEvent, WaitNotifyOne)
 {
-<<<<<<< HEAD
-    CCondition  cond;
-    CMutex mutex;
-    createCond(cond, "cond");
-    createMutex(mutex, "mutex");
-
-    auto wait_async = [](CCondition* cond, CMutex* mutex) {
-        CGuard gcguard(*mutex);
-        CSync gcsync(*cond, gcguard);
-        return gcsync.wait();
-=======
     Mutex mutex;
     pthread_cond_t  cond;
     pthread_cond_init(&cond, NULL);
@@ -399,36 +351,19 @@
     auto wait_async = [](pthread_cond_t* cond, Mutex* mutex) {
         ScopedLock lock(*mutex);
         return pthread_cond_wait(cond, &mutex->ref());
->>>>>>> 4f411304
     };
     auto wait_async_res = async(launch::async, wait_async, &cond, &mutex);
 
     EXPECT_EQ(wait_async_res.wait_for(chrono::milliseconds(100)), future_status::timeout);
-    CSync::signal_relaxed(cond);
+    pthread_cond_signal(&cond);
     ASSERT_EQ(wait_async_res.wait_for(chrono::milliseconds(100)), future_status::ready);
     wait_async_res.get();
 
-<<<<<<< HEAD
-    releaseMutex(mutex);
-    releaseCond(cond);
-=======
     pthread_cond_destroy(&cond);
->>>>>>> 4f411304
 }
 
 TEST(SyncEvent, WaitForTwoNotifyOne)
 {
-<<<<<<< HEAD
-    CCondition  cond;
-    CMutex mutex;
-    createCond(cond, "cond");
-    createMutex(mutex, "mutex");
-    const steady_clock::duration timeout = seconds_from(3);
-
-    auto wait_async = [](CCondition* cond, CMutex* mutex, const steady_clock::duration& timeout) {
-        CGuard gcguard(*mutex);
-        return CondWaitFor(&*cond, &*mutex, timeout);
-=======
     Mutex mutex;
     pthread_cond_t  cond;
     pthread_cond_init(&cond, NULL);
@@ -437,14 +372,13 @@
     auto wait_async = [](pthread_cond_t* cond, Mutex* mutex, const steady_clock::duration& timeout) {
         ScopedLock lock(*mutex);
         return SyncEvent::wait_for(cond, &mutex->ref(), timeout);
->>>>>>> 4f411304
     };
     auto wait_async1_res = async(launch::async, wait_async, &cond, &mutex, timeout);
     auto wait_async2_res = async(launch::async, wait_async, &cond, &mutex, timeout);
 
     EXPECT_EQ(wait_async1_res.wait_for(chrono::milliseconds(100)), future_status::timeout);
     EXPECT_EQ(wait_async2_res.wait_for(chrono::milliseconds(100)), future_status::timeout);
-    CSync::signal_relaxed(cond);
+    pthread_cond_signal(&cond);
     // Now only one waiting thread should become ready
     const future_status status1 = wait_async1_res.wait_for(chrono::milliseconds(100));
     const future_status status2 = wait_async2_res.wait_for(chrono::milliseconds(100));
@@ -458,27 +392,11 @@
     // Expect timeout on another thread
     EXPECT_FALSE(isready1 ? (wait_async2_res.get() == 0) : (wait_async1_res.get() == 0));
 
-<<<<<<< HEAD
-    releaseMutex(mutex);
-    releaseCond(cond);
-=======
     pthread_cond_destroy(&cond);
->>>>>>> 4f411304
 }
 
 TEST(SyncEvent, WaitForTwoNotifyAll)
 {
-<<<<<<< HEAD
-    CCondition  cond;
-    CMutex mutex;
-    createCond(cond, "cond");
-    createMutex(mutex, "mutex");
-    const steady_clock::duration timeout = seconds_from(3);
-
-    auto wait_async = [](CCondition* cond, CMutex* mutex, const steady_clock::duration& timeout) {
-        CGuard gcguard(*mutex);
-        return CondWaitFor(&*cond, &*mutex, timeout);
-=======
     Mutex mutex;
     pthread_cond_t  cond;
     pthread_cond_init(&cond, NULL);
@@ -487,14 +405,13 @@
     auto wait_async = [](pthread_cond_t* cond, Mutex* mutex, const steady_clock::duration& timeout) {
         ScopedLock lock(*mutex);
         return SyncEvent::wait_for(cond, &mutex->ref(), timeout);
->>>>>>> 4f411304
     };
     auto wait_async1_res = async(launch::async, wait_async, &cond, &mutex, timeout);
     auto wait_async2_res = async(launch::async, wait_async, &cond, &mutex, timeout);
 
     EXPECT_EQ(wait_async1_res.wait_for(chrono::milliseconds(100)), future_status::timeout);
     EXPECT_EQ(wait_async2_res.wait_for(chrono::milliseconds(100)), future_status::timeout);
-    CSync::broadcast_relaxed(cond);
+    pthread_cond_broadcast(&cond);
     // Now only one waiting thread should become ready
     const future_status status1 = wait_async1_res.wait_for(chrono::milliseconds(100));
     const future_status status2 = wait_async2_res.wait_for(chrono::milliseconds(100));
@@ -504,27 +421,11 @@
     EXPECT_TRUE(wait_async1_res.get() == 0);
     EXPECT_TRUE(wait_async2_res.get() == 0);
 
-<<<<<<< HEAD
-    releaseMutex(mutex);
-    releaseCond(cond);
-=======
     pthread_cond_destroy(&cond);
->>>>>>> 4f411304
 }
 
 TEST(SyncEvent, WaitForNotifyAll)
 {
-<<<<<<< HEAD
-    CCondition  cond;
-    CMutex mutex;
-    createCond(cond, "cond");
-    createMutex(mutex, "mutex");
-    const steady_clock::duration timeout = seconds_from(5);
-
-    auto wait_async = [](CCondition* cond, CMutex* mutex, const steady_clock::duration& timeout) {
-        CGuard gcguard(*mutex);
-        return CondWaitFor(&*cond, &*mutex, timeout);
-=======
     Mutex mutex;
     pthread_cond_t  cond;
     pthread_cond_init(&cond, NULL);
@@ -533,22 +434,16 @@
     auto wait_async = [](pthread_cond_t* cond, Mutex* mutex, const steady_clock::duration& timeout) {
         ScopedLock lock(*mutex);
         return SyncEvent::wait_for(cond, &mutex->ref(), timeout);
->>>>>>> 4f411304
     };
     auto wait_async_res = async(launch::async, wait_async, &cond, &mutex, timeout);
 
     EXPECT_EQ(wait_async_res.wait_for(chrono::milliseconds(500)), future_status::timeout);
-    CSync::broadcast_relaxed(cond);
+    pthread_cond_broadcast(&cond);
     ASSERT_EQ(wait_async_res.wait_for(chrono::milliseconds(500)), future_status::ready);
     const int wait_for_res = wait_async_res.get();
     EXPECT_TRUE(wait_for_res == 0);
 
-<<<<<<< HEAD
-    releaseMutex(mutex);
-    releaseCond(cond);
-=======
     pthread_cond_destroy(&cond);
->>>>>>> 4f411304
 }
 
 /*****************************************************************************/
