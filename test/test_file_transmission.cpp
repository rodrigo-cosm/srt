/*
 * SRT - Secure, Reliable, Transport
 * Copyright (c) 2020 Haivision Systems Inc.
 * 
 * This Source Code Form is subject to the terms of the Mozilla Public
 * License, v. 2.0. If a copy of the MPL was not distributed with this
 * file, You can obtain one at http://mozilla.org/MPL/2.0/.
 * 
 * Based on the proposal by Russell Greene (Issue #440)
 *
 */

#include <gtest/gtest.h>
#include "test_env.h"

#ifdef _WIN32
#define INC_SRT_WIN_WINTIME // exclude gettimeofday from srt headers
#endif

#include "srt.h"
#include "netinet_any.h"

#include <array>
#include <thread>
#include <fstream>
#include <ctime>
#include <random>
#include <vector>

//#pragma comment (lib, "ws2_32.lib")

TEST(FileTransmission, Upload)
{
    srt::TestInit srtinit;

    // Generate the source file
    // We need a file that will contain more data
    // than can be contained in one sender buffer.

    SRTSOCKET sock_lsn = srt_create_socket(), sock_clr = srt_create_socket();

    const int tt = SRTT_FILE;
    srt_setsockflag(sock_lsn, SRTO_TRANSTYPE, &tt, sizeof tt);
    srt_setsockflag(sock_clr, SRTO_TRANSTYPE, &tt, sizeof tt);

    // Configure listener 
    sockaddr_in sa_lsn = sockaddr_in();
    sa_lsn.sin_family = AF_INET;
    sa_lsn.sin_addr.s_addr = INADDR_ANY;
    sa_lsn.sin_port = htons(5555);

    // Find unused a port not used by any other service.    
    // Otherwise srt_connect may actually connect.
    int bind_res = -1;
    for (int port = 5000; port <= 5555; ++port)
    {
        sa_lsn.sin_port = htons(port);
        bind_res = srt_bind(sock_lsn, (sockaddr*)&sa_lsn, sizeof sa_lsn);
        if (bind_res == 0)
        {
            std::cout << "Running test on port " << port << "\n";
            break;
        }

        ASSERT_TRUE(bind_res == SRT_EINVOP) << "Bind failed not due to an occupied port. Result " << bind_res;
    }

    ASSERT_GE(bind_res, 0);

    srt_bind(sock_lsn, (sockaddr*)&sa_lsn, sizeof sa_lsn);

    int optval = 0;
    int optlen = sizeof optval;
    ASSERT_EQ(srt_getsockflag(sock_lsn, SRTO_SNDBUF, &optval, &optlen), 0);
    const size_t filesize = 7 * optval;

    {
        std::cout << "WILL CREATE source file with size=" << filesize << " (= 7 * " << optval << "[sndbuf])\n";
        std::ofstream outfile("file.source", std::ios::out | std::ios::binary);
        ASSERT_EQ(!!outfile, true) << srt_getlasterror_str();

        std::random_device rd;
        std::mt19937 mtrd(rd());
        std::uniform_int_distribution<short> dis(0, UINT8_MAX);

        for (size_t i = 0; i < filesize; ++i)
        {
            char outbyte = dis(mtrd);
            outfile.write(&outbyte, 1);
        }
    }

    srt_listen(sock_lsn, 1);

    // Start listener-receiver thread

    bool thread_exit = false;

    auto client = std::thread([&]
    {
        sockaddr_in remote;
        int len = sizeof remote;
        const SRTSOCKET accepted_sock = srt_accept(sock_lsn, (sockaddr*)&remote, &len);
        ASSERT_GT(accepted_sock, 0);

        if (accepted_sock == SRT_INVALID_SOCK)
        {
            std::cerr << srt_getlasterror_str() << std::endl;
            EXPECT_NE(srt_close(sock_lsn), SRT_ERROR);
            return;
        }

        std::ofstream copyfile("file.target", std::ios::out | std::ios::trunc | std::ios::binary);

        std::vector<char> buf(1456);

        for (;;)
        {
            int n = srt_recv(accepted_sock, buf.data(), 1456);
            ASSERT_NE(n, SRT_ERROR);
            if (n == 0)
            {
                std::cerr << "Received 0 bytes, breaking.\n";
                break;
            }

            // Write to file any amount of data received
            copyfile.write(buf.data(), n);
        }

        EXPECT_NE(srt_close(accepted_sock), SRT_ERROR);

        thread_exit = true;
    });

    sockaddr_in sa = sockaddr_in();
    sa.sin_family = AF_INET;
    sa.sin_port = sa_lsn.sin_port;
    ASSERT_EQ(inet_pton(AF_INET, "127.0.0.1", &sa.sin_addr), 1);

    srt_connect(sock_clr, (sockaddr*)&sa, sizeof(sa));

    std::cout << "Connection initialized" << std::endl;

    std::ifstream ifile("file.source", std::ios::in | std::ios::binary);
    std::vector<char> buf(1456);

    for (;;)
    {
        size_t n = ifile.read(buf.data(), 1456).gcount();
        size_t shift = 0;
        while (n > 0)
        {
            const int st = srt_send(sock_clr, buf.data()+shift, n);
            ASSERT_GT(st, 0) << srt_getlasterror_str();

            n -= st;
            shift += st;
        }

        if (ifile.eof())
        {
            break;
        }

        ASSERT_EQ(ifile.good(), true);
    }

    // Finished sending, close the socket
    std::cout << "Finished sending, closing sockets:\n";
    srt_close(sock_clr);
    srt_close(sock_lsn);

    std::cout << "Sockets closed, joining receiver thread\n";
    client.join();

    std::ifstream tarfile("file.target");
    EXPECT_EQ(!!tarfile, true);

    tarfile.seekg(0, std::ios::end);
    size_t tar_size = tarfile.tellg();
    EXPECT_EQ(tar_size, filesize);

    std::cout << "Comparing files\n";
    // Compare files
    tarfile.seekg(0, std::ios::end);
    ifile.seekg(0, std::ios::beg);

    for (size_t i = 0; i < tar_size; ++i)
    {
        EXPECT_EQ(ifile.get(), tarfile.get());
    }

    EXPECT_EQ(ifile.get(), EOF);
    EXPECT_EQ(tarfile.get(), EOF);

    remove("file.source");
    remove("file.target");

<<<<<<< HEAD
    (void)srt_cleanup();
}

TEST(FileTransmission, Setup46)
{
    using namespace srt;

    srt_startup();

    SRTSOCKET sock_lsn = srt_create_socket(), sock_clr = srt_create_socket();

    const int tt = SRTT_FILE;
    srt_setsockflag(sock_lsn, SRTO_TRANSTYPE, &tt, sizeof tt);
    srt_setsockflag(sock_clr, SRTO_TRANSTYPE, &tt, sizeof tt);

    try
    {
        // Setup a connection with IPv6 caller and IPv4 listener,
        // then send data of 1456 size and make sure two packets were used.

        // So first configure a caller for IPv6 socket, capable of
        // using IPv4. As the IP version isn't specified now when
        // creating a socket, force binding explicitly.

        // This creates the "any" spec for IPv6 with port = 0
        sockaddr_any sa(AF_INET6);

        int ipv4_and_ipv6 = 0;
        ASSERT_NE(srt_setsockflag(sock_clr, SRTO_IPV6ONLY, &ipv4_and_ipv6, sizeof ipv4_and_ipv6), -1);

        ASSERT_NE(srt_bind(sock_clr, sa.get(), sa.size()), -1);

        int connect_port = 5555;

        // Configure listener 
        sockaddr_in sa_lsn = sockaddr_in();
        sa_lsn.sin_family = AF_INET;
        sa_lsn.sin_addr.s_addr = INADDR_ANY;
        sa_lsn.sin_port = htons(connect_port);

        // Find unused a port not used by any other service.    
        // Otherwise srt_connect may actually connect.
        int bind_res = -1;
        for (connect_port = 5000; connect_port <= 5555; ++connect_port)
        {
            sa_lsn.sin_port = htons(connect_port);
            bind_res = srt_bind(sock_lsn, (sockaddr*)&sa_lsn, sizeof sa_lsn);
            if (bind_res == 0)
            {
                std::cout << "Running test on port " << connect_port << "\n";
                break;
            }

            ASSERT_TRUE(bind_res == SRT_EINVOP) << "Bind failed not due to an occupied port. Result " << bind_res;
        }

        ASSERT_GE(bind_res, 0);

        srt_listen(sock_lsn, 1);

        ASSERT_EQ(inet_pton(AF_INET6, "::FFFF:127.0.0.1", &sa.sin6.sin6_addr), 1);

        sa.hport(connect_port);

        ASSERT_EQ(srt_connect(sock_clr, sa.get(), sa.size()), 0);

        int sock_acp = -1;
        ASSERT_NE(sock_acp = srt_accept(sock_lsn, sa.get(), &sa.len), -1);

        const size_t SIZE = 1454; // Max payload for IPv4 minus 2 - still more than 1444 for IPv6
        char buffer[SIZE];

        std::random_device rd;
        std::mt19937 mtrd(rd());
        std::uniform_int_distribution<short> dis(0, UINT8_MAX);

        for (size_t i = 0; i < SIZE; ++i)
        {
            buffer[i] = dis(mtrd);
        }

        EXPECT_EQ(srt_send(sock_acp, buffer, SIZE), SIZE) << srt_getlasterror_str();

        char resultbuf[SIZE];
        EXPECT_EQ(srt_recv(sock_clr, resultbuf, SIZE), SIZE) << srt_getlasterror_str();

        // It should use the maximum payload size per packet reported from the option.
        int payloadsize_back = 0;
        int payloadsize_back_size = sizeof (payloadsize_back);
        EXPECT_EQ(srt_getsockflag(sock_clr, SRTO_PAYLOADSIZE, &payloadsize_back, &payloadsize_back_size), 0);
        EXPECT_EQ(payloadsize_back, SRT_MAX_PLSIZE_AF_INET);

        SRT_TRACEBSTATS snd_stats, rcv_stats;
        srt_bstats(sock_acp, &snd_stats, 0);
        srt_bstats(sock_clr, &rcv_stats, 0);

        EXPECT_EQ(snd_stats.pktSentUniqueTotal, 1);
        EXPECT_EQ(rcv_stats.pktRecvUniqueTotal, 1);

    }
    catch (...)
    {
        srt_cleanup();
        throw;
    }

    srt_cleanup();
}

// XXX Setup66 - establish an IPv6 to IPv6 connection and make sure max payload size is that of IPv6.
=======
}
>>>>>>> 09f35c0f
<|MERGE_RESOLUTION|>--- conflicted
+++ resolved
@@ -197,12 +197,12 @@
     remove("file.source");
     remove("file.target");
 
-<<<<<<< HEAD
-    (void)srt_cleanup();
 }
 
 TEST(FileTransmission, Setup46)
 {
+    SRTST_REQUIRES(IPv6);
+
     using namespace srt;
 
     srt_startup();
@@ -307,7 +307,4 @@
     srt_cleanup();
 }
 
-// XXX Setup66 - establish an IPv6 to IPv6 connection and make sure max payload size is that of IPv6.
-=======
-}
->>>>>>> 09f35c0f
+// XXX Setup66 - establish an IPv6 to IPv6 connection and make sure max payload size is that of IPv6.