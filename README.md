<p align="center">
  <a href="http://srtalliance.org/">
    <img alt="Node.js" src="http://www.srtalliance.org/wp-content/uploads/SRT_text_hor_logo_grey.png" width="600"/>
  </a>
</p>

[![AppVeyor Build Status](https://ci.appveyor.com/api/projects/status/ruujele1yfsfsyer/branch/master?svg=true)](https://ci.appveyor.com/project/Haivision/srt) [![Build Status](https://travis-ci.org/Haivision/srt.svg?branch=master)](https://travis-ci.org/Haivision/srt)

# Introduction

Secure Reliable Transport (SRT) is a proprietary transport technology that optimizes streaming performance across unpredictable networks, such as the Internet.

|    |    |
| --- | --- |
| **S**ecure | Encrypts video streams |
| **R**eliable | Recovers from severe packet loss |
| **T**ransport | Dynamically adapts to changing network conditions |

SRT is applied to contribution and distribution endpoints as part of a video stream workflow to deliver the best quality and lowest latency video at all times.

As audio/video packets are streamed from a source to a destination device, SRT detects and adapts to the real-time network conditions between the two endpoints. SRT helps compensate for jitter and bandwidth fluctuations due to congestion over noisy networks, such as the Internet. Its error recovery mechanism minimizes the packet loss typical of Internet connections. And SRT supports AES encryption for end-to-end security, keeping your streams safe from prying eyes.

<<<<<<< HEAD
=======
[Join the conversation](https://join.slack.com/t/srtalliance/shared_invite/enQtMjY5MzY4MjQ0Njc4LTJjYWYzMmYzN2RjYWI4MWMxZDdiYTE4OTZlMDE4YWQyOGJhNTgwYjIzOTdiODY5OGE4YTQ4ZGZjN2Y0OTI5ZTA) in the #development channel on [Slack](https://srtalliance.slack.com).

# Guides
* [Why SRT Was Created](docs/why-srt-was-created.md)
* [Using the `stransmit` App](docs/stransmit.md)
* [SRT Encryption](docs/encryption.md)

>>>>>>> 1367914e
# Requirements

* cmake (as build system)
* OpenSSL
* Pthreads (for POSIX systems it's builtin, for Windows there's a library)

## For Linux:
Install cmake and openssl-devel (or similar name) package. For pthreads
there should be -lpthreads linker flag added.

### Ubuntu 14
```
sudo apt-get update
sudo apt-get upgrade
sudo apt-get install tclsh pkg-config cmake libssl-dev build-essential
./configure
make
```
### CentOS 7
```
sudo yum update
sudo yum install tcl pkgconfig openssl-devel cmake gcc gcc-c++ make automake
./configure
make
```
### CentOS 6
```
sudo yum update
sudo yum install tcl pkgconfig openssl-devel cmake gcc gcc-c++ make automake
sudo yum install centos-release-scl-rh devtoolset-3-gcc devtoolset-3-gcc-c++
scl enable devtoolset-3 bash
./configure --use-static-libstdc++ --with-compiler-prefix=/opt/rh/devtoolset-3/root/usr/bin/
make
```


## For Mac (Darwin, iOS):

[Homebrew](https://brew.sh/) supports "srt" formula.

```
brew update
brew install srt
```

If you prefer using a head commit of `master` branch, you should add `--HEAD` option
to `brew` command.

```
brew install --HEAD srt
```

Also, SRT can be built with `cmake` and `make` on Mac.
Install cmake and openssl with development files from "brew". Note that the
system version of OpenSSL is inappropriate, although you should be able to
use any newer version compiled from sources, if you prefer.

## For Windows:

1. Please download and install OpenSSL for Windows.

The 64-bit devel package can be downloaded from here:

     http://slproweb.com/download/Win64OpenSSL-1_0_2a.exe

	 
(Note that the last letter or version number may be changed and older versions
no longer available. If this isn't found, check here:
http://slproweb.com/products/Win32OpenSSL.html
)

It's expected to be installed in `C:\OpenSSL-Win64` (see the above variables).

Note that this version is compiled most likely for Visual Studio 2013. For
other versions you better download and compile the sources by yourself,
from: https://github.com/openssl/openssl

The instruction for Windows:
http://developer.covenanteyes.com/building-openssl-for-visual-studio/

2. Compile and install Pthreads for Windows from this submodule:

     submodules/pthread-win32
	 
Please follow the steps:

a. Using Visual Studio 2013, please open this file:

     pthread_lib.2013.vcxproj

b. Make sure to select configuration: `Release` and `x64`.

c. Make sure that the `pthread_lib` project will be built.

d. After building, find the `pthread_lib.lib` file (directory is probably: `bin\x64_MSVC2013.Release`).
Copy this file to `C:\pthread-win32\lib` (or whatever other location you configured in variables).

e. Copy include files to `C:\pthread-win32\include` - the following ones:

     pthread.h
     sched.h
     semaphore.h

(They are in the toplevel directory, there are actually no meaningful subdirs here)
(NOTE: the win32 is part of the project name. It will become 32 or 64 depending on selection)


3. Install cmake for Windows. The CMake GUI will help you configure the project.

It will try to find OpenSSL and pthreads. If you installed them in the default location, they will be found automatically. If not, you can define the following variables to help CMake find them: 
```
OPENSSL_ROOT_DIR=<path to OpenSSL instalation>
OPENSSL_LIBRARIES=<path to all the openssl libraries to link>
OPENSSL_INCLUDE_DIR=<path to the OpenSSL include dir>

PTHREAD_INCLUDE_DIR=<path to where pthread.h lies>
PTHREAD_LIBRARY=<path to pthread.lib>
```
 

4. For the sake of cmake generation: When you want to have a 64-bit version,
remember that cmake by some reason adds /machine:X86 to the linker options.
There are about four variables ended with `_LINKER_FLAGS` in the `CMakeCache.txt`
file (also available with Advanced checked in CMake GUI). Remove them, or change
into /machine:X64.

Also, just after you generated the project for MSVC (if you fail or forget to do
that before the first compiling, you'll have to delete and regenerate all project
files) then open Configuration Manager **exactly** after generation from cmake and
setup x86 platform with requesting to generate this for every subproject.

5. IMPORTANT FOR DEVELOPERS AND CONTRIBUTORS: If you make any changes that fix
something in the Windows version, remember to keep the project working also for
all other platforms. To simplify the verification if you just would like to do
it on the Windows machine, please install Cygwin and make another build for Cygwin,
for example (remember that 'configure' script requires tcl8.5 package):

		mkdir build-cygwin
		cd build-cygwin
		../configure --prefix=install --cygwin-use-posix
		make

The Cygwin platform isn't any important target platform for this project, but it's
very useful to check if the project wouldn't be build-broken on Linux.

# Using the stransmit app

The `stransmit` application is primarily intended to be used for testing and as
an API example, but it's also a perfectly good flipper application for a live
stream. The general usage is:

    ./stransmit SOURCE_URI TARGET_URI

    where all `*_URI` arguments specify the medium: SRT, UDP or FILE. This is a typical form
    of URI matching the template `SCHEME://HOST:PORT?PARAM1=VALUE1&PARAM2=VALUE2`.

The most typical use would be to transmit a live stream originally from UDP.
For example, let's say you want to receive a UDP stream on the local host port
5000, then transmit it to a remote site host (`remote.example.com` on port
9000), where it flips again to local port 5000.

To do this, on the sending side execute the following:

    ./stransmit udp://:5000 srt://remote.example.com:9000

    NOTE: When you specify a host in SRT (e.g. `remote.example.com`),
    `stransmit` defaults to SRT CALLER mode.

On the receiving side execute the following:

    ./stransmit srt://:9000 udp://:5000

    NOTE: If you do not specify a host in case of SRT, `stransmit` defaults
    to LISTENER mode and binds to 0.0.0.0. You can also specify a network
    device for listening by giving its IP address in `adapter` parameter, e.g.:
    `srt://:9000?adapter=192.168.2.3`, or by specifying this IP as host,
    with enforcing the listener mode: `srt://192.168.2.3:9000?mode=listener`.
    In case of UDP, the empty host is interpreted as 0.0.0.0.

For the moment, `stransmit` is designed for the re-transmission of live video
streams only. If you try to use a stream file as a source, it won't work as
expected. You first have to make a live stream with the source in a file,
redirect it to a local UDP port, and then use `stransmit` to flip it to SRT.

To accomplish this, you can use the `ffmpeg` command line or `vlc` player to
stream a file to UDP. A very useful set of TS tools for creating a live stream
from a file is available here: https://github.com/kynesim/tstools

When receiving a stream, you can make `stransmit` send it to a file or
redirect it to a pipeline so that you can then connect it to some other command
line tool that will do something with the stream. To help accomplish this,
`stransmit` recognizes a custom specification for *file* scheme: `file://con`,
which means _stdin_ when specified as source URI and _stdout_ when specified as
target URI. For example, you can play a stream immediately upon receiving it by
using `ffplay`:

    ./stransmit srt://:9000 file://con | ffplay -

There are two important parameters that you might want to specify in the SRT URI:

* **latency**: the actual delay used for data delivery on the receiving side
               (default is 125 ms)
* **passphrase**: The password/phrase used for encryption and decryption

Note that `latency` is important on noisy or constrained networks where UDP
packet drops often occur, and round-trip times (RTT) may be long. This is
a time difference between the time when the packet was sent (plus RTT) and
the "time to play", when it should be delivered to the application. A lost
packet must be re-requested and retransmited before the "time to play" comes,
otherwise SRT will also drop this packet in order not to compromise the live
stream pace. By increasing the latency, you give the SRT session more time for
retransmission in case of a packet loss. On the other hand, remember that the
bigger the latency, the bigger the delay.

For more information, please refer to the SRT Deployment Guide:
http://www3.haivision.com/srt-alliance-guide<|MERGE_RESOLUTION|>--- conflicted
+++ resolved
@@ -1,6 +1,6 @@
 <p align="center">
   <a href="http://srtalliance.org/">
-    <img alt="Node.js" src="http://www.srtalliance.org/wp-content/uploads/SRT_text_hor_logo_grey.png" width="600"/>
+    <img alt="SRT" src="http://www.srtalliance.org/wp-content/uploads/SRT_text_hor_logo_grey.png" width="600"/>
   </a>
 </p>
 
@@ -20,8 +20,6 @@
 
 As audio/video packets are streamed from a source to a destination device, SRT detects and adapts to the real-time network conditions between the two endpoints. SRT helps compensate for jitter and bandwidth fluctuations due to congestion over noisy networks, such as the Internet. Its error recovery mechanism minimizes the packet loss typical of Internet connections. And SRT supports AES encryption for end-to-end security, keeping your streams safe from prying eyes.
 
-<<<<<<< HEAD
-=======
 [Join the conversation](https://join.slack.com/t/srtalliance/shared_invite/enQtMjY5MzY4MjQ0Njc4LTJjYWYzMmYzN2RjYWI4MWMxZDdiYTE4OTZlMDE4YWQyOGJhNTgwYjIzOTdiODY5OGE4YTQ4ZGZjN2Y0OTI5ZTA) in the #development channel on [Slack](https://srtalliance.slack.com).
 
 # Guides
@@ -29,7 +27,6 @@
 * [Using the `stransmit` App](docs/stransmit.md)
 * [SRT Encryption](docs/encryption.md)
 
->>>>>>> 1367914e
 # Requirements
 
 * cmake (as build system)
@@ -86,6 +83,15 @@
 Install cmake and openssl with development files from "brew". Note that the
 system version of OpenSSL is inappropriate, although you should be able to
 use any newer version compiled from sources, if you prefer.
+```
+brew install cmake
+brew install openssl
+export OPENSSL_ROOT_DIR=$(brew --prefix openssl)
+export OPENSSL_LIB_DIR=$(brew --prefix openssl)"/lib"
+export OPENSSL_INCLUDE_DIR=$(brew --prefix openssl)"/include"
+./configure
+make
+```
 
 ## For Windows:
 
@@ -173,76 +179,4 @@
 		make
 
 The Cygwin platform isn't any important target platform for this project, but it's
-very useful to check if the project wouldn't be build-broken on Linux.
-
-# Using the stransmit app
-
-The `stransmit` application is primarily intended to be used for testing and as
-an API example, but it's also a perfectly good flipper application for a live
-stream. The general usage is:
-
-    ./stransmit SOURCE_URI TARGET_URI
-
-    where all `*_URI` arguments specify the medium: SRT, UDP or FILE. This is a typical form
-    of URI matching the template `SCHEME://HOST:PORT?PARAM1=VALUE1&PARAM2=VALUE2`.
-
-The most typical use would be to transmit a live stream originally from UDP.
-For example, let's say you want to receive a UDP stream on the local host port
-5000, then transmit it to a remote site host (`remote.example.com` on port
-9000), where it flips again to local port 5000.
-
-To do this, on the sending side execute the following:
-
-    ./stransmit udp://:5000 srt://remote.example.com:9000
-
-    NOTE: When you specify a host in SRT (e.g. `remote.example.com`),
-    `stransmit` defaults to SRT CALLER mode.
-
-On the receiving side execute the following:
-
-    ./stransmit srt://:9000 udp://:5000
-
-    NOTE: If you do not specify a host in case of SRT, `stransmit` defaults
-    to LISTENER mode and binds to 0.0.0.0. You can also specify a network
-    device for listening by giving its IP address in `adapter` parameter, e.g.:
-    `srt://:9000?adapter=192.168.2.3`, or by specifying this IP as host,
-    with enforcing the listener mode: `srt://192.168.2.3:9000?mode=listener`.
-    In case of UDP, the empty host is interpreted as 0.0.0.0.
-
-For the moment, `stransmit` is designed for the re-transmission of live video
-streams only. If you try to use a stream file as a source, it won't work as
-expected. You first have to make a live stream with the source in a file,
-redirect it to a local UDP port, and then use `stransmit` to flip it to SRT.
-
-To accomplish this, you can use the `ffmpeg` command line or `vlc` player to
-stream a file to UDP. A very useful set of TS tools for creating a live stream
-from a file is available here: https://github.com/kynesim/tstools
-
-When receiving a stream, you can make `stransmit` send it to a file or
-redirect it to a pipeline so that you can then connect it to some other command
-line tool that will do something with the stream. To help accomplish this,
-`stransmit` recognizes a custom specification for *file* scheme: `file://con`,
-which means _stdin_ when specified as source URI and _stdout_ when specified as
-target URI. For example, you can play a stream immediately upon receiving it by
-using `ffplay`:
-
-    ./stransmit srt://:9000 file://con | ffplay -
-
-There are two important parameters that you might want to specify in the SRT URI:
-
-* **latency**: the actual delay used for data delivery on the receiving side
-               (default is 125 ms)
-* **passphrase**: The password/phrase used for encryption and decryption
-
-Note that `latency` is important on noisy or constrained networks where UDP
-packet drops often occur, and round-trip times (RTT) may be long. This is
-a time difference between the time when the packet was sent (plus RTT) and
-the "time to play", when it should be delivered to the application. A lost
-packet must be re-requested and retransmited before the "time to play" comes,
-otherwise SRT will also drop this packet in order not to compromise the live
-stream pace. By increasing the latency, you give the SRT session more time for
-retransmission in case of a packet loss. On the other hand, remember that the
-bigger the latency, the bigger the delay.
-
-For more information, please refer to the SRT Deployment Guide:
-http://www3.haivision.com/srt-alliance-guide+very useful to check if the project wouldn't be build-broken on Linux.