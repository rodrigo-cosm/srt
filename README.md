<p align="center">
  <a href="http://srtalliance.org/">
    <img alt="Node.js" src="http://www.srtalliance.org/wp-content/uploads/SRT_text_hor_logo_grey.png" width="600"/>
  </a>
</p>

# Introduction

Secure Reliable Transport (SRT) is a proprietary transport technology that optimizes streaming performance across unpredictable networks, such as the Internet.

|    |    |
| --- | --- | 
| **S**ecure | Encrypts video streams |
| **R**eliable | Recovers from severe packet loss |
| **T**ransport | Dynamically adapts to changing network conditions |

SRT is applied to contribution and distribution endpoints as part of a video stream workflow to deliver the best quality and lowest latency video at all times.

As audio/video packets are streamed from a source to a destination device, SRT detects and adapts to the real-time network conditions between the two endpoints. SRT helps compensate for jitter and bandwidth fluctuations due to congestion over noisy networks, such as the Internet. Its error recovery mechanism minimizes the packet loss typical of Internet connections. And SRT supports AES encryption for end-to-end security, keeping your streams safe from prying eyes.

# Requirements

* cmake (as build system)
* OpenSSL
* Pthreads (for POSIX systems it's builtin, for Windows there's a library)

## For Linux:
Install cmake and openssl-devel (or similar name) package. For pthreads
there should be -lpthreads linker flag added.

### Ubuntu 14
```
sudo apt-get update
sudo apt-get upgrade
sudo apt-get install tclsh pkg-config cmake libssl-dev build-essential
./configure
make
```
### CentOS 7
```
sudo yum update
sudo yum install tcl pkgconfig openssl-devel cmake gcc gcc-c++ make automake
./configure
make
```
### CentOS 6
```
sudo yum update
sudo yum install tcl pkgconfig openssl-devel cmake gcc gcc-c++ make automake
sudo yum install centos-release-scl-rh devtoolset-3-gcc devtoolset-3-gcc-c++
scl enable devtoolset-3 bash
./configure --use-static-libstdc++ --with-compiler-prefix=/opt/rh/devtoolset-3/root/usr/bin/
make
```


## For Mac (Darwin, iOS):

Install cmake and openssl with development files from "brew". Note that the
system version of OpenSSL is inappropriate, although you should be able to
use any newer version compiled from sources, if you prefer.

## For Windows:

1. Install cmake for Windows. The CMake GUI will help you configure the project.
Note that some variables must be provided explicitly. These are the default
recommended values (required until some solution for running the `configure`
script in Windows can be found):

		WITH_OPENSSL_INCLUDEDIR=C:/OpenSSL-Win64/include
		WITH_OPENSSL_LIBDIR=C:/OpenSSL-win64/lib/VC/static
		WITH_OPENSSL_LIBRARIES=libeay32MT.lib ssleay32MT.lib
		WITH_PTHREAD_INCLUDEDIR=C:/pthread-win32/include
		WITH_PTHREAD_LDFLAGS=C:/pthread-win32/lib/pthread_lib.lib


2. Please download and install OpenSSL for Windows.

The 64-bit devel package can be downloaded from here:

     http://slproweb.com/download/Win64OpenSSL-1_0_2a.exe

It's expected to be installed in `C:\OpenSSL-Win64` (see the above variables).


3. Compile and install Pthreads for Windows from this submodule:

     submodules/pthread-win32

Please follow the steps:

a. Using Visual Studio 2013, please open this file:

     pthread_lib.2013.vcxproj

b. Make sure to select configuration: `Release` and `x64`.

c. Make sure that the `pthread_lib` project will be built.

d. After building, find the `pthread_lib.lib` file (directory is probably: `bin\x64_MSVC2013.Release`).
Copy this file to `C:\pthread-win32\lib` (or whatever other location you configured in variables).

e. Copy include files to `C:\pthread-win32\include` - the following ones:

     pthread.h
     sched.h
     semaphore.h

(They are in the toplevel directory, there are actually no meaningful subdirs here)
(NOTE: the win32 is part of the project name. It will become 32 or 64 depending on selection)


# Using the stransmit app

The `stransmit` application is used both for testing and as an API example, but it's
still a perfect flipper application for a live stream. The general usage is:

    ./stransmit SOURCE_URI TARGET_URI

<<<<<<< HEAD
where all `*_URI` arguments specify the medium: SRT, UDP or FILE.

The most typical use would be to transmit a live stream originally from UDP, so let's
pretend you have a UDP stream sent to the local host port 5000, then you transmit it
to a remote site host `remote.example.com` port 9000 so that it flips it again to its
local port 5000:

On the sending side you do:

    ./stransmit udp://:5000 srt://remote.example.com:9000

(note that for SRT when you specify the HOST part, it defaults to CALLER mode)

On the receiving side you do:

    ./stransmit srt://:9000 udp://:5000

(Note that for SRT if you skip the HOST part, it will default to LISTENER mode,
whereas in case of UDP the lacking HOST simply defaults to 0.0.0.0).

You can also enforce appropriate network device for listening by giving its IP
address, e.g.: `srt://:9000?adapter=192.168.2.3`.

Note that SRT is a protocol predicted to transmit the live video stream. So if you try
to use just the "stream file" as a source, it won't work as expected. You'd have to first
make a live stream with the source in a file somehow and redirect it to a local UDP port,
and then use `stransmit` to flip it to SRT.

If you want to make such a stream, you can try to use the `ffmpeg` command line or
use `vlc` player to stream a file to UDP, there is also a very useful set ot TS tools
that you can also use to make a live stream from a file: https://github.com/kynesim/tstools

When receiving a stream, you can perfectly redirect it to a file, if you want, or you
can make `stransmit` send it to a pipeline so that you can then connect it to some
other command line tool that will do something with the stream. For that occasion there
is a kind-of nonstandard specification for *file* scheme: `file://con`, which means
_stdin_, when specified as source URI and _stdout_ when target URI. For example, you can
play it directly with `ffplay`:

    ./stransmit srt://:9000 file://con | ffplay -

There are two important parameters that you need to be specified in the SRT parameters
in the URI:

* **latency**: the actual delay used for data delivery on the receiving side (default: 125)
* **passphrase**: The password phrase uses for encryption and decryption

Note that `latency` is important when you have a network that may do often packet
drops in UDP. If the latency is too short towards RTT, then the packet may still be
dropped also in SRT due to inability to keep up with the live stream pace. By increasing
latency you give it more time for possible packet retransmission in case of a packet
loss and the time required to re-request and retransmit the packet will be
short enough so that the packet can still be delivered on time as required for
the live transmission. 
=======
The run this to receive with SRT, this forwards to the ffplay command line from
ffmpeg:
./stransmit  srt://localhost:1234/?mode=client file://con | ffplay -
>>>>>>> 042544ed
<|MERGE_RESOLUTION|>--- conflicted
+++ resolved
@@ -117,8 +117,8 @@
 
     ./stransmit SOURCE_URI TARGET_URI
 
-<<<<<<< HEAD
-where all `*_URI` arguments specify the medium: SRT, UDP or FILE.
+where all `*_URI` arguments specify the medium: SRT, UDP or FILE. This is a typical form
+of URI matching the template `SCHEME://HOST:PORT?PARAM1=VALUE1&PARAM2=VALUE2`.
 
 The most typical use would be to transmit a live stream originally from UDP, so let's
 pretend you have a UDP stream sent to the local host port 5000, then you transmit it
@@ -172,8 +172,3 @@
 loss and the time required to re-request and retransmit the packet will be
 short enough so that the packet can still be delivered on time as required for
 the live transmission. 
-=======
-The run this to receive with SRT, this forwards to the ffplay command line from
-ffmpeg:
-./stransmit  srt://localhost:1234/?mode=client file://con | ffplay -
->>>>>>> 042544ed
