--- conflicted
+++ resolved
@@ -71,10 +71,6 @@
           - BUILD_TYPE=Release
           - BUILD_OPTS='-DENABLE_MONOTONIC_CLOCK=ON'
 script:
-<<<<<<< HEAD
-    - TESTS_IPv6="TestMuxer.IPv4_and_IPv6:TestIPv6.*6:ReuseAddr.ProtocolVersion:ReuseAddr.*6" ; # Tests to skip due to lack of IPv6 support
-=======
->>>>>>> 09f35c0f
     - if [ "$TRAVIS_COMPILER" == "x86_64-w64-mingw32-g++" ]; then
         export CC="x86_64-w64-mingw32-gcc";
         export CXX="x86_64-w64-mingw32-g++";
