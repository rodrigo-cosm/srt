--- conflicted
+++ resolved
@@ -17,19 +17,10 @@
         - os: osx
           osx_image: xcode7.3
           env: BUILD_TYPE=Debug
-<<<<<<< HEAD
-          install: brew install openssl
-        - os: osx
-          osx_image: xcode7.3
-          install: brew install openssl
-=======
-          before_install: brew update
           install: brew install openssl gnutls nettle
         - os: osx
           osx_image: xcode7.3
-          before_install: brew update
           install: brew install openssl gnutls nettle
->>>>>>> 1367914e
           env: BUILD_TYPE=Release
 
 
