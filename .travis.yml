language: cpp
dist: trusty

addons:
    apt:
        packages:
        - tclsh
        - pkg-config
        - cmake
        - libssl-dev
        - build-essential
    sonarcloud:
        organization: "haivision"
        token:
            secure: "wJZC0kyyjuf4SZyonZ6p/5Ga9asEqSnKWF9NpRbu6S6ceERO7vbebuSJF5qX3A6ivPuw0TTk5WASOdnvIyfA28FU/D0MWRdH8K7T3w77wdE9EgAEYTUXzdrbzJY18+9pxjljHwWXWALPSGf3MClg4irWrdk1e6uHK+68R39+ZvBGBFpWeeZy/+at9+xwhtAGKBlSHe8zc+3wPxuYdvviLVJ25qbpNmnzkUR0X89G+UBl90raCPSN32EHFdImHZ5DxfEQQJgZFRjzQUY4EW/iYwaMel7jufAq0ClgV4psKujl9Lz8cPqx3WgqRfJyiIthOMTsac7G4zAw8LK2CI0VsssBp0JalLXaumi6vG7o6c3rIwKckzSKccq3pHa7h45praIVVn9s3nq+Q/JGA11FMkKQxdQtmwgFsLhbi6ZxabgsUi5KtWoWY2z6MgpJuROuAjNxZi9XJzUoJs7zSTUtRRW7V8Q2lRiOnknYh25N6TCA5bpyy1EZmRdJErm071YNI9P01gbFz5137FWJFiJzro9TGF0KoHSGiCIdUt3WlMzwr/i/wFLxFBQOZQ2rjTXvhs4hxONxMZV3gzxA1NdLaf9i5Mh6jxVMV+ujaRSV7JmPGzxqiAlpT9cJUhTCYuar9diLLeDrpe7RawEZR8V1xVDQ7yT8ruDNQ78VbSn/sC0="
    homebrew:
        update: true  # TODO: this should be removed once this bug is fixed: https://travis-ci.community/t/macos-build-fails-because-of-homebrew-bundle-unknown-command/7296
        packages:
        - openssl

matrix:
    include:
        - os: linux
          env:
          - BUILD_TYPE=Debug
          - BUILD_OPTS='-DENABLE_CODE_COVERAGE=ON -DENABLE_EXPERIMENTAL_BONDING=ON'
          - RUN_SONARCUBE=1
          - RUN_CODECOV=1
        - env:
          - BUILD_TYPE=Debug
          - BUILD_OPTS='-DENABLE_LOGGING=OFF -DENABLE_MONOTONIC_CLOCK=ON -DENABLE_EXPERIMENTAL_BONDING=ON'
        - os: linux
          env: BUILD_TYPE=Release
        - os: osx
          osx_image: xcode10.2
          env: BUILD_TYPE=Debug
        - os: osx
          osx_image: xcode10.2
          env: BUILD_TYPE=Release
        - os: linux
          compiler: x86_64-w64-mingw32-g++
          addons:
            apt:
              packages:
                - gcc-mingw-w64-base
                - binutils-mingw-w64-x86-64
                - gcc-mingw-w64-x86-64
                - gcc-mingw-w64
                - g++-mingw-w64-x86-64
          before_script:
            - git clone -b OpenSSL_1_1_1-stable https://github.com/openssl/openssl.git openssl
            - cd openssl
            - ./Configure --cross-compile-prefix=x86_64-w64-mingw32- mingw64
            - make
            - cd ..
          env: BUILD_TYPE=Release
          
         # Power jobs
        - os: linux
          arch: ppc64le
          env:
          - BUILD_TYPE=Debug
        - arch: ppc64le
          env:
          - BUILD_TYPE=Release
          - BUILD_OPTS='-DENABLE_MONOTONIC_CLOCK=ON'
script:
    - if [ "$TRAVIS_COMPILER" == "x86_64-w64-mingw32-g++" ]; then
        export CC="x86_64-w64-mingw32-gcc";
        export CXX="x86_64-w64-mingw32-g++";
        cmake . -DCMAKE_BUILD_TYPE=$BUILD_TYPE $BUILD_OPTS -DENABLE_UNITTESTS="ON" -DUSE_OPENSSL_PC="OFF" -DOPENSSL_ROOT_DIR="$PWD/openssl" -DCMAKE_SYSTEM_NAME="Windows";
      elif [ "$TRAVIS_OS_NAME" == "linux" ]; then
        cmake . -DCMAKE_BUILD_TYPE=$BUILD_TYPE $BUILD_OPTS -DENABLE_UNITTESTS="ON";
      elif [ "$TRAVIS_OS_NAME" == "osx" ]; then
        export PKG_CONFIG_PATH=$(brew --prefix openssl)"/lib/pkgconfig";
        cmake . -DCMAKE_BUILD_TYPE=$BUILD_TYPE $BUILD_OPTS -DENABLE_UNITTESTS="ON";
      fi
    - echo "TRAVIS_REPO_SLUG=$TRAVIS_REPO_SLUG"
    - echo "TRAVIS_PULL_REQUEST=$TRAVIS_PULL_REQUEST"
    - if [[ "$TRAVIS_REPO_SLUG" != "Haivision/srt" || "$TRAVIS_PULL_REQUEST" -gt 0 ]]; then
        export RUN_SONARCUBE=0;
      fi
    - echo "RUN_SONARCUBE=$RUN_SONARCUBE"
    - if (( "$RUN_SONARCUBE" )); then
        build-wrapper-linux-x86-64 --out-dir bw-output make;
      else
        make -j$(nproc);
      fi
    - if [ "$TRAVIS_COMPILER" != "x86_64-w64-mingw32-g++" ]; then
<<<<<<< HEAD
        SRT_TEST_DISABLE_IPv6=1 ./test-srt;
=======
        ./test-srt --gtest_filter="-TestMuxer.IPv4_and_IPv6:TestIPv6.v6_calls_v6*";
>>>>>>> df25ca82
      fi
    - source ./scripts/collect-gcov.sh
    - if (( "$RUN_CODECOV" )); then
        bash <(curl -s https://codecov.io/bash);
      fi
    - if (( "$RUN_SONARCUBE" )); then
        sonar-scanner -D"sonar.cfamily.gcov.reportPath=.";
      fi<|MERGE_RESOLUTION|>--- conflicted
+++ resolved
@@ -87,11 +87,7 @@
         make -j$(nproc);
       fi
     - if [ "$TRAVIS_COMPILER" != "x86_64-w64-mingw32-g++" ]; then
-<<<<<<< HEAD
         SRT_TEST_DISABLE_IPv6=1 ./test-srt;
-=======
-        ./test-srt --gtest_filter="-TestMuxer.IPv4_and_IPv6:TestIPv6.v6_calls_v6*";
->>>>>>> df25ca82
       fi
     - source ./scripts/collect-gcov.sh
     - if (( "$RUN_CODECOV" )); then
