/*
 * SRT - Secure, Reliable, Transport
 * Copyright (c) 2019 Haivision Systems Inc.
 * 
 * This Source Code Form is subject to the terms of the Mozilla Public
 * License, v. 2.0. If a copy of the MPL was not distributed with this
 * file, You can obtain one at http://mozilla.org/MPL/2.0/.
 * 
 */


/*****************************************************************************
written by
   Haivision Systems Inc.

   2022-05-19 (jdube)
        CRYSPR2 adaptation
   2019-06-26 (jdube)
        OpenSSL Direct AES CRYSPR/4SRT (CRYypto Service PRovider for SRT).
*****************************************************************************/

#include "hcrypt.h"

#include <string.h>

typedef struct tag_crysprOpenSSL_AES_cb {
    CRYSPR_cb       ccb;
    /* Add cryptolib specific data here */
#ifdef CRYSPR2
    CRYSPR_AESCTX   aes_kek_buf;		/* Key Encrypting Key (KEK) */
    CRYSPR_AESCTX   aes_sek_buf[2];		/* even/odd Stream Encrypting Key (SEK) */
#endif
} crysprOpenSSL_cb;


int crysprOpenSSL_Prng(unsigned char *rn, int len)
{
    return(RAND_bytes(rn, len) <= 0 ? -1 : 0);
}

int crysprOpenSSL_AES_SetKey(
    int cipher_type,            /* One of HCRYPT_CTX_MODE_[CLRTXT|AESECB|AESCTR] */
    bool bEncrypt,              /* true Enxcrypt key, false: decrypt */
    const unsigned char *kstr,  /* key sttring*/
    size_t kstr_len,            /* kstr len in  bytes (16, 24, or 32 bytes (for AES128,AES192, or AES256) */
    CRYSPR_AESCTX *aes_key)     /* CRYpto Service PRovider AES Key context */
{
    (void)cipher_type;

    if (bEncrypt) {        /* Encrypt key */
<<<<<<< HEAD
        if (AES_set_encrypt_key(kstr, (int)(kstr_len) * 8, aes_key)) {
=======
        if (AES_set_encrypt_key(kstr, (int)(kstr_len * 8), aes_key)) {
>>>>>>> 3cefedef
            HCRYPT_LOG(LOG_ERR, "%s", "AES_set_encrypt_key(kek) failed\n");
            return(-1);
        }
    } else {               /* Decrypt key */
<<<<<<< HEAD
        if (AES_set_decrypt_key(kstr, (int)(kstr_len) * 8, aes_key)) {
=======
        if (AES_set_decrypt_key(kstr, (int)(kstr_len * 8), aes_key)) {
>>>>>>> 3cefedef
            HCRYPT_LOG(LOG_ERR, "%s", "AES_set_decrypt_key(kek) failed\n");
            return(-1);
        }
    }
    return(0);
}

#if !(CRYSPR_HAS_AESCTR && CRYSPR_HAS_AESKWRAP)

int crysprOpenSSL_AES_EcbCipher(
    bool bEncrypt,              /* true:encrypt, false:decrypt */
    CRYSPR_AESCTX *aes_key,     /* CRYpto Service PRovider AES Key context */
    const unsigned char *indata,/* src (clear text if encrypt, cipher text otherwise)*/
    size_t inlen,               /* indata length */
    unsigned char *out_txt,     /* dst (cipher text if encrypt, clear text otherwise) */
    size_t *outlen)             /* in/out dst len */
{
    int nblk = inlen/CRYSPR_AESBLKSZ;
    int nmore = inlen%CRYSPR_AESBLKSZ;
    size_t outsiz = (outlen ? *outlen : 0);
    int i;

    if (outsiz % CRYSPR_AESBLKSZ) return(-1); /* output buf size must be a multiple of AES block size (16) */
    if (bEncrypt) {
        if (outsiz > 16 && outsiz < (nblk+nmore)*CRYSPR_AESBLKSZ) return(-1); /* output buf size must have room for PKCS7 padding */
        /* Encrypt packet payload, block by block, in output buffer */
        for (i=0; i<nblk; i++){
            AES_ecb_encrypt(&indata[(i*CRYSPR_AESBLKSZ)],
                &out_txt[(i*CRYSPR_AESBLKSZ)], aes_key, AES_ENCRYPT);
        }
        /* Encrypt last incomplete block */
        if (0 < nmore) {
            unsigned char intxt[CRYSPR_AESBLKSZ];
            /* PKCS7 padding: padding value is number of bytes padded */
            memcpy(intxt, &indata[(nblk*CRYSPR_AESBLKSZ)], nmore);
            memset(intxt+nmore, CRYSPR_AESBLKSZ-nmore, CRYSPR_AESBLKSZ-nmore);
            AES_ecb_encrypt(intxt, &out_txt[(nblk*CRYSPR_AESBLKSZ)], aes_key, AES_ENCRYPT);
            nblk++;
        }
        if (outlen != NULL) *outlen = nblk*CRYSPR_AESBLKSZ;
    } else { /* Decrypt */
        for (i=0; i<nblk; i++){
            AES_ecb_encrypt(&indata[(i*CRYSPR_AESBLKSZ)],
                &out_txt[(i*CRYSPR_AESBLKSZ)], aes_key, AES_DECRYPT);
        }
        /* Encrypt last incomplete block */
        if (0 < nmore) {
            //shall not happens in decrypt
        }
        if (outlen != NULL) *outlen = nblk*CRYSPR_AESBLKSZ;
    }
    return 0;
}
#endif /* !(CRYSPR_HAS_AESCTR && CRYSPR_HAS_AESKWRAP) */

int crysprOpenSSL_AES_CtrCipher(
    bool bEncrypt,              /* true:encrypt, false:decrypt */
    CRYSPR_AESCTX *aes_key,     /* CRYpto Service PRovider AES Key context */
    unsigned char *iv,          /* iv */
    const unsigned char *indata,/* src */
    size_t inlen,               /* length */
    unsigned char *out_txt)     /* dest */
{
    unsigned char ctr[CRYSPR_AESBLKSZ];
    unsigned blk_ofs = 0;
    (void)bEncrypt;             /* CTR mode encrypt for both encryption and decryption */

    memset(&ctr[0], 0, sizeof(ctr));
#if (OPENSSL_VERSION_NUMBER >= 0x10100000L && !defined(OPENSSL_IS_BORINGSSL))
    CRYPTO_ctr128_encrypt(indata, out_txt,
                          inlen, aes_key, iv, ctr, &blk_ofs, (block128_f) AES_encrypt);
#else
    AES_ctr128_encrypt(indata, out_txt,
                       inlen, aes_key, iv, ctr, &blk_ofs);
#endif
    return 0;
}
#ifdef CRYSPR2
static CRYSPR_cb *crysprOpenSSL_Open(CRYSPR_methods *cryspr, size_t max_len)
{
    crysprOpenSSL_cb *aes_data;

    aes_data = (crysprOpenSSL_cb *)crysprHelper_Open(cryspr, sizeof(crysprOpenSSL_cb), max_len);
    if (NULL == aes_data) {
        HCRYPT_LOG(LOG_ERR, "crysprHelper_Open(%p, %zd, %zd) failed\n", cryspr, sizeof(crysprOpenSSL_cb), max_len);
        return(NULL);
    }

    aes_data->ccb.aes_kek = &aes_data->aes_kek_buf; //key encrypting key
    aes_data->ccb.aes_sek[0] = &aes_data->aes_sek_buf[0]; //stream encrypting key
    aes_data->ccb.aes_sek[1] = &aes_data->aes_sek_buf[1]; //stream encrypting key

    return(&aes_data->ccb);
}
#endif /* CRYSPR2 */
/*
* Password-based Key Derivation Function
*/
int crysprOpenSSL_KmPbkdf2(
    CRYSPR_cb *cryspr_cb,
    char *passwd,           /* passphrase */
    size_t passwd_len,      /* passphrase len */
    unsigned char *salt,    /* salt */
    size_t salt_len,        /* salt_len */
    int itr,                /* iterations */
    size_t key_len,         /* key_len */
    unsigned char *out)     /* derived key */
{
    (void)cryspr_cb;
<<<<<<< HEAD
    int rc = PKCS5_PBKDF2_HMAC_SHA1(passwd, (int)passwd_len, salt, (int)salt_len, itr, (int)key_len, out);
=======
    int rc = PKCS5_PBKDF2_HMAC_SHA1(passwd,(int)passwd_len,salt,(int)salt_len,itr,(int)key_len,out);
>>>>>>> 3cefedef
    return(rc == 1? 0 : -1);
}

#if CRYSPR_HAS_AESKWRAP
int crysprOpenSSL_KmWrap(CRYSPR_cb *cryspr_cb,
		unsigned char *wrap,
		const unsigned char *sek,
        unsigned int seklen)
{
    AES_KEY *kek = CRYSPR_GETKEK(cryspr_cb); //key encrypting key

    return(((seklen + HAICRYPT_WRAPKEY_SIGN_SZ) == (unsigned int)AES_wrap_key(kek, NULL, wrap, sek, seklen)) ? 0 : -1);
}

int crysprOpenSSL_KmUnwrap(
        CRYSPR_cb *cryspr_cb,
		unsigned char *sek,             //Stream encrypting key
		const unsigned char *wrap,
        unsigned int wraplen)
{
    AES_KEY *kek = CRYSPR_GETKEK(cryspr_cb); //key encrypting key

    return(((wraplen - HAICRYPT_WRAPKEY_SIGN_SZ) == (unsigned int)AES_unwrap_key(kek, NULL, sek, wrap, wraplen)) ? 0 : -1);
}
#endif /*CRYSPR_HAS_AESKWRAP*/


static CRYSPR_methods crysprOpenSSL_methods;

CRYSPR_methods *crysprOpenSSL(void)
{
    if(NULL == crysprOpenSSL_methods.open) {
        crysprInit(&crysprOpenSSL_methods);    //Default/fallback methods

        crysprOpenSSL_methods.prng           = crysprOpenSSL_Prng;
    //--CryptoLib Primitive API-----------------------------------------------
        crysprOpenSSL_methods.aes_set_key    = crysprOpenSSL_AES_SetKey;
    #if CRYSPR_HAS_AESCTR
        crysprOpenSSL_methods.aes_ctr_cipher = crysprOpenSSL_AES_CtrCipher;
    #endif
    #if !(CRYSPR_HAS_AESCTR && CRYSPR_HAS_AESKWRAP)
        /* AES-ECB only required if cryspr has no AES-CTR and no AES KeyWrap */
        /* OpenSSL has both AESCTR and AESKWRP and the AESECB wrapper is only used
           to test the falback methods */
        crysprOpenSSL_methods.aes_ecb_cipher = crysprOpenSSL_AES_EcbCipher;
    #endif
    #if !CRYSPR_HAS_PBKDF2
        crysprOpenSSL_methods.sha1_msg_digest= NULL; //Required to use eventual default/fallback KmPbkdf2
    #endif

    //--Crypto Session API-----------------------------------------
#ifdef CRYSPR2
        crysprOpenSSL_methods.open     = crysprOpenSSL_Open;
#else
    //  crysprOpenSSL_methods.open     =
#endif
    //  crysprOpenSSL_methods.close    =
    //--Keying material (km) encryption

#if CRYSPR_HAS_PBKDF2
    	crysprOpenSSL_methods.km_pbkdf2  = crysprOpenSSL_KmPbkdf2;
#else
#error  There is no default/fallback method for PBKDF2
#endif
    //	crysprOpenSSL_methods.km_setkey  =
#if CRYSPR_HAS_AESKWRAP
        crysprOpenSSL_methods.km_wrap    = crysprOpenSSL_KmWrap;
        crysprOpenSSL_methods.km_unwrap  = crysprOpenSSL_KmUnwrap;
#endif

    //--Media stream (ms) encryption
    //  crysprOpenSSL_methods.ms_setkey  =
    //	crysprOpenSSL_methods.ms_encrypt =
    //	crysprOpenSSL_methods.ms_decrypt =
    }
    return(&crysprOpenSSL_methods);
}

<|MERGE_RESOLUTION|>--- conflicted
+++ resolved
@@ -48,20 +48,12 @@
     (void)cipher_type;
 
     if (bEncrypt) {        /* Encrypt key */
-<<<<<<< HEAD
-        if (AES_set_encrypt_key(kstr, (int)(kstr_len) * 8, aes_key)) {
-=======
         if (AES_set_encrypt_key(kstr, (int)(kstr_len * 8), aes_key)) {
->>>>>>> 3cefedef
             HCRYPT_LOG(LOG_ERR, "%s", "AES_set_encrypt_key(kek) failed\n");
             return(-1);
         }
     } else {               /* Decrypt key */
-<<<<<<< HEAD
-        if (AES_set_decrypt_key(kstr, (int)(kstr_len) * 8, aes_key)) {
-=======
         if (AES_set_decrypt_key(kstr, (int)(kstr_len * 8), aes_key)) {
->>>>>>> 3cefedef
             HCRYPT_LOG(LOG_ERR, "%s", "AES_set_decrypt_key(kek) failed\n");
             return(-1);
         }
@@ -171,11 +163,7 @@
     unsigned char *out)     /* derived key */
 {
     (void)cryspr_cb;
-<<<<<<< HEAD
-    int rc = PKCS5_PBKDF2_HMAC_SHA1(passwd, (int)passwd_len, salt, (int)salt_len, itr, (int)key_len, out);
-=======
     int rc = PKCS5_PBKDF2_HMAC_SHA1(passwd,(int)passwd_len,salt,(int)salt_len,itr,(int)key_len,out);
->>>>>>> 3cefedef
     return(rc == 1? 0 : -1);
 }
 
