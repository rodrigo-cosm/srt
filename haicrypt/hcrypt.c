/*
 * SRT - Secure, Reliable, Transport
 * Copyright (c) 2018 Haivision Systems Inc.
 * 
 * This Source Code Form is subject to the terms of the Mozilla Public
 * License, v. 2.0. If a copy of the MPL was not distributed with this
 * file, You can obtain one at http://mozilla.org/MPL/2.0/.
 * 
 */


/*****************************************************************************
written by
   Haivision Systems Inc.

   2011-06-23 (jdube)
        HaiCrypt initial implementation.
   2014-03-11 (jdube)
        Adaptation for SRT.
*****************************************************************************/

#include <stdio.h>	/* snprintf */
#include <stdlib.h>	/* NULL, malloc, free */
#include <string.h>	/* memcpy, memset */
#ifdef WIN32
    #include <winsock2.h>
    #include <ws2tcpip.h>
#else
    #include <sys/time.h>	/* timerclear */
#endif

#include "hcrypt.h"

#if ENABLE_HAICRYPT_LOGGING

static const char* DumpCfgFlags(int flags)
{
    static char buf[4096];

    static struct { int flg; const char* desc; } flgtable [] = {
#define HCRYPTF(name) { HAICRYPT_CFG_F_##name, #name }
        HCRYPTF(TX),
        HCRYPTF(CRYPTO),
        HCRYPTF(FEC)
#undef HCRYPTF
    };
    size_t flgtable_size = sizeof(flgtable)/sizeof(flgtable[0]);
    size_t i;

    buf[0] = 0;
    char* pbuf = stpcpy(buf, "{");
    const char* sep = "";
    const char* sep_bar = " | ";
    for (i = 0; i < flgtable_size; ++i)
    {
        if ( (flgtable[i].flg & flags) != 0 )
        {
            pbuf = stpcpy(pbuf, sep);
            pbuf = stpcpy(pbuf, flgtable[i].desc);
            sep = sep_bar;
        }
    }
    strcpy(pbuf, "}");

    return buf;
}

<<<<<<< HEAD
#if ENABLE_HAICRYPT_LOGGING
=======
void HaiCrypt_DumpConfig(const HaiCrypt_Cfg* cfg)
{
    char buf_secret[1024];
    char* pbuf = buf_secret + snprintf(buf_secret, 1024, "{tp=%s len=%d pwd=",
            (cfg->secret.typ == 1 ? "PSK" : cfg->secret.typ == 2 ? "PWD" : "???"),
            (int)cfg->secret.len);
    size_t maxlen = 1024 - (pbuf - buf_secret) - 5;
    if (cfg->secret.len > maxlen)
    {
        memcpy(pbuf, (char*)cfg->secret.str, maxlen);
        strcpy(pbuf+maxlen, "...");
        pbuf = pbuf + maxlen + 3;
    }
    else
    {
        memcpy(pbuf, cfg->secret.str, cfg->secret.len);
        pbuf += cfg->secret.len;
    }
    strcpy(pbuf, "}");

    HCRYPT_LOG(LOG_DEBUG, "CFG DUMP: flags=%s xport=%s cipher=%s key_len=%d data_max_len=%d\n",
            // flags
            DumpCfgFlags(cfg->flags),
            // xport
            (cfg->xport == HAICRYPT_XPT_SRT ? "SRT" : "INVALID"),
            // cipher
            (cfg->cipher == HaiCryptCipher_OpenSSL_EVP_CTR() ? "OSSL-EVP-CTR":
             cfg->cipher == HaiCryptCipher_OpenSSL_AES() ? "OSSL-AES":
             // This below is used as the only one when Nettle is used. When OpenSSL
             // is used, one of the above will trigger, and the one below will then never trigger.
             cfg->cipher == HaiCryptCipher_Get_Instance() ? "Nettle-AES":
             "UNKNOWN"),
            // key_len
            cfg->key_len,
            // data_max_len
            cfg->data_max_len
            );
    HCRYPT_LOG(LOG_DEBUG, "CFG DUMP: txperiod=%dms kmrefresh=%d kmpreannounce=%d secret %s\n",
            cfg->km_tx_period_ms,
            cfg->km_refresh_rate_pkt,
            cfg->km_pre_announce_pkt,
            buf_secret);

}
#else
#define HaiCrypt_DumpConfig(x) (void)0
#endif

>>>>>>> 5f4fc8f0

static const char* DumpCfgFlags(int flags)
{
    static char buf[4096];

    static struct { int flg; const char* desc; } flgtable [] = {
#define HCRYPTF(name) { HAICRYPT_CFG_F_##name, #name }
        HCRYPTF(TX),
        HCRYPTF(CRYPTO),
        HCRYPTF(FEC)
#undef HCRYPTF
    };
    size_t flgtable_size = sizeof(flgtable)/sizeof(flgtable[0]);
    size_t i;

    buf[0] = 0;
    char* pbuf = stpcpy(buf, "{");
    const char* sep = "";
    const char* sep_bar = " | ";
    for (i = 0; i < flgtable_size; ++i)
    {
        if ( (flgtable[i].flg & flags) != 0 )
        {
            pbuf = stpcpy(pbuf, sep);
            pbuf = stpcpy(pbuf, flgtable[i].desc);
            sep = sep_bar;
        }
    }
    strcpy(pbuf, "}");

    return buf;
}

void HaiCrypt_DumpConfig(const HaiCrypt_Cfg* cfg)
{
    char buf_secret[1024];
    char* pbuf = buf_secret + snprintf(buf_secret, 1024, "{tp=%s len=%d pwd=",
            (cfg->secret.typ == 1 ? "PSK" : cfg->secret.typ == 2 ? "PWD" : "???"),
            (int)cfg->secret.len);
    size_t maxlen = 1024 - (pbuf - buf_secret) - 5;
    if (cfg->secret.len > maxlen)
    {
        memcpy(pbuf, (char*)cfg->secret.str, maxlen);
        strcpy(pbuf+maxlen, "...");
        pbuf = pbuf + maxlen + 3;
    }
    else
    {
        memcpy(pbuf, cfg->secret.str, cfg->secret.len);
        pbuf += cfg->secret.len;
    }
    strcpy(pbuf, "}");

    HCRYPT_LOG(LOG_DEBUG, "CFG DUMP: flags=%s xport=%s cipher=%s key_len=%d data_max_len=%d\n",
            // flags
            DumpCfgFlags(cfg->flags),
            // xport
            (cfg->xport == HAICRYPT_XPT_SRT ? "SRT" : "INVALID"),
            // cipher
            (cfg->cipher == HaiCryptCipher_OpenSSL_EVP_CTR() ? "OSSL-EVP-CTR":
             cfg->cipher == HaiCryptCipher_OpenSSL_AES() ? "OSSL-AES":
             // This below is used as the only one when Nettle is used. When OpenSSL
             // is used, one of the above will trigger, and the one below will then never trigger.
             cfg->cipher == HaiCryptCipher_Get_Instance() ? "Nettle-AES":
             "UNKNOWN"),
            // key_len
            cfg->key_len,
            // data_max_len
            cfg->data_max_len
            );
    HCRYPT_LOG(LOG_DEBUG, "CFG DUMP: txperiod=%dms kmrefresh=%d kmpreannounce=%d secret %s\n",
            cfg->km_tx_period_ms,
            cfg->km_refresh_rate_pkt,
            cfg->km_pre_announce_pkt,
            buf_secret);

}
#else
#define HaiCrypt_DumpConfig(x) (void)0
#endif

static hcrypt_Session* sHaiCrypt_PrepareHandle(const HaiCrypt_Cfg* cfg, HaiCrypt_CryptoDir tx)
{
    hcrypt_Session *crypto;
    hcrypt_Cipher *cipher;
    cipher = (hcrypt_Cipher *)cfg->cipher;
    unsigned char *mem_buf;
    size_t mem_siz, inbuf_siz;

<<<<<<< HEAD
    HaiCrypt_DumpConfig(cfg);

=======
    HCRYPT_LOG_INIT();
    //Test log
    HCRYPT_LOG(LOG_INFO, "creating crypto context(flags=0x%x)\n", cfg->flags);

    if (!(HAICRYPT_CFG_F_CRYPTO & cfg->flags)) {
        HCRYPT_LOG(LOG_INFO, "no supported flags set (0x%x)\n", cfg->flags);
        return(-1);
    } else if ((16 != cfg->key_len)	/* SEK length */
            &&  (24 != cfg->key_len)
            &&  (32 != cfg->key_len)) {
        HCRYPT_LOG(LOG_ERR, "invalid key length (%d). Expected: 16, 24, 32\n", (int)cfg->key_len);
        return(-1);
    } else if ((HAICRYPT_SECTYP_PASSPHRASE == cfg->secret.typ)
            &&  ((0 == cfg->secret.len) || (sizeof(cfg->secret.str) < cfg->secret.len))) { /* KEK length */
        HCRYPT_LOG(LOG_ERR, "invalid secret passphrase length (%d)\n", (int)cfg->secret.len);
        return(-1);
    } else if ((HAICRYPT_SECTYP_PRESHARED == cfg->secret.typ)
            &&  (16 != cfg->key_len)	/* SEK length */
            &&  (24 != cfg->key_len)
            &&  (32 != cfg->key_len)) {
        HCRYPT_LOG(LOG_ERR, "invalid pre-shared secret length (%d)\n", (int)cfg->secret.len);
        return(-1);
    } else if ((HAICRYPT_SECTYP_PRESHARED == cfg->secret.typ)
            &&  (cfg->key_len > cfg->secret.len)) {
        HCRYPT_LOG(LOG_ERR, "preshared secret length (%d) smaller than key length (%d)\n", 
                (int)cfg->secret.len, (int)cfg->key_len);
        return(-1);
    } else if (NULL == cfg->cipher) {
        HCRYPT_LOG(LOG_ERR, "%s\n", "no cipher specified");
        return(-1);
    } else if (0 == cfg->data_max_len) {
        HCRYPT_LOG(LOG_ERR, "%s\n", "no data_max_len specified");
        return(-1);
    }

    HaiCrypt_DumpConfig(cfg);

    cipher = (hcrypt_Cipher *)cfg->cipher;
    tx = HAICRYPT_CFG_F_TX & cfg->flags;
>>>>>>> 5f4fc8f0
    HCRYPT_PRINTKEY(cfg->secret.str, cfg->secret.len, "cfgkey");

    /* 
     * If cipher has no special input buffer alignment requirement,
     * handle it in the crypto session.
     */
    inbuf_siz = 0;
    if (NULL == cipher->getinbuf) {
        inbuf_siz = hcryptMsg_PaddedLen(cfg->data_max_len, 128/8);
    }

    /* Allocate crypto session control struct */
    mem_siz = sizeof(hcrypt_Session)	// structure
        + inbuf_siz;

    crypto = malloc(mem_siz);
    if (NULL == crypto) {
        HCRYPT_LOG(LOG_ERR, "%s\n", "malloc failed");
        return NULL;
    }
    mem_buf = (unsigned char *)crypto;
    mem_buf += sizeof(*crypto);
    memset(crypto, 0, sizeof(*crypto));

    if (inbuf_siz) {
        crypto->inbuf = mem_buf;
        crypto->inbuf_siz = inbuf_siz;
    }

    crypto->cipher = cfg->cipher;
    crypto->cfg.data_max_len = cfg->data_max_len;

    /* Setup transport packet info */
    switch (cfg->xport) {
    case HAICRYPT_XPT_STANDALONE:
        crypto->se = HCRYPT_SE_TSUDP;
        crypto->msg_info = hcryptMsg_STA_MsgInfo();
        break;
    case HAICRYPT_XPT_SRT:
        crypto->se = HCRYPT_SE_TSSRT;
        crypto->msg_info = hcryptMsg_SRT_MsgInfo();
        break;
    default:
        HCRYPT_LOG(LOG_ERR, "invalid xport: %d\n", cfg->xport);
        free(crypto);
        return NULL;
    }

    timerclear(&crypto->km.tx_last);
    crypto->km.tx_period.tv_sec  = cfg->km_tx_period_ms / 1000;
    crypto->km.tx_period.tv_usec = (cfg->km_tx_period_ms % 1000) * 1000;

    crypto->km.refresh_rate = cfg->km_refresh_rate_pkt;
    crypto->km.pre_announce = cfg->km_pre_announce_pkt;

    /* Indentify each context */
    crypto->ctx_pair[0].flags = HCRYPT_MSG_F_eSEK | (tx ? HCRYPT_CTX_F_ENCRYPT : 0);
    crypto->ctx_pair[1].flags = HCRYPT_MSG_F_oSEK | (tx ? HCRYPT_CTX_F_ENCRYPT : 0);
    /* Point to each other */
    crypto->ctx_pair[0].alt = &crypto->ctx_pair[1];
    crypto->ctx_pair[1].alt = &crypto->ctx_pair[0];

    crypto->cipher_data = crypto->cipher->open(cfg->data_max_len);
    if (NULL == crypto->cipher_data) {
        free(crypto);
        return NULL;
    }

    return crypto;
}

int HaiCrypt_Create(const HaiCrypt_Cfg *cfg, HaiCrypt_Handle *phhc)
{
    hcrypt_Session *crypto;
    HaiCrypt_CryptoDir tx = (HaiCrypt_CryptoDir)(HAICRYPT_CFG_F_TX & cfg->flags);

    *phhc = NULL;

    ASSERT(NULL != cfg);

    HCRYPT_LOG_INIT();
    //Test log
    HCRYPT_LOG(LOG_INFO, "creating crypto context(flags=0x%x)\n", cfg->flags);

    if (!(HAICRYPT_CFG_F_CRYPTO & cfg->flags)) {
        HCRYPT_LOG(LOG_INFO, "no supported flags set (0x%x)\n", cfg->flags);
        return(-1);
    } else if ((16 != cfg->key_len)	/* SEK length */
            &&  (24 != cfg->key_len)
            &&  (32 != cfg->key_len)) {
        HCRYPT_LOG(LOG_ERR, "invalid key length (%d). Expected: 16, 24, 32\n", (int)cfg->key_len);
        return(-1);
    } else if ((HAICRYPT_SECTYP_PASSPHRASE == cfg->secret.typ)
            &&  ((0 == cfg->secret.len) || (sizeof(cfg->secret.str) < cfg->secret.len))) { /* KEK length */
        HCRYPT_LOG(LOG_ERR, "invalid secret passphrase length (%d)\n", (int)cfg->secret.len);
        return(-1);
    } else if ((HAICRYPT_SECTYP_PRESHARED == cfg->secret.typ)
            &&  (16 != cfg->key_len)	/* SEK length */
            &&  (24 != cfg->key_len)
            &&  (32 != cfg->key_len)) {
        HCRYPT_LOG(LOG_ERR, "invalid pre-shared secret length (%d)\n", (int)cfg->secret.len);
        return(-1);
    } else if ((HAICRYPT_SECTYP_PRESHARED == cfg->secret.typ)
            &&  (cfg->key_len > cfg->secret.len)) {
        HCRYPT_LOG(LOG_ERR, "preshared secret length (%d) smaller than key length (%d)\n", 
                (int)cfg->secret.len, (int)cfg->key_len);
        return(-1);
    } else if (NULL == cfg->cipher) {
        HCRYPT_LOG(LOG_ERR, "%s\n", "no cipher specified");
        return(-1);
    } else if (0 == cfg->data_max_len) {
        HCRYPT_LOG(LOG_ERR, "%s\n", "no data_max_len specified");
        return(-1);
    }

    crypto = sHaiCrypt_PrepareHandle(cfg, tx);
    if (!crypto)
        return -1;

    if (tx) { /* Encoder */
        /* Configure initial context */
        if (hcryptCtx_Tx_Init(crypto, &crypto->ctx_pair[0], cfg)
                ||  hcryptCtx_Tx_Init(crypto, &crypto->ctx_pair[1], cfg)) {
            free(crypto);
            return(-1);
        }			
        /* Generate keys for first (default) context */
        if (hcryptCtx_Tx_Rekey(crypto, &crypto->ctx_pair[0])) {
            free(crypto);
            return(-1);
        }
        crypto->ctx = &crypto->ctx_pair[0];
        crypto->ctx->flags |= (HCRYPT_CTX_F_ANNOUNCE | HCRYPT_CTX_F_TTSEND);
        crypto->ctx->status = HCRYPT_CTX_S_ACTIVE;
    } else { /* Decoder */
        /* Configure contexts */
        if (hcryptCtx_Rx_Init(crypto, &crypto->ctx_pair[0], cfg)
                ||  hcryptCtx_Rx_Init(crypto, &crypto->ctx_pair[1], cfg)) {
            free(crypto);
            return(-1);
        }
    }

    *phhc = (void *)crypto;
    return(0);
}

int HaiCrypt_ExtractConfig(HaiCrypt_Handle hhcSrc, HaiCrypt_Cfg* pcfg)
{
    hcrypt_Session *crypto = (hcrypt_Session *)hhcSrc;
    hcrypt_Ctx* ctx = crypto->ctx;
    if (!ctx)
    {
        // Fall  back to the first of the pair;
        // Should this be not initialized, ignore it.
        ctx = &crypto->ctx_pair[0];

        // We assume that when ctx != NULL, it is active or keyed anyway.
        if (ctx->status != HCRYPT_CTX_S_KEYED && ctx->status != HCRYPT_CTX_S_ACTIVE)
            return -1;
    }

    pcfg->flags = HAICRYPT_CFG_F_CRYPTO;
    if ((ctx->flags & HCRYPT_CTX_F_ENCRYPT) == HCRYPT_CTX_F_ENCRYPT)
        pcfg->flags |= HAICRYPT_CFG_F_TX;

    /* Set this explicitly - this use of this library is SRT only. */
    pcfg->xport = HAICRYPT_XPT_SRT;
    pcfg->cipher = crypto->cipher;
    pcfg->key_len = ctx->cfg.key_len;
    if (pcfg->key_len == 0) // not initialized - usual in RX
    {
        pcfg->key_len = ctx->sek_len;
    }
    pcfg->data_max_len = crypto->cfg.data_max_len;
    pcfg->km_tx_period_ms = 0;//No HaiCrypt KM inject period, handled in SRT;

    pcfg->km_refresh_rate_pkt = crypto->km.refresh_rate;
    pcfg->km_pre_announce_pkt = crypto->km.pre_announce;

    /* As SRT is using only the PASSPHRASE type, never PRESHARED,
     * this is so assumed here, although there are completely no
     * premises as to which is currently used by the hhcSrc.
     */
    pcfg->secret.typ = HAICRYPT_SECTYP_PASSPHRASE;
    pcfg->secret.len = ctx->cfg.pwd_len;
    memcpy(pcfg->secret.str, ctx->cfg.pwd, pcfg->secret.len);

    return 0;
}

int HaiCrypt_Clone(HaiCrypt_Handle hhcSrc, HaiCrypt_CryptoDir tx, HaiCrypt_Handle *phhc)
{
    hcrypt_Session *cryptoSrc = (hcrypt_Session *)hhcSrc;
    hcrypt_Session *cryptoClone;
    unsigned char *mem_buf;
    size_t mem_siz, inbuf_siz;

    *phhc = NULL;

    ASSERT(NULL != hhcSrc);

    HCRYPT_LOG(LOG_INFO, "%s\n", "creating CLONED crypto context");

    if (tx) {
        HaiCrypt_Cfg crypto_config;
        HaiCrypt_ExtractConfig(hhcSrc, &crypto_config);

        /*
         * Just invert the direction written in flags and use the
         * standard way of creating the context, as you already have a config.
         */
        crypto_config.flags |= HAICRYPT_CFG_F_TX;
        cryptoClone = sHaiCrypt_PrepareHandle(&crypto_config, tx);
        if (!cryptoClone)
            return -1;

        /* Configure initial context */
        if (hcryptCtx_Tx_Init(cryptoClone, &cryptoClone->ctx_pair[0], &crypto_config)
                ||  hcryptCtx_Tx_Init(cryptoClone, &cryptoClone->ctx_pair[1], &crypto_config)) {
            free(cryptoClone);
            return(-1);
        }			
        /* Clone keys for first (default) context from the source RX crypto */
        if (hcryptCtx_Tx_CloneKey(cryptoClone, &cryptoClone->ctx_pair[0], cryptoSrc)) {
            free(cryptoClone);
            return(-1);
        }
        cryptoClone->ctx = &cryptoClone->ctx_pair[0];
        cryptoClone->ctx->flags |= (HCRYPT_CTX_F_ANNOUNCE | HCRYPT_CTX_F_TTSEND);
        cryptoClone->ctx->status = HCRYPT_CTX_S_ACTIVE;

    } else { /* Receiver */

        /* 
         * If cipher has no special input buffer alignment requirement,
         * handle it in the crypto session.
         */
        inbuf_siz = cryptoSrc->inbuf_siz ;

        /* Allocate crypto session control struct */
        mem_siz = sizeof(hcrypt_Session)	// structure
            + inbuf_siz;

        cryptoClone = malloc(mem_siz);
        if (NULL == cryptoClone) {
            HCRYPT_LOG(LOG_ERR, "%s\n", "malloc failed");
            return(-1);
        }
        mem_buf = (unsigned char *)cryptoClone;
        mem_buf += sizeof(*cryptoClone);
        memset(cryptoClone, 0, sizeof(*cryptoClone));
        memcpy(cryptoClone, cryptoSrc, sizeof(*cryptoClone));

        if (inbuf_siz) {
            cryptoClone->inbuf = mem_buf;
            mem_buf += inbuf_siz;
        }
        timerclear(&cryptoClone->km.tx_last);

        /* Adjust pointers  pointing into cryproSrc after copy
           msg_info adn ciphers are extern statics so this is ok*/
        cryptoClone->ctx_pair[0].alt = &cryptoClone->ctx_pair[1];
        cryptoClone->ctx_pair[1].alt = &cryptoClone->ctx_pair[0];

        /* create a new cipher (OpenSSL) context */
        cryptoClone->cipher_data = cryptoClone->cipher->open(cryptoClone->cfg.data_max_len);
        if (NULL == cryptoClone->cipher_data) {
            //shred
            free(cryptoClone);
            return(-1);
        }


        /* Configure contexts */
        if (hcryptCtx_Rx_Init(cryptoClone, &cryptoClone->ctx_pair[0], NULL)
                ||  hcryptCtx_Rx_Init(cryptoClone, &cryptoClone->ctx_pair[1], NULL)) {
            free(cryptoClone);
            return(-1);
        }

        /* Clear salt to force later regeneration of KEK as AES decrypting key,
           copyed one is encrypting key */
        cryptoClone->ctx_pair[0].flags &= ~HCRYPT_CTX_F_ENCRYPT;
        cryptoClone->ctx_pair[1].flags &= ~HCRYPT_CTX_F_ENCRYPT;
        memset(cryptoClone->ctx_pair[0].salt, 0, sizeof(cryptoClone->ctx_pair[0].salt));
        cryptoClone->ctx_pair[0].salt_len = 0;
    }

    *phhc = (void *)cryptoClone;
    return(0);
}

int HaiCrypt_Close(HaiCrypt_Handle hhc)
{
    hcrypt_Session *crypto = (hcrypt_Session *)hhc;
    int rc = -1;

    if (crypto) {
        if (crypto->cipher && crypto->cipher->close) crypto->cipher->close(crypto->cipher_data);
        free(crypto);
        rc = 0;
    }
    HCRYPT_LOG_EXIT();
    return rc;
}<|MERGE_RESOLUTION|>--- conflicted
+++ resolved
@@ -32,7 +32,6 @@
 #include "hcrypt.h"
 
 #if ENABLE_HAICRYPT_LOGGING
-
 static const char* DumpCfgFlags(int flags)
 {
     static char buf[4096];
@@ -65,9 +64,6 @@
     return buf;
 }
 
-<<<<<<< HEAD
-#if ENABLE_HAICRYPT_LOGGING
-=======
 void HaiCrypt_DumpConfig(const HaiCrypt_Cfg* cfg)
 {
     char buf_secret[1024];
@@ -116,87 +112,6 @@
 #define HaiCrypt_DumpConfig(x) (void)0
 #endif
 
->>>>>>> 5f4fc8f0
-
-static const char* DumpCfgFlags(int flags)
-{
-    static char buf[4096];
-
-    static struct { int flg; const char* desc; } flgtable [] = {
-#define HCRYPTF(name) { HAICRYPT_CFG_F_##name, #name }
-        HCRYPTF(TX),
-        HCRYPTF(CRYPTO),
-        HCRYPTF(FEC)
-#undef HCRYPTF
-    };
-    size_t flgtable_size = sizeof(flgtable)/sizeof(flgtable[0]);
-    size_t i;
-
-    buf[0] = 0;
-    char* pbuf = stpcpy(buf, "{");
-    const char* sep = "";
-    const char* sep_bar = " | ";
-    for (i = 0; i < flgtable_size; ++i)
-    {
-        if ( (flgtable[i].flg & flags) != 0 )
-        {
-            pbuf = stpcpy(pbuf, sep);
-            pbuf = stpcpy(pbuf, flgtable[i].desc);
-            sep = sep_bar;
-        }
-    }
-    strcpy(pbuf, "}");
-
-    return buf;
-}
-
-void HaiCrypt_DumpConfig(const HaiCrypt_Cfg* cfg)
-{
-    char buf_secret[1024];
-    char* pbuf = buf_secret + snprintf(buf_secret, 1024, "{tp=%s len=%d pwd=",
-            (cfg->secret.typ == 1 ? "PSK" : cfg->secret.typ == 2 ? "PWD" : "???"),
-            (int)cfg->secret.len);
-    size_t maxlen = 1024 - (pbuf - buf_secret) - 5;
-    if (cfg->secret.len > maxlen)
-    {
-        memcpy(pbuf, (char*)cfg->secret.str, maxlen);
-        strcpy(pbuf+maxlen, "...");
-        pbuf = pbuf + maxlen + 3;
-    }
-    else
-    {
-        memcpy(pbuf, cfg->secret.str, cfg->secret.len);
-        pbuf += cfg->secret.len;
-    }
-    strcpy(pbuf, "}");
-
-    HCRYPT_LOG(LOG_DEBUG, "CFG DUMP: flags=%s xport=%s cipher=%s key_len=%d data_max_len=%d\n",
-            // flags
-            DumpCfgFlags(cfg->flags),
-            // xport
-            (cfg->xport == HAICRYPT_XPT_SRT ? "SRT" : "INVALID"),
-            // cipher
-            (cfg->cipher == HaiCryptCipher_OpenSSL_EVP_CTR() ? "OSSL-EVP-CTR":
-             cfg->cipher == HaiCryptCipher_OpenSSL_AES() ? "OSSL-AES":
-             // This below is used as the only one when Nettle is used. When OpenSSL
-             // is used, one of the above will trigger, and the one below will then never trigger.
-             cfg->cipher == HaiCryptCipher_Get_Instance() ? "Nettle-AES":
-             "UNKNOWN"),
-            // key_len
-            cfg->key_len,
-            // data_max_len
-            cfg->data_max_len
-            );
-    HCRYPT_LOG(LOG_DEBUG, "CFG DUMP: txperiod=%dms kmrefresh=%d kmpreannounce=%d secret %s\n",
-            cfg->km_tx_period_ms,
-            cfg->km_refresh_rate_pkt,
-            cfg->km_pre_announce_pkt,
-            buf_secret);
-
-}
-#else
-#define HaiCrypt_DumpConfig(x) (void)0
-#endif
 
 static hcrypt_Session* sHaiCrypt_PrepareHandle(const HaiCrypt_Cfg* cfg, HaiCrypt_CryptoDir tx)
 {
@@ -206,50 +121,8 @@
     unsigned char *mem_buf;
     size_t mem_siz, inbuf_siz;
 
-<<<<<<< HEAD
     HaiCrypt_DumpConfig(cfg);
 
-=======
-    HCRYPT_LOG_INIT();
-    //Test log
-    HCRYPT_LOG(LOG_INFO, "creating crypto context(flags=0x%x)\n", cfg->flags);
-
-    if (!(HAICRYPT_CFG_F_CRYPTO & cfg->flags)) {
-        HCRYPT_LOG(LOG_INFO, "no supported flags set (0x%x)\n", cfg->flags);
-        return(-1);
-    } else if ((16 != cfg->key_len)	/* SEK length */
-            &&  (24 != cfg->key_len)
-            &&  (32 != cfg->key_len)) {
-        HCRYPT_LOG(LOG_ERR, "invalid key length (%d). Expected: 16, 24, 32\n", (int)cfg->key_len);
-        return(-1);
-    } else if ((HAICRYPT_SECTYP_PASSPHRASE == cfg->secret.typ)
-            &&  ((0 == cfg->secret.len) || (sizeof(cfg->secret.str) < cfg->secret.len))) { /* KEK length */
-        HCRYPT_LOG(LOG_ERR, "invalid secret passphrase length (%d)\n", (int)cfg->secret.len);
-        return(-1);
-    } else if ((HAICRYPT_SECTYP_PRESHARED == cfg->secret.typ)
-            &&  (16 != cfg->key_len)	/* SEK length */
-            &&  (24 != cfg->key_len)
-            &&  (32 != cfg->key_len)) {
-        HCRYPT_LOG(LOG_ERR, "invalid pre-shared secret length (%d)\n", (int)cfg->secret.len);
-        return(-1);
-    } else if ((HAICRYPT_SECTYP_PRESHARED == cfg->secret.typ)
-            &&  (cfg->key_len > cfg->secret.len)) {
-        HCRYPT_LOG(LOG_ERR, "preshared secret length (%d) smaller than key length (%d)\n", 
-                (int)cfg->secret.len, (int)cfg->key_len);
-        return(-1);
-    } else if (NULL == cfg->cipher) {
-        HCRYPT_LOG(LOG_ERR, "%s\n", "no cipher specified");
-        return(-1);
-    } else if (0 == cfg->data_max_len) {
-        HCRYPT_LOG(LOG_ERR, "%s\n", "no data_max_len specified");
-        return(-1);
-    }
-
-    HaiCrypt_DumpConfig(cfg);
-
-    cipher = (hcrypt_Cipher *)cfg->cipher;
-    tx = HAICRYPT_CFG_F_TX & cfg->flags;
->>>>>>> 5f4fc8f0
     HCRYPT_PRINTKEY(cfg->secret.str, cfg->secret.len, "cfgkey");
 
     /* 
