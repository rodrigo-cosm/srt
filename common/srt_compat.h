--- conflicted
+++ resolved
@@ -192,13 +192,8 @@
 
 inline struct tm LocalTime(time_t tt)
 {
-<<<<<<< HEAD
-	struct tm tm; // = {};
-    memset(&tm, 0, sizeof tm); // won't generate a warning
-=======
     struct tm tms;
     memset(&tms, 0, sizeof tms);
->>>>>>> e1051382
 #ifdef WIN32
 	errno_t rr = localtime_s(&tms, &tt);
 	if (rr == 0)
