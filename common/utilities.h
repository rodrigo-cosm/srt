--- conflicted
+++ resolved
@@ -236,8 +236,6 @@
         dst[i] = ntohl(src[i]);
 }
 
-// Homecooked version of ref_t. It's a copy of std::reference_wrapper
-// voided of unwanted properties and renamed to ref_t.
 
 
 #if HAVE_CXX11
@@ -248,12 +246,22 @@
 class ref_t
 {
     Type* m_data;
+    
+    // Use your own addressof to walk around any
+    // defined operator&.
+    template <class InType>
+    static InType* adrof(InType& refr)
+    {
+        unsigned char& mem = (unsigned char&)refr;
+        return (InType*)&mem;
+    }
+
 
 public:
     typedef Type type;
 
     explicit ref_t(Type& __indata)
-        : m_data(&__indata)
+        : m_data(adrof(__indata))
         { }
 
     ref_t(const ref_t<Type>& inref)
@@ -352,57 +360,6 @@
 
 #else
 
-<<<<<<< HEAD
-// Homecooked version of ref_t. It's a copy of std::reference_wrapper
-// voided of unwanted properties and renamed to ref_t.
-
-template<typename Type>
-class ref_t
-{
-    Type* m_data;
-
-    // Use your own addressof to walk around any
-    // defined operator&.
-    template <class InType>
-    static InType* adrof(InType& refr)
-    {
-        unsigned char& mem = (unsigned char&)refr;
-        return (InType*)&mem;
-    }
-
-public:
-    typedef Type type;
-
-    explicit ref_t(Type& __indata)
-        : m_data(adrof(__indata))
-        { }
-
-    ref_t(const ref_t<Type>& inref)
-        : m_data(inref.m_data)
-    { }
-
-    void operator=(const ref_t<Type>& inref)
-    {
-        m_data = inref.m_data;
-    }
-
-    void operator=(const Type& src)
-    {
-        *m_data = src;
-    }
-
-    operator Type&() const
-    { return this->get(); }
-
-    Type& get() const 
-    { return *m_data; }
-
-    Type operator->() const
-    { return *m_data; }
-};
-
-=======
->>>>>>> e1051382
 template <class Type>
 ref_t<Type> Ref(Type& arg)
 {
