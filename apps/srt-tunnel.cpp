--- conflicted
+++ resolved
@@ -850,11 +850,7 @@
     size_t pred_size = shift + m_chunk;
 
     w_output.resize(pred_size);
-<<<<<<< HEAD
-    int st = ReadInternal((w_output.data() + shift), int(m_chunk));
-=======
     int st = ReadInternal((w_output.data() + shift), (int)m_chunk);
->>>>>>> 3cefedef
     if (st == -1)
     {
         if (IsErrorAgain())
@@ -888,11 +884,7 @@
 
 void SrtMedium::Write(bytevector& w_buffer)
 {
-<<<<<<< HEAD
-    int st = srt_send(m_socket, w_buffer.data(), int(w_buffer.size()));
-=======
     int st = srt_send(m_socket, w_buffer.data(), (int)w_buffer.size());
->>>>>>> 3cefedef
     if (st == SRT_ERROR)
     {
         Error(UDT::getlasterror(), "srt_send");
@@ -915,11 +907,7 @@
 
 void TcpMedium::Write(bytevector& w_buffer)
 {
-<<<<<<< HEAD
-    int st = ::send(m_socket, w_buffer.data(), int(w_buffer.size()), DEF_SEND_FLAG);
-=======
     int st = ::send(m_socket, w_buffer.data(), (int)w_buffer.size(), DEF_SEND_FLAG);
->>>>>>> 3cefedef
     if (st == -1)
     {
         Error(errno, "send");
