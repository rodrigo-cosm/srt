--- conflicted
+++ resolved
@@ -45,10 +45,7 @@
     Install("CHN_MGMT", SRT_LOGFA_CHN_MGMT);
     Install("GRP_MGMT", SRT_LOGFA_GRP_MGMT);
     Install("EPOLL_API", SRT_LOGFA_EPOLL_API);
-<<<<<<< HEAD
-=======
 
->>>>>>> 6309f3e8
     Install("HAICRYPT", SRT_LOGFA_HAICRYPT);
     Install("APPLOG", SRT_LOGFA_APPLOG);
 }