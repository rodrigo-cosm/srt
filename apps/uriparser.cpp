--- conflicted
+++ resolved
@@ -174,11 +174,7 @@
     // whole host results to have [] at edge positions, they are stripped,
     // otherwise they remain. In both cases the search for the colon
     // separating the port specification starts only after ].
-<<<<<<< HEAD
-    size_t i6pos = m_host.find("[");
-=======
     const size_t i6pos = m_host.find("[");
->>>>>>> 92abcd61
     size_t i6end = string::npos;
 
     // Search for the "path" part only behind the closed bracket,
