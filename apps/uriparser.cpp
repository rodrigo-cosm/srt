--- conflicted
+++ resolved
@@ -156,11 +156,7 @@
     if (idx != string::npos)
     {
         m_host   = strUrl.substr(0, idx);
-<<<<<<< HEAD
-        iQueryStart = int(idx) + 1;
-=======
         iQueryStart = (int)(idx + 1);
->>>>>>> 3cefedef
     }
     else
     {
@@ -301,20 +297,12 @@
         if (idx != string::npos)
         {
             strQueryPair = strUrl.substr(iQueryStart, idx - iQueryStart);
-<<<<<<< HEAD
-            iQueryStart = int(idx) + 1;
-=======
             iQueryStart = (int)(idx + 1);
->>>>>>> 3cefedef
         }
         else
         {
             strQueryPair = strUrl.substr(iQueryStart, strUrl.size() - iQueryStart);
-<<<<<<< HEAD
-            iQueryStart = int(idx);
-=======
             iQueryStart = (int)idx;
->>>>>>> 3cefedef
         }
 
         idx = strQueryPair.find("=");
