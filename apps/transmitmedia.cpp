--- conflicted
+++ resolved
@@ -89,11 +89,7 @@
     int Write(const char* data, size_t size, ostream &SRT_ATR_UNUSED = cout) override
     {
         ofile.write(data, size);
-<<<<<<< HEAD
-        return !(ofile.bad()) ? size : 0;
-=======
         return !(ofile.bad()) ? (int) size : 0;
->>>>>>> c05ca7d7
     }
 
     bool IsOpen() override { return !!ofile; }
@@ -717,7 +713,6 @@
     return stat;
 }
 
-
 SrtModel::SrtModel(string host, int port, map<string,string> par)
 {
     InitParameters(host, par);
