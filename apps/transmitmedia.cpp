--- conflicted
+++ resolved
@@ -102,185 +102,7 @@
 template <class Iface>
 Iface* CreateFile(const string& name) { return new typename File<Iface>::type (name); }
 
-<<<<<<< HEAD
 shared_ptr<SrtStatsWriter> transmit_stats_writer;
-=======
-shared_ptr<SrtStatsWriter> stats_writer;
-
-class SrtStatsJson : public SrtStatsWriter
-{
-public: 
-    string WriteStats(int sid, const CBytePerfMon& mon) override 
-    { 
-        std::ostringstream output;
-        output << "{";
-        output << "\"sid\":" << sid << ",";
-        output << "\"time\":" << mon.msTimeStamp << ",";
-        output << "\"window\":{";
-        output << "\"flow\":" << mon.pktFlowWindow << ",";
-        output << "\"congestion\":" << mon.pktCongestionWindow << ",";    
-        output << "\"flight\":" << mon.pktFlightSize;    
-        output << "},";
-        output << "\"link\":{";
-        output << "\"rtt\":" << mon.msRTT << ",";
-        output << "\"bandwidth\":" << mon.mbpsBandwidth << ",";
-        output << "\"maxBandwidth\":" << mon.mbpsMaxBW;
-        output << "},";
-        output << "\"send\":{";
-        output << "\"packets\":" << mon.pktSent << ",";
-        output << "\"packetsLost\":" << mon.pktSndLoss << ",";
-        output << "\"packetsDropped\":" << mon.pktSndDrop << ",";
-        output << "\"packetsRetransmitted\":" << mon.pktRetrans << ",";
-        output << "\"packetsFilterExtra\":" << mon.pktSndFilterExtra << ",";
-        output << "\"bytes\":" << mon.byteSent << ",";
-        output << "\"bytesDropped\":" << mon.byteSndDrop << ",";
-        output << "\"mbitRate\":" << mon.mbpsSendRate;
-        output << "},";
-        output << "\"recv\": {";
-        output << "\"packets\":" << mon.pktRecv << ",";
-        output << "\"packetsLost\":" << mon.pktRcvLoss << ",";
-        output << "\"packetsDropped\":" << mon.pktRcvDrop << ",";
-        output << "\"packetsRetransmitted\":" << mon.pktRcvRetrans << ",";
-        output << "\"packetsBelated\":" << mon.pktRcvBelated << ",";
-        output << "\"packetsFilterExtra\":" << mon.pktRcvFilterExtra << ",";
-        output << "\"packetsFilterSupply\":" << mon.pktRcvFilterSupply << ",";
-        output << "\"packetsFilterLoss\":" << mon.pktRcvFilterLoss << ",";
-        output << "\"bytes\":" << mon.byteRecv << ",";
-        output << "\"bytesLost\":" << mon.byteRcvLoss << ",";
-        output << "\"bytesDropped\":" << mon.byteRcvDrop << ",";
-        output << "\"mbitRate\":" << mon.mbpsRecvRate;
-        output << "}";
-        output << "}" << endl;
-        return output.str();
-    } 
-
-    string WriteBandwidth(double mbpsBandwidth) override 
-    {
-        std::ostringstream output;
-        output << "{\"bandwidth\":" << mbpsBandwidth << '}' << endl;
-        return output.str();
-    }
-};
-
-class SrtStatsCsv : public SrtStatsWriter
-{
-private:
-    bool first_line_printed;
-
-public: 
-    SrtStatsCsv() : first_line_printed(false) {}
-
-    string WriteStats(int sid, const CBytePerfMon& mon) override 
-    { 
-        std::ostringstream output;
-        if (!first_line_printed)
-        {
-            output << "Time,SocketID,pktFlowWindow,pktCongestionWindow,pktFlightSize,";
-            output << "msRTT,mbpsBandwidth,mbpsMaxBW,pktSent,pktSndLoss,pktSndDrop,";
-            output << "pktRetrans,byteSent,byteSndDrop,mbpsSendRate,usPktSndPeriod,";
-            output << "pktRecv,pktRcvLoss,pktRcvDrop,pktRcvRetrans,pktRcvBelated,";
-            output << "byteRecv,byteRcvLoss,byteRcvDrop,mbpsRecvRate,RCVLATENCYms,";
-            // Filter stats
-            output << "pktSndFilterExtra,pktRcvFilterExtra,pktRcvFilterSupply,pktRcvFilterLoss";
-            output << endl;
-            first_line_printed = true;
-        }
-        int rcv_latency = 0;
-        int int_len = sizeof rcv_latency;
-        srt_getsockopt(sid, 0, SRTO_RCVLATENCY, &rcv_latency, &int_len);
-
-        output << mon.msTimeStamp << ",";
-        output << sid << ",";
-        output << mon.pktFlowWindow << ",";
-        output << mon.pktCongestionWindow << ",";
-        output << mon.pktFlightSize << ",";
-        output << mon.msRTT << ",";
-        output << mon.mbpsBandwidth << ",";
-        output << mon.mbpsMaxBW << ",";
-        output << mon.pktSent << ",";
-        output << mon.pktSndLoss << ",";
-        output << mon.pktSndDrop << ",";
-        output << mon.pktRetrans << ",";
-        output << mon.byteSent << ",";
-        output << mon.byteSndDrop << ",";
-        output << mon.mbpsSendRate << ",";
-        output << mon.usPktSndPeriod << ",";
-        output << mon.pktRecv << ",";
-        output << mon.pktRcvLoss << ",";
-        output << mon.pktRcvDrop << ",";
-        output << mon.pktRcvRetrans << ",";
-        output << mon.pktRcvBelated << ",";
-        output << mon.byteRecv << ",";
-        output << mon.byteRcvLoss << ",";
-        output << mon.byteRcvDrop << ",";
-        output << mon.mbpsRecvRate << ",";
-        output << rcv_latency << ",";
-        // Filter stats
-        output << mon.pktSndFilterExtra << ",";
-        output << mon.pktRcvFilterExtra << ",";
-        output << mon.pktRcvFilterSupply << ",";
-        output << mon.pktRcvFilterLoss; //<< ",";
-        output << endl;
-        return output.str();
-    }
-
-    string WriteBandwidth(double mbpsBandwidth) override 
-    {
-        std::ostringstream output;
-        output << "+++/+++SRT BANDWIDTH: " << mbpsBandwidth << endl;
-        return output.str();
-    }
-};
-
-class SrtStatsCols : public SrtStatsWriter
-{
-public: 
-    string WriteStats(int sid, const CBytePerfMon& mon) override 
-    { 
-        std::ostringstream output;
-        output << "======= SRT STATS: sid=" << sid << endl;
-        output << "PACKETS     SENT: " << setw(11) << mon.pktSent            << "  RECEIVED:   " << setw(11) << mon.pktRecv              << endl;
-        output << "LOST PKT    SENT: " << setw(11) << mon.pktSndLoss         << "  RECEIVED:   " << setw(11) << mon.pktRcvLoss           << endl;
-        output << "REXMIT      SENT: " << setw(11) << mon.pktRetrans         << "  RECEIVED:   " << setw(11) << mon.pktRcvRetrans        << endl;
-        output << "DROP PKT    SENT: " << setw(11) << mon.pktSndDrop         << "  RECEIVED:   " << setw(11) << mon.pktRcvDrop           << endl;
-        output << "FILTER EXTRA  TX: " << setw(11) << mon.pktSndFilterExtra  << "        RX:   " << setw(11) << mon.pktRcvFilterExtra    << endl;
-        output << "FILTER RX  SUPPL: " << setw(11) << mon.pktRcvFilterSupply << "  RX  LOSS:   " << setw(11) << mon.pktRcvFilterLoss     << endl;
-        output << "RATE     SENDING: " << setw(11) << mon.mbpsSendRate       << "  RECEIVING:  " << setw(11) << mon.mbpsRecvRate         << endl;
-        output << "BELATED RECEIVED: " << setw(11) << mon.pktRcvBelated      << "  AVG TIME:   " << setw(11) << mon.pktRcvAvgBelatedTime << endl;
-        output << "REORDER DISTANCE: " << setw(11) << mon.pktReorderDistance << endl;
-        output << "WINDOW      FLOW: " << setw(11) << mon.pktFlowWindow      << "  CONGESTION: " << setw(11) << mon.pktCongestionWindow  << "  FLIGHT: " << setw(11) << mon.pktFlightSize << endl;
-        output << "LINK         RTT: " << setw(9)  << mon.msRTT            << "ms  BANDWIDTH:  " << setw(7)  << mon.mbpsBandwidth    << "Mb/s " << endl;
-        output << "BUFFERLEFT:  SND: " << setw(11) << mon.byteAvailSndBuf    << "  RCV:        " << setw(11) << mon.byteAvailRcvBuf      << endl;
-        return output.str();
-    } 
-
-    string WriteBandwidth(double mbpsBandwidth) override 
-    {
-        std::ostringstream output;
-        output << "+++/+++SRT BANDWIDTH: " << mbpsBandwidth << endl;
-        return output.str();
-    }
-};
-
-shared_ptr<SrtStatsWriter> SrtStatsWriterFactory(PrintFormat printformat)
-{
-    switch (printformat)
-    {
-    case PRINT_FORMAT_JSON:
-        return make_shared<SrtStatsJson>();
-        break;
-    case PRINT_FORMAT_CSV:
-        return make_shared<SrtStatsCsv>();
-        break;
-    case PRINT_FORMAT_2COLS:
-        return make_shared<SrtStatsCols>();
-        break;
-    default:
-        return nullptr;
-    }
-}
-
->>>>>>> f443fca0
 
 void SrtCommon::InitParameters(string host, map<string,string> par)
 {
