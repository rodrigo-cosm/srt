--- conflicted
+++ resolved
@@ -11,18 +11,13 @@
 
 #ifndef INC__APPCOMMON_H
 #define INC__APPCOMMON_H
-<<<<<<< HEAD
 
 #include <string>
 #include <map>
 #include <set>
 #include <vector>
 
-#if WIN32
-=======
- 
 #if _WIN32
->>>>>>> 6f6b76b3
 
 // Keep this below commented out.
 // This is for a case when you need cpp debugging on Windows.
@@ -65,73 +60,7 @@
 
 #endif
 
-<<<<<<< HEAD
-#ifdef WIN32
-=======
-#include <string>
-#include <cstring>
-// For Options
-#include <iostream>
-#include <sstream>
-#include <vector>
-#include <map>
-#include <set>
-
-// NOTE: MINGW currently does not include support for inet_pton(). See
-//    http://mingw.5.n7.nabble.com/Win32API-request-for-new-functions-td22029.html
-//    Even if it did support inet_pton(), it is only available on Windows Vista
-//    and later. Since we need to support WindowsXP and later in ORTHRUS. Many
-//    customers still use it, we will need to implement using something like
-//    WSAStringToAddress() which is available on Windows95 and later.
-//    Support for IPv6 was added on WindowsXP SP1.
-// Header: winsock2.h
-// Implementation: ws2_32.dll
-// See:
-//    https://msdn.microsoft.com/en-us/library/windows/desktop/ms742214(v=vs.85).aspx
-//    http://www.winsocketdotnetworkprogramming.com/winsock2programming/winsock2advancedInternet3b.html
-#if defined(_WIN32) && !defined(HAVE_INET_PTON)
-static inline int inet_pton(int af, const char * src, void * dst)
-{
-   struct sockaddr_storage ss;
-   int ssSize = sizeof(ss);
-   char srcCopy[INET6_ADDRSTRLEN + 1];
-
-   ZeroMemory(&ss, sizeof(ss));
-
-   // work around non-const API
-   strncpy(srcCopy, src, INET6_ADDRSTRLEN + 1);
-   srcCopy[INET6_ADDRSTRLEN] = '\0';
-
-   if (WSAStringToAddress(
-      srcCopy, af, NULL, (struct sockaddr *)&ss, &ssSize) != 0)
-   {
-      return 0;
-   }
-
-   switch (af)
-   {
-      case AF_INET :
-      {
-         *(struct in_addr *)dst = ((struct sockaddr_in *)&ss)->sin_addr;
-         return 1;
-      }
-      case AF_INET6 :
-      {
-         *(struct in6_addr *)dst = ((struct sockaddr_in6 *)&ss)->sin6_addr;
-         return 1;
-      }
-      default :
-      {
-         // No-Op
-      }
-   }
-
-   return 0;
-}
-#endif // _WIN32 && !HAVE_INET_PTON
-
 #ifdef _WIN32
->>>>>>> 6f6b76b3
 inline int SysError() { return ::GetLastError(); }
 #else
 inline int SysError() { return errno; }
@@ -173,9 +102,6 @@
     static type process(const options_t::mapped_type& i) { return Join(i, " "); }
 };
 
-<<<<<<< HEAD
-=======
-
 struct OutBool
 {
     typedef bool type;
@@ -183,7 +109,6 @@
 };
 
 
->>>>>>> 6f6b76b3
 template <class OutType, class OutValue> inline
 typename OutType::type Option(const options_t&, OutValue deflt=OutValue()) { return deflt; }
 
@@ -214,95 +139,7 @@
     enum Args { ARG_NONE, ARG_ONE, ARG_VAR } type;
 };
 
-<<<<<<< HEAD
 options_t ProcessOptions(char* const* argv, int argc, std::vector<OptionScheme> scheme);
-=======
-inline options_t ProcessOptions(char* const* argv, int argc, std::vector<OptionScheme> scheme)
-{
-    using namespace std;
-
-    string current_key = "";
-    size_t vals = 0;
-    OptionScheme::Args type = OptionScheme::ARG_VAR; // This is for no-option-yet or consumed
-    map<string, vector<string>> params;
-    bool moreoptions = true;
-
-    for (char* const* p = argv+1; p != argv+argc; ++p)
-    {
-        const char* a = *p;
-        // cout << "*D ARG: '" << a << "'\n";
-        if (moreoptions && a[0] == '-')
-        {
-            string key(a + 1);  // omit '-'
-            size_t pos = key.find_first_of(":");
-            if (pos == string::npos)
-                pos = key.find(' ');
-            string value = pos == string::npos ? "" : key.substr(pos + 1);
-            key = key.substr(0, pos);
-
-            current_key = key;
-            if ( current_key == "-" )
-            {
-                // The -- argument terminates the options.
-                // The default key is restored to empty so that
-                // it collects now all arguments under the empty key
-                // (not-option-assigned argument).
-                moreoptions = false;
-                goto EndOfArgs;
-            }
-            params[current_key].clear();
-            vals = 0;
-
-            // Find the key in the scheme. If not found, treat it as ARG_NONE.
-            for (auto s: scheme)
-            {
-                if (s.names.count(current_key))
-                {
-                    // cout << "*D found '" << current_key << "' in scheme type=" << int(s.type) << endl;
-                    if (s.type == OptionScheme::ARG_NONE )
-                    {
-                        // Anyway, consider it already processed.
-                        break;
-                    }
-                    else if (s.type == OptionScheme::ARG_ONE)
-                    {
-                        if (!value.empty())
-                            params[current_key].push_back(value);
-                    }
-                    type = s.type;
-                    goto Found;
-                }
-            }
-            // Not found: set ARG_NONE.
-            // cout << "*D KEY '" << current_key << "' assumed type NONE\n";
-EndOfArgs:
-            type = OptionScheme::ARG_VAR;
-            current_key = "";
-Found:
-            continue;
-        }
-
-        // Collected a value - check if full
-        // cout << "*D COLLECTING '" << a << "' for key '" << current_key << "' (" << vals << " so far)\n";
-        params[current_key].push_back(a);
-        ++vals;
-        if ( vals == 1 && type == OptionScheme::ARG_ONE )
-        {
-            // cout << "*D KEY TYPE ONE - resetting to empty key\n";
-            // Reset the key to "default one".
-            current_key = "";
-            vals = 0;
-            type = OptionScheme::ARG_VAR;
-        }
-        else
-        {
-            // cout << "*D KEY type VAR - still collecting until the end of options or next option.\n";
-        }
-    }
-
-    return params;
-}
->>>>>>> 6f6b76b3
 
 bool IsTargetAddrSelf(const sockaddr* boundaddr, const sockaddr* targetaddr);
 
