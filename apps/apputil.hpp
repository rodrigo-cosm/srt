--- conflicted
+++ resolved
@@ -61,11 +61,7 @@
 
 #endif
 
-<<<<<<< HEAD
-#include "srt.h"
-=======
 #include "srt.h" // Required for stats module
->>>>>>> 1ae44c92
 
 #ifdef _WIN32
 inline int SysError() { return ::GetLastError(); }
@@ -95,11 +91,7 @@
 }
 
 template<class Number>
-<<<<<<< HEAD
-Number StrToNumber(const std::string& )
-=======
 static inline Number StrToNumber(const std::string& )
->>>>>>> 1ae44c92
 {
     typename Number::incorrect_version wrong = Number::incorrect_version;
     return Number();
@@ -109,13 +101,9 @@
 template<> inline type StrToNumber(const std::string& s) { return function (s, 0, 0); }
 
 STON(int, stoi);
-<<<<<<< HEAD
-STON(size_t, stoul);
-=======
 #ifndef _WIN32 // On Windows this type seems to be an alias to some others below
 STON(size_t, stoul);
 #endif
->>>>>>> 1ae44c92
 STON(unsigned int, stoul);
 STON(long long, stoll);
 STON(unsigned long long, stoull);
@@ -140,11 +128,6 @@
 {
     std::string value;
 
-<<<<<<< HEAD
-    NumberAutoConvert() {}
-    NumberAutoConvert(const std::string& arg): value(arg) {}
-    NumberAutoConvert(const char* arg): value(arg) {}
-=======
     NumberAutoConvert(): NumberAutoConvert("") {}
     NumberAutoConvert(const std::string& arg): NumberAutoConvert(arg.c_str()) {}
     NumberAutoConvert(const char* arg): value(arg)
@@ -152,7 +135,6 @@
         if (value.empty())
             value = "0"; // Must convert to a default 0 number
     }
->>>>>>> 1ae44c92
 
     template<class Number>
     operator Number()
@@ -191,8 +173,6 @@
     static type process(const options_t::mapped_type& i) { return CheckTrue(i); }
 };
 
-<<<<<<< HEAD
-=======
 struct OptionName;
 
 struct OptionScheme
@@ -212,7 +192,6 @@
 	const std::set<std::string>& names();
 };
 
->>>>>>> 1ae44c92
 struct OptionName
 {
     std::string helptext;
@@ -226,8 +205,6 @@
     {
     }
 
-<<<<<<< HEAD
-=======
     template <class... Args>
     OptionName(std::vector<OptionScheme>& sc, OptionScheme::Args type,
             std::string ht, std::string first, Args... rest)
@@ -247,16 +224,10 @@
         sc.push_back(OptionScheme(*this, type));
     }
 
->>>>>>> 1ae44c92
     OptionName(std::initializer_list<std::string> args): main_name(*args.begin()), names(args) {}
 
     operator std::set<std::string>() { return names; }
     operator const std::set<std::string>() const { return names; }
-<<<<<<< HEAD
-};
-
-
-=======
 
 private:
     static OptionScheme::Args DetermineTypeFromHelpText(const std::string& helptext);
@@ -264,7 +235,6 @@
 
 inline OptionScheme::OptionScheme(const OptionName& id, Args tp): pid(&id), type(tp) {}
 inline const std::set<std::string>& OptionScheme::names() { return pid->names; }
->>>>>>> 1ae44c92
 
 template <class OutType, class OutValue> inline
 typename OutType::type Option(const options_t&, OutValue deflt=OutValue()) { return deflt; }
@@ -293,10 +263,7 @@
 template <class OutType, class OutValue> inline
 typename OutType::type Option(const options_t& options, OutValue deflt, const OptionName& oname)
 {
-<<<<<<< HEAD
-=======
     (void)OptionTrapType<OutValue>::pass(deflt);
->>>>>>> 1ae44c92
     for (auto key: oname.names)
     {
         auto i = options.find(key);
@@ -308,27 +275,6 @@
     return deflt;
 }
 
-<<<<<<< HEAD
-inline bool OptionPresent(const options_t& options, const std::set<std::string>& keys)
-{
-    for (auto key: keys)
-    {
-        auto i = options.find(key);
-        if ( i != options.end() )
-            return true;
-    }
-    return false;
-}
-
-struct OptionScheme
-{
-    const OptionName& id;
-    enum Args { ARG_NONE, ARG_ONE, ARG_VAR } type;
-};
-
-options_t ProcessOptions(char* const* argv, int argc, std::vector<OptionScheme> scheme);
-std::string OptionHelpItem(const OptionName& o);
-=======
 template <class OutType> inline
 typename OutType::type Option(const options_t& options, const OptionName& oname)
 {
@@ -379,30 +325,6 @@
 };
 
 std::shared_ptr<SrtStatsWriter> SrtStatsWriterFactory(SrtStatsPrintFormat printformat);
->>>>>>> 1ae44c92
-
-
-// Statistics module
-
-enum SrtStatsPrintFormat
-{
-    SRTSTATS_PROFMAT_INVALID = -1,
-    SRTSTATS_PROFMAT_2COLS = 0,
-    SRTSTATS_PROFMAT_JSON,
-    SRTSTATS_PROFMAT_CSV
-};
-
-SrtStatsPrintFormat ParsePrintFormat(std::string pf);
-
-class SrtStatsWriter
-{
-public:
-    virtual std::string WriteStats(int sid, const CBytePerfMon& mon) = 0;
-    virtual std::string WriteBandwidth(double mbpsBandwidth) = 0;
-    virtual ~SrtStatsWriter() { };
-};
-
-std::shared_ptr<SrtStatsWriter> SrtStatsWriterFactory(SrtStatsPrintFormat printformat);
 
 
 #endif // INC__APPCOMMON_H