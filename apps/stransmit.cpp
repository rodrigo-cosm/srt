--- conflicted
+++ resolved
@@ -363,780 +363,12 @@
 
 // Class utilities
 
-<<<<<<< HEAD
-=======
-string udt_status_names [] = {
-"INIT" , "OPENED", "LISTENING", "CONNECTING", "CONNECTED", "BROKEN", "CLOSING", "CLOSED", "NONEXIST"
-};
-
-// Medium concretizations
-
-class FileSource: public Source
-{
-    ifstream ifile;
-public:
-
-    FileSource(const string& path): ifile(path, ios::in | ios::binary) {}
-
-    bytevector Read(size_t chunk) override
-    {
-        bytevector data(chunk);
-        ifile.read(data.data(), chunk);
-        size_t nread = size_t(ifile.gcount());
-        if ( nread < data.size() )
-            data.resize(nread);
-        return data;
-    }
-
-    bool IsOpen() override { return bool(ifile); }
-    bool End() override { return ifile.eof(); }
-    //~FileSource() { ifile.close(); }
-};
-
-class FileTarget: public Target
-{
-    ofstream ofile;
-public:
-
-    FileTarget(const string& path): ofile(path, ios::out | ios::trunc | ios::binary) {}
-
-    void Write(const bytevector& data) override
-    {
-        ofile.write(data.data(), data.size());
-    }
-
-    bool IsOpen() override { return !!ofile; }
-    bool Broken() override { return !ofile.good(); }
-    //~FileTarget() { ofile.close(); }
-};
-
-template <class Iface> struct File;
-template <> struct File<Source> { typedef FileSource type; };
-template <> struct File<Target> { typedef FileTarget type; };
-
-template <class Iface>
-Iface* CreateFile(const string& name) { return new typename File<Iface>::type (name); }
-
-
-
-
-class SrtCommon
-{
-    int srt_conn_epoll = -1;
-protected:
-
-    bool m_output_direction = false; //< Defines which of SND or RCV option variant should be used, also to set SRT_SENDER for output
-    bool m_blocking_mode = true; //< enforces using SRTO_SNDSYN or SRTO_RCVSYN, depending on @a m_output_direction
-    int m_timeout = 0; //< enforces using SRTO_SNDTIMEO or SRTO_RCVTIMEO, depending on @a m_output_direction
-    bool m_tsbpdmode = true;
-    map<string, string> m_options; // All other options, as provided in the URI
-    SRTSOCKET m_sock = SRT_INVALID_SOCK;
-    SRTSOCKET m_bindsock = SRT_INVALID_SOCK;
-    bool IsUsable() { SRT_SOCKSTATUS st = srt_getsockstate(m_sock); return st > SRTS_INIT && st < SRTS_BROKEN; }
-    bool IsBroken() { return srt_getsockstate(m_sock) > SRTS_CONNECTED; }
-
-    void Init(string host, int port, map<string,string> par, bool dir_output)
-    {
-        m_output_direction = dir_output;
-
-        // Application-specific options: mode, blocking, timeout, adapter
-        if ( transmit_verbose )
-        {
-            cout << "Parameters:\n";
-            for (map<string,string>::iterator i = par.begin(); i != par.end(); ++i)
-            {
-                cout << "\t" << i->first << " = '" << i->second << "'\n";
-            }
-        }
-
-        string mode = "default";
-        if ( par.count("mode") )
-            mode = par.at("mode");
-
-        if ( mode == "default" )
-        {
-            // Use the following convention:
-            // 1. Server for source, Client for target
-            // 2. If host is empty, then always server.
-            if ( host == "" )
-                mode = "server";
-            //else if ( !dir_output )
-                //mode = "server";
-            else
-                mode = "client";
-        }
-        par.erase("mode");
-
-        if ( par.count("blocking") )
-        {
-            m_blocking_mode = !false_names.count(par.at("blocking"));
-            par.erase("blocking");
-        }
-
-        if ( par.count("timeout") )
-        {
-            m_timeout = stoi(par.at("timeout"), 0, 0);
-            par.erase("timeout");
-        }
-
-        string adapter = ""; // needed for rendezvous only
-        if ( par.count("adapter") )
-        {
-            adapter = par.at("adapter");
-            par.erase("adapter");
-        }
-
-        if ( par.count("tsbpd") && false_names.count(par.at("tsbpd")) )
-        {
-            m_tsbpdmode = false;
-        }
-
-        // Assign the others here.
-        m_options = par;
-
-        if ( transmit_verbose )
-            cout << "Opening SRT " << (dir_output ? "target" : "source") << " " << mode
-                << "(" << (m_blocking_mode ? "" : "non-") << "blocking)"
-                << " on " << host << ":" << port << endl;
-
-        if ( mode == "client" || mode == "caller" )
-            OpenClient(host, port);
-        else if ( mode == "server" || mode == "listener" )
-            OpenServer(host == "" ? adapter : host, port);
-        else if ( mode == "rendezvous" )
-            OpenRendezvous(adapter, host, port);
-        else
-        {
-            throw std::invalid_argument("Invalid 'mode'. Use 'client' or 'server'");
-        }
-    }
-
-    int AddPoller(SRTSOCKET socket, int modes)
-    {
-        int pollid = srt_epoll_create();
-        if ( pollid == -1 )
-            throw std::runtime_error("Can't create epoll in nonblocking mode");
-        srt_epoll_add_usock(pollid, socket, &modes);
-        return pollid;
-    }
-
-    virtual int ConfigurePost(SRTSOCKET sock)
-    {
-        bool yes = m_blocking_mode;
-        int result = 0;
-        if ( m_output_direction )
-        {
-            result = srt_setsockopt(sock, 0, SRTO_SNDSYN, &yes, sizeof yes);
-            if ( result == -1 )
-                return result;
-
-            if ( m_timeout )
-                return srt_setsockopt(sock, 0, SRTO_SNDTIMEO, &m_timeout, sizeof m_timeout);
-        }
-        else
-        {
-            result = srt_setsockopt(sock, 0, SRTO_RCVSYN, &yes, sizeof yes);
-            if ( result == -1 )
-                return result;
-
-            if ( m_timeout )
-                return srt_setsockopt(sock, 0, SRTO_RCVTIMEO, &m_timeout, sizeof m_timeout);
-        }
-
-        SrtConfigurePost(sock, m_options);
-
-        for (auto o: srt_options)
-        {
-            if ( o.binding == SocketOption::POST && m_options.count(o.name) )
-            {
-                string value = m_options.at(o.name);
-                bool ok = o.apply<SocketOption::SRT>(sock, value);
-                if ( transmit_verbose )
-                {
-                    if ( !ok )
-                        cout << "WARNING: failed to set '" << o.name << "' (post, " << (m_output_direction? "target":"source") << ") to " << value << endl;
-                    else
-                        cout << "NOTE: SRT/post::" << o.name << "=" << value << endl;
-                }
-            }
-        }
-
-        return 0;
-    }
-
-    virtual int ConfigurePre(SRTSOCKET sock)
-    {
-        int result = 0;
-
-        int no = 0;
-        if ( !m_tsbpdmode )
-        {
-            result = srt_setsockopt(sock, 0, SRTO_TSBPDMODE, &no, sizeof no);
-            if ( result == -1 )
-                return result;
-        }
-
-        if ( ::srt_maxlossttl != 0 )
-        {
-            result = srt_setsockopt(sock, 0, SRTO_LOSSMAXTTL, &srt_maxlossttl, sizeof srt_maxlossttl);
-            if ( result == -1 )
-                return result;
-        }
-
-        // Let's pretend async mode is set this way.
-        // This is for asynchronous connect.
-        int maybe = m_blocking_mode;
-        result = srt_setsockopt(sock, 0, SRTO_RCVSYN, &maybe, sizeof maybe);
-        if ( result == -1 )
-            return result;
-
-        //if ( m_timeout )
-        //    result = srt_setsockopt(sock, 0, SRTO_RCVTIMEO, &m_timeout, sizeof m_timeout);
-        //if ( result == -1 )
-        //    return result;
-
-        //if ( transmit_verbose )
-        //{
-        //    cout << "PRE: blocking mode set: " << yes << " timeout " << m_timeout << endl;
-        //}
-
-        // host is only checked for emptiness and depending on that the connection mode is selected.
-        // Here we are not exactly interested with that information.
-        vector<string> failures;
-        SocketOption::Mode conmode = SrtConfigurePre(sock, "",  m_options, &failures);
-
-        if ( transmit_verbose && conmode == SocketOption::FAILURE )
-        {
-            cout << "WARNING: failed to set options: ";
-            copy(failures.begin(), failures.end(), ostream_iterator<string>(cout, ", "));
-            cout << endl;
-        }
-
-        return 0;
-    }
-
-    void OpenClient(string host, int port)
-    {
-        m_sock = srt_socket(AF_INET, SOCK_DGRAM, 0);
-        if ( m_sock == SRT_ERROR )
-            Error(UDT::getlasterror(), "srt_socket");
-
-        int stat = ConfigurePre(m_sock);
-        if ( stat == SRT_ERROR )
-            Error(UDT::getlasterror(), "ConfigurePre");
-
         if ( !m_blocking_mode )
         {
-            srt_conn_epoll = AddPoller(m_sock, SRT_EPOLL_OUT);
-        }
-
-        sockaddr_in sa = CreateAddrInet(host, port);
-        sockaddr* psa = (sockaddr*)&sa;
-        if ( transmit_verbose )
-        {
-            cout << "Connecting to " << host << ":" << port << " ... ";
-            cout.flush();
-        }
-        stat = srt_connect(m_sock, psa, sizeof sa);
-        if ( stat == SRT_ERROR )
-        {
-            srt_close(m_sock);
-            Error(UDT::getlasterror(), "UDT::connect");
-        }
-
-        if ( !m_blocking_mode )
-        {
-            if ( transmit_verbose )
-                cout << "[ASYNC] " << flush;
-
-            /* SPIN-WAITING version. Don't use it unless you know what you're doing.
-               
-            for (;;)
-            {
-                int state = UDT::getsockstate(m_sock);
-                if ( state < CONNECTED )
-                {
-                    if ( verbose )
-                        cout << state << flush;
-                    usleep(250000);
-                    continue;
-                }
-                else if ( state > CONNECTED )
-                {
-                    Error(UDT::getlasterror(), "UDT::connect status=" + udt_status_names[state]);
-                }
-
-                stat = 0; // fake that connect() returned 0
-                break;
-            }
-            */
-
-            // Socket readiness for connection is checked by polling on WRITE allowed sockets.
-            int len = 2;
-            SRTSOCKET ready[2];
-            if ( srt_epoll_wait(srt_conn_epoll, 0, 0, ready, &len, -1, 0, 0, 0, 0) != -1 )
-            {
-                if ( transmit_verbose )
-                {
-                    cout << "[EPOLL: " << len << " sockets] " << flush;
-                }
-            }
-            else
-            {
-                Error(UDT::getlasterror(), "srt_epoll_wait");
-            }
-        }
-
-        if ( transmit_verbose )
-            cout << " connected.\n";
-        stat = ConfigurePost(m_sock);
-        if ( stat == SRT_ERROR )
-            Error(UDT::getlasterror(), "ConfigurePost");
-    }
-
-    void Error(UDT::ERRORINFO& udtError, string src)
-    {
-        int udtResult = udtError.getErrorCode();
-        if ( transmit_verbose )
-        cout << "FAILURE\n" << src << ": [" << udtResult << "] " << udtError.getErrorMessage() << endl;
-        udtError.clear();
-        throw std::invalid_argument("error in " + src);
-    }
-
-    void OpenServer(string host, int port)
-    {
-        m_bindsock = srt_socket(AF_INET, SOCK_DGRAM, 0);
-        if ( m_bindsock == SRT_ERROR )
-            Error(UDT::getlasterror(), "srt_socket");
-
-        int stat = ConfigurePre(m_bindsock);
-        if ( stat == SRT_ERROR )
-            Error(UDT::getlasterror(), "ConfigurePre");
-
-        if ( !m_blocking_mode )
-        {
-            srt_conn_epoll = AddPoller(m_bindsock, SRT_EPOLL_OUT);
-        }
-
-        sockaddr_in sa = CreateAddrInet(host, port);
-        sockaddr* psa = (sockaddr*)&sa;
-        if ( transmit_verbose )
-        {
-            cout << "Binding a server on " << host << ":" << port << " ...";
-            cout.flush();
-        }
-        stat = srt_bind(m_bindsock, psa, sizeof sa);
-        if ( stat == SRT_ERROR )
-        {
-            srt_close(m_bindsock);
-            Error(UDT::getlasterror(), "srt_bind");
-        }
-
-        if ( transmit_verbose )
-        {
-            cout << " listen... ";
-            cout.flush();
-        }
-        stat = srt_listen(m_bindsock, 1);
-        if ( stat == SRT_ERROR )
-        {
-            srt_close(m_bindsock);
-            Error(UDT::getlasterror(), "srt_listen");
-        }
-
-        sockaddr_in scl;
-        int sclen = sizeof scl;
-        if ( transmit_verbose )
-        {
-            cout << " accept... ";
-            cout.flush();
-        }
-        ::throw_on_interrupt = true;
-
-        if ( !m_blocking_mode )
-        {
-            if ( transmit_verbose )
-                cout << "[ASYNC] " << flush;
-
-            int len = 2;
-            SRTSOCKET ready[2];
-            if ( srt_epoll_wait(srt_conn_epoll, 0, 0, ready, &len, -1, 0, 0, 0, 0) == -1 )
-                Error(UDT::getlasterror(), "srt_epoll_wait");
-
-            if ( transmit_verbose )
-            {
-                cout << "[EPOLL: " << len << " sockets] " << flush;
-            }
-        }
-
-        m_sock = srt_accept(m_bindsock, (sockaddr*)&scl, &sclen);
-        if ( m_sock == SRT_INVALID_SOCK )
-        {
-            srt_close(m_bindsock);
-            Error(UDT::getlasterror(), "srt_accept");
-        }
-
-        if ( transmit_verbose )
-            cout << " connected.\n";
-        ::throw_on_interrupt = false;
-
-        // ConfigurePre is done on bindsock, so any possible Pre flags
-        // are DERIVED by sock. ConfigurePost is done exclusively on sock.
-        stat = ConfigurePost(m_sock);
-        if ( stat == SRT_ERROR )
-            Error(UDT::getlasterror(), "ConfigurePost");
-    }
-
-    void OpenRendezvous(string adapter, string host, int port)
-    {
-        m_sock = srt_socket(AF_INET, SOCK_DGRAM, 0);
-        if ( m_sock == SRT_ERROR )
-            Error(UDT::getlasterror(), "srt_socket");
-
-        bool yes = true;
-        srt_setsockopt(m_sock, 0, SRTO_RENDEZVOUS, &yes, sizeof yes);
-
-        int stat = ConfigurePre(m_sock);
-        if ( stat == SRT_ERROR )
-            Error(UDT::getlasterror(), "ConfigurePre");
-
-        if ( !m_blocking_mode )
-        {
-            srt_conn_epoll = AddPoller(m_bindsock, SRT_EPOLL_OUT);
-        }
-
-        sockaddr_in localsa = CreateAddrInet(adapter, port);
-        sockaddr* plsa = (sockaddr*)&localsa;
-        if ( transmit_verbose )
-        {
-            cout << "Binding a server on " << adapter << ":" << port << " ...";
-            cout.flush();
-        }
-        stat = srt_bind(m_sock, plsa, sizeof localsa);
-        if ( stat == SRT_ERROR )
-        {
-            srt_close(m_sock);
-            Error(UDT::getlasterror(), "srt_bind");
-        }
-
-        sockaddr_in sa = CreateAddrInet(host, port);
-        sockaddr* psa = (sockaddr*)&sa;
-        if ( transmit_verbose )
-        {
-            cout << "Connecting to " << host << ":" << port << " ... ";
-            cout.flush();
-        }
-        stat = srt_connect(m_sock, psa, sizeof sa);
-        if ( stat == SRT_ERROR )
-        {
-            srt_close(m_sock);
-            Error(UDT::getlasterror(), "srt_connect");
-        }
-
-        if ( transmit_verbose )
-            cout << " connected.\n";
-
-        stat = ConfigurePost(m_sock);
-        if ( stat == SRT_ERROR )
-            Error(UDT::getlasterror(), "ConfigurePost");
-    }
-
-    ~SrtCommon()
-    {
-        if ( transmit_verbose )
-            cout << "SrtCommon: DESTROYING CONNECTION, closing sockets\n";
-        if ( m_sock != UDT::INVALID_SOCK )
-            srt_close(m_sock);
-
-        if ( m_bindsock != UDT::INVALID_SOCK )
-            srt_close(m_bindsock);
-    }
-};
-
-class SrtSource: public Source, public SrtCommon
-{
-    int srt_epoll = -1;
-public:
-
-    SrtSource(string host, int port, const map<string,string>& par)
-    {
-        Init(host, port, par, false);
-
-        if ( !m_blocking_mode )
-        {
-            srt_epoll = AddPoller(m_sock, SRT_EPOLL_IN);
-        }
-    }
-
-    bytevector Read(size_t chunk) override
-    {
-        static size_t counter = 1;
-
-        bytevector data(chunk);
-        bool ready = true;
-        int stat;
-        do
-        {
-            ::throw_on_interrupt = true;
-            stat = srt_recvmsg(m_sock, data.data(), chunk);
-            ::throw_on_interrupt = false;
-            if ( stat == SRT_ERROR )
-            {
-                if ( !m_blocking_mode )
-                {
-                    // EAGAIN for SRT READING
-                    if ( srt_getlasterror(NULL) == SRT_EASYNCRCV )
-                    {
-                        if ( transmit_verbose )
-                        {
-                            cout << "AGAIN: - waiting for data by epoll...\n";
-                        }
-                        // Poll on this descriptor until reading is available, indefinitely.
-                        int len = 2;
-                        SRTSOCKET ready[2];
-                        if ( srt_epoll_wait(srt_epoll, ready, &len, 0, 0, -1, 0, 0, 0, 0) != -1 )
-                        {
-                            if ( transmit_verbose )
-                            {
-                                cout << "... epoll reported ready " << len << " sockets\n";
-                            }
-                            continue;
-                        }
-                        // If was -1, then passthru.
-                    }
-                }
-                Error(UDT::getlasterror(), "recvmsg");
-                return bytevector();
-            }
-
-            if ( stat == 0 )
-            {
-                // Not necessarily eof. Closed connection is reported as error.
-                this_thread::sleep_for(chrono::milliseconds(10));
-                ready = false;
-            }
-        }
-        while (!ready);
-
-        chunk = size_t(stat);
-        if ( chunk < data.size() )
-            data.resize(chunk);
-
-        CBytePerfMon perf;
-        srt_bstats(m_sock, &perf, false);
-        if ( bw_report && int(counter % bw_report) == bw_report - 1 )
-        {
-            cout << "+++/+++SRT BANDWIDTH: " << perf.mbpsBandwidth << endl;
-        }
-
-        if ( stats_report_freq && counter % stats_report_freq == stats_report_freq - 1)
-        {
-            //CPerfMon pmon;
-            //memset(&pmon, 0, sizeof pmon);
-            //UDT::perfmon(m_sock, &pmon, false);
-            //PrintSrtStats(m_sock, pmon);
-            PrintSrtStats(m_sock, perf);
-        }
-
-        ++counter;
-
-        return data;
-    }
-
-    virtual int ConfigurePre(UDTSOCKET sock) override
-    {
-        int result = SrtCommon::ConfigurePre(sock);
-        if ( result == -1 )
-            return result;
-        // For sending party, the SRT_SENDER flag must be set, otherwise
-        // the connection will be pure UDT.
-        int yes = 1;
-
-        if ( ::bidirectional )
-        {
-            result = srt_setsockopt(sock, 0, SRTO_TWOWAYDATA, &yes, sizeof yes);
-            if ( result == -1 )
-                return result;
-        }
-
-        return 0;
-    }
-
-    bool IsOpen() override { return IsUsable(); }
-    bool End() override { return IsBroken(); }
-};
-
-class SrtTarget: public Target, public SrtCommon
-{
-    int srt_epoll = -1;
-public:
-
-    SrtTarget(string host, int port, const map<string,string>& par)
-    {
-        Init(host, port, par, true);
-
-        if ( !m_blocking_mode )
-        {
             srt_epoll = AddPoller(m_sock, SRT_EPOLL_OUT);
         }
-    }
-
-    virtual int ConfigurePre(SRTSOCKET sock) override
-    {
-        int result = SrtCommon::ConfigurePre(sock);
-        if ( result == -1 )
-            return result;
-        // For sending party, the SRT_SENDER flag must be set, otherwise
-        // the connection will be pure UDT.
-        int yes = 1;
-
-        if ( ::bidirectional )
-        {
-            result = srt_setsockopt(sock, 0, SRTO_TWOWAYDATA, &yes, sizeof yes);
-            if ( result == -1 )
-                return result;
-        }
-        else
-        {
-            result = srt_setsockopt(sock, 0, SRTO_SENDER, &yes, sizeof yes);
-            if ( result == -1 )
-                return result;
-        }
-
-        return 0;
-    }
-
-    void Write(const bytevector& data) override
-    {
-        ::throw_on_interrupt = true;
-
-        // Check first if it's ready to write.
-        // If not, wait indefinitely.
-        if ( !m_blocking_mode )
-        {
-            int ready[2];
-            int len = 2;
-            if ( srt_epoll_wait(srt_epoll, 0, 0, ready, &len, -1, 0, 0, 0, 0) == SRT_ERROR )
-                Error(UDT::getlasterror(), "srt_epoll_wait");
-        }
-
-        int stat = srt_sendmsg2(m_sock, data.data(), data.size(), nullptr);
-        if ( stat == SRT_ERROR )
-            Error(UDT::getlasterror(), "srt_sendmsg");
-        ::throw_on_interrupt = false;
-    }
-
-    bool IsOpen() override { return IsUsable(); }
-    bool Broken() override { return IsBroken(); }
-
-};
-
-template <class Iface> struct Srt;
-template <> struct Srt<Source> { typedef SrtSource type; };
-template <> struct Srt<Target> { typedef SrtTarget type; };
-
-template <class Iface>
-Iface* CreateSrt(const string& host, int port, const map<string,string>& par) { return new typename Srt<Iface>::type (host, port, par); }
-
-class ConsoleSource: public Source
-{
-public:
-
-    ConsoleSource()
-    {
-    }
-
-    bytevector Read(size_t chunk) override
-    {
-        bytevector data(chunk);
         bool st = cin.read(data.data(), chunk).good();
-        chunk = size_t(cin.gcount());
-        if ( chunk == 0 && !st )
-            return bytevector();
-
-        if ( chunk < data.size() )
-            data.resize(chunk);
-
-        return data;
-    }
-
-    bool IsOpen() override { return cin.good(); }
-    bool End() override { return cin.eof(); }
-};
-
-class ConsoleTarget: public Target
-{
-public:
-
-    ConsoleTarget()
-    {
-    }
-
-    void Write(const bytevector& data) override
-    {
-        cout.write(data.data(), data.size());
-    }
-
-    bool IsOpen() override { return cout.good(); }
-    bool Broken() override { return cout.eof(); }
-};
-
-template <class Iface> struct Console;
-template <> struct Console<Source> { typedef ConsoleSource type; };
-template <> struct Console<Target> { typedef ConsoleTarget type; };
-
-template <class Iface>
-Iface* CreateConsole() { return new typename Console<Iface>::type (); }
-
-
-// More options can be added in future.
-SocketOption udp_options [] {
-    { "ipttl", IPPROTO_IP, IP_TTL, SocketOption::INT, SocketOption::PRE },
-    { "iptos", IPPROTO_IP, IP_TOS, SocketOption::INT, SocketOption::PRE },
-};
-
-class UdpCommon
-{
-protected:
-    int m_sock = -1;
-    sockaddr_in sadr;
-    string adapter;
-    map<string, string> m_options;
-
-    void Setup(string host, int port, map<string,string> attr)
-    {
-        m_sock = socket(AF_INET, SOCK_DGRAM, IPPROTO_UDP);
-        if (m_sock == -1)
-        {
-            perror("UdpCommon:socket");
-            throw std::runtime_error("UdpCommon: failed to create a socket");
-        }
-        sadr = CreateAddrInet(host, port);
-
-        if ( attr.count("multicast") )
-        {
-            adapter = attr.count("adapter") ? attr.at("adapter") : string();
-            sockaddr_in maddr;
-            if ( adapter == "" )
-            {
-                maddr.sin_addr.s_addr = htonl(INADDR_ANY);
                 maddr.sin_port = htons(port); // necessary for temporary use     
-            }
-            else
-            {
-                maddr = CreateAddrInet(adapter, port);
-            }
-
-            ip_mreq mreq;
-            mreq.imr_multiaddr.s_addr = sadr.sin_addr.s_addr;
-            mreq.imr_interface.s_addr = maddr.sin_addr.s_addr;
-#ifdef WIN32
-            const char* mreq_arg = (const char*)&mreq;
-            const auto status_error = SOCKET_ERROR;
-#else
-            const void* mreq_arg = &mreq;
-            const auto status_error = -1;
-#endif
 
 #if defined(WIN32) || defined(__CYGWIN__)
             // On Windows it somehow doesn't work when bind() 
@@ -1152,185 +384,7 @@
             }
 #endif
 
-            int res = setsockopt(m_sock, IPPROTO_IP, IP_ADD_MEMBERSHIP, mreq_arg, sizeof(mreq));
-
-            if ( res == status_error )
-            {
-                throw runtime_error("adding to multicast membership failed");
-            }
-            attr.erase("multicast");
-            attr.erase("adapter");
-        }
-
-        m_options = attr;
-
-        for (auto o: udp_options)
-        {
-            // Ignore "binding" - for UDP there are no post options.
-            if ( m_options.count(o.name) )
-            {
-                string value = m_options.at(o.name);
-                bool ok = o.apply<SocketOption::SYSTEM>(m_sock, value);
-                if ( transmit_verbose && !ok )
-                    cout << "WARNING: failed to set '" << o.name << "' to " << value << endl;
-            }
-        }
-    }
-
-    ~UdpCommon()
-    {
-#ifdef WIN32
-        if (m_sock != -1)
-        {
-           shutdown(m_sock, SD_BOTH);
-           closesocket(m_sock);
-           m_sock = -1;
-        }
-#else
-        close(m_sock);
-#endif
-    }
-};
-
-
-class UdpSource: public Source, public UdpCommon
-{
-    bool eof = true;
-public:
-
-    UdpSource(string host, int port, const map<string,string>& attr)
-    {
-        Setup(host, port, attr);
-        int stat = ::bind(m_sock, (sockaddr*)&sadr, sizeof sadr);
-        if ( stat == -1 )
-        {
-            perror("bind");
-            throw runtime_error("bind failed, UDP cannot read");
-        }
-        eof = false;
-    }
-
-    bytevector Read(size_t chunk) override
-    {
-        bytevector data(chunk);
-        sockaddr_in sa;
-        socklen_t si = sizeof(sockaddr_in);
-        int stat = recvfrom(m_sock, data.data(), chunk, 0, (sockaddr*)&sa, &si);
-        if ( stat == -1 || stat == 0 )
-        {
-            eof = true;
-            return bytevector();
-        }
-
-        chunk = size_t(stat);
-        if ( chunk < data.size() )
-            data.resize(chunk);
-
-        return data;
-    }
-
-    bool IsOpen() override { return m_sock != -1; }
-    bool End() override { return eof; }
-};
-
-class UdpTarget: public Target, public UdpCommon
-{
-public:
-    UdpTarget(string host, int port, const map<string,string>& attr )
-    {
-        Setup(host, port, attr);
-    }
-
-    void Write(const bytevector& data) override
-    {
-        int stat = sendto(m_sock, data.data(), data.size(), 0, (sockaddr*)&sadr, sizeof sadr);
-        if ( stat == -1 )
-        {
-            perror("UdpTarget: write");
-            throw runtime_error("Error during write");
-        }
-    }
-
-    bool IsOpen() override { return m_sock != -1; }
-    bool Broken() override { return false; }
-};
-
-template <class Iface> struct Udp;
-template <> struct Udp<Source> { typedef UdpSource type; };
-template <> struct Udp<Target> { typedef UdpTarget type; };
-
-template <class Iface>
-Iface* CreateUdp(const string& host, int port, const map<string,string>& par) { return new typename Udp<Iface>::type (host, port, par); }
-
-template<class Base>
-inline bool IsOutput() { return false; }
-
-template<>
-inline bool IsOutput<Target>() { return true; }
-
-template <class Base>
-unique_ptr<Base> CreateMedium(const string& uri)
-{
-    unique_ptr<Base> ptr;
-
-    UriParser u(uri);
-
-    int iport = 0;
-    switch ( u.type() )
-    {
-    default: ; // do nothing, return nullptr
-    case UriParser::FILE:
-        if ( u.host() == "con" || u.host() == "console" )
-        {
-            if ( IsOutput<Base>() && (
-                        (transmit_verbose && cverb == &cout)
-                        || bw_report) )
-            {
-                cerr << "ERROR: file://con with -v or -r would result in mixing the data and text info.\n";
-                cerr << "ERROR: HINT: you can stream through a FIFO (named pipe)\n";
-                throw invalid_argument("incorrect parameter combination");
-            }
-            ptr.reset( CreateConsole<Base>() );
-        }
-        else
-            ptr.reset( CreateFile<Base>(u.path()));
-        break;
-
-
-    case UriParser::SRT:
-#if !DEVELOPER_MODE
-        if ( IsOutput<Base>() )
-        {
-            cerr << "SRT output not supported\n";
-            throw invalid_argument("incorrect output");
-        }
-#endif
-        iport = atoi(u.port().c_str());
-        if ( iport <= 1024 )
-        {
-            cerr << "Port value invalid: " << iport << " - must be >1024\n";
-            throw invalid_argument("Invalid port number");
-        }
-        ptr.reset( CreateSrt<Base>(u.host(), iport, u.parameters()) );
-        break;
-
-
-    case UriParser::UDP:
-        iport = atoi(u.port().c_str());
-        if ( iport <= 1024 )
-        {
-            cerr << "Port value invalid: " << iport << " - must be >1024\n";
-            throw invalid_argument("Invalid port number");
-        }
-        ptr.reset( CreateUdp<Base>(u.host(), iport, u.parameters()) );
-        break;
-
-    }
-
-    return ptr;
-}
-
->>>>>>> a1b1ad69
+
 
 void TestLogHandler(void* opaque, int level, const char* file, int line, const char* area, const char* message)
 {
