/*
 * SRT - Secure, Reliable, Transport
 * Copyright (c) 2018 Haivision Systems Inc.
 * 
 * This Source Code Form is subject to the terms of the Mozilla Public
 * License, v. 2.0. If a copy of the MPL was not distributed with this
 * file, You can obtain one at http://mozilla.org/MPL/2.0/.
 * 
 */

#include <cstring>
#include <chrono>
#include <iostream>
#include <iomanip>
#include <sstream>
#include <utility>
#include <memory>

#include "apputil.hpp"
#include "netinet_any.h"
#include "srt_compat.h"

using namespace std;


// NOTE: MINGW currently does not include support for inet_pton(). See
//    http://mingw.5.n7.nabble.com/Win32API-request-for-new-functions-td22029.html
//    Even if it did support inet_pton(), it is only available on Windows Vista
//    and later. Since we need to support WindowsXP and later in ORTHRUS. Many
//    customers still use it, we will need to implement using something like
//    WSAStringToAddress() which is available on Windows95 and later.
//    Support for IPv6 was added on WindowsXP SP1.
// Header: winsock2.h
// Implementation: ws2_32.dll
// See:
//    https://msdn.microsoft.com/en-us/library/windows/desktop/ms742214(v=vs.85).aspx
//    http://www.winsocketdotnetworkprogramming.com/winsock2programming/winsock2advancedInternet3b.html
#if defined(_WIN32) && !defined(HAVE_INET_PTON)
namespace // Prevent conflict in case when still defined
{
int inet_pton(int af, const char * src, void * dst)
{
   struct sockaddr_storage ss;
   int ssSize = sizeof(ss);
   char srcCopy[INET6_ADDRSTRLEN + 1];

   ZeroMemory(&ss, sizeof(ss));

   // work around non-const API
   strncpy(srcCopy, src, INET6_ADDRSTRLEN + 1);
   srcCopy[INET6_ADDRSTRLEN] = '\0';

   if (WSAStringToAddress(
      srcCopy, af, NULL, (struct sockaddr *)&ss, &ssSize) != 0)
   {
      return 0;
   }

   switch (af)
   {
      case AF_INET :
      {
         *(struct in_addr *)dst = ((struct sockaddr_in *)&ss)->sin_addr;
         return 1;
      }
      case AF_INET6 :
      {
         *(struct in6_addr *)dst = ((struct sockaddr_in6 *)&ss)->sin6_addr;
         return 1;
      }
      default :
      {
         // No-Op
      }
   }

   return 0;
}
}
#endif // _WIN32 && !HAVE_INET_PTON

sockaddr_any CreateAddr(const string& name, unsigned short port, int pref_family)
{
    // Handle empty name.
    // If family is specified, empty string resolves to ANY of that family.
    // If not, it resolves to IPv4 ANY (to specify IPv6 any, use [::]).
    if (name == "")
    {
        sockaddr_any result(pref_family == AF_INET6 ? pref_family : AF_INET);
        result.hport(port);
        return result;
    }

    bool first6 = pref_family != AF_INET;
    int families[2] = {AF_INET6, AF_INET};
    if (!first6)
    {
        families[0] = AF_INET;
        families[1] = AF_INET6;
    }

    for (int i = 0; i < 2; ++i)
    {
        int family = families[i];
        sockaddr_any result (family);

        // Try to resolve the name by pton first
        if (inet_pton(family, name.c_str(), result.get_addr()) == 1)
        {
            result.hport(port); // same addr location in ipv4 and ipv6
            return result;
        }
    }

    // If not, try to resolve by getaddrinfo
    // This time, use the exact value of pref_family

    sockaddr_any result;
    addrinfo fo = {
        0,
        pref_family,
        0, 0,
        0, 0,
        NULL, NULL
    };

    addrinfo* val = nullptr;
    int erc = getaddrinfo(name.c_str(), nullptr, &fo, &val);
    if (erc == 0)
    {
        result.set(val->ai_addr);
        result.len = result.size();
        result.hport(port); // same addr location in ipv4 and ipv6
    }
    freeaddrinfo(val);

    return result;
}

string Join(const vector<string>& in, string sep)
{
    if ( in.empty() )
        return "";

    ostringstream os;

    os << in[0];
    for (auto i = in.begin()+1; i != in.end(); ++i)
        os << sep << *i;
    return os.str();
}

// OPTION LIBRARY

OptionScheme::Args OptionName::DetermineTypeFromHelpText(const std::string& helptext)
{
    if (helptext.empty())
        return OptionScheme::ARG_NONE;

    if (helptext[0] == '<')
    {
        // If the argument is <one-argument>, then it's ARG_NONE.
        // If it's <multiple-arguments...>, then it's ARG_VAR.
        // When closing angle bracket isn't found, fallback to ARG_ONE.
        size_t pos = helptext.find('>');
        if (pos == std::string::npos)
            return OptionScheme::ARG_ONE; // mistake, but acceptable

        if (pos >= 4 && helptext.substr(pos-3, 4) == "...>")
            return OptionScheme::ARG_VAR;

        // We have < and > without ..., simply one argument
        return OptionScheme::ARG_ONE;
    }

    if (helptext[0] == '[')
    {
        // Argument in [] means it is optional; in this case
        // you should state that the argument can be given or not.
        return OptionScheme::ARG_VAR;
    }

    // Also as fallback
    return OptionScheme::ARG_NONE;
}

options_t ProcessOptions(char* const* argv, int argc, std::vector<OptionScheme> scheme)
{
    using namespace std;

    string current_key;
    string extra_arg;
    size_t vals = 0;
    OptionScheme::Args type = OptionScheme::ARG_VAR; // This is for no-option-yet or consumed
    map<string, vector<string>> params;
    bool moreoptions = true;

    for (char* const* p = argv+1; p != argv+argc; ++p)
    {
        const char* a = *p;
        // cout << "*D ARG: '" << a << "'\n";
        bool isoption = false;
        if (a[0] == '-')
        {
            isoption = true;
            // If a[0] isn't NUL - because it is dash - then
            // we can safely check a[1].
            if (a[1] && isdigit(a[1]))
                isoption = false;
        }

        if (moreoptions && isoption)
        {
            bool arg_specified = false;
            size_t seppos; // (see goto, it would jump over initialization)
            current_key = a+1;
            if ( current_key == "-" )
            {
                // The -- argument terminates the options.
                // The default key is restored to empty so that
                // it collects now all arguments under the empty key
                // (not-option-assigned argument).
                moreoptions = false;
                goto EndOfArgs;
            }

            // Maintain the backward compatibility with argument specified after :
            // or with one string separated by space inside.
            seppos = current_key.find(':');
            if (seppos == string::npos)
                seppos = current_key.find(' ');
            if (seppos != string::npos)
            {
                // Old option specification.
                extra_arg = current_key.substr(seppos + 1);
                current_key = current_key.substr(0, 0 + seppos);
                arg_specified = true; // Prevent eating args from option list
            }

            params[current_key].clear();
            vals = 0;

            if (extra_arg != "")
            {
                params[current_key].push_back(extra_arg);
                ++vals;
                extra_arg.clear();
            }

            // Find the key in the scheme. If not found, treat it as ARG_NONE.
            for (auto s: scheme)
            {
                if (s.names().count(current_key))
                {
                    // cout << "*D found '" << current_key << "' in scheme type=" << int(s.type) << endl;
                    // If argument was specified using the old way, like
                    // -v:0 or "-v 0", then consider the argument specified and
                    // treat further arguments as either no-option arguments or
                    // new options.
                    if (s.type == OptionScheme::ARG_NONE || arg_specified)
                    {
                        // Anyway, consider it already processed.
                        break;
                    }
                    type = s.type;

                    if ( vals == 1 && type == OptionScheme::ARG_ONE )
                    {
                        // Argument for one-arg option already consumed,
                        // so set to free args.
                        goto EndOfArgs;
                    }
                    goto Found;
                }

            }
            // Not found: set ARG_NONE.
            // cout << "*D KEY '" << current_key << "' assumed type NONE\n";
EndOfArgs:
            type = OptionScheme::ARG_VAR;
            current_key = "";
Found:
            continue;
        }

        // Collected a value - check if full
        // cout << "*D COLLECTING '" << a << "' for key '" << current_key << "' (" << vals << " so far)\n";
        params[current_key].push_back(a);
        ++vals;
        if ( vals == 1 && type == OptionScheme::ARG_ONE )
        {
            // cout << "*D KEY TYPE ONE - resetting to empty key\n";
            // Reset the key to "default one".
            current_key = "";
            vals = 0;
            type = OptionScheme::ARG_VAR;
        }
        else
        {
            // cout << "*D KEY type VAR - still collecting until the end of options or next option.\n";
        }
    }

    return params;
}

string OptionHelpItem(const OptionName& o)
{
    string out = "\t-" + o.main_name;
    string hlp = o.helptext;
    string prefix;

    if (hlp == "")
    {
        hlp = " (Undocumented)";
    }
    else if (hlp[0] != ' ')
    {
        size_t end = string::npos;
        if (hlp[0] == '<')
        {
            end = hlp.find('>');
        }
        else if (hlp[0] == '[')
        {
            end = hlp.find(']');
        }

        if (end != string::npos)
        {
            ++end;
        }
        else
        {
            end = hlp.find(' ');
        }

        if (end != string::npos)
        {
            prefix = hlp.substr(0, end);
            //while (hlp[end] == ' ')
            //    ++end;
            hlp = hlp.substr(end);
            out += " " + prefix;
        }
    }

    out += " -" + hlp;
    return out;
}

// Stats module

template <class TYPE>
inline SrtStatData* make_stat(SrtStatCat cat, const string& name, const string& longname,
        TYPE CBytePerfMon::*field)
{
    return new SrtStatDataType<TYPE>(cat, name, longname, field);
}

#define STATX(catsuf, sname, lname, field) s.emplace_back(make_stat(SSC_##catsuf, #sname, #lname, &CBytePerfMon:: field))
#define STAT(catsuf, sname, field) STATX(catsuf, sname, field, field)

vector<unique_ptr<SrtStatData>> g_SrtStatsTable;

struct SrtStatsTableInit
{
    SrtStatsTableInit(vector<unique_ptr<SrtStatData>>& s)
    {
        STATX(GEN, time, Time, msTimeStamp);

        STAT(WINDOW, flow, pktFlowWindow);
        STAT(WINDOW, congestion, pktCongestionWindow);
        STAT(WINDOW, flight, pktFlightSize);

        STAT(LINK, rtt, msRTT);
        STAT(LINK, bandwidth, mbpsBandwidth);
        STAT(LINK, maxBandwidth, mbpsMaxBW);

        STAT(SEND, packets, pktSent);
        STAT(SEND, packetsUnique, pktSentUnique);
        STAT(SEND, packetsLost, pktSndLoss);
        STAT(SEND, packetsDropped, pktSndDrop);
        STAT(SEND, packetsRetransmitted, pktRetrans);
        STAT(SEND, packetsFilterExtra, pktSndFilterExtra);
        STAT(SEND, bytes, byteSent);
        STAT(SEND, bytesUnique, byteSentUnique);
        STAT(SEND, bytesDropped, byteSndDrop);
        STAT(SEND, mbitRate, mbpsSendRate);
        STAT(SEND, sendPeriod, usPktSndPeriod);
        STAT(SEND, msAvgResponseTime, msAvgResponseTime);
        STAT(SEND, msMaxResponseTime, msMaxResponseTime);

        STAT(RECV, packets, pktRecv);
        STAT(RECV, packetsUnique, pktRecvUnique);
        STAT(RECV, packetsLost, pktRcvLoss);
        STAT(RECV, packetsDropped, pktRcvDrop);
        STAT(RECV, packetsRetransmitted, pktRcvRetrans);
        STAT(RECV, packetsBelated, pktRcvBelated);
        STAT(RECV, packetsFilterExtra, pktRcvFilterExtra);
        STAT(RECV, packetsFilterSupply, pktRcvFilterSupply);
        STAT(RECV, packetsFilterLoss, pktRcvFilterLoss);
        STAT(RECV, bytes, byteRecv);
        STAT(RECV, bytesUnique, byteRecvUnique);
        STAT(RECV, bytesLost, byteRcvLoss);
        STAT(RECV, bytesDropped, byteRcvDrop);
        STAT(RECV, mbitRate, mbpsRecvRate);

    }
} g_SrtStatsTableInit (g_SrtStatsTable);


#undef STAT
#undef STATX

string srt_json_cat_names [] = {
    "",
    "window",
    "link",
    "send",
    "recv"
};

class SrtStatsJson : public SrtStatsWriter
{
    static string keyspec(const string& name)
    {
        if (name == "")
            return "";

        return R"(")" + name + R"(":)";
    }

public: 
    string WriteStats(int sid, const CBytePerfMon& mon) override
    {
        std::ostringstream output;
        static const string qt = R"(")";

        string pretty_cr, pretty_tab;
        if (Option("pretty"))
        {
            pretty_cr = "\n";
            pretty_tab = "\t";
        }

        SrtStatCat cat = SSC_GEN;

        // Do general manually
        output << keyspec(srt_json_cat_names[cat]) << "{" << pretty_cr;

        // SID is displayed manually
        output << pretty_tab << keyspec("sid") << sid;

        // Now continue with fields as specified in the table
        for (auto& i: g_SrtStatsTable)
        {
            if (i->category == cat)
            {
                output << ","; // next item in same cat
                output << pretty_cr;
                output << pretty_tab;
                if (cat != SSC_GEN)
                    output << pretty_tab;
            }
            else
            {
                if (cat != SSC_GEN)
                {
                    // DO NOT close if general category, just
                    // enter the depth.
                    output << pretty_cr << pretty_tab << "}";
                }
                cat = i->category;
                output << ",";
                output << pretty_cr;
                if (cat != SSC_GEN)
                    output << pretty_tab;

                output << keyspec(srt_json_cat_names[cat]) << "{" << pretty_cr << pretty_tab;
                if (cat != SSC_GEN)
                    output << pretty_tab;
            }

            // Print the current field
            output << keyspec(i->name);
            output << qt;
            i->PrintValue(output, mon);
            output << qt;
        }

        // Close the previous subcategory
        if (cat != SSC_GEN)
        {
            output << pretty_cr << pretty_tab << "}" << pretty_cr;
        }

        // Close the general category entity
        output << "}," << pretty_cr << endl;

        return output.str();
    }

    string WriteBandwidth(double mbpsBandwidth) override
    {
        std::ostringstream output;
        output << "{\"bandwidth\":" << mbpsBandwidth << '}' << endl;
        return output.str();
    }
};

class SrtStatsCsv : public SrtStatsWriter
{
private:
    bool first_line_printed;

public: 
    SrtStatsCsv() : first_line_printed(false) {}

    string WriteStats(int sid, const CBytePerfMon& mon) override
    {
        // Note: std::put_time is supported only in GCC 5 and higher
#if !defined(__GNUC__) || defined(__clang__) || (__GNUC__ >= 5)
#define HAS_PUT_TIME
#endif
        std::ostringstream output;

        // Header
        if (!first_line_printed)
        {
#ifdef HAS_PUT_TIME
            output << "Timepoint,";
#endif
            output << "Time,SocketID";

            for (auto& i: g_SrtStatsTable)
            {
                output << "," << i->longname;
            }
            output << endl;
            first_line_printed = true;
        }
        int rcv_latency = 0;
        int int_len     = sizeof rcv_latency;
        srt_getsockopt(sid, 0, SRTO_RCVLATENCY, &rcv_latency, &int_len);

        // Values

#ifdef HAS_PUT_TIME
<<<<<<< HEAD
        // HDR: Timepoint
=======
        // Follows ISO 8601
>>>>>>> a5609d39
        auto print_timestamp = [&output]() {
            using namespace std;
            using namespace std::chrono;

            const auto   systime_now = system_clock::now();
            const time_t time_now    = system_clock::to_time_t(systime_now);

            // SysLocalTime returns zeroed tm_now on failure, which is ok for put_time.
            const tm tm_now = SysLocalTime(time_now);
            output << std::put_time(&tm_now, "%FT%T.") << std::setfill('0') << std::setw(6);
            const auto    since_epoch = systime_now.time_since_epoch();
            const seconds s           = duration_cast<seconds>(since_epoch);
            output << duration_cast<microseconds>(since_epoch - s).count();
            output << std::put_time(&tm_now, "%z");
            output << ",";
        };

        print_timestamp();
#endif // HAS_PUT_TIME

        // HDR: Time,SocketID
        output << mon.msTimeStamp << "," << sid;

        // HDR: the loop of all values in g_SrtStatsTable
        for (auto& i: g_SrtStatsTable)
        {
            output << ",";
            i->PrintValue(output, mon);
        }

        output << endl;
        return output.str();
    }

    string WriteBandwidth(double mbpsBandwidth) override
    {
        std::ostringstream output;
        output << "+++/+++SRT BANDWIDTH: " << mbpsBandwidth << endl;
        return output.str();
    }
};

class SrtStatsCols : public SrtStatsWriter
{
public: 
    string WriteStats(int sid, const CBytePerfMon& mon) override 
    { 
        std::ostringstream output;
        output << "======= SRT STATS: sid=" << sid << endl;
        output << "PACKETS     SENT: " << setw(11) << mon.pktSent            << "  RECEIVED:   " << setw(11) << mon.pktRecv              << endl;
        output << "LOST PKT    SENT: " << setw(11) << mon.pktSndLoss         << "  RECEIVED:   " << setw(11) << mon.pktRcvLoss           << endl;
        output << "REXMIT      SENT: " << setw(11) << mon.pktRetrans         << "  RECEIVED:   " << setw(11) << mon.pktRcvRetrans        << endl;
        output << "DROP PKT    SENT: " << setw(11) << mon.pktSndDrop         << "  RECEIVED:   " << setw(11) << mon.pktRcvDrop           << endl;
        output << "FILTER EXTRA  TX: " << setw(11) << mon.pktSndFilterExtra  << "        RX:   " << setw(11) << mon.pktRcvFilterExtra    << endl;
        output << "FILTER RX  SUPPL: " << setw(11) << mon.pktRcvFilterSupply << "  RX  LOSS:   " << setw(11) << mon.pktRcvFilterLoss     << endl;
        output << "RATE     SENDING: " << setw(11) << mon.mbpsSendRate       << "  RECEIVING:  " << setw(11) << mon.mbpsRecvRate         << endl;
        output << "BELATED RECEIVED: " << setw(11) << mon.pktRcvBelated      << "  AVG TIME:   " << setw(11) << mon.pktRcvAvgBelatedTime << endl;
        output << "REORDER DISTANCE: " << setw(11) << mon.pktReorderDistance << endl;
        output << "WINDOW      FLOW: " << setw(11) << mon.pktFlowWindow      << "  CONGESTION: " << setw(11) << mon.pktCongestionWindow  << "  FLIGHT: " << setw(11) << mon.pktFlightSize << endl;
        output << "LINK         RTT: " << setw(9)  << mon.msRTT            << "ms  BANDWIDTH:  " << setw(7)  << mon.mbpsBandwidth    << "Mb/s " << endl;
        output << "BUFFERLEFT:  SND: " << setw(11) << mon.byteAvailSndBuf    << "  RCV:        " << setw(11) << mon.byteAvailRcvBuf      << endl;
        return output.str();
    } 

    string WriteBandwidth(double mbpsBandwidth) override 
    {
        std::ostringstream output;
        output << "+++/+++SRT BANDWIDTH: " << mbpsBandwidth << endl;
        return output.str();
    }
};

shared_ptr<SrtStatsWriter> SrtStatsWriterFactory(SrtStatsPrintFormat printformat)
{
    switch (printformat)
    {
    case SRTSTATS_PROFMAT_JSON:
        return make_shared<SrtStatsJson>();
    case SRTSTATS_PROFMAT_CSV:
        return make_shared<SrtStatsCsv>();
    case SRTSTATS_PROFMAT_2COLS:
        return make_shared<SrtStatsCols>();
    default:
        break;
    }
    return nullptr;
}

SrtStatsPrintFormat ParsePrintFormat(string pf, string& w_extras)
{
    size_t havecomma = pf.find(',');
    if (havecomma != string::npos)
    {
        w_extras = pf.substr(havecomma+1);
        pf = pf.substr(0, havecomma);
    }

    if (pf == "default")
        return SRTSTATS_PROFMAT_2COLS;

    if (pf == "json")
        return SRTSTATS_PROFMAT_JSON;

    if (pf == "csv")
        return SRTSTATS_PROFMAT_CSV;

    return SRTSTATS_PROFMAT_INVALID;
}

<|MERGE_RESOLUTION|>--- conflicted
+++ resolved
@@ -547,11 +547,8 @@
         // Values
 
 #ifdef HAS_PUT_TIME
-<<<<<<< HEAD
         // HDR: Timepoint
-=======
         // Follows ISO 8601
->>>>>>> a5609d39
         auto print_timestamp = [&output]() {
             using namespace std;
             using namespace std::chrono;
