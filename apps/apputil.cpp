/*
 * SRT - Secure, Reliable, Transport
 * Copyright (c) 2018 Haivision Systems Inc.
 * 
 * This Source Code Form is subject to the terms of the Mozilla Public
 * License, v. 2.0. If a copy of the MPL was not distributed with this
 * file, You can obtain one at http://mozilla.org/MPL/2.0/.
 * 
 */

#include <cstring>
#include <iostream>
#include <iomanip>
#include <sstream>
#include <utility>
#include <memory>

#include "apputil.hpp"
#include "netinet_any.h"

using namespace std;


// NOTE: MINGW currently does not include support for inet_pton(). See
//    http://mingw.5.n7.nabble.com/Win32API-request-for-new-functions-td22029.html
//    Even if it did support inet_pton(), it is only available on Windows Vista
//    and later. Since we need to support WindowsXP and later in ORTHRUS. Many
//    customers still use it, we will need to implement using something like
//    WSAStringToAddress() which is available on Windows95 and later.
//    Support for IPv6 was added on WindowsXP SP1.
// Header: winsock2.h
// Implementation: ws2_32.dll
// See:
//    https://msdn.microsoft.com/en-us/library/windows/desktop/ms742214(v=vs.85).aspx
//    http://www.winsocketdotnetworkprogramming.com/winsock2programming/winsock2advancedInternet3b.html
#if defined(_WIN32) && !defined(HAVE_INET_PTON)
namespace // Prevent conflict in case when still defined
{
int inet_pton(int af, const char * src, void * dst)
{
   struct sockaddr_storage ss;
   int ssSize = sizeof(ss);
   char srcCopy[INET6_ADDRSTRLEN + 1];

   ZeroMemory(&ss, sizeof(ss));

   // work around non-const API
   strncpy(srcCopy, src, INET6_ADDRSTRLEN + 1);
   srcCopy[INET6_ADDRSTRLEN] = '\0';

   if (WSAStringToAddress(
      srcCopy, af, NULL, (struct sockaddr *)&ss, &ssSize) != 0)
   {
      return 0;
   }

   switch (af)
   {
      case AF_INET :
      {
         *(struct in_addr *)dst = ((struct sockaddr_in *)&ss)->sin_addr;
         return 1;
      }
      case AF_INET6 :
      {
         *(struct in6_addr *)dst = ((struct sockaddr_in6 *)&ss)->sin6_addr;
         return 1;
      }
      default :
      {
         // No-Op
      }
   }

   return 0;
}
}
#endif // _WIN32 && !HAVE_INET_PTON

sockaddr_in CreateAddrInet(const string& name, unsigned short port)
{
    sockaddr_in sa;
    memset(&sa, 0, sizeof sa);
    sa.sin_family = AF_INET;
    sa.sin_port = htons(port);

    if ( name != "" )
    {
        if ( inet_pton(AF_INET, name.c_str(), &sa.sin_addr) == 1 )
            return sa;

        // XXX RACY!!! Use getaddrinfo() instead. Check portability.
        // Windows/Linux declare it.
        // See:
        //  http://www.winsocketdotnetworkprogramming.com/winsock2programming/winsock2advancedInternet3b.html
        hostent* he = gethostbyname(name.c_str());
        if ( !he || he->h_addrtype != AF_INET )
            throw invalid_argument("SrtSource: host not found: " + name);

        sa.sin_addr = *(in_addr*)he->h_addr_list[0];
    }

    return sa;
}

string Join(const vector<string>& in, string sep)
{
    if ( in.empty() )
        return "";

    ostringstream os;

    os << in[0];
    for (auto i = in.begin()+1; i != in.end(); ++i)
        os << sep << *i;
    return os.str();
}

options_t ProcessOptions(char* const* argv, int argc, std::vector<OptionScheme> scheme)
{
    using namespace std;

    string current_key;
    string extra_arg;
    size_t vals = 0;
    OptionScheme::Args type = OptionScheme::ARG_VAR; // This is for no-option-yet or consumed
    map<string, vector<string>> params;
    bool moreoptions = true;

    for (char* const* p = argv+1; p != argv+argc; ++p)
    {
        const char* a = *p;
        // cout << "*D ARG: '" << a << "'\n";
        if (moreoptions && a[0] == '-')
        {
            size_t seppos; // (see goto, it would jump over initialization)
            current_key = a+1;
            if ( current_key == "-" )
            {
                // The -- argument terminates the options.
                // The default key is restored to empty so that
                // it collects now all arguments under the empty key
                // (not-option-assigned argument).
                moreoptions = false;
                goto EndOfArgs;
            }

            // Maintain the backward compatibility with argument specified after :
            // or with one string separated by space inside.
            seppos = current_key.find(':');
            if (seppos == string::npos)
                seppos = current_key.find(' ');
            if (seppos != string::npos)
            {
                // Old option specification.
                extra_arg = current_key.substr(seppos + 1);
                current_key = current_key.substr(0, 0 + seppos);
            }

            params[current_key].clear();
            vals = 0;

            if (extra_arg != "")
            {
                params[current_key].push_back(extra_arg);
                ++vals;
                extra_arg.clear();
            }

            // Find the key in the scheme. If not found, treat it as ARG_NONE.
            for (auto s: scheme)
            {
                if (s.id.names.count(current_key))
                {
                    // cout << "*D found '" << current_key << "' in scheme type=" << int(s.type) << endl;
                    if (s.type == OptionScheme::ARG_NONE)
                    {
                        // Anyway, consider it already processed.
                        break;
                    }
                    type = s.type;

                    if ( vals == 1 && type == OptionScheme::ARG_ONE )
                    {
                        // Argument for one-arg option already consumed,
                        // so set to free args.
                        goto EndOfArgs;
                    }
                    goto Found;
                }

            }
            // Not found: set ARG_NONE.
            // cout << "*D KEY '" << current_key << "' assumed type NONE\n";
EndOfArgs:
            type = OptionScheme::ARG_VAR;
            current_key = "";
Found:
            continue;
        }

        // Collected a value - check if full
        // cout << "*D COLLECTING '" << a << "' for key '" << current_key << "' (" << vals << " so far)\n";
        params[current_key].push_back(a);
        ++vals;
        if ( vals == 1 && type == OptionScheme::ARG_ONE )
        {
            // cout << "*D KEY TYPE ONE - resetting to empty key\n";
            // Reset the key to "default one".
            current_key = "";
            vals = 0;
            type = OptionScheme::ARG_VAR;
        }
        else
        {
            // cout << "*D KEY type VAR - still collecting until the end of options or next option.\n";
        }
    }

    return params;
}
<<<<<<< HEAD

string OptionHelpItem(const OptionName& o)
{
    string out = "\t-" + o.main_name;
    string hlp = o.helptext;
    string prefix;

    if (hlp == "")
    {
        hlp = " (Undocumented)";
    }
    else if (hlp[0] != ' ')
    {
        size_t end = string::npos;
        if (hlp[0] == '<')
        {
            end = hlp.find('>');
        }
        else if (hlp[0] == '[')
        {
            end = hlp.find(']');
        }

        if (end != string::npos)
        {
            ++end;
        }
        else
        {
            end = hlp.find(' ');
        }

        if (end != string::npos)
        {
            prefix = hlp.substr(0, end);
            //while (hlp[end] == ' ')
            //    ++end;
            hlp = hlp.substr(end);
            out += " " + prefix;
        }
    }

    out += " -" + hlp;
    return out;
}

#ifdef _WIN32
    #if SRT_ENABLE_CONSELF_CHECK_WIN32
        #define ENABLE_CONSELF_CHECK 1
    #endif
#else

// For non-Windows platofm, enable always.
#define ENABLE_CONSELF_CHECK 1
#endif

#if ENABLE_CONSELF_CHECK

static vector<sockaddr_any> GetLocalInterfaces()
{
    vector<sockaddr_any> locals;
#ifdef _WIN32
	ULONG flags = GAA_FLAG_SKIP_DNS_SERVER | GAA_FLAG_INCLUDE_ALL_INTERFACES;
	ULONG outBufLen4 = 0, outBufLen6 = 0, outBufLen = 0;

    // This function doesn't allocate memory by itself, you have to do it
    // yourself, worst case when it's too small, the size will be corrected
    // and the function will do nothing. So, simply, call the function with
    // always too little 0 size and make it show the correct one.
    GetAdaptersAddresses(AF_INET, flags, NULL, NULL, &outBufLen4);
	GetAdaptersAddresses(AF_INET, flags, NULL, NULL, &outBufLen6);
    // Ignore errors. Check errors on the real call.
	// (Have doubts about this "max" here, as VC reports errors when
	// using std::max, so it will likely resolve to a macro - hope this
	// won't cause portability problems, this code is Windows only.
	outBufLen = max(outBufLen4, outBufLen6);

    // Good, now we can allocate memory
    PIP_ADAPTER_ADDRESSES pAddresses = (PIP_ADAPTER_ADDRESSES)::operator new(outBufLen);
    ULONG st = GetAdaptersAddresses(AF_INET, flags, NULL, pAddresses, &outBufLen);
    if (st == ERROR_SUCCESS)
    {
        PIP_ADAPTER_UNICAST_ADDRESS pUnicast = pAddresses->FirstUnicastAddress;
        while (pUnicast)
        {
            locals.push_back(pUnicast->Address.lpSockaddr);
            pUnicast = pUnicast->Next;
        }
    }
	st = GetAdaptersAddresses(AF_INET6, flags, NULL, pAddresses, &outBufLen);
	if (st == ERROR_SUCCESS)
	{
		PIP_ADAPTER_UNICAST_ADDRESS pUnicast = pAddresses->FirstUnicastAddress;
		while (pUnicast)
		{
			locals.push_back(pUnicast->Address.lpSockaddr);
			pUnicast = pUnicast->Next;
		}
	}

    ::operator delete(pAddresses);

#else
    // Use POSIX method: getifaddrs
    struct ifaddrs* pif, * pifa;
    int st = getifaddrs(&pifa);
    if (st == 0)
    {
        for (pif = pifa; pif; pif = pif->ifa_next)
        {
            locals.push_back(pif->ifa_addr);
        }
    }

    freeifaddrs(pifa);
#endif
    return locals;
}

bool IsTargetAddrSelf(const sockaddr* boundaddr, const sockaddr* targetaddr)
{
    sockaddr_any bound = boundaddr;
    sockaddr_any target = targetaddr;

    if (!bound.isany())
    {
        // Bound to a specific local address, so only check if
        // this isn't the same address as 'target'.
        if (target.equal_address(bound))
        {
            return true;
        }
    }
    else
    {
        // Bound to INADDR_ANY, so check matching with any local IP address
        vector<sockaddr_any> locals = GetLocalInterfaces();

        // If any of the above function fails, it will collect
        // no local interfaces, so it's impossible to check anything.
        // OTOH it should also mean that the network isn't working,
        // so it's unlikely, as well as no address should match the
        // local address anyway.
        for (size_t i = 0; i < locals.size(); ++i)
        {
            if (locals[i].equal_address(target))
            {
                return true;
            }
        }
    }

    return false;
}

#else
bool IsTargetAddrSelf(const sockaddr* , const sockaddr* )
{
    // State that the given address is never "self", so
    // prevention from connecting to self will not be in force.
    return false;
}
#endif

// Stats module

class SrtStatsJson : public SrtStatsWriter
{
public: 
    string WriteStats(int sid, const CBytePerfMon& mon) override 
    { 
        std::ostringstream output;
        output << "{";
        output << "\"sid\":" << sid << ",";
        output << "\"time\":" << mon.msTimeStamp << ",";
        output << "\"window\":{";
        output << "\"flow\":" << mon.pktFlowWindow << ",";
        output << "\"congestion\":" << mon.pktCongestionWindow << ",";    
        output << "\"flight\":" << mon.pktFlightSize;    
        output << "},";
        output << "\"link\":{";
        output << "\"rtt\":" << mon.msRTT << ",";
        output << "\"bandwidth\":" << mon.mbpsBandwidth << ",";
        output << "\"maxBandwidth\":" << mon.mbpsMaxBW;
        output << "},";
        output << "\"send\":{";
        output << "\"packets\":" << mon.pktSent << ",";
        output << "\"packetsLost\":" << mon.pktSndLoss << ",";
        output << "\"packetsDropped\":" << mon.pktSndDrop << ",";
        output << "\"packetsRetransmitted\":" << mon.pktRetrans << ",";
        output << "\"packetsFilterExtra\":" << mon.pktSndFilterExtra << ",";
        output << "\"bytes\":" << mon.byteSent << ",";
        output << "\"bytesDropped\":" << mon.byteSndDrop << ",";
        output << "\"mbitRate\":" << mon.mbpsSendRate;
        output << "},";
        output << "\"recv\": {";
        output << "\"packets\":" << mon.pktRecv << ",";
        output << "\"packetsLost\":" << mon.pktRcvLoss << ",";
        output << "\"packetsDropped\":" << mon.pktRcvDrop << ",";
        output << "\"packetsRetransmitted\":" << mon.pktRcvRetrans << ",";
        output << "\"packetsBelated\":" << mon.pktRcvBelated << ",";
        output << "\"packetsFilterExtra\":" << mon.pktRcvFilterExtra << ",";
        output << "\"packetsFilterSupply\":" << mon.pktRcvFilterSupply << ",";
        output << "\"packetsFilterLoss\":" << mon.pktRcvFilterLoss << ",";
        output << "\"bytes\":" << mon.byteRecv << ",";
        output << "\"bytesLost\":" << mon.byteRcvLoss << ",";
        output << "\"bytesDropped\":" << mon.byteRcvDrop << ",";
        output << "\"mbitRate\":" << mon.mbpsRecvRate;
        output << "}";
        output << "}" << endl;
        return output.str();
    } 

    string WriteBandwidth(double mbpsBandwidth) override 
    {
        std::ostringstream output;
        output << "{\"bandwidth\":" << mbpsBandwidth << '}' << endl;
        return output.str();
    }
};

class SrtStatsCsv : public SrtStatsWriter
{
private:
    bool first_line_printed;

public: 
    SrtStatsCsv() : first_line_printed(false) {}

    string WriteStats(int sid, const CBytePerfMon& mon) override 
    { 
        std::ostringstream output;
        if (!first_line_printed)
        {
            output << "Time,SocketID,pktFlowWindow,pktCongestionWindow,pktFlightSize,";
            output << "msRTT,mbpsBandwidth,mbpsMaxBW,pktSent,pktSndLoss,pktSndDrop,";
            output << "pktRetrans,byteSent,byteSndDrop,mbpsSendRate,usPktSndPeriod,";
            output << "pktRecv,pktRcvLoss,pktRcvDrop,pktRcvRetrans,pktRcvBelated,";
            output << "byteRecv,byteRcvLoss,byteRcvDrop,mbpsRecvRate,RCVLATENCYms,";
            // Filter stats
            output << "pktSndFilterExtra,pktRcvFilterExtra,pktRcvFilterSupply,pktRcvFilterLoss";
            output << endl;
            first_line_printed = true;
        }
        int rcv_latency = 0;
        int int_len = sizeof rcv_latency;
        srt_getsockopt(sid, 0, SRTO_RCVLATENCY, &rcv_latency, &int_len);

        output << mon.msTimeStamp << ",";
        output << sid << ",";
        output << mon.pktFlowWindow << ",";
        output << mon.pktCongestionWindow << ",";
        output << mon.pktFlightSize << ",";
        output << mon.msRTT << ",";
        output << mon.mbpsBandwidth << ",";
        output << mon.mbpsMaxBW << ",";
        output << mon.pktSent << ",";
        output << mon.pktSndLoss << ",";
        output << mon.pktSndDrop << ",";
        output << mon.pktRetrans << ",";
        output << mon.byteSent << ",";
        output << mon.byteSndDrop << ",";
        output << mon.mbpsSendRate << ",";
        output << mon.usPktSndPeriod << ",";
        output << mon.pktRecv << ",";
        output << mon.pktRcvLoss << ",";
        output << mon.pktRcvDrop << ",";
        output << mon.pktRcvRetrans << ",";
        output << mon.pktRcvBelated << ",";
        output << mon.byteRecv << ",";
        output << mon.byteRcvLoss << ",";
        output << mon.byteRcvDrop << ",";
        output << mon.mbpsRecvRate << ",";
        output << rcv_latency << ",";
        // Filter stats
        output << mon.pktSndFilterExtra << ",";
        output << mon.pktRcvFilterExtra << ",";
        output << mon.pktRcvFilterSupply << ",";
        output << mon.pktRcvFilterLoss; //<< ",";
        output << endl;
        return output.str();
    }

    string WriteBandwidth(double mbpsBandwidth) override 
    {
        std::ostringstream output;
        output << "+++/+++SRT BANDWIDTH: " << mbpsBandwidth << endl;
        return output.str();
    }
};

class SrtStatsCols : public SrtStatsWriter
{
public: 
    string WriteStats(int sid, const CBytePerfMon& mon) override 
    { 
        std::ostringstream output;
        output << "======= SRT STATS: sid=" << sid << endl;
        output << "PACKETS     SENT: " << setw(11) << mon.pktSent            << "  RECEIVED:   " << setw(11) << mon.pktRecv              << endl;
        output << "LOST PKT    SENT: " << setw(11) << mon.pktSndLoss         << "  RECEIVED:   " << setw(11) << mon.pktRcvLoss           << endl;
        output << "REXMIT      SENT: " << setw(11) << mon.pktRetrans         << "  RECEIVED:   " << setw(11) << mon.pktRcvRetrans        << endl;
        output << "DROP PKT    SENT: " << setw(11) << mon.pktSndDrop         << "  RECEIVED:   " << setw(11) << mon.pktRcvDrop           << endl;
        output << "FILTER EXTRA  TX: " << setw(11) << mon.pktSndFilterExtra  << "        RX:   " << setw(11) << mon.pktRcvFilterExtra    << endl;
        output << "FILTER RX  SUPPL: " << setw(11) << mon.pktRcvFilterSupply << "  RX  LOSS:   " << setw(11) << mon.pktRcvFilterLoss     << endl;
        output << "RATE     SENDING: " << setw(11) << mon.mbpsSendRate       << "  RECEIVING:  " << setw(11) << mon.mbpsRecvRate         << endl;
        output << "BELATED RECEIVED: " << setw(11) << mon.pktRcvBelated      << "  AVG TIME:   " << setw(11) << mon.pktRcvAvgBelatedTime << endl;
        output << "REORDER DISTANCE: " << setw(11) << mon.pktReorderDistance << endl;
        output << "WINDOW      FLOW: " << setw(11) << mon.pktFlowWindow      << "  CONGESTION: " << setw(11) << mon.pktCongestionWindow  << "  FLIGHT: " << setw(11) << mon.pktFlightSize << endl;
        output << "LINK         RTT: " << setw(9)  << mon.msRTT            << "ms  BANDWIDTH:  " << setw(7)  << mon.mbpsBandwidth    << "Mb/s " << endl;
        output << "BUFFERLEFT:  SND: " << setw(11) << mon.byteAvailSndBuf    << "  RCV:        " << setw(11) << mon.byteAvailRcvBuf      << endl;
        return output.str();
    } 

    string WriteBandwidth(double mbpsBandwidth) override 
    {
        std::ostringstream output;
        output << "+++/+++SRT BANDWIDTH: " << mbpsBandwidth << endl;
        return output.str();
    }
};

shared_ptr<SrtStatsWriter> SrtStatsWriterFactory(SrtStatsPrintFormat printformat)
{
    switch (printformat)
    {
    case SRTSTATS_PROFMAT_JSON:
        return make_shared<SrtStatsJson>();
        break;
    case SRTSTATS_PROFMAT_CSV:
        return make_shared<SrtStatsCsv>();
        break;
    case SRTSTATS_PROFMAT_2COLS:
        return make_shared<SrtStatsCols>();
        break;
    default:
        return nullptr;
    }
}

SrtStatsPrintFormat ParsePrintFormat(string pf)
{
    if (pf == "default")
        return SRTSTATS_PROFMAT_2COLS;

    if (pf == "json")
        return SRTSTATS_PROFMAT_JSON;

    if (pf == "csv")
        return SRTSTATS_PROFMAT_CSV;

    return SRTSTATS_PROFMAT_INVALID;
}

=======
>>>>>>> b67bdf85
<|MERGE_RESOLUTION|>--- conflicted
+++ resolved
@@ -219,7 +219,6 @@
 
     return params;
 }
-<<<<<<< HEAD
 
 string OptionHelpItem(const OptionName& o)
 {
@@ -266,123 +265,6 @@
     return out;
 }
 
-#ifdef _WIN32
-    #if SRT_ENABLE_CONSELF_CHECK_WIN32
-        #define ENABLE_CONSELF_CHECK 1
-    #endif
-#else
-
-// For non-Windows platofm, enable always.
-#define ENABLE_CONSELF_CHECK 1
-#endif
-
-#if ENABLE_CONSELF_CHECK
-
-static vector<sockaddr_any> GetLocalInterfaces()
-{
-    vector<sockaddr_any> locals;
-#ifdef _WIN32
-	ULONG flags = GAA_FLAG_SKIP_DNS_SERVER | GAA_FLAG_INCLUDE_ALL_INTERFACES;
-	ULONG outBufLen4 = 0, outBufLen6 = 0, outBufLen = 0;
-
-    // This function doesn't allocate memory by itself, you have to do it
-    // yourself, worst case when it's too small, the size will be corrected
-    // and the function will do nothing. So, simply, call the function with
-    // always too little 0 size and make it show the correct one.
-    GetAdaptersAddresses(AF_INET, flags, NULL, NULL, &outBufLen4);
-	GetAdaptersAddresses(AF_INET, flags, NULL, NULL, &outBufLen6);
-    // Ignore errors. Check errors on the real call.
-	// (Have doubts about this "max" here, as VC reports errors when
-	// using std::max, so it will likely resolve to a macro - hope this
-	// won't cause portability problems, this code is Windows only.
-	outBufLen = max(outBufLen4, outBufLen6);
-
-    // Good, now we can allocate memory
-    PIP_ADAPTER_ADDRESSES pAddresses = (PIP_ADAPTER_ADDRESSES)::operator new(outBufLen);
-    ULONG st = GetAdaptersAddresses(AF_INET, flags, NULL, pAddresses, &outBufLen);
-    if (st == ERROR_SUCCESS)
-    {
-        PIP_ADAPTER_UNICAST_ADDRESS pUnicast = pAddresses->FirstUnicastAddress;
-        while (pUnicast)
-        {
-            locals.push_back(pUnicast->Address.lpSockaddr);
-            pUnicast = pUnicast->Next;
-        }
-    }
-	st = GetAdaptersAddresses(AF_INET6, flags, NULL, pAddresses, &outBufLen);
-	if (st == ERROR_SUCCESS)
-	{
-		PIP_ADAPTER_UNICAST_ADDRESS pUnicast = pAddresses->FirstUnicastAddress;
-		while (pUnicast)
-		{
-			locals.push_back(pUnicast->Address.lpSockaddr);
-			pUnicast = pUnicast->Next;
-		}
-	}
-
-    ::operator delete(pAddresses);
-
-#else
-    // Use POSIX method: getifaddrs
-    struct ifaddrs* pif, * pifa;
-    int st = getifaddrs(&pifa);
-    if (st == 0)
-    {
-        for (pif = pifa; pif; pif = pif->ifa_next)
-        {
-            locals.push_back(pif->ifa_addr);
-        }
-    }
-
-    freeifaddrs(pifa);
-#endif
-    return locals;
-}
-
-bool IsTargetAddrSelf(const sockaddr* boundaddr, const sockaddr* targetaddr)
-{
-    sockaddr_any bound = boundaddr;
-    sockaddr_any target = targetaddr;
-
-    if (!bound.isany())
-    {
-        // Bound to a specific local address, so only check if
-        // this isn't the same address as 'target'.
-        if (target.equal_address(bound))
-        {
-            return true;
-        }
-    }
-    else
-    {
-        // Bound to INADDR_ANY, so check matching with any local IP address
-        vector<sockaddr_any> locals = GetLocalInterfaces();
-
-        // If any of the above function fails, it will collect
-        // no local interfaces, so it's impossible to check anything.
-        // OTOH it should also mean that the network isn't working,
-        // so it's unlikely, as well as no address should match the
-        // local address anyway.
-        for (size_t i = 0; i < locals.size(); ++i)
-        {
-            if (locals[i].equal_address(target))
-            {
-                return true;
-            }
-        }
-    }
-
-    return false;
-}
-
-#else
-bool IsTargetAddrSelf(const sockaddr* , const sockaddr* )
-{
-    // State that the given address is never "self", so
-    // prevention from connecting to self will not be in force.
-    return false;
-}
-#endif
 
 // Stats module
 
@@ -572,6 +454,3 @@
 
     return SRTSTATS_PROFMAT_INVALID;
 }
-
-=======
->>>>>>> b67bdf85
