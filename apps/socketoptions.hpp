/*
 * SRT - Secure, Reliable, Transport
 * Copyright (c) 2018 Haivision Systems Inc.
 * 
 * This Source Code Form is subject to the terms of the Mozilla Public
 * License, v. 2.0. If a copy of the MPL was not distributed with this
 * file, You can obtain one at http://mozilla.org/MPL/2.0/.
 * 
 */

#ifndef INC__SOCKETOPTIONS_HPP
#define INC__SOCKETOPTIONS_HPP

#include <string>
#include <map>
#include <set>
#include <vector>
#include "../srtcore/srt.h" // Devel path

#ifdef _WIN32
#include "winsock2.h"
#endif

struct OptionValue
{
    std::string s;
    union {
        int i;
        int64_t l;
        bool b;
    };

    const void* value = nullptr;
    size_t size = 0;
};

extern const std::set<std::string> false_names, true_names;

struct SocketOption
{
    enum Type { STRING = 0, INT, INT64, BOOL, ENUM };
    enum Binding { PRE = 0, POST };
    enum Domain { SYSTEM, SRT };
    enum Mode {FAILURE = -1, LISTENER = 0, CALLER = 1, RENDEZVOUS = 2};

    std::string name;
    int protocol;
    int symbol;
    Binding binding;
    Type type;
    const std::map<std::string, int>* valmap;

    template <Domain D>
    bool apply(int socket, std::string value) const;

    template <Domain D, Type T>
    bool applyt(int socket, std::string value) const;

    template <Domain D>
    static int setso(int socket, int protocol, int symbol, const void* data, size_t size);

    template<Type T>
    bool extract(std::string value, OptionValue& val) const;
};

template<>
inline int SocketOption::setso<SocketOption::SRT>(int socket, int /*ignored*/, int sym, const void* data, size_t size)
{
    return srt_setsockopt(socket, 0, SRT_SOCKOPT(sym), data, (int) size);
}

template<>
inline int SocketOption::setso<SocketOption::SYSTEM>(int socket, int proto, int sym, const void* data, size_t size)
{
    return ::setsockopt(socket, proto, sym, (const char *)data, (int) size);
}

template<>
inline bool SocketOption::extract<SocketOption::STRING>(std::string value, OptionValue& o) const
{
    o.s = value;
    o.value = o.s.data();
    o.size = o.s.size();
    return true;
}

template<>
inline bool SocketOption::extract<SocketOption::INT>(std::string value, OptionValue& o) const
{
    try
    {
        o.i = stoi(value, 0, 0);
        o.value = &o.i;
        o.size = sizeof o.i;
        return true;
    }
    catch (...) // stoi throws
    {
        return false; // do not change o
    }
    return false;
}

template<>
inline bool SocketOption::extract<SocketOption::INT64>(std::string value, OptionValue& o) const
{
    try
    {
        long long vall = stoll(value);
        o.l = vall; // int64_t resolves to either 'long long', or 'long' being 64-bit integer
        o.value = &o.l;
        o.size = sizeof o.l;
        return true;
    }
    catch (...) // stoll throws
    {
        return false;
    }
    return false;
}

template<>
inline bool SocketOption::extract<SocketOption::BOOL>(std::string value, OptionValue& o) const
{
    bool val;
    if ( false_names.count(value) )
        val = false;
    else if ( true_names.count(value) )
        val = true;
    else
        return false;

    o.b = val;
    o.value = &o.b;
    o.size = sizeof o.b;
    return true;
}

template<>
inline bool SocketOption::extract<SocketOption::ENUM>(std::string value, OptionValue& o) const
{
    if (valmap)
    {
        // Search value in the map. If found, set to o.
        auto p = valmap->find(value);
        if ( p != valmap->end() )
        {
            o.i = p->second;
            o.value = &o.i;
            o.size = sizeof o.i;
            return true;
        }
    }

    // Fallback: try interpreting it as integer.
    try
    {
        o.i = stoi(value, 0, 0);
        o.value = &o.i;
        o.size = sizeof o.i;
        return true;
    }
    catch (...) // stoi throws
    {
        return false; // do not change o
    }
    return false;
}

template <SocketOption::Domain D, SocketOption::Type T>
inline bool SocketOption::applyt(int socket, std::string value) const
{
    OptionValue o; // common meet point
    int result = -1;
    if (extract<T>(value, o))
        result = setso<D>(socket, protocol, symbol, o.value, o.size);
    return result != -1;
}


template<SocketOption::Domain D>
inline bool SocketOption::apply(int socket, std::string value) const
{
    switch ( type )
    {
#define SRT_HANDLE_TYPE(ty) case ty: return applyt<D, ty>(socket, value)

        SRT_HANDLE_TYPE(STRING);
        SRT_HANDLE_TYPE(INT);
        SRT_HANDLE_TYPE(INT64);
        SRT_HANDLE_TYPE(BOOL);
        SRT_HANDLE_TYPE(ENUM);

#undef SRT_HANDLE_TYPE
    }
    return false;
}

extern const std::map<std::string, int> enummap_transtype;

namespace {
const SocketOption srt_options [] {
    { "transtype", 0, SRTO_TRANSTYPE, SocketOption::PRE, SocketOption::ENUM, &enummap_transtype },
    { "maxbw", 0, SRTO_MAXBW, SocketOption::PRE, SocketOption::INT64, nullptr},
    { "pbkeylen", 0, SRTO_PBKEYLEN, SocketOption::PRE, SocketOption::INT, nullptr},
    { "passphrase", 0, SRTO_PASSPHRASE, SocketOption::PRE, SocketOption::STRING, nullptr},

    { "mss", 0, SRTO_MSS, SocketOption::PRE, SocketOption::INT, nullptr},
    { "fc", 0, SRTO_FC, SocketOption::PRE, SocketOption::INT, nullptr},
    { "sndbuf", 0, SRTO_SNDBUF, SocketOption::PRE, SocketOption::INT, nullptr},
    { "rcvbuf", 0, SRTO_RCVBUF, SocketOption::PRE, SocketOption::INT, nullptr},
    // linger option is handled outside of the common loop, therefore commented out.
    //{ "linger", 0, SRTO_LINGER, SocketOption::PRE, SocketOption::INT, nullptr},
    { "ipttl", 0, SRTO_IPTTL, SocketOption::PRE, SocketOption::INT, nullptr},
    { "iptos", 0, SRTO_IPTOS, SocketOption::PRE, SocketOption::INT, nullptr},
    { "inputbw", 0, SRTO_INPUTBW, SocketOption::POST, SocketOption::INT64, nullptr},
    { "oheadbw", 0, SRTO_OHEADBW, SocketOption::POST, SocketOption::INT, nullptr},
    { "latency", 0, SRTO_LATENCY, SocketOption::PRE, SocketOption::INT, nullptr},
    { "tsbpdmode", 0, SRTO_TSBPDMODE, SocketOption::PRE, SocketOption::BOOL, nullptr},
    { "tlpktdrop", 0, SRTO_TLPKTDROP, SocketOption::PRE, SocketOption::BOOL, nullptr},
    { "snddropdelay", 0, SRTO_SNDDROPDELAY, SocketOption::POST, SocketOption::INT, nullptr},
    { "nakreport", 0, SRTO_NAKREPORT, SocketOption::PRE, SocketOption::BOOL, nullptr},
    { "conntimeo", 0, SRTO_CONNTIMEO, SocketOption::PRE, SocketOption::INT, nullptr},
    { "lossmaxttl", 0, SRTO_LOSSMAXTTL, SocketOption::PRE, SocketOption::INT, nullptr},
    { "rcvlatency", 0, SRTO_RCVLATENCY, SocketOption::PRE, SocketOption::INT, nullptr},
    { "peerlatency", 0, SRTO_PEERLATENCY, SocketOption::PRE, SocketOption::INT, nullptr},
    { "minversion", 0, SRTO_MINVERSION, SocketOption::PRE, SocketOption::INT, nullptr},
    { "streamid", 0, SRTO_STREAMID, SocketOption::PRE, SocketOption::STRING, nullptr},
    { "congestion", 0, SRTO_CONGESTION, SocketOption::PRE, SocketOption::STRING, nullptr},
    { "messageapi", 0, SRTO_MESSAGEAPI, SocketOption::PRE, SocketOption::BOOL, nullptr},
    { "payloadsize", 0, SRTO_PAYLOADSIZE, SocketOption::PRE, SocketOption::INT, nullptr},
    { "kmrefreshrate", 0, SRTO_KMREFRESHRATE, SocketOption::PRE, SocketOption::INT, nullptr },
    { "kmpreannounce", 0, SRTO_KMPREANNOUNCE, SocketOption::PRE, SocketOption::INT, nullptr },
    { "enforcedencryption", 0, SRTO_ENFORCEDENCRYPTION, SocketOption::PRE, SocketOption::BOOL, nullptr },
    { "peeridletimeo", 0, SRTO_PEERIDLETIMEO, SocketOption::PRE, SocketOption::INT, nullptr },
<<<<<<< HEAD
    { "groupconnect", 0, SRTO_GROUPCONNECT, SocketOption::PRE, SocketOption::BOOL, nullptr},
    { "groupstabtimeo", 0, SRTO_GROUPSTABTIMEO, SocketOption::PRE, SocketOption::INT, nullptr}
=======
    { "packetfilter", 0, SRTO_PACKETFILTER, SocketOption::PRE, SocketOption::STRING, nullptr },
    { "groupconnect", 0, SRTO_GROUPCONNECT, SocketOption::PRE, SocketOption::BOOL, nullptr}
>>>>>>> 5df02701
};
}

SocketOption::Mode SrtConfigurePre(SRTSOCKET socket, std::string host, std::map<std::string, std::string> options, std::vector<std::string>* failures = 0);
void SrtConfigurePost(SRTSOCKET socket, std::map<std::string, std::string> options, std::vector<std::string>* failures = 0);

#endif<|MERGE_RESOLUTION|>--- conflicted
+++ resolved
@@ -233,13 +233,9 @@
     { "kmpreannounce", 0, SRTO_KMPREANNOUNCE, SocketOption::PRE, SocketOption::INT, nullptr },
     { "enforcedencryption", 0, SRTO_ENFORCEDENCRYPTION, SocketOption::PRE, SocketOption::BOOL, nullptr },
     { "peeridletimeo", 0, SRTO_PEERIDLETIMEO, SocketOption::PRE, SocketOption::INT, nullptr },
-<<<<<<< HEAD
+    { "packetfilter", 0, SRTO_PACKETFILTER, SocketOption::PRE, SocketOption::STRING, nullptr },
     { "groupconnect", 0, SRTO_GROUPCONNECT, SocketOption::PRE, SocketOption::BOOL, nullptr},
     { "groupstabtimeo", 0, SRTO_GROUPSTABTIMEO, SocketOption::PRE, SocketOption::INT, nullptr}
-=======
-    { "packetfilter", 0, SRTO_PACKETFILTER, SocketOption::PRE, SocketOption::STRING, nullptr },
-    { "groupconnect", 0, SRTO_GROUPCONNECT, SocketOption::PRE, SocketOption::BOOL, nullptr}
->>>>>>> 5df02701
 };
 }
 
