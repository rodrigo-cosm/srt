/*
 * SRT - Secure, Reliable, Transport
 * Copyright (c) 2018 Haivision Systems Inc.
 * 
 * This Source Code Form is subject to the terms of the Mozilla Public
 * License, v. 2.0. If a copy of the MPL was not distributed with this
 * file, You can obtain one at http://mozilla.org/MPL/2.0/.
 * 
 */

#ifndef INC__SOCKETOPTIONS_HPP
#define INC__SOCKETOPTIONS_HPP

#include <string>
#include <map>
#include <set>
#include <vector>
#include "../srtcore/srt.h" // Devel path

#ifdef _WIN32
#include "winsock2.h"
#endif

struct OptionValue
{
    std::string s;
    union {
        int i;
        int64_t l;
        bool b;
    };

    const void* value = nullptr;
    size_t size = 0;
};

extern const std::set<std::string> false_names, true_names;

struct SocketOption
{
    enum Type { STRING = 0, INT, INT64, BOOL, ENUM, FUNC };
    enum Binding { PRE = 0, POST };
    enum Domain { SYSTEM, SRT };
    enum Mode {FAILURE = -1, LISTENER = 0, CALLER = 1, RENDEZVOUS = 2};

    std::string name;
    int protocol;
    int symbol;
    Binding binding;
    Type type;
    const std::map<std::string, int>* valmap;

    template <Domain D>
    bool apply(int socket, std::string value) const;

    template <Domain D, Type T>
    bool applyt(int socket, std::string value) const;

    template <Domain D>
    static int setso(int socket, int protocol, int symbol, const void* data, size_t size);

    template<Type T>
    bool extract(std::string value, OptionValue& val) const;
};

template<>
inline int SocketOption::setso<SocketOption::SRT>(int socket, int /*ignored*/, int sym, const void* data, size_t size)
{
    return srt_setsockopt(socket, 0, SRT_SOCKOPT(sym), data, size);
}

template<>
inline int SocketOption::setso<SocketOption::SYSTEM>(int socket, int proto, int sym, const void* data, size_t size)
{
    return ::setsockopt(socket, proto, sym, (const char *)data, size);
}

<<<<<<< HEAD
template<> inline
bool SocketOption::extract<SocketOption::STRING>(std::string value, OptionValue& o) const
=======
template<>
inline bool SocketOption::extract<SocketOption::STRING>(std::string value, OptionValue& o) const
>>>>>>> a7bc915d
{
    o.s = value;
    o.value = o.s.data();
    o.size = o.s.size();
    return true;
}

<<<<<<< HEAD
template<> inline
bool SocketOption::extract<SocketOption::INT>(std::string value, OptionValue& o) const
=======
template<>
inline bool SocketOption::extract<SocketOption::INT>(std::string value, OptionValue& o) const
>>>>>>> a7bc915d
{
    try
    {
        o.i = stoi(value, 0, 0);
        o.value = &o.i;
        o.size = sizeof o.i;
        return true;
    }
    catch (...) // stoi throws
    {
        return false; // do not change o
    }
    return false;
}

<<<<<<< HEAD
template<> inline
bool SocketOption::extract<SocketOption::INT64>(std::string value, OptionValue& o) const
=======
template<>
inline bool SocketOption::extract<SocketOption::INT64>(std::string value, OptionValue& o) const
>>>>>>> a7bc915d
{
    try
    {
        long long vall = stoll(value);
        o.l = vall; // int64_t resolves to either 'long long', or 'long' being 64-bit integer
        o.value = &o.l;
        o.size = sizeof o.l;
        return true;
    }
    catch (...) // stoll throws
    {
        return false;
    }
    return false;
}

<<<<<<< HEAD
template<> inline
bool SocketOption::extract<SocketOption::BOOL>(std::string value, OptionValue& o) const
=======
template<>
inline bool SocketOption::extract<SocketOption::BOOL>(std::string value, OptionValue& o) const
>>>>>>> a7bc915d
{
    bool val;
    if ( false_names.count(value) )
        val = false;
    else if ( true_names.count(value) )
        val = true;
    else
        return false;

    o.b = val;
    o.value = &o.b;
    o.size = sizeof o.b;
    return true;
}

<<<<<<< HEAD
template<> inline
bool SocketOption::extract<SocketOption::ENUM>(std::string value, OptionValue& o) const
=======
template<>
inline bool SocketOption::extract<SocketOption::ENUM>(std::string value, OptionValue& o) const
>>>>>>> a7bc915d
{
    if (valmap)
    {
        // Search value in the map. If found, set to o.
        auto p = valmap->find(value);
        if ( p != valmap->end() )
        {
            o.i = p->second;
            o.value = &o.i;
            o.size = sizeof o.i;
            return true;
        }
    }

    // Fallback: try interpreting it as integer.
    try
    {
        o.i = stoi(value, 0, 0);
        o.value = &o.i;
        o.size = sizeof o.i;
        return true;
    }
    catch (...) // stoi throws
    {
        return false; // do not change o
    }
    return false;
}

template <SocketOption::Domain D, SocketOption::Type T>
inline bool SocketOption::applyt(int socket, std::string value) const
{
    OptionValue o; // common meet point
    int result = -1;
    if (extract<T>(value, o))
        result = setso<D>(socket, protocol, symbol, o.value, o.size);
    return result != -1;
}


template<SocketOption::Domain D>
inline bool SocketOption::apply(int socket, std::string value) const
{
    switch ( type )
    {
#define SRT_HANDLE_TYPE(ty) case ty: return applyt<D, ty>(socket, value)

        SRT_HANDLE_TYPE(STRING);
        SRT_HANDLE_TYPE(INT);
        SRT_HANDLE_TYPE(INT64);
        SRT_HANDLE_TYPE(BOOL);
        SRT_HANDLE_TYPE(ENUM);

#undef SRT_HANDLE_TYPE
    }
    return false;
}

extern const std::map<std::string, int> enummap_transtype;

namespace {
const SocketOption srt_options [] {
    { "transtype", 0, SRTO_TRANSTYPE, SocketOption::PRE, SocketOption::ENUM, &enummap_transtype },
    { "maxbw", 0, SRTO_MAXBW, SocketOption::PRE, SocketOption::INT64, nullptr},
    { "pbkeylen", 0, SRTO_PBKEYLEN, SocketOption::PRE, SocketOption::INT, nullptr},
    { "passphrase", 0, SRTO_PASSPHRASE, SocketOption::PRE, SocketOption::STRING, nullptr},

    { "mss", 0, SRTO_MSS, SocketOption::PRE, SocketOption::INT, nullptr},
    { "fc", 0, SRTO_FC, SocketOption::PRE, SocketOption::INT, nullptr},
    { "sndbuf", 0, SRTO_SNDBUF, SocketOption::PRE, SocketOption::INT, nullptr},
    { "rcvbuf", 0, SRTO_RCVBUF, SocketOption::PRE, SocketOption::INT, nullptr},
    //{ "linger", 0, SRTO_LINGER, SocketOption::PRE, SocketOption::INT, nullptr},
    { "ipttl", 0, SRTO_IPTTL, SocketOption::PRE, SocketOption::INT, nullptr},
    { "iptos", 0, SRTO_IPTOS, SocketOption::PRE, SocketOption::INT, nullptr},
    { "inputbw", 0, SRTO_INPUTBW, SocketOption::POST, SocketOption::INT64, nullptr},
    { "oheadbw", 0, SRTO_OHEADBW, SocketOption::POST, SocketOption::INT, nullptr},
    { "latency", 0, SRTO_LATENCY, SocketOption::PRE, SocketOption::INT, nullptr},
    { "tsbpddelay", 0, SRTO_TSBPDDELAY, SocketOption::PRE, SocketOption::INT, nullptr},
    { "tlpktdrop", 0, SRTO_TLPKTDROP, SocketOption::PRE, SocketOption::BOOL, nullptr},
    { "snddropdelay", 0, SRTO_SNDDROPDELAY, SocketOption::POST, SocketOption::INT, nullptr},
    { "nakreport", 0, SRTO_NAKREPORT, SocketOption::PRE, SocketOption::BOOL, nullptr},
    { "conntimeo", 0, SRTO_CONNTIMEO, SocketOption::PRE, SocketOption::INT, nullptr},
    { "lossmaxttl", 0, SRTO_LOSSMAXTTL, SocketOption::PRE, SocketOption::INT, nullptr},
    { "rcvlatency", 0, SRTO_RCVLATENCY, SocketOption::PRE, SocketOption::INT, nullptr},
    { "peerlatency", 0, SRTO_PEERLATENCY, SocketOption::PRE, SocketOption::INT, nullptr},
    { "minversion", 0, SRTO_MINVERSION, SocketOption::PRE, SocketOption::INT, nullptr},
    { "streamid", 0, SRTO_STREAMID, SocketOption::PRE, SocketOption::STRING, nullptr},
    { "smoother", 0, SRTO_SMOOTHER, SocketOption::PRE, SocketOption::STRING, nullptr},
    { "messageapi", 0, SRTO_MESSAGEAPI, SocketOption::PRE, SocketOption::BOOL, nullptr},
    { "payloadsize", 0, SRTO_PAYLOADSIZE, SocketOption::PRE, SocketOption::INT, nullptr},
    { "kmrefreshrate", 0, SRTO_KMREFRESHRATE, SocketOption::PRE, SocketOption::INT, nullptr },
    { "kmpreannounce", 0, SRTO_KMPREANNOUNCE, SocketOption::PRE, SocketOption::INT, nullptr },
    { "strictenc", 0, SRTO_STRICTENC, SocketOption::PRE, SocketOption::BOOL, nullptr }
};
}

SocketOption::Mode SrtConfigurePre(SRTSOCKET socket, std::string host, std::map<std::string, std::string> options, std::vector<std::string>* failures = 0);
void SrtConfigurePost(SRTSOCKET socket, std::map<std::string, std::string> options, std::vector<std::string>* failures = 0);

#endif<|MERGE_RESOLUTION|>--- conflicted
+++ resolved
@@ -75,13 +75,8 @@
     return ::setsockopt(socket, proto, sym, (const char *)data, size);
 }
 
-<<<<<<< HEAD
-template<> inline
-bool SocketOption::extract<SocketOption::STRING>(std::string value, OptionValue& o) const
-=======
 template<>
 inline bool SocketOption::extract<SocketOption::STRING>(std::string value, OptionValue& o) const
->>>>>>> a7bc915d
 {
     o.s = value;
     o.value = o.s.data();
@@ -89,13 +84,8 @@
     return true;
 }
 
-<<<<<<< HEAD
-template<> inline
-bool SocketOption::extract<SocketOption::INT>(std::string value, OptionValue& o) const
-=======
 template<>
 inline bool SocketOption::extract<SocketOption::INT>(std::string value, OptionValue& o) const
->>>>>>> a7bc915d
 {
     try
     {
@@ -111,13 +101,8 @@
     return false;
 }
 
-<<<<<<< HEAD
-template<> inline
-bool SocketOption::extract<SocketOption::INT64>(std::string value, OptionValue& o) const
-=======
 template<>
 inline bool SocketOption::extract<SocketOption::INT64>(std::string value, OptionValue& o) const
->>>>>>> a7bc915d
 {
     try
     {
@@ -134,13 +119,8 @@
     return false;
 }
 
-<<<<<<< HEAD
-template<> inline
-bool SocketOption::extract<SocketOption::BOOL>(std::string value, OptionValue& o) const
-=======
 template<>
 inline bool SocketOption::extract<SocketOption::BOOL>(std::string value, OptionValue& o) const
->>>>>>> a7bc915d
 {
     bool val;
     if ( false_names.count(value) )
@@ -156,13 +136,8 @@
     return true;
 }
 
-<<<<<<< HEAD
-template<> inline
-bool SocketOption::extract<SocketOption::ENUM>(std::string value, OptionValue& o) const
-=======
 template<>
 inline bool SocketOption::extract<SocketOption::ENUM>(std::string value, OptionValue& o) const
->>>>>>> a7bc915d
 {
     if (valmap)
     {
