--- conflicted
+++ resolved
@@ -245,15 +245,11 @@
     { "peeridletimeo", 0, SRTO_PEERIDLETIMEO, SocketOption::PRE, SocketOption::INT, nullptr },
     { "packetfilter", 0, SRTO_PACKETFILTER, SocketOption::PRE, SocketOption::STRING, nullptr },
     { "groupconnect", 0, SRTO_GROUPCONNECT, SocketOption::PRE, SocketOption::INT, nullptr},
-<<<<<<< HEAD
 #ifdef SRT_ENABLE_BINDTODEVICE
     { "bindtodevice", 0, SRTO_BINDTODEVICE, SocketOption::PRE, SocketOption::STRING, nullptr},
 #endif
-    { "groupstabtimeo", 0, SRTO_GROUPSTABTIMEO, SocketOption::PRE, SocketOption::INT, nullptr}
-=======
     { "groupstabtimeo", 0, SRTO_GROUPSTABTIMEO, SocketOption::PRE, SocketOption::INT, nullptr},
     { "retransmitalgo", 0, SRTO_RETRANSMITALGO, SocketOption::PRE, SocketOption::INT, nullptr }
->>>>>>> 22dbf012
 };
 }
 
