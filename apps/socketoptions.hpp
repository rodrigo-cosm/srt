--- conflicted
+++ resolved
@@ -216,10 +216,6 @@
     { "inputbw", 0, SRTO_INPUTBW, SocketOption::POST, SocketOption::INT64, nullptr},
     { "oheadbw", 0, SRTO_OHEADBW, SocketOption::POST, SocketOption::INT, nullptr},
     { "latency", 0, SRTO_LATENCY, SocketOption::PRE, SocketOption::INT, nullptr},
-<<<<<<< HEAD
-=======
-    { "tsbpdmode", 0, SRTO_TSBPDMODE, SocketOption::PRE, SocketOption::BOOL, nullptr},
->>>>>>> 32070d05
     { "tlpktdrop", 0, SRTO_TLPKTDROP, SocketOption::PRE, SocketOption::BOOL, nullptr},
     { "snddropdelay", 0, SRTO_SNDDROPDELAY, SocketOption::POST, SocketOption::INT, nullptr},
     { "nakreport", 0, SRTO_NAKREPORT, SocketOption::PRE, SocketOption::BOOL, nullptr},
