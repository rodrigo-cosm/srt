--- conflicted
+++ resolved
@@ -234,12 +234,8 @@
     { "enforcedencryption", 0, SRTO_ENFORCEDENCRYPTION, SocketOption::PRE, SocketOption::BOOL, nullptr },
     { "peeridletimeo", 0, SRTO_PEERIDLETIMEO, SocketOption::PRE, SocketOption::INT, nullptr },
     { "packetfilter", 0, SRTO_PACKETFILTER, SocketOption::PRE, SocketOption::STRING, nullptr },
-<<<<<<< HEAD
-    { "groupconnect", 0, SRTO_GROUPCONNECT, SocketOption::PRE, SocketOption::BOOL, nullptr},
+    { "groupconnect", 0, SRTO_GROUPCONNECT, SocketOption::PRE, SocketOption::INT, nullptr},
     { "groupstabtimeo", 0, SRTO_GROUPSTABTIMEO, SocketOption::PRE, SocketOption::INT, nullptr}
-=======
-    { "groupconnect", 0, SRTO_GROUPCONNECT, SocketOption::PRE, SocketOption::INT, nullptr}
->>>>>>> e4d479b1
 };
 }
 
