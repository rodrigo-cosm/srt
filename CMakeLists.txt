--- conflicted
+++ resolved
@@ -136,10 +136,7 @@
 	option(ENABLE_CXX11 "Should the c++11 parts (srt-live-transmit) be enabled" ON)
 endif()
 option(ENABLE_APPS "Should the Support Applications be Built?" ON)
-<<<<<<< HEAD
-=======
 option(ENABLE_BONDING "Should the bonding functionality be enabled?" OFF)
->>>>>>> ae390526
 option(ENABLE_TESTING "Should the Developer Test Applications be Built?" OFF)
 option(ENABLE_PROFILE "Should instrument the code for profiling. Ignored for non-GNU compiler." $ENV{HAI_BUILD_PROFILE})
 option(ENABLE_LOGGING "Should logging be enabled" ON)
@@ -161,9 +158,7 @@
 option(OPENSSL_USE_STATIC_LIBS "Link OpenSSL libraries statically." OFF)
 option(USE_BUSY_WAITING "Enable more accurate sending times at a cost of potentially higher CPU load" OFF)
 option(USE_GNUSTL "Get c++ library/headers from the gnustl.pc" OFF)
-<<<<<<< HEAD
 option(ENABLE_CONSELF_CHECK_WIN32 "Enable rendezvous-connect-to-self prevention on Windows (adds Iphlpapi.lib dep)" OFF)
-=======
 option(ENABLE_SOCK_CLOEXEC "Enable setting SOCK_CLOEXEC on a socket" ON)
 option(ENABLE_SHOW_PROJECT_CONFIG "Enable show Project Configuration" OFF)
 
@@ -175,7 +170,6 @@
 if (ATOMIC_USE_SRT_SYNC_MUTEX)
    add_definitions(-DATOMIC_USE_SRT_SYNC_MUTEX=1)
 endif()
->>>>>>> ae390526
 
 set(TARGET_srt "srt" CACHE STRING "The name for the SRT library")
 
@@ -1158,12 +1152,6 @@
 	add_executable(${name} ${ARGN})
 	target_include_directories(${name} PRIVATE apps)
 	target_include_directories(${name} PRIVATE common)
-<<<<<<< HEAD
-	install(TARGETS ${name} RUNTIME DESTINATION ${CMAKE_INSTALL_BINDIR})
-	if (MICROSOFT AND ENABLE_CONSELF_CHECK_WIN32)
-		target_link_libraries(${name} Iphlpapi)
-		add_definitions(-DSRT_ENABLE_CONSELF_CHECK_WIN32)
-=======
 endmacro()
 
 macro(srt_add_program name)
@@ -1174,7 +1162,10 @@
 		install(TARGETS ${name} RUNTIME DESTINATION ${CMAKE_INSTALL_BINDIR})
 	else()
 		message(WARNING "No location to install program ${name}")
->>>>>>> ae390526
+	endif()
+	if (MICROSOFT AND ENABLE_CONSELF_CHECK_WIN32)
+		target_link_libraries(${name} Iphlpapi)
+		add_definitions(-DSRT_ENABLE_CONSELF_CHECK_WIN32)
 	endif()
 endmacro()
 
