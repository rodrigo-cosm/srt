--- conflicted
+++ resolved
@@ -759,11 +759,7 @@
 		# FIXME: with MINGW, it fails to build apps that require C++11
 		# https://github.com/Haivision/srt/issues/177
 		message(WARNING "On MinGW, some C++11 apps are blocked due to lacking proper C++11 headers for <thread>. FIX IF POSSIBLE.")
-<<<<<<< HEAD
-    else()
-=======
-	else()
->>>>>>> 6f6b76b3
+	else()
 		srt_add_application(srt-multiplex ${VIRTUAL_srtsupport})
 		srt_add_application(srt-tunnel ${VIRTUAL_srtsupport})
 		target_compile_definitions(srt-tunnel PUBLIC -DSRT_ENABLE_VERBOSE_LOCK)
