#
# SRT - Secure, Reliable, Transport
# Copyright (c) 2018 Haivision Systems Inc.
#
# This Source Code Form is subject to the terms of the Mozilla Public
# License, v. 2.0. If a copy of the MPL was not distributed with this
# file, You can obtain one at http://mozilla.org/MPL/2.0/.
#

cmake_minimum_required (VERSION 2.8.12 FATAL_ERROR)
# XXX This can be potentially done in future, but there still exist
# some dependent project using cmake 2.8 - this can't be done this way.
#cmake_minimum_required (VERSION 3.0.2 FATAL_ERROR)
#project(SRT VERSION "1.3.2")
project(SRT C CXX)

set (CMAKE_MODULE_PATH "${CMAKE_CURRENT_SOURCE_DIR}/scripts")
include(haiUtil)
include(FindPkgConfig)
# XXX See 'if (MINGW)' condition below, may need fixing.
include(FindThreads)
include(CheckFunctionExists)

# Platform shortcuts
string(TOLOWER ${CMAKE_SYSTEM_NAME} SYSNAME_LC)
set_if(DARWIN      ${CMAKE_SYSTEM_NAME} MATCHES "Darwin")
set_if(LINUX       ${CMAKE_SYSTEM_NAME} MATCHES "Linux")
set_if(BSD         ${SYSNAME_LC} MATCHES "bsd$")
set_if(MICROSOFT   WIN32 AND (NOT MINGW AND NOT CYGWIN))
set_if(SYMLINKABLE LINUX OR DARWIN OR BSD OR CYGWIN)

# Not sure what to do in case of compiling by MSVC.
# This will make installdir in C:\Program Files\SRT then
# inside "bin" and "lib64" directories. At least this maintains
# the current status. Shall this be not desired, override values
# of CMAKE_INSTALL_BINDIR, CMAKE_INSTALL_LIBDIR and CMAKE_INSTALL_INCLUDEDIR.
if (NOT DEFINED CMAKE_INSTALL_LIBDIR)
	include(GNUInstallDirs)
endif()

set (SRT_VERSION 1.3.3)
set_version_variables(SRT_VERSION ${SRT_VERSION})

# The CMAKE_BUILD_TYPE seems not to be always set, weird.
if (NOT DEFINED ENABLE_DEBUG)

	if (CMAKE_BUILD_TYPE STREQUAL "Debug")
		set (ENABLE_DEBUG ON)
	else()
		set (ENABLE_DEBUG OFF)
	endif()
endif()

# Set CMAKE_BUILD_TYPE properly, now that you know
# that ENABLE_DEBUG is set as it should.

if (ENABLE_DEBUG EQUAL 1)
	set (CMAKE_BUILD_TYPE "Debug")
elseif (ENABLE_DEBUG EQUAL 2)
	set (CMAKE_BUILD_TYPE "RelWithDebInfo")
else()
	set (CMAKE_BUILD_TYPE "Release")
endif()

message(STATUS "BUILD TYPE: ${CMAKE_BUILD_TYPE}")

# option defaults
# XXX CHANGE: Logging is enabled now by default,
# use ENABLE_LOGGING=NO in cmake or
# --disable-logging in configure.
set(ENABLE_HEAVY_LOGGING_DEFAULT OFF)

# Always turn logging on if the build type is debug
if (ENABLE_DEBUG)
	set(ENABLE_HEAVY_LOGGING_DEFAULT ON)
endif()


# options
option(CYGWIN_USE_POSIX "Should the POSIX API be used for cygwin. Ignored if the system isn't cygwin." OFF)
option(ENABLE_CXX11 "Should the c++11 parts (srt-live-transmit) be enabled" ON)
option(ENABLE_APPS "Should the Support Applications be Built?" ON)
option(ENABLE_PROFILE "Should instrument the code for profiling. Ignored for non-GNU compiler." $ENV{HAI_BUILD_PROFILE})
option(ENABLE_LOGGING "Should logging be enabled" ON)
option(ENABLE_HEAVY_LOGGING "Should heavy debug logging be enabled" ${ENABLE_HEAVY_LOGGING_DEFAULT})
option(ENABLE_HAICRYPT_LOGGING "Should logging in haicrypt be enabled" 0)
option(ENABLE_SHARED "Should libsrt be built as a shared library" ON)
option(ENABLE_STATIC "Should libsrt be built as a static library" ON)
option(ENABLE_RELATIVE_LIBPATH "Should application contain relative library paths, like ../lib" OFF)
option(ENABLE_SUFLIP "Should suflip tool be built" OFF)
option(ENABLE_GETNAMEINFO "In-logs sockaddr-to-string should do rev-dns" OFF)
option(ENABLE_UNITTESTS "Enable unit tests" OFF)
option(USE_GNUTLS "Should use gnutls instead of openssl" OFF)
option(ENABLE_CXX_DEPS "Extra library dependencies in srt.pc for the CXX libraries useful with C language" ON)
option(USE_STATIC_LIBSTDCXX "Should use static rather than shared libstdc++" OFF)
option(ENABLE_INET_PTON "Set to OFF to prevent usage of inet_pton when building against modern SDKs while still requiring compatibility with older Windows versions, such as Windows XP, Windows Server 2003 etc." ON)
option(USE_OPENSSL_PC "Use pkg-config to find OpenSSL libraries" ON)

set(TARGET_srt "srt" CACHE STRING "The name for the SRT library")

if (NOT ENABLE_LOGGING)
	set (ENABLE_HEAVY_LOGGING OFF)
	message(STATUS "LOGGING: DISABLED")
else()
	if (ENABLE_HEAVY_LOGGING)
		message(STATUS "LOGGING: HEAVY")
	else()
		message(STATUS "LOGGING: ENABLED")
	endif()
endif()

if ( CYGWIN AND NOT CYGWIN_USE_POSIX )
	set(WIN32 1)
	set(CMAKE_LEGACY_CYGWIN_WIN32 1)
	add_definitions(-DWIN32=1 -DCYGWIN=1)
	message(STATUS "HAVE CYGWIN. Setting backward compat CMAKE_LEGACY_CYGWIN_WIN32 and -DWIN32")
endif()

if (DEFINED SRT_TEST_FAKE_LOSS)
	add_definitions(-DSRT_TEST_FAKE_LOSS=${SRT_TEST_FAKE_LOSS})
endif()

# Make sure DLLs and executabes go to the same path regardles of subdirectory
set(CMAKE_ARCHIVE_OUTPUT_DIRECTORY ${CMAKE_BINARY_DIR})
set(CMAKE_LIBRARY_OUTPUT_DIRECTORY ${CMAKE_BINARY_DIR})
set(CMAKE_RUNTIME_OUTPUT_DIRECTORY ${CMAKE_BINARY_DIR})

# Handle WITH_COMPILER_PREFIX and WITH_COMPILER_TYPE options
if (DEFINED WITH_COMPILER_PREFIX)
	message(STATUS "Handling compiler with WITH_COMPILER_PREFIX=${WITH_COMPILER_PREFIX}")
	# Check also type. Default is gcc.
	if (NOT DEFINED WIHT_COMPILER_TYPE)
		set (WITH_COMPILER_TYPE gcc)
	endif()

	if (${WITH_COMPILER_TYPE} STREQUAL gcc)
		set (CMAKE_C_COMPILER ${WITH_COMPILER_PREFIX}gcc)
		set (CMAKE_CXX_COMPILER ${WITH_COMPILER_PREFIX}g++)
	elseif (${WITH_COMPILER_TYPE} STREQUAL cc)
		set (CMAKE_C_COMPILER ${WITH_COMPILER_PREFIX}cc)
		set (CMAKE_CXX_COMPILER ${WITH_COMPILER_PREFIX}c++)
	else()
		# Use blindly <command> for C compiler and <command>++ for C++.
		# At least this matches clang.
		set (CMAKE_C_COMPILER ${WITH_COMPILER_PREFIX}${WITH_COMPILER_TYPE})
		set (CMAKE_CXX_COMPILER ${WITH_COMPILER_PREFIX}${WITH_COMPILER_TYPE}++)
	endif()
else()
	message(STATUS "No WITH_COMPILER_PREFIX - using C++ compiler ${CMAKE_CXX_COMPILER}")
endif()


if (DEFINED WITH_SRT_TARGET)
	set (TARGET_haisrt ${WITH_SRT_TARGET})
endif()

# When you use crosscompiling, you have to take care that PKG_CONFIG_PATH
# and CMAKE_PREFIX_PATH are set properly.

# symbol exists in win32, but function does not.
if(WIN32)
	if(ENABLE_INET_PTON)
		set(CMAKE_REQUIRED_LIBRARIES ws2_32)
		check_function_exists(inet_pton HAVE_INET_PTON)
		add_definitions(-D_WIN32_WINNT=0x0600)
	else()
		add_definitions(-D_WIN32_WINNT=0x0501)
	endif()
else()
	check_function_exists(inet_pton HAVE_INET_PTON)
endif()
if (DEFINED HAVE_INET_PTON)
	add_definitions(-DHAVE_INET_PTON=1)
endif()

# find OpenSSL
if ( USE_GNUTLS )
	message(STATUS "SSL Dependency: using GNUTLS with Nettle, as requested")
	set (SSL_REQUIRED_MODULES "gnutls nettle")
	if (WIN32)
		if (MINGW)
			set (SSL_REQUIRED_MODULES "${SSL_REQUIRED_MODULES} zlib")
		endif()
	endif()
 
	pkg_check_modules (SSL REQUIRED ${SSL_REQUIRED_MODULES})

	add_definitions(
		-DUSE_GNUTLS=1
	)

	link_directories(
		${SSL_LIBRARY_DIRS}
	)
else()
		message(STATUS "SSL Dependency: using OpenSSL (default)")

		# Try using pkg-config method first if enabled,
		# fall back to find_package method otherwise
		if (USE_OPENSSL_PC)
			pkg_check_modules(SSL "openssl libcrypto")
		endif()
		if (SSL_FOUND)
			set (SSL_REQUIRED_MODULES "openssl libcrypto")

			# We have some cases when pkg-config is improperly configured
			# When it doesn't ship the -L and -I options, and the CMAKE_PREFIX_PATH
			# is set (also through `configure`), then we have this problem. If so,
			# set forcefully the -I and -L contents to prefix/include and
			# prefix/lib.
			if ("${SSL_LIBRARY_DIRS}" STREQUAL "")
			if (NOT "${CMAKE_PREFIX_PATH}" STREQUAL "")
				message(STATUS "WARNING: pkg-config has incorrect prefix - enforcing target path prefix: ${CMAKE_PREFIX_PATH}")
				set (SSL_LIBRARY_DIRS ${CMAKE_PREFIX_PATH}/${CMAKE_INSTALL_LIBDIR})
				set (SSL_INCLUDE_DIRS ${CMAKE_PREFIX_PATH}/include)
			endif()
			endif()

			link_directories(
				${SSL_LIBRARY_DIRS}
			)
			message(STATUS "SSL via pkg-config: -L ${SSL_LIBRARY_DIRS} -I ${SSL_INCLUDE_DIRS} -l;${SSL_LIBRARIES}")
		else()
			find_package(OpenSSL REQUIRED)
			set (SSL_INCLUDE_DIRS ${OPENSSL_INCLUDE_DIR})
			set (SSL_LIBRARIES ${OPENSSL_LIBRARIES})
			message(STATUS "SSL via find_package(OpenSSL): -I ${SSL_INCLUDE_DIRS} -l;${SSL_LIBRARIES}")
		endif()
	add_definitions(
		-DHAICRYPT_USE_OPENSSL_EVP=1
		-DHAICRYPT_USE_OPENSSL_AES
	)
endif()

message (STATUS "SSL libraries: ${SSL_LIBRARIES}")

# Detect if the compiler is GNU compatable for flags
set(HAVE_COMPILER_GNU_COMPAT 0)
foreach (gnid GNU Intel Clang AppleClang)
	if (${CMAKE_CXX_COMPILER_ID} STREQUAL ${gnid})
		set(HAVE_COMPILER_GNU_COMPAT 1)
		break()
	endif()
endforeach()

if (DISABLE_CXX11)
	set (ENABLE_CXX11 0)
elseif( DEFINED ENABLE_CXX11 )
else()
	set (ENABLE_CXX11 1)
endif()

if (NOT ENABLE_CXX11)
	message(WARNING "Parts that require C++11 support will be disabled (srt-live-transmit)")
endif()

if (HAVE_COMPILER_GNU_COMPAT)
	message(STATUS "COMPILER: GNU compat: ${CMAKE_CXX_COMPILER}")
else()
	message(STATUS "COMPILER: NOT GNU compat: ${CMAKE_CXX_COMPILER}")
endif()

# add extra warning flags for gccish compilers
if (HAVE_COMPILER_GNU_COMPAT)
	set (SRT_GCC_WARN "-Wall -Wextra")
else()
	# cpp debugging on Windows :D
	#set (SRT_GCC_WARN "/showIncludes")
endif()

if (USE_STATIC_LIBSTDCXX)
	if (HAVE_COMPILER_GNU_COMPAT)
		set(CMAKE_EXE_LINKER_FLAGS "${CMAKE_EXE_LINKER_FLAGS} -static-libstdc++")
	else()
		message(FATAL_ERROR "On non-GNU-compat compiler it's not known how to use static C++ standard library.")
	endif()
endif()

# This options is necessary on some systems; on a cross-ARM compiler it
# has been detected, for example, that -lrt is necessary for some applications
# because clock_gettime is needed by some functions and it is alternatively
# provided by libc, but only in newer versions. This options is rarely necessary,
# but may help in several corner cases in unusual platforms.
if (WITH_EXTRALIBS)
	set(CMAKE_EXE_LINKER_FLAGS "${CMAKE_EXE_LINKER_FLAGS} ${WITH_EXTRALIBS}")
endif()

# CMake has only discovered in 3.3 version that some set-finder is
# necessary. Using variables for shortcut to a clumsy check syntax.

set (srt_libspec_shared ${ENABLE_SHARED})
set (srt_libspec_static ${ENABLE_STATIC})

set (haicrypt_libspec VIRTUAL)

set (srtpack_libspec_common)
if (srt_libspec_shared)
	list(APPEND srtpack_libspec_common ${TARGET_srt}_shared)
endif()
if (srt_libspec_static)
	list(APPEND srtpack_libspec_common ${TARGET_srt}_static)
endif()

set (SRT_SRC_HAICRYPT_DIR ${CMAKE_CURRENT_SOURCE_DIR}/haicrypt)
set (SRT_SRC_SRTCORE_DIR ${CMAKE_CURRENT_SOURCE_DIR}/srtcore)
set (SRT_SRC_COMMON_DIR ${CMAKE_CURRENT_SOURCE_DIR}/common)
set (SRT_SRC_TOOLS_DIR ${CMAKE_CURRENT_SOURCE_DIR}/tools)
set (SRT_SRC_TEST_DIR ${CMAKE_CURRENT_SOURCE_DIR}/test)

if(WIN32)
	message(STATUS "DETECTED SYSTEM: WINDOWS;  WIN32=1; PTW32_STATIC_LIB=1")
	add_definitions(-DWIN32=1 -DPTW32_STATIC_LIB=1)
elseif(DARWIN)
	message(STATUS "DETECTED SYSTEM: DARWIN;  OSX=1")
	add_definitions(-DOSX=1)
elseif(BSD)
	message(STATUS "DETECTED SYSTEM: BSD;  BSD=1")
	add_definitions(-DBSD=1)
elseif(LINUX)
	add_definitions(-DLINUX=1)
	message(STATUS "DETECTED SYSTEM: LINUX;  LINUX=1" )
elseif(CYGWIN)
	add_definitions(-DCYGWIN=1)
	message(STATUS "DETECTED SYSTEM: CYGWIN (posix mode); CYGWIN=1")
else()
	message(FATAL_ERROR "Unsupported system: ${CMAKE_SYSTEM_NAME}")
endif()

add_definitions(
	-D_GNU_SOURCE
	-DHAI_PATCH=1
	-DHAI_ENABLE_SRT=1
	-DSRT_VERSION="${SRT_VERSION}"
)

# This is obligatory include directory for all targets. This is only
# for private headers. Installable headers should be exclusively used DIRECTLY.
include_directories(${SRT_SRC_COMMON_DIR} ${SRT_SRC_SRTCORE_DIR} ${SRT_SRC_HAICRYPT_DIR})

if (ENABLE_LOGGING)
	list(APPEND SRT_EXTRA_CFLAGS "-DENABLE_LOGGING=1")
	if (ENABLE_HEAVY_LOGGING)
		list(APPEND SRT_EXTRA_CFLAGS "-DENABLE_HEAVY_LOGGING=1")
	endif()
	if (ENABLE_HAICRYPT_LOGGING)
		if (ENABLE_HAICRYPT_LOGGING STREQUAL 2) # Allow value 2 for INSECURE DEBUG logging
			message(WARNING " *** ENABLED INSECURE HAICRYPT LOGGING - USE FOR TESTING ONLY!!! ***")
			list(APPEND SRT_EXTRA_CFLAGS "-DENABLE_HAICRYPT_LOGGING=2")
		else()
			list(APPEND SRT_EXTRA_CFLAGS "-DENABLE_HAICRYPT_LOGGING=1")
		endif()
	endif()
endif()

if (ENABLE_GETNAMEINFO)
	list(APPEND SRT_EXTRA_CFLAGS "-DENABLE_GETNAMEINFO=1")
endif()

if (ENABLE_THREAD_CHECK)
	add_definitions(
		-DSRT_ENABLE_THREADCHECK=1
		-DFUGU_PLATFORM=1
		-I${WITH_THREAD_CHECK_INCLUDEDIR}
	)
endif()

if (${ENABLE_PROFILE} AND HAVE_COMPILER_GNU_COMPAT)
	# They are actually cflags, not definitions, but CMake is stupid enough.
	add_definitions(-g -pg)
	link_libraries(-g -pg)
endif()

if (PTHREAD_LIBRARY AND PTHREAD_INCLUDE_DIR)
	message(STATUS "Pthread library: ${PTHREAD_LIBRARY}")
	message(STATUS "Pthread include dir: ${PTHREAD_INCLUDE_DIR}")
elseif (WIN32 AND NOT MINGW)
	# find pthread
	find_path(PTHREAD_INCLUDE_DIR pthread.h HINTS C:/pthread-win32/include)
	if (PTHREAD_INCLUDE_DIR)
		message(STATUS "Pthread include dir: ${PTHREAD_INCLUDE_DIR}")
	else()
		message(FATAL_ERROR "Failed to find pthread.h. Specify PTHREAD_INCLUDE_DIR.")
	endif()

	find_library(PTHREAD_LIBRARY NAMES pthread pthread_dll pthread_lib HINTS C:/pthread-win32/lib C:/pthread-win64/lib)
	if (PTHREAD_LIBRARY)
		message(STATUS "Pthread library: ${PTHREAD_LIBRARY}")
	else()
		message(FATAL_ERROR "Failed to find pthread library. Specify PTHREAD_LIBRARY.")
	endif()
else ()
	find_package(Threads REQUIRED)
	set(PTHREAD_LIBRARY ${CMAKE_THREAD_LIBS_INIT})
endif()

# This is required in some projects that add some other sources
# to the SRT library to be compiled together (aka "virtual library").
if (DEFINED SRT_EXTRA_LIB_INC)
	include(${SRT_EXTRA_LIB_INC}.cmake)
	# Expected to provide variables:
	# - SOURCES_srt_extra
	# - EXTRA_stransmit
endif()

# ---------------------------------------------------------------------------

# ---
# Target: haicrypt.
# Completing sources and installable headers. Flag settings will follow.
# ---
if ( USE_GNUTLS )
	set (HAICRYPT_FILELIST_MAF "filelist-gnutls.maf")
else()
	set (HAICRYPT_FILELIST_MAF "filelist.maf")
endif()

MafReadDir(haicrypt ${HAICRYPT_FILELIST_MAF}
	SOURCES SOURCES_haicrypt
	PUBLIC_HEADERS HEADERS_haicrypt
	PROTECTED_HEADERS HEADERS_haicrypt
)

if (WIN32)
	MafReadDir(common filelist_win32.maf
		SOURCES SOURCES_common
		PUBLIC_HEADERS HEADERS_srt_win32
		PROTECTED_HEADERS HEADERS_srt_win32
	)
	message(STATUS "WINDOWS detected: adding compat sources: ${SOURCES_common}")
endif()


# Make the OBJECT library for haicrypt and srt. Then they'll be bound into
# real libraries later, either one common, or separate.

# This is needed for Xcode to properly handle CMake OBJECT Libraries
# From docs (https://cmake.org/cmake/help/latest/command/add_library.html#object-libraries):
#
# ... Some native build systems (such as Xcode) may not like targets that have only object files,
# so consider adding at least one real source file to any target that references $<TARGET_OBJECTS:objlib>.
set(OBJECT_LIB_SUPPORT "${PROJECT_SOURCE_DIR}/cmake_object_lib_support.c")

add_library(haicrypt_virtual OBJECT ${SOURCES_haicrypt} ${SOURCES_common})

# NOTE: The "virtual library" is a library specification that cmake
# doesn't support (the library of OBJECT type is something in kind of that,
# but not fully supported - for example it doesn't support transitive flags,
# so this can't be used desired way). It's a private-only dependency type,
# where the project isn't compiled into any library file at all - instead, all
# of its source files are incorporated directly to the source list of the
# project that depends on it. In cmake this must be handled manually.


# ---
# Target: srt. DEFINITION ONLY. Haicrypt flag settings follow.
# ---
MafReadDir(srtcore filelist.maf
	SOURCES SOURCES_srt
	PUBLIC_HEADERS HEADERS_srt
	PROTECTED_HEADERS HEADERS_srt
<<<<<<< HEAD
	PRIVATE_HEADERS HEADERS_srt
=======
	PRIVATE_HEADERS HEADERS_srt_private
>>>>>>> c4c6cbc5
)

# Auto generated version file and add it to the HEADERS_srt list.
configure_file("srtcore/version.h.in" "version.h" @ONLY)
list(INSERT HEADERS_srt 0 "${CMAKE_CURRENT_BINARY_DIR}/version.h")
include_directories("${CMAKE_CURRENT_BINARY_DIR}")

add_library(srt_virtual OBJECT ${SOURCES_srt} ${SOURCES_srt_extra} ${HEADERS_srt})

if (ENABLE_SHARED)
	# Set this to sources as well, as it won't be automatically handled
	foreach (tar srt_virtual haicrypt_virtual)
		set_target_properties(${tar} PROPERTIES POSITION_INDEPENDENT_CODE 1)
	endforeach()
endif()

# Manual handling of dependency on virtual library
# By setting the target, all settings applied to the haicrypt target
# will now apply to the dependent library.
#list(APPEND SOURCES_srt ${SOURCES_haicrypt})
set (VIRTUAL_srt $<TARGET_OBJECTS:srt_virtual> $<TARGET_OBJECTS:haicrypt_virtual>)

if (srt_libspec_shared)
	add_library(${TARGET_srt}_shared SHARED ${OBJECT_LIB_SUPPORT} ${VIRTUAL_srt})
	# shared libraries need PIC
	set_property(TARGET ${TARGET_srt}_shared PROPERTY OUTPUT_NAME ${TARGET_srt})
	set_target_properties (${TARGET_srt}_shared PROPERTIES VERSION ${SRT_VERSION} SOVERSION ${SRT_VERSION_MAJOR})
	list (APPEND INSTALL_TARGETS ${TARGET_srt}_shared)
	target_link_libraries(${TARGET_srt}_shared PRIVATE ${SSL_LIBRARIES})
	if (MICROSOFT)
		target_link_libraries(${TARGET_srt}_shared PRIVATE ws2_32.lib)
	elseif (MINGW)
		target_link_libraries(${TARGET_srt}_shared PRIVATE wsock32.lib ws2_32.lib)
	elseif (APPLE)
		set_property(TARGET ${TARGET_srt}_shared PROPERTY MACOSX_RPATH ON)
	endif()
endif()

if (srt_libspec_static)
	add_library(${TARGET_srt}_static STATIC ${OBJECT_LIB_SUPPORT} ${VIRTUAL_srt})

	# For Windows, leave the name to be "srt_static.lib".
	# Windows generates two different library files:
	# - a usual static library for static linkage
	# - a shared library exposer, which allows pre-resolution and later dynamic
	#   linkage when running the executable
	# Both having unfortunately the same names created by MSVC compiler.
	# It's not the case of Cygwin/MINGW - they are named there libsrt.a and libsrt.dll.a
	if (MICROSOFT)
		# Keep _static suffix. By unknown reason, the name must still be set explicitly.
		set_property(TARGET ${TARGET_srt}_static PROPERTY OUTPUT_NAME ${TARGET_srt}_static)
	else()
		set_property(TARGET ${TARGET_srt}_static PROPERTY OUTPUT_NAME ${TARGET_srt})
	endif()

	list (APPEND INSTALL_TARGETS ${TARGET_srt}_static)
	target_link_libraries(${TARGET_srt}_static PRIVATE ${SSL_LIBRARIES})
	if (MICROSOFT)
		target_link_libraries(${TARGET_srt}_static PRIVATE ws2_32.lib)
	elseif (MINGW)
		target_link_libraries(${TARGET_srt}_static PRIVATE wsock32 ws2_32)
	endif()
endif()



# ---
# And back to target: haicrypt. Both targets must be defined
# prior to setting flags, and after defining the list of sources
# can no longer be extended.
#
# For haicrypt.spec = VIRTUAL, these settings apply to srt.
# Otherwise they apply to haicrypt.
# ---


target_include_directories(haicrypt_virtual PRIVATE  ${SSL_INCLUDE_DIRS})

if (MICROSOFT)
	set (SRT_LIBS_PRIVATE ${SRT_LIBS_PRIVATE} ws2_32.lib)
elseif (MINGW)
	set (SRT_LIBS_PRIVATE ${SRT_LIBS_PRIVATE} -lwsock32 -lws2_32)
endif()

# ---
# So, back to target: srt. Setting the rest of the settings for srt target.
# ---

# Applying this to public includes is not transitive enough.
# On Windows, apps require this as well, so it's safer to
# spread this to all targets.
if (PTHREAD_INCLUDE_DIR)
	include_directories(${PTHREAD_INCLUDE_DIR})
endif()

# Link libraries must be applied directly to the derivatives
# as virtual libraries (OBJECT-type) cannot have linkage declarations
# transitive or not.

foreach(tar ${srtpack_libspec_common})
	message(STATUS "ADDING TRANSITIVE LINK DEP to:${tar} : ${PTHREAD_LIBRARY} ${dep}")
	target_link_libraries (${tar} PUBLIC ${PTHREAD_LIBRARY} ${dep})
endforeach()


set (SRT_LIBS_PRIVATE ${SRT_LIBS_PRIVATE} ${PTHREAD_LIBRARY})

target_compile_definitions(srt_virtual PRIVATE -DSRT_EXPORTS )
target_compile_definitions(haicrypt_virtual PUBLIC -DHAICRYPT_DYNAMIC)
if (ENABLE_SHARED)
	target_compile_definitions(srt_virtual PUBLIC -DSRT_DYNAMIC) 
	target_compile_definitions(haicrypt_virtual PRIVATE -DHAICRYPT_EXPORTS)
endif()

if (srt_libspec_shared)
if (MICROSOFT)
	target_link_libraries(${TARGET_srt}_shared PUBLIC Ws2_32.lib)
endif()
endif()

# Cygwin installs the *.dll libraries in bin directory and uses PATH.

set (INSTALL_SHARED_DIR ${CMAKE_INSTALL_LIBDIR})
if (CYGWIN)
	set (INSTALL_SHARED_DIR ${CMAKE_INSTALL_BINDIR})
endif()

message(STATUS "INSTALL DIRS: bin=${CMAKE_INSTALL_BINDIR} lib=${CMAKE_INSTALL_LIBDIR} shlib=${INSTALL_SHARED_DIR} include=${CMAKE_INSTALL_INCLUDEDIR}")

install(TARGETS ${INSTALL_TARGETS}
		RUNTIME DESTINATION ${CMAKE_INSTALL_BINDIR}
		ARCHIVE DESTINATION ${CMAKE_INSTALL_LIBDIR}
		LIBRARY DESTINATION ${INSTALL_SHARED_DIR}
)
install(FILES ${HEADERS_srt} DESTINATION ${CMAKE_INSTALL_INCLUDEDIR}/srt)
if (WIN32)
	install(FILES ${HEADERS_srt_win32} DESTINATION ${CMAKE_INSTALL_INCLUDEDIR}/srt/win)
endif()

# ---
# That's all for target definition
# ---

join_arguments(SRT_EXTRA_CFLAGS ${SRT_EXTRA_CFLAGS})

#message(STATUS "Target srt: LIBSPEC: ${srtpack_libspec_common} SOURCES: {${SOURCES_srt}}  HEADERS: {${HEADERS_srt}}")

set (CMAKE_C_FLAGS "${CMAKE_C_FLAGS} ${SRT_DEBUG_OPT} ${SRT_EXTRA_CFLAGS} ${SRT_GCC_WARN}")
set (CMAKE_CXX_FLAGS "${CMAKE_CXX_FLAGS} ${SRT_DEBUG_OPT} ${SRT_EXTRA_CFLAGS} ${SRT_GCC_WARN}")

# PC file generation.
if (NOT DEFINED INSTALLDIR)
	set (INSTALLDIR ${CMAKE_INSTALL_PREFIX})
	get_filename_component(INSTALLDIR ${INSTALLDIR} ABSOLUTE)
endif()

# Required if linking a C application.
# This may cause trouble when you want to compile your app with static libstdc++;
# if your build requires it, you'd probably remove -lstdc++ from the list
# obtained by `pkg-config --libs`.
if(ENABLE_CXX_DEPS)
	foreach(LIB ${CMAKE_CXX_IMPLICIT_LINK_LIBRARIES})
		if(IS_ABSOLUTE ${LIB} AND EXISTS ${LIB})
			set(SRT_LIBS_PRIVATE ${SRT_LIBS_PRIVATE} ${LIB})
		else()
			set(SRT_LIBS_PRIVATE ${SRT_LIBS_PRIVATE} "-l${LIB}")
		endif()
	endforeach()
endif()

join_arguments(SRT_LIBS_PRIVATE ${SRT_LIBS_PRIVATE})

# haisrt.pc left temporarily for backward compatibility. To be removed in future!
configure_file(scripts/srt.pc.in haisrt.pc @ONLY)
install(FILES ${CMAKE_CURRENT_BINARY_DIR}/haisrt.pc DESTINATION ${CMAKE_INSTALL_LIBDIR}/pkgconfig)
configure_file(scripts/srt.pc.in srt.pc @ONLY)
install(FILES ${CMAKE_CURRENT_BINARY_DIR}/srt.pc DESTINATION ${CMAKE_INSTALL_LIBDIR}/pkgconfig)

# Applications

if ( HAVE_COMPILER_GNU_COMPAT )
	message(STATUS "C++ VERSION: Setting C++11 compat flag for gnu compiler")
	set (CFLAGS_CXX_STANDARD "-std=c++11")
else()
	message(STATUS "C++ VERSION: leaving default, not a GNU compiler, assuming C++11 or newer is default.")
	set (CFLAGS_CXX_STANDARD "")
endif()

# If static is available, link apps against static one.
# Otherwise link against shared one.

if (srt_libspec_static)
	set (srt_link_library ${TARGET_srt}_static)
	if (ENABLE_RELATIVE_LIBPATH)
		message(STATUS "ENABLE_RELATIVE_LIBPATH=ON will be ignored due to static linking.")
	endif()
elseif(srt_libspec_shared)
	set (srt_link_library ${TARGET_srt}_shared)
else()
	message(FATAL_ERROR "Either ENABLE_STATIC or ENABLE_SHARED has to be ON!")
endif()

macro(srt_add_program name)
	add_executable(${name} ${ARGN})
	target_include_directories(${name} PRIVATE apps)
	target_include_directories(${name} PRIVATE common)
	install(TARGETS ${name} RUNTIME DESTINATION ${CMAKE_INSTALL_BINDIR})
endmacro()

macro(srt_make_application name)
	target_compile_options(${name} PRIVATE ${CFLAGS_CXX_STANDARD})

	# This is recommended by cmake, but it doesn't work anyway.
	# What is needed is that this below CMAKE_INSTALL_RPATH (yes, relative)
	# is added as is.
	# set (CMAKE_SKIP_RPATH FALSE)
	# set (CMAKE_SKIP_BUILD_RPATH FALSE)
	# set (CMAKE_BUILD_WITH_INSTALL_RPATH TRUE)
	# set (CMAKE_INSTALL_RPATH "../${CMAKE_INSTALL_LIBDIR}")
	# set (CMAKE_INSTALL_RPATH_USE_LINK_PATH TRUE)
	# set (FORCE_RPATH BUILD_WITH_INSTALL_RPATH TRUE INSTALL_RPATH_USE_LINK_PATH TRUE)

	if (LINUX AND ENABLE_RELATIVE_LIBPATH AND NOT srt_libspec_static)
		# This is only needed on Linux, on Windows (including Cygwin) the library file will
		# be placed into the binrary directory anyway.
		# XXX not sure about Mac.
		# See this name used already in install(${TARGET_srt} LIBRARY DESTINATION...).
		set(FORCE_RPATH LINK_FLAGS -Wl,-rpath,.,-rpath,../${CMAKE_INSTALL_LIBDIR} BUILD_WITH_INSTALL_RPATH TRUE INSTALL_RPATH_USE_LINK_PATH TRUE)
	endif()

	# We state that Darwin always uses CLANG compiler, which honors this flag the same way.
	set_target_properties(${name} PROPERTIES COMPILE_FLAGS "${CFLAGS_CXX_STANDARD} ${EXTRA_stransmit}" ${FORCE_RPATH})

	target_link_libraries(${name} ${srt_link_library})
endmacro()

macro(srt_add_application name sources)
	srt_add_program(${name} apps/${name}.cpp ${sources})
	srt_make_application(${name})
	install(TARGETS ${name} RUNTIME DESTINATION ${CMAKE_INSTALL_BINDIR})
endmacro()

## FIXME: transmitmedia.cpp does not build on OpenBSD
##    Issue: https://github.com/Haivision/srt/issues/590
if (BSD
   AND ${SYSNAME_LC} MATCHES "^openbsd$")
   set(ENABLE_APPS OFF)
endif()
## The applications currently require c++11.
if (NOT ENABLE_CXX11)
   set(ENABLE_APPS OFF)
endif()

if (ENABLE_APPS)

	# Make a virtual library of all shared app files
	MafReadDir(apps support.maf
		SOURCES SOURCES_support
	)

	# A special trick that makes the shared application sources
	# to be compiled once for all applications. Maybe this virtual
	# library should be changed into a static one and made useful
	# for users.
	add_library(srtsupport_virtual OBJECT ${SOURCES_support})
	target_compile_options(srtsupport_virtual PUBLIC ${CFLAGS_CXX_STANDARD})
	set (VIRTUAL_srtsupport $<TARGET_OBJECTS:srtsupport_virtual>)

	# Applications

	srt_add_application(srt-live-transmit ${VIRTUAL_srtsupport})
	srt_add_application(srt-file-transmit ${VIRTUAL_srtsupport})

	if (MINGW)
		# FIXME: with MINGW, it fails to build apps that require C++11
		# https://github.com/Haivision/srt/issues/177
		message(WARNING "On MinGW, some C++11 apps are blocked due to lacking proper C++11 headers for <thread>. FIX IF POSSIBLE.")
	else()
		srt_add_application(srt-multiplex ${VIRTUAL_srtsupport})
	endif()

	if (ENABLE_TESTING)

		macro(srt_add_testprogram name)
			# Variables in macros are not local. Clear them forcefully.
			set (SOURCES_app_indir "")
			set (SOURCES_app "")
			# Unlike Silvercat, in cmake you must know the full list
			# of source files at the moment when defining the target
			# and it can't be altered later.
			#
			# For testing applications, every application has its exclusive
			# list of source files in its own Manifest file.
			MafReadDir(testing ${name}.maf SOURCES SOURCES_app)
			srt_add_program(${name} ${SOURCES_app})
		endmacro()

		srt_add_testprogram(utility-test)
		if (NOT WIN32)
			# This program is symlinked under git-cygwin.
			# Avoid misleading syntax error.
			srt_add_testprogram(uriparser-test)
			target_compile_options(uriparser-test PRIVATE -DTEST)
			target_compile_options(uriparser-test PRIVATE ${CFLAGS_CXX_STANDARD})
		endif()
		
		srt_add_testprogram(srt-test-live)
		srt_make_application(srt-test-live)

		# Still portability problem on Windows
		srt_add_testprogram(srt-test-file)
		srt_make_application(srt-test-file)

		srt_add_testprogram(srt-test-relay)
		srt_make_application(srt-test-relay)
		target_compile_definitions(srt-test-relay PUBLIC -DSRT_ENABLE_VERBOSE_LOCK)
	endif()

endif()

if (ENABLE_MESSAGING_LIB AND ENABLE_CXX11)

	add_library(srt_messaging SHARED
		${CMAKE_SOURCE_DIR}/testing/srt_receiver.hpp
		${CMAKE_SOURCE_DIR}/testing/srt_receiver.cpp
		${CMAKE_SOURCE_DIR}/testing/srt_messaging.h
		${CMAKE_SOURCE_DIR}/testing/srt_messaging.cpp
		${CMAKE_SOURCE_DIR}/testing/testmedia.cpp
		${CMAKE_SOURCE_DIR}/testing/testmedia.hpp
		${CMAKE_SOURCE_DIR}/testing/testmediabase.hpp
		${CMAKE_SOURCE_DIR}/apps/uriparser.cpp
		${CMAKE_SOURCE_DIR}/apps/uriparser.hpp
		${CMAKE_SOURCE_DIR}/apps/socketoptions.cpp
		${CMAKE_SOURCE_DIR}/apps/socketoptions.hpp
		${CMAKE_SOURCE_DIR}/apps/verbose.cpp
		${CMAKE_SOURCE_DIR}/apps/verbose.hpp
	)

	macro(srt_add_testprogram name)
		# Variables in macros are not local. Clear them forcefully.
		set (SOURCES_app_indir "")
		set (SOURCES_app "")
		# Unlike Silvercat, in cmake you must know the full list
		# of source files at the moment when defining the target
		# and it can't be altered later.
		#
		# For testing applications, every application has its exclusive
		# list of source files in its own Manifest file.
		MafReadDir(testing ${name}.maf SOURCES SOURCES_app)
		srt_add_program(${name} ${SOURCES_app})
	endmacro()

	target_compile_options(srt_messaging PRIVATE ${CFLAGS_CXX_STANDARD})
	target_include_directories(srt_messaging PRIVATE common)
	target_include_directories(srt_messaging PRIVATE apps)
	target_link_libraries(srt_messaging ${srt_link_library})

	srt_add_testprogram(srt-test-messaging)
	target_include_directories(srt-test-messaging PRIVATE common)
	target_include_directories(srt-test-messaging PRIVATE apps)

	target_link_libraries(srt-test-messaging srt_messaging)
	srt_make_application(srt-test-messaging)

endif()

if (ENABLE_EXAMPLES)

	# No examples should need C++11
	macro(srt_add_example mainsrc)
		get_filename_component(name ${mainsrc} NAME_WE)
		srt_add_program(${name} examples/${mainsrc} ${ARGN})
	endmacro()

	srt_add_example(sendfile.cpp apps/logsupport.cpp)
	srt_make_application(sendfile)

	srt_add_example(recvfile.cpp apps/logsupport.cpp)
	srt_make_application(recvfile)

	srt_add_example(test-c-client.c)
	srt_make_application(test-c-client)

	srt_add_example(test-c-server.c)
	srt_make_application(test-c-server)

	srt_add_example(testcapi-connect.c)
	target_link_libraries(testcapi-connect ${srt_link_library} ${DEPENDS_srt})

endif()


if (ENABLE_UNITTESTS AND ENABLE_CXX11)
	set(gtest_force_shared_crt ON CACHE BOOL "" FORCE)

	find_package(GTest 1.8)
	if (NOT GTEST_FOUND)
		message(STATUS "GTEST not found! Fetching from git.")
		include(googletest)
		fetch_googletest(
			${PROJECT_SOURCE_DIR}/scripts
			${PROJECT_BINARY_DIR}/googletest
		)
		set(GTEST_BOTH_LIBRARIES "gtest_main" CACHE STRING "Add gtest_main target")
	endif()

	MafReadDir(test filelist.maf
		SOURCES SOURCES_unittests
	)
	
	MafReadDir(test filelist.maf
		SOURCES SOURCES_unittests
	)
	
	message(STATUS "Unit test sources: ${SOURCES_unittests}")


	srt_add_program(test_srt ${SOURCES_unittests})
	srt_make_application(test_srt)

	target_link_libraries(
		test_srt
		${GTEST_BOTH_LIBRARIES}
		${srt_link_library}
		${PTHREAD_LIBRARY}
		)

	add_test(
		NAME
			test_srt
		COMMAND
			${CMAKE_BINARY_DIR}/test_srt
	)

	enable_testing()

endif()


install(PROGRAMS scripts/srt-ffplay DESTINATION ${CMAKE_INSTALL_BINDIR})


if (DEFINED SRT_EXTRA_APPS_INC)
	include(${SRT_EXTRA_APPS_INC}.cmake)
	# No extra variables expected. Just use the variables
	# already provided and define additional targets.
endif()

if ( ENABLE_SUFLIP )
	set (SOURCES_suflip
		${CMAKE_CURRENT_SOURCE_DIR}/apps/suflip.cpp
		${CMAKE_CURRENT_SOURCE_DIR}/common/uriparser.cpp
	)
	srt_add_program(suflip ${SOURCES_suflip})
	target_link_libraries(suflip ${srt_link_library})
	install(TARGETS suflip RUNTIME DESTINATION ${CMAKE_INSTALL_BINDIR})
endif ()<|MERGE_RESOLUTION|>--- conflicted
+++ resolved
@@ -458,11 +458,7 @@
 	SOURCES SOURCES_srt
 	PUBLIC_HEADERS HEADERS_srt
 	PROTECTED_HEADERS HEADERS_srt
-<<<<<<< HEAD
-	PRIVATE_HEADERS HEADERS_srt
-=======
 	PRIVATE_HEADERS HEADERS_srt_private
->>>>>>> c4c6cbc5
 )
 
 # Auto generated version file and add it to the HEADERS_srt list.
@@ -879,7 +875,6 @@
 	
 	message(STATUS "Unit test sources: ${SOURCES_unittests}")
 
-
 	srt_add_program(test_srt ${SOURCES_unittests})
 	srt_make_application(test_srt)
 
